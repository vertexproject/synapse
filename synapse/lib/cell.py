import os
import ssl
import time
import fcntl
import shutil
import socket
import asyncio
import logging
import tarfile
import argparse
import datetime
import platform
import functools
import contextlib
import multiprocessing

import tornado.web as t_web

import synapse.exc as s_exc

import synapse.common as s_common
import synapse.daemon as s_daemon
import synapse.telepath as s_telepath

import synapse.lib.base as s_base
import synapse.lib.boss as s_boss
import synapse.lib.coro as s_coro
import synapse.lib.hive as s_hive
import synapse.lib.link as s_link
import synapse.lib.const as s_const
import synapse.lib.nexus as s_nexus
import synapse.lib.scope as s_scope
import synapse.lib.config as s_config
import synapse.lib.health as s_health
import synapse.lib.output as s_output
import synapse.lib.certdir as s_certdir
import synapse.lib.dyndeps as s_dyndeps
import synapse.lib.httpapi as s_httpapi
import synapse.lib.urlhelp as s_urlhelp
import synapse.lib.version as s_version
import synapse.lib.hiveauth as s_hiveauth
import synapse.lib.lmdbslab as s_lmdbslab
import synapse.lib.thisplat as s_thisplat

import synapse.tools.backup as s_t_backup

logger = logging.getLogger(__name__)

SLAB_MAP_SIZE = 128 * s_const.mebibyte

'''
Base classes for the synapse "cell" microservice architecture.
'''

def adminapi(log=False):
    '''
    Decorator for CellApi (and subclasses) for requiring a method to be called only by an admin user.

    Args:
        log (bool): If set to True, log the user, function and arguments.
    '''

    def decrfunc(func):

        @functools.wraps(func)
        def wrapped(*args, **kwargs):

            if args[0].user is not None and not args[0].user.isAdmin():
                raise s_exc.AuthDeny(mesg='User is not an admin.',
                                     user=args[0].user.name)
            if log:
                logger.info('Executing [%s] as [%s] with args [%s][%s]',
                            func.__qualname__, args[0].user.name, args[1:], kwargs)

            return func(*args, **kwargs)

        wrapped.__syn_wrapped__ = 'adminapi'

        return wrapped

    return decrfunc

async def _doIterBackup(path, chunksize=1024):
    '''
    Create tarball and stream bytes.

    Args:
        path (str): Path to the backup.

    Yields:
        (bytes): File bytes
    '''
    output_filename = path + '.tar.gz'
    link0, file1 = await s_link.linkfile()

    def dowrite(fd):
        with tarfile.open(output_filename, 'w|gz', fileobj=fd) as tar:
            tar.add(path, arcname=os.path.basename(path))
        fd.close()

    coro = s_coro.executor(dowrite, file1)

    while True:
        byts = await link0.recv(chunksize)
        if not byts:
            break
        yield byts

    await coro
    await link0.fini()

async def _iterBackupWork(path, linkinfo):
    '''
    Inner setup for backup streaming.

    Args:
        path (str): Path to the backup.
        linkinfo(dict): Link info dictionary.

    Returns:
        None: Returns None.
    '''
    logger.info(f'Getting backup streaming link for [{path}].')
    link = await s_link.fromspawn(linkinfo)

    await s_daemon.t2call(link, _doIterBackup, (path,), {})
    await link.fini()

    logger.info(f'Backup streaming for [{path}] completed.')

def _iterBackupProc(path, linkinfo):
    '''
    Multiprocessing target for streaming a backup.
    '''
    # This logging call is okay to run since we're executing in
    # our own process space and no logging has been configured.
    s_common.setlogging(logger, **linkinfo.get('logconf'))

    logger.info(f'Backup streaming process for [{path}] starting.')
    asyncio.run(_iterBackupWork(path, linkinfo))

class CellApi(s_base.Base):

    async def __anit__(self, cell, link, user):
        await s_base.Base.__anit__(self)
        self.cell = cell
        self.link = link
        assert user
        self.user = user
        self.sess = self.link.get('sess')  # type: s_daemon.Sess
        self.sess.user = user
        await self.initCellApi()

    async def initCellApi(self):
        pass

    async def allowed(self, perm, default=None):
        '''
        Check if the user has the requested permission.

        Args:
            perm: permission path components to check
            default: Value returned if no value stored

        Examples:

            Form a path and check the permission from a remote proxy::

                perm = ('node', 'add', 'inet:ipv4')
                allowed = await prox.allowed(perm)
                if allowed:
                    dostuff()

        Returns:
            Optional[bool]: True if the user has permission, False if explicitly denied, None if no entry
        '''
        return self.user.allowed(perm, default=default)

    async def _reqUserAllowed(self, perm):
        '''
        Helper method that subclasses can use for user permission checking.

        Args:
            perm: permission path components to check

        Notes:
            This can be used to require a permission; and will throw an exception if the permission is not allowed.

        Examples:

            Implement an API that requires a user to have a specific permission in order to execute it::

                async def makeWidget(self, wvalu, wtype):
                    # This will throw if the user doesn't have the appropriate widget permission
                    await self._reqUserAllowed(('widget', wtype))
                    return await self.cell.makeWidget((wvalu, wtype))

        Returns:
            None: This API does not return anything. It only throws an exception on failure.

        Raises:
            s_exc.AuthDeny: If the permission is not allowed.

        '''
        if not await self.allowed(perm):
            perm = '.'.join(perm)
            mesg = f'User must have permission {perm}'
            raise s_exc.AuthDeny(mesg=mesg, perm=perm, user=self.user.name)

    def getCellType(self):
        return self.cell.getCellType()

    def getCellIden(self):
        return self.cell.getCellIden()

    async def getCellRunId(self):
        return await self.cell.getCellRunId()

    async def isCellActive(self):
        '''
        Returns True if the cell is an active/leader cell.
        '''
        return await self.cell.isCellActive()

    @adminapi()
    def getNexsIndx(self):
        return self.cell.getNexsIndx()

    @adminapi()
    async def readyToMirror(self):
        return await self.cell.readyToMirror()

    @adminapi(log=True)
    async def cullNexsLog(self, offs):
        '''
        Remove Nexus log entries up to (and including) the given offset.

        Note:
            If there are consumers of this cell's nexus log they must
            be caught up to at least the offs argument before culling.

            Only rotated logs where the last index is less than the
            provided offset will be removed from disk.

        Args:
            offs (int): The offset to remove entries up to.

        Returns:
            bool: Whether the cull was executed
        '''
        return await self.cell.cullNexsLog(offs)

    @adminapi(log=True)
    async def rotateNexsLog(self):
        '''
        Rotate the Nexus log at the current offset.

        Returns:
            int: The starting index of the active Nexus log
        '''
        return await self.cell.rotateNexsLog()

    @adminapi(log=True)
    async def trimNexsLog(self, consumers=None, timeout=60):
        '''
        Rotate and cull the Nexus log (and those of any consumers) at the current offset.

        Note:
            If the consumers argument is provided they will first be checked
            if online before rotating and raise otherwise.
            After rotation, all consumers must catch-up to the offset to cull
            at before executing the cull, and will raise otherwise.

        Args:
            consumers (list or None): Optional list of telepath URLs for downstream Nexus log consumers.
            timeout (int): Time in seconds to wait for downstream consumers to be caught up.

        Returns:
            int: The offset that the Nexus log was culled up to and including.
        '''
        return await self.cell.trimNexsLog(consumers=consumers, timeout=timeout)

    @adminapi()
    async def waitNexsOffs(self, offs, timeout=None):
        '''
        Wait for the Nexus log to write an offset.

        Args:
            offs (int): The offset to wait for.
            timeout (int or None): An optional timeout in seconds.

        Returns:
            bool: True if the offset was written, False if it timed out.
        '''
        return await self.cell.waitNexsOffs(offs, timeout=timeout)

    @adminapi()
    async def promote(self, graceful=False):
        return await self.cell.promote(graceful=graceful)

    @adminapi()
    async def handoff(self, turl, timeout=30):
        return await self.cell.handoff(turl, timeout=timeout)

    def getCellUser(self):
        return self.user.pack()

    async def getCellInfo(self):
        return await self.cell.getCellInfo()

    @adminapi()
    async def getSystemInfo(self):
        '''
        Get info about the system in which the cell is running

        Returns:
            A dictionary with the following keys.  All size values are in bytes:
                - volsize - Volume where cell is running total space
                - volfree - Volume where cell is running free space
                - backupvolsize - Backup directory volume total space
                - backupvolfree - Backup directory volume free space
                - celluptime - Cell uptime in milliseconds
                - cellrealdisk - Cell's use of disk, equivalent to du
                - cellapprdisk - Cell's apparent use of disk, equivalent to ls -l
                - osversion - OS version/architecture
                - pyversion - Python version
                - totalmem - Total memory in the system
                - availmem - Available memory in the system
        '''
        return await self.cell.getSystemInfo()

    def setCellUser(self, iden):
        '''
        Switch to another user (admin only).

        This API allows remote admin/service accounts
        to impersonate a user.  Used mostly by services
        that manage their own authentication/sessions.
        '''
        if not self.user.isAdmin():
            mesg = 'setCellUser() caller must be admin.'
            raise s_exc.AuthDeny(mesg=mesg)

        user = self.cell.auth.user(iden)
        if user is None:
            raise s_exc.NoSuchUser(iden=iden)

        self.user = user
        self.link.get('sess').user = user
        return True

    async def ps(self):
        return await self.cell.ps(self.user)

    async def kill(self, iden):
        return await self.cell.kill(self.user, iden)

    @adminapi(log=True)
    async def addUser(self, name, passwd=None, email=None, iden=None):
        return await self.cell.addUser(name, passwd=passwd, email=email, iden=iden)

    @adminapi(log=True)
    async def delUser(self, iden):
        return await self.cell.delUser(iden)

    @adminapi(log=True)
    async def addRole(self, name):
        return await self.cell.addRole(name)

    @adminapi(log=True)
    async def delRole(self, iden):
        return await self.cell.delRole(iden)

    @adminapi()
    async def dyncall(self, iden, todo, gatekeys=()):
        return await self.cell.dyncall(iden, todo, gatekeys=gatekeys)

    @adminapi()
    async def dyniter(self, iden, todo, gatekeys=()):
        async for item in self.cell.dyniter(iden, todo, gatekeys=gatekeys):
            yield item

    @adminapi()
    async def issue(self, nexsiden: str, event: str, args, kwargs, meta=None):
        return await self.cell.nexsroot.issue(nexsiden, event, args, kwargs, meta)

    @adminapi(log=True)
    async def delAuthUser(self, name):
        await self.cell.auth.delUser(name)
        await self.cell.fire('user:mod', act='deluser', name=name)

    @adminapi(log=True)
    async def addAuthRole(self, name):
        role = await self.cell.auth.addRole(name)
        await self.cell.fire('user:mod', act='addrole', name=name)
        return role.pack()

    @adminapi(log=True)
    async def delAuthRole(self, name):
        await self.cell.auth.delRole(name)
        await self.cell.fire('user:mod', act='delrole', name=name)

    @adminapi()
    async def getAuthUsers(self, archived=False):
        '''
        Args:
            archived (bool):  If true, list all users, else list non-archived users
        '''
        return await self.cell.getAuthUsers(archived=archived)

    @adminapi()
    async def getAuthRoles(self):
        return await self.cell.getAuthRoles()

    @adminapi(log=True)
    async def addUserRule(self, iden, rule, indx=None, gateiden=None):
        return await self.cell.addUserRule(iden, rule, indx=indx, gateiden=gateiden)

    @adminapi(log=True)
    async def setUserRules(self, iden, rules, gateiden=None):
        return await self.cell.setUserRules(iden, rules, gateiden=gateiden)

    @adminapi(log=True)
    async def setRoleRules(self, iden, rules, gateiden=None):
        return await self.cell.setRoleRules(iden, rules, gateiden=gateiden)

    @adminapi(log=True)
    async def addRoleRule(self, iden, rule, indx=None, gateiden=None):
        return await self.cell.addRoleRule(iden, rule, indx=indx, gateiden=gateiden)

    @adminapi(log=True)
    async def delUserRule(self, iden, rule, gateiden=None):
        return await self.cell.delUserRule(iden, rule, gateiden=gateiden)

    @adminapi(log=True)
    async def delRoleRule(self, iden, rule, gateiden=None):
        return await self.cell.delRoleRule(iden, rule, gateiden=gateiden)

    @adminapi(log=True)
    async def setUserAdmin(self, iden, admin, gateiden=None):
        return await self.cell.setUserAdmin(iden, admin, gateiden=gateiden)

    @adminapi()
    async def getAuthInfo(self, name):
        s_common.deprecated('getAuthInfo')
        user = await self.cell.auth.getUserByName(name)
        if user is not None:
            info = user.pack()
            info['roles'] = [self.cell.auth.role(r).name for r in info['roles']]
            return info

        role = await self.cell.auth.getRoleByName(name)
        if role is not None:
            return role.pack()

        raise s_exc.NoSuchName(name=name)

    @adminapi(log=True)
    async def addAuthRule(self, name, rule, indx=None, gateiden=None):
        s_common.deprecated('addAuthRule')
        item = await self.cell.auth.getUserByName(name)
        if item is None:
            item = await self.cell.auth.getRoleByName(name)
        await item.addRule(rule, indx=indx, gateiden=gateiden)

    @adminapi(log=True)
    async def delAuthRule(self, name, rule, gateiden=None):
        s_common.deprecated('delAuthRule')
        item = await self.cell.auth.getUserByName(name)
        if item is None:
            item = await self.cell.auth.getRoleByName(name)
        await item.delRule(rule, gateiden=gateiden)

    @adminapi(log=True)
    async def setAuthAdmin(self, name, isadmin):
        s_common.deprecated('setAuthAdmin')
        item = await self.cell.auth.getUserByName(name)
        if item is None:
            item = await self.cell.auth.getRoleByName(name)
        await item.setAdmin(isadmin)

    async def setUserPasswd(self, iden, passwd):

        await self.cell.auth.reqUser(iden)

        if self.user.iden == iden:
            self.user.confirm(('auth', 'self', 'set', 'passwd'), default=True)
            return await self.cell.setUserPasswd(iden, passwd)

        self.user.confirm(('auth', 'user', 'set', 'passwd'))
        return await self.cell.setUserPasswd(iden, passwd)

    @adminapi(log=True)
    async def setUserLocked(self, useriden, locked):
        return await self.cell.setUserLocked(useriden, locked)

    @adminapi(log=True)
    async def setUserArchived(self, useriden, archived):
        return await self.cell.setUserArchived(useriden, archived)

    @adminapi(log=True)
    async def setUserEmail(self, useriden, email):
        return await self.cell.setUserEmail(useriden, email)

    @adminapi(log=True)
    async def addUserRole(self, useriden, roleiden):
        return await self.cell.addUserRole(useriden, roleiden)

    @adminapi(log=True)
    async def setUserRoles(self, useriden, roleidens):
        return await self.cell.setUserRoles(useriden, roleidens)

    @adminapi(log=True)
    async def delUserRole(self, useriden, roleiden):
        return await self.cell.delUserRole(useriden, roleiden)

    async def getUserInfo(self, name):
        user = await self.cell.auth.reqUserByName(name)
        if self.user.isAdmin() or self.user.iden == user.iden:
            info = user.pack()
            info['roles'] = [self.cell.auth.role(r).name for r in info['roles']]
            return info

        mesg = 'getUserInfo denied for non-admin and non-self'
        raise s_exc.AuthDeny(mesg=mesg)

    async def getRoleInfo(self, name):
        role = await self.cell.auth.reqRoleByName(name)
        if self.user.isAdmin() or role.iden in self.user.info.get('roles', ()):
            return role.pack()

        mesg = 'getRoleInfo denied for non-admin and non-member'
        raise s_exc.AuthDeny(mesg=mesg)

    @adminapi()
    async def getUserDef(self, iden):
        return await self.cell.getUserDef(iden)

    @adminapi()
    async def getAuthGate(self, iden):
        return await self.cell.getAuthGate(iden)

    @adminapi()
    async def getAuthGates(self):
        return await self.cell.getAuthGates()

    @adminapi()
    async def getRoleDef(self, iden):
        return await self.cell.getRoleDef(iden)

    @adminapi()
    async def getUserDefByName(self, name):
        return await self.cell.getUserDefByName(name)

    @adminapi()
    async def getRoleDefByName(self, name):
        return await self.cell.getRoleDefByName(name)

    @adminapi()
    async def getUserDefs(self):
        return await self.cell.getUserDefs()

    @adminapi()
    async def getRoleDefs(self):
        return await self.cell.getRoleDefs()

    @adminapi()
    async def isUserAllowed(self, iden, perm, gateiden=None):
        return await self.cell.isUserAllowed(iden, perm, gateiden=gateiden)

    @adminapi()
    async def isRoleAllowed(self, iden, perm, gateiden=None):
        return await self.cell.isRoleAllowed(iden, perm, gateiden=gateiden)

    @adminapi()
    async def tryUserPasswd(self, name, passwd):
        return await self.cell.tryUserPasswd(name, passwd)

    @adminapi()
    async def getUserProfile(self, iden):
        return await self.cell.getUserProfile(iden)

    @adminapi()
    async def getUserProfInfo(self, iden, name):
        return await self.cell.getUserProfInfo(iden, name)

    @adminapi()
    async def setUserProfInfo(self, iden, name, valu):
        return await self.cell.setUserProfInfo(iden, name, valu)

    async def getHealthCheck(self):
        await self._reqUserAllowed(('health',))
        return await self.cell.getHealthCheck()

    @adminapi()
    async def getDmonSessions(self):
        return await self.cell.getDmonSessions()

    @adminapi()
    async def listHiveKey(self, path=None):
        return await self.cell.listHiveKey(path=path)

    @adminapi()
    async def getHiveKeys(self, path):
        return await self.cell.getHiveKeys(path)

    @adminapi()
    async def getHiveKey(self, path):
        return await self.cell.getHiveKey(path)

    @adminapi(log=True)
    async def setHiveKey(self, path, valu):
        return await self.cell.setHiveKey(path, valu)

    @adminapi(log=True)
    async def popHiveKey(self, path):
        return await self.cell.popHiveKey(path)

    @adminapi(log=True)
    async def saveHiveTree(self, path=()):
        return await self.cell.saveHiveTree(path=path)

    @adminapi()
    async def getNexusChanges(self, offs, tellready=False):
        async for item in self.cell.getNexusChanges(offs, tellready=tellready):
            yield item

    @adminapi()
    async def runBackup(self, name=None, wait=True):
        '''
        Run a new backup.

        Args:
            name (str): The optional name of the backup.
            wait (bool): On True, wait for backup to complete before returning.

        Returns:
            str: The name of the newly created backup.
        '''
        return await self.cell.runBackup(name=name, wait=wait)

    @adminapi()
    async def getBackupInfo(self):
        '''
        Get information about recent backup activity.

        Returns:
            (dict) It has the following keys:
                - currduration - If backup currently running, time in ms since backup started, otherwise None
                - laststart - Last time (in epoch milliseconds) a backup started
                - lastend - Last time (in epoch milliseconds) a backup ended
                - lastduration - How long last backup took in ms
                - lastsize - Disk usage of last backup completed
                - lastupload - Time a backup was last completed being uploaded via iter(New)BackupArchive
                - lastexception - Tuple of exception information if last backup failed, otherwise None

        Note:  these statistics are not persistent, i.e. they are not preserved between cell restarts.
        '''
        return await self.cell.getBackupInfo()

    @adminapi()
    async def getBackups(self):
        '''
        Retrieve a list of backups.

        Returns:
            list[str]: A list of backup names.
        '''
        return await self.cell.getBackups()

    @adminapi()
    async def delBackup(self, name):
        '''
        Delete a backup by name.

        Args:
            name (str): The name of the backup to delete.
        '''
        return await self.cell.delBackup(name)

    @adminapi()
    async def iterBackupArchive(self, name):
        '''
        Retrieve a backup by name as a compressed stream of bytes.

        Note: Compression and streaming will occur from a separate process.

        Args:
            name (str): The name of the backup to retrieve.
        '''
        await self.cell.iterBackupArchive(name, user=self.user)

        # Make this a generator
        if False:  # pragma: no cover
            yield

    @adminapi()
    async def iterNewBackupArchive(self, name=None, remove=False):
        '''
        Run a new backup and return it as a compressed stream of bytes.

        Note: Compression and streaming will occur from a separate process.

        Args:
            name (str): The name of the backup to retrieve.
            remove (bool): Delete the backup after streaming.
        '''
        await self.cell.iterNewBackupArchive(user=self.user, name=name, remove=remove)

        # Make this a generator
        if False:  # pragma: no cover
            yield

    @adminapi()
    async def getDiagInfo(self):
        return {
            'slabs': await s_lmdbslab.Slab.getSlabStats(),
        }

class Cell(s_nexus.Pusher, s_telepath.Aware):
    '''
    A Cell() implements a synapse micro-service.

    A Cell has 5 phases of startup:
        1. Universal cell data structures
        2. Service specific storage/data (pre-nexs)
        3. Nexus subsystem initialization
        4. Service specific startup (with nexus)
        5. Networking and mirror services

    '''
    cellapi = CellApi

    confdefs = {}  # type: ignore  # This should be a JSONSchema properties list for an object.
    confbase = {
        'cell:guid': {
            'description': 'An optional hard-coded GUID to store as the permanent GUID for the service.',
            'type': 'string',
            'hideconf': True,
        },
        'cell:ctor': {
            'description': 'An optional python path to the Cell class.  Used by stemcell.',
            'type': 'string',
            'hideconf': True,
        },
        'mirror': {
            'description': 'A telepath URL for our upstream mirror (we must be a backup!).',
            'type': ['string', 'null'],
            'hidedocs': True,
            'hidecmdl': True,
        },
        'auth:passwd': {
            'description': 'Set to <passwd> (local only) to bootstrap the root user password.',
            'type': 'string',
        },
        'auth:anon': {
            'description': 'Allow anonymous telepath access by mapping to the given user name.',
            'type': 'string',
        },
        'auth:ctor': {
            'description': 'Allow the construction of the cell auth object to be hooked at runtime.',
            'type': 'string',
            'hideconf': True,
        },
        'auth:conf': {
            'description': 'Extended configuration to be used by an alternate auth constructor.',
            'type': 'object',
            'hideconf': True,
        },
        'nexslog:en': {
            'default': False,
            'description': 'Record all changes to a stream file on disk.  Required for mirroring (on both sides).',
            'type': 'boolean',
        },
        'nexslog:async': {
            'default': False,
            'description': '(Experimental) Map the nexus log LMDB instance with map_async=True.',
            'type': 'boolean',
            'hidedocs': True,
            'hidecmdl': True,
        },
        'dmon:listen': {
            'description': 'A config-driven way to specify the telepath bind URL.',
            'type': ['string', 'null'],
        },
        'https:port': {
            'description': 'A config-driven way to specify the HTTPS port.',
            'type': ['integer', 'null'],
        },
        'https:headers': {
            'description': 'Headers to add to all HTTPS server responses.',
            'type': 'object',
            'hidecmdl': True,
        },
        'backup:dir': {
            'description': 'A directory outside the service directory where backups will be saved. Defaults to ./backups in the service storage directory.',
            'type': 'string',
        },
        'aha:name': {
            'description': 'The name of the cell service in the aha service registry.',
            'type': 'string',
        },
        'aha:user': {
            'description': 'The username of this service when connecting to others.',
            'type': 'string',
        },
        'aha:leader': {
            'description': 'The AHA service name to claim as the active instance of a storm service.',
            'type': 'string',
        },
        'aha:network': {
            'description': 'The AHA service network. This makes aha:name/aha:leader relative names.',
            'type': 'string',
        },
        'aha:registry': {
            'description': 'The telepath URL of the aha service registry.',
            'type': ['string', 'array'],
            'items': {'type': 'string'},
        },
        'aha:provision': {
            'description': 'The telepath URL of the aha provisioning service.',
            'type': ['string', 'array'],
            'items': {'type': 'string'},
        },
        'aha:admin': {
            'description': 'An AHA client certificate CN to register as a local admin user.',
            'type': 'string',
        },
        'aha:svcinfo': {
            'description': 'An AHA svcinfo object. If set, this overrides self discovered Aha service information.',
            'type': 'object',
            'properties': {
                'urlinfo': {
                    'type': 'object',
                    'properties': {
                        'host': {'type': 'string'},
                        'port': {'type': 'integer'},
                        'schema': {'type': 'string'}
                    },
                    'required': ('host', 'port', 'scheme', )
                }
            },
            'required': ('urlinfo', ),
            'hidedocs': True,
            'hidecmdl': True,
        },
        'inaugural': {
            'description': 'Data used to drive configuration of the service upon first startup.',
            'type': 'object',
            'properties': {
                'roles': {
                    'type': 'array',
                    'items': {
                        'type': 'object',
                        'properties': {
                            'name': {'type': 'string',
                                     'pattern': '^(?!all$).+$',
                                     },
                            'rules': {
                                'type': 'array',
                                'items': {
                                    'type': 'array',
                                    'items': [
                                        {'type': 'boolean'},
                                        {'type': 'array', 'items': {'type': 'string'}, },
                                    ],
                                    'minItems': 2,
                                    'maxItems': 2,
                                },
                            }
                        },
                        'required': ['name', ],
                        'additionalProperties': False,
                    }
                },
                'users': {
                    'type': 'array',
                    'items': {
                        'type': 'object',
                        'properties': {
                            'name': {'type': 'string',
                                     'pattern': '^(?!root$).+$',
                                     },
                            'admin': {'type': 'boolean', 'default': False, },
                            'email': {'type': 'string', },
                            'roles': {
                                'type': 'array',
                                'items': {'type': 'string'},
                            },
                            'rules': {
                                'type': 'array',
                                'items': {
                                    'type': 'array',
                                    'items': [
                                        {'type': 'boolean'},
                                        {'type': 'array', 'items': {'type': 'string'}, },
                                    ],
                                    'minItems': 2,
                                    'maxItems': 2,
                                },
                            },
                        },
                        'required': ['name', ],
                        'additionalProperties': False,
                    }
                }
            },
        },
        '_log_conf': {
            'description': 'Opaque structure used for logging by spawned processes.',
            'type': 'object',
            'hideconf': True
        }
    }

    BACKUP_SPAWN_TIMEOUT = 60.0

    COMMIT = s_version.commit
    VERSION = s_version.version
    VERSTRING = s_version.verstring

    async def __anit__(self, dirn, conf=None, readonly=False, parent=None):

        # phase 1
        if conf is None:
            conf = {}

        self.starttime = time.monotonic()  # Used for uptime calc
        self.startms = s_common.now()      # Used to report start time
        s_telepath.Aware.__init__(self)

        self.dirn = s_common.gendir(dirn)
        self.runid = s_common.guid()

        self.auth = None
        self.cellparent = parent
        self.sessions = {}
        self.isactive = False
        self.inaugural = False
        self.activecoros = {}

        self.conf = self._initCellConf(conf)

        await self._initCellBoot()

        # we need to know this pretty early...
        self.ahasvcname = None
        ahaname = self.conf.get('aha:name')
        ahanetw = self.conf.get('aha:network')
        if ahaname is not None and ahanetw is not None:
            self.ahasvcname = f'{ahaname}.{ahanetw}'

        # each cell has a guid
        path = s_common.genpath(self.dirn, 'cell.guid')

        # generate a guid file if needed
        if not os.path.isfile(path):

            self.inaugural = True

            guid = conf.get('cell:guid')
            if guid is None:
                guid = s_common.guid()

            with open(path, 'w') as fd:
                fd.write(guid)

        # read & lock our guid file
        self._cellguidfd = s_common.genfile(path)
        self.iden = self._cellguidfd.read().decode().strip()
        self._getCellLock()

        backdirn = self.conf.get('backup:dir')
        if backdirn is not None:
            backdirn = s_common.genpath(backdirn)
            if backdirn.startswith(self.dirn):
                mesg = 'backup:dir must not be within the service directory'
                raise s_exc.BadConfValu(mesg=mesg)

        else:
            backdirn = s_common.genpath(self.dirn, 'backups')

        backdirn = s_common.gendir(backdirn)

        self.backdirn = backdirn
        self.backuprunning = False  # Whether a backup is currently running
        self.backmonostart = None  # If a backup is running, when did it start (monotonic timer)
        self.backstartdt = None  # Last backup start time
        self.backenddt = None  # Last backup end time
        self.backlasttook = None  # Last backup duration
        self.backlastsize = None  # Last backup size
        self.backlastuploaddt = None  # Last time backup completed uploading via iter{New,}BackupArchive
        self.backlastexc = None  # err, errmsg, errtrace of last backup

        if self.conf.get('mirror') and not self.conf.get('nexslog:en'):
            mesg = 'Mirror mode requires nexslog:en=True'
            raise s_exc.BadConfValu(mesg=mesg)

        # construct our nexsroot instance ( but do not start it )
        await s_nexus.Pusher.__anit__(self, self.iden)

        self._initCertDir()

        root = await self._ctorNexsRoot()

        # mutually assured destruction with our nexs root
        self.onfini(root.fini)
        root.onfini(self.fini)

        self.setNexsRoot(root)

        await self._initCellSlab(readonly=readonly)

        self.hive = await self._initCellHive()

        # self.cellinfo, a HiveDict for general purpose persistent storage
        node = await self.hive.open(('cellinfo',))
        self.cellinfo = await node.dict()
        self.onfini(node)

        node = await self.hive.open(('cellvers',))
        self.cellvers = await node.dict(nexs=True)

        if self.inaugural:
            await self.cellinfo.set('synapse:version', s_version.version)

        synvers = self.cellinfo.get('synapse:version')

        if synvers is None or synvers < s_version.version:
            await self.cellinfo.set('synapse:version', s_version.version)

        self.auth = await self._initCellAuth()

        auth_passwd = self.conf.get('auth:passwd')
        if auth_passwd is not None:
            user = await self.auth.getUserByName('root')

            if not await user.tryPasswd(auth_passwd):
                await user.setPasswd(auth_passwd, nexs=False)

        self.boss = await s_boss.Boss.anit()
        self.onfini(self.boss)

        self.dynitems = {
            'auth': self.auth,
            'cell': self
        }

        # a tuple of (vers, func) tuples
        # it is expected that this is set by
        # initServiceStorage
        self.cellupdaters = ()

        # initialize web app and callback data structures
        self._health_funcs = []
        self.addHealthFunc(self._cellHealth)

        # initialize network backend infrastructure
        await self._initAhaRegistry()

        # initialize network daemons (but do not listen yet)
        # to allow registration of callbacks and shared objects
        # within phase 2/4.
        await self._initCellHttp()
        await self._initCellDmon()

        # phase 2 - service storage
        await self.initServiceStorage()
        # phase 3 - nexus subsystem
        await self.initNexusSubsystem()

        # We can now do nexus-safe operations
        await self._initInauguralConfig()

        # phase 4 - service logic
        await self.initServiceRuntime()
        # phase 5 - service networking
        await self.initServiceNetwork()

    async def fini(self):
        '''Fini override that ensures locking teardown order.'''
        # we inherit from Pusher to make the Cell a Base subclass
        retn = await s_nexus.Pusher.fini(self)
        if retn == 0:
            self._onFiniCellGuid()
        return retn

    def _onFiniCellGuid(self):
        fcntl.lockf(self._cellguidfd, fcntl.LOCK_UN)
        self._cellguidfd.close()

    def _getCellLock(self):
        cmd = fcntl.LOCK_EX | fcntl.LOCK_NB
        try:
            fcntl.lockf(self._cellguidfd, cmd)
        except BlockingIOError:
            # Raised when the a lock is unable to be obtained on cell.guid file.
            ctyp = self.getCellType()
            mesg = f'Cannot start the {ctyp}, another process is already running it.'
            raise s_exc.FatalErr(mesg=mesg) from None

    async def _execCellUpdates(self):
        # implement to apply updates to a fully initialized active cell
        # ( and do so using _bumpCellVers )
        pass

    async def _bumpCellVers(self, name, updates):

        if self.inaugural:
            await self.cellvers.set(name, updates[-1][0])
            return

        curv = self.cellvers.get(name, 0)

        for vers, callback in updates:

            if vers <= curv:
                continue

            await callback()

            await self.cellvers.set(name, vers)

            curv = vers

    def _getAhaAdmin(self):
        name = self.conf.get('aha:admin')
        if name is not None:
            return name

    async def _initAhaRegistry(self):

        self.ahainfo = None
        self.ahaclient = None

        ahaurl = self.conf.get('aha:registry')
        if ahaurl is not None:

            info = await s_telepath.addAhaUrl(ahaurl)
            self.ahaclient = info.get('client')
            if self.ahaclient is None:
                self.ahaclient = await s_telepath.Client.anit(info.get('url'))
                self.ahaclient._fini_atexit = True
                info['client'] = self.ahaclient

            async def finiaha():
                await s_telepath.delAhaUrl(ahaurl)

            self.onfini(finiaha)

        ahauser = self.conf.get('aha:user')
        ahanetw = self.conf.get('aha:network')

        ahaadmin = self._getAhaAdmin()
        if ahaadmin is not None:
            await self._addAdminUser(ahaadmin)

        if ahauser is not None:
            await self._addAdminUser(ahauser)

    async def _addAdminUser(self, username):
        # add the user in a pre-nexus compatible way
        user = await self.auth.getUserByName(username)

        if user is None:
            iden = s_common.guid(username)
            await self.auth._addUser(iden, username)
            user = await self.auth.getUserByName(username)

        if not user.isAdmin():
            await user.setAdmin(True, logged=False)

        if user.isLocked():
            await user.setLocked(False, logged=False)

    async def initServiceStorage(self):
        pass

    async def initNexusSubsystem(self):
        if self.cellparent is None:
            await self.nexsroot.startup()
            await self.setCellActive(self.conf.get('mirror') is None)

    async def initServiceNetwork(self):

        # start a unix local socket daemon listener
        sockpath = os.path.join(self.dirn, 'sock')
        sockurl = f'unix://{sockpath}'

        try:
            await self.dmon.listen(sockurl)
        except asyncio.CancelledError:  # pragma: no cover  TODO:  remove once >= py 3.8 only
            raise
        except OSError as e:
            logger.error(f'Failed to listen on unix socket at: [{sockpath}][{e}]')
            logger.error('LOCAL UNIX SOCKET WILL BE UNAVAILABLE')
        except Exception:  # pragma: no cover
            logging.exception('Unknown dmon listen error.')
            raise

        self.sockaddr = None

        turl = self.conf.get('dmon:listen')
        if turl is not None:
            self.sockaddr = await self.dmon.listen(turl)
            logger.info(f'dmon listening: {turl}')

        await self._initAhaService()

        port = self.conf.get('https:port')
        if port is not None:
            await self.addHttpsPort(port)
            logger.info(f'https listening: {port}')

    async def _initAhaService(self):

        if self.ahaclient is None:
            return

        turl = self.conf.get('dmon:listen')
        ahaname = self.conf.get('aha:name')
        if ahaname is None:
            return

        ahalead = self.conf.get('aha:leader')
        ahanetw = self.conf.get('aha:network')

        runiden = await self.getCellRunId()
        celliden = self.getCellIden()

        ahainfo = self.conf.get('aha:svcinfo')
        if ahainfo is None and turl is not None:

            urlinfo = s_telepath.chopurl(turl)

            urlinfo.pop('host', None)
            urlinfo['port'] = self.sockaddr[1]

            ahainfo = {
                'run': runiden,
                'iden': celliden,
                'leader': ahalead,
                'urlinfo': urlinfo,
                # if we are not active, then we are not ready
                # until we confirm we are in the real-time window.
                'ready': self.isactive,
            }

        if ahainfo is None:
            return

        self.ahainfo = ahainfo
        self.ahasvcname = f'{ahaname}.{ahanetw}'

        async def onlink(proxy):
            while not proxy.isfini:

                try:
                    await proxy.addAhaSvc(ahaname, self.ahainfo, network=ahanetw)
                    if self.isactive and ahalead is not None:
                        await proxy.addAhaSvc(ahalead, self.ahainfo, network=ahanetw)

                    return

                except asyncio.CancelledError:  # pragma: no cover
                    raise

                except Exception:
                    logger.exception('Error in _initAhaService() onlink')

                await proxy.waitfini(1)

        async def fini():
            await self.ahaclient.offlink(onlink)

        async def init():
            await self.ahaclient.onlink(onlink)
            self.onfini(fini)

        self.schedCoro(init())

    async def initServiceRuntime(self):
        pass

    async def _ctorNexsRoot(self):
        '''
        Initialize a NexsRoot to use for the cell.
        '''
        if self.cellparent:
            return self.cellparent.nexsroot
        return await s_nexus.NexsRoot.anit(self)

    async def getNexsIndx(self):
        return await self.nexsroot.index()

    async def cullNexsLog(self, offs):
        if self.backuprunning:
            raise s_exc.SlabInUse(mesg='Cannot cull Nexus log while a backup is running')
        return await self._push('nexslog:cull', offs)

    @s_nexus.Pusher.onPush('nexslog:cull')
    async def _cullNexsLog(self, offs):
        return await self.nexsroot.cull(offs)

    async def rotateNexsLog(self):
        if self.backuprunning:
            raise s_exc.SlabInUse(mesg='Cannot rotate Nexus log while a backup is running')
        return await self._push('nexslog:rotate')

    @s_nexus.Pusher.onPush('nexslog:rotate')
    async def _rotateNexsLog(self):
        return await self.nexsroot.rotate()

    async def waitNexsOffs(self, offs, timeout=None):
        return await self.nexsroot.waitOffs(offs, timeout=timeout)

    async def trimNexsLog(self, consumers=None, timeout=30):

        if not self.conf.get('nexslog:en'):
            mesg = 'trimNexsLog requires nexslog:en=True'
            raise s_exc.BadConfValu(mesg=mesg)

        async with await s_base.Base.anit() as base:

            if consumers is not None:
                cons_opened = []
                for turl in consumers:
                    prox = await s_telepath.openurl(turl)
                    base.onfini(prox.fini)
                    cons_opened.append((s_urlhelp.sanitizeUrl(turl), prox))

            offs = await self.rotateNexsLog()
            cullat = offs - 1

            # wait for all consumers to catch up and raise otherwise
            if consumers is not None:

                async def waitFor(turl_sani, prox_):
                    logger.debug('trimNexsLog waiting for consumer %s to write offset %d', turl_sani, cullat)
                    if not await prox_.waitNexsOffs(cullat, timeout=timeout):
                        mesg_ = 'trimNexsLog timed out waiting for consumer to write rotation offset'
                        raise s_exc.SynErr(mesg=mesg_, offs=cullat, timeout=timeout, url=turl_sani)
                    logger.info('trimNexsLog consumer %s successfully wrote offset', turl_sani)

                await asyncio.gather(*[waitFor(*cons) for cons in cons_opened])

            if not await self.cullNexsLog(cullat):
                mesg = 'trimNexsLog did not execute cull at the rotated offset'
                raise s_exc.SynErr(mesg=mesg, offs=cullat)

            return cullat

    @s_nexus.Pusher.onPushAuto('nexslog:setindex')
    async def setNexsIndx(self, indx):
        return await self.nexsroot.setindex(indx)

    async def promote(self, graceful=False):
        '''
        Transform this cell from a passive follower to
        an active cell that writes changes locally.
        '''
        mirurl = self.conf.get('mirror')
        if mirurl is None:
            mesg = 'promote() called on non-mirror'
            raise s_exc.BadConfValu(mesg=mesg)

        if graceful:

            ahaname = self.conf.get('aha:name')
            if ahaname is None: # pragma: no cover
                mesg = 'Cannot gracefully promote without aha:name configured.'
                raise s_exc.BadArg(mesg=mesg)

            ahanetw = self.conf.get('aha:network')
            if ahanetw is None: # pragma: no cover
                mesg = 'Cannot gracefully promote without aha:network configured.'
                raise s_exc.BadArg(mesg=mesg)

            myurl = f'aha://{ahaname}.{ahanetw}'
            async with await s_telepath.openurl(mirurl) as lead:
                await lead.handoff(myurl)
                return

        self.modCellConf({'mirror': None})

        await self.nexsroot.promote()
        await self.setCellActive(True)

<<<<<<< HEAD
=======
        self.popCellConf('mirror')

>>>>>>> 159914b7
    async def handoff(self, turl, timeout=30):
        '''
        Hand off leadership to a mirror in a transactional fashion.
        '''
        async with await s_telepath.openurl(turl) as cell:

            if self.iden != await cell.getCellIden(): # pragma: no cover
                mesg = 'Mirror handoff remote cell iden does not match!'
                raise s_exc.BadArg(mesg=mesg)

            if self.runid == await cell.getCellRunId(): # pragma: no cover
                mesg = 'Cannot handoff mirror leadership to myself!'
                raise s_exc.BadArg(mesg=mesg)

            async with self.nexsroot.applylock:

                indx = await self.getNexsIndx()
                if not await cell.waitNexsOffs(indx - 1, timeout=timeout): # pragma: no cover
                    mndx = await cell.getNexsIndx()
                    mesg = f'Remote mirror did not catch up in time: {mndx}/{indx}.'
                    raise s_exc.NotReady(mesg=mesg)

                await cell.promote()
                await self.setCellActive(False)

                self.modCellConf({'mirror': turl})
                await self.nexsroot.startup()

    async def _setAhaActive(self):

        if self.ahaclient is None:
            return

        if self.ahainfo is None:
            return

        ahalead = self.conf.get('aha:leader')
        if ahalead is None:
            return

        try:

            proxy = await self.ahaclient.proxy(timeout=2)

        except TimeoutError:  # pragma: no cover
            return None

        # if we went inactive, bump the aha proxy
        if not self.isactive:
            await proxy.fini()
            return

        ahanetw = self.conf.get('aha:network')
        try:
            await proxy.addAhaSvc(ahalead, self.ahainfo, network=ahanetw)
        except asyncio.CancelledError:  # pragma: no cover
            raise
        except Exception as e:  # pragma: no cover
            logger.warning(f'_setAhaActive failed: {e}')

    def addActiveCoro(self, func, iden=None, base=None):
        '''
        Add a function callback to be run as a coroutine when the Cell is active.

        Args:
            func (coroutine function): The function run as a coroutine.
            iden (str): The iden to use for the coroutine.
            base (Optional[Base]):  if present, this active coro will be fini'd
                                    when the base is fini'd


        Returns:
            str: A GUID string that identifies the coroutine for delActiveCoro()

        NOTE:
            This will re-fire the coroutine if it exits and the Cell is still active.
        '''
        if base and base.isfini:
            raise s_exc.IsFini()

        if iden is None:
            iden = s_common.guid()

        cdef = {'func': func, 'base': base}
        self.activecoros[iden] = cdef

        if base:
            async def fini():
                await self.delActiveCoro(iden)
            base.onfini(fini)

        if self.isactive:
            self._fireActiveCoro(iden, cdef)

        return iden

    async def delActiveCoro(self, iden):
        '''
        Remove an Active coroutine previously added with addActiveCoro().

        Args:
            iden (str): The iden returned by addActiveCoro()
        '''
        cdef = self.activecoros.pop(iden, None)
        if cdef is None:
            return

        await self._killActiveCoro(cdef)

    def _fireActiveCoros(self):
        for iden, cdef in self.activecoros.items():
            self._fireActiveCoro(iden, cdef)

    def _fireActiveCoro(self, iden, cdef):

        func = cdef.get('func')

        async def wrap():
            while not self.isfini:
                try:
                    await func()
                except asyncio.CancelledError:
                    raise
                except Exception:  # pragma no cover
                    logger.exception(f'activeCoro Error: {func}')
                    await asyncio.sleep(1)

        cdef['task'] = self.schedCoro(wrap())

    async def _killActiveCoros(self):
        for cdef in self.activecoros.values():
            await self._killActiveCoro(cdef)

    async def _killActiveCoro(self, cdef):
        task = cdef.pop('task', None)
        if task is not None:
            task.cancel()
            await asyncio.sleep(0)

    async def isCellActive(self):
        return self.isactive

    async def setCellActive(self, active):
        self.isactive = active

        if self.isactive:
            self._fireActiveCoros()
            await self._execCellUpdates()
            await self.initServiceActive()
        else:
            await self._killActiveCoros()
            await self.initServicePassive()

        await self._setAhaActive()

    async def initServiceActive(self):  # pragma: no cover
        pass

    async def initServicePassive(self):  # pragma: no cover
        pass

    async def getNexusChanges(self, offs, tellready=False):
        async for item in self.nexsroot.iter(offs, tellready=tellready):
            yield item

    def _reqBackDirn(self, name):

        self._reqBackConf()

        path = s_common.genpath(self.backdirn, name)
        if not path.startswith(self.backdirn):
            mesg = 'Directory traversal detected'
            raise s_exc.BadArg(mesg=mesg)

        return path

    async def runBackup(self, name=None, wait=True):

        if self.backuprunning:
            raise s_exc.BackupAlreadyRunning(mesg='Another backup is already running')

        try:
            task = None

            backupstartdt = datetime.datetime.now()

            if name is None:
                name = time.strftime('%Y%m%d%H%M%S', backupstartdt.timetuple())

            path = self._reqBackDirn(name)
            if os.path.isdir(path):
                mesg = 'Backup with name already exists'
                raise s_exc.BadArg(mesg=mesg)

            self.backuprunning = True
            self.backlastexc = None
            self.backmonostart = time.monotonic()
            self.backstartdt = backupstartdt

            task = self.schedCoro(self._execBackupTask(path))

            def done(self, task):
                try:
                    self.backlastsize, _ = s_common.getDirSize(path)
                except s_exc.NoSuchDir:
                    pass
                self.backlasttook = time.monotonic() - self.backmonostart
                self.backenddt = datetime.datetime.now()
                self.backmonostart = None

                try:
                    exc = task.exception()
                except asyncio.CancelledError as e:
                    exc = e
                if exc:
                    self.backlastexc = s_common.excinfo(exc)
                    self.backlastsize = None
                else:
                    self.backlastexc = None
                    try:
                        self.backlastsize, _ = s_common.getDirSize(path)
                    except Exception:
                        self.backlastsize = None

                self.backuprunning = False

                phrase = f'with exception {self.backlastexc["errmsg"]}' if self.backlastexc else 'successfully'
                logger.info(f'Backup {name} completed {phrase}.  Took {self.backlasttook / 1000} s')

            task.add_done_callback(functools.partial(done, self))

            if wait:
                logger.info(f'Waiting for backup task to complete [{name}]')
                await task

            return name

        except (asyncio.CancelledError, Exception):
            if task is not None:
                task.cancel()
            raise

    async def getBackupInfo(self):
        '''
        Gets information about recent backup activity
        '''
        running = int(time.monotonic() - self.backmonostart * 1000) if self.backmonostart else None

        def epochmillis(dtornone):
            if dtornone is None:
                return None
            return int(dtornone.timestamp() * 1000)

        retn = {
            'currduration': running,
            'laststart': int(self.backstartdt.timestamp() * 1000) if self.backstartdt else None,
            'lastend': int(self.backenddt.timestamp() * 1000) if self.backenddt else None,
            'lastduration': int(self.backlasttook * 1000) if self.backlasttook else None,
            'lastsize': self.backlastsize,
            'lastupload': int(self.backlastuploaddt.timestamp() * 1000) if self.backlastuploaddt else None,
            'lastexception': self.backlastexc,
        }

        return retn

    async def _execBackupTask(self, dirn):
        '''
        A task that backs up the cell to the target directory
        '''
        logger.info(f'Starting backup to [{dirn}]')

        await self.boss.promote('backup', self.auth.rootuser)
        slabs = s_lmdbslab.Slab.getSlabsInDir(self.dirn)
        assert slabs

        ctx = multiprocessing.get_context('spawn')

        mypipe, child_pipe = ctx.Pipe()
        paths = [str(slab.path) for slab in slabs]
        logconf = await self._getSpawnLogConf()
        proc = None

        try:

            async with self.nexsroot.applylock:

                logger.debug('Syncing LMDB Slabs')

                while True:
                    await s_lmdbslab.Slab.syncLoopOnce()
                    if not any(slab.dirty for slab in slabs):
                        break

                logger.debug('Starting backup process')

                args = (child_pipe, self.dirn, dirn, paths, logconf)

                def waitforproc1():
                    nonlocal proc
                    proc = ctx.Process(target=self._backupProc, args=args)
                    proc.start()
                    hasdata = mypipe.poll(timeout=self.BACKUP_SPAWN_TIMEOUT)
                    if not hasdata:
                        raise s_exc.SynErr(mesg='backup subprocess start timed out')
                    data = mypipe.recv()
                    assert data == 'captured'

                await s_coro.executor(waitforproc1)

            def waitforproc2():
                proc.join()
                if proc.exitcode:
                    raise s_exc.SpawnExit(code=proc.exitcode)

            await s_coro.executor(waitforproc2)
            proc = None

            logger.info(f'Backup completed to [{dirn}]')
            return

        except (asyncio.CancelledError, Exception):
            logger.exception(f'Error performing backup to [{dirn}]')
            raise

        finally:
            if proc:
                proc.terminate()

    @staticmethod
    def _backupProc(pipe, srcdir, dstdir, lmdbpaths, logconf):
        '''
        (In a separate process) Actually do the backup
        '''
        # This is a new process: configure logging
        s_common.setlogging(logger, **logconf)

        with s_t_backup.capturelmdbs(srcdir) as lmdbinfo:
            pipe.send('captured')
            logger.debug('Acquired LMDB transactions')
            s_t_backup.txnbackup(lmdbinfo, srcdir, dstdir)

        logger.debug('Backup process completed')

    def _reqBackConf(self):
        if self.backdirn is None:
            mesg = 'Backup APIs require the backup:dir config option is set'
            raise s_exc.NeedConfValu(mesg=mesg)

    async def delBackup(self, name):

        self._reqBackConf()
        path = self._reqBackDirn(name)

        cellguid = os.path.join(path, 'cell.guid')
        if not os.path.isfile(cellguid):
            mesg = 'Specified backup path has no cell.guid file.'
            raise s_exc.BadArg(mesg=mesg)
        logger.info(f'Removing backup for [{path}]')
        await s_coro.executor(shutil.rmtree, path, ignore_errors=True)
        logger.info(f'Backup removed from [{path}]')

    async def getBackups(self):
        self._reqBackConf()
        backups = []

        def walkpath(path):

            for name in os.listdir(path):

                full = os.path.join(path, name)
                cellguid = os.path.join(full, 'cell.guid')

                if os.path.isfile(cellguid):
                    backups.append(os.path.relpath(full, self.backdirn))
                    continue

                if os.path.isdir(full):
                    walkpath(full)

        walkpath(self.backdirn)
        return backups

    async def iterBackupArchive(self, name, user):

        success = False
        loglevel = logging.WARNING

        path = self._reqBackDirn(name)
        cellguid = os.path.join(path, 'cell.guid')
        if not os.path.isfile(cellguid):
            mesg = 'Specified backup path has no cell.guid file.'
            raise s_exc.BadArg(mesg=mesg, arg='path', valu=path)

        link = s_scope.get('link')
        linkinfo = await link.getSpawnInfo()
        linkinfo['logconf'] = await self._getSpawnLogConf()

        await self.boss.promote('backup:stream', user=user, info={'name': name})

        ctx = multiprocessing.get_context('spawn')

        proc = None
        mesg = 'Streaming complete'

        def getproc():
            proc = ctx.Process(target=_iterBackupProc, args=(path, linkinfo))
            proc.start()
            return proc

        try:
            proc = await s_coro.executor(getproc)

            await s_coro.executor(proc.join)

        except (asyncio.CancelledError, Exception) as e:

            # We want to log all exceptions here, an asyncio.CancelledError
            # could be the result of a remote link terminating due to the
            # backup stream being completed, prior to this function
            # finishing.
            logger.exception('Error during backup streaming.')

            if proc:
                proc.terminate()

            mesg = repr(e)
            raise

        else:
            success = True
            loglevel = logging.DEBUG
            self.backlastuploaddt = datetime.datetime.now()

        finally:
            phrase = 'successfully' if success else 'with failure'
            logger.log(loglevel, f'iterBackupArchive completed {phrase} for {name}')
            raise s_exc.DmonSpawn(mesg=mesg)

    async def iterNewBackupArchive(self, user, name=None, remove=False):

        success = False
        loglevel = logging.WARNING

        if name is None:
            name = time.strftime('%Y%m%d%H%M%S', datetime.datetime.now().timetuple())

        path = self._reqBackDirn(name)
        if os.path.isdir(path):
            mesg = 'Backup with name already exists'
            raise s_exc.BadArg(mesg=mesg)

        link = s_scope.get('link')
        linkinfo = await link.getSpawnInfo()
        linkinfo['logconf'] = await self._getSpawnLogConf()

        try:
            await self.runBackup(name)
        except Exception:
            if remove:
                logger.debug(f'Removing {path}')
                await s_coro.executor(shutil.rmtree, path, ignore_errors=True)
                logger.debug(f'Removed {path}')
            raise

        await self.boss.promote('backup:stream', user=user, info={'name': name})

        ctx = multiprocessing.get_context('spawn')

        proc = None
        mesg = 'Streaming complete'

        def getproc():
            proc = ctx.Process(target=_iterBackupProc, args=(path, linkinfo))
            proc.start()
            return proc

        try:
            proc = await s_coro.executor(getproc)

            await s_coro.executor(proc.join)

        except (asyncio.CancelledError, Exception) as e:

            # We want to log all exceptions here, an asyncio.CancelledError
            # could be the result of a remote link terminating due to the
            # backup stream being completed, prior to this function
            # finishing.
            logger.exception('Error during backup streaming.')

            if proc:
                proc.terminate()

            mesg = repr(e)
            raise

        else:
            success = True
            loglevel = logging.DEBUG
            self.backlastuploaddt = datetime.datetime.now()

        finally:
            if remove:
                logger.debug(f'Removing {path}')
                await s_coro.executor(shutil.rmtree, path, ignore_errors=True)
                logger.debug(f'Removed {path}')

            phrase = 'successfully' if success else 'with failure'
            logger.log(loglevel, f'iterNewBackupArchive completed {phrase} for {name}')
            raise s_exc.DmonSpawn(mesg=mesg)

    async def isUserAllowed(self, iden, perm, gateiden=None):
        user = self.auth.user(iden)
        if user is None:
            return False

        return user.allowed(perm, gateiden=gateiden)

    async def isRoleAllowed(self, iden, perm, gateiden=None):
        role = self.auth.role(iden)
        if role is None:
            return False

        return role.allowed(perm, gateiden=gateiden)

    async def tryUserPasswd(self, name, passwd):
        user = await self.auth.getUserByName(name)
        if user is None:
            return None

        if not await user.tryPasswd(passwd):
            return None

        return user.pack()

    async def getUserProfile(self, iden):
        user = await self.auth.reqUser(iden)
        return user.profile.pack()

    async def getUserProfInfo(self, iden, name):
        user = await self.auth.reqUser(iden)
        return user.profile.get(name)

    async def setUserProfInfo(self, iden, name, valu):
        user = await self.auth.reqUser(iden)
        return await user.profile.set(name, valu)

    async def addUserRule(self, iden, rule, indx=None, gateiden=None):
        user = await self.auth.reqUser(iden)
        retn = await user.addRule(rule, indx=indx, gateiden=gateiden)
        return retn

    async def addRoleRule(self, iden, rule, indx=None, gateiden=None):
        role = await self.auth.reqRole(iden)
        retn = await role.addRule(rule, indx=indx, gateiden=gateiden)
        return retn

    async def delUserRule(self, iden, rule, gateiden=None):
        user = await self.auth.reqUser(iden)
        return await user.delRule(rule, gateiden=gateiden)

    async def delRoleRule(self, iden, rule, gateiden=None):
        role = await self.auth.reqRole(iden)
        return await role.delRule(rule, gateiden=gateiden)

    async def setUserRules(self, iden, rules, gateiden=None):
        user = await self.auth.reqUser(iden)
        await user.setRules(rules, gateiden=gateiden)

    async def setRoleRules(self, iden, rules, gateiden=None):
        role = await self.auth.reqRole(iden)
        await role.setRules(rules, gateiden=gateiden)

    async def setRoleName(self, iden, name):
        role = await self.auth.reqRole(iden)
        await role.setName(name)

    async def setUserAdmin(self, iden, admin, gateiden=None):
        user = await self.auth.reqUser(iden)
        await user.setAdmin(admin, gateiden=gateiden)

    async def addUserRole(self, useriden, roleiden):
        user = await self.auth.reqUser(useriden)
        await user.grant(roleiden)
        await self.fire('user:mod', act='grant', user=useriden, role=roleiden)

    async def setUserRoles(self, useriden, roleidens):
        user = await self.auth.reqUser(useriden)
        await user.setRoles(roleidens)
        await self.fire('user:mod', act='setroles', user=useriden, roles=roleidens)

    async def delUserRole(self, useriden, roleiden):
        user = await self.auth.reqUser(useriden)
        await user.revoke(roleiden)

        await self.fire('user:mod', act='revoke', user=useriden, role=roleiden)

    async def addUser(self, name, passwd=None, email=None, iden=None):
        user = await self.auth.addUser(name, passwd=passwd, email=email, iden=iden)
        await self.fire('user:mod', act='adduser', name=name)
        return user.pack(packroles=True)

    async def delUser(self, iden):
        await self.auth.delUser(iden)
        await self.fire('user:mod', act='deluser', user=iden)

    async def addRole(self, name):
        role = await self.auth.addRole(name)
        return role.pack()

    async def delRole(self, iden):
        await self.auth.delRole(iden)

    async def setUserEmail(self, useriden, email):
        await self.auth.setUserInfo(useriden, 'email', email)

    async def setUserName(self, useriden, name):
        user = await self.auth.reqUser(useriden)
        await user.setName(name)

    async def setUserPasswd(self, iden, passwd):
        user = await self.auth.reqUser(iden)
        await user.setPasswd(passwd)
        await self.fire('user:mod', act='setpasswd', user=iden)

    async def setUserLocked(self, iden, locked):
        user = await self.auth.reqUser(iden)
        await user.setLocked(locked)
        await self.fire('user:mod', act='locked', user=iden, locked=locked)

    async def setUserArchived(self, iden, archived):
        user = await self.auth.reqUser(iden)
        await user.setArchived(archived)
        await self.fire('user:mod', act='archived', user=iden, archived=archived)

    async def getUserDef(self, iden):
        user = self.auth.user(iden)
        if user is not None:
            return user.pack(packroles=True)

    async def getAuthGate(self, iden):
        gate = self.auth.getAuthGate(iden)
        if gate is None:
            return None
        return gate.pack()

    async def getAuthGates(self):
        return [g.pack() for g in self.auth.getAuthGates()]

    async def getRoleDef(self, iden):
        role = self.auth.role(iden)
        if role is not None:
            return role.pack()

    async def getUserDefByName(self, name):
        user = await self.auth.getUserByName(name)
        if user is not None:
            return user.pack(packroles=True)

    async def getRoleDefByName(self, name):
        role = await self.auth.getRoleByName(name)
        if role is not None:
            return role.pack()

    async def getUserDefs(self):
        return [u.pack(packroles=True) for u in self.auth.users()]

    async def getRoleDefs(self):
        return [r.pack() for r in self.auth.roles()]

    async def getAuthUsers(self, archived=False):
        return [u.pack() for u in self.auth.users() if archived or not u.info.get('archived')]

    async def getAuthRoles(self):
        return [r.pack() for r in self.auth.roles()]

    async def reqGateKeys(self, gatekeys):
        for useriden, perm, gateiden in gatekeys:
            (await self.auth.reqUser(useriden)).confirm(perm, gateiden=gateiden)

    async def dyniter(self, iden, todo, gatekeys=()):

        await self.reqGateKeys(gatekeys)

        item = self.dynitems.get(iden)
        name, args, kwargs = todo

        meth = getattr(item, name)
        async for item in meth(*args, **kwargs):
            yield item

    async def dyncall(self, iden, todo, gatekeys=()):

        await self.reqGateKeys(gatekeys)

        item = self.dynitems.get(iden)
        if item is None:
            raise s_exc.NoSuchIden(mesg=iden)

        name, args, kwargs = todo
        meth = getattr(item, name)

        return await s_coro.ornot(meth, *args, **kwargs)

    async def getConfOpt(self, name):
        return self.conf.get(name)

    def _getSessInfo(self, iden):
        return self.sessstor.gen(iden)

    def getUserName(self, iden, defv='<unknown>'):
        '''
        Translate the user iden to a user name.
        '''
        # since this pattern is so common, utilitizing...
        user = self.auth.user(iden)
        if user is None:
            return defv
        return user.name

    async def genHttpSess(self, iden):

        # TODO age out http sessions
        sess = self.sessions.get(iden)
        if sess is not None:
            return sess

        sess = await s_httpapi.Sess.anit(self, iden)
        self.sessions[iden] = sess

        return sess

    async def addHttpsPort(self, port, host='0.0.0.0', sslctx=None):

        addr = socket.gethostbyname(host)

        if sslctx is None:

            pkeypath = os.path.join(self.dirn, 'sslkey.pem')
            certpath = os.path.join(self.dirn, 'sslcert.pem')

            if not os.path.isfile(certpath):
                logger.warning('NO CERTIFICATE FOUND! generating self-signed certificate.')
                with s_common.getTempDir() as dirn:
                    cdir = s_certdir.CertDir(path=(dirn,))
                    pkey, cert = cdir.genHostCert(self.getCellType())
                    cdir.savePkeyPem(pkey, pkeypath)
                    cdir.saveCertPem(cert, certpath)

            sslctx = self.initSslCtx(certpath, pkeypath)

        serv = self.wapp.listen(port, address=addr, ssl_options=sslctx)
        self.httpds.append(serv)
        return list(serv._sockets.values())[0].getsockname()

    def initSslCtx(self, certpath, keypath):

        sslctx = ssl.create_default_context(ssl.Purpose.CLIENT_AUTH)
        sslctx.minimum_version = ssl.TLSVersion.TLSv1_2

        if not os.path.isfile(keypath):
            raise s_exc.NoSuchFile(mesg=f'Missing TLS keypath {keypath}', path=keypath)

        if not os.path.isfile(certpath):
            raise s_exc.NoSuchFile(mesg=f'Missing TLS certpath {certpath}', path=certpath)

        sslctx.load_cert_chain(certpath, keypath)
        return sslctx

    async def _initCellHttp(self):

        self.httpds = []
        self.sessstor = s_lmdbslab.GuidStor(self.slab, 'http:sess')

        async def fini():
            [await s.fini() for s in self.sessions.values()]
            for http in self.httpds:
                http.stop()

        self.onfini(fini)

        # Generate/Load a Cookie Secret
        secpath = os.path.join(self.dirn, 'cookie.secret')
        if not os.path.isfile(secpath):
            with s_common.genfile(secpath) as fd:
                fd.write(s_common.guid().encode('utf8'))

        with s_common.getfile(secpath) as fd:
            secret = fd.read().decode('utf8')

        opts = {
            'cookie_secret': secret,
            'websocket_ping_interval': 10
        }

        self.wapp = t_web.Application(**opts)
        self._initCellHttpApis()

    def _initCellHttpApis(self):

        self.addHttpApi('/robots.txt', s_httpapi.RobotHandler, {'cell': self})
        self.addHttpApi('/api/v1/login', s_httpapi.LoginV1, {'cell': self})
        self.addHttpApi('/api/v1/active', s_httpapi.ActiveV1, {'cell': self})
        self.addHttpApi('/api/v1/healthcheck', s_httpapi.HealthCheckV1, {'cell': self})

        self.addHttpApi('/api/v1/auth/users', s_httpapi.AuthUsersV1, {'cell': self})
        self.addHttpApi('/api/v1/auth/roles', s_httpapi.AuthRolesV1, {'cell': self})
        self.addHttpApi('/api/v1/auth/adduser', s_httpapi.AuthAddUserV1, {'cell': self})
        self.addHttpApi('/api/v1/auth/addrole', s_httpapi.AuthAddRoleV1, {'cell': self})
        self.addHttpApi('/api/v1/auth/delrole', s_httpapi.AuthDelRoleV1, {'cell': self})
        self.addHttpApi('/api/v1/auth/user/(.*)', s_httpapi.AuthUserV1, {'cell': self})
        self.addHttpApi('/api/v1/auth/role/(.*)', s_httpapi.AuthRoleV1, {'cell': self})
        self.addHttpApi('/api/v1/auth/password/(.*)', s_httpapi.AuthUserPasswdV1, {'cell': self})
        self.addHttpApi('/api/v1/auth/grant', s_httpapi.AuthGrantV1, {'cell': self})
        self.addHttpApi('/api/v1/auth/revoke', s_httpapi.AuthRevokeV1, {'cell': self})
        self.addHttpApi('/api/v1/auth/onepass/issue', s_httpapi.OnePassIssueV1, {'cell': self})

    def addHttpApi(self, path, ctor, info):
        self.wapp.add_handlers('.*', (
            (path, ctor, info),
        ))

    def _initCertDir(self):

        self.certpath = s_common.gendir(self.dirn, 'certs')

        # add our cert path to the global resolver
        s_certdir.addCertPath(self.certpath)

        # our certdir is *only* the cell certs dir
        self.certdir = s_certdir.CertDir(path=(self.certpath,))

        def fini():
            s_certdir.delCertPath(self.certpath)

        self.onfini(fini)

    async def _initCellDmon(self):

        self.dmon = await s_daemon.Daemon.anit()
        self.dmon.share('*', self)

        self.onfini(self.dmon.fini)

    async def _initCellHive(self):
        isnew = not self.slab.dbexists('hive')

        db = self.slab.initdb('hive')
        hive = await s_hive.SlabHive.anit(self.slab, db=db, nexsroot=self.getCellNexsRoot())
        self.onfini(hive)

        if isnew:
            path = os.path.join(self.dirn, 'hiveboot.yaml')
            if os.path.isfile(path):
                logger.debug(f'Loading cell hive from {path}')
                tree = s_common.yamlload(path)
                if tree is not None:
                    # Pack and unpack the tree to avoid tuple/list issues
                    # for in-memory structures.
                    tree = s_common.tuplify(tree)
                    await hive.loadHiveTree(tree)

        return hive

    async def _initCellSlab(self, readonly=False):

        s_common.gendir(self.dirn, 'slabs')

        path = os.path.join(self.dirn, 'slabs', 'cell.lmdb')
        if not os.path.exists(path) and readonly:
            logger.warning('Creating a slab for a readonly cell.')
            _slab = await s_lmdbslab.Slab.anit(path, map_size=SLAB_MAP_SIZE)
            _slab.initdb('hive')
            await _slab.fini()

        self.slab = await s_lmdbslab.Slab.anit(path, map_size=SLAB_MAP_SIZE, readonly=readonly)
        self.onfini(self.slab.fini)

    async def _initCellAuth(self):

        authctor = self.conf.get('auth:ctor')
        if authctor is not None:
            ctor = s_dyndeps.getDynLocal(authctor)
            return await ctor(self)

        return await self._initCellHiveAuth()

    def getCellNexsRoot(self):
        # the "cell scope" nexusroot only exists if we are *not* embedded
        # (aka we dont have a self.cellparent)
        if self.cellparent is None:
            return self.nexsroot

    async def _initCellHiveAuth(self):

        seed = s_common.guid((self.iden, 'hive', 'auth'))

        node = await self.hive.open(('auth',))
        auth = await s_hiveauth.Auth.anit(node, seed=seed, nexsroot=self.getCellNexsRoot())

        self.onfini(auth.fini)
        return auth

    async def _initInauguralConfig(self):
        if self.inaugural:
            icfg = self.conf.get('inaugural')
            if icfg is not None:

                for rnfo in icfg.get('roles', ()):
                    name = rnfo.get('name')
                    logger.debug(f'Adding inaugural role {name}')
                    iden = s_common.guid((self.iden, 'auth', 'role', name))
                    role = await self.auth.addRole(name, iden)  # type: s_hiveauth.HiveRole

                    for rule in rnfo.get('rules', ()):
                        await role.addRule(rule)

                for unfo in icfg.get('users', ()):
                    name = unfo.get('name')
                    email = unfo.get('email')
                    iden = s_common.guid((self.iden, 'auth', 'user', name))
                    logger.debug(f'Adding inaugural user {name}')
                    user = await self.auth.addUser(name, email=email, iden=iden)  # type: s_hiveauth.HiveUser

                    if unfo.get('admin'):
                        await user.setAdmin(True)

                    for rolename in unfo.get('roles', ()):
                        role = await self.auth.reqRoleByName(rolename)
                        await user.grant(role.iden)

                    for rule in unfo.get('rules', ()):
                        await user.addRule(rule)

    @contextlib.asynccontextmanager
    async def getLocalProxy(self, share='*', user='root'):
        url = self.getLocalUrl(share=share, user=user)
        prox = await s_telepath.openurl(url)
        yield prox

    def getLocalUrl(self, share='*', user='root'):
        return f'cell://{user}@{self.dirn}:{share}'

    def _initCellConf(self, conf):

        # if they hand in a dict, assume we are not the main/only one
        if isinstance(conf, dict):
            conf = s_config.Config.getConfFromCell(self, conf=conf)
            path = s_common.genpath(self.dirn, 'cell.yaml')
            conf.setConfFromFile(path)

        conf.reqConfValid()
        return conf

    def _loadCellYaml(self, *path):

        path = os.path.join(self.dirn, *path)

        if os.path.isfile(path):
            logger.debug('Loading file from [%s]', path)
            return s_common.yamlload(path)

        return {}

    async def getTeleApi(self, link, mesg, path):

        # if auth is disabled or it's a unix socket, they're root.
        if link.get('unix'):
            name = 'root'
            auth = mesg[1].get('auth')
            if auth is not None:
                name, info = auth

            user = await self.auth.getUserByName(name)
            if user is None:
                raise s_exc.NoSuchUser(name=name)

        else:
            user = await self._getCellUser(link, mesg)

        return await self.getCellApi(link, user, path)

    async def getCellApi(self, link, user, path):
        return await self.cellapi.anit(self, link, user)

    async def getLogExtra(self, **kwargs):
        '''
        Get an extra dictionary for structured logging which can be used as a extra argument for loggers.

        Args:
            **kwargs: Additional key/value items to add to the log.

        Returns:
            Dict: A dictionary
        '''
        extra = {**kwargs}
        sess = s_scope.get('sess')
        if sess and sess.user:
            extra['user'] = sess.user.iden
            extra['username'] = sess.user.name
        return {'synapse': extra}

    async def _getSpawnLogConf(self):
        conf = self.conf.get('_log_conf')
        if conf:
            return conf
        return s_common._getLogConfFromEnv()

    def modCellConf(self, conf):
<<<<<<< HEAD
        self.conf.update(conf)
=======
        '''
        Modify the Cell's ondisk configuration file.

        Args:
            conf (dict): A dictionary of items to set.

        Notes:
            This does require the data being set to be schema valid.

        Returns:
            None.
        '''
        for key, valu in conf.items():
            self.conf.reqKeyValid(key, valu)
>>>>>>> 159914b7
        s_common.yamlmod(conf, self.dirn, 'cell.yaml')

    def popCellConf(self, name):
        '''
        Remove a key from the Cell's ondisk configuration file.

        Args:
            name (str): Name of the value to remove.

        Returns:
            None
        '''
        s_common.yamlpop(name, self.dirn, 'cell.yaml')

    @classmethod
    def getCellType(cls):
        return cls.__name__.lower()

    @classmethod
    def getEnvPrefix(cls):
        '''Get a list of envar prefixes for config resolution.'''
        return (f'SYN_{cls.__name__.upper()}', )

    def getCellIden(self):
        return self.iden

    async def getCellRunId(self):
        return self.runid

    @classmethod
    def initCellConf(cls):
        '''
        Create a Config object for the Cell.

        Notes:
            The Config object has a ``envar_prefix`` set according to the results of ``cls.getEnvPrefix()``.

        Returns:
            s_config.Config: A Config helper object.
        '''
        prefixes = cls.getEnvPrefix()
        schema = s_config.getJsSchema(cls.confbase, cls.confdefs)
        return s_config.Config(schema, envar_prefixes=prefixes)

    @classmethod
    def getArgParser(cls, conf=None):
        '''
        Get an ``argparse.ArgumentParser`` for the Cell.

        Args:
            conf (s_config.Config): Optional, a Config object which

        Notes:
            Boot time configuration data is placed in the argument group called ``config``.
            This adds default ``dirn``, ``--telepath``, ``--https`` and ``--name`` arguements to the argparser instance.
            Configuration values which have the ``hideconf`` or ``hidecmdl`` value set to True are not added to the
            argparser instance.

        Returns:
            argparse.ArgumentParser: A ArgumentParser for the Cell.
        '''

        name = cls.getCellType()
        prefix = cls.getEnvPrefix()[0]

        pars = argparse.ArgumentParser(prog=name)
        pars.add_argument('dirn', help=f'The storage directory for the {name} service.')

        pars.add_argument('--log-level', default='INFO', choices=list(s_const.LOG_LEVEL_CHOICES.keys()),
                          help='Specify the Python logging log level.', type=str.upper)
        pars.add_argument('--structured-logging', default=False, action='store_true',
                          help='Use structured logging.')

        telendef = None
        telepdef = 'tcp://0.0.0.0:27492'
        httpsdef = 4443
        telenvar = '_'.join((prefix, 'NAME'))
        telepvar = '_'.join((prefix, 'TELEPATH'))
        httpsvar = '_'.join((prefix, 'HTTPS'))
        telen = os.getenv(telenvar, telendef)
        telep = os.getenv(telepvar, telepdef)
        https = os.getenv(httpsvar, httpsdef)

        pars.add_argument('--telepath', default=telep, type=str,
                          help=f'The telepath URL to listen on. This defaults to {telepdef}, and may be '
                               f'also be overridden by the {telepvar} environment variable.')
        pars.add_argument('--https', default=https, type=int,
                          help=f'The port to bind for the HTTPS/REST API. This defaults to {httpsdef}, '
                               f'and may be also be overridden by the {httpsvar} environment variable.')
        pars.add_argument('--name', type=str, default=telen,
                          help=f'The (optional) additional name to share the {name} as. This defaults to '
                               f'{telendef}, and may be also be overridden by the {telenvar} environment'
                               f' variable.')

        if conf is not None:
            args = conf.getArgParseArgs()
            if args:
                pgrp = pars.add_argument_group('config', 'Configuration arguments.')
                for (argname, arginfo) in args:
                    pgrp.add_argument(argname, **arginfo)

        return pars

    async def _initCellBoot(self):

        provconf = await self._bootCellProv()

        # check this before we setup loadTeleCell()
        if not self._mustBootMirror():
            return

        async with s_telepath.loadTeleCell(self.dirn):
            await self._bootCellMirror(conf=provconf)

    async def _bootCellProv(self):

        provurl = self.conf.get('aha:provision')
        if provurl is None:
            return

        doneiden = None

        donepath = s_common.genpath(self.dirn, 'prov.done')
        if os.path.isfile(donepath):
            with s_common.genfile(donepath) as fd:
                doneiden = fd.read().decode().strip()

        urlinfo = s_telepath.chopurl(provurl)
        providen = urlinfo.get('path').strip('/')

        if doneiden == providen:
            return

        logger.debug(f'Provisioning {self.getCellType()} from AHA service.')

        certdir = s_certdir.CertDir(path=(s_common.gendir(self.dirn, 'certs'),))

        async with await s_telepath.openurl(provurl) as prov:

            provinfo = await prov.getProvInfo()
            provconf = provinfo.get('conf', {})

            ahauser = provconf.get('aha:user')
            ahaname = provconf.get('aha:name')
            ahanetw = provconf.get('aha:network')

            if not certdir.getCaCertPath(ahanetw):
                certdir.saveCaCertByts(await prov.getCaCert())

            # update our runtime config
            for name, valu in provconf.items():
                self.conf[name] = valu

            # save our config state
            self.modCellConf(provconf)

            hostname = f'{ahaname}.{ahanetw}'
            if certdir.getHostCertPath(hostname) is None:
                hostcsr = certdir.genHostCsr(hostname)
                certdir.saveHostCertByts(await prov.signHostCsr(hostcsr))

            userfull = f'{ahauser}@{ahanetw}'
            if certdir.getUserCertPath(userfull) is None:
                usercsr = certdir.genUserCsr(userfull)
                certdir.saveUserCertByts(await prov.signUserCsr(usercsr))

        with s_common.genfile(self.dirn, 'prov.done') as fd:
            fd.write(providen.encode())

        logger.debug(f'Done provisioning {self.getCellType()} AHA service.')

        return provconf

    def _bootCellConf(self, conf=None):
        # create a fresh config and re-resolve inputs in precedence order...
        conf = s_config.Config.getConfFromCell(self, conf=conf)

        path = s_common.genpath(self.dirn, 'cell.yaml')

        conf.setConfFromOpts(conf)
        conf.setConfFromFile(path)
        conf.setConfFromEnvs()

        conf.reqConfValid()
        return conf

    def _mustBootMirror(self):
        path = s_common.genpath(self.dirn, 'cell.guid')
        if os.path.isfile(path):
            return False

        murl = self.conf.get('mirror')
        if murl is None:
            return False

        return True

    async def readyToMirror(self):
        if not self.conf.get('nexslog:en'):
            self.modCellConf({'nexslog:en': True})
            await self.nexsroot.enNexsLog()
            await self.sync()

    async def _bootCellMirror(self, conf=None):
        # this function must assume almost nothing is initialized
        # but that's ok since it will only run rarely...
        murl = self.conf.get('mirror')
        logger.warning(f'Bootstrap mirror from: {murl} (this could take a while!)')

        tarpath = s_common.genpath(self.dirn, 'tmp', 'bootstrap.tgz')

        try:

            async with await s_telepath.openurl(murl) as cell:
                await cell.readyToMirror()
                with s_common.genfile(tarpath) as fd:
                    async for byts in cell.iterNewBackupArchive(remove=True):
                        fd.write(byts)

                with tarfile.open(tarpath) as tgz:
                    for memb in tgz.getmembers():
                        if memb.name.find('/') == -1:
                            continue
                        memb.name = memb.name.split('/', 1)[1]
                        tgz.extract(memb, self.dirn)

        finally:

            if os.path.isfile(tarpath):
                os.unlink(tarpath)

        if conf is not None:
            self.modCellConf(conf)

        self.conf = self._bootCellConf()

        logger.warning(f'Bootstrap mirror from: {murl} DONE!')

    @classmethod
    async def initFromArgv(cls, argv, outp=None):
        '''
        Cell launcher which does automatic argument parsing, environment variable resolution and Cell creation.

        Args:
            argv (list): A list of command line arguments to launch the Cell with.
            outp (s_ouput.OutPut): Optional, an output object. No longer used in the default implementation.

        Notes:
            This does the following items:
                - Create a Config object from the Cell class.
                - Creates an Argument Parser from the Cell class and Config object.
                - Parses the provided arguments.
                - Loads configuration data from the parsed options and environment variables.
                - Sets logging for the process.
                - Creates the Cell from the Cell Ctor.
                - Adds a Telepath listener, HTTPs port listeners and Telepath share names.
                - Returns the Cell.

        Returns:
            Cell: This returns an instance of the Cell.
        '''

        conf = cls.initCellConf()
        pars = cls.getArgParser(conf=conf)

        opts = pars.parse_args(argv)
        path = s_common.genpath(opts.dirn, 'cell.yaml')

        logconf = s_common.setlogging(logger, defval=opts.log_level,
                                      structlog=opts.structured_logging)
        try:
            conf.setdefault('_log_conf', logconf)
            conf.setConfFromOpts(opts)
            conf.setConfFromFile(path)
            updates = conf.setConfFromEnvs()
            if updates:
                s_common.yamlmod(updates, path)
        except:
            logger.exception(f'Error while bootstrapping cell config.')
            raise

        s_coro.set_pool_logging(logger, logconf=conf['_log_conf'])

        try:
            cell = await cls.anit(opts.dirn, conf=conf)
        except:
            logger.exception(f'Error starting cell at {opts.dirn}')
            raise

        try:

            if 'dmon:listen' not in cell.conf:
                await cell.dmon.listen(opts.telepath)
                logger.info(f'...{cell.getCellType()} API (telepath): {opts.telepath}')
            else:
                lisn = cell.conf.get('dmon:listen')
                if lisn is None:
                    lisn = cell.getLocalUrl()

                logger.info(f'...{cell.getCellType()} API (telepath): {lisn}')

            if 'https:port' not in cell.conf:
                await cell.addHttpsPort(opts.https)
                logger.info(f'...{cell.getCellType()} API (https): {opts.https}')
            else:
                port = cell.conf.get('https:port')
                if port is None:
                    logger.info(f'...{cell.getCellType()} API (https): disabled')
                else:
                    logger.info(f'...{cell.getCellType()} API (https): {port}')

            if opts.name is not None:
                cell.dmon.share(opts.name, cell)
                logger.info(f'...{cell.getCellType()} API (telepath name): {opts.name}')

        except (asyncio.CancelledError, Exception):
            await cell.fini()
            raise

        return cell

    @classmethod
    async def execmain(cls, argv, outp=None):
        '''
        The main entry point for running the Cell as an application.

        Args:
            argv (list): A list of command line arguments to launch the Cell with.
            outp (s_ouput.OutPut): Optional, an output object. No longer used in the default implementation.

        Notes:
            This coroutine waits until the Cell is fini'd or a SIGINT/SIGTERM signal is sent to the process.

        Returns:
            None.
        '''

        if outp is None:
            outp = s_output.stdout

        cell = await cls.initFromArgv(argv, outp=outp)

        await cell.main()

    async def _getCellUser(self, link, mesg):

        # check for a TLS client cert
        username = link.getTlsPeerCn()
        if username is not None:
            user = await self.auth.getUserByName(username)
            if user is not None:
                return user

            if username.find('@') != -1:
                userpart, hostpart = username.split('@', 1)
                if hostpart == self.conf.get('aha:network'):
                    user = await self.auth.getUserByName(userpart)
                    if user is not None:
                        return user

            raise s_exc.NoSuchUser(mesg=f'TLS client cert User not found: {username}', user=username)

        auth = mesg[1].get('auth')
        if auth is None:

            anonuser = self.conf.get('auth:anon')
            if anonuser is None:
                raise s_exc.AuthDeny(mesg='Unable to find cell user')

            user = await self.auth.getUserByName(anonuser)
            if user is None:
                raise s_exc.AuthDeny(mesg=f'Anon user ({anonuser}) is not found.')

            if user.isLocked():
                raise s_exc.AuthDeny(mesg=f'Anon user ({anonuser}) is locked.')

            return user

        name, info = auth

        user = await self.auth.getUserByName(name)
        if user is None:
            raise s_exc.NoSuchUser(name=name, mesg=f'No such user: {name}.')

        # passwd None always fails...
        passwd = info.get('passwd')

        if not await user.tryPasswd(passwd):
            raise s_exc.AuthDeny(mesg='Invalid password', user=user.name)

        return user

    async def getHealthCheck(self):
        health = s_health.HealthCheck(self.getCellIden())
        for func in self._health_funcs:
            await func(health)
        return health.pack()

    def addHealthFunc(self, func):
        '''Register a callback function to get a HealthCheck object.'''
        self._health_funcs.append(func)

    async def _cellHealth(self, health):
        pass

    async def getDmonSessions(self):
        return await self.dmon.getSessInfo()

    # ----- Change distributed Auth methods ----

    async def listHiveKey(self, path=None):
        if path is None:
            path = ()
        items = self.hive.dir(path)
        if items is None:
            return None
        return [item[0] for item in items]

    async def getHiveKeys(self, path):
        '''
        Return a list of (name, value) tuples for nodes under the path.
        '''
        items = self.hive.dir(path)
        if items is None:
            return ()

        return [(i[0], i[1]) for i in items]

    async def getHiveKey(self, path):
        '''
        Get the value of a key in the cell default hive
        '''
        return await self.hive.get(path)

    async def setHiveKey(self, path, valu):
        '''
        Set or change the value of a key in the cell default hive
        '''
        return await self.hive.set(path, valu, nexs=True)

    async def popHiveKey(self, path):
        '''
        Remove and return the value of a key in the cell default hive.

        Note:  this is for expert emergency use only.
        '''
        return await self.hive.pop(path, nexs=True)

    async def saveHiveTree(self, path=()):
        return await self.hive.saveHiveTree(path=path)

    async def loadHiveTree(self, tree, path=(), trim=False):
        '''
        Note:  this is for expert emergency use only.
        '''
        return await self._push('hive:loadtree', tree, path, trim)

    @s_nexus.Pusher.onPush('hive:loadtree')
    async def _onLoadHiveTree(self, tree, path, trim):
        return await self.hive.loadHiveTree(tree, path=path, trim=trim)

    @s_nexus.Pusher.onPushAuto('sync')
    async def sync(self):
        '''
        no-op mutable for testing purposes.  If I am follower, when this returns, I have received and applied all
        the writes that occurred on the leader before this call.
        '''
        return

    async def ps(self, user):
        isallowed = await self.isUserAllowed(user.iden, ('task', 'get'))

        retn = []
        for task in self.boss.ps():
            if (task.user.iden == user.iden) or isallowed:
                retn.append(task.pack())

        return retn

    async def kill(self, user, iden):
        perm = ('task', 'del')
        isallowed = await self.isUserAllowed(user.iden, perm)

        logger.info(f'User [{user.name}] Requesting task kill: {iden}')
        task = self.boss.get(iden)
        if task is None:
            logger.info(f'Task does not exist: {iden}')
            return False

        if (task.user.iden == user.iden) or isallowed:
            logger.info(f'Killing task: {iden}')
            await task.kill()
            logger.info(f'Task killed: {iden}')
            return True

        perm = '.'.join(perm)
        raise s_exc.AuthDeny(mesg=f'User must have permission {perm} or own the task',
                             task=iden, user=str(user), perm=perm)

    async def getCellInfo(self):
        '''
        Return metadata specific for the Cell.

        Notes:
            By default, this function returns information about the base Cell
            implementation, which reflects the base information in the Synapse
            Cell.

            It is expected that implementers override the following Class
            attributes in order to provide meaningful version information:

            ``COMMIT``  - A Git Commit
            ``VERSION`` - A Version tuple.
            ``VERSTRING`` - A Version string.

        Returns:
            Dict: A Dictionary of metadata.
        '''
        ret = {
            'synapse': {
                'commit': s_version.commit,
                'version': s_version.version,
                'verstring': s_version.verstring,
            },
            'cell': {
                'type': self.getCellType(),
                'iden': self.getCellIden(),
                'active': self.isactive,
                'ready': self.nexsroot.ready.is_set(),
                'commit': self.COMMIT,
                'version': self.VERSION,
                'verstring': self.VERSTRING,
                'cellvers': dict(self.cellvers.items()),
            },
            'features': {
                'tellready': True,
                'dynmirror': True,
            },
        }
        return ret

    async def getSystemInfo(self):
        '''
        Get info about the system in which the cell is running

        Returns:
            A dictionary with the following keys.  All size values are in bytes:
                - volsize - Volume where cell is running total space
                - volfree - Volume where cell is running free space
                - backupvolsize - Backup directory volume total space
                - backupvolfree - Backup directory volume free space
                - cellstarttime - Cell start time in epoch milliseconds
                - celluptime - Cell uptime in milliseconds
                - cellrealdisk - Cell's use of disk, equivalent to du
                - cellapprdisk - Cell's apparent use of disk, equivalent to ls -l
                - osversion - OS version/architecture
                - pyversion - Python version
                - totalmem - Total memory in the system
                - availmem - Available memory in the system
                - cpucount - Number of CPUs on system
        '''
        uptime = int((time.monotonic() - self.starttime) * 1000)
        disk = shutil.disk_usage(self.dirn)

        if self.backdirn:
            backupdisk = shutil.disk_usage(self.backdirn)
            backupvolsize, backupvolfree = backupdisk.total, backupdisk.free
        else:
            backupvolsize, backupvolfree = 0, 0

        myusage, myappusage = s_common.getDirSize(self.dirn)
        totalmem = s_thisplat.getTotalMemory()
        availmem = s_thisplat.getAvailableMemory()
        pyversion = platform.python_version()
        cpucount = multiprocessing.cpu_count()

        retn = {
            'volsize': disk.total,             # Volume where cell is running total bytes
            'volfree': disk.free,              # Volume where cell is running free bytes
            'backupvolsize': backupvolsize,    # Cell's backup directory volume total bytes
            'backupvolfree': backupvolfree,    # Cell's backup directory volume free bytes
            'cellstarttime': self.startms,     # cell start time in epoch millis
            'celluptime': uptime,              # cell uptime in ms
            'cellrealdisk': myusage,           # Cell's use of disk, equivalent to du
            'cellapprdisk': myappusage,        # Cell's apparent use of disk, equivalent to ls -l
            'osversion': platform.platform(),  # OS version/architecture
            'pyversion': pyversion,            # Python version
            'totalmem': totalmem,              # Total memory in the system
            'availmem': availmem,              # Available memory in the system
            'cpucount': cpucount,              # Number of CPUs on system
        }

        return retn<|MERGE_RESOLUTION|>--- conflicted
+++ resolved
@@ -1381,16 +1381,11 @@
                 await lead.handoff(myurl)
                 return
 
-        self.modCellConf({'mirror': None})
+        self.popCellConf('mirror')
 
         await self.nexsroot.promote()
         await self.setCellActive(True)
 
-<<<<<<< HEAD
-=======
-        self.popCellConf('mirror')
-
->>>>>>> 159914b7
     async def handoff(self, turl, timeout=30):
         '''
         Hand off leadership to a mirror in a transactional fashion.
@@ -2399,9 +2394,6 @@
         return s_common._getLogConfFromEnv()
 
     def modCellConf(self, conf):
-<<<<<<< HEAD
-        self.conf.update(conf)
-=======
         '''
         Modify the Cell's ondisk configuration file.
 
@@ -2416,7 +2408,8 @@
         '''
         for key, valu in conf.items():
             self.conf.reqKeyValid(key, valu)
->>>>>>> 159914b7
+
+        self.conf.update(conf)
         s_common.yamlmod(conf, self.dirn, 'cell.yaml')
 
     def popCellConf(self, name):
@@ -2429,6 +2422,7 @@
         Returns:
             None
         '''
+        self.conf.pop(name, None)
         s_common.yamlpop(name, self.dirn, 'cell.yaml')
 
     @classmethod
