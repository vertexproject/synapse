--- conflicted
+++ resolved
@@ -25,12 +25,8 @@
 import synapse.lib.certdir as s_certdir
 import synapse.lib.httpapi as s_httpapi
 import synapse.lib.version as s_version
-<<<<<<< HEAD
 import synapse.lib.hiveauth as s_hiveauth
-=======
-
-import synapse.lib.const as s_const
->>>>>>> 387b5cf6
+
 import synapse.lib.lmdbslab as s_lmdbslab
 
 logger = logging.getLogger(__name__)
@@ -398,7 +394,7 @@
     '''
     cellapi = CellApi
 
-    confdefs = {}  # This should be a JSONSchema properties list for an object.
+    confdefs = {}  # type: ignore  # This should be a JSONSchema properties list for an object.
     confbase = {
         'auth:passwd': {
             'description': 'Set to <passwd> (local only) to bootstrap the root user password.',
@@ -418,10 +414,7 @@
 
         self.auth = None
         self.inaugural = False
-<<<<<<< HEAD
         self.remote_hive = False
-=======
->>>>>>> 387b5cf6
 
         # each cell has a guid
         path = s_common.genpath(dirn, 'cell.guid')
@@ -456,8 +449,6 @@
         self.setNexsRoot(await self._initNexsRoot())
 
         self.hive = await self._initCellHive()
-<<<<<<< HEAD
-=======
 
         # self.cellinfo, a HiveDict for general purpose persistent storage
         node = await self.hive.open(('cellinfo',))
@@ -472,7 +463,6 @@
             await self.cellinfo.set('synapse:version', s_version.version)
 
         self.auth = await self._initCellAuth()
->>>>>>> 387b5cf6
 
         # self.cellinfo, a HiveDict for general purpose persistent storage
         node = await self.hive.open(('cellinfo',))
