import bz2
import copy
import gzip
import json
import time
import regex
import types
import base64
import pprint
import struct
import asyncio
import decimal
import inspect
import logging
import binascii
import datetime
import calendar
import functools
import contextlib
import collections

import synapse.exc as s_exc
import synapse.common as s_common
import synapse.telepath as s_telepath

import synapse.lib.coro as s_coro
import synapse.lib.node as s_node
import synapse.lib.time as s_time
import synapse.lib.cache as s_cache
import synapse.lib.const as s_const
import synapse.lib.queue as s_queue
import synapse.lib.scope as s_scope
import synapse.lib.msgpack as s_msgpack
import synapse.lib.trigger as s_trigger
import synapse.lib.urlhelp as s_urlhelp
import synapse.lib.version as s_version
import synapse.lib.stormctrl as s_stormctrl

logger = logging.getLogger(__name__)

AXON_MINVERS_PROXY = (2, 97, 0)
AXON_MINVERS_SSLOPTS = '>=2.162.0'

class Undef:
    _storm_typename = 'undef'
    async def stormrepr(self):
        return '$lib.undef'

undef = Undef()

def confirm(perm, gateiden=None):
    s_scope.get('runt').confirm(perm, gateiden=gateiden)

def allowed(perm, gateiden=None):
    return s_scope.get('runt').allowed(perm, gateiden=gateiden)

def confirmEasyPerm(item, perm, mesg=None):
    return s_scope.get('runt').confirmEasyPerm(item, perm, mesg=mesg)

def allowedEasyPerm(item, perm):
    return s_scope.get('runt').allowedEasyPerm(item, perm)

class StormTypesRegistry:
    # The following types are currently undefined.
    base_undefined_types = (
        'any',
        'int',
        'lib',  # lib.import
        'null',
        'time',
        'prim',
        'undef',
        'float',
        'generator',
    )
    undefined_types = set(base_undefined_types)
    known_types = set()
    rtypes = collections.defaultdict(set)  # callable -> return types, populated on demand.

    def __init__(self):
        self._LIBREG = {}
        self._TYPREG = {}

    def addStormLib(self, path, ctor):
        if path in self._LIBREG:
            raise Exception('cannot register a library twice')
        assert isinstance(path, tuple)
        self._LIBREG[path] = ctor

    def delStormLib(self, path):
        if not self._LIBREG.pop(path, None):
            raise Exception('no such path!')

    def addStormType(self, path, ctor):
        if path in self._TYPREG:
            raise Exception('cannot register a type twice')
        assert ctor._storm_typename is not None, f'path={path} ctor={ctor}'
        self._TYPREG[path] = ctor
        self.known_types.add(ctor._storm_typename)
        self.undefined_types.discard(ctor._storm_typename)

    def delStormType(self, path):
        ctor = self._TYPREG.pop(path, None)
        if ctor is None:
            raise Exception('no such path!')
        self.known_types.discard(ctor._storm_typename)
        self.undefined_types.add(ctor._storm_typename)

    def registerLib(self, ctor):
        '''Decorator to register a StormLib'''
        path = getattr(ctor, '_storm_lib_path', s_common.novalu)
        if path is s_common.novalu:
            raise Exception('no key!')
        self.addStormLib(path, ctor)

        return ctor

    def registerType(self, ctor):
        '''Decorator to register a StormPrim'''
        self.addStormType(ctor.__name__, ctor)
        return ctor

    def iterLibs(self):
        return list(self._LIBREG.items())

    def iterTypes(self):
        return list(self._TYPREG.items())

    def _validateInfo(self, obj, info, name):
        # Check the rtype of the info to see if its a dict; and  if so,
        # validate it has the _funcname key pointing to the to a
        # callable on the obj, and that the documented arguments match
        # those of the callable. The _funcname key is removed.

        rtype = info.get('type')
        if isinstance(rtype, dict):
            rname = rtype.get('type')
            rname = copy.deepcopy(rname)  # Make a mutable copy we're going to modify

            if isinstance(rname, tuple):
                rname = list(rname)

            isstor = False
            isfunc = False
            isgtor = False
            isctor = False

            if rname == 'ctor' or 'ctor' in rname:
                isctor = True
                if isinstance(rname, str):
                    rname = ''
                if isinstance(rname, list):
                    rname.remove('ctor')
                if isinstance(rname, dict):
                    rname.pop('ctor', None)
            if rname == 'function' or 'function' in rname:
                isfunc = True
                if isinstance(rname, str):
                    rname = ''
                if isinstance(rname, list):
                    rname.remove('function')
                if isinstance(rname, dict):
                    rname.pop('function', None)
            if rname == 'gtor' or 'gtor' in rname:
                isgtor = True
                if isinstance(rname, str):
                    rname = ''
                if isinstance(rname, list):
                    rname.remove('gtor')
                if isinstance(rname, dict):
                    rname.pop('gtor', None)
            if rname == 'stor' or 'stor' in rname:
                if isinstance(rname, str):
                    rname = ''
                if isinstance(rname, list):
                    rname.remove('stor')
                if isinstance(rname, dict):
                    rname.pop('stor', None)
                isstor = True

            invalid = (isgtor and isctor) or (isfunc and (isgtor or isctor))
            if invalid:
                mesg = f'Dictionary represents invalid combination of ctors, gtors, locls, and stors [{name} {obj} {info.get("name")}] [{rtype}].'
                raise AssertionError(mesg)

            if rname:
                mesg = f'Dictionary return types represents a unknown rtype [{name} {obj} {info.get("name")}] [{rtype}] [{rname}].'
                raise AssertionError(mesg)

            if isfunc:
                self._validateFunction(obj, info, name)
            if isstor:
                self._validateStor(obj, info, name)
            if isctor:
                self._validateCtor(obj, info, name)
            if isgtor:
                self._validateGtor(obj, info, name)

    def _validateFunction(self, obj, info, name):
        rtype = info.get('type')
        funcname = rtype.get('_funcname')
        if funcname == '_storm_query':
            # Sentinel used for future validation of pure storm
            # functions defined in _storm_query data.
            return
        locl = getattr(obj, funcname, None)
        assert locl is not None, f'bad _funcname=[{funcname}] for {obj} {info.get("name")}'
        args = rtype.get('args', ())
        callsig = getCallSig(locl)
        # Assert the callsigs match
        callsig_args = [str(v).split('=')[0] for v in callsig.parameters.values()]
        assert [d.get('name') for d in
                args] == callsig_args, f'args / callsig args mismatch for {funcname} {name} {obj} {args} {callsig_args}'
        # ensure default values are provided
        for parameter, argdef in zip(callsig.parameters.values(), args):
            pdef = parameter.default  # defaults to inspect._empty for undefined default values.
            adef = argdef.get('default', inspect._empty)
            # Allow $lib.undef as a defined default to represent the undef constant.
            if pdef is undef:
                assert adef == '$lib.undef', \
                    f'Expected $lib.undef for default value {obj} {funcname}, defvals {pdef} != {adef} for {parameter}'
            else:
                assert pdef == adef, \
                    f'Default value mismatch for {obj} {funcname}, defvals {pdef} != {adef} for {parameter}'

    def _validateStor(self, obj, info, name):
        rtype = info.get('type')
        funcname = rtype.pop('_storfunc')
        locl = getattr(obj, funcname, None)
        assert locl is not None, f'bad _storfunc=[{funcname}] for {obj} {info.get("name")}'
        args = rtype.get('args')
        assert args is None, f'stors have no defined args funcname=[{funcname}] for {obj} {info.get("name")}'
        callsig = getCallSig(locl)
        # Assert the callsig for a stor has one argument
        callsig_args = [str(v).split('=')[0] for v in callsig.parameters.values()]
        assert len(callsig_args) == 1, f'stor funcs must only have one argument for {obj} {info.get("name")}'

    def _validateCtor(self, obj, info, name):
        rtype = info.get('type')
        funcname = rtype.pop('_ctorfunc')
        locl = getattr(obj, funcname, None)
        assert locl is not None, f'bad _ctorfunc=[{funcname}] for {obj} {info.get("name")}'
        args = rtype.get('args')
        assert args is None, f'ctors have no defined args funcname=[{funcname}] for {obj} {info.get("name")}'
        callsig = getCallSig(locl)
        # Assert the callsig for a ctor has one argument
        callsig_args = [str(v).split('=')[0] for v in callsig.parameters.values()]
        assert len(callsig_args) == 1, f'ctor funcs must only have one argument for {obj} {info.get("name")}'

    def _validateGtor(self, obj, info, name):
        rtype = info.get('type')
        funcname = rtype.pop('_gtorfunc')
        locl = getattr(obj, funcname, None)
        assert locl is not None, f'bad _gtorfunc=[{funcname}] for {obj} {info.get("name")}'
        args = rtype.get('args')
        assert args is None, f'gtors have no defined args funcname=[{funcname}] for {obj} {info.get("name")}'
        callsig = getCallSig(locl)
        # Assert the callsig for a stor has one argument
        callsig_args = [str(v).split('=')[0] for v in callsig.parameters.values()]
        assert len(callsig_args) == 0, f'gtor funcs must only have one argument for {obj} {info.get("name")}'

    def getLibDocs(self, lib=None):
        # Ensure type docs are loaded/verified.
        _ = self.getTypeDocs()

        if lib is None:
            libs = self.iterLibs()
            libs.sort(key=lambda x: x[0])
        else:
            libs = ((lib._storm_lib_path, lib),)

        docs = []
        for (sname, slib) in libs:
            sname = slib.__class__.__name__
            locs = []
            tdoc = {
                'desc': getDoc(slib, sname),
                'locals': locs,
                'path': ('lib',) + slib._storm_lib_path,
            }
            for info in sorted(slib._storm_locals, key=lambda x: x.get('name')):
                info = s_msgpack.deepcopy(info)
                self._validateInfo(slib, info, sname)
                locs.append(info)

            docs.append(tdoc)

        for tdoc in docs:
            basepath = tdoc.get('path')
            assert basepath[0] == 'lib'
            locls = tdoc.get('locals')
            for info in locls:
                path = basepath + (info.get('name'),)
                ityp = info.get('type')
                if isinstance(ityp, str):
                    self.rtypes[path].add(ityp)
                    continue
                retv = ityp.get('returns')
                rtyp = retv.get('type')
                if isinstance(rtyp, (list, tuple)):
                    [self.rtypes[path].add(r) for r in rtyp]
                    continue
                self.rtypes[path].add(rtyp)

        for path, rtyps in self.rtypes.items():
            for rtyp in rtyps:
                if rtyp not in self.known_types and rtyp not in self.undefined_types:  # pragma: no cover
                    raise s_exc.NoSuchType(mesg=f'The return type {rtyp} for {path} is unknown.', type=rtyp)

        return docs

    def getTypeDocs(self, styp: str =None):
        if styp is None:
            types = self.iterTypes()
            types.sort(key=lambda x: x[1]._storm_typename)
        else:
            types = [(k, v) for (k, v) in self.iterTypes() if styp == v._storm_typename]

        docs = []
        for (sname, styp) in types:
            locs = []
            tdoc = {
                'desc': getDoc(styp, sname),
                'locals': locs,
                'path': (styp._storm_typename,),
            }
            for info in sorted(styp._storm_locals, key=lambda x: x.get('name')):
                info = s_msgpack.deepcopy(info)
                self._validateInfo(styp, info, sname)
                locs.append(info)

            docs.append(tdoc)

        for tdoc in docs:
            basepath = tdoc.get('path')
            assert len(basepath) == 1
            locls = tdoc.get('locals')
            for info in locls:
                path = basepath + (info.get('name'),)
                ityp = info.get('type')
                if isinstance(ityp, str):
                    self.rtypes[path].add(ityp)
                    continue
                retv = ityp.get('returns')
                rtyp = retv.get('type')
                if isinstance(rtyp, (list, tuple)):
                    [self.rtypes[path].add(r) for r in rtyp]
                    continue
                self.rtypes[path].add(rtyp)

        for path, rtyps in self.rtypes.items():
            for rtyp in rtyps:
                if rtyp not in self.known_types and rtyp not in self.undefined_types:  # pragma: no cover
                    raise s_exc.NoSuchType(mesg=f'The return type {rtyp} for {path} is unknown.', type=rtyp)

        return docs

registry = StormTypesRegistry()


def getDoc(obj, errstr):
    '''Helper to get __doc__'''
    doc = getattr(obj, '__doc__')
    if doc is None:
        doc = f'No doc for {errstr}'
        logger.warning(doc)
    return doc

def getCallSig(func) -> inspect.Signature:
    '''Get the callsig of a function, stripping self if present.'''
    callsig = inspect.signature(func)
    params = list(callsig.parameters.values())
    if params and params[0].name == 'self':
        callsig = callsig.replace(parameters=params[1:])
    return callsig


def stormfunc(readonly=False):
    def wrap(f):
        f._storm_readonly = readonly
        return f
    return wrap

def intify(x):

    if isinstance(x, str):

        x = x.lower()
        if x == 'true':
            return 1

        if x == 'false':
            return 0

        try:
            return int(x, 0)
        except ValueError as e:
            mesg = f'Failed to make an integer from "{x}".'
            raise s_exc.BadCast(mesg=mesg) from e

    try:
        return int(x)
    except Exception as e:
        mesg = f'Failed to make an integer from "{x}".'
        raise s_exc.BadCast(mesg=mesg) from e

async def kwarg_format(_text, **kwargs):
    '''
    Replaces instances curly-braced argument names in text with their values
    '''
    for name, valu in kwargs.items():
        temp = '{%s}' % (name,)
        _text = _text.replace(temp, await torepr(valu, usestr=True))

    return _text

class StormType:
    '''
    The base type for storm runtime value objects.
    '''
    _storm_locals = ()  # type: Any # To be overridden for deref constants that need documentation
    _ismutable = True
    _storm_typename = 'unknown'

    def __init__(self, path=None):
        self.path = path

        # ctors take no arguments and are intended to return Prim objects. This must be sync.
        # These are intended for delayed Prim object construction until they are needed.
        self.ctors = {}

        # stors are setter functions which take a single value for setting.
        # These are intended to act similar to python @setter decorators.
        self.stors = {}

        # gtors are getter functions which are called without arguments. This must be async.
        # These are intended as to act similar to python @property decorators.
        self.gtors = {}

        # Locals are intended for storing callable functions and constants.
        self.locls = {}

    def getObjLocals(self):
        '''
        Get the default list of key-value pairs which may be added to the object ``.locls`` dictionary.

        Returns:
            dict: A key/value pairs.
        '''
        return {}

    async def _storm_copy(self):
        mesg = f'Type ({self._storm_typename}) does not support being copied!'
        raise s_exc.BadArg(mesg=mesg)

    @stormfunc(readonly=True)
    async def setitem(self, name, valu):

        if not self.stors:
            mesg = f'{self.__class__.__name__} does not support assignment.'
            raise s_exc.StormRuntimeError(mesg=mesg)

        name = await tostr(name)

        stor = self.stors.get(name)
        if stor is None:
            mesg = f'Setting {name} is not supported on {self._storm_typename}.'
            raise s_exc.NoSuchName(name=name, mesg=mesg)

        if s_scope.get('runt').readonly and not getattr(stor, '_storm_readonly', False):
            mesg = f'Function ({stor.__name__}) is not marked readonly safe.'
            raise s_exc.IsReadOnly(mesg=mesg, name=name, valu=valu)

        await s_coro.ornot(stor, valu)

    async def deref(self, name):
        name = await tostr(name)

        locl = self.locls.get(name, s_common.novalu)
        if locl is not s_common.novalu:
            return locl

        ctor = self.ctors.get(name)
        if ctor is not None:
            item = ctor(path=self.path)
            self.locls[name] = item
            return item

        valu = await self._derefGet(name)
        if valu is not s_common.novalu:
            return valu

        raise s_exc.NoSuchName(mesg=f'Cannot find name [{name}] on type {self._storm_typename}', name=name, styp=self.__class__.__name__)

    async def _derefGet(self, name):
        gtor = self.gtors.get(name)
        if gtor is None:
            return s_common.novalu
        return await gtor()

    def ismutable(self):
        return self._ismutable

class Lib(StormType):
    '''
    A collection of storm methods under a name
    '''
    _ismutable = False
    _storm_query = None
    _storm_typename = 'lib'
    _storm_lib_perms = ()

    def __init__(self, runt, name=()):
        StormType.__init__(self)
        self.runt = runt
        self.name = name
        self.auth = runt.view.core.auth
        self.addLibFuncs()

    def addLibFuncs(self):
        self.locls.update(self.getObjLocals())

    async def initLibAsync(self):

        if self._storm_query is not None:

            query = await self.runt.view.core.getStormQuery(self._storm_query)
            self.modrunt = await self.runt.getModRuntime(query)

            self.runt.onfini(self.modrunt)

            async for item in self.modrunt.execute():
                await asyncio.sleep(0)  # pragma: no cover

            for k, v in self.modrunt.vars.items():
                # Annotate the name and lib onto the callable
                # so that it can be inspected later.
                if callable(v) and v.__name__ == 'realfunc':
                    v._storm_runtime_lib = self
                    v._storm_runtime_lib_func = k

                self.locls[k] = v

    async def stormrepr(self):
        if '__module__' in self.locls:
            return f'Imported Module {".".join(self.name)}'
        return f'Library ${".".join(("lib",) + self.name)}'

    async def deref(self, name):

        name = await tostr(name)

        if name.startswith('__'):
            raise s_exc.StormRuntimeError(mesg=f'Cannot dereference private value [{name}]', name=name)

        try:
            return await StormType.deref(self, name)
        except s_exc.NoSuchName:
            pass

        path = self.name + (name,)

        slib = self.runt.view.core.getStormLib(path)
        if slib is None:
            raise s_exc.NoSuchName(mesg=f'Cannot find name [{name}]', name=name)

        ctor = slib[2].get('ctor', Lib)
        libinst = ctor(self.runt, name=path)

        await libinst.initLibAsync()

        return libinst

    async def dyncall(self, iden, todo, gatekeys=()):
        return await self.runt.dyncall(iden, todo, gatekeys=gatekeys)

    async def dyniter(self, iden, todo, gatekeys=()):
        async for item in self.runt.dyniter(iden, todo, gatekeys=gatekeys):
            yield item

@registry.registerLib
class LibPkg(Lib):
    '''
    A Storm Library for interacting with Storm Packages.
    '''
    _storm_locals = (
        {'name': 'add', 'desc': 'Add a Storm Package to the Cortex.',
         'type': {'type': 'function', '_funcname': '_libPkgAdd',
                  'args': (
                      {'name': 'pkgdef', 'type': 'dict', 'desc': 'A Storm Package definition.', },
                      {'name': 'verify', 'type': 'boolean', 'default': False,
                       'desc': 'Verify storm package signature.', },
                  ),
                  'returns': {'type': 'null', }}},
        {'name': 'get', 'desc': 'Get a Storm Package from the Cortex.',
         'type': {'type': 'function', '_funcname': '_libPkgGet',
                  'args': (
                      {'name': 'name', 'type': 'str', 'desc': 'A Storm Package name.', },
                  ),
                  'returns': {'type': 'dict', 'desc': 'The Storm package definition.', }}},
        {'name': 'has', 'desc': 'Check if a Storm Package is available in the Cortex.',
         'type': {'type': 'function', '_funcname': '_libPkgHas',
                  'args': (
                      {'name': 'name', 'type': 'str',
                       'desc': 'A Storm Package name to check for the existence of.', },
                  ),
                  'returns': {'type': 'boolean',
                              'desc': 'True if the package exists in the Cortex, False if it does not.', }}},
        {'name': 'del', 'desc': 'Delete a Storm Package from the Cortex.',
         'type': {'type': 'function', '_funcname': '_libPkgDel',
                  'args': (
                      {'name': 'name', 'type': 'str', 'desc': 'The name of the package to delete.', },
                  ),
                  'returns': {'type': 'null', }}},
        {'name': 'list', 'desc': 'Get a list of Storm Packages loaded in the Cortex.',
         'type': {'type': 'function', '_funcname': '_libPkgList',
                  'returns': {'type': 'list', 'desc': 'A list of Storm Package definitions.', }}},
        {'name': 'deps', 'desc': 'Verify the dependencies for a Storm Package.',
         'type': {'type': 'function', '_funcname': '_libPkgDeps',
                  'args': (
                      {'name': 'pkgdef', 'type': 'dict', 'desc': 'A Storm Package definition.', },
                  ),
                  'returns': {'type': 'dict', 'desc': 'A dictionary listing dependencies and if they are met.', }}},
    )
    _storm_lib_path = ('pkg',)

    def getObjLocals(self):
        return {
            'add': self._libPkgAdd,
            'get': self._libPkgGet,
            'has': self._libPkgHas,
            'del': self._libPkgDel,
            'list': self._libPkgList,
            'deps': self._libPkgDeps,
        }

    async def _libPkgAdd(self, pkgdef, verify=False):
        self.runt.confirm(('pkg', 'add'), None)
        pkgdef = await toprim(pkgdef)
        verify = await tobool(verify)
        await self.runt.view.core.addStormPkg(pkgdef, verify=verify)

    @stormfunc(readonly=True)
    async def _libPkgGet(self, name):
        name = await tostr(name)
        pkgdef = await self.runt.view.core.getStormPkg(name)
        if pkgdef is None:
            return None

        return Dict(pkgdef)

    @stormfunc(readonly=True)
    async def _libPkgHas(self, name):
        name = await tostr(name)
        pkgdef = await self.runt.view.core.getStormPkg(name)
        if pkgdef is None:
            return False
        return True

    async def _libPkgDel(self, name):
        self.runt.confirm(('pkg', 'del'), None)
        await self.runt.view.core.delStormPkg(name)

    @stormfunc(readonly=True)
    async def _libPkgList(self):
        pkgs = await self.runt.view.core.getStormPkgs()
        return list(sorted(pkgs, key=lambda x: x.get('name')))

    @stormfunc(readonly=True)
    async def _libPkgDeps(self, pkgdef):
        pkgdef = await toprim(pkgdef)
        return await self.runt.view.core.verifyStormPkgDeps(pkgdef)

@registry.registerLib
class LibDmon(Lib):
    '''
    A Storm Library for interacting with StormDmons.
    '''
    _storm_locals = (
        {'name': 'add', 'desc': '''
        Add a Storm Dmon to the Cortex.

        Examples:
            Add a dmon that executes a query::

                $lib.dmon.add(${ myquery }, name='example dmon')
                ''',
         'type': {'type': 'function', '_funcname': '_libDmonAdd',
                  'args': (
                      {'name': 'text', 'type': ['str', 'storm:query'],
                       'desc': 'The Storm query to execute in the Dmon loop.'},
                      {'name': 'name', 'type': 'str', 'desc': 'The name of the Dmon.', 'default': 'noname'},
                      {'name': 'ddef', 'type': 'dict', 'desc': 'Additional daemon definition fields. ', 'default': None},
                  ),
                  'returns': {'type': 'str', 'desc': 'The iden of the newly created Storm Dmon.'}}},
        {'name': 'get', 'desc': 'Get a Storm Dmon definition by iden.',
         'type': {'type': 'function', '_funcname': '_libDmonGet',
                  'args': (
                      {'name': 'iden', 'type': 'str', 'desc': 'The iden of the Storm Dmon to get.'},
                  ),
                  'returns': {'type': 'dict', 'desc': 'A Storm Dmon definition dict.', }}},
        {'name': 'del', 'desc': 'Delete a Storm Dmon by iden.',
         'type': {'type': 'function', '_funcname': '_libDmonDel',
                  'args': (
                      {'name': 'iden', 'type': 'str', 'desc': 'The iden of the Storm Dmon to delete.'},
                  ),
                  'returns': {'type': 'null', }}},
        {'name': 'log', 'desc': 'Get the messages from a Storm Dmon.',
         'type': {'type': 'function', '_funcname': '_libDmonLog',
                  'args': (
                      {'name': 'iden', 'type': 'str', 'desc': 'The iden of the Storm Dmon to get logs for.'},
                  ),
                  'returns': {'type': 'list', 'desc': 'A list of messages from the StormDmon.'}}},
        {'name': 'list', 'desc': 'Get a list of Storm Dmons.',
         'type': {
             'type': 'function', '_funcname': '_libDmonList',
             'returns': {'type': 'list', 'desc': 'A list of Storm Dmon definitions.'}}},
        {'name': 'bump', 'desc': 'Restart the Dmon.',
         'type': {'type': 'function', '_funcname': '_libDmonBump',
                  'args': (
                      {'name': 'iden', 'type': 'str', 'desc': 'The GUID of the dmon to restart.'},
                  ),
                  'returns': {'type': 'boolean',
                              'desc': 'True if the Dmon is restarted; False if the iden does not exist.'}}},
        {'name': 'stop', 'desc': 'Stop a Storm Dmon.',
         'type': {'type': 'function', '_funcname': '_libDmonStop',
                  'args': (
                      {'name': 'iden', 'type': 'str', 'desc': 'The GUID of the Dmon to stop.'},
                  ),
                  'returns': {'type': 'boolean',
                              'desc': '$lib.true unless the dmon does not exist or was already stopped.'}}},
        {'name': 'start', 'desc': 'Start a storm dmon.',
         'type': {'type': 'function', '_funcname': '_libDmonStart',
                  'args': (
                      {'name': 'iden', 'type': 'str', 'desc': 'The GUID of the dmon to start.'},
                  ),
                  'returns': {'type': 'boolean',
                              'desc': '$lib.true unless the dmon does not exist or was already started.'}}},
    )
    _storm_lib_path = ('dmon',)

    def getObjLocals(self):
        return {
            'add': self._libDmonAdd,
            'get': self._libDmonGet,
            'del': self._libDmonDel,
            'log': self._libDmonLog,
            'list': self._libDmonList,
            'bump': self._libDmonBump,
            'stop': self._libDmonStop,
            'start': self._libDmonStart,
        }

    async def _libDmonDel(self, iden):
        dmon = await self.runt.view.core.getStormDmon(iden)
        if dmon is None:
            mesg = f'No storm dmon with iden: {iden}'
            raise s_exc.NoSuchIden(mesg=mesg)

        if dmon.get('user') != self.runt.user.iden:
            self.runt.confirm(('dmon', 'del', iden))

        await self.runt.view.core.delStormDmon(iden)

    @stormfunc(readonly=True)
    async def _libDmonGet(self, iden):
        return await self.runt.view.core.getStormDmon(iden)

    @stormfunc(readonly=True)
    async def _libDmonList(self):
        return await self.runt.view.core.getStormDmons()

    @stormfunc(readonly=True)
    async def _libDmonLog(self, iden):
        self.runt.confirm(('dmon', 'log'))
        return await self.runt.view.core.getStormDmonLog(iden)

    async def _libDmonAdd(self, text, name='noname', ddef=None):

        varz = {}

        # closure style capture of runtime and query vars
        if isinstance(text, Query):
            varz.update(await toprim(text.varz))

        varz.update(await toprim(self.runt.vars))

        varz = s_msgpack.getvars(varz)

        text = await tostr(text)
        ddef = await toprim(ddef)

        viewiden = self.runt.view.iden
        self.runt.confirm(('dmon', 'add'), gateiden=viewiden)

        opts = {'vars': varz, 'view': viewiden}

        if ddef is None:
            ddef = {}

        ddef['name'] = name
        ddef['user'] = self.runt.user.iden
        ddef['storm'] = text
        ddef['stormopts'] = opts

        ddef.setdefault('enabled', True)

        return await self.runt.view.core.addStormDmon(ddef)

    async def _libDmonBump(self, iden):
        iden = await tostr(iden)

        ddef = await self.runt.view.core.getStormDmon(iden)
        if ddef is None:
            return False

        viewiden = ddef['stormopts']['view']
        self.runt.confirm(('dmon', 'add'), gateiden=viewiden)

        await self.runt.view.core.bumpStormDmon(iden)
        return True

    async def _libDmonStop(self, iden):
        iden = await tostr(iden)

        ddef = await self.runt.view.core.getStormDmon(iden)
        if ddef is None:
            return False

        viewiden = ddef['stormopts']['view']
        self.runt.confirm(('dmon', 'add'), gateiden=viewiden)

        return await self.runt.view.core.disableStormDmon(iden)

    async def _libDmonStart(self, iden):
        iden = await tostr(iden)

        ddef = await self.runt.view.core.getStormDmon(iden)
        if ddef is None:
            return False

        viewiden = ddef['stormopts']['view']
        self.runt.confirm(('dmon', 'add'), gateiden=viewiden)

        return await self.runt.view.core.enableStormDmon(iden)

@registry.registerLib
class LibService(Lib):
    '''
    A Storm Library for interacting with Storm Services.
    '''
    _storm_locals = (
        {'name': 'add', 'desc': 'Add a Storm Service to the Cortex.',
         'type': {'type': 'function', '_funcname': '_libSvcAdd',
                  'args': (
                      {'name': 'name', 'type': 'str', 'desc': 'Name of the Storm Service to add.', },
                      {'name': 'url', 'type': 'str', 'desc': 'The Telepath URL to the Storm Service.', },
                  ),
                  'returns': {'type': 'dict', 'desc': 'The Storm Service definition.', }}},
        {'name': 'del', 'desc': 'Remove a Storm Service from the Cortex.',
         'type': {'type': 'function', '_funcname': '_libSvcDel',
                  'args': (
                      {'name': 'iden', 'type': 'str', 'desc': 'The iden of the service to remove.', },
                  ),
                  'returns': {'type': 'null', }}},
        {'name': 'get', 'desc': 'Get a Storm Service definition.',
         'type': {'type': 'function', '_funcname': '_libSvcGet',
                  'args': (
                      {'name': 'name', 'type': 'str',
                       'desc': 'The local name, local iden, or remote name, '
                               'of the service to get the definition for.', },
                  ),
                  'returns': {'type': 'dict', 'desc': 'A Storm Service definition.', }}},
        {'name': 'has', 'desc': 'Check if a Storm Service is available in the Cortex.',
         'type': {'type': 'function', '_funcname': '_libSvcHas',
                  'args': (
                      {'name': 'name', 'type': 'str',
                       'desc': 'The local name, local iden, or remote name, '
                               'of the service to check for the existence of.', },
                  ),
                  'returns': {'type': 'boolean',
                              'desc': 'True if the service exists in the Cortex, False if it does not.', }}},
        {'name': 'list',
         'desc': '''
            List the Storm Service definitions for the Cortex.

            Notes:
                The definition dictionaries have an additional ``ready`` key added to them to
                indicate if the Cortex is currently connected to the Storm Service or not.
            ''',
         'type': {'type': 'function', '_funcname': '_libSvcList',
                  'returns': {'type': 'list', 'desc': 'A list of Storm Service definitions.', }}},
        {'name': 'wait', 'desc': '''
        Wait for a given service to be ready.

        Notes:
            If a timeout value is not specified, this will block a Storm query until the service is available.
        ''',
         'type': {'type': 'function', '_funcname': '_libSvcWait',
                  'args': (
                      {'name': 'name', 'type': 'str', 'desc': 'The name, or iden, of the service to wait for.', },
                      {'name': 'timeout', 'type': 'int', 'desc': 'Number of seconds to wait for the service.',
                       'default': None, }
                  ),
                  'returns': {'type': 'boolean', 'desc': 'Returns true if the service is available, false on a '
                                                         'timeout waiting for the service to be ready.', }}},
    )
    _storm_lib_perms = (
        {'perm': ('service', 'add'), 'gate': 'cortex',
            'desc': 'Controls the ability to add a Storm Service to the Cortex.'},
        {'perm': ('service', 'del'), 'gate': 'cortex',
            'desc': 'Controls the ability to delete a Storm Service from the Cortex'},
        {'perm': ('service', 'get'), 'gate': 'cortex',
            'desc': 'Controls the ability to get the Service object for any Storm Service.'},
        {'perm': ('service', 'get', '<iden>'), 'gate': 'cortex',
            'desc': 'Controls the ability to get the Service object for a Storm Service by iden.'},
        {'perm': ('service', 'list'), 'gate': 'cortex',
         'desc': 'Controls the ability to list all available Storm Services and their service definitions.'},
    )
    _storm_lib_path = ('service',)

    def getObjLocals(self):
        return {
            'add': self._libSvcAdd,
            'del': self._libSvcDel,
            'get': self._libSvcGet,
            'has': self._libSvcHas,
            'list': self._libSvcList,
            'wait': self._libSvcWait,
        }

    async def _checkSvcGetPerm(self, ssvc):
        '''
        Helper to handle service.get.* permissions
        '''
        self.runt.confirm(('service', 'get', ssvc.iden))

    async def _libSvcAdd(self, name, url):
        self.runt.confirm(('service', 'add'))
        sdef = {
            'name': name,
            'url': url,
        }
        return await self.runt.view.core.addStormSvc(sdef)

    async def _libSvcDel(self, iden):
        self.runt.confirm(('service', 'del'))
        return await self.runt.view.core.delStormSvc(iden)

    async def _libSvcGet(self, name):
        ssvc = self.runt.view.core.getStormSvc(name)
        if ssvc is None:
            mesg = f'No service with name/iden: {name}'
            raise s_exc.NoSuchName(mesg=mesg)
        await self._checkSvcGetPerm(ssvc)
        return Service(self.runt, ssvc)

    @stormfunc(readonly=True)
    async def _libSvcHas(self, name):
        ssvc = self.runt.view.core.getStormSvc(name)
        if ssvc is None:
            return False
        return True

    @stormfunc(readonly=True)
    async def _libSvcList(self):
        self.runt.confirm(('service', 'list'))
        retn = []

        for ssvc in self.runt.view.core.getStormSvcs():
            sdef = dict(ssvc.sdef)
            sdef['ready'] = ssvc.ready.is_set()
            sdef['svcname'] = ssvc.svcname
            sdef['svcvers'] = ssvc.svcvers
            retn.append(sdef)

        return retn

    @stormfunc(readonly=True)
    async def _libSvcWait(self, name, timeout=None):
        name = await tostr(name)
        timeout = await toint(timeout, noneok=True)
        ssvc = self.runt.view.core.getStormSvc(name)
        if ssvc is None:
            mesg = f'No service with name/iden: {name}'
            raise s_exc.NoSuchName(mesg=mesg, name=name)
        await self._checkSvcGetPerm(ssvc)

        # Short circuit asyncio.wait_for logic by checking the ready event
        # value. If we call wait_for with a timeout=0 we'll almost always
        # raise a TimeoutError unless the future previously had the option
        # to complete.
        if timeout == 0:
            return ssvc.ready.is_set()

        fut = ssvc.ready.wait()
        try:
            await asyncio.wait_for(fut, timeout=timeout)
        except asyncio.TimeoutError:
            return False
        else:
            return True

@registry.registerLib
class LibTags(Lib):
    '''
    Storm utility functions for tags.
    '''
    _storm_lib_path = ('tags',)

    _storm_locals = (
        {'name': 'prefix', 'desc': '''
            Normalize and prefix a list of syn:tag:part values so they can be applied.

            Examples:
                Add tag prefixes and then use them to tag nodes::

                    $tags = $lib.tags.prefix($result.tags, vtx.visi)
                    { for $tag in $tags { [ +#$tag ] } }

         ''',
         'type': {'type': 'function', '_funcname': 'prefix',
                  'args': (
                      {'name': 'names', 'type': 'list', 'desc': 'A list of syn:tag:part values to normalize and prefix.'},
                      {'name': 'prefix', 'type': 'str', 'desc': 'The string prefix to add to the syn:tag:part values.'},
                      {'name': 'ispart', 'type': 'boolean', 'default': False,
                       'desc': 'Whether the names have already been normalized. Normalization will be skipped if set to true.'},
                  ),
                  'returns': {'type': 'list', 'desc': 'A list of normalized and prefixed syn:tag values.', }}},
    )

    def getObjLocals(self):
        return {
            'prefix': self.prefix,
        }

    @stormfunc(readonly=True)
    async def prefix(self, names, prefix, ispart=False):

        prefix = await tostr(prefix)
        ispart = await tobool(ispart)
        tagpart = self.runt.view.core.model.type('syn:tag:part')

        retn = []
        async for part in toiter(names):
            if not ispart:
                try:
                    partnorm = tagpart.norm(part)[0]
                    retn.append(f'{prefix}.{partnorm}')
                except s_exc.BadTypeValu:
                    pass
            else:
                retn.append(f'{prefix}.{part}')

        return retn

@registry.registerLib
class LibBase(Lib):
    '''
    The Base Storm Library. This mainly contains utility functionality.
    '''
    _storm_lib_path = ()

    _storm_locals = (
        {'name': 'len', 'desc': '''
            Get the length of a item.

            This could represent the size of a string, or the number of keys in
            a dictionary, or the number of elements in an array. It may also be used
            to iterate an emitter or yield function and count the total.''',
         'type': {'type': 'function', '_funcname': '_len',
                  'args': (
                      {'name': 'item', 'desc': 'The item to get the length of.', 'type': 'prim', },
                  ),
                  'returns': {'type': 'int', 'desc': 'The length of the item.', }}},
        {'name': 'min', 'desc': 'Get the minimum value in a list of arguments.',
         'type': {'type': 'function', '_funcname': '_min',
                  'args': (
                      {'name': '*args', 'type': 'any', 'desc': 'List of arguments to evaluate.', },
                  ),
                  'returns': {'type': 'int', 'desc': 'The smallest argument.', }}},
        {'name': 'max', 'desc': 'Get the maximum value in a list of arguments.',
         'type': {'type': 'function', '_funcname': '_max',
                  'args': (
                      {'name': '*args', 'type': 'any', 'desc': 'List of arguments to evaluate.', },
                  ),
                  'returns': {'type': 'int', 'desc': 'The largest argument.', }}},
        {'name': 'set', 'desc': 'Get a Storm Set object.',
         'type': {'type': 'function', '_funcname': '_set',
                  'args': (
                      {'name': '*vals', 'type': 'any', 'desc': 'Initial values to place in the set.', },
                  ),
                  'returns': {'type': 'set', 'desc': 'The new set.', }}},
        {'name': 'exit', 'desc': 'Cause a Storm Runtime to stop running.',
         'type': {'type': 'function', '_funcname': '_exit',
                  'args': (
                      {'name': 'mesg', 'type': 'str', 'desc': 'Optional string to warn.', 'default': None, },
                      {'name': '**kwargs', 'type': 'any', 'desc': 'Keyword arguments to substitute into the mesg.', },
                  ),
                  'returns': {'type': 'null', }}},
        {'name': 'guid', 'desc': 'Get a random guid, or generate a guid from the arguments.',
         'type': {'type': 'function', '_funcname': '_guid',
                  'args': (
                      {'name': '*args', 'type': 'prim', 'desc': 'Arguments which are hashed to create a guid.', },
                      {'name': 'valu', 'type': 'prim', 'default': '$lib.undef',
                       'desc': 'Create a guid from a single value (no positional arguments can be specified).', },
                  ),
                  'returns': {'type': 'str', 'desc': 'A guid.', }}},
        {'name': 'fire', 'desc': '''
            Fire an event onto the runtime.

            Notes:
                This fires events as ``storm:fire`` event types. The name of the event is placed into a ``type`` key,
                and any additional keyword arguments are added to a dictionary under the ``data`` key.

            Examples:
                Fire an event called ``demo`` with some data::

                    cli> storm $foo='bar' $lib.fire('demo', foo=$foo, knight='ni')
                    ...
                    ('storm:fire', {'type': 'demo', 'data': {'foo': 'bar', 'knight': 'ni'}})
                    ...
            ''',
         'type': {'type': 'function', '_funcname': '_fire',
                  'args': (
                      {'name': 'name', 'type': 'str', 'desc': 'The name of the event to fire.', },
                      {'name': '**info', 'type': 'any',
                       'desc': 'Additional keyword arguments containing data to add to the event.', },
                  ),
                  'returns': {'type': 'null', }}},
        {'name': 'list', 'desc': 'Get a Storm List object.',
         'type': {'type': 'function', '_funcname': '_list',
                  'args': (
                      {'name': '*vals', 'type': 'any', 'desc': 'Initial values to place in the list.', },
                  ),
                  'returns': {'type': 'list', 'desc': 'A new list object.', }}},
        {'name': 'raise', 'desc': 'Raise an exception in the storm runtime.',
         'type': {'type': 'function', '_funcname': '_raise',
                  'args': (
                      {'name': 'name', 'type': 'str', 'desc': 'The name of the error condition to raise.', },
                      {'name': 'mesg', 'type': 'str', 'desc': 'A friendly description of the specific error.', },
                      {'name': '**info', 'type': 'any', 'desc': 'Additional metadata to include in the exception.', },
                  ),
                  'returns': {'type': 'null', 'desc': 'This function does not return.', }}},
        {'name': 'null', 'desc': '''
            This constant represents a value of None that can be used in Storm.

            Examples:
                Create a dictionary object with a key whose value is null, and call ``$lib.fire()`` with it::

                    cli> storm $d=({"key": $lib.null}) $lib.fire('demo', d=$d)
                    ('storm:fire', {'type': 'demo', 'data': {'d': {'key': None}}})
            ''',
            'type': 'null', },
        {'name': 'undef', 'desc': '''
            This constant can be used to unset variables and derefs.

            Examples:
                Unset the variable $foo::

                    $foo = $lib.undef

                Remove a dictionary key bar::

                    $foo.bar = $lib.undef

                Remove a list index of 0::

                    $foo.0 = $lib.undef
            ''',
            'type': 'undef', },
        {'name': 'true', 'desc': '''
            This constant represents a value of True that can be used in Storm.

            Examples:
                Conditionally print a statement based on the constant value::

                    cli> storm if $lib.true { $lib.print('Is True') } else { $lib.print('Is False') }
                    Is True
                ''',
         'type': 'boolean', },
        {'name': 'false', 'desc': '''
            This constant represents a value of False that can be used in Storm.

            Examples:
                Conditionally print a statement based on the constant value::

                    cli> storm if $lib.false { $lib.print('Is True') } else { $lib.print('Is False') }
                    Is False''',
         'type': 'boolean', },
        {'name': 'text', 'desc': 'Get a Storm Text object.',
         'type': {'type': 'function', '_funcname': '_text',
                  'args': (
                      {'name': '*args', 'type': 'str',
                       'desc': 'An initial set of values to place in the Text. '
                               'These values are joined together with an empty string.', },
                  ),
                  'returns': {'type': 'text', 'desc': 'The new Text object.', }}},
        {'name': 'cast', 'desc': 'Normalize a value as a Synapse Data Model Type.',
         'type': {'type': 'function', '_funcname': '_cast',
                  'args': (
                      {'name': 'name', 'type': 'str',
                       'desc': 'The name of the model type to normalize the value as.', },
                      {'name': 'valu', 'type': 'any', 'desc': 'The value to normalize.', },
                  ),
                  'returns': {'type': 'prim', 'desc': 'The normalized value.', }}},
        {'name': 'warn',
         'desc': '''
            Print a warning message to the runtime.

            Notes:
                Arbitrary objects can be warned as well. They will have their Python __repr()__ printed.
            ''',
         'type': {'type': 'function', '_funcname': '_warn',
                  'args': (
                      {'name': 'mesg', 'type': 'str', 'desc': 'String to warn.', },
                      {'name': '**kwargs', 'type': 'any', 'desc': 'Keyword arguments to substitute into the mesg.', },
                  ),
                  'returns': {'type': 'null', }}},
        {'name': 'print', 'desc': '''
            Print a message to the runtime.

            Examples:
                Print a simple string::

                    cli> storm $lib.print("Hello world!")
                    Hello world!

                Format and print string based on variables::

                    cli> storm $d=({"key1": (1), "key2": "two"})
                         for ($key, $value) in $d { $lib.print('{k} => {v}', k=$key, v=$value) }
                    key1 => 1
                    key2 => two

                Use values off of a node to format and print string::

                    cli> storm inet:ipv4:asn
                         $lib.print("node: {ndef}, asn: {asn}", ndef=$node.ndef(), asn=:asn) | spin
                    node: ('inet:ipv4', 16909060), asn: 1138

            Notes:
                Arbitrary objects can be printed as well. They will have their Python __repr()__ printed.

            ''',
         'type': {'type': 'function', '_funcname': '_print',
                  'args': (
                      {'name': 'mesg', 'type': 'str', 'desc': 'String to print.', },
                      {'name': '**kwargs', 'type': 'any', 'desc': 'Keyword arguments to substitute into the mesg.', },
                  ),
                  'returns': {'type': 'null', }}},
        {'name': 'range', 'desc': '''
        Generate a range of integers.

        Examples:
            Generate a sequence of integers based on the size of an array::

                cli> storm $a=(foo,bar,(2)) for $i in $lib.range($lib.len($a)) {$lib.fire('test', indx=$i, valu=$a.$i)}
                Executing query at 2021/03/22 19:25:48.835
                ('storm:fire', {'type': 'test', 'data': {'index': 0, 'valu': 'foo'}})
                ('storm:fire', {'type': 'test', 'data': {'index': 1, 'valu': 'bar'}})
                ('storm:fire', {'type': 'test', 'data': {'index': 2, 'valu': 2}})

        Notes:
            The range behavior is the same as the Python3 ``range()`` builtin Sequence type.
        ''',
         'type': {'type': 'function', '_funcname': '_range',
                  'args': (
                      {'name': 'stop', 'type': 'int', 'desc': 'The value to stop at.', },
                      {'name': 'start', 'type': 'int', 'desc': 'The value to start at.', 'default': None, },
                      {'name': 'step', 'type': 'int', 'desc': 'The range step size.', 'default': None, },
                  ),
                  'returns': {'name': 'Yields', 'type': 'int', 'desc': 'The sequence of integers.'}}},
        {'name': 'pprint', 'desc': 'The pprint API should not be considered a stable interface.',
         'type': {'type': 'function', '_funcname': '_pprint',
                  'args': (
                      {'name': 'item', 'type': 'any', 'desc': 'Item to pprint', },
                      {'name': 'prefix', 'type': 'str', 'desc': 'Line prefix.', 'default': '', },
                      {'name': 'clamp', 'type': 'int', 'desc': 'Line clamping length.', 'default': None, },
                  ),
                  'returns': {'type': 'null', }}},
        {'name': 'sorted', 'desc': 'Yield sorted values.',
         'type': {'type': 'function', '_funcname': '_sorted',
                  'args': (
                      {'name': 'valu', 'type': 'any', 'desc': 'An iterable object to sort.', },
                      {'name': 'reverse', 'type': 'boolean', 'desc': 'Reverse the sort order.',
                       'default': False},
                  ),
                  'returns': {'name': 'Yields', 'type': 'any', 'desc': 'Yields the sorted output.', }}},
        {'name': 'import', 'desc': 'Import a Storm module.',
         'type': {'type': 'function', '_funcname': '_libBaseImport',
                  'args': (
                      {'name': 'name', 'type': 'str', 'desc': 'Name of the module to import.', },
                      {'name': 'debug', 'type': 'boolean', 'default': False,
                       'desc': 'Enable debugging in the module.'},
                      {'name': 'reqvers', 'type': 'str', 'default': None,
                       'desc': 'Version requirement for the imported module.', },
                  ),
                  'returns': {'type': 'lib',
                              'desc': 'A ``lib`` instance representing the imported package.', }}},

        {'name': 'trycast', 'desc': '''
            Attempt to normalize a value and return status and the normalized value.

            Examples:
                Do something if the value is a valid IPV4::

                    ($ok, $ipv4) = $lib.trycast(inet:ipv4, 1.2.3.4)
                    if $ok { $dostuff($ipv4) }
         ''',
         'type': {'type': 'function', '_funcname': 'trycast',
                  'args': (
                      {'name': 'name', 'type': 'str',
                       'desc': 'The name of the model type to normalize the value as.', },
                      {'name': 'valu', 'type': 'any', 'desc': 'The value to normalize.', },
                  ),
                  'returns': {'type': 'list',
                              'desc': 'A list of (<bool>, <prim>) for status and normalized value.', }}},
        {'name': 'debug', 'desc': '''
            True if the current runtime has debugging enabled.

            Note:
                The debug state is inherited by sub-runtimes at instantiation time.  Any
                changes to a runtime's debug state do not percolate automatically.

            Examples:
                Check if the runtime is in debug and print a message::

                    if $lib.debug {
                        $lib.print('Doing stuff!")
                    }

                Update the current runtime to enable debugging::

                    $lib.debug = $lib.true''',
         'type': {
             'type': ['gtor', 'stor'],
             '_storfunc': '_setRuntDebug',
             '_gtorfunc': '_getRuntDebug',
             'returns': {'type': 'boolean'}}},

        {'name': 'copy', 'desc': '''
            Create and return a deep copy of the given storm object.

            Note:
                This is currently limited to msgpack compatible primitives.

            Examples:
                Make a copy of a list or dict::

                    $copy = $lib.copy($item)
         ''',
         'type': {'type': 'function', '_funcname': '_copy',
                  'args': (
                      {'name': 'item', 'type': 'prim',
                       'desc': 'The item to make a copy of.', },
                  ),
                  'returns': {'type': 'prim',
                              'desc': 'A deep copy of the primitive object.', }}},
    )

    def __init__(self, runt, name=()):
        Lib.__init__(self, runt, name=name)
        self.stors['debug'] = self._setRuntDebug
        self.gtors['debug'] = self._getRuntDebug

    async def _getRuntDebug(self):
        return self.runt.debug

    @stormfunc(readonly=True)
    async def _setRuntDebug(self, debug):
        self.runt.debug = await tobool(debug)

    def getObjLocals(self):
        return {
            'len': self._len,
            'min': self._min,
            'max': self._max,
            'set': self._set,
            'copy': self._copy,
            'exit': self._exit,
            'guid': self._guid,
            'fire': self._fire,
            'list': self._list,
            'null': None,
            'undef': undef,
            'true': True,
            'false': False,
            'text': self._text,
            'cast': self._cast,
            'warn': self._warn,
            'print': self._print,
            'raise': self._raise,
            'range': self._range,
            'pprint': self._pprint,
            'sorted': self._sorted,
            'import': self._libBaseImport,
            'trycast': self.trycast,
        }

    @stormfunc(readonly=True)
    async def _libBaseImport(self, name, debug=False, reqvers=None):

        name = await tostr(name)
        debug = await tobool(debug)
        reqvers = await tostr(reqvers, noneok=True)

        mdef = await self.runt.view.core.getStormMod(name, reqvers=reqvers)
        if mdef is None:
            mesg = f'No storm module named {name} matching version requirement {reqvers}'
            raise s_exc.NoSuchName(mesg=mesg, name=name, reqvers=reqvers)

        text = mdef.get('storm')
        modconf = mdef.get('modconf')

        query = await self.runt.getStormQuery(text)

        asroot = False

        rootperms = mdef.get('asroot:perms')
        if rootperms is not None:

            for perm in rootperms:
                if self.runt.allowed(perm):
                    asroot = True
                    break

            if not asroot:
                permtext = ' or '.join(('.'.join(p) for p in rootperms))
                mesg = f'Module ({name}) requires permission: {permtext}'
                raise s_exc.AuthDeny(mesg=mesg, user=self.runt.user.iden, username=self.runt.user.name)

        else:
            perm = ('storm', 'asroot', 'mod') + tuple(name.split('.'))
            asroot = self.runt.allowed(perm)

            if mdef.get('asroot', False) and not asroot:
                mesg = f'Module ({name}) elevates privileges.  You need perm: storm.asroot.mod.{name}'
                raise s_exc.AuthDeny(mesg=mesg, user=self.runt.user.iden, username=self.runt.user.name)

        modr = await self.runt.getModRuntime(query, opts={'vars': {'modconf': modconf}})
        modr.asroot = asroot

        if debug:
            modr.debug = debug

        self.runt.onfini(modr)

        async for item in modr.execute():
            await asyncio.sleep(0)  # pragma: no cover

        modlib = Lib(modr)
        modlib.locls.update(modr.vars)
        modlib.locls['__module__'] = mdef
        modlib.name = (name,)

        return modlib

    @stormfunc(readonly=True)
    async def _copy(self, item):
        # short circuit a few python types
        if item is None:
            return None

        if isinstance(item, (int, str, bool)):
            return item

        try:
            valu = fromprim(item)
        except s_exc.NoSuchType:
            mesg = 'Type does not have a Storm primitive and cannot be copied.'
            raise s_exc.BadArg(mesg=mesg) from None

        try:
            return await valu._storm_copy()
        except s_exc.NoSuchType:
            mesg = 'Nested type does not support being copied!'
            raise s_exc.BadArg(mesg=mesg) from None

    @stormfunc(readonly=True)
    async def _cast(self, name, valu):
        name = await toprim(name)
        valu = await toprim(valu)

        typeitem = self.runt.view.core.model.type(name)
        if typeitem is None:
            # If a type cannot be found for the form, see if name is a property
            # that has a type we can use
            propitem = self.runt.view.core.model.prop(name)
            if propitem is None:
                mesg = f'No type or prop found for name {name}.'
                raise s_exc.NoSuchType(mesg=mesg)

            typeitem = propitem.type

        # TODO an eventual mapping between model types and storm prims

        norm, info = typeitem.norm(valu)
        return fromprim(norm, basetypes=False)

    @stormfunc(readonly=True)
    async def trycast(self, name, valu):
        name = await toprim(name)
        valu = await toprim(valu)

        typeitem = self.runt.view.core.model.type(name)
        if typeitem is None:
            # If a type cannot be found for the form, see if name is a property
            # that has a type we can use
            propitem = self.runt.view.core.model.prop(name)
            if propitem is None:
                mesg = f'No type or prop found for name {name}.'
                raise s_exc.NoSuchType(mesg=mesg)

            typeitem = propitem.type

        try:
            norm, info = typeitem.norm(valu)
            return (True, fromprim(norm, basetypes=False))
        except s_exc.BadTypeValu:
            return (False, None)

    @stormfunc(readonly=True)
    async def _exit(self, mesg=None, **kwargs):
        if mesg:
            mesg = await self._get_mesg(mesg, **kwargs)
            await self.runt.warn(mesg, log=False)
            raise s_stormctrl.StormExit(mesg)
        raise s_stormctrl.StormExit()

    @stormfunc(readonly=True)
    async def _sorted(self, valu, reverse=False):
        valu = await toprim(valu)
        if isinstance(valu, dict):
            valu = list(valu.items())
        for item in sorted(valu, reverse=reverse):
            yield item

    @stormfunc(readonly=True)
    async def _set(self, *vals):
        return Set(vals)

    @stormfunc(readonly=True)
    async def _list(self, *vals):
        return List(list(vals))

    @stormfunc(readonly=True)
    async def _text(self, *args):
        valu = ''.join(args)
        return Text(valu)

    @stormfunc(readonly=True)
    async def _guid(self, *args, valu=undef):
        if args:
            if valu is not undef:
                raise s_exc.BadArg(mesg='Valu cannot be specified if positional arguments are provided')
            args = await toprim(args)
            return s_common.guid(args)

        if valu is not undef:
            valu = await toprim(valu)
            return s_common.guid(valu)

        return s_common.guid()

    @stormfunc(readonly=True)
    async def _len(self, item):

        if isinstance(item, (types.GeneratorType, types.AsyncGeneratorType)):
            size = 0
            async for _ in s_coro.agen(item):
                size += 1
                await asyncio.sleep(0)
            return size

        try:
            return len(item)
        except TypeError:
            name = f'{item.__class__.__module__}.{item.__class__.__name__}'
            raise s_exc.StormRuntimeError(mesg=f'Object {name} does not have a length.', name=name) from None
        except Exception as e:  # pragma: no cover
            name = f'{item.__class__.__module__}.{item.__class__.__name__}'
            raise s_exc.StormRuntimeError(mesg=f'Unknown error during len(): {repr(e)}', name=name)

    @stormfunc(readonly=True)
    async def _min(self, *args):
        args = await toprim(args)
        # allow passing in a list of ints
        vals = []
        for arg in args:
            if isinstance(arg, (list, tuple)):
                vals.extend(arg)
                continue
            vals.append(arg)

        if len(vals) < 1:
            mesg = '$lib.min() must have at least one argument or a list containing at least one value.'
            raise s_exc.StormRuntimeError(mesg=mesg)

        ints = [await toint(x) for x in vals]
        return min(ints)

    @stormfunc(readonly=True)
    async def _max(self, *args):
        args = await toprim(args)
        # allow passing in a list of ints
        vals = []
        for arg in args:
            if isinstance(arg, (list, tuple)):
                vals.extend(arg)
                continue
            vals.append(arg)

        if len(vals) < 1:
            mesg = '$lib.max() must have at least one argument or a list containing at least one value.'
            raise s_exc.StormRuntimeError(mesg=mesg)

        ints = [await toint(x) for x in vals]
        return max(ints)

    @staticmethod
    async def _get_mesg(mesg, **kwargs):
        if not isinstance(mesg, str):
            mesg = await torepr(mesg)
        elif kwargs:
            mesg = await kwarg_format(mesg, **kwargs)
        return mesg

    @stormfunc(readonly=True)
    async def _print(self, mesg, **kwargs):
        mesg = await self._get_mesg(mesg, **kwargs)
        await self.runt.printf(mesg)

    @stormfunc(readonly=True)
    async def _raise(self, name, mesg, **info):
        name = await tostr(name)
        mesg = await tostr(mesg)
        info = await toprim(info)
        s_common.reqjsonsafe(info)

        ctor = getattr(s_exc, name, None)
        if ctor is not None:
            raise ctor(mesg=mesg, **info)

        info['mesg'] = mesg
        info['errname'] = name
        raise s_exc.StormRaise(**info)

    @stormfunc(readonly=True)
    async def _range(self, stop, start=None, step=None):
        stop = await toint(stop)
        start = await toint(start, True)
        step = await toint(step, True)

        if start is not None:
            if step is not None:
                genr = range(start, stop, step)
            else:
                genr = range(start, stop)
        else:
            genr = range(stop)

        for valu in genr:
            yield valu
            await asyncio.sleep(0)

    @stormfunc(readonly=True)
    async def _pprint(self, item, prefix='', clamp=None):
        if clamp is not None:
            clamp = await toint(clamp)

            if clamp < 3:
                mesg = 'Invalid clamp length.'
                raise s_exc.StormRuntimeError(mesg=mesg, clamp=clamp)

        try:
            item = await toprim(item)
        except s_exc.NoSuchType:
            pass

        lines = pprint.pformat(item).splitlines()

        for line in lines:
            fline = f'{prefix}{line}'
            if clamp and len(fline) > clamp:
                await self.runt.printf(f'{fline[:clamp-3]}...')
            else:
                await self.runt.printf(fline)

    @stormfunc(readonly=True)
    async def _warn(self, mesg, **kwargs):
        mesg = await self._get_mesg(mesg, **kwargs)
        await self.runt.warn(mesg, log=False)

    @stormfunc(readonly=True)
    async def _fire(self, name, **info):
        info = await toprim(info)
        s_common.reqjsonsafe(info)
        await self.runt.bus.fire('storm:fire', type=name, data=info)

@registry.registerLib
class LibDict(Lib):
    '''
    A Storm Library for interacting with dictionaries.
    '''
    _storm_locals = (
        {'name': 'has', 'desc': 'Check a dictionary has a specific key.',
         'type': {'type': 'function', '_funcname': '_has',
                  'args': (
                      {'name': 'valu', 'type': 'dict', 'desc': 'The dictionary being checked.'},
                      {'name': 'name', 'type': 'str', 'desc': 'The key name to check.'},
                  ),
                  'returns': {'type': 'boolean', 'desc': 'True if the key is present, false if the key is not present.'}}},
        {'name': 'keys', 'desc': 'Retrieve a list of keys in the specified dictionary.',
         'type': {'type': 'function', '_funcname': '_keys',
                  'args': (
                      {'name': 'valu', 'type': 'dict', 'desc': 'The dictionary to operate on.'},
                  ),
                  'returns': {'type': 'list', 'desc': 'List of keys in the specified dictionary.', }}},
        {'name': 'pop', 'desc': 'Remove specified key and return the corresponding value.',
         'type': {'type': 'function', '_funcname': '_pop',
                  'args': (
                      {'name': 'valu', 'type': 'dict', 'desc': 'The dictionary to operate on.'},
                      {'name': 'key', 'type': 'str', 'desc': 'The key name of the value to pop.'},
                      {'name': 'default', 'type': 'any', 'default': '$lib.undef',
                       'desc': 'Optional default value to return if the key does not exist in the dictionary.'},
                  ),
                  'returns': {'type': 'any', 'desc': 'The popped value.', }}},
        {'name': 'update', 'desc': 'Update the specified dictionary with keys/values from another dictionary.',
         'type': {'type': 'function', '_funcname': '_update',
                  'args': (
                      {'name': 'valu', 'type': 'dict', 'desc': 'The target dictionary (update to).'},
                      {'name': 'other', 'type': 'dict', 'desc': 'The source dictionary (update from).'},
                  ),
                  'returns': {'type': 'null'}}},
        {'name': 'values', 'desc': 'Retrieve a list of values in the specified dictionary.',
         'type': {'type': 'function', '_funcname': '_values',
                  'args': (
                      {'name': 'valu', 'type': 'dict', 'desc': 'The dictionary to operate on.'},
                  ),
                  'returns': {'type': 'list', 'desc': 'List of values in the specified dictionary.', }}},
    )
    _storm_lib_path = ('dict',)

    def getObjLocals(self):
        return {
            'has': self._has,
            'keys': self._keys,
            'pop': self._pop,
            'update': self._update,
            'values': self._values,
        }

    async def _check_type(self, valu, name='valu'):
        if isinstance(valu, (dict, Dict)):
            return

        typ = getattr(valu, '_storm_typename', None)
        if typ is None:
            prim = await toprim(valu)
            typ = type(prim).__name__

        mesg = f'{name} argument must be a dict, not {typ}.'
        raise s_exc.BadArg(mesg=mesg)

    @stormfunc(readonly=True)
    async def _has(self, valu, name):
        await self._check_type(valu)
        valu = await toprim(valu)
        return name in valu

    @stormfunc(readonly=True)
    async def _keys(self, valu):
        await self._check_type(valu)
        valu = await toprim(valu)
        return list(valu.keys())

    @stormfunc(readonly=True)
    async def _pop(self, valu, key, default=undef):
        await self._check_type(valu)

        real = await toprim(valu)
        key = await tostr(key)

        if key not in real:
            if default == undef:
                mesg = f'Key {key} does not exist in dictionary.'
                raise s_exc.BadArg(mesg=mesg)
            return await toprim(default)

        # Make sure we have a storm Dict
        valu = fromprim(valu)

        ret = await valu.deref(key)
        await valu.setitem(key, undef)
        return ret

    @stormfunc(readonly=True)
    async def _update(self, valu, other):
        await self._check_type(valu)
        await self._check_type(other, name='other')

        valu = fromprim(valu)
        other = await toprim(other)

        for k, v in other.items():
            await valu.setitem(k, v)

    @stormfunc(readonly=True)
    async def _values(self, valu):
        await self._check_type(valu)

        valu = await toprim(valu)
        return list(valu.values())

    async def __call__(self, **kwargs):
        s_common.deprecated('$lib.dict()', curv='2.161.0')
        await self.runt.warnonce('$lib.dict() is deprecated. Use ({}) instead.')
        return Dict(kwargs)

@registry.registerLib
class LibPs(Lib):
    '''
    A Storm Library for interacting with running tasks on the Cortex.
    '''
    _storm_locals = (  # type:  ignore
        {'name': 'kill', 'desc': 'Stop a running task on the Cortex.',
         'type': {'type': 'function', '_funcname': '_kill',
                  'args': (
                      {'name': 'prefix', 'type': 'str',
                       'desc': 'The prefix of the task to stop. '
                               'Tasks will only be stopped if there is a single prefix match.'},
                  ),
                  'returns': {'type': 'boolean', 'desc': 'True if the task was cancelled, False otherwise.', }}},
        {'name': 'list', 'desc': 'List tasks the current user can access.',
         'type': {'type': 'function', '_funcname': '_list',
                  'returns': {'type': 'list', 'desc': 'A list of task definitions.', }}},
    )
    _storm_lib_path = ('ps',)

    def getObjLocals(self):
        return {
            'kill': self._kill,
            'list': self._list,
        }

    async def _kill(self, prefix):
        idens = []

        todo = s_common.todo('ps', self.runt.user)
        tasks = await self.dyncall('cell', todo)
        for task in tasks:
            iden = task.get('iden')
            if iden.startswith(prefix):
                idens.append(iden)

        if len(idens) == 0:
            mesg = 'Provided iden does not match any processes.'
            raise s_exc.StormRuntimeError(mesg=mesg, iden=prefix)

        if len(idens) > 1:
            mesg = 'Provided iden matches more than one process.'
            raise s_exc.StormRuntimeError(mesg=mesg, iden=prefix)

        todo = s_common.todo('kill', self.runt.user, idens[0])
        return await self.dyncall('cell', todo)

    @stormfunc(readonly=True)
    async def _list(self):
        todo = s_common.todo('ps', self.runt.user)
        return await self.dyncall('cell', todo)

@registry.registerLib
class LibStr(Lib):
    '''
    A Storm Library for interacting with strings.
    '''
    _storm_locals = (
        {'name': 'join', 'desc': '''
            Join items into a string using a separator.

            Examples:
                Join together a list of strings with a dot separator::

                    cli> storm $foo=$lib.str.join('.', ('rep', 'vtx', 'tag')) $lib.print($foo)

                    rep.vtx.tag''',
         'type': {'type': 'function', '_funcname': 'join',
                  'args': (
                      {'name': 'sepr', 'type': 'str', 'desc': 'The separator used to join strings with.', },
                      {'name': 'items', 'type': 'list', 'desc': 'A list of items to join together.', },
                  ),
                  'returns': {'type': 'str', 'desc': 'The joined string.', }}},
        {'name': 'concat', 'desc': 'Concatenate a set of strings together.',
         'type': {'type': 'function', '_funcname': 'concat',
                  'args': (
                      {'name': '*args', 'type': 'any', 'desc': 'Items to join together.', },
                  ),
                  'returns': {'type': 'str', 'desc': 'The joined string.', }}},
        {'name': 'format', 'desc': '''
            Format a text string.

            Examples:
                Format a string with a fixed argument and a variable::

                    cli> storm $list=(1,2,3,4)
                         $str=$lib.str.format('Hello {name}, your list is {list}!', name='Reader', list=$list)
                         $lib.print($str)

                    Hello Reader, your list is ['1', '2', '3', '4']!''',
         'type': {'type': 'function', '_funcname': 'format',
                  'args': (
                      {'name': 'text', 'type': 'str', 'desc': 'The base text string.', },
                      {'name': '**kwargs', 'type': 'any',
                       'desc': 'Keyword values which are substituted into the string.', },
                  ),
                  'returns': {'type': 'str', 'desc': 'The new string.', }}},
    )
    _storm_lib_path = ('str',)

    def getObjLocals(self):
        return {
            'join': self.join,
            'concat': self.concat,
            'format': self.format,
        }

    @stormfunc(readonly=True)
    async def concat(self, *args):
        strs = [await tostr(a) for a in args]
        return ''.join(strs)

    @stormfunc(readonly=True)
    async def format(self, text, **kwargs):
        text = await kwarg_format(text, **kwargs)

        return text

    @stormfunc(readonly=True)
    async def join(self, sepr, items):
        strs = [await tostr(item) async for item in toiter(items)]
        return sepr.join(strs)

@registry.registerLib
class LibAxon(Lib):
    '''
    A Storm library for interacting with the Cortex's Axon.

    For APIs that accept an ssl_opts argument, the dictionary may contain the following values::

        {
            'verify': <bool> - Perform SSL/TLS verification. Is overridden by the ssl argument.
            'client_cert': <str> - PEM encoded full chain certificate for use in mTLS.
            'client_key': <str> - PEM encoded key for use in mTLS. Alternatively, can be included in client_cert.
        }
    '''
    _storm_locals = (
        {'name': 'wget', 'desc': """
            A method to download an HTTP(S) resource into the Cortex's Axon.

            Notes:
                The response body will be stored regardless of the status code. See the ``Axon.wget()`` API
                documentation to see the complete structure of the response dictionary.

            Example:
                Get the Vertex Project website::

                    $headers = ({})
                    $headers."User-Agent" = Foo/Bar

                    $resp = $lib.axon.wget("http://vertex.link", method=GET, headers=$headers)
                    if $resp.ok { $lib.print("Downloaded: {size} bytes", size=$resp.size) }
            """,
         'type': {'type': 'function', '_funcname': 'wget',
                  'args': (
                      {'name': 'url', 'type': 'str', 'desc': 'The URL to download'},
                      {'name': 'headers', 'type': 'dict', 'desc': 'An optional dictionary of HTTP headers to send.',
                       'default': None},
                      {'name': 'params', 'type': 'dict', 'desc': 'An optional dictionary of URL parameters to add.',
                       'default': None},
                      {'name': 'method', 'type': 'str', 'desc': 'The HTTP method to use.', 'default': 'GET'},
                      {'name': 'json', 'type': 'dict', 'desc': 'A JSON object to send as the body.',
                       'default': None},
                      {'name': 'body', 'type': 'bytes', 'desc': 'Bytes to send as the body.', 'default': None},
                      {'name': 'ssl', 'type': 'boolean',
                       'desc': 'Set to False to disable SSL/TLS certificate verification.', 'default': True},
                      {'name': 'timeout', 'type': 'int', 'desc': 'Timeout for the download operation.',
                       'default': None},
                      {'name': 'proxy', 'type': ['bool', 'null', 'str'],
                       'desc': 'Set to a proxy URL string or $lib.false to disable proxy use.', 'default': None},
                      {'name': 'ssl_opts', 'type': 'dict',
                       'desc': 'Optional SSL/TLS options. See $lib.axon help for additional details.',
                       'default': None},
                  ),
                  'returns': {'type': 'dict', 'desc': 'A status dictionary of metadata.'}}},
        {'name': 'wput', 'desc': """
            A method to upload a blob from the axon to an HTTP(S) endpoint.
            """,
         'type': {'type': 'function', '_funcname': 'wput',
                  'args': (
                      {'name': 'sha256', 'type': 'str', 'desc': 'The sha256 of the file blob to upload.'},
                      {'name': 'url', 'type': 'str', 'desc': 'The URL to upload the file to.'},
                      {'name': 'headers', 'type': 'dict', 'desc': 'An optional dictionary of HTTP headers to send.',
                       'default': None},
                      {'name': 'params', 'type': 'dict', 'desc': 'An optional dictionary of URL parameters to add.',
                       'default': None},
                      {'name': 'method', 'type': 'str', 'desc': 'The HTTP method to use.', 'default': 'PUT'},
                      {'name': 'ssl', 'type': 'boolean',
                       'desc': 'Set to False to disable SSL/TLS certificate verification.', 'default': True},
                      {'name': 'timeout', 'type': 'int', 'desc': 'Timeout for the download operation.',
                       'default': None},
                      {'name': 'proxy', 'type': ['bool', 'null', 'str'],
                       'desc': 'Set to a proxy URL string or $lib.false to disable proxy use.', 'default': None},
                      {'name': 'ssl_opts', 'type': 'dict',
                       'desc': 'Optional SSL/TLS options. See $lib.axon help for additional details.',
                       'default': None},
                  ),
                  'returns': {'type': 'dict', 'desc': 'A status dictionary of metadata.'}}},
        {'name': 'urlfile', 'desc': '''
            Retrieve the target URL using the wget() function and construct an inet:urlfile node from the response.

            Notes:
                This accepts the same arguments as ``$lib.axon.wget()``.
                ''',
         'type': {'type': 'function', '_funcname': 'urlfile',
                  'args': (
                      {'name': '*args', 'type': 'any', 'desc': 'Args from ``$lib.axon.wget()``.'},
                      {'name': '**kwargs', 'type': 'any', 'desc': 'Args from ``$lib.axon.wget()``.'},
                  ),
                  'returns': {'type': ['node', 'null'],
                              'desc': 'The ``inet:urlfile`` node on success,  ``null`` on error.'}}},
        {'name': 'del', 'desc': '''
            Remove the bytes from the Cortex's Axon by sha256.

            Example:
                Delete files from the axon based on a tag::

                    file:bytes#foo +:sha256 $lib.axon.del(:sha256)
        ''',
         'type': {'type': 'function', '_funcname': 'del_',
                  'args': (
                      {'name': 'sha256', 'type': 'hash:sha256',
                       'desc': 'The sha256 of the bytes to remove from the Axon.'},
                  ),
                  'returns': {'type': 'boolean', 'desc': 'True if the bytes were found and removed.'}}},

        {'name': 'dels', 'desc': '''
            Remove multiple byte blobs from the Cortex's Axon by a list of sha256 hashes.

            Example:
                Delete a list of files (by hash) from the Axon::

                    $list = ($hash0, $hash1, $hash2)
                    $lib.axon.dels($list)
        ''',
         'type': {'type': 'function', '_funcname': 'dels',
                  'args': (
                      {'name': 'sha256s', 'type': 'list', 'desc': 'A list of sha256 hashes to remove from the Axon.'},
                  ),
                  'returns': {'type': 'list',
                              'desc': 'A list of boolean values that are True if the bytes were found.'}}},

        {'name': 'list', 'desc': '''
        List (offset, sha256, size) tuples for files in the Axon in added order.

        Example:
            List files::

                for ($offs, $sha256, $size) in $lib.axon.list() {
                    $lib.print($sha256)
                }

            Start list from offset 10::

                for ($offs, $sha256, $size) in $lib.axon.list(10) {
                    $lib.print($sha256)
                }
        ''',
         'type': {'type': 'function', '_funcname': 'list',
                  'args': (
                      {'name': 'offs', 'type': 'int', 'desc': 'The offset to start from.', 'default': 0},
                      {'name': 'wait', 'type': 'boolean', 'default': False,
                        'desc': 'Wait for new results and yield them in realtime.'},
                      {'name': 'timeout', 'type': 'int', 'default': None,
                        'desc': 'The maximum time to wait for a new result before returning.'},
                  ),
                  'returns': {'name': 'yields', 'type': 'list',
                              'desc': 'Tuple of (offset, sha256, size) in added order.'}}},
        {'name': 'readlines', 'desc': '''
        Yields lines of text from a plain-text file stored in the Axon.

        Examples:

            // Get the lines for a given file.
            for $line in $lib.axon.readlines($sha256) {
                $dostuff($line)
            }
        ''',
         'type': {'type': 'function', '_funcname': 'readlines',
                  'args': (
                      {'name': 'sha256', 'type': 'str', 'desc': 'The SHA256 hash of the file.'},
                      {'name': 'errors', 'type': 'str', 'default': 'ignore',
                       'desc': 'Specify how encoding errors should handled.'},
                  ),
                  'returns': {'name': 'yields', 'type': 'str',
                              'desc': 'A line of text from the file.'}}},

        {'name': 'jsonlines', 'desc': '''
        Yields JSON objects from a JSON-lines file stored in the Axon.

        Example:
            Get the JSON objects from a given JSONL file::

                for $item in $lib.axon.jsonlines($sha256) {
                    $dostuff($item)
                }
        ''',
         'type': {'type': 'function', '_funcname': 'jsonlines',
                  'args': (
                      {'name': 'sha256', 'type': 'str', 'desc': 'The SHA256 hash of the file.'},
                      {'name': 'errors', 'type': 'str', 'default': 'ignore',
                       'desc': 'Specify how encoding errors should handled.'},
                  ),
                  'returns': {'name': 'yields', 'type': 'any',
                              'desc': 'A JSON object parsed from a line of text.'}}},
        {'name': 'csvrows', 'desc': '''
            Yields CSV rows from a CSV file stored in the Axon.

            Notes:
                The dialect and fmtparams expose the Python csv.reader() parameters.

            Example:
                Get the rows from a given csv file::

                    for $row in $lib.axon.csvrows($sha256) {
                        $dostuff($row)
                    }

                Get the rows from a given tab separated file::

                    for $row in $lib.axon.csvrows($sha256, delimiter="\\t") {
                        $dostuff($row)
                    }
            ''',
         'type': {'type': 'function', '_funcname': 'csvrows',
                  'args': (
                      {'name': 'sha256', 'type': 'str', 'desc': 'The SHA256 hash of the file.'},
                      {'name': 'dialect', 'type': 'str', 'desc': 'The default CSV dialect to use.',
                       'default': 'excel'},
                      {'name': 'errors', 'type': 'str', 'default': 'ignore',
                       'desc': 'Specify how encoding errors should handled.'},
                      {'name': '**fmtparams', 'type': 'any', 'desc': 'Format arguments.'},
                  ),
                  'returns': {'name': 'yields', 'type': 'list',
                              'desc': 'A list of strings from the CSV file.'}}},
        {'name': 'metrics', 'desc': '''
        Get runtime metrics of the Axon.

        Example:
            Print the total number of files stored in the Axon::

                $data = $lib.axon.metrics()
                $lib.print("The Axon has {n} files", n=$data."file:count")
        ''',
        'type': {'type': 'function', '_funcname': 'metrics',
                 'returns': {'type': 'dict', 'desc': 'A dictionary containing runtime data about the Axon.'}}},
        {'name': 'put', 'desc': '''
            Save the given bytes variable to the Axon the Cortex is configured to use.

            Examples:
                Save a base64 encoded buffer to the Axon::

                    cli> storm $s='dGVzdA==' $buf=$lib.base64.decode($s) ($size, $sha256)=$lib.axon.put($buf)
                         $lib.print('size={size} sha256={sha256}', size=$size, sha256=$sha256)

                    size=4 sha256=9f86d081884c7d659a2feaa0c55ad015a3bf4f1b2b0b822cd15d6c15b0f00a08''',
         'type': {'type': 'function', '_funcname': 'put',
                  'args': (
                      {'name': 'byts', 'type': 'bytes', 'desc': 'The bytes to save.', },
                  ),
                  'returns': {'type': 'list', 'desc': 'A tuple of the file size and sha256 value.', }}},
        {'name': 'has', 'desc': '''
            Check if the Axon the Cortex is configured to use has a given sha256 value.

            Examples:
                Check if the Axon has a given file::

                    # This example assumes the Axon does have the bytes
                    cli> storm if $lib.axon.has(9f86d081884c7d659a2feaa0c55ad015a3bf4f1b2b0b822cd15d6c15b0f00a08) {
                            $lib.print("Has bytes")
                        } else {
                            $lib.print("Does not have bytes")
                        }

                    Has bytes
            ''',
         'type': {'type': 'function', '_funcname': 'has',
                  'args': (
                      {'name': 'sha256', 'type': 'str', 'desc': 'The sha256 value to check.', },
                  ),
                  'returns': {'type': 'boolean', 'desc': 'True if the Axon has the file, false if it does not.', }}},
        {'name': 'size', 'desc': '''
            Return the size of the bytes stored in the Axon for the given sha256.

            Examples:
                Get the size for a file given a variable named ``$sha256``::

                    $size = $lib.axon.size($sha256)
            ''',
         'type': {'type': 'function', '_funcname': 'size',
                  'args': (
                      {'name': 'sha256', 'type': 'str', 'desc': 'The sha256 value to check.', },
                  ),
                  'returns': {'type': ['int', 'null'],
                              'desc': 'The size of the file or ``null`` if the file is not found.', }}},
        {'name': 'hashset', 'desc': '''
            Return additional hashes of the bytes stored in the Axon for the given sha256.

            Examples:
                Get the md5 hash for a file given a variable named ``$sha256``::

                    $hashset = $lib.axon.hashset($sha256)
                    $md5 = $hashset.md5
            ''',
         'type': {'type': 'function', '_funcname': 'hashset',
                  'args': (
                      {'name': 'sha256', 'type': 'str', 'desc': 'The sha256 value to calculate hashes for.', },
                  ),
                  'returns': {'type': 'dict', 'desc': 'A dictionary of additional hashes.', }}},
        {'name': 'upload', 'desc': '''
            Upload a stream of bytes to the Axon as a file.

            Examples:
                Upload bytes from a generator::

                    ($size, $sha256) = $lib.axon.upload($getBytesChunks())
            ''',
         'type': {'type': 'function', '_funcname': 'upload',
                  'args': (
                      {'name': 'genr', 'type': 'generator', 'desc': 'A generator which yields bytes.', },
                  ),
                  'returns': {'type': 'list', 'desc': 'A tuple of the file size and sha256 value.', }}},
    )
    _storm_lib_path = ('axon',)

    def getObjLocals(self):
        return {
            'wget': self.wget,
            'wput': self.wput,
            'urlfile': self.urlfile,
            'del': self.del_,
            'dels': self.dels,
            'list': self.list,
            'readlines': self.readlines,
            'jsonlines': self.jsonlines,
            'csvrows': self.csvrows,
            'metrics': self.metrics,
            'put': self.put,
            'has': self.has,
            'size': self.size,
            'upload': self.upload,
            'hashset': self.hashset,
        }

    def strify(self, item):
        if isinstance(item, (list, tuple)):
            return [(str(k), str(v)) for (k, v) in item]
        elif isinstance(item, dict):
            return {str(k): str(v) for k, v in item.items()}
        return item

    @stormfunc(readonly=True)
    async def readlines(self, sha256, errors='ignore'):
        self.runt.confirm(('axon', 'get'))
        await self.runt.view.core.getAxon()

        sha256 = await tostr(sha256)
        async for line in self.runt.view.core.axon.readlines(sha256, errors=errors):
            yield line

    @stormfunc(readonly=True)
    async def jsonlines(self, sha256, errors='ignore'):
        self.runt.confirm(('axon', 'get'))
        await self.runt.view.core.getAxon()

        sha256 = await tostr(sha256)
        async for line in self.runt.view.core.axon.jsonlines(sha256):
            yield line

    async def dels(self, sha256s):

        self.runt.confirm(('axon', 'del'))

        sha256s = await toprim(sha256s)

        if not isinstance(sha256s, (list, tuple)):
            raise s_exc.BadArg()

        hashes = [s_common.uhex(s) for s in sha256s]

        await self.runt.view.core.getAxon()

        axon = self.runt.view.core.axon
        return await axon.dels(hashes)

    async def del_(self, sha256):

        self.runt.confirm(('axon', 'del'))

        sha256 = await tostr(sha256)

        sha256b = s_common.uhex(sha256)
        await self.runt.view.core.getAxon()

        axon = self.runt.view.core.axon
        return await axon.del_(sha256b)

    async def wget(self, url, headers=None, params=None, method='GET', json=None, body=None,
                   ssl=True, timeout=None, proxy=None, ssl_opts=None):

        self.runt.confirm(('axon', 'upload'))

        url = await tostr(url)
        method = await tostr(method)

        ssl = await tobool(ssl)
        body = await toprim(body)
        json = await toprim(json)
        params = await toprim(params)
        headers = await toprim(headers)
        timeout = await toprim(timeout)
        proxy = await toprim(proxy)
        ssl_opts = await toprim(ssl_opts)

        if proxy is not None:
            self.runt.confirm(('storm', 'lib', 'inet', 'http', 'proxy'))

        params = self.strify(params)
        headers = self.strify(headers)

        await self.runt.view.core.getAxon()

        kwargs = {}
        axonvers = self.runt.view.core.axoninfo['synapse']['version']
        if axonvers >= AXON_MINVERS_PROXY:
            kwargs['proxy'] = proxy

        if ssl_opts is not None:
            mesg = f'The ssl_opts argument requires an Axon Synapse version {AXON_MINVERS_SSLOPTS}, ' \
                   f'but the Axon is running {axonvers}'
            s_version.reqVersion(axonvers, AXON_MINVERS_SSLOPTS, mesg=mesg)
            kwargs['ssl_opts'] = ssl_opts

        axon = self.runt.view.core.axon
        resp = await axon.wget(url, headers=headers, params=params, method=method, ssl=ssl, body=body, json=json,
                               timeout=timeout, **kwargs)
        resp['original_url'] = url
        return resp

    async def wput(self, sha256, url, headers=None, params=None, method='PUT',
                   ssl=True, timeout=None, proxy=None, ssl_opts=None):

        self.runt.confirm(('axon', 'get'))

        url = await tostr(url)
        sha256 = await tostr(sha256)
        method = await tostr(method)
        proxy = await toprim(proxy)

        ssl = await tobool(ssl)
        params = await toprim(params)
        headers = await toprim(headers)
        timeout = await toprim(timeout)
        ssl_opts = await toprim(ssl_opts)

        params = self.strify(params)
        headers = self.strify(headers)

        if proxy is not None:
            self.runt.confirm(('storm', 'lib', 'inet', 'http', 'proxy'))

        axon = self.runt.view.core.axon
        sha256byts = s_common.uhex(sha256)

        kwargs = {}
        axonvers = self.runt.view.core.axoninfo['synapse']['version']
        if axonvers >= AXON_MINVERS_PROXY:
            kwargs['proxy'] = proxy

        if ssl_opts is not None:
            mesg = f'The ssl_opts argument requires an Axon Synapse version {AXON_MINVERS_SSLOPTS}, ' \
                   f'but the Axon is running {axonvers}'
            s_version.reqVersion(axonvers, AXON_MINVERS_SSLOPTS, mesg=mesg)
            kwargs['ssl_opts'] = ssl_opts

        return await axon.wput(sha256byts, url, headers=headers, params=params, method=method,
                               ssl=ssl, timeout=timeout, **kwargs)

    async def urlfile(self, *args, **kwargs):
        gateiden = self.runt.view.wlyr.iden
        self.runt.confirm(('node', 'add', 'file:bytes'), gateiden=gateiden)
        self.runt.confirm(('node', 'add', 'inet:urlfile'), gateiden=gateiden)

        resp = await self.wget(*args, **kwargs)
        code = resp.get('code')

        if code != 200:
            mesg = f'$lib.axon.urlfile(): HTTP code {code}: {resp.get("reason")}'
            await self.runt.warn(mesg, log=False)
            return

        now = self.runt.model.type('time').norm('now')[0]

        original_url = resp.get('original_url')
        hashes = resp.get('hashes')
        sha256 = hashes.get('sha256')
        props = {
            'size': resp.get('size'),
            'md5': hashes.get('md5'),
            'sha1': hashes.get('sha1'),
            'sha256': sha256,
            '.seen': now,
        }

        filenode = await self.runt.view.addNode('file:bytes', sha256, props=props)

        if not filenode.get('name'):
            info = s_urlhelp.chopurl(original_url)
            base = info.get('path').strip('/').split('/')[-1]
            if base:
                await filenode.set('name', base)

        props = {'.seen': now}
        urlfile = await self.runt.view.addNode('inet:urlfile', (original_url, sha256), props=props)

        history = resp.get('history')
        if history is not None:
            redirs = []
            src = original_url

            # We skip the first entry in history, since that URL is the original URL
            # having been redirected. The second+ history item represents the
            # requested URL. We then capture the last part of the chain in our list.
            # The recorded URLs after the original_url are all the resolved URLS,
            # since Location headers may be partial paths and this avoids needing to
            # do url introspection that has already been done by the Axon.

            for info in history[1:]:
                url = info.get('url')
                redirs.append((src, url))
                src = url

            redirs.append((src, resp.get('url')))

            for valu in redirs:
                props = {'.seen': now}
                await self.runt.view.addNode('inet:urlredir', valu, props=props)

        return urlfile

    @stormfunc(readonly=True)
    async def list(self, offs=0, wait=False, timeout=None):
        offs = await toint(offs)
        wait = await tobool(wait)
        timeout = await toint(timeout, noneok=True)

        self.runt.confirm(('axon', 'has'))

        await self.runt.view.core.getAxon()
        axon = self.runt.view.core.axon

        async for item in axon.hashes(offs, wait=wait, timeout=timeout):
            yield (item[0], s_common.ehex(item[1][0]), item[1][1])

    @stormfunc(readonly=True)
    async def csvrows(self, sha256, dialect='excel', errors='ignore', **fmtparams):

        self.runt.confirm(('axon', 'get'))

        await self.runt.view.core.getAxon()

        sha256 = await tostr(sha256)
        dialect = await tostr(dialect)
        fmtparams = await toprim(fmtparams)
        async for item in self.runt.view.core.axon.csvrows(s_common.uhex(sha256), dialect,
                                                           errors=errors, **fmtparams):
            yield item
            await asyncio.sleep(0)

    @stormfunc(readonly=True)
    async def metrics(self):
        self.runt.confirm(('axon', 'has'))
        return await self.runt.view.core.axon.metrics()

    async def upload(self, genr):

        self.runt.confirm(('axon', 'upload'))

        await self.runt.view.core.getAxon()
        async with await self.runt.view.core.axon.upload() as upload:
            async for byts in s_coro.agen(genr):
                await upload.write(byts)
            size, sha256 = await upload.save()
            return size, s_common.ehex(sha256)

    @stormfunc(readonly=True)
    async def has(self, sha256):
        sha256 = await tostr(sha256, noneok=True)
        if sha256 is None:
            return None

        self.runt.confirm(('axon', 'has'))

        await self.runt.view.core.getAxon()
        return await self.runt.view.core.axon.has(s_common.uhex(sha256))

    @stormfunc(readonly=True)
    async def size(self, sha256):
        sha256 = await tostr(sha256)

        self.runt.confirm(('axon', 'has'))

        await self.runt.view.core.getAxon()
        return await self.runt.view.core.axon.size(s_common.uhex(sha256))

    async def put(self, byts):
        if not isinstance(byts, bytes):
            mesg = '$lib.axon.put() requires a bytes argument'
            raise s_exc.BadArg(mesg=mesg)

        self.runt.confirm(('axon', 'upload'))

        await self.runt.view.core.getAxon()
        size, sha256 = await self.runt.view.core.axon.put(byts)

        return (size, s_common.ehex(sha256))

    @stormfunc(readonly=True)
    async def hashset(self, sha256):
        sha256 = await tostr(sha256)

        self.runt.confirm(('axon', 'has'))

        await self.runt.view.core.getAxon()
        return await self.runt.view.core.axon.hashset(s_common.uhex(sha256))

@registry.registerLib
class LibLift(Lib):
    '''
    A Storm Library for interacting with lift helpers.
    '''
    _storm_locals = (
        {'name': 'byNodeData', 'desc': 'Lift nodes which have a given nodedata name set on them.',
         'type': {'type': 'function', '_funcname': '_byNodeData',
                  'args': (
                      {'name': 'name', 'desc': 'The name to of the nodedata key to lift by.', 'type': 'str', },
                  ),
                  'returns': {'name': 'Yields', 'type': 'node',
                              'desc': 'Yields nodes to the pipeline. '
                                      'This must be used in conjunction with the ``yield`` keyword.', }}},
    )
    _storm_lib_path = ('lift',)

    def getObjLocals(self):
        return {
            'byNodeData': self._byNodeData,
        }

    @stormfunc(readonly=True)
    async def _byNodeData(self, name):
        name = await tostr(name)
        async for node in self.runt.view.nodesByDataName(name):
            yield node

@registry.registerLib
class LibTime(Lib):
    '''
    A Storm Library for interacting with timestamps.
    '''
    _storm_locals = (
        {'name': 'now', 'desc': 'Get the current epoch time in milliseconds.',
         'type': {
             'type': 'function', '_funcname': '_now',
             'returns': {'desc': 'Epoch time in milliseconds.', 'type': 'int', }}},
        {'name': 'fromunix',
         'desc': '''
            Normalize a timestamp from a unix epoch time in seconds to milliseconds.

            Examples:
                Convert a timestamp from seconds to millis and format it::

                    cli> storm $seconds=1594684800 $millis=$lib.time.fromunix($seconds)
                         $str=$lib.time.format($millis, '%A %d, %B %Y') $lib.print($str)

                    Tuesday 14, July 2020''',
         'type': {'type': 'function', '_funcname': '_fromunix',
                  'args': (
                      {'name': 'secs', 'type': 'int', 'desc': 'Unix epoch time in seconds.', },
                  ),
                  'returns': {'type': 'int', 'desc': 'The normalized time in milliseconds.', }}},
        {'name': 'parse', 'desc': '''
            Parse a timestamp string using ``datetime.strptime()`` into an epoch timestamp.

            Examples:
                Parse a string as for its month/day/year value into a timestamp::

                    cli> storm $s='06/01/2020' $ts=$lib.time.parse($s, '%m/%d/%Y') $lib.print($ts)

                    1590969600000''',
         'type': {'type': 'function', '_funcname': '_parse',
                  'args': (
                      {'name': 'valu', 'type': 'str', 'desc': 'The timestamp string to parse.', },
                      {'name': 'format', 'type': 'str', 'desc': 'The format string to use for parsing.', },
                      {'name': 'errok', 'type': 'boolean', 'default': False,
                       'desc': 'If set, parsing errors will return ``$lib.null`` instead of raising an exception.'}
                  ),
                  'returns': {'type': 'int', 'desc': 'The epoch timestamp for the string.', }}},
        {'name': 'format', 'desc': '''
            Format a Synapse timestamp into a string value using ``datetime.strftime()``.

            Examples:
                Format a timestamp into a string::

                    cli> storm $now=$lib.time.now() $str=$lib.time.format($now, '%A %d, %B %Y') $lib.print($str)

                    Tuesday 14, July 2020''',
         'type': {'type': 'function', '_funcname': '_format',
                  'args': (
                      {'name': 'valu', 'type': 'int', 'desc': 'A timestamp in epoch milliseconds.', },
                      {'name': 'format', 'type': 'str', 'desc': 'The strftime format string.', },
                  ),
                  'returns': {'type': 'str', 'desc': 'The formatted time string.', }}},
        {'name': 'sleep', 'desc': '''
            Pause the processing of data in the storm query.
            ''',
         'type': {'type': 'function', '_funcname': '_sleep',
                  'args': (
                      {'name': 'valu', 'type': 'int', 'desc': 'The number of seconds to pause for.', },
                  ),
                  'returns': {'type': 'null', }}},
        {'name': 'ticker', 'desc': '''
        Periodically pause the processing of data in the storm query.
        ''',
         'type': {'type': 'function', '_funcname': '_ticker',
                  'args': (
                      {'name': 'tick',
                       'desc': 'The amount of time to wait between each tick, in seconds.', 'type': 'int', },
                      {'name': 'count', 'default': None, 'type': 'int',
                       'desc': 'The number of times to pause the query before exiting the loop. '
                               'This defaults to None and will yield forever if not set.', }
                  ),
                  'returns': {'name': 'Yields', 'type': 'int',
                              'desc': 'This yields the current tick count after each time it wakes up.', }}},

        {'name': 'year', 'desc': '''
        Returns the year part of a time value.
        ''',
         'type': {'type': 'function', '_funcname': 'year',
                  'args': (
                      {'name': 'tick', 'desc': 'A time value.', 'type': 'time', },
                  ),
                  'returns': {'type': 'int', 'desc': 'The year part of the time expression.', }}},

        {'name': 'month', 'desc': '''
        Returns the month part of a time value.
        ''',
         'type': {'type': 'function', '_funcname': 'month',
                  'args': (
                      {'name': 'tick', 'desc': 'A time value.', 'type': 'time', },
                  ),
                  'returns': {'type': 'int', 'desc': 'The month part of the time expression.', }}},

        {'name': 'day', 'desc': '''
        Returns the day part of a time value.
        ''',
         'type': {'type': 'function', '_funcname': 'day',
                  'args': (
                      {'name': 'tick', 'desc': 'A time value.', 'type': 'time', },
                  ),
                  'returns': {'type': 'int', 'desc': 'The day part of the time expression.', }}},

        {'name': 'hour', 'desc': '''
        Returns the hour part of a time value.
        ''',
         'type': {'type': 'function', '_funcname': 'hour',
                  'args': (
                      {'name': 'tick', 'desc': 'A time value.', 'type': 'time', },
                  ),
                  'returns': {'type': 'int', 'desc': 'The hour part of the time expression.', }}},

        {'name': 'minute', 'desc': '''
        Returns the minute part of a time value.
        ''',
         'type': {'type': 'function', '_funcname': 'minute',
                  'args': (
                      {'name': 'tick', 'desc': 'A time value.', 'type': 'time', },
                  ),
                  'returns': {'type': 'int', 'desc': 'The minute part of the time expression.', }}},

        {'name': 'second', 'desc': '''
        Returns the second part of a time value.
        ''',
         'type': {'type': 'function', '_funcname': 'second',
                  'args': (
                      {'name': 'tick', 'desc': 'A time value.', 'type': 'time', },
                  ),
                  'returns': {'type': 'int', 'desc': 'The second part of the time expression.', }}},

        {'name': 'dayofweek', 'desc': '''
        Returns the index (beginning with monday as 0) of the day within the week.
        ''',
         'type': {'type': 'function', '_funcname': 'dayofweek',
                  'args': (
                      {'name': 'tick', 'desc': 'A time value.', 'type': 'time', },
                  ),
                  'returns': {'type': 'int', 'desc': 'The index of the day within week.', }}},

        {'name': 'dayofyear', 'desc': '''
        Returns the index (beginning with 0) of the day within the year.
        ''',
         'type': {'type': 'function', '_funcname': 'dayofyear',
                  'args': (
                      {'name': 'tick', 'desc': 'A time value.', 'type': 'time', },
                  ),
                  'returns': {'type': 'int', 'desc': 'The index of the day within year.', }}},

        {'name': 'dayofmonth', 'desc': '''
        Returns the index (beginning with 0) of the day within the month.
        ''',
         'type': {'type': 'function', '_funcname': 'dayofmonth',
                  'args': (
                      {'name': 'tick', 'desc': 'A time value.', 'type': 'time', },
                  ),
                  'returns': {'type': 'int', 'desc': 'The index of the day within month.', }}},

        {'name': 'monthofyear', 'desc': '''
        Returns the index (beginning with 0) of the month within the year.
        ''',
         'type': {'type': 'function', '_funcname': 'monthofyear',
                  'args': (
                      {'name': 'tick', 'desc': 'A time value.', 'type': 'time', },
                  ),
                  'returns': {'type': 'int', 'desc': 'The index of the month within year.', }}},
        {'name': 'toUTC', 'desc': '''
        Adjust an epoch milliseconds timestamp to UTC from the given timezone.
        ''',
         'type': {'type': 'function', '_funcname': 'toUTC',
                  'args': (
                      {'name': 'tick', 'desc': 'A time value.', 'type': 'time'},
                      {'name': 'timezone', 'desc': 'A timezone name. See python pytz docs for options.', 'type': 'str'},
                  ),
                  'returns': {'type': 'list', 'desc': 'An ($ok, $valu) tuple.', }}},
    )
    _storm_lib_path = ('time',)

    def getObjLocals(self):
        return {
            'now': self._now,
            'toUTC': self.toUTC,
            'fromunix': self._fromunix,
            'parse': self._parse,
            'format': self._format,
            'sleep': self._sleep,
            'ticker': self._ticker,

            'day': self.day,
            'hour': self.hour,
            'year': self.year,
            'month': self.month,
            'minute': self.minute,
            'second': self.second,

            'dayofweek': self.dayofweek,
            'dayofyear': self.dayofyear,
            'dayofmonth': self.dayofmonth,
            'monthofyear': self.monthofyear,
        }

    @stormfunc(readonly=True)
    async def toUTC(self, tick, timezone):

        tick = await toprim(tick)
        timezone = await tostr(timezone)

        timetype = self.runt.view.core.model.type('time')

        norm, info = timetype.norm(tick)
        try:
            return (True, s_time.toUTC(norm, timezone))
        except s_exc.BadArg as e:
            return (False, s_common.excinfo(e))

    @stormfunc(readonly=True)
    def _now(self):
        return s_common.now()

    @stormfunc(readonly=True)
    async def day(self, tick):
        tick = await toprim(tick)
        timetype = self.runt.view.core.model.type('time')
        norm, info = timetype.norm(tick)
        return s_time.day(norm)

    @stormfunc(readonly=True)
    async def hour(self, tick):
        tick = await toprim(tick)
        timetype = self.runt.view.core.model.type('time')
        norm, info = timetype.norm(tick)
        return s_time.hour(norm)

    @stormfunc(readonly=True)
    async def year(self, tick):
        tick = await toprim(tick)
        timetype = self.runt.view.core.model.type('time')
        norm, info = timetype.norm(tick)
        return s_time.year(norm)

    @stormfunc(readonly=True)
    async def month(self, tick):
        tick = await toprim(tick)
        timetype = self.runt.view.core.model.type('time')
        norm, info = timetype.norm(tick)
        return s_time.month(norm)

    @stormfunc(readonly=True)
    async def minute(self, tick):
        tick = await toprim(tick)
        timetype = self.runt.view.core.model.type('time')
        norm, info = timetype.norm(tick)
        return s_time.minute(norm)

    @stormfunc(readonly=True)
    async def second(self, tick):
        tick = await toprim(tick)
        timetype = self.runt.view.core.model.type('time')
        norm, info = timetype.norm(tick)
        return s_time.second(norm)

    @stormfunc(readonly=True)
    async def dayofweek(self, tick):
        tick = await toprim(tick)
        timetype = self.runt.view.core.model.type('time')
        norm, info = timetype.norm(tick)
        return s_time.dayofweek(norm)

    @stormfunc(readonly=True)
    async def dayofyear(self, tick):
        tick = await toprim(tick)
        timetype = self.runt.view.core.model.type('time')
        norm, info = timetype.norm(tick)
        return s_time.dayofyear(norm)

    @stormfunc(readonly=True)
    async def dayofmonth(self, tick):
        tick = await toprim(tick)
        timetype = self.runt.view.core.model.type('time')
        norm, info = timetype.norm(tick)
        return s_time.dayofmonth(norm)

    @stormfunc(readonly=True)
    async def monthofyear(self, tick):
        tick = await toprim(tick)
        timetype = self.runt.view.core.model.type('time')
        norm, info = timetype.norm(tick)
        return s_time.month(norm) - 1

    @stormfunc(readonly=True)
    async def _format(self, valu, format):
        timetype = self.runt.view.core.model.type('time')
        # Give a times string a shot at being normed prior to formatting.
        try:
            norm, _ = timetype.norm(valu)
        except s_exc.BadTypeValu as e:
            mesg = f'Failed to norm a time value prior to formatting - {str(e)}'
            raise s_exc.StormRuntimeError(mesg=mesg, valu=valu,
                                          format=format) from None

        if norm == timetype.futsize:
            mesg = 'Cannot format a timestamp for ongoing/future time.'
            raise s_exc.StormRuntimeError(mesg=mesg, valu=valu, format=format)

        try:
            dt = datetime.datetime(1970, 1, 1) + datetime.timedelta(milliseconds=norm)
            ret = dt.strftime(format)
        except Exception as e:
            mesg = f'Error during time format - {str(e)}'
            raise s_exc.StormRuntimeError(mesg=mesg, valu=valu,
                                          format=format) from None
        return ret

    @stormfunc(readonly=True)
    async def _parse(self, valu, format, errok=False):
        valu = await tostr(valu)
        errok = await tobool(errok)
        try:
            dt = datetime.datetime.strptime(valu, format)
        except ValueError as e:
            if errok:
                return None
            mesg = f'Error during time parsing - {str(e)}'
            raise s_exc.StormRuntimeError(mesg=mesg, valu=valu,
                                          format=format) from None
        if dt.tzinfo is not None:
            # Convert the aware dt to UTC, then strip off the tzinfo
            dt = dt.astimezone(datetime.timezone.utc).replace(tzinfo=None)
        return int((dt - s_time.EPOCH).total_seconds() * 1000)

    @stormfunc(readonly=True)
    async def _sleep(self, valu):
        await self.runt.waitfini(timeout=float(valu))

    async def _ticker(self, tick, count=None):
        if count is not None:
            count = await toint(count)

        tick = float(tick)

        offs = 0
        while True:

            await self.runt.waitfini(timeout=tick)
            yield offs

            offs += 1
            if count is not None and offs == count:
                break

    async def _fromunix(self, secs):
        secs = float(secs)
        return int(secs * 1000)

@registry.registerLib
class LibRegx(Lib):
    '''
    A Storm library for searching/matching with regular expressions.
    '''
    _storm_locals = (
        {'name': 'search', 'desc': '''
            Search the given text for the pattern and return the matching groups.

            Note:
                In order to get the matching groups, patterns must use parentheses
                to indicate the start and stop of the regex to return portions of.
                If groups are not used, a successful match will return a empty list
                and a unsuccessful match will return ``$lib.null``.

            Example:
                Extract the matching groups from a piece of text::

                    $m = $lib.regex.search("^([0-9])+.([0-9])+.([0-9])+$", $text)
                    if $m {
                        ($maj, $min, $pat) = $m
                    }''',
         'type': {'type': 'function', '_funcname': 'search',
                  'args': (
                      {'name': 'pattern', 'type': 'str', 'desc': 'The regular expression pattern.', },
                      {'name': 'text', 'type': 'str', 'desc': 'The text to match.', },
                      {'name': 'flags', 'type': 'int', 'desc': 'Regex flags to control the match behavior.',
                       'default': 0},
                  ),
                  'returns': {'type': 'list', 'desc': 'A list of strings for the matching groups in the pattern.', }}},
        {'name': 'findall', 'desc': '''
            Search the given text for the patterns and return a list of matching strings.

            Note:
                If multiple matching groups are specified, the return value is a
                list of lists of strings.

            Example:

                Extract the matching strings from a piece of text::

                    for $x in $lib.regex.findall("G[0-9]{4}", "G0006 and G0001") {
                        $dostuff($x)
                    }
                    ''',
         'type': {'type': 'function', '_funcname': 'findall',
                  'args': (
                      {'name': 'pattern', 'type': 'str', 'desc': 'The regular expression pattern.', },
                      {'name': 'text', 'type': 'str', 'desc': 'The text to match.', },
                      {'name': 'flags', 'type': 'int', 'desc': 'Regex flags to control the match behavior.',
                       'default': 0},
                  ),
                  'returns': {'type': 'list', 'desc': 'A list of lists of strings for the matching groups in the pattern.', }}},
        {'name': 'matches', 'desc': '''
            Check if text matches a pattern.
            Returns $lib.true if the text matches the pattern, otherwise $lib.false.

            Notes:
                This API requires the pattern to match at the start of the string.

            Example:
                Check if the variable matches a expression::

                    if $lib.regex.matches("^[0-9]+.[0-9]+.[0-9]+$", $text) {
                        $lib.print("It's semver! ...probably")
                    }
            ''',
         'type': {'type': 'function', '_funcname': 'matches',
                  'args': (
                      {'name': 'pattern', 'type': 'str', 'desc': 'The regular expression pattern.', },
                      {'name': 'text', 'type': 'str', 'desc': 'The text to match.', },
                      {'name': 'flags', 'type': 'int', 'desc': 'Regex flags to control the match behavior.',
                       'default': 0, },
                  ),
                  'returns': {'type': 'boolean', 'desc': 'True if there is a match, False otherwise.', }}},
        {'name': 'replace', 'desc': '''
            Replace any substrings that match the given regular expression with the specified replacement.

            Example:
                Replace a portion of a string with a new part based on a regex::

                    $norm = $lib.regex.replace("\\sAND\\s", " & ", "Ham and eggs!", $lib.regex.flags.i)
            ''',
         'type': {'type': 'function', '_funcname': 'replace',
                  'args': (
                      {'name': 'pattern', 'type': 'str', 'desc': 'The regular expression pattern.', },
                      {'name': 'replace', 'type': 'str', 'desc': 'The text to replace matching sub strings.', },
                      {'name': 'text', 'type': 'str', 'desc': 'The input text to search/replace.', },
                      {'name': 'flags', 'type': 'int', 'desc': 'Regex flags to control the match behavior.',
                       'default': 0, },
                  ),
                  'returns': {'type': 'str', 'desc': 'The new string with matches replaced.', }}},
        {'name': 'escape', 'desc': '''
            Escape arbitrary strings for use in a regular expression pattern.

            Example:

                Escape node values for use in a regex pattern::

                    for $match in $lib.regex.findall($lib.regex.escape($node.repr()), $mydocument) {
                        // do something with $match
                    }

                Escape node values for use in regular expression filters::

                    it:dev:str~=$lib.regex.escape($node.repr())
                    ''',
         'type': {'type': 'function', '_funcname': 'escape',
                  'args': (
                      {'name': 'text', 'type': 'str', 'desc': 'The text to escape.', },
                  ),
                  'returns': {'type': 'str', 'desc': 'Input string with special characters escaped.', }}},
        {'name': 'flags.i', 'desc': 'Regex flag to indicate that case insensitive matches are allowed.',
         'type': 'int', },
        {'name': 'flags.m', 'desc': 'Regex flag to indicate that multiline matches are allowed.', 'type': 'int', },
    )
    _storm_lib_path = ('regex',)

    def __init__(self, runt, name=()):
        Lib.__init__(self, runt, name=name)
        self.compiled = {}

    def getObjLocals(self):
        return {
            'search': self.search,
            'matches': self.matches,
            'findall': self.findall,
            'replace': self.replace,
            'escape': self.escape,
            'flags': {'i': regex.IGNORECASE,
                      'm': regex.MULTILINE,
                      },
        }

    async def _getRegx(self, pattern, flags):
        lkey = (pattern, flags)
        regx = self.compiled.get(lkey)
        if regx is None:
            regx = self.compiled[lkey] = regex.compile(pattern, flags=flags)
        return regx

    @stormfunc(readonly=True)
    async def replace(self, pattern, replace, text, flags=0):
        text = await tostr(text)
        flags = await toint(flags)
        pattern = await tostr(pattern)
        replace = await tostr(replace)
        regx = await self._getRegx(pattern, flags)
        return regx.sub(replace, text)

    @stormfunc(readonly=True)
    async def matches(self, pattern, text, flags=0):
        text = await tostr(text)
        flags = await toint(flags)
        pattern = await tostr(pattern)
        regx = await self._getRegx(pattern, flags)
        return regx.match(text) is not None

    @stormfunc(readonly=True)
    async def search(self, pattern, text, flags=0):
        text = await tostr(text)
        flags = await toint(flags)
        pattern = await tostr(pattern)
        regx = await self._getRegx(pattern, flags)

        m = regx.search(text)
        if m is None:
            return None

        return m.groups()

    @stormfunc(readonly=True)
    async def findall(self, pattern, text, flags=0):
        text = await tostr(text)
        flags = await toint(flags)
        pattern = await tostr(pattern)
        regx = await self._getRegx(pattern, flags)
        return regx.findall(text)

    @stormfunc(readonly=True)
    async def escape(self, text):
        text = await tostr(text)
        return regex.escape(text)

@registry.registerLib
class LibCsv(Lib):
    '''
    A Storm Library for interacting with csvtool.
    '''
    _storm_locals = (
        {'name': 'emit', 'desc': 'Emit a ``csv:row`` event to the Storm runtime for the given args.',
         'type': {'type': 'function', '_funcname': '_libCsvEmit',
                  'args': (
                      {'name': '*args', 'type': 'any', 'desc': 'Items which are emitted as a ``csv:row`` event.', },
                      {'name': 'table', 'type': 'str', 'default': None,
                       'desc': 'The name of the table to emit data too. Optional.', },
                  ),
                  'returns': {'type': 'null', }}},
    )
    _storm_lib_path = ('csv',)

    def getObjLocals(self):
        return {
            'emit': self._libCsvEmit,
        }

    @stormfunc(readonly=True)
    async def _libCsvEmit(self, *args, table=None):
        row = [await toprim(a) for a in args]
        await self.runt.bus.fire('csv:row', row=row, table=table)

@registry.registerLib
class LibExport(Lib):
    '''
    A Storm Library for exporting data.
    '''
    _storm_lib_path = ('export',)
    _storm_locals = (
        {'name': 'toaxon', 'desc': '''
            Run a query as an export (fully resolving relationships between nodes in the output set)
            and save the resulting stream of packed nodes to the axon.
            ''',
         'type': {'type': 'function', '_funcname': 'toaxon',
                  'args': (
                      {'name': 'query', 'type': 'str', 'desc': 'A query to run as an export.', },
                      {'name': 'opts', 'type': 'dict', 'desc': 'Storm runtime query option params.',
                       'default': None, },
                  ),
                  'returns': {'type': 'list', 'desc': 'Returns a tuple of (size, sha256).', }}},
    )

    def getObjLocals(self):
        return {
            'toaxon': self.toaxon,
        }

    async def toaxon(self, query, opts=None):

        query = await tostr(query)

        opts = await toprim(opts)
        if opts is None:
            opts = {}

        if not isinstance(opts, dict):
            mesg = '$lib.export.toaxon() opts argument must be a dictionary.'
            raise s_exc.BadArg(mesg=mesg)

        opts['user'] = self.runt.user.iden
        opts.setdefault('view', self.runt.view.iden)
        return await self.runt.view.core.exportStormToAxon(query, opts=opts)

@registry.registerLib
class LibFeed(Lib):
    '''
    A Storm Library for feeding bulk nodes into a Cortex.
    '''
    _storm_locals = (
        {'name': 'genr', 'desc': '''
            Yield nodes being added to the graph by adding data in nodes format.

            Notes:
                This is using the Runtimes's View to call addNodes().
                If the generator is not entirely consumed there is no guarantee
                that all of the nodes which should be made by the feed function
                will be made.
            ''',
         'type': {'type': 'function', '_funcname': '_libGenr',
                  'args': (
                      {'name': 'data', 'type': 'prim', 'desc': 'Nodes data to ingest', },
                  ),
                  'returns': {'name': 'Yields', 'type': 'node',
                              'desc': 'Yields Nodes as they are created.', }}},
        {'name': 'ingest', 'desc': '''
            Add nodes to the graph.

            Notes:
                This API will cause errors during node creation and property setting
                to produce warning messages, instead of causing the Storm Runtime
                to be torn down.''',
         'type': {'type': 'function', '_funcname': '_libIngest',
                  'args': (
                      {'name': 'data', 'type': 'prim', 'desc': 'Data to send to the ingest function.', },
                  ),
                  'returns': {'type': 'null', }}},
    )
    _storm_lib_path = ('feed',)

    def getObjLocals(self):
        return {
            'genr': self._libGenr,
            'ingest': self._libIngest,
            'fromAxon': self._fromAxon,
        }

    async def _fromAxon(self, sha256):
        '''
        Use the feed API to load a syn.nodes formatted export from the axon.

        Args:
            sha256 (str): The sha256 of the file saved in the axon.

        Returns:
            int: The number of nodes loaded.
        '''
        sha256 = await tostr(sha256)
        opts = {
            'user': self.runt.user.iden,
            'view': self.runt.view.iden,
        }
        return await self.runt.view.core.feedFromAxon(sha256, opts=opts)

    async def _libGenr(self, data):
        data = await toprim(data)

        self.runt.layerConfirm(('feed:data',))

        async for node in self.runt.view.addNodes(data, user=self.runt.user):
            yield node

    async def _libIngest(self, data):
        data = await toprim(data)

        self.runt.layerConfirm(('feed:data',))

        async for node in self.runt.view.addNodes(data, user=self.runt.user):
            await asyncio.sleep(0)

@registry.registerLib
class LibPipe(Lib):
    '''
    A Storm library for interacting with non-persistent queues.
    '''
    _storm_locals = (
        {'name': 'gen', 'desc': '''
            Generate and return a Storm Pipe.

            Notes:
                The filler query is run in parallel with $pipe. This requires the permission
                ``storm.pipe.gen`` to use.

            Examples:
                Fill a pipe with a query and consume it with another::

                    $pipe = $lib.pipe.gen(${ $pipe.puts((1, 2, 3)) })

                    for $items in $pipe.slices(size=2) {
                        $dostuff($items)
                    }
            ''',
         'type': {'type': 'function', '_funcname': '_methPipeGen',
                  'args': (
                      {'name': 'filler', 'type': ['str', 'storm:query'],
                       'desc': 'A Storm query to fill the Pipe.', },
                      {'name': 'size', 'type': 'int', 'default': 10000,
                       'desc': 'Maximum size of the pipe.', },
                  ),
                  'returns': {'type': 'pipe', 'desc': 'The pipe containing query results.', }}},
    )

    _storm_lib_path = ('pipe',)

    def getObjLocals(self):
        return {
            'gen': self._methPipeGen,
        }

    @stormfunc(readonly=True)
    async def _methPipeGen(self, filler, size=10000):
        size = await toint(size)
        text = await tostr(filler)

        if size < 1 or size > 10000:
            mesg = '$lib.pipe.gen() size must be 1-10000'
            raise s_exc.BadArg(mesg=mesg)

        pipe = Pipe(self.runt, size)

        opts = {'vars': {'pipe': pipe}}
        query = await self.runt.getStormQuery(text)

        async def coro():
            try:
                async with self.runt.getSubRuntime(query, opts=opts) as runt:
                    async for item in runt.execute():
                        await asyncio.sleep(0)

            except asyncio.CancelledError:  # pragma: no cover
                raise

            except Exception as e:
                await self.runt.warn(f'pipe filler error: {e}', log=False)

            await pipe.close()

        self.runt.schedCoro(coro())

        return pipe

@registry.registerType
class Pipe(StormType):
    '''
    A Storm Pipe provides fast ephemeral queues.
    '''
    _storm_locals = (
        {'name': 'put', 'desc': 'Add a single item to the Pipe.',
         'type': {'type': 'function', '_funcname': '_methPipePut',
                  'args': (
                      {'name': 'item', 'type': 'any', 'desc': 'An object to add to the Pipe.', },
                  ),
                  'returns': {'type': 'null', }}},
        {'name': 'puts', 'desc': 'Add a list of items to the Pipe.',
         'type': {'type': 'function', '_funcname': '_methPipePuts',
                  'args': (
                      {'name': 'items', 'type': 'list', 'desc': 'A list of items to add.', },
                  ),
                  'returns': {'type': 'null', }}},
        {'name': 'slice', 'desc': 'Return a list of up to size items from the Pipe.',
         'type': {'type': 'function', '_funcname': '_methPipeSlice',
                  'args': (
                      {'name': 'size', 'type': 'int', 'default': 1000,
                       'desc': 'The max number of items to return.', },
                  ),
                  'returns': {'type': 'list', 'desc': 'A list of at least 1 item from the Pipe.', }}},
        {'name': 'slices', 'desc': '''
            Yield lists of up to size items from the Pipe.

            Notes:
                The loop will exit when the Pipe is closed and empty.

            Examples:
                Operation on slices from a pipe one at a time::

                    for $slice in $pipe.slices(1000) {
                        for $item in $slice { $dostuff($item) }
                    }

                Operate on slices from a pipe in bulk::

                    for $slice in $pipe.slices(1000) {
                        $dostuff_batch($slice)
                    }''',
         'type': {'type': 'function', '_funcname': '_methPipeSlices',
                  'args': (
                      {'name': 'size', 'type': 'int', 'default': 1000,
                       'desc': 'The max number of items to yield per slice.', },
                  ),
                  'returns': {'name': 'Yields', 'type': 'any', 'desc': 'Yields objects from the Pipe.', }}},
        {'name': 'size', 'desc': 'Retrieve the number of items in the Pipe.',
         'type': {'type': 'function', '_funcname': '_methPipeSize',
                  'returns': {'type': 'int', 'desc': 'The number of items in the Pipe.', }}},
    )
    _storm_typename = 'pipe'

    def __init__(self, runt, size):
        StormType.__init__(self)
        self.runt = runt

        self.locls.update(self.getObjLocals())
        self.queue = s_queue.Queue(maxsize=size)

    def getObjLocals(self):
        return {
            'put': self._methPipePut,
            'puts': self._methPipePuts,
            'slice': self._methPipeSlice,
            'slices': self._methPipeSlices,
            'size': self._methPipeSize,
        }

    @stormfunc(readonly=True)
    async def _methPipePuts(self, items):
        items = await toprim(items)
        return await self.queue.puts(items)

    @stormfunc(readonly=True)
    async def _methPipePut(self, item):
        item = await toprim(item)
        return await self.queue.put(item)

    async def close(self):
        '''
        Close the pipe for writing.  This will cause
        the slice()/slices() API to return once drained.
        '''
        await self.queue.close()

    @stormfunc(readonly=True)
    async def _methPipeSize(self):
        return await self.queue.size()

    @stormfunc(readonly=True)
    async def _methPipeSlice(self, size=1000):

        size = await toint(size)
        if size < 1 or size > 10000:
            mesg = '$pipe.slice() size must be 1-10000'
            raise s_exc.BadArg(mesg=mesg)

        items = await self.queue.slice(size=size)
        if items is None:
            return None

        return List(items)

    @stormfunc(readonly=True)
    async def _methPipeSlices(self, size=1000):
        size = await toint(size)
        if size < 1 or size > 10000:
            mesg = '$pipe.slice() size must be 1-10000'
            raise s_exc.BadArg(mesg=mesg)

        async for items in self.queue.slices(size=size):
            yield List(items)

@registry.registerLib
class LibQueue(Lib):
    '''
    A Storm Library for interacting with persistent Queues in the Cortex.
    '''
    _storm_locals = (
        {'name': 'add', 'desc': 'Add a Queue to the Cortex with a given name.',
         'type': {'type': 'function', '_funcname': '_methQueueAdd',
                  'args': (
                      {'name': 'name', 'type': 'str', 'desc': 'The name of the queue to add.', },
                  ),
                  'returns': {'type': 'queue', }}},
        {'name': 'gen', 'desc': 'Add or get a Storm Queue in a single operation.',
         'type': {'type': 'function', '_funcname': '_methQueueGen',
                  'args': (
                      {'name': 'name', 'type': 'str', 'desc': 'The name of the Queue to add or get.', },
                  ),
                  'returns': {'type': 'queue', }}},
        {'name': 'del', 'desc': 'Delete a given named Queue.',
         'type': {'type': 'function', '_funcname': '_methQueueDel',
                  'args': (
                      {'name': 'name', 'type': 'str', 'desc': 'The name of the queue to delete.', },
                  ),
                  'returns': {'type': 'null', }}},
        {'name': 'get', 'desc': 'Get an existing Storm Queue object.',
         'type': {'type': 'function', '_funcname': '_methQueueGet',
                  'args': (
                      {'name': 'name', 'type': 'str', 'desc': 'The name of the Queue to get.', },
                  ),
                  'returns': {'type': 'queue', 'desc': 'A ``queue`` object.', }}},
        {'name': 'list', 'desc': 'Get a list of the Queues in the Cortex.',
         'type': {'type': 'function', '_funcname': '_methQueueList',
                  'returns': {'type': 'list',
                              'desc': 'A list of queue definitions the current user is allowed to interact with.', }}},
    )
    _storm_lib_path = ('queue',)

    def getObjLocals(self):
        return {
            'add': self._methQueueAdd,
            'gen': self._methQueueGen,
            'del': self._methQueueDel,
            'get': self._methQueueGet,
            'list': self._methQueueList,
        }

    async def _methQueueAdd(self, name):

        info = {
            'time': s_common.now(),
            'creator': self.runt.user.iden,
        }

        todo = s_common.todo('addCoreQueue', name, info)
        gatekeys = ((self.runt.user.iden, ('queue', 'add'), None),)
        info = await self.dyncall('cortex', todo, gatekeys=gatekeys)

        return Queue(self.runt, name, info)

    @stormfunc(readonly=True)
    async def _methQueueGet(self, name):
        todo = s_common.todo('getCoreQueue', name)
        gatekeys = ((self.runt.user.iden, ('queue', 'get'), f'queue:{name}'),)
        info = await self.dyncall('cortex', todo, gatekeys=gatekeys)

        return Queue(self.runt, name, info)

    async def _methQueueGen(self, name):
        try:
            return await self._methQueueGet(name)
        except s_exc.NoSuchName:
            return await self._methQueueAdd(name)

    async def _methQueueDel(self, name):
        todo = s_common.todo('delCoreQueue', name)
        gatekeys = ((self.runt.user.iden, ('queue', 'del',), f'queue:{name}'), )
        await self.dyncall('cortex', todo, gatekeys=gatekeys)

    @stormfunc(readonly=True)
    async def _methQueueList(self):
        retn = []

        todo = s_common.todo('listCoreQueues')
        qlist = await self.dyncall('cortex', todo)

        for queue in qlist:
            if not allowed(('queue', 'get'), f"queue:{queue['name']}"):
                continue

            retn.append(queue)

        return retn

@registry.registerType
class Queue(StormType):
    '''
    A StormLib API instance of a named channel in the Cortex multiqueue.
    '''
    _storm_locals = (
        {'name': 'name', 'desc': 'The name of the Queue.', 'type': 'str', },
        {'name': 'get', 'desc': 'Get a particular item from the Queue.',
         'type': {'type': 'function', '_funcname': '_methQueueGet',
                  'args': (
                      {'name': 'offs', 'type': 'int', 'desc': 'The offset to retrieve an item from.', 'default': 0, },
                      {'name': 'cull', 'type': 'boolean', 'default': True,
                       'desc': 'Culls items up to, but not including, the specified offset.', },
                      {'name': 'wait', 'type': 'boolean', 'default': True,
                       'desc': 'Wait for the offset to be available before returning the item.', },
                  ),
                  'returns': {'type': 'list',
                              'desc': 'A tuple of the offset and the item from the queue. If wait is false and '
                                      'the offset is not present, null is returned.', }}},
        {'name': 'pop', 'desc': 'Pop a item from the Queue at a specific offset.',
         'type': {'type': 'function', '_funcname': '_methQueuePop',
                  'args': (
                      {'name': 'offs', 'type': 'int', 'default': None,
                        'desc': 'Offset to pop the item from. If not specified, the first item in the queue will be'
                                ' popped.', },
                      {'name': 'wait', 'type': 'boolean', 'default': False,
                        'desc': 'Wait for an item to be available to pop.'},
                  ),
                  'returns': {'type': 'list',
                              'desc': 'The offset and item popped from the queue. If there is no item at the '
                                      'offset or the  queue is empty and wait is false, it returns null.', }}},
        {'name': 'put', 'desc': 'Put an item into the queue.',
         'type': {'type': 'function', '_funcname': '_methQueuePut',
                  'args': (
                      {'name': 'item', 'type': 'prim', 'desc': 'The item being put into the queue.', },
                  ),
                  'returns': {'type': 'null', }}},
        {'name': 'puts', 'desc': 'Put multiple items into the Queue.',
         'type': {'type': 'function', '_funcname': '_methQueuePuts',
                  'args': (
                      {'name': 'items', 'type': 'list', 'desc': 'The items to put into the Queue.', },
                  ),
                  'returns': {'type': 'null', }}},
        {'name': 'gets', 'desc': 'Get multiple items from the Queue as a iterator.',
         'type': {'type': 'function', '_funcname': '_methQueueGets',
                  'args': (
                      {'name': 'offs', 'type': 'int', 'desc': 'The offset to retrieve an items from.', 'default': 0, },
                      {'name': 'wait', 'type': 'boolean', 'default': True,
                       'desc': 'Wait for the offset to be available before returning the item.', },
                      {'name': 'cull', 'type': 'boolean', 'default': False,
                       'desc': 'Culls items up to, but not including, the specified offset.', },
                      {'name': 'size', 'type': 'int', 'desc': 'The maximum number of items to yield',
                       'default': None, },
                  ),
                  'returns': {'name': 'Yields', 'type': 'list', 'desc': 'Yields tuples of the offset and item.', }}},
        {'name': 'cull', 'desc': 'Remove items from the queue up to, and including, the offset.',
         'type': {'type': 'function', '_funcname': '_methQueueCull',
                  'args': (
                      {'name': 'offs', 'type': 'int', 'desc': 'The offset which to cull records from the queue.', },
                  ),
                  'returns': {'type': 'null', }}},
        {'name': 'size', 'desc': 'Get the number of items in the Queue.',
         'type': {'type': 'function', '_funcname': '_methQueueSize',
                  'returns': {'type': 'int', 'desc': 'The number of items in the Queue.', }}},
    )
    _storm_typename = 'queue'
    _ismutable = False

    def __init__(self, runt, name, info):

        StormType.__init__(self)
        self.runt = runt
        self.name = name
        self.info = info

        self.gateiden = f'queue:{name}'

        self.locls.update(self.getObjLocals())
        self.locls['name'] = self.name

    def __hash__(self):
        return hash((self._storm_typename, self.name))

    def __eq__(self, othr):
        if not isinstance(othr, type(self)):
            return False
        return self.name == othr.name

    def getObjLocals(self):
        return {
            'get': self._methQueueGet,
            'pop': self._methQueuePop,
            'put': self._methQueuePut,
            'puts': self._methQueuePuts,
            'gets': self._methQueueGets,
            'cull': self._methQueueCull,
            'size': self._methQueueSize,
        }

    async def _methQueueCull(self, offs):
        offs = await toint(offs)
        gatekeys = self._getGateKeys('get')
        await self.runt.reqGateKeys(gatekeys)
        await self.runt.view.core.coreQueueCull(self.name, offs)

    @stormfunc(readonly=True)
    async def _methQueueSize(self):
        gatekeys = self._getGateKeys('get')
        await self.runt.reqGateKeys(gatekeys)
        return await self.runt.view.core.coreQueueSize(self.name)

    async def _methQueueGets(self, offs=0, wait=True, cull=False, size=None):
        wait = await toint(wait)
        offs = await toint(offs)
        size = await toint(size, noneok=True)

        gatekeys = self._getGateKeys('get')
        await self.runt.reqGateKeys(gatekeys)

        async for item in self.runt.view.core.coreQueueGets(self.name, offs, cull=cull, wait=wait, size=size):
            yield item

    async def _methQueuePuts(self, items):
        items = await toprim(items)
        gatekeys = self._getGateKeys('put')
        await self.runt.reqGateKeys(gatekeys)
        return await self.runt.view.core.coreQueuePuts(self.name, items)

    async def _methQueueGet(self, offs=0, cull=True, wait=True):
        offs = await toint(offs)
        wait = await toint(wait)

        gatekeys = self._getGateKeys('get')
        await self.runt.reqGateKeys(gatekeys)

        return await self.runt.view.core.coreQueueGet(self.name, offs, cull=cull, wait=wait)

    async def _methQueuePop(self, offs=None, wait=False):
        offs = await toint(offs, noneok=True)
        wait = await tobool(wait)

        gatekeys = self._getGateKeys('get')
        await self.runt.reqGateKeys(gatekeys)

        # emulate the old behavior on no argument
        core = self.runt.view.core
        if offs is None:
            async for item in core.coreQueueGets(self.name, 0, wait=wait):
                return await core.coreQueuePop(self.name, item[0])
            return

        return await core.coreQueuePop(self.name, offs)

    async def _methQueuePut(self, item):
        return await self._methQueuePuts((item,))

    def _getGateKeys(self, perm):
        return ((self.runt.user.iden, ('queue', perm), self.gateiden),)

    async def stormrepr(self):
        return f'{self._storm_typename}: {self.name}'

@registry.registerLib
class LibTelepath(Lib):
    '''
    A Storm Library for making Telepath connections to remote services.
    '''
    _storm_locals = (
        {'name': 'open', 'desc': 'Open and return a Telepath RPC proxy.',
         'type': {'type': 'function', '_funcname': '_methTeleOpen',
                  'args': (
                      {'name': 'url', 'type': 'str', 'desc': 'The Telepath URL to connect to.', },
                  ),
                  'returns': {'type': 'telepath:proxy', 'desc': 'A object representing a Telepath Proxy.', }}},
    )
    _storm_lib_path = ('telepath',)
    _storm_lib_perms = (
        {'perm': ('storm', 'lib', 'telepath', 'open'), 'gate': 'cortex',
         'desc': 'Controls the ability to open an arbitrary telepath URL. USE WITH CAUTION.'},
        {'perm': ('storm', 'lib', 'telepath', 'open', '<scheme>'), 'gate': 'cortex',
         'desc': 'Controls the ability to open a telepath URL with a specific URI scheme. USE WITH CAUTION.'},
    )

    def getObjLocals(self):
        return {
            'open': self._methTeleOpen,
        }

    async def _methTeleOpen(self, url):
        url = await tostr(url)
        scheme = url.split('://')[0]
        if not self.runt.allowed(('lib', 'telepath', 'open', scheme)):
            self.runt.confirm(('storm', 'lib', 'telepath', 'open', scheme))
        try:
            return Proxy(self.runt, await self.runt.getTeleProxy(url))
        except s_exc.SynErr:
            raise
        except Exception as e:
            mesg = f'Failed to connect to Telepath service: "{s_urlhelp.sanitizeUrl(url)}" error: {str(e)}'
            raise s_exc.StormRuntimeError(mesg=mesg) from e

@registry.registerType
class Proxy(StormType):
    '''
    Implements the Storm API for a Telepath proxy.

    These can be created via ``$lib.telepath.open()``. Storm Service objects
    are also Telepath proxy objects.

    Methods called off of these objects are executed like regular Telepath RMI
    calls.

    An example of calling a method which returns data::

        $prox = $lib.telepath.open($url)
        $result = $prox.doWork($data)
        return ( $result )

    An example of calling a method which is a generator::

        $prox = $lib.telepath.open($url)
        for $item in $prox.genrStuff($data) {
            $doStuff($item)
        }

    '''
    _storm_typename = 'telepath:proxy'

    def __init__(self, runt, proxy, path=None):
        StormType.__init__(self, path=path)
        self.runt = runt
        self.proxy = proxy

    async def deref(self, name):

        name = await tostr(name)

        if name[0] == '_':
            mesg = f'No proxy method named {name}'
            raise s_exc.NoSuchName(mesg=mesg, name=name)

        meth = getattr(self.proxy, name, None)

        if isinstance(meth, s_telepath.GenrMethod):
            return ProxyGenrMethod(meth)

        if isinstance(meth, s_telepath.Method):
            return ProxyMethod(self.runt, meth)

    async def stormrepr(self):
        return f'{self._storm_typename}: {self.proxy}'

@registry.registerType
class ProxyMethod(StormType):
    '''
    Implements the call methods for the telepath:proxy.

    An example of calling a method which returns data::

        $prox = $lib.telepath.open($url)
        $result = $prox.doWork($data)
        $doStuff($result)
    '''

    _storm_typename = 'telepath:proxy:method'

    def __init__(self, runt, meth, path=None):
        StormType.__init__(self, path=path)
        self.runt = runt
        self.meth = meth

    async def __call__(self, *args, **kwargs):
        args = await toprim(args)
        kwargs = await toprim(kwargs)
        # TODO: storm types fromprim()
        ret = await self.meth(*args, **kwargs)
        if isinstance(ret, s_telepath.Share):
            self.runt.bus.onfini(ret)
            return Proxy(self.runt, ret)
        return ret

    async def stormrepr(self):
        return f'{self._storm_typename}: {self.meth}'

@registry.registerType
class ProxyGenrMethod(StormType):
    '''
    Implements the generator methods for the telepath:proxy.

    An example of calling a method which is a generator::

        $prox = $lib.telepath.open($url)
        for $item in $prox.genrStuff($data) {
            $doStuff($item)
        }
    '''
    _storm_typename = 'telepath:proxy:genrmethod'

    def __init__(self, meth, path=None):
        StormType.__init__(self, path=path)
        self.meth = meth

    async def __call__(self, *args, **kwargs):
        args = await toprim(args)
        kwargs = await toprim(kwargs)
        async for prim in self.meth(*args, **kwargs):
            # TODO: storm types fromprim()
            yield prim

    async def stormrepr(self):
        return f'{self._storm_typename}: {self.meth}'

# @registry.registerType
class Service(Proxy):

    def __init__(self, runt, ssvc):
        Proxy.__init__(self, runt, ssvc.proxy)
        self.name = ssvc.name

    async def deref(self, name):

        name = await tostr(name)

        try:
            await self.proxy.waitready()
            return await Proxy.deref(self, name)
        except asyncio.TimeoutError:
            mesg = f'Timeout waiting for storm service {self.name}.{name}'
            raise s_exc.StormRuntimeError(mesg=mesg, name=name, service=self.name) from None
        except AttributeError as e:  # pragma: no cover
            # possible client race condition seen in the real world
            mesg = f'Error dereferencing storm service - {self.name}.{name} - {str(e)}'
            raise s_exc.StormRuntimeError(mesg=mesg, name=name, service=self.name) from None

@registry.registerLib
class LibBase64(Lib):
    '''
    A Storm Library for encoding and decoding base64 data.
    '''
    _storm_locals = (
        {'name': 'encode', 'desc': 'Encode a bytes object to a base64 encoded string.',
         'type': {'type': 'function', '_funcname': '_encode',
                  'args': (
                      {'name': 'valu', 'type': 'bytes', 'desc': 'The object to encode.', },
                      {'name': 'urlsafe', 'type': 'boolean', 'default': True,
                       'desc': 'Perform the encoding in a urlsafe manner if true.', },
                  ),
                  'returns': {'type': 'str', 'desc': 'A base64 encoded string.', }}},
        {'name': 'decode', 'desc': 'Decode a base64 string into a bytes object.',
         'type': {'type': 'function', '_funcname': '_decode',
                  'args': (
                      {'name': 'valu', 'type': 'str', 'desc': 'The string to decode.', },
                      {'name': 'urlsafe', 'type': 'boolean', 'default': True,
                       'desc': 'Perform the decoding in a urlsafe manner if true.', },
                  ),
                  'returns': {'type': 'bytes', 'desc': 'A bytes object for the decoded data.', }}},
    )
    _storm_lib_path = ('base64',)

    def getObjLocals(self):
        return {
            'encode': self._encode,
            'decode': self._decode
        }

    @stormfunc(readonly=True)
    async def _encode(self, valu, urlsafe=True):
        try:
            if urlsafe:
                return base64.urlsafe_b64encode(valu).decode('ascii')
            return base64.b64encode(valu).decode('ascii')
        except TypeError as e:
            mesg = f'Error during base64 encoding - {str(e)}: {s_common.trimText(repr(valu))}'
            raise s_exc.StormRuntimeError(mesg=mesg, urlsafe=urlsafe) from None

    @stormfunc(readonly=True)
    async def _decode(self, valu, urlsafe=True):
        try:
            if urlsafe:
                return base64.urlsafe_b64decode(valu)
            return base64.b64decode(valu)
        except binascii.Error as e:
            mesg = f'Error during base64 decoding - {str(e)}: {s_common.trimText(repr(valu))}'
            raise s_exc.StormRuntimeError(mesg=mesg, urlsafe=urlsafe) from None

@functools.total_ordering
class Prim(StormType):
    '''
    The base type for all Storm primitive values.
    '''

    def __init__(self, valu, path=None):
        StormType.__init__(self, path=path)
        self.valu = valu

    def __int__(self):
        mesg = 'Storm type {__class__.__name__.lower()} cannot be cast to an int'
        raise s_exc.BadCast(mesg)

    def __len__(self):
        name = f'{self.__class__.__module__}.{self.__class__.__name__}'
        raise s_exc.StormRuntimeError(mesg=f'Object {name} does not have a length.', name=name)

    def __eq__(self, othr):
        if not isinstance(othr, type(self)):
            return False
        return self.valu == othr.valu

    def __lt__(self, other):
        if not isinstance(other, type(self)):
            mesg = f"'<' not supported between instance of {self.__class__.__name__} and {other.__class__.__name__}"
            raise TypeError(mesg)
        return self.valu < other.valu

    def value(self):
        return self.valu

    async def iter(self):  # pragma: no cover
        for x in ():
            yield x
        name = f'{self.__class__.__module__}.{self.__class__.__name__}'
        raise s_exc.StormRuntimeError(mesg=f'Object {name} is not iterable.', name=name)

    async def nodes(self):  # pragma: no cover
        for x in ():
            yield x

    async def bool(self):
        return bool(await s_coro.ornot(self.value))

    async def stormrepr(self):  # pragma: no cover
        return f'{self._storm_typename}: {await s_coro.ornot(self.value)}'

@registry.registerType
class Str(Prim):
    '''
    Implements the Storm API for a String object.
    '''
    _storm_locals = (
        {'name': 'split', 'desc': '''
            Split the string into multiple parts based on a separator.

            Example:
                Split a string on the colon character::

                    ($foo, $bar) = $baz.split(":")''',
         'type': {'type': 'function', '_funcname': '_methStrSplit',
                  'args': (
                      {'name': 'text', 'type': 'str', 'desc': 'The text to split the string up with.', },
                      {'name': 'maxsplit', 'type': 'int', 'default': -1, 'desc': 'The max number of splits.', },
                  ),
                  'returns': {'type': 'list', 'desc': 'A list of parts representing the split string.', }}},
        {'name': 'rsplit', 'desc': '''
            Split the string into multiple parts, from the right, based on a separator.

            Example:
                Split a string on the colon character::

                    ($foo, $bar) = $baz.rsplit(":", maxsplit=1)''',
         'type': {'type': 'function', '_funcname': '_methStrRsplit',
                  'args': (
                      {'name': 'text', 'type': 'str', 'desc': 'The text to split the string up with.', },
                      {'name': 'maxsplit', 'type': 'int', 'default': -1, 'desc': 'The max number of splits.', },
                  ),
                  'returns': {'type': 'list', 'desc': 'A list of parts representing the split string.', }}},
        {'name': 'endswith', 'desc': 'Check if a string ends with text.',
         'type': {'type': 'function', '_funcname': '_methStrEndswith',
                  'args': (
                      {'name': 'text', 'type': 'str', 'desc': 'The text to check.', },
                  ),
                  'returns': {'type': 'boolean', 'desc': 'True if the text ends with the string, false otherwise.', }}},
        {'name': 'startswith', 'desc': 'Check if a string starts with text.',
         'type': {'type': 'function', '_funcname': '_methStrStartswith',
                  'args': (
                      {'name': 'text', 'type': 'str', 'desc': 'The text to check.', },
                  ),
                  'returns': {'type': 'boolean',
                              'desc': 'True if the text starts with the string, false otherwise.', }}},
        {'name': 'ljust', 'desc': 'Left justify the string.',
         'type': {'type': 'function', '_funcname': '_methStrLjust',
                  'args': (
                      {'name': 'size', 'type': 'int', 'desc': 'The length of character to left justify.', },
                      {'name': 'fillchar', 'type': 'str', 'default': ' ',
                       'desc': 'The character to use for padding.', },
                  ),
                  'returns': {'type': 'str', 'desc': 'The left justified string.', }}},
        {'name': 'rjust', 'desc': 'Right justify the string.',
         'type': {'type': 'function', '_funcname': '_methStrRjust',
                  'args': (
                      {'name': 'size', 'type': 'int', 'desc': 'The length of character to right justify.', },
                      {'name': 'fillchar', 'type': 'str', 'default': ' ',
                       'desc': 'The character to use for padding.', },
                  ),
                  'returns': {'type': 'str', 'desc': 'The right justified string.', }}},
        {'name': 'encode', 'desc': 'Encoding a string value to bytes.',
         'type': {'type': 'function', '_funcname': '_methEncode',
                  'args': (
                      {'name': 'encoding', 'type': 'str', 'desc': 'Encoding to use. Defaults to utf8.',
                       'default': 'utf8', },
                  ),
                  'returns': {'type': 'bytes', 'desc': 'The encoded string.', }}},
        {'name': 'replace', 'desc': '''
            Replace occurrences of a string with a new string, optionally restricting the number of replacements.

            Example:
                Replace instances of the string "bar" with the string "baz"::

                    $foo.replace('bar', 'baz')''',
         'type': {'type': 'function', '_funcname': '_methStrReplace',
                  'args': (
                      {'name': 'oldv', 'type': 'str', 'desc': 'The value to replace.', },
                      {'name': 'newv', 'type': 'str', 'desc': 'The value to add into the string.', },
                      {'name': 'maxv', 'type': 'int', 'desc': 'The maximum number of occurrences to replace.',
                       'default': None, },
                  ),
                  'returns': {'type': 'str', 'desc': 'The new string with replaced instances.', }}},
        {'name': 'strip', 'desc': '''
            Remove leading and trailing characters from a string.

            Examples:
                Removing whitespace and specific characters::

                    $strippedFoo = $foo.strip()
                    $strippedBar = $bar.strip(asdf)''',
         'type': {'type': 'function', '_funcname': '_methStrStrip',
                  'args': (
                      {'name': 'chars', 'type': 'str', 'default': None,
                       'desc': 'A list of characters to remove. If not specified, whitespace is stripped.', },
                  ),
                  'returns': {'type': 'str', 'desc': 'The stripped string.', }}},
        {'name': 'lstrip', 'desc': '''
            Remove leading characters from a string.

            Examples:
                Removing whitespace and specific characters::

                    $strippedFoo = $foo.lstrip()
                    $strippedBar = $bar.lstrip(w)''',
         'type': {'type': 'function', '_funcname': '_methStrLstrip',
                  'args': (
                      {'name': 'chars', 'type': 'str', 'default': None,
                       'desc': 'A list of characters to remove. If not specified, whitespace is stripped.', },
                  ),
                  'returns': {'type': 'str', 'desc': 'The stripped string.', }}},
        {'name': 'rstrip', 'desc': '''
            Remove trailing characters from a string.

            Examples:
                Removing whitespace and specific characters::

                    $strippedFoo = $foo.rstrip()
                    $strippedBar = $bar.rstrip(asdf)
                ''',
         'type': {'type': 'function', '_funcname': '_methStrRstrip',
                  'args': (
                      {'name': 'chars', 'type': 'str', 'default': None,
                       'desc': 'A list of characters to remove. If not specified, whitespace is stripped.', },
                  ),
                  'returns': {'type': 'str', 'desc': 'The stripped string.', }}},
        {'name': 'lower', 'desc': '''
            Get a lowercased copy of the string.

            Examples:
                Printing a lowercased string::

                    $foo="Duck"
                    $lib.print($foo.lower())''',
         'type': {'type': 'function', '_funcname': '_methStrLower',
                  'returns': {'type': 'str', 'desc': 'The lowercased string.', }}},
        {'name': 'upper', 'desc': '''
                Get a uppercased copy of the string.

                Examples:
                    Printing a uppercased string::

                        $foo="Duck"
                        $lib.print($foo.upper())''',
         'type': {'type': 'function', '_funcname': '_methStrUpper',
                  'returns': {'type': 'str', 'desc': 'The uppercased string.', }}},
        {'name': 'title', 'desc': '''
                Get a title cased copy of the string.

                Examples:
                    Printing a title cased string::

                        $foo="Hello world."
                        $lib.print($foo.title())''',
         'type': {'type': 'function', '_funcname': '_methStrTitle',
                  'returns': {'type': 'str', 'desc': 'The title cased string.', }}},

        {'name': 'slice', 'desc': '''
            Get a substring slice of the string.

            Examples:
                Slice from index to 1 to 5::

                    $x="foobar"
                    $y=$x.slice(1,5)  // "ooba"

                Slice from index 3 to the end of the string::

                    $y=$x.slice(3)  // "bar"
            ''',
         'type': {'type': 'function', '_funcname': '_methStrSlice',
                  'args': (
                      {'name': 'start', 'type': 'int', 'desc': 'The starting character index.'},
                      {'name': 'end', 'type': 'int', 'default': None,
                       'desc': 'The ending character index. If not specified, slice to the end of the string'},
                  ),
                  'returns': {'type': 'str', 'desc': 'The slice substring.'}}},
        {'name': 'reverse', 'desc': '''
        Get a reversed copy of the string.

        Examples:
            Printing a reversed string::

                $foo="foobar"
                $lib.print($foo.reverse())''',
         'type': {'type': 'function', '_funcname': '_methStrReverse',
                  'returns': {'type': 'str', 'desc': 'The reversed string.', }}},

        {'name': 'find', 'desc': '''
            Find the offset of a given string within another.

            Examples:
                Find values in the string ``asdf``::

                    $x = asdf
                    $x.find(d) // returns 2
                    $x.find(v) // returns null

            ''',
         'type': {'type': 'function', '_funcname': '_methStrFind',
                  'args': (
                      {'name': 'valu', 'type': 'str', 'desc': 'The substring to find.'},
                  ),
                  'returns': {'type': 'int', 'desc': 'The first offset of substring or null.'}}},
        {'name': 'size', 'desc': 'Return the length of the string.',
         'type': {'type': 'function', '_funcname': '_methStrSize',
                  'returns': {'type': 'int', 'desc': 'The size of the string.', }}},
        {'name': 'format', 'desc': '''
        Format a text string from an existing string.

        Examples:
            Format a string with a fixed argument and a variable::

                $template='Hello {name}, list is {list}!' $list=(1,2,3,4) $new=$template.format(name='Reader', list=$list)

                ''',
         'type': {'type': 'function', '_funcname': '_methStrFormat',
                  'args': (
                      {'name': '**kwargs', 'type': 'any',
                       'desc': 'Keyword values which are substituted into the string.', },
                  ),
                  'returns': {'type': 'str', 'desc': 'The new string.', }}},
        {'name': 'json', 'desc': 'Parse a JSON string and return the deserialized data.',
         'type': {'type': 'function', '_funcname': '_methStrJson', 'args': (),
                  'returns': {'type': 'prim', 'desc': 'The JSON deserialized object.', }}},
    )
    _storm_typename = 'str'
    _ismutable = False

    def __init__(self, valu, path=None):
        Prim.__init__(self, valu, path=path)
        self.locls.update(self.getObjLocals())

    def getObjLocals(self):
        return {
            'find': self._methStrFind,
            'size': self._methStrSize,
            'split': self._methStrSplit,
            'rsplit': self._methStrRsplit,
            'endswith': self._methStrEndswith,
            'startswith': self._methStrStartswith,
            'ljust': self._methStrLjust,
            'rjust': self._methStrRjust,
            'encode': self._methEncode,
            'replace': self._methStrReplace,
            'strip': self._methStrStrip,
            'lstrip': self._methStrLstrip,
            'rstrip': self._methStrRstrip,
            'lower': self._methStrLower,
            'upper': self._methStrUpper,
            'title': self._methStrTitle,
            'slice': self._methStrSlice,
            'reverse': self._methStrReverse,
            'format': self._methStrFormat,
            'json': self._methStrJson,
        }

    def __int__(self):
        return int(self.value(), 0)

    def __str__(self):
        return self.value()

    def __len__(self):
        return len(self.valu)

    def __hash__(self):
        # As a note, this hash of the typename and the value means that s_stormtypes.Str('foo') != 'foo'
        return hash((self._storm_typename, self.valu))

    def __eq__(self, othr):
        if isinstance(othr, (Str, str)):
            return str(self) == str(othr)
        return False

    @stormfunc(readonly=True)
    async def _methStrFind(self, valu):
        text = await tostr(valu)
        retn = self.valu.find(text)
        if retn == -1:
            retn = None
        return retn

    @stormfunc(readonly=True)
    async def _methStrFormat(self, **kwargs):
        text = await kwarg_format(self.valu, **kwargs)
        return text

    @stormfunc(readonly=True)
    async def _methStrSize(self):
        return len(self.valu)

    @stormfunc(readonly=True)
    async def _methEncode(self, encoding='utf8'):
        try:
            return self.valu.encode(encoding, 'surrogatepass')
        except UnicodeEncodeError as e:
            raise s_exc.StormRuntimeError(mesg=f'{e}: {s_common.trimText(repr(self.valu))}') from None

    @stormfunc(readonly=True)
    async def _methStrSplit(self, text, maxsplit=-1):
        maxsplit = await toint(maxsplit)
        return self.valu.split(text, maxsplit=maxsplit)

    @stormfunc(readonly=True)
    async def _methStrRsplit(self, text, maxsplit=-1):
        maxsplit = await toint(maxsplit)
        return self.valu.rsplit(text, maxsplit=maxsplit)

    @stormfunc(readonly=True)
    async def _methStrEndswith(self, text):
        return self.valu.endswith(text)

    @stormfunc(readonly=True)
    async def _methStrStartswith(self, text):
        return self.valu.startswith(text)

    @stormfunc(readonly=True)
    async def _methStrRjust(self, size, fillchar=' '):
        return self.valu.rjust(await toint(size), await tostr(fillchar))

    @stormfunc(readonly=True)
    async def _methStrLjust(self, size, fillchar=' '):
        return self.valu.ljust(await toint(size), await tostr(fillchar))

    @stormfunc(readonly=True)
    async def _methStrReplace(self, oldv, newv, maxv=None):
        if maxv is None:
            return self.valu.replace(oldv, newv)
        else:
            return self.valu.replace(oldv, newv, int(maxv))

    @stormfunc(readonly=True)
    async def _methStrStrip(self, chars=None):
        return self.valu.strip(chars)

    @stormfunc(readonly=True)
    async def _methStrLstrip(self, chars=None):
        return self.valu.lstrip(chars)

    @stormfunc(readonly=True)
    async def _methStrRstrip(self, chars=None):
        return self.valu.rstrip(chars)

    @stormfunc(readonly=True)
    async def _methStrLower(self):
        return self.valu.lower()

    @stormfunc(readonly=True)
    async def _methStrUpper(self):
        return self.valu.upper()

    @stormfunc(readonly=True)
    async def _methStrTitle(self):
        return self.valu.title()

    @stormfunc(readonly=True)
    async def _methStrSlice(self, start, end=None):
        start = await toint(start)

        if end is None:
            return self.valu[start:]

        end = await toint(end)
        return self.valu[start:end]

    @stormfunc(readonly=True)
    async def _methStrReverse(self):
        return self.valu[::-1]

    @stormfunc(readonly=True)
    async def _methStrJson(self):
        try:
            return json.loads(self.valu, strict=True)
        except Exception as e:
            mesg = f'Text is not valid JSON: {self.valu}'
            raise s_exc.BadJsonText(mesg=mesg)

@registry.registerType
class Bytes(Prim):
    '''
    Implements the Storm API for a Bytes object.
    '''
    _storm_locals = (
        {'name': 'decode', 'desc': 'Decode bytes to a string.',
         'type': {'type': 'function', '_funcname': '_methDecode',
                  'args': (
                      {'name': 'encoding', 'type': 'str', 'desc': 'The encoding to use.', 'default': 'utf8', },
                      {'name': 'errors', 'type': 'str', 'desc': 'The error handling scheme to use.', 'default': 'surrogatepass', },
                  ),
                  'returns': {'type': 'str', 'desc': 'The decoded string.', }}},
        {'name': 'bunzip', 'desc': '''
            Decompress the bytes using bzip2.

            Example:
                Decompress bytes with bzip2::

                    $foo = $mybytez.bunzip()''',
         'type': {'type': 'function', '_funcname': '_methBunzip',
                  'returns': {'type': 'bytes', 'desc': 'Decompressed bytes.', }}},
        {'name': 'gunzip', 'desc': '''
            Decompress the bytes using gzip and return them.

            Example:
                Decompress bytes with bzip2::

                $foo = $mybytez.gunzip()''',
         'type': {'type': 'function', '_funcname': '_methGunzip',
                  'returns': {'type': 'bytes', 'desc': 'Decompressed bytes.', }}},
        {'name': 'bzip', 'desc': '''
            Compress the bytes using bzip2 and return them.

            Example:
                Compress bytes with bzip::

                    $foo = $mybytez.bzip()''',
         'type': {'type': 'function', '_funcname': '_methBzip',
                  'returns': {'type': 'bytes', 'desc': 'The bzip2 compressed bytes.', }}},
        {'name': 'gzip', 'desc': '''
            Compress the bytes using gzip and return them.

            Example:
                Compress bytes with gzip::

                    $foo = $mybytez.gzip()''',
         'type': {'type': 'function', '_funcname': '_methGzip',
                  'returns': {'type': 'bytes', 'desc': 'The gzip compressed bytes.', }}},
        {'name': 'json', 'desc': '''
            Load JSON data from bytes.

            Notes:
                The bytes must be UTF8, UTF16 or UTF32 encoded.

            Example:
                Load bytes to a object::

                    $foo = $mybytez.json()''',
         'type': {'type': 'function', '_funcname': '_methJsonLoad',
                  'args': (
                      {'name': 'encoding', 'type': 'str', 'desc': 'Specify an encoding to use.', 'default': None, },
                      {'name': 'errors', 'type': 'str', 'desc': 'Specify an error handling scheme to use.',
                       'default': 'surrogatepass', },
                  ),
                  'returns': {'type': 'prim', 'desc': 'The deserialized object.', }}},

        {'name': 'slice', 'desc': '''
            Slice a subset of bytes from an existing bytes.

            Examples:
                Slice from index to 1 to 5::

                    $subbyts = $byts.slice(1,5)

                Slice from index 3 to the end of the bytes::

                    $subbyts = $byts.slice(3)
            ''',
         'type': {'type': 'function', '_funcname': '_methSlice',
                  'args': (
                      {'name': 'start', 'type': 'int', 'desc': 'The starting byte index.'},
                      {'name': 'end', 'type': 'int', 'default': None,
                       'desc': 'The ending byte index. If not specified, slice to the end.'},
                  ),
                  'returns': {'type': 'bytes', 'desc': 'The slice of bytes.', }}},

        {'name': 'unpack', 'desc': '''
            Unpack structures from bytes using python struct.unpack syntax.

            Examples:
                Unpack 3 unsigned 16 bit integers in little endian format::

                    ($x, $y, $z) = $byts.unpack("<HHH")
            ''',
         'type': {'type': 'function', '_funcname': '_methUnpack',
                  'args': (
                      {'name': 'fmt', 'type': 'str', 'desc': 'A python struck.pack format string.'},
                      {'name': 'offset', 'type': 'int', 'desc': 'An offset to begin unpacking from.', 'default': 0},
                  ),
                  'returns': {'type': 'list', 'desc': 'The unpacked primitive values.', }}},
    )
    _storm_typename = 'bytes'
    _ismutable = False

    def __init__(self, valu, path=None):
        Prim.__init__(self, valu, path=path)
        self.locls.update(self.getObjLocals())

    def getObjLocals(self):
        return {
            'decode': self._methDecode,
            'bunzip': self._methBunzip,
            'gunzip': self._methGunzip,
            'bzip': self._methBzip,
            'gzip': self._methGzip,
            'json': self._methJsonLoad,
            'slice': self._methSlice,
            'unpack': self._methUnpack,
        }

    def __len__(self):
        return len(self.valu)

    def __str__(self):
        return self.valu.decode()

    def __hash__(self):
        return hash((self._storm_typename, self.valu))

    def __eq__(self, othr):
        if isinstance(othr, Bytes):
            return self.valu == othr.valu
        return False

    async def _storm_copy(self):
        item = await s_coro.ornot(self.value)
        return s_msgpack.deepcopy(item, use_list=True)

    @stormfunc(readonly=True)
    async def _methSlice(self, start, end=None):
        start = await toint(start)
        if end is None:
            return self.valu[start:]

        end = await toint(end)
        return self.valu[start:end]

    @stormfunc(readonly=True)
    async def _methUnpack(self, fmt, offset=0):
        fmt = await tostr(fmt)
        offset = await toint(offset)
        try:
            return struct.unpack_from(fmt, self.valu, offset=offset)
        except struct.error as e:
            raise s_exc.BadArg(mesg=f'unpack() error: {e}')

    @stormfunc(readonly=True)
    async def _methDecode(self, encoding='utf8', errors='surrogatepass'):
        encoding = await tostr(encoding)
        errors = await tostr(errors)
        try:
            return self.valu.decode(encoding, errors)
        except UnicodeDecodeError as e:
            raise s_exc.StormRuntimeError(mesg=f'{e}: {s_common.trimText(repr(self.valu))}') from None

    async def _methBunzip(self):
        return bz2.decompress(self.valu)

    @stormfunc(readonly=True)
    async def _methBzip(self):
        return bz2.compress(self.valu)

    async def _methGunzip(self):
        return gzip.decompress(self.valu)

    @stormfunc(readonly=True)
    async def _methGzip(self):
        return gzip.compress(self.valu)

    @stormfunc(readonly=True)
    async def _methJsonLoad(self, encoding=None, errors='surrogatepass'):
        try:
            valu = self.valu
            errors = await tostr(errors)

            if encoding is None:
                encoding = json.detect_encoding(valu)
            else:
                encoding = await tostr(encoding)

            return json.loads(valu.decode(encoding, errors))

        except UnicodeDecodeError as e:
            raise s_exc.StormRuntimeError(mesg=f'{e}: {s_common.trimText(repr(valu))}') from None

        except json.JSONDecodeError as e:
            mesg = f'Unable to decode bytes as json: {e.args[0]}'
            raise s_exc.BadJsonText(mesg=mesg)

@registry.registerType
class Dict(Prim):
    '''
    Implements the Storm API for a Dictionary object.
    '''
    _storm_typename = 'dict'
    _ismutable = True

    def __len__(self):
        return len(self.valu)

    async def _storm_copy(self):
        item = await s_coro.ornot(self.value)
        return s_msgpack.deepcopy(item, use_list=True)

    async def iter(self):
        for item in tuple(self.valu.items()):
            yield item

    @stormfunc(readonly=True)
    async def setitem(self, name, valu):

        if ismutable(name):
            raise s_exc.BadArg(mesg='Mutable values are not allowed as dictionary keys', name=await torepr(name))

        name = await toprim(name)

        if valu is undef:
            self.valu.pop(name, None)
            return

        self.valu[name] = valu

    async def deref(self, name):
        name = await toprim(name)
        return self.valu.get(name)

    async def value(self):
        return {await toprim(k): await toprim(v) for (k, v) in self.valu.items()}

    async def stormrepr(self):
        reprs = ["{}: {}".format(await torepr(k), await torepr(v)) for (k, v) in list(self.valu.items())]
        rval = ', '.join(reprs)
        return f'{{{rval}}}'

@registry.registerType
class CmdOpts(Dict):
    '''
    A dictionary like object that holds a reference to a command options namespace.
    ( This allows late-evaluation of command arguments rather than forcing capture )
    '''
    _storm_typename = 'cmdopts'
    _ismutable = False

    def __len__(self):
        valu = vars(self.valu.opts)
        return len(valu)

    def __hash__(self):
        valu = vars(self.valu.opts)
        return hash((self._storm_typename, tuple(valu.items())))

    @stormfunc(readonly=True)
    async def setitem(self, name, valu):
        # due to self.valu.opts potentially being replaced
        # we disallow setitem() to prevent confusion
        name = await tostr(name)
        mesg = 'CmdOpts may not be modified by the runtime'
        raise s_exc.StormRuntimeError(mesg=mesg, name=name)

    async def deref(self, name):
        name = await tostr(name)
        return getattr(self.valu.opts, name, None)

    async def value(self):
        valu = vars(self.valu.opts)
        return {await toprim(k): await toprim(v) for (k, v) in valu.items()}

    async def iter(self):
        valu = vars(self.valu.opts)
        for item in valu.items():
            yield item

    async def stormrepr(self):
        valu = vars(self.valu.opts)
        reprs = ["{}: {}".format(await torepr(k), await torepr(v)) for (k, v) in valu.items()]
        rval = ', '.join(reprs)
        return f'{self._storm_typename}: {{{rval}}}'

@registry.registerType
class Set(Prim):
    '''
    Implements the Storm API for a Set object.
    '''
    _storm_locals = (
        {'name': 'add', 'desc': 'Add a item to the set. Each argument is added to the set.',
         'type': {'type': 'function', '_funcname': '_methSetAdd',
                  'args': (
                      {'name': '*items', 'type': 'any', 'desc': 'The items to add to the set.', },
                  ),
                  'returns': {'type': 'null', }}},
        {'name': 'has', 'desc': 'Check if a item is a member of the set.',
         'type': {'type': 'function', '_funcname': '_methSetHas',
                  'args': (
                      {'name': 'item', 'type': 'any', 'desc': 'The item to check the set for membership.', },
                  ),
                  'returns': {'type': 'boolean', 'desc': 'True if the item is in the set, false otherwise.', }}},
        {'name': 'rem', 'desc': 'Remove an item from the set.',
         'type': {'type': 'function', '_funcname': '_methSetRem',
                  'args': (
                      {'name': '*items', 'type': 'any', 'desc': 'Items to be removed from the set.', },
                  ),
                  'returns': {'type': 'null', }}},
        {'name': 'adds', 'desc': 'Add the contents of a iterable items to the set.',
         'type': {'type': 'function', '_funcname': '_methSetAdds',
                  'args': (
                      {'name': '*items', 'type': 'any', 'desc': 'Iterables items to add to the set.', },
                  ),
                  'returns': {'type': 'null', }}},
        {'name': 'rems', 'desc': 'Remove the contents of a iterable object from the set.',
         'type': {'type': 'function', '_funcname': '_methSetRems',
                  'args': (
                      {'name': '*items', 'type': 'any', 'desc': 'Iterables items to remove from the set.', },
                  ),
                  'returns': {'type': 'null', }}},
        {'name': 'list', 'desc': 'Get a list of the current members of the set.',
         'type': {'type': 'function', '_funcname': '_methSetList',
                  'returns': {'type': 'list', 'desc': 'A list containing the members of the set.', }}},
        {'name': 'size', 'desc': 'Get the size of the set.',
         'type': {'type': 'function', '_funcname': '_methSetSize',
                  'returns': {'type': 'int', 'desc': 'The size of the set.', }}},
    )
    _storm_typename = 'set'
    _ismutable = True

    def __init__(self, valu, path=None):
        valu = list(valu)
        for item in valu:
            if ismutable(item):
                mesg = f'{repr(item)} is mutable and cannot be used in a set.'
                raise s_exc.StormRuntimeError(mesg=mesg)

        Prim.__init__(self, set(valu), path=path)
        self.locls.update(self.getObjLocals())

    def getObjLocals(self):
        return {
            'add': self._methSetAdd,
            'has': self._methSetHas,
            'rem': self._methSetRem,
            'adds': self._methSetAdds,
            'rems': self._methSetRems,
            'list': self._methSetList,
            'size': self._methSetSize,
        }

    async def iter(self):
        for item in self.valu:
            yield item

    def __len__(self):
        return len(self.valu)

    async def _methSetSize(self):
        return len(self)

    @stormfunc(readonly=True)
    async def _methSetHas(self, item):
        return item in self.valu

    @stormfunc(readonly=True)
    async def _methSetAdd(self, *items):
        for i in items:
            if ismutable(i):
                mesg = f'{await torepr(i)} is mutable and cannot be used in a set.'
                raise s_exc.StormRuntimeError(mesg=mesg)
            self.valu.add(i)

    @stormfunc(readonly=True)
    async def _methSetAdds(self, *items):
        for item in items:
            async for i in toiter(item):
                if ismutable(i):
                    mesg = f'{await torepr(i)} is mutable and cannot be used in a set.'
                    raise s_exc.StormRuntimeError(mesg=mesg)
                self.valu.add(i)

    @stormfunc(readonly=True)
    async def _methSetRem(self, *items):
        [self.valu.discard(i) for i in items]

    @stormfunc(readonly=True)
    async def _methSetRems(self, *items):
        for item in items:
            [self.valu.discard(i) async for i in toiter(item)]

    @stormfunc(readonly=True)
    async def _methSetList(self):
        return list(self.valu)

    async def stormrepr(self):
        reprs = [await torepr(k) for k in self.valu]
        rval = ', '.join(reprs)
        return f'{{{rval}}}'

@registry.registerType
class List(Prim):
    '''
    Implements the Storm API for a List instance.
    '''
    _storm_locals = (
        {'name': 'has', 'desc': 'Check if a value is in the list.',
         'type': {'type': 'function', '_funcname': '_methListHas',
                  'args': (
                      {'name': 'valu', 'type': 'any', 'desc': 'The value to check.', },
                  ),
                  'returns': {'type': 'boolean', 'desc': 'True if the item is in the list, false otherwise.', }}},
        {'name': 'pop', 'desc': 'Pop and return the last entry in the list.',
         'type': {'type': 'function', '_funcname': '_methListPop',
                  'returns': {'type': 'any', 'desc': 'The last item from the list.', }}},
        {'name': 'size', 'desc': 'Return the length of the list.',
         'type': {'type': 'function', '_funcname': '_methListSize',
                  'returns': {'type': 'int', 'desc': 'The size of the list.', }}},
        {'name': 'sort', 'desc': 'Sort the list in place.',
         'type': {'type': 'function', '_funcname': '_methListSort',
                  'args': (
                      {'name': 'reverse', 'type': 'bool', 'desc': 'Sort the list in reverse order.',
                       'default': False},
                  ),
                  'returns': {'type': 'null', }}},
        {'name': 'index', 'desc': 'Return a single field from the list by index.',
         'type': {'type': 'function', '_funcname': '_methListIndex',
                  'args': (
                      {'name': 'valu', 'type': 'int', 'desc': 'The list index value.', },
                  ),
                  'returns': {'type': 'any', 'desc': 'The item present in the list at the index position.', }}},
        {'name': 'length', 'desc': 'Get the length of the list. This is deprecated; please use ``.size()`` instead.',
         'type': {'type': 'function', '_funcname': '_methListLength',
                  'returns': {'type': 'int', 'desc': 'The size of the list.', }}},
        {'name': 'append', 'desc': 'Append a value to the list.',
         'type': {'type': 'function', '_funcname': '_methListAppend',
                  'args': (
                      {'name': 'valu', 'type': 'any', 'desc': 'The item to append to the list.', },
                  ),
                  'returns': {'type': 'null', }}},
        {'name': 'reverse', 'desc': 'Reverse the order of the list in place',
         'type': {'type': 'function', '_funcname': '_methListReverse',
                  'returns': {'type': 'null', }}},
        {'name': 'slice', 'desc': '''
            Get a slice of the list.

            Examples:
                Slice from index to 1 to 5::

                    $x=(f, o, o, b, a, r)
                    $y=$x.slice(1,5)  // (o, o, b, a)

                Slice from index 3 to the end of the list::

                    $y=$x.slice(3)  // (b, a, r)
            ''',
         'type': {'type': 'function', '_funcname': '_methListSlice',
                  'args': (
                      {'name': 'start', 'type': 'int', 'desc': 'The starting index.'},
                      {'name': 'end', 'type': 'int', 'default': None,
                       'desc': 'The ending index. If not specified, slice to the end of the list.'},
                  ),
                  'returns': {'type': 'list', 'desc': 'The slice of the list.'}}},

        {'name': 'extend', 'desc': '''
            Extend a list using another iterable.

            Examples:
                Populate a list by extending it with to other lists::

                    $list = $lib.list()

                    $foo = (f, o, o)
                    $bar = (b, a, r)

                    $list.extend($foo)
                    $list.extend($bar)

                    // $list is now (f, o, o, b, a, r)
            ''',
         'type': {'type': 'function', '_funcname': '_methListExtend',
                  'args': (
                      {'name': 'valu', 'type': 'list', 'desc': 'A list or other iterable.'},
                  ),
                  'returns': {'type': 'null'}}},
        {'name': 'unique', 'desc': 'Get a copy of the list containing unique items.',
         'type': {'type': 'function', '_funcname': '_methListUnique',
                  'returns': {'type': 'list'}}},
    )
    _storm_typename = 'list'
    _ismutable = True

    def __init__(self, valu, path=None):
        Prim.__init__(self, valu, path=path)
        self.locls.update(self.getObjLocals())

    def getObjLocals(self):
        return {
            'has': self._methListHas,
            'pop': self._methListPop,
            'size': self._methListSize,
            'sort': self._methListSort,
            'index': self._methListIndex,
            'length': self._methListLength,
            'append': self._methListAppend,
            'reverse': self._methListReverse,
            'slice': self._methListSlice,
            'extend': self._methListExtend,
            'unique': self._methListUnique,
        }

    @stormfunc(readonly=True)
    async def setitem(self, name, valu):

        indx = await toint(name)

        if valu is undef:
            try:
                self.valu.pop(indx)
            except IndexError:
                pass
            return

        self.valu[indx] = valu

    async def _storm_copy(self):
        item = await s_coro.ornot(self.value)
        return s_msgpack.deepcopy(item, use_list=True)

    async def _derefGet(self, name):
        return await self._methListIndex(name)

    def __len__(self):
        return len(self.valu)

    @stormfunc(readonly=True)
    async def _methListHas(self, valu):
        if valu in self.valu:
            return True

        prim = await toprim(valu)
        if prim == valu:
            return False

        return prim in self.valu

    @stormfunc(readonly=True)
    async def _methListPop(self):
        try:
            return self.valu.pop()
        except IndexError:
            mesg = 'The list is empty.  Nothing to pop.'
            raise s_exc.StormRuntimeError(mesg=mesg)

    @stormfunc(readonly=True)
    async def _methListAppend(self, valu):
        '''
        '''
        self.valu.append(valu)

    @stormfunc(readonly=True)
    async def _methListIndex(self, valu):
        indx = await toint(valu)
        try:
            return self.valu[indx]
        except IndexError as e:
            raise s_exc.StormRuntimeError(mesg=str(e), valurepr=await self.stormrepr(),
                                          len=len(self.valu), indx=indx) from None

    @stormfunc(readonly=True)
    async def _methListReverse(self):
        self.valu.reverse()

    @stormfunc(readonly=True)
    async def _methListLength(self):
        s_common.deprecated('StormType List.length()')
        runt = s_scope.get('runt')
        if runt:
            await runt.warnonce('StormType List.length() is deprecated. Use the size() method.')
        return len(self)

    @stormfunc(readonly=True)
    async def _methListSort(self, reverse=False):
        reverse = await tobool(reverse, noneok=True)
        try:
            self.valu.sort(reverse=reverse)
        except TypeError as e:
            raise s_exc.StormRuntimeError(mesg=f'Error sorting list: {str(e)}',
                                          valurepr=await self.stormrepr()) from None

    @stormfunc(readonly=True)
    async def _methListSize(self):
        return len(self)

    async def _methListSlice(self, start, end=None):
        start = await toint(start)

        if end is None:
            return self.valu[start:]

        end = await toint(end)
        return self.valu[start:end]

    @stormfunc(readonly=True)
    async def _methListExtend(self, valu):
        async for item in toiter(valu):
            self.valu.append(item)

    async def value(self):
        return tuple([await toprim(v) for v in self.valu])

    async def iter(self):
        for item in self.valu:
            yield item

    @stormfunc(readonly=True)
    async def _methListUnique(self):
        ret = []
        checkret = []

        for val in self.valu:
            try:
                _cval = await toprim(val)
            except s_exc.NoSuchType:
                _cval = val
            if _cval in checkret:
                continue
            checkret.append(_cval)
            ret.append(val)
        return ret

    async def stormrepr(self):
        reprs = [await torepr(k) for k in self.valu]
        rval = ', '.join(reprs)
        return f'[{rval}]'

@registry.registerType
class Bool(Prim):
    '''
    Implements the Storm API for a boolean instance.
    '''
    _storm_typename = 'boolean'
    _ismutable = False

    def __str__(self):
        return str(self.value()).lower()

    def __int__(self):
        return int(self.value())

    def __hash__(self):
        return hash((self._storm_typename, self.value()))

@registry.registerType
class Number(Prim):
    '''
    Implements the Storm API for a Number instance.

    Storm Numbers are high precision fixed point decimals corresponding to the
    the hugenum storage type.
    '''
    _storm_locals = (
        {'name': 'scaleb', 'desc': '''
            Return the number multiplied by 10**other.

            Example:
                Multiply the value by 10**-18::

                    $baz.scaleb(-18)''',
         'type': {'type': 'function', '_funcname': '_methScaleb',
                  'args': (
                      {'name': 'other', 'type': 'int', 'desc': 'The amount to adjust the exponent.', },
                  ),
                  'returns': {'type': 'number', 'desc': 'The exponent adjusted number.', }}},
        {'name': 'toint', 'desc': '''
            Return the number as an integer.

            By default, decimal places will be truncated. Optionally, rounding rules
            can be specified by providing the name of a Python decimal rounding mode
            to the 'rounding' argument.

            Example:
                Round the value stored in $baz up instead of truncating::

                    $baz.toint(rounding=ROUND_UP)''',
         'type': {'type': 'function', '_funcname': '_methToInt',
                  'args': (
                      {'name': 'rounding', 'type': 'str', 'default': None,
                       'desc': 'An optional rounding mode to use.', },
                  ),
                  'returns': {'type': 'int', 'desc': 'The number as an integer.', }}},
        {'name': 'tostr', 'desc': 'Return the number as a string.',
         'type': {'type': 'function', '_funcname': '_methToStr',
                  'returns': {'type': 'str', 'desc': 'The number as a string.', }}},
        {'name': 'tofloat', 'desc': 'Return the number as a float.',
         'type': {'type': 'function', '_funcname': '_methToFloat',
                  'returns': {'type': 'float', 'desc': 'The number as a float.', }}},
    )
    _storm_typename = 'number'
    _ismutable = False

    def __init__(self, valu, path=None):
        try:
            valu = s_common.hugenum(valu)
        except decimal.DecimalException as e:
            mesg = f'Failed to make number from {valu!r}'
            raise s_exc.BadCast(mesg=mesg) from e

        Prim.__init__(self, valu, path=path)
        self.locls.update(self.getObjLocals())

    def getObjLocals(self):
        return {
            'toint': self._methToInt,
            'tostr': self._methToStr,
            'tofloat': self._methToFloat,
            'scaleb': self._methScaleb,
        }

    @stormfunc(readonly=True)
    async def _methScaleb(self, other):
        newv = s_common.hugescaleb(self.value(), await toint(other))
        return Number(newv)

    @stormfunc(readonly=True)
    async def _methToInt(self, rounding=None):
        if rounding is None:
            return int(self.valu)

        try:
            return int(self.valu.quantize(decimal.Decimal('1'), rounding=rounding))
        except TypeError as e:
            raise s_exc.StormRuntimeError(mesg=f'Error rounding number: {str(e)}',
                                          valurepr=await self.stormrepr()) from None

    @stormfunc(readonly=True)
    async def _methToStr(self):
        return str(self.valu)

    @stormfunc(readonly=True)
    async def _methToFloat(self):
        return float(self.valu)

    def __str__(self):
        return str(self.value())

    def __int__(self):
        return int(self.value())

    def __float__(self):
        return float(self.value())

    def __hash__(self):
        return hash((self._storm_typename, self.value()))

    def __eq__(self, othr):
        if isinstance(othr, float):
            othr = s_common.hugenum(othr)
            return self.value() == othr
        elif isinstance(othr, (int, decimal.Decimal)):
            return self.value() == othr
        elif isinstance(othr, Number):
            return self.value() == othr.value()
        return False

    def __lt__(self, othr):
        if isinstance(othr, float):
            othr = s_common.hugenum(othr)
            return self.value() < othr
        elif isinstance(othr, (int, decimal.Decimal)):
            return self.value() < othr
        elif isinstance(othr, Number):
            return self.value() < othr.value()

        mesg = f"comparison not supported between instance of {self.__class__.__name__} and {othr.__class__.__name__}"
        raise TypeError(mesg)

    def __add__(self, othr):
        if isinstance(othr, float):
            othr = s_common.hugenum(othr)
            return Number(s_common.hugeadd(self.value(), othr))
        elif isinstance(othr, (int, decimal.Decimal)):
            return Number(s_common.hugeadd(self.value(), othr))
        elif isinstance(othr, Number):
            return Number(s_common.hugeadd(self.value(), othr.value()))

        mesg = f"'+' not supported between instance of {self.__class__.__name__} and {othr.__class__.__name__}"
        raise TypeError(mesg)

    __radd__ = __add__

    def __sub__(self, othr):
        if isinstance(othr, float):
            othr = s_common.hugenum(othr)
            return Number(s_common.hugesub(self.value(), othr))
        elif isinstance(othr, (int, decimal.Decimal)):
            return Number(s_common.hugesub(self.value(), othr))
        elif isinstance(othr, Number):
            return Number(s_common.hugesub(self.value(), othr.value()))

        mesg = f"'-' not supported between instance of {self.__class__.__name__} and {othr.__class__.__name__}"
        raise TypeError(mesg)

    def __rsub__(self, othr):
        othr = Number(othr)
        return othr.__sub__(self)

    def __mul__(self, othr):
        if isinstance(othr, float):
            othr = s_common.hugenum(othr)
            return Number(s_common.hugemul(self.value(), othr))
        elif isinstance(othr, (int, decimal.Decimal)):
            return Number(s_common.hugemul(self.value(), othr))
        elif isinstance(othr, Number):
            return Number(s_common.hugemul(self.value(), othr.value()))

        mesg = f"'*' not supported between instance of {self.__class__.__name__} and {othr.__class__.__name__}"
        raise TypeError(mesg)

    __rmul__ = __mul__

    def __truediv__(self, othr):
        if isinstance(othr, float):
            othr = s_common.hugenum(othr)
            return Number(s_common.hugediv(self.value(), othr))
        elif isinstance(othr, (int, decimal.Decimal)):
            return Number(s_common.hugediv(self.value(), othr))
        elif isinstance(othr, Number):
            return Number(s_common.hugediv(self.value(), othr.value()))

        mesg = f"'/' not supported between instance of {self.__class__.__name__} and {othr.__class__.__name__}"
        raise TypeError(mesg)

    def __rtruediv__(self, othr):
        othr = Number(othr)
        return othr.__truediv__(self)

    def __pow__(self, othr):
        if isinstance(othr, float):
            othr = s_common.hugenum(othr)
            return Number(s_common.hugepow(self.value(), othr))
        elif isinstance(othr, (int, decimal.Decimal)):
            return Number(s_common.hugepow(self.value(), othr))
        elif isinstance(othr, Number):
            return Number(s_common.hugepow(self.value(), othr.value()))

        mesg = f"'**' not supported between instance of {self.__class__.__name__} and {othr.__class__.__name__}"
        raise TypeError(mesg)

    def __rpow__(self, othr):
        othr = Number(othr)
        return othr.__pow__(self)

    def __mod__(self, othr):
        if isinstance(othr, float):
            othr = s_common.hugenum(othr)
            return Number(s_common.hugemod(self.value(), othr)[1])
        elif isinstance(othr, (int, decimal.Decimal)):
            return Number(s_common.hugemod(self.value(), othr)[1])
        elif isinstance(othr, Number):
            return Number(s_common.hugemod(self.value(), othr.value())[1])

        mesg = f"'%' not supported between instance of {self.__class__.__name__} and {othr.__class__.__name__}"
        raise TypeError(mesg)

    def __rmod__(self, othr):
        othr = Number(othr)
        return othr.__mod__(self)

    async def stormrepr(self):
        return str(self.value())

@registry.registerLib
class LibGlobals(Lib):
    '''
    A Storm Library for interacting with global variables which are persistent across the Cortex.
    '''
    _storm_locals = (
        {'name': 'get', 'desc': 'Get a Cortex global variables.',
         'type': {'type': 'function', '_funcname': '_methGet',
                  'args': (
                      {'name': 'name', 'type': 'str', 'desc': 'Name of the variable.', },
                      {'name': 'default', 'type': 'prim', 'default': None,
                       'desc': 'Default value to return if the variable is not set.', },
                  ),
                  'returns': {'type': 'prim', 'desc': 'The variable value.', }}},
        {'name': 'pop', 'desc': 'Delete a variable value from the Cortex.',
         'type': {'type': 'function', '_funcname': '_methPop',
                  'args': (
                      {'name': 'name', 'type': 'str', 'desc': 'Name of the variable.', },
                      {'name': 'default', 'type': 'prim', 'default': None,
                       'desc': 'Default value to return if the variable is not set.', },
                  ),
                  'returns': {'type': 'prim', 'desc': 'The variable value.', }}},
        {'name': 'set', 'desc': 'Set a variable value in the Cortex.',
         'type': {'type': 'function', '_funcname': '_methSet',
                  'args': (
                      {'name': 'name', 'type': 'str', 'desc': 'The name of the variable to set.', },
                      {'name': 'valu', 'type': 'prim', 'desc': 'The value to set.', },
                  ),
                  'returns': {'type': 'prim', 'desc': 'The variable value.', }}},
        {'name': 'list', 'desc': 'Get a list of variable names and values.',
         'type': {'type': 'function', '_funcname': '_methList',
                  'returns': {'type': 'list',
                              'desc': 'A list of tuples with variable names and values that the user can access.', }}},
    )
    _storm_lib_path = ('globals', )
    _storm_lib_perms = (
        {'perm': ('globals',), 'gate': 'cortex',
            'desc': 'Used to control all operations for global variables.'},

        {'perm': ('globals', 'get'), 'gate': 'cortex',
            'desc': 'Used to control read access to all global variables.'},
        {'perm': ('globals', 'get', '<name>'), 'gate': 'cortex',
            'desc': 'Used to control read access to a specific global variable.'},

        {'perm': ('globals', 'set'), 'gate': 'cortex',
            'desc': 'Used to control edit access to all global variables.'},
        {'perm': ('globals', 'set', '<name>'), 'gate': 'cortex',
            'desc': 'Used to control edit access to a specific global variable.'},

        {'perm': ('globals', 'pop'), 'gate': 'cortex',
            'desc': 'Used to control delete access to all global variables.'},
        {'perm': ('globals', 'pop', '<name>'), 'gate': 'cortex',
            'desc': 'Used to control delete access to a specific global variable.'},
    )

    def __init__(self, runt, name):
        Lib.__init__(self, runt, name)

    def getObjLocals(self):
        return {
            'get': self._methGet,
            'pop': self._methPop,
            'set': self._methSet,
            'list': self._methList,
        }

    def _reqStr(self, name):
        if not isinstance(name, str):
            mesg = 'The name of a persistent variable must be a string.'
            raise s_exc.StormRuntimeError(mesg=mesg, name=name)

    @stormfunc(readonly=True)
    async def _methGet(self, name, default=None):
        self._reqStr(name)

        useriden = self.runt.user.iden
        gatekeys = ((useriden, ('globals', 'get', name), None),)
        todo = s_common.todo('getStormVar', name, default=default)
        return await self.runt.dyncall('cortex', todo, gatekeys=gatekeys)

    async def _methPop(self, name, default=None):
        self._reqStr(name)
        useriden = self.runt.user.iden
        gatekeys = ((useriden, ('globals', 'pop', name), None),)
        todo = s_common.todo('popStormVar', name, default=default)
        return await self.runt.dyncall('cortex', todo, gatekeys=gatekeys)

    async def _methSet(self, name, valu):
        self._reqStr(name)
        valu = await toprim(valu)
        useriden = self.runt.user.iden
        gatekeys = ((useriden, ('globals', 'set', name), None),)
        todo = s_common.todo('setStormVar', name, valu)
        return await self.runt.dyncall('cortex', todo, gatekeys=gatekeys)

    @stormfunc(readonly=True)
    async def _methList(self):
        ret = []

        todo = ('itemsStormVar', (), {})

        async for key, valu in self.runt.dyniter('cortex', todo):
            if allowed(('globals', 'get', key)):
                ret.append((key, valu))
        return ret

@registry.registerType
class StormHiveDict(Prim):
    '''
    A Storm Primitive representing a HiveDict.
    '''
    _storm_locals = (
        {'name': 'get', 'desc': 'Get the named value from the HiveDict.',
         'type': {'type': 'function', '_funcname': '_get',
                  'args': (
                      {'name': 'name', 'type': 'str', 'desc': 'The name of the value.', },
                      {'name': 'default', 'type': 'prim', 'default': None,
                       'desc': 'The default value to return if the name is not set.', },
                  ),
                  'returns': {'type': 'prim', 'desc': 'The requested value.', }}},
        {'name': 'pop', 'desc': 'Remove a value out of the HiveDict.',
         'type': {'type': 'function', '_funcname': '_pop',
                  'args': (
                      {'name': 'name', 'type': 'str', 'desc': 'The name of the value.', },
                      {'name': 'default', 'type': 'prim', 'default': None,
                       'desc': 'The default value to return if the name is not set.', },
                  ),
                  'returns': {'type': 'prim', 'desc': 'The requested value.', }}},
        {'name': 'set', 'desc': 'Set a value in the HiveDict.',
         'type': {'type': 'function', '_funcname': '_set',
                  'args': (
                      {'name': 'name', 'type': 'str', 'desc': 'The name of the value to set', },
                      {'name': 'valu', 'type': 'prim', 'desc': 'The value to store in the HiveDict', },
                  ),
                  'returns': {'type': ['null', 'prim'],
                              'desc': 'Old value of the dictionary if the value was previously set, or none.', }}},
        {'name': 'list', 'desc': 'List the keys and values in the HiveDict.',
         'type': {'type': 'function', '_funcname': '_list',
                  'returns': {'type': 'list', 'desc': 'A list of tuples containing key, value pairs.', }}},
    )
    _storm_typename = 'hive:dict'
    _ismutable = True

    def __init__(self, runt, info):
        Prim.__init__(self, None)
        self.runt = runt
        self.info = info
        self.locls.update(self.getObjLocals())

    def getObjLocals(self):
        return {
            'get': self._get,
            'pop': self._pop,
            'set': self._set,
            'list': self._list,
        }

    @stormfunc(readonly=True)
    async def _get(self, name, default=None):
        return self.info.get(name, default)

    async def _pop(self, name, default=None):
        return await self.info.pop(name, default)

    async def _set(self, name, valu):
        if not isinstance(name, str):
            mesg = 'The name of a variable must be a string.'
            raise s_exc.StormRuntimeError(mesg=mesg, name=name)

        valu = await toprim(valu)

        return await self.info.set(name, valu)

    @stormfunc(readonly=True)
    def _list(self):
        return list(self.info.items())

    async def iter(self):
        for item in list(self.info.items()):
            yield item

    def value(self):
        return self.info.pack()

@registry.registerLib
class LibVars(Lib):
    '''
    A Storm Library for interacting with runtime variables.
    '''
    _storm_locals = (
        {'name': 'get', 'desc': 'Get the value of a variable from the current Runtime.',
         'type': {'type': 'function', '_funcname': '_libVarsGet',
                  'args': (
                      {'name': 'name', 'type': 'str', 'desc': 'Name of the variable to get.', },
                      {'name': 'defv', 'type': 'prim', 'default': None,
                       'desc': 'The default value returned if the variable is not set in the runtime.', },
                  ),
                  'returns': {'type': 'any', 'desc': 'The value of the variable.', }}},
        {'name': 'del', 'desc': 'Unset a variable in the current Runtime.',
         'type': {'type': 'function', '_funcname': '_libVarsDel',
                  'args': (
                      {'name': 'name', 'type': 'str', 'desc': 'The variable name to remove.', },
                  ),
                  'returns': {'type': 'null', }}},
        {'name': 'set', 'desc': 'Set the value of a variable in the current Runtime.',
         'type': {'type': 'function', '_funcname': '_libVarsSet',
                  'args': (
                      {'name': 'name', 'type': 'str', 'desc': 'Name of the variable to set.', },
                      {'name': 'valu', 'type': 'prim', 'desc': 'The value to set the variable too.', },
                  ),
                  'returns': {'type': 'null', }}},
        {'name': 'type', 'desc': 'Get the type of the argument value.',
         'type': {'type': 'function', '_funcname': '_libVarsType',
                  'args': (
                     {'name': 'valu', 'type': 'any', 'desc': 'Value to inspect.', },
                  ),
                  'returns': {'type': 'str', 'desc': 'The type of the argument.'}}},
        {'name': 'list', 'desc': 'Get a list of variables from the current Runtime.',
         'type': {'type': 'function', '_funcname': '_libVarsList',
                  'returns': {'type': 'list',
                              'desc': 'A list of variable names and their values for the current Runtime.', }}},
    )
    _storm_lib_path = ('vars',)

    def getObjLocals(self):
        return {
            'get': self._libVarsGet,
            'set': self._libVarsSet,
            'del': self._libVarsDel,
            'list': self._libVarsList,
            'type': self._libVarsType,
        }

    @stormfunc(readonly=True)
    async def _libVarsGet(self, name, defv=None):
        return self.runt.getVar(name, defv=defv)

    @stormfunc(readonly=True)
    async def _libVarsSet(self, name, valu):
        await self.runt.setVar(name, valu)

    @stormfunc(readonly=True)
    async def _libVarsDel(self, name):
        await self.runt.popVar(name)

    @stormfunc(readonly=True)
    async def _libVarsList(self):
        return list(self.runt.vars.items())

    @stormfunc(readonly=True)
    async def _libVarsType(self, valu):
        return await totype(valu)

@registry.registerType
class Query(Prim):
    '''
    A storm primitive representing an embedded query.
    '''
    _storm_locals = (
        {'name': 'exec', 'desc': '''
            Execute the Query in a sub-runtime.

            Notes:
                The ``.exec()`` method can return a value if the Storm query
                contains a ``return( ... )`` statement in it.''',
         'type': {'type': 'function', '_funcname': '_methQueryExec',
                  'returns': {'type': ['null', 'any'],
                              'desc': 'A value specified with a return statement, or none.', }}},
        {'name': 'size',
         'desc': 'Execute the Query in a sub-runtime and return the number of nodes yielded.',
         'type': {'type': 'function', '_funcname': '_methQuerySize',
                  'args': (
                      {'name': 'limit', 'type': 'int', 'default': 1000,
                       'desc': 'Limit the maximum number of nodes produced by the query.', },
                  ),
                  'returns': {'type': 'int',
                              'desc': 'The number of nodes yielded by the query.', }}},
    )

    _storm_typename = 'storm:query'

    def __init__(self, text, varz, runt, path=None):

        Prim.__init__(self, text, path=path)

        self.text = text
        self.varz = varz
        self.runt = runt

        self.locls.update(self.getObjLocals())

    def getObjLocals(self):
        return {
            'exec': self._methQueryExec,
            'size': self._methQuerySize,
        }

    def __str__(self):
        return self.text

    async def _getRuntGenr(self):
        opts = {'vars': self.varz}
        query = await self.runt.getStormQuery(self.text)
        async with self.runt.getCmdRuntime(query, opts=opts) as runt:
            async for item in runt.execute():
                yield item

    async def nodes(self):
        async with contextlib.aclosing(self._getRuntGenr()) as genr:
            async for node, path in genr:
                yield node

    async def iter(self):
        async for node, path in self._getRuntGenr():
            yield Node(node)

    @stormfunc(readonly=True)
    async def _methQueryExec(self):
        logger.info(f'Executing storm query via exec() {{{self.text}}} as [{self.runt.user.name}]')
        try:
            async for item in self._getRuntGenr():
                await asyncio.sleep(0)
        except s_stormctrl.StormReturn as e:
            return e.item
        except asyncio.CancelledError:  # pragma: no cover
            raise

    @stormfunc(readonly=True)
    async def _methQuerySize(self, limit=1000):
        limit = await toint(limit)

        logger.info(f'Executing storm query via size(limit={limit}) {{{self.text}}} as [{self.runt.user.name}]')
        size = 0
        try:
            async for item in self._getRuntGenr():
                size += 1
                if size >= limit:
                    break
                await asyncio.sleep(0)

        except s_stormctrl.StormReturn as e:
            pass
        except asyncio.CancelledError:  # pragma: no cover
            raise
        return size

    async def stormrepr(self):
        return f'{self._storm_typename}: "{self.text}"'

@registry.registerType
class NodeProps(Prim):
    # TODO How to document setitem ?
    '''
    A Storm Primitive representing the properties on a Node.
    '''
    _storm_locals = (
        {'name': 'get', 'desc': 'Get a specific property value by name.',
         'type': {'type': 'function', '_funcname': 'get',
                  'args': (
                      {'name': 'name', 'type': 'str', 'desc': 'The name of the property to return.', },
                  ),
                  'returns': {'type': 'prim', 'desc': 'The requested value.', }}},
        {'name': 'set', 'desc': 'Set a specific property value by name.',
         'type': {'type': 'function', '_funcname': 'set',
                  'args': (
                      {'name': 'prop', 'type': 'str', 'desc': 'The name of the property to set.'},
                      {'name': 'valu', 'type': 'prim', 'desc': 'The value to set the property to.'}
                  ),
                  'returns': {'type': 'prim', 'desc': 'The set value.'}}},
        {'name': 'list', 'desc': 'List the properties and their values from the ``$node``.',
         'type': {'type': 'function', '_funcname': 'list',
                  'returns': {'type': 'list', 'desc': 'A list of (name, value) tuples.', }}},
    )
    _storm_typename = 'node:props'
    _ismutable = True

    def __init__(self, node, path=None):
        Prim.__init__(self, node, path=path)
        self.locls.update(self.getObjLocals())

    def getObjLocals(self):
        return {
            'get': self.get,
            'set': self.set,
            'list': self.list,
        }

    async def _derefGet(self, name):
        return self.valu.get(name)

    async def setitem(self, name, valu):
        '''
        Set a property on a Node.

        Args:
            name (str): The name of the property to set.
            valu: The value being set.

        Raises:
            s_exc:NoSuchProp: If the property being set is not valid for the node.
            s_exc.BadTypeValu: If the value of the property fails to normalize.
        '''
        name = await tostr(name)

        formprop = self.valu.form.prop(name)
        if formprop is None:
            mesg = f'No prop {self.valu.form.name}:{name}'
            raise s_exc.NoSuchProp(mesg=mesg, name=name, form=self.valu.form.name)

        gateiden = self.valu.view.wlyr.iden

        if valu is undef:
            confirm(('node', 'prop', 'del', formprop.full), gateiden=gateiden)
            await self.valu.pop(name, None)
            return

        valu = await toprim(valu)
        confirm(('node', 'prop', 'set', formprop.full), gateiden=gateiden)
        return await self.valu.set(name, valu)

    async def iter(self):
        # Make copies of property values since array types are mutable
        items = tuple((key, copy.deepcopy(valu)) for key, valu in self.valu.getProps().items())
        for item in items:
            yield item

    async def set(self, prop, valu):
        return await self.setitem(prop, valu)

    @stormfunc(readonly=True)
    async def get(self, name):
        return self.valu.get(name)

    @stormfunc(readonly=True)
    async def list(self):
        return list(self.valu.getProps().items())

    @stormfunc(readonly=True)
    def value(self):
        return self.valu.getProps()

@registry.registerType
class NodeData(Prim):
    '''
    A Storm Primitive representing the NodeData stored for a Node.
    '''
    _storm_locals = (
        {'name': 'has', 'desc': 'Check if the Node data has the given key set on it',
         'type': {'type': 'function', '_funcname': '_hasNodeData',
                  'args': (
                      {'name': 'name', 'type': 'str', 'desc': 'Name of the data to check for.', },
                  ),
                  'returns': {'type': 'boolean', 'desc': 'True if the key is found, otherwise false.', }}},
        {'name': 'get', 'desc': 'Get the Node data for a given name for the Node.',
         'type': {'type': 'function', '_funcname': '_getNodeData',
                  'args': (
                      {'name': 'name', 'type': 'str', 'desc': 'Name of the data to get.', },
                  ),
                  'returns': {'type': 'prim', 'desc': 'The stored node data.', }}},
        {'name': 'pop', 'desc': 'Pop (remove) a the Node data from the Node.',
         'type': {'type': 'function', '_funcname': '_popNodeData',
                  'args': (
                      {'name': 'name', 'type': 'str', 'desc': 'The name of the data to remove from the node.', },
                  ),
                  'returns': {'type': 'prim', 'desc': 'The data removed.', }}},
        {'name': 'set', 'desc': 'Set the Node data for a given name on the Node.',
         'type': {'type': 'function', '_funcname': '_setNodeData',
                  'args': (
                      {'name': 'name', 'type': 'str', 'desc': 'The name of the data.', },
                      {'name': 'valu', 'type': 'prim', 'desc': 'The data to store.', },
                  ),
                  'returns': {'type': 'null', }}},
        {'name': 'list', 'desc': 'Get a list of the Node data names on the Node.',
         'type': {'type': 'function', '_funcname': '_listNodeData',
                  'returns': {'type': 'list', 'desc': 'List of the names of values stored on the node.', }}},
        {'name': 'load',
         'desc': 'Load the Node data onto the Node so that the Node data is packed and returned by the runtime.',
         'type': {'type': 'function', '_funcname': '_loadNodeData',
                  'args': (
                      {'name': 'name', 'type': 'str', 'desc': 'The name of the data to load.', },
                  ),
                  'returns': {'type': 'null', }}},
        {'name': 'cacheget',
         'desc': 'Retrieve data stored with cacheset() if it was stored more recently than the asof argument.',
         'type': {'type': 'function', '_funcname': 'cacheget',
                  'args': (
                      {'name': 'name', 'type': 'str', 'desc': 'The name of the data to load.', },
                      {'name': 'asof', 'type': 'time', 'default': 'now', 'desc': 'The max cache age.'},
                  ),
                  'returns': {'type': 'prim', 'desc': 'The cached value or null.'}}},
        {'name': 'cacheset',
         'desc': 'Set a node data value with an envelope that tracks time for cache use.',
         'type': {'type': 'function', '_funcname': 'cacheset',
                  'args': (
                      {'name': 'name', 'type': 'str', 'desc': 'The name of the data to set.', },
                      {'name': 'valu', 'type': 'prim', 'desc': 'The data to store.', },
                  ),
                  'returns': {'type': 'null', }}},
    )
    _storm_typename = 'node:data'
    _ismutable = True

    def __init__(self, node, path=None):

        Prim.__init__(self, node, path=path)
        self.locls.update(self.getObjLocals())

    def getObjLocals(self):
        return {
            'get': self._getNodeData,
            'set': self._setNodeData,
            'has': self._hasNodeData,
            'pop': self._popNodeData,
            'list': self._listNodeData,
            'load': self._loadNodeData,
            'cacheget': self.cacheget,
            'cacheset': self.cacheset,
        }

    @stormfunc(readonly=True)
    async def cacheget(self, name, asof='now'):
        envl = await self._getNodeData(name)
        if not envl:
            return None

        timetype = self.valu.view.core.model.type('time')

        asoftick = timetype.norm(asof)[0]
        if envl.get('asof') >= asoftick:
            return envl.get('data')

        return None

    async def cacheset(self, name, valu):
        envl = {'asof': s_common.now(), 'data': valu}
        return await self._setNodeData(name, envl)

    @stormfunc(readonly=True)
    async def _hasNodeData(self, name):
        name = await tostr(name)
        return await self.valu.hasData(name)

    @stormfunc(readonly=True)
    async def _getNodeData(self, name):
        name = await tostr(name)
        return await self.valu.getData(name)

    async def _setNodeData(self, name, valu):
        name = await tostr(name)
        gateiden = self.valu.view.wlyr.iden
        confirm(('node', 'data', 'set', name), gateiden=gateiden)
        valu = await toprim(valu)
        s_common.reqjsonsafe(valu)
        return await self.valu.setData(name, valu)

    async def _popNodeData(self, name):
        name = await tostr(name)
        gateiden = self.valu.view.wlyr.iden
        confirm(('node', 'data', 'pop', name), gateiden=gateiden)

        if self.path is not None:
            self.path.popData(self.valu.nid, name)

        return await self.valu.popData(name)

    @stormfunc(readonly=True)
    async def _listNodeData(self):
        return [x async for x in self.valu.iterData()]

    @stormfunc(readonly=True)
    async def _loadNodeData(self, name):
        name = await tostr(name)
        valu = await self.valu.getData(name)

        if self.path is not None:
            # set the data value into the path nodedata dict so it gets sent
            self.path.setData(self.valu.nid, name, valu)

@registry.registerType
class Node(Prim):
    '''
    Implements the Storm api for a node instance.
    '''
    _storm_locals = (
        {'name': 'form', 'desc': 'Get the form of the Node.',
         'type': {'type': 'function', '_funcname': '_methNodeForm',
                  'returns': {'type': 'str', 'desc': 'The form of the Node.', }}},
        {'name': 'iden', 'desc': 'Get the iden of the Node.',
         'type': {'type': 'function', '_funcname': '_methNodeIden',
                  'returns': {'type': 'str', 'desc': 'The nodes iden.', }}},
        {'name': 'ndef', 'desc': 'Get the form and primary property of the Node.',
         'type': {'type': 'function', '_funcname': '_methNodeNdef',
                  'returns': {'type': 'list', 'desc': 'A tuple of the form and primary property.', }}},
        {'name': 'pack', 'desc': 'Return the serializable/packed version of the Node.',
         'type': {'type': 'function', '_funcname': '_methNodePack',
                  'args': (
                      {'name': 'dorepr', 'type': 'boolean', 'default': False,
                       'desc': 'Include repr information for human readable versions of properties.', },
                  ),
                  'returns': {'type': 'list', 'desc': 'A tuple containing the ndef and property bag of the node.', }}},
        {'name': 'repr', 'desc': 'Get the repr for the primary property or secondary property of a Node.',
         'type': {'type': 'function', '_funcname': '_methNodeRepr',
                  'args': (
                      {'name': 'name', 'type': 'str',
                       'desc': 'The name of the secondary property to get the repr for.', 'default': None, },
                      {'name': 'defv', 'type': 'str',
                       'desc': 'The default value to return if the secondary property does not exist',
                       'default': None, },
                  ),
                  'returns': {'type': 'str', 'desc': 'The string representation of the requested value.', }}},
        {'name': 'tags', 'desc': '''
         Get a list of the tags on the Node.

         Notes:
            When providing a glob argument, the following rules are used. A single asterisk(*) will replace exactly
            one dot-delimited component of a tag. A double asterisk(**) will replace one or more of any character.
         ''',
         'type': {'type': 'function', '_funcname': '_methNodeTags',
                  'args': (
                      {'name': 'glob', 'type': 'str', 'default': None,
                       'desc': 'A tag glob expression. If this is provided, only tags which match the expression '
                               'are returned.'},
                      {'name': 'leaf', 'type': 'bool', 'default': False,
                       'desc': 'If true, only leaf tags are included in the returned tags.'},
                  ),
                  'returns': {'type': 'list',
                              'desc': 'A list of tags on the node. '
                              'If a glob match is provided, only matching tags are returned.', }}},
        {'name': 'edges', 'desc': 'Yields the (verb, iden) tuples for this nodes edges.',
         'type': {'type': 'function', '_funcname': '_methNodeEdges',
                  'args': (
                      {'name': 'verb', 'type': 'str', 'desc': 'If provided, only return edges with this verb.',
                       'default': None, },
                      {'name': 'reverse', 'type': 'boolean', 'desc': 'If true, yield edges with this node as the dest rather than source.',
                       'default': False, },
                  ),
                  'returns': {'name': 'Yields', 'type': 'list',
                              'desc': 'A tuple of (verb, iden) values for this nodes edges.', }}},
        {'name': 'addEdge', 'desc': 'Add a light-weight edge.',
         'type': {'type': 'function', '_funcname': '_methNodeAddEdge',
                  'args': (
                      {'name': 'verb', 'type': 'str', 'desc': 'The edge verb to add.'},
                      {'name': 'iden', 'type': 'str', 'desc': 'The node id of the destination node.'},
                  ),
                  'returns': {'type': 'null', }}},
        {'name': 'delEdge', 'desc': 'Remove a light-weight edge.',
         'type': {'type': 'function', '_funcname': '_methNodeDelEdge',
                  'args': (
                      {'name': 'verb', 'type': 'str', 'desc': 'The edge verb to remove.'},
                      {'name': 'iden', 'type': 'str', 'desc': 'The node id of the destination node to remove.'},
                  ),
                  'returns': {'type': 'null', }}},
        {'name': 'globtags', 'desc': 'Get a list of the tag components from a Node which match a tag glob expression.',
         'type': {'type': 'function', '_funcname': '_methNodeGlobTags',
                  'args': (
                      {'name': 'glob', 'type': 'str', 'desc': 'The glob expression to match.', },
                  ),
                  'returns':
                      {'type': 'list',
                       'desc': 'The components of tags which match the wildcard component of a glob expression.', }}},
        {'name': 'difftags', 'desc': 'Get and optionally apply the difference between the current set of tags and another set.',
         'type': {'type': 'function', '_funcname': '_methNodeDiffTags',
                  'args': (
                      {'name': 'tags', 'type': 'list', 'desc': 'The set to compare against.', },
                      {'name': 'prefix', 'type': 'str', 'default': None,
                       'desc': 'An optional prefix to match tags under.', },
                      {'name': 'apply', 'type': 'boolean', 'desc': 'If true, apply the diff.',
                       'default': False, },
                      {'name': 'norm', 'type': 'boolean', 'default': False,
                       'desc': 'Optionally norm the list of tags. If a prefix is provided, it will not be normed.'},
                  ),
                  'returns':
                      {'type': 'dict',
                       'desc': 'The tags which have been added/deleted in the new set.', }}},
        {'name': 'isform', 'desc': 'Check if a Node is a given form.',
         'type': {'type': 'function', '_funcname': '_methNodeIsForm',
                  'args': (
                      {'name': 'name', 'type': 'str', 'desc': 'The form to compare the Node against.', },
                  ),
                  'returns': {'type': 'boolean', 'desc': 'True if the form matches, false otherwise.', }}},
        {'name': 'value', 'desc': 'Get the value of the primary property of the Node.',
         'type': {'type': 'function', '_funcname': '_methNodeValue',
                  'returns': {'type': 'prim', 'desc': 'The primary property.', }}},
        {'name': 'getByLayer', 'desc': 'Return a dict you can use to lookup which props/tags came from which layers.',
         'type': {'type': 'function', '_funcname': '_methGetByLayer',
                  'returns': {'type': 'dict', 'desc': 'property / tag lookup dictionary.', }}},
        {'name': 'getStorNodes',
         'desc': 'Return a list of "storage nodes" which were fused from the layers to make this node.',
         'type': {'type': 'function', '_funcname': '_methGetStorNodes',
                  'returns': {'type': 'list', 'desc': 'List of storage node objects.', }}},
    )
    _storm_typename = 'node'
    _ismutable = False

    def __init__(self, node, path=None):
        Prim.__init__(self, node, path=path)

        self.ctors['data'] = self._ctorNodeData
        self.ctors['props'] = self._ctorNodeProps

        self.locls.update(self.getObjLocals())

    def __hash__(self):
        return hash((self._storm_typename, self.valu.iden))

    def getObjLocals(self):
        return {
            'form': self._methNodeForm,
            'iden': self._methNodeIden,
            'ndef': self._methNodeNdef,
            'pack': self._methNodePack,
            'repr': self._methNodeRepr,
            'tags': self._methNodeTags,
            'edges': self._methNodeEdges,
            'addEdge': self._methNodeAddEdge,
            'delEdge': self._methNodeDelEdge,
            'value': self._methNodeValue,
            'globtags': self._methNodeGlobTags,
            'difftags': self._methNodeDiffTags,
            'isform': self._methNodeIsForm,
            'getByLayer': self._methGetByLayer,
            'getStorNodes': self._methGetStorNodes,
        }

    @stormfunc(readonly=True)
    async def _methGetStorNodes(self):
        return await self.valu.getStorNodes()

    @stormfunc(readonly=True)
    def _methGetByLayer(self):
        return self.valu.getByLayer()

    def _ctorNodeData(self, path=None):
        return NodeData(self.valu, path=path)

    def _ctorNodeProps(self, path=None):
        return NodeProps(self.valu, path=path)

    @stormfunc(readonly=True)
    async def _methNodePack(self, dorepr=False):
        return self.valu.pack(dorepr=dorepr)

    @stormfunc(readonly=True)
    async def _methNodeEdges(self, verb=None, reverse=False):
        verb = await toprim(verb)
        reverse = await tobool(reverse)

        if reverse:
            async for (verb, n1nid) in self.valu.iterEdgesN2(verb=verb):
                n1iden = s_common.ehex(self.valu.view.core.getBuidByNid(n1nid))
                yield (verb, n1iden)
        else:
            async for (verb, n2nid) in self.valu.iterEdgesN1(verb=verb):
                n2iden = s_common.ehex(self.valu.view.core.getBuidByNid(n2nid))
                yield (verb, n2iden)

    async def _methNodeAddEdge(self, verb, iden):
        verb = await tostr(verb)
        iden = await tobuidhex(iden)

        gateiden = self.valu.view.wlyr.iden
        confirm(('node', 'edge', 'add', verb), gateiden=gateiden)

        nid = self.valu.view.core.getNidByBuid(s_common.uhex(iden))
        if nid is None:
            mesg = f'No node with iden: {iden}'
            raise s_exc.BadArg(mesg=mesg)

        await self.valu.addEdge(verb, nid)

    async def _methNodeDelEdge(self, verb, iden):
        verb = await tostr(verb)
        iden = await tobuidhex(iden)

        gateiden = self.valu.view.wlyr.iden
        confirm(('node', 'edge', 'del', verb), gateiden=gateiden)

        nid = self.valu.view.core.getNidByBuid(s_common.uhex(iden))
        if nid is None:
            mesg = f'No node with iden: {iden}'
            raise s_exc.BadArg(mesg=mesg)

        await self.valu.delEdge(verb, nid)

    @stormfunc(readonly=True)
    async def _methNodeIsForm(self, name):
        return self.valu.form.name == name

    @stormfunc(readonly=True)
    async def _methNodeTags(self, glob=None, leaf=False):
        glob = await tostr(glob, noneok=True)
        leaf = await tobool(leaf)

        tags = self.valu.getTagNames()
        if leaf:
            _tags = []
            # brute force rather than build a tree.  faster in small sets.
            for tag in sorted((t for t in tags), reverse=True, key=lambda x: len(x)):
                look = tag + '.'
                if any([r.startswith(look) for r in _tags]):
                    continue
                _tags.append(tag)
            tags = _tags

        if glob is not None:
            regx = s_cache.getTagGlobRegx(glob)
            tags = [t for t in tags if regx.fullmatch(t)]
        return tags

    @stormfunc(readonly=True)
    async def _methNodeGlobTags(self, glob):
        glob = await tostr(glob)
        if glob.find('***') != -1:
            mesg = f'Tag globs may not be adjacent: {glob}'
            raise s_exc.BadArg(mesg=mesg)

        tags = self.valu.getTagNames()
        regx = s_cache.getTagGlobRegx(glob)
        ret = []
        for tag in tags:
            match = regx.fullmatch(tag)
            if match is not None:
                groups = match.groups()
                # Per discussion: The simple use case of a single match is
                # intuitive for a user to simply loop over as a raw list.
                # In contrast, a glob match which yields multiple matching
                # values would have to be unpacked.
                if len(groups) == 1:
                    ret.append(groups[0])
                else:
                    ret.append(groups)
        return ret

    async def _methNodeDiffTags(self, tags, prefix=None, apply=False, norm=False):
        norm = await tobool(norm)
        apply = await tobool(apply)

        if norm:
            normtags = set()
            tagpart = self.valu.view.core.model.type('syn:tag:part')

            async for part in toiter(tags):
                try:
                    normtags.add(tagpart.norm(part)[0])
                except s_exc.BadTypeValu:
                    pass

            tags = normtags
        else:
            tags = set(await toprim(tags))

        if prefix:
            prefix = tuple((await tostr(prefix)).split('.'))
            plen = len(prefix)

            tags = set([prefix + tuple(tag.split('.')) for tag in tags if tag])
            curtags = set()
            for tag in self.valu.getTagNames():
                parts = tuple(tag.split('.'))
                if parts[:plen] == prefix:
                    curtags.add(parts)
        else:
            tags = set([tuple(tag.split('.')) for tag in tags if tag])
            curtags = set([tuple(tag.split('.')) for tag in self.valu.getTagNames()])

        adds = set([tag for tag in tags if tag not in curtags])
        dels = set()
        for cur in curtags:
            clen = len(cur)
            for tag in tags:
                if tag[:clen] == cur:
                    break
            else:
                dels.add(cur)

        adds = ['.'.join(tag) for tag in adds]
        dels = ['.'.join(tag) for tag in dels]
        if apply:
            for tag in adds:
                await self.valu.addTag(tag)

            for tag in dels:
                await self.valu.delTag(tag)

        return {'adds': adds, 'dels': dels}

    @stormfunc(readonly=True)
    async def _methNodeValue(self):
        return self.valu.ndef[1]

    @stormfunc(readonly=True)
    async def _methNodeForm(self):
        return self.valu.ndef[0]

    @stormfunc(readonly=True)
    async def _methNodeNdef(self):
        return self.valu.ndef

    @stormfunc(readonly=True)
    async def _methNodeRepr(self, name=None, defv=None):
        return self.valu.repr(name=name, defv=defv)

    @stormfunc(readonly=True)
    async def _methNodeIden(self):
        return self.valu.iden()

@registry.registerType
class PathMeta(Prim):
    '''
    Put the storm deref/setitem/iter convention on top of path meta information.
    '''
    _storm_typename = 'node:path:meta'
    _ismutable = True

    def __init__(self, path):
        Prim.__init__(self, None, path=path)

    async def deref(self, name):
        name = await tostr(name)
        return self.path.metadata.get(name)

    @stormfunc(readonly=True)
    async def setitem(self, name, valu):
        name = await tostr(name)
        if valu is undef:
            self.path.metadata.pop(name, None)
            return
        self.path.meta(name, valu)

    async def iter(self):
        # prevent "edit while iter" issues
        for item in list(self.path.metadata.items()):
            yield item

@registry.registerType
class PathVars(Prim):
    '''
    Put the storm deref/setitem/iter convention on top of path variables.
    '''
    _storm_typename = 'node:path:vars'
    _ismutable = True

    def __init__(self, path):
        Prim.__init__(self, None, path=path)

    async def deref(self, name):
        name = await tostr(name)

        valu = self.path.getVar(name)
        if valu is not s_common.novalu:
            return valu

        mesg = f'No var with name: {name}.'
        raise s_exc.StormRuntimeError(mesg=mesg)

    @stormfunc(readonly=True)
    async def setitem(self, name, valu):
        name = await tostr(name)
        runt = s_scope.get('runt')

        if valu is undef:
            await self.path.popVar(name)
            if runt:
                await runt.popVar(name)
            return

        await self.path.setVar(name, valu)
        if runt:
            await runt.setVar(name, valu)

    async def iter(self):
        # prevent "edit while iter" issues
        for item in list(self.path.vars.items()):
            yield item

@registry.registerType
class Path(Prim):
    '''
    Implements the Storm API for the Path object.
    '''
    _storm_locals = (
        {'name': 'vars', 'desc': 'The PathVars object for the Path.', 'type': 'node:path:vars', },
        {'name': 'meta', 'desc': 'The PathMeta object for the Path.', 'type': 'node:path:meta', },
        {'name': 'idens', 'desc': 'The list of Node idens which this Path has been forked from during pivot operations.',
         'type': {'type': 'function', '_funcname': '_methPathIdens',
                  'returns': {'type': 'list', 'desc': 'A list of node idens.', }}},
        {'name': 'listvars', 'desc': 'List variables available in the path of a storm query.',
         'type': {'type': 'function', '_funcname': '_methPathListVars',
                  'returns': {'type': 'list',
                              'desc': 'List of tuples containing the name and value of path variables.', }}},
    )
    _storm_typename = 'node:path'
    _ismutable = True

    def __init__(self, node, path=None):
        Prim.__init__(self, node, path=path)
        self.locls.update(self.getObjLocals())
        self.locls.update({
            'vars': PathVars(path),
            'meta': PathMeta(path),
        })

    def getObjLocals(self):
        return {
            'idens': self._methPathIdens,
            'listvars': self._methPathListVars,
        }

    @stormfunc(readonly=True)
    async def _methPathIdens(self):
        return [n.iden() for n in self.valu.nodes]

    @stormfunc(readonly=True)
    async def _methPathListVars(self):
        return list(self.path.vars.items())

@registry.registerType
class Text(Prim):
    '''
    A mutable text type for simple text construction.
    '''
    _storm_locals = (
        {'name': 'add', 'desc': 'Add text to the Text object.',
         'type': {'type': 'function', '_funcname': '_methTextAdd',
                  'args': (
                      {'name': 'text', 'desc': 'The text to add.', 'type': 'str', },
                      {'name': '**kwargs', 'desc': 'Keyword arguments used to format the text.', 'type': 'any', }
                  ),
                  'returns': {'type': 'null'}}},
        {'name': 'str', 'desc': 'Get the text content as a string.',
         'type': {'type': 'function', '_funcname': '_methTextStr',
                  'returns': {'desc': 'The current string of the text object.', 'type': 'str', }}},
    )
    _storm_typename = 'text'
    _ismutable = True

    def __init__(self, valu, path=None):
        Prim.__init__(self, valu, path=path)
        self.locls.update(self.getObjLocals())

    def getObjLocals(self):
        return {
            'add': self._methTextAdd,
            'str': self._methTextStr,
        }

    def __len__(self):
        return len(self.valu)

    @stormfunc(readonly=True)
    async def _methTextAdd(self, text, **kwargs):
        text = await kwarg_format(text, **kwargs)
        self.valu += text

    @stormfunc(readonly=True)
    async def _methTextStr(self):
        return self.valu

@registry.registerLib
class LibLayer(Lib):
    '''
    A Storm Library for interacting with Layers in the Cortex.
    '''
    _storm_lib_path = ('layer',)
    _storm_locals = (
        {'name': 'add', 'desc': 'Add a layer to the Cortex.',
         'type': {'type': 'function', '_funcname': '_libLayerAdd',
                  'args': (
                      {'name': 'ldef', 'type': 'dict', 'desc': 'The layer definition dictionary.', 'default': None, },
                  ),
                  'returns': {'type': 'layer',
                              'desc': 'A ``layer`` object representing the new layer.', }}},
        {'name': 'del', 'desc': 'Delete a layer from the Cortex.',
         'type': {'type': 'function', '_funcname': '_libLayerDel',
                  'args': (
                      {'name': 'iden', 'type': 'str', 'desc': 'The iden of the layer to delete.', },
                  ),
                  'returns': {'type': 'null', }}},
        {'name': 'get', 'desc': 'Get a Layer from the Cortex.',
         'type': {'type': 'function', '_funcname': '_libLayerGet',
                  'args': (
                      {'name': 'iden', 'type': 'str', 'default': None,
                       'desc': 'The iden of the layer to get. '
                               'If not set, this defaults to the top layer of the current View.', },
                  ),
                  'returns': {'type': 'layer', 'desc': 'The storm layer object.', }}},
        {'name': 'list', 'desc': 'List the layers in a Cortex',
         'type': {'type': 'function', '_funcname': '_libLayerList',
                  'returns': {'type': 'list', 'desc': 'List of ``layer`` objects.', }}},
    )

    def getObjLocals(self):
        return {
            'add': self._libLayerAdd,
            'del': self._libLayerDel,
            'get': self._libLayerGet,
            'list': self._libLayerList,
        }

    async def _libLayerAdd(self, ldef=None):
        if ldef is None:
            ldef = {}
        else:
            ldef = await toprim(ldef)

        ldef['creator'] = self.runt.user.iden

        useriden = self.runt.user.iden

        gatekeys = ((useriden, ('layer', 'add'), None),)
        todo = ('addLayer', (ldef,), {})

        ldef = await self.runt.dyncall('cortex', todo, gatekeys=gatekeys)

        return Layer(self.runt, ldef, path=self.path)

    async def _libLayerDel(self, iden):
        todo = s_common.todo('getLayerDef', iden)
        ldef = await self.runt.dyncall('cortex', todo)
        if ldef is None:
            mesg = f'No layer with iden: {iden}'
            raise s_exc.NoSuchIden(mesg=mesg)

        layriden = ldef.get('iden')
        useriden = self.runt.user.iden
        gatekeys = ((useriden, ('layer', 'del'), iden),)

        todo = ('delLayer', (layriden,), {})
        return await self.runt.dyncall('cortex', todo, gatekeys=gatekeys)

    @stormfunc(readonly=True)
    async def _libLayerGet(self, iden=None):

        iden = await tostr(iden, noneok=True)
        if iden is None:
            iden = self.runt.view.wlyr.iden

        ldef = await self.runt.view.core.getLayerDef(iden=iden)
        if ldef is None:
            mesg = f'No layer with iden: {iden}'
            raise s_exc.NoSuchIden(mesg=mesg)

        return Layer(self.runt, ldef, path=self.path)

    @stormfunc(readonly=True)
    async def _libLayerList(self):
        todo = s_common.todo('getLayerDefs')
        defs = await self.runt.dyncall('cortex', todo)
        return [Layer(self.runt, ldef, path=self.path) for ldef in defs]

@registry.registerType
class Layer(Prim):
    '''
    Implements the Storm api for a layer instance.
    '''
    _storm_locals = (
        {'name': 'iden', 'desc': 'The iden of the Layer.', 'type': 'str', },
        {'name': 'set', 'desc': 'Set an arbitrary value in the Layer definition.',
         'type': {'type': 'function', '_funcname': '_methLayerSet',
                  'args': (
                      {'name': 'name', 'type': 'str', 'desc': 'The name to set.', },
                      {'name': 'valu', 'type': 'any', 'desc': 'The value to set.', },
                  ),
                  'returns': {'type': 'null', }}},
        {'name': 'get', 'desc': 'Get a arbitrary value in the Layer definition.',
         'type': {'type': 'function', '_funcname': '_methLayerGet',
                  'args': (
                      {'name': 'name', 'type': 'str', 'desc': 'Name of the value to get.', },
                      {'name': 'defv', 'type': 'prim', 'default': None,
                       'desc': 'The default value returned if the name is not set in the Layer.', },
                  ),
                  'returns': {'type': 'prim', 'desc': 'The value requested or the default value.', }}},
        {'name': 'pack', 'desc': 'Get the Layer definition.',
         'type': {'type': 'function', '_funcname': '_methLayerPack',
                  'returns': {'type': 'dict', 'desc': 'Dictionary containing the Layer definition.', }}},
        {'name': 'repr', 'desc': 'Get a string representation of the Layer.',
         'type': {'type': 'function', '_funcname': '_methLayerRepr',
                  'returns': {'type': 'str', 'desc': 'A string that can be printed, representing a Layer.', }}},
        {'name': 'edits', 'desc': '''
            Yield (offs, nodeedits) tuples from the given offset.

            Notes:
                Specifying reverse=(true) disables the wait behavior.
         ''',
         'type': {'type': 'function', '_funcname': '_methLayerEdits',
                  'args': (
                      {'name': 'offs', 'type': 'int', 'desc': 'Offset to start getting nodeedits from the layer at.',
                       'default': 0, },
                      {'name': 'wait', 'type': 'boolean', 'default': True,
                       'desc': 'If true, wait for new edits, '
                               'otherwise exit the generator when there are no more edits.', },
                      {'name': 'size', 'type': 'int', 'desc': 'The maximum number of nodeedits to yield.',
                       'default': None, },
                      {'name': 'reverse', 'type': 'boolean', 'desc': 'Yield the edits in reverse order.',
                       'default': False, },
                  ),
                  'returns': {'name': 'Yields', 'type': 'list',
                              'desc': 'Yields offset, nodeedit tuples from a given offset.', }}},
        {'name': 'edited', 'desc': 'Return the last time the layer was edited or null if no edits are present.',
         'type': {'type': 'function', '_funcname': '_methLayerEdited',
                  'returns': {'type': 'time', 'desc': 'The last time the layer was edited.', }}},
        {'name': 'addPush', 'desc': 'Configure the layer to push edits to a remote layer/feed.',
         'type': {'type': 'function', '_funcname': '_addPush',
                  'args': (
                      {'name': 'url', 'type': 'str', 'desc': 'A telepath URL of the target layer/feed.', },
                      {'name': 'offs', 'type': 'int', 'desc': 'The local layer offset to begin pushing from',
                       'default': 0, },
                      {'name': 'queue_size', 'type': 'int', 'desc': 'The queue size of the pusher.',
                       'default': s_const.layer_pdef_qsize},
                      {'name': 'chunk_size', 'type': 'int',
                       'desc': 'The chunk size of the pusher when pushing edits.',
                       'default': s_const.layer_pdef_csize}
                  ),
                  'returns': {'type': 'dict', 'desc': 'Dictionary containing the push definition.', }}},
        {'name': 'delPush', 'desc': 'Remove a push config from the layer.',
         'type': {'type': 'function', '_funcname': '_delPush',
                  'args': (
                      {'name': 'iden', 'type': 'str', 'desc': 'The iden of the push config to remove.', },
                  ),
                  'returns': {'type': 'null', }}},
        {'name': 'addPull', 'desc': 'Configure the layer to pull edits from a remote layer/feed.',
         'type': {'type': 'function', '_funcname': '_addPull',
                  'args': (
                      {'name': 'url', 'type': 'str', 'desc': 'The telepath URL to a layer/feed.', },
                      {'name': 'offs', 'type': 'int', 'desc': 'The offset to begin from.', 'default': 0, },
                      {'name': 'queue_size', 'type': 'int', 'desc': 'The queue size of the puller.',
                       'default': s_const.layer_pdef_qsize},
                      {'name': 'chunk_size', 'type': 'int',
                       'desc': 'The chunk size of the puller when consuming edits.',
                       'default': s_const.layer_pdef_csize}
                  ),
                  'returns': {'type': 'dict', 'desc': 'Dictionary containing the pull definition.', }}},
        {'name': 'delPull', 'desc': 'Remove a pull config from the layer.',
         'type': {'type': 'function', '_funcname': '_delPull',
                  'args': (
                      {'name': 'iden', 'type': 'str', 'desc': 'The iden of the push config to remove.', },
                  ),
                  'returns': {'type': 'null', }}},
        {'name': 'getTagCount', 'desc': '''
            Return the number of tag rows in the layer for the given tag and optional form.

            Examples:
                Get the number of ``inet:ipv4`` nodes with the ``$foo.bar`` tag::

                    $count = $lib.layer.get().getTagCount(foo.bar, formname=inet:ipv4)''',
         'type': {'type': 'function', '_funcname': '_methGetTagCount',
                  'args': (
                      {'name': 'tagname', 'type': 'str', 'desc': 'The name of the tag to look up.', },
                      {'name': 'formname', 'type': 'str', 'desc': 'The form to constrain the look up by.',
                       'default': None, },
                  ),
                  'returns': {'type': 'int', 'desc': 'The count of tag rows.', }}},
        {'name': 'getPropCount',
         'desc': 'Get the number of property rows in the layer for the given full form or property name.',
         'type': {'type': 'function', '_funcname': '_methGetPropCount',
                  'args': (
                      {'name': 'propname', 'type': 'str', 'desc': 'The property or form name to look up.', },
                      {'name': 'valu', 'type': 'any', 'default': '$lib.undef',
                       'desc': 'A specific value of the property to look up.', },
                  ),
                  'returns': {'type': 'int', 'desc': 'The count of rows.', }}},
        {'name': 'getPropArrayCount',
         'desc': 'Get the number of individual value rows in the layer for the given array property name.',
         'type': {'type': 'function', '_funcname': '_methGetPropArrayCount',
                  'args': (
                      {'name': 'propname', 'type': 'str', 'desc': 'The property name to look up.', },
                      {'name': 'valu', 'type': 'any', 'default': '$lib.undef',
                       'desc': 'A specific value in the array property to look up.', },
                  ),
                  'returns': {'type': 'int', 'desc': 'The count of rows.', }}},
        {'name': 'getTagPropCount',
         'desc': 'Get the number of rows in the layer for the given tag property.',
         'type': {'type': 'function', '_funcname': '_methGetTagPropCount',
                  'args': (
                      {'name': 'tag', 'type': 'str', 'desc': 'The tag to look up.', },
                      {'name': 'propname', 'type': 'str', 'desc': 'The property name to look up.', },
                      {'name': 'form', 'type': 'str', 'default': None,
                       'desc': 'The optional form to look up.', },
                      {'name': 'valu', 'type': 'any', 'default': '$lib.undef',
                       'desc': 'A specific value of the property to look up.', },
                  ),
                  'returns': {'type': 'int', 'desc': 'The count of rows.', }}},
        {'name': 'getFormCounts', 'desc': '''
            Get the formcounts for the Layer.

            Example:
                Get the formcounts for the current Layer::

                    $counts = $lib.layer.get().getFormCounts()''',
         'type': {'type': 'function', '_funcname': '_methGetFormcount',
                  'returns': {'type': 'dict',
                              'desc': 'Dictionary containing form names and the count of the nodes in the Layer.', }}},
        {'name': 'getStorNodes', 'desc': '''
            Get buid, sode tuples representing the data stored in the layer.

            Notes:
                The storage nodes represent **only** the data stored in the layer
                and may not represent whole nodes.
            ''',
         'type': {'type': 'function', '_funcname': 'getStorNodes',
                  'returns': {'name': 'Yields', 'type': 'list', 'desc': 'Tuple of buid, sode values.', }}},
        {'name': 'getStorNodesByForm', 'desc': '''
            Get buid, sode tuples representing the data stored in the layer for a given form.

            Notes:
                The storage nodes represent **only** the data stored in the layer
                and may not represent whole nodes.
            ''',
         'type': {'type': 'function', '_funcname': 'getStorNodesByForm',
                  'args': (
                      {'name': 'form', 'type': 'str',
                       'desc': 'The name of the form to get storage nodes for.'},
                   ),
                  'returns': {'name': 'Yields', 'type': 'list', 'desc': 'Tuple of buid, sode values.', }}},
        {'name': 'getMirrorStatus', 'desc': '''
            Return a dictionary of the mirror synchronization status for the layer.
            ''',
         'type': {'type': 'function', '_funcname': 'getMirrorStatus',
                  'returns': {'type': 'dict', 'desc': 'An info dictionary describing mirror sync status.', }}},

        {'name': 'verify', 'desc': '''
            Verify consistency between the node storage and indexes in the given layer.

            Example:
                Get all messages about consistency issues in the default layer::

                    for $mesg in $lib.layer.get().verify() {
                        $lib.print($mesg)
                    }

            Notes:
                The config format argument and message format yielded by this API is considered BETA
                and may be subject to change! The formats will be documented when the convention stabilizes.
            ''',
         'type': {'type': 'function', '_funcname': 'verify',
                  'args': (
                      {'name': 'config', 'type': 'dict', 'desc': 'The scan config to use (default all enabled).', 'default': None},
                  ),
                  'returns': {'name': 'Yields', 'type': 'list',
                              'desc': 'Yields messages describing any index inconsistencies.', }}},
        {'name': 'getStorNode', 'desc': '''
            Retrieve the raw storage node for the specified node id.
            ''',
         'type': {'type': 'function', '_funcname': 'getStorNode',
                  'args': (
                      {'name': 'nodeid', 'type': 'str', 'desc': 'The hex string of the node id.'},
                  ),
                  'returns': {'type': 'dict', 'desc': 'The storage node dictionary.', }}},
        {'name': 'liftByProp', 'desc': '''
            Lift and yield nodes with the property and optional value set within the layer.

            Example:
                Yield all nodes with the property ``ou:org:name`` set in the top layer::

                    yield $lib.layer.get().liftByProp(ou:org:name)

                Yield all nodes with the property ``ou:org:name=woot`` in the top layer::

                    yield $lib.layer.get().liftByProp(ou:org:name, woot)

                Yield all nodes with the property ``ou:org:name^=woot`` in the top layer::

                    yield $lib.layer.get().liftByProp(ou:org:name, woot, "^=")

            ''',
         'type': {'type': 'function', '_funcname': 'liftByProp',
                  'args': (
                      {'name': 'propname', 'type': 'str', 'desc': 'The full property name to lift by.'},
                      {'name': 'propvalu', 'type': 'obj', 'desc': 'The value for the property.', 'default': None},
                      {'name': 'propcmpr', 'type': 'str', 'desc': 'The comparison operation to use on the value.', 'default': '='},
                  ),
                  'returns': {'name': 'Yields', 'type': 'node',
                              'desc': 'Yields nodes.', }}},
        {'name': 'liftByTag', 'desc': '''
            Lift and yield nodes with the tag set within the layer.

            Example:
                Yield all nodes with the tag #foo set in the layer::

                    yield $lib.layer.get().liftByTag(foo)

                Yield all inet:fqdn with the tag #foo set in the layer::

                    yield $lib.layer.get().liftByTag(foo, inet:fqdn)

            ''',
         'type': {'type': 'function', '_funcname': 'liftByTag',
                  'args': (
                      {'name': 'tagname', 'type': 'str', 'desc': 'The tag name to lift by.'},
                      {'name': 'formname', 'type': 'str', 'desc': 'The optional form to lift.', 'default': None},
                  ),
                  'returns': {'name': 'Yields', 'type': 'node',
                              'desc': 'Yields nodes.', }}},

        {'name': 'getEdges', 'desc': '''
            Yield (n1iden, verb, n2iden) tuples for any light edges in the layer.

            Example:
                Iterate the light edges in ``$layer``::

                    for ($n1iden, $verb, $n2iden) in $layer.getEdges() {
                        $lib.print(`{$n1iden} -({$verb})> {$n2iden}`)
                    }

            ''',
         'type': {'type': 'function', '_funcname': 'getEdges',
                  'args': (),
                  'returns': {'name': 'Yields', 'type': 'list',
                              'desc': 'Yields (<n1iden>, <verb>, <n2iden>) tuples', }}},

        {'name': 'getEdgesByN1', 'desc': '''
            Yield (verb, n2iden) tuples for any light edges in the layer for the source node id.

            Example:
                Iterate the N1 edges for ``$node``::

                    for ($verb, $n2iden) in $layer.getEdgesByN1($node.iden()) {
                        $lib.print(`-({$verb})> {$n2iden}`)
                    }

            ''',
         'type': {'type': 'function', '_funcname': 'getEdgesByN1',
                  'args': (
                      {'name': 'nodeid', 'type': 'str', 'desc': 'The hex string of the node id.'},
                  ),
                  'returns': {'name': 'Yields', 'type': 'list',
                              'desc': 'Yields (<verb>, <n2iden>) tuples', }}},

        {'name': 'getEdgesByN2', 'desc': '''
            Yield (verb, n1iden) tuples for any light edges in the layer for the target node id.

            Example:
                Iterate the N2 edges for ``$node``::

                    for ($verb, $n1iden) in $layer.getEdgesByN2($node.iden()) {
                        $lib.print(`-({$verb})> {$n1iden}`)
                    }
            ''',
         'type': {'type': 'function', '_funcname': 'getEdgesByN2',
                  'args': (
                      {'name': 'nodeid', 'type': 'str', 'desc': 'The hex string of the node id.'},
                  ),
                  'returns': {'name': 'Yields', 'type': 'list',
                              'desc': 'Yields (<verb>, <n1iden>) tuples', }}},
        {'name': 'getTombstones', 'desc': '''
            Get (iden, tombtype, info) tuples representing tombstones stored in the layer.
            ''',
         'type': {'type': 'function', '_funcname': 'getTombstones',
                  'returns': {'name': 'Yields', 'type': 'list',
                              'desc': 'Tuple of iden, tombstone type, and type specific info.'}}},
        {'name': 'delTombstone', 'desc': '''
            Delete a tombstone stored in the layer.
            ''',
         'type': {'type': 'function', '_funcname': 'delTombstone',
                  'args': (
                      {'name': 'nid', 'type': 'str', 'desc': 'The node id of the node.'},
                      {'name': 'tombtype', 'type': 'int', 'desc': 'The tombstone type.'},
                      {'name': 'tombinfo', 'type': 'list', 'desc': 'The tombstone info to delete.'},
                  ),
                  'returns': {'type': 'boolean',
                              'desc': 'True if the tombstone was deleted, False if not.'}}},
    )
    _storm_typename = 'layer'
    _ismutable = False

    def __init__(self, runt, ldef, path=None):
        Prim.__init__(self, ldef, path=path)
        self.runt = runt

        # hide any passwd in push URLs
        pushs = ldef.get('pushs')
        if pushs is not None:
            for pdef in pushs.values():
                url = pdef.get('url')
                if url is not None:
                    pdef['url'] = s_urlhelp.sanitizeUrl(url)

        pulls = ldef.get('pulls')
        if pulls is not None:
            for pdef in pulls.values():
                url = pdef.get('url')
                if url is not None:
                    pdef['url'] = s_urlhelp.sanitizeUrl(url)

        self.locls.update(self.getObjLocals())
        self.locls['iden'] = self.valu.get('iden')

    def __hash__(self):
        return hash((self._storm_typename, self.locls['iden']))

    def getObjLocals(self):
        return {
            'set': self._methLayerSet,
            'get': self._methLayerGet,
            'pack': self._methLayerPack,
            'repr': self._methLayerRepr,
            'edits': self._methLayerEdits,
            'edited': self._methLayerEdited,
            'verify': self.verify,
            'addPush': self._addPush,
            'delPush': self._delPush,
            'addPull': self._addPull,
            'delPull': self._delPull,
            'getEdges': self.getEdges,
            'liftByTag': self.liftByTag,
            'liftByProp': self.liftByProp,
            'getTagCount': self._methGetTagCount,
            'getPropCount': self._methGetPropCount,
            'getTagPropCount': self._methGetTagPropCount,
            'getPropArrayCount': self._methGetPropArrayCount,
            'getFormCounts': self._methGetFormcount,
            'getStorNode': self.getStorNode,
            'getStorNodes': self.getStorNodes,
            'getStorNodesByForm': self.getStorNodesByForm,
            'getEdgesByN1': self.getEdgesByN1,
            'getEdgesByN2': self.getEdgesByN2,
            'delTombstone': self.delTombstone,
            'getTombstones': self.getTombstones,
            'getMirrorStatus': self.getMirrorStatus,
        }

    @stormfunc(readonly=True)
    async def liftByTag(self, tagname, formname=None):
        tagname = await tostr(tagname)
        formname = await tostr(formname, noneok=True)

        if formname is not None and self.runt.view.core.model.form(formname) is None:
            raise s_exc.NoSuchForm.init(formname)

        iden = self.valu.get('iden')
        layr = self.runt.view.core.getLayer(iden)

        await self.runt.reqUserCanReadLayer(iden)
        async for _, nid, _ in layr.liftByTag(tagname, form=formname):
            yield await self.runt.view._joinStorNode(nid)

    @stormfunc(readonly=True)
    async def liftByProp(self, propname, propvalu=None, propcmpr='='):

        propname = await tostr(propname)
        propvalu = await toprim(propvalu)
        propcmpr = await tostr(propcmpr)

        iden = self.valu.get('iden')
        layr = self.runt.view.core.getLayer(iden)

        await self.runt.reqUserCanReadLayer(iden)

        prop = self.runt.view.core.model.prop(propname)
        if prop is None:
            mesg = f'The property {propname} does not exist.'
            raise s_exc.NoSuchProp(mesg=mesg)

        if prop.isform:
            liftform = prop.name
            liftprop = None
        elif prop.isuniv:
            liftform = None
            liftprop = prop.name
        else:
            liftform = prop.form.name
            liftprop = prop.name

        if propvalu is None:
            async for _, nid, _ in layr.liftByProp(liftform, liftprop):
                yield await self.runt.view._joinStorNode(nid)
            return

        norm, info = prop.type.norm(propvalu)
        cmprvals = prop.type.getStorCmprs(propcmpr, norm)
        async for _, nid, _ in layr.liftByPropValu(liftform, liftprop, cmprvals):
            yield await self.runt.view._joinStorNode(nid)

    @stormfunc(readonly=True)
    async def getMirrorStatus(self):
        iden = self.valu.get('iden')
        layr = self.runt.view.core.getLayer(iden)
        return await layr.getMirrorStatus()

    async def _addPull(self, url, offs=0, queue_size=s_const.layer_pdef_qsize, chunk_size=s_const.layer_pdef_csize):
        url = await tostr(url)
        offs = await toint(offs)
        queue_size = await toint(queue_size)
        chunk_size = await toint(chunk_size)

        useriden = self.runt.user.iden
        layriden = self.valu.get('iden')

        if not self.runt.isAdmin(gateiden=layriden):
            mesg = '$layr.addPull() requires admin privs on the layer.'
            raise s_exc.AuthDeny(mesg=mesg, user=self.runt.user.iden, username=self.runt.user.name)

        scheme = url.split('://')[0]
        if not self.runt.allowed(('lib', 'telepath', 'open', scheme)):
            self.runt.confirm(('storm', 'lib', 'telepath', 'open', scheme))

        async with await s_telepath.openurl(url):
            pass

        pdef = {
            'url': url,
            'offs': offs,
            'user': useriden,
            'time': s_common.now(),
            'iden': s_common.guid(),
            'queue:size': queue_size,
            'chunk:size': chunk_size,
        }
        todo = s_common.todo('addLayrPull', layriden, pdef)
        await self.runt.dyncall('cortex', todo)
        return pdef

    async def _delPull(self, iden):
        iden = await tostr(iden)

        layriden = self.valu.get('iden')
        if not self.runt.isAdmin(gateiden=layriden):
            mesg = '$layr.delPull() requires admin privs on the top layer.'
            raise s_exc.AuthDeny(mesg=mesg, user=self.runt.user.iden, username=self.runt.user.name)

        todo = s_common.todo('delLayrPull', layriden, iden)
        await self.runt.dyncall('cortex', todo)

    async def _addPush(self, url, offs=0, queue_size=s_const.layer_pdef_qsize, chunk_size=s_const.layer_pdef_csize):
        url = await tostr(url)
        offs = await toint(offs)
        queue_size = await toint(queue_size)
        chunk_size = await toint(chunk_size)

        useriden = self.runt.user.iden
        layriden = self.valu.get('iden')

        if not self.runt.isAdmin(gateiden=layriden):
            mesg = '$layer.addPush() requires admin privs on the layer.'
            raise s_exc.AuthDeny(mesg=mesg, user=self.runt.user.iden, username=self.runt.user.name)

        scheme = url.split('://')[0]

        if not self.runt.allowed(('lib', 'telepath', 'open', scheme)):
            self.runt.confirm(('storm', 'lib', 'telepath', 'open', scheme))

        async with await s_telepath.openurl(url):
            pass

        pdef = {
            'url': url,
            'offs': offs,
            'user': useriden,
            'time': s_common.now(),
            'iden': s_common.guid(),
            'queue:size': queue_size,
            'chunk:size': chunk_size,
        }
        todo = s_common.todo('addLayrPush', layriden, pdef)
        await self.runt.dyncall('cortex', todo)
        return pdef

    async def _delPush(self, iden):
        iden = await tostr(iden)
        layriden = self.valu.get('iden')

        if not self.runt.isAdmin(gateiden=layriden):
            mesg = '$layer.delPush() requires admin privs on the layer.'
            raise s_exc.AuthDeny(mesg=mesg, user=self.runt.user.iden, username=self.runt.user.name)

        todo = s_common.todo('delLayrPush', layriden, iden)
        await self.runt.dyncall('cortex', todo)

    @stormfunc(readonly=True)
    async def _methGetFormcount(self):
        layriden = self.valu.get('iden')
        await self.runt.reqUserCanReadLayer(layriden)
        layr = self.runt.view.core.getLayer(layriden)
        return await layr.getFormCounts()

    @stormfunc(readonly=True)
    async def _methGetTagCount(self, tagname, formname=None):
        tagname = await tostr(tagname)
        formname = await tostr(formname, noneok=True)
        layriden = self.valu.get('iden')
        await self.runt.reqUserCanReadLayer(layriden)
        layr = self.runt.view.core.getLayer(layriden)
        return await layr.getTagCount(tagname, formname=formname)

    @stormfunc(readonly=True)
    async def _methGetPropCount(self, propname, valu=undef):
        propname = await tostr(propname)

        prop = self.runt.view.core.model.prop(propname)
        if prop is None:
            mesg = f'No property named {propname}'
            raise s_exc.NoSuchProp(mesg=mesg)

        layriden = self.valu.get('iden')
        await self.runt.reqUserCanReadLayer(layriden)
        layr = self.runt.view.core.getLayer(layriden)

        if valu is undef:
            if prop.isform:
                return await layr.getPropCount(prop.name, None)

            if prop.isuniv:
                return await layr.getPropCount(None, prop.name)

            return await layr.getPropCount(prop.form.name, prop.name)

        valu = await toprim(valu)
        norm, info = prop.type.norm(valu)

        if prop.isform:
            return layr.getPropValuCount(prop.name, None, prop.type.stortype, norm)

        if prop.isuniv:
            return layr.getPropValuCount(None, prop.name, prop.type.stortype, norm)

        return layr.getPropValuCount(prop.form.name, prop.name, prop.type.stortype, norm)

    @stormfunc(readonly=True)
    async def _methGetPropArrayCount(self, propname, valu=undef):
        propname = await tostr(propname)

        prop = self.runt.view.core.model.prop(propname)
        if prop is None:
            mesg = f'No property named {propname}'
            raise s_exc.NoSuchProp(mesg=mesg)

        if not prop.type.isarray:
            mesg = f'Property is not an array type: {prop.type.name}.'
            raise s_exc.BadTypeValu(mesg=mesg)

        layriden = self.valu.get('iden')
        await self.runt.reqUserCanReadLayer(layriden)
        layr = self.runt.view.core.getLayer(layriden)

        if valu is undef:
            if prop.isform:
                return await layr.getPropArrayCount(prop.name, None)

            if prop.isuniv:
                return await layr.getPropArrayCount(None, prop.name)

            return await layr.getPropArrayCount(prop.form.name, prop.name)

        valu = await toprim(valu)
        atyp = prop.type.arraytype
        norm, info = atyp.norm(valu)

        if prop.isform:
            return layr.getPropArrayValuCount(prop.name, None, atyp.stortype, norm)

        if prop.isuniv:
            return layr.getPropArrayValuCount(None, prop.name, atyp.stortype, norm)

        return layr.getPropArrayValuCount(prop.form.name, prop.name, atyp.stortype, norm)

    @stormfunc(readonly=True)
    async def _methGetTagPropCount(self, tag, propname, form=None, valu=undef):
        tag = await tostr(tag)
        propname = await tostr(propname)
        form = await tostr(form, noneok=True)

        prop = self.runt.view.core.model.getTagProp(propname)
        if prop is None:
            mesg = f'No tag property named {propname}'
            raise s_exc.NoSuchTagProp(name=propname, mesg=mesg)

        layriden = self.valu.get('iden')
        await self.runt.reqUserCanReadLayer(layriden)
        layr = self.runt.view.core.getLayer(layriden)

        if valu is undef:
            return await layr.getTagPropCount(form, tag, prop.name)

        valu = await toprim(valu)
        norm, info = prop.type.norm(valu)

        return layr.getTagPropValuCount(form, tag, prop.name, prop.type.stortype, norm)

    @stormfunc(readonly=True)
    async def _methLayerEdits(self, offs=0, wait=True, size=None, reverse=False):
        offs = await toint(offs)
        wait = await tobool(wait)
        reverse = await tobool(reverse)

        layr = self.runt.view.core.reqLayer(self.valu.get('iden'))

        self.runt.confirm(('layer', 'edits', 'read'), gateiden=layr.iden)

        if reverse:
            wait = False
            if offs == 0:
                offs = 0xffffffffffffffff

        count = 0
        async for item in layr.syncNodeEdits(offs, wait=wait, reverse=reverse):

            yield item

            count += 1
            if size is not None and size == count:
                break

    @stormfunc(readonly=True)
    async def _methLayerEdited(self):
        layr = self.runt.view.core.reqLayer(self.valu.get('iden'))
        async for offs, edits, meta in layr.syncNodeEdits2(0xffffffffffffffff, wait=False, reverse=True):
            return meta.get('time')

    @stormfunc(readonly=True)
    async def getStorNode(self, nodeid):
        nodeid = await tostr(nodeid)
        layriden = self.valu.get('iden')
        await self.runt.reqUserCanReadLayer(layriden)
        layr = self.runt.view.core.getLayer(layriden)

        nid = self.runt.view.core.getNidByBuid(s_common.uhex(nodeid))
        return layr.getStorNode(nid)

    @stormfunc(readonly=True)
    async def getStorNodes(self):
        layriden = self.valu.get('iden')
        await self.runt.reqUserCanReadLayer(layriden)
        layr = self.runt.view.core.getLayer(layriden)

        async for nid, sode in layr.getStorNodes():
            yield (s_common.ehex(self.runt.view.core.getBuidByNid(nid)), sode)

    @stormfunc(readonly=True)
    async def getStorNodesByForm(self, form):
        form = await tostr(form)
        if self.runt.view.core.model.form(form) is None:
            raise s_exc.NoSuchForm.init(form)

        layriden = self.valu.get('iden')
        await self.runt.reqUserCanReadLayer(layriden)
        layr = self.runt.view.core.getLayer(layriden)

        async for nid, sode in layr.getStorNodesByForm(form):
            yield (s_common.ehex(self.runt.view.core.getBuidByNid(nid)), sode)

    @stormfunc(readonly=True)
    async def getEdges(self):
        layriden = self.valu.get('iden')
        await self.runt.reqUserCanReadLayer(layriden)
        layr = self.runt.view.core.getLayer(layriden)
        async for n1nid, abrv, n2nid, tomb in layr.getEdges():
            if tomb:
                continue

            n1buid = s_common.ehex(self.runt.view.core.getBuidByNid(n1nid))
            verb = self.runt.view.core.getAbrvIndx(abrv)[0]
            n2buid = s_common.ehex(self.runt.view.core.getBuidByNid(n2nid))
            yield (n1buid, verb, n2buid)

    @stormfunc(readonly=True)
    async def getEdgesByN1(self, nodeid):
        nodeid = await tostr(nodeid)

        layriden = self.valu.get('iden')
        await self.runt.reqUserCanReadLayer(layriden)
        layr = self.runt.view.core.getLayer(layriden)

        n1nid = self.runt.view.core.getNidByBuid(s_common.uhex(nodeid))
        async for abrv, n2nid, tomb in layr.iterNodeEdgesN1(n1nid):
            if tomb:
                continue

            verb = self.runt.view.core.getAbrvIndx(abrv)[0]
            yield (verb, s_common.ehex(self.runt.view.core.getBuidByNid(n2nid)))

    @stormfunc(readonly=True)
    async def getEdgesByN2(self, nodeid):
        nodeid = await tostr(nodeid)

        layriden = self.valu.get('iden')
        await self.runt.reqUserCanReadLayer(layriden)
        layr = self.runt.view.core.getLayer(layriden)

        n2nid = self.runt.view.core.getNidByBuid(s_common.uhex(nodeid))
        async for abrv, n1nid, tomb in layr.iterNodeEdgesN2(n2nid):
            if tomb:
                continue

            verb = self.runt.view.core.getAbrvIndx(abrv)[0]
            yield (verb, s_common.ehex(self.runt.view.core.getBuidByNid(n1nid)))

    async def delTombstone(self, nid, tombtype, tombinfo):
        nid = await toprim(nid)
        tombtype = await toprim(tombtype)
        tombinfo = await toprim(tombinfo)

        if not isinstance(nid, bytes):
            mesg = f'delTombstone() got an invalid type for nid: {nid}'
            raise s_exc.BadArg(mesg=mesg, nid=nid)

        if len(nid) != 8:
            mesg = f'delTombstone() got an invalid nid: {nid}'
            raise s_exc.BadArg(mesg=mesg, nid=nid)

        return await self.runt.view.delTombstone(nid, tombtype, tombinfo, runt=self.runt)

    @stormfunc(readonly=True)
    async def getTombstones(self):
        layriden = self.valu.get('iden')
        await self.runt.reqUserCanReadLayer(layriden)
        layr = self.runt.view.core.getLayer(layriden)

        async for item in layr.iterTombstones():
            yield item

    @stormfunc(readonly=True)
    async def _methLayerGet(self, name, defv=None):
        return self.valu.get(name, defv)

    async def _methLayerSet(self, name, valu):
        name = await tostr(name)

        if name in ('name', 'desc'):
            if valu is undef:
                valu = None
            else:
                valu = await tostr(await toprim(valu), noneok=True)
        elif name == 'logedits':
            valu = await tobool(valu)
        elif name == 'readonly':
            valu = await tobool(valu)
        else:
            mesg = f'Layer does not support setting: {name}'
            raise s_exc.BadOptValu(mesg=mesg)

        useriden = self.runt.user.iden
        layriden = self.valu.get('iden')
        gatekeys = ((useriden, ('layer', 'set', name), layriden),)
        todo = s_common.todo('setLayerInfo', name, valu)
        valu = await self.runt.dyncall(layriden, todo, gatekeys=gatekeys)
        self.valu[name] = valu

    @stormfunc(readonly=True)
    async def _methLayerPack(self):
        ldef = copy.deepcopy(self.valu)
        pushs = ldef.get('pushs')
        if pushs is not None:
            for iden, pdef in pushs.items():
                gvar = f'push:{iden}'
                pdef['offs'] = await self.runt.view.core.getStormVar(gvar, -1)

        pulls = ldef.get('pulls')
        if pulls is not None:
            for iden, pdef in pulls.items():
                gvar = f'push:{iden}'
                pdef['offs'] = await self.runt.view.core.getStormVar(gvar, -1)

        return ldef

    @stormfunc(readonly=True)
    async def _methLayerRepr(self):
        iden = self.valu.get('iden')
        name = self.valu.get('name', 'unnamed')
        creator = self.valu.get('creator')
        readonly = self.valu.get('readonly')
        return f'Layer: {iden} (name: {name}) readonly: {readonly} creator: {creator}'

    async def verify(self, config=None):

        config = await toprim(config)

        iden = self.valu.get('iden')
        layr = self.runt.view.core.getLayer(iden)
        async for mesg in layr.verify(config=config):
            yield mesg

@registry.registerLib
class LibView(Lib):
    '''
    A Storm Library for interacting with Views in the Cortex.
    '''
    _storm_lib_path = ('view',)
    _storm_locals = (
        {'name': 'add', 'desc': 'Add a View to the Cortex.',
         'type': {'type': 'function', '_funcname': '_methViewAdd',
                  'args': (
                      {'name': 'layers', 'type': 'list', 'desc': 'A list of layer idens which make up the view.', },
                      {'name': 'name', 'type': 'str', 'desc': 'The name of the view.', 'default': None, },
                      {'name': 'worldreadable', 'type': 'boolean', 'desc': 'Grant read access to the `all` role.', 'default': False, },
                  ),
                  'returns': {'type': 'view', 'desc': 'A ``view`` object representing the new View.', }}},
        {'name': 'del', 'desc': 'Delete a View from the Cortex.',
         'type': {'type': 'function', '_funcname': '_methViewDel',
                  'args': (
                      {'name': 'iden', 'type': 'str', 'desc': 'The iden of the View to delete.', },
                  ),
                  'returns': {'type': 'null', }}},
        {'name': 'get', 'desc': 'Get a View from the Cortex.',
         'type': {'type': 'function', '_funcname': '_methViewGet',
                  'args': (
                      {'name': 'iden', 'type': 'str', 'default': None,
                        'desc': 'The iden of the View to get. If not specified, returns the current View.', },
                  ),
                  'returns': {'type': 'view', 'desc': 'The storm view object.', }}},
        {'name': 'list', 'desc': 'List the Views in the Cortex.',
         'type': {'type': 'function', '_funcname': '_methViewList',
                  'args': (
                      {'name': 'deporder', 'type': 'bool', 'default': False,
                        'desc': 'Return the lists in bottom-up dependency order.', },
                  ),
                  'returns': {'type': 'list', 'desc': 'List of ``view`` objects.', }}},
    )

    def getObjLocals(self):
        return {
            'add': self._methViewAdd,
            'del': self._methViewDel,
            'get': self._methViewGet,
            'list': self._methViewList,
        }

    async def _methViewAdd(self, layers, name=None, worldreadable=False):
        name = await tostr(name, noneok=True)
        layers = await toprim(layers)
        worldreadable = await tobool(worldreadable)

        vdef = {
            'creator': self.runt.user.iden,
            'layers': layers,
            'worldreadable': worldreadable,
        }

        if name is not None:
            vdef['name'] = name

        useriden = self.runt.user.iden
        gatekeys = [(useriden, ('view', 'add'), None)]

        for layriden in layers:
            gatekeys.append((useriden, ('layer', 'read'), layriden))

        todo = ('addView', (vdef,), {})

        vdef = await self.runt.dyncall('cortex', todo, gatekeys=gatekeys)
        return View(self.runt, vdef, path=self.path)

    async def _methViewDel(self, iden):
        useriden = self.runt.user.iden
        gatekeys = ((useriden, ('view', 'del'), iden),)
        todo = ('delView', (iden,), {})
        return await self.runt.dyncall('cortex', todo, gatekeys=gatekeys)

    @stormfunc(readonly=True)
    async def _methViewGet(self, iden=None):
        if iden is None:
            iden = self.runt.view.iden
        vdef = await self.runt.view.core.getViewDef(iden)
        if vdef is None:
            raise s_exc.NoSuchView(mesg=f'No view with {iden=}', iden=iden)

        return View(self.runt, vdef, path=self.path)

    @stormfunc(readonly=True)
    async def _methViewList(self, deporder=False):
        deporder = await tobool(deporder)
        viewdefs = await self.runt.view.core.getViewDefs(deporder=deporder)
        return [View(self.runt, vdef, path=self.path) for vdef in viewdefs]

@registry.registerType
class View(Prim):
    '''
    Implements the Storm api for a View instance.
    '''
    _storm_locals = (
        {'name': 'iden', 'desc': 'The iden of the View.', 'type': 'str', },
        {'name': 'layers', 'desc': 'The ``layer`` objects associated with the ``view``.', 'type': 'list', },
        {'name': 'parent', 'desc': 'The parent View. Will be ``$lib.null`` if the view is not a fork.', 'type': 'str'},
        {'name': 'triggers', 'desc': 'The ``trigger`` objects associated with the ``view``.',
         'type': 'list', },
        {'name': 'set', 'desc': '''
            Set a view configuration option.

            Current runtime updatable view options include:

                name (str)
                    A terse name for the View.

                desc (str)
                    A description of the View.

                parent (str)
                    The parent View iden.

                nomerge (bool)
                    Deprecated - use protected. Updates to this option will be redirected to
                    the protected option (below) until this option is removed.

                protected (bool)
                    Setting to $lib.true will prevent the layer from being merged or deleted.

                layers (list(str))
                    Set the list of layer idens for a non-forked view. Layers are specified
                    in precedence order with the first layer in the list being the write layer.

                quorum (dict)
                    A dictionary of the quorum settings which require users to vote on merges.
                    {
                        "count": <int>,
                        "roles": [ <roleid>, ... ]
                    }
                    Once quorum is enabled for a view, any forks must use the setMergeRequest()
                    API to request that the child view is merged. The $view.addMergeVote() API
                    is used for users to add their votes if they have been granted one of the
                    roles listed. Once the number of approvals are met and there are no vetoes, a
                    background process will kick off which merges the nodes and ultimately deletes
                    the view and top layer.

            To maintain consistency with the view.fork() semantics, setting the "parent"
            option on a view has a few limitations:

                * The view must not already have a parent
                * The view must not have more than 1 layer
         ''',
         'type': {'type': 'function', '_funcname': '_methViewSet',
                  'args': (
                      {'name': 'name', 'type': 'str', 'desc': 'The name of the value to set.', },
                      {'name': 'valu', 'type': 'prim', 'desc': 'The value to set.', },
                  ),
                  'returns': {'type': 'null', }}},
        {'name': 'get', 'desc': 'Get a view configuration option.',
         'type': {'type': 'function', '_funcname': '_methViewGet',
                  'args': (
                      {'name': 'name', 'type': 'str', 'desc': 'Name of the value to get.', },
                      {'name': 'defv', 'type': 'prim', 'default': None,
                       'desc': 'The default value returned if the name is not set in the View.', }
                  ),
                  'returns': {'type': 'prim', 'desc': 'The value requested or the default value.', }}},
        {'name': 'fork', 'desc': 'Fork a View in the Cortex.',
         'type': {'type': 'function', '_funcname': '_methViewFork',
                  'args': (
                      {'name': 'name', 'type': 'str', 'desc': 'The name of the new view.', 'default': None, },
                  ),
                  'returns': {'type': 'view', 'desc': 'The ``view`` object for the new View.', }}},
        {'name': 'insertParentFork', 'desc': 'Insert a new View between a forked View and its parent.',
         'type': {'type': 'function', '_funcname': '_methViewInsertParentFork',
                  'args': (
                      {'name': 'name', 'type': 'str', 'desc': 'The name of the new View.', 'default': None},
                  ),
                  'returns': {'type': 'view', 'desc': 'The ``view`` object for the new View.', }}},
        {'name': 'pack', 'desc': 'Get the View definition.',
         'type': {'type': 'function', '_funcname': '_methViewPack',
                  'returns': {'type': 'dict', 'desc': 'Dictionary containing the View definition.', }}},
        {'name': 'repr', 'desc': 'Get a string representation of the View.',
         'type': {'type': 'function', '_funcname': '_methViewRepr',
                  'returns': {'type': 'list', 'desc': 'A list of lines that can be printed, representing a View.', }}},
        {'name': 'merge', 'desc': 'Merge a forked View back into its parent View.',
         'type': {'type': 'function', '_funcname': '_methViewMerge',
                  'args': (
                    {'name': 'force', 'type': 'boolean', 'default': False, 'desc': 'Force the view to merge if possible.'},
                  ),
                  'returns': {'type': 'null', }}},
        {'name': 'getEdges', 'desc': 'Get node information for Edges in the View.',
         'type': {'type': 'function', '_funcname': '_methGetEdges',
                  'args': (
                      {'name': 'verb', 'type': 'str', 'desc': 'The name of the Edges verb to iterate over.',
                       'default': None, },
                  ),
                  'returns': {'name': 'Yields', 'type': 'list',
                              'desc': 'Yields tuples containing the source iden, verb, and destination iden.', }}},
        {'name': 'wipeLayer', 'desc': 'Delete all nodes and nodedata from the write layer. Triggers will be run.',
         'type': {'type': 'function', '_funcname': '_methWipeLayer',
                  'returns': {'type': 'null', }}},
        {'name': 'addNode', 'desc': '''Transactionally add a single node and all it's properties. If any validation fails, no changes are made.''',
         'type': {'type': 'function', '_funcname': 'addNode',
                  'args': (
                      {'name': 'form', 'type': 'str', 'desc': 'The form name.'},
                      {'name': 'valu', 'type': 'prim', 'desc': 'The primary property value.'},
                      {'name': 'props', 'type': 'dict', 'desc': 'An optional dictionary of props.', 'default': None},
                  ),
                  'returns': {'type': 'node', 'desc': 'The node if the view is the current view, otherwise null.', }}},
        {'name': 'addNodeEdits', 'desc': 'Add NodeEdits to the view.',
         'type': {'type': 'function', '_funcname': '_methAddNodeEdits',
                  'args': (
                      {'name': 'edits', 'type': 'list', 'desc': 'A list of nodeedits.', },
                  ),
                  'returns': {'type': 'null', }}},
        {'name': 'getEdgeVerbs', 'desc': 'Get the Edge verbs which exist in the View.',
         'type': {'type': 'function', '_funcname': '_methGetEdgeVerbs',
                  'returns': {'name': 'Yields', 'type': 'str',
                              'desc': 'Yields the edge verbs used by Layers which make up the View.', }}},
        {'name': 'getFormCounts', 'desc': '''
            Get the formcounts for the View.

            Example:
                Get the formcounts for the current View::

                    $counts = $lib.view.get().getFormCounts()''',
         'type': {'type': 'function', '_funcname': '_methGetFormcount',
                  'returns':
                      {'type': 'dict',
                       'desc': "Dictionary containing form names and the count of the nodes in the View's Layers.", }}},

        {'name': 'getPropCount',
         'desc': '''
            Get the number of nodes in the View with a specific property and optional value.

            Notes:
               This is a fast approximate count calculated by summing the number of
               nodes with the property value in each layer of the view. Property values
               which are overwritten by different values in higher layers will still
               be included in the count.
            ''',
         'type': {'type': 'function', '_funcname': '_methGetPropCount',
                  'args': (
                      {'name': 'propname', 'type': 'str', 'desc': 'The property name to look up.', },
                      {'name': 'valu', 'type': 'any', 'default': '$lib.undef',
                       'desc': 'The value of the property to look up.', },
                  ),
                  'returns': {'type': 'int', 'desc': 'The count of nodes.', }}},

        {'name': 'getPropArrayCount',
         'desc': '''
            Get the number of individual array property values in the View for the given array property name.

            Notes:
               This is a fast approximate count calculated by summing the number of
               array property values in each layer of the view. Property values
               which are overwritten by different values in higher layers will
               still be included in the count.
            ''',
         'type': {'type': 'function', '_funcname': '_methGetPropArrayCount',
                  'args': (
                      {'name': 'propname', 'type': 'str', 'desc': 'The property name to look up.', },
                      {'name': 'valu', 'type': 'any', 'default': '$lib.undef',
                       'desc': 'The value in the array property to look up.', },
                  ),
                  'returns': {'type': 'int', 'desc': 'The count of nodes.', }}},

        {'name': 'getTagPropCount',
         'desc': '''
            Get the number of nodes in the View with the given tag property and optional value.

            Notes:
               This is a fast approximate count calculated by summing the number of
               nodes with the tag property value in each layer of the view.
               Values which are overwritten by different values in higher layers
               will still be included in the count.
            ''',
         'type': {'type': 'function', '_funcname': '_methGetTagPropCount',
                  'args': (
                      {'name': 'tag', 'type': 'str', 'desc': 'The tag to look up.', },
                      {'name': 'propname', 'type': 'str', 'desc': 'The property name to look up.', },
                      {'name': 'form', 'type': 'str', 'default': None,
                       'desc': 'The optional form to look up.', },
                      {'name': 'valu', 'type': 'any', 'default': '$lib.undef',
                       'desc': 'The value of the property to look up.', },
                  ),
                  'returns': {'type': 'int', 'desc': 'The count of nodes.', }}},

        {'name': 'detach', 'desc': 'Detach the view from its parent. WARNING: This cannot be reversed.',
         'type': {'type': 'function', '_funcname': 'detach',
                  'args': (),
                  'returns': {'type': 'null', }}},

        {'name': 'getMergeRequestSummary',
         'desc': 'Return the merge request, votes, parent quorum definition, and current layer offset.',
         'type': {'type': 'function', '_funcname': 'getMergeRequestSummary',
                  'args': (),
                  'returns': {'type': 'dict', 'desc': 'The summary info.'}}},

        {'name': 'getMergeRequest', 'desc': 'Return the existing merge request or null.',
         'type': {'type': 'function', '_funcname': 'getMergeRequest',
                  'args': (),
                  'returns': {'type': 'dict', 'desc': 'The merge request.'}}},

        {'name': 'setMergeRequest', 'desc': 'Setup a merge request for the view in the current state.',
         'type': {'type': 'function', '_funcname': 'setMergeRequest',
                  'args': (
                      {'name': 'comment', 'type': 'str', 'default': None,
                       'desc': 'A text comment to include in the merge request.'},
                  ),
                  'returns': {'type': 'dict', 'desc': 'The newly created merge request.'}}},
        {'name': 'delMergeRequest', 'desc': 'Remove the existing merge request.',
         'type': {'type': 'function', '_funcname': 'delMergeRequest',
                  'args': (),
                  'returns': {'type': 'dict', 'desc': 'The deleted merge request.'}}},

        {'name': 'setMergeVote', 'desc': 'Register a vote for or against the current merge request.',
         'type': {'type': 'function', '_funcname': 'setMergeVote',
                  'args': (
                      {'name': 'approved', 'type': 'boolean', 'default': True,
                       'desc': 'Set to (true) to approve the merge or (false) to veto it.'},
                      {'name': 'comment', 'type': 'str', 'default': None,
                       'desc': 'A comment attached to the vote.'},
                  ),
                  'returns': {'type': 'dict', 'desc': 'The vote record that was created.'}}},

        {'name': 'delMergeVote', 'desc': '''
            Remove a previously created merge vote.

            Notes:
                The default use case removes a vote cast by the current user. Specifying the useriden
                parameter allows you to remove a vote cast by another user but requires global admin
                permissions.
         ''',
         'type': {'type': 'function', '_funcname': 'delMergeVote',
                  'args': (
                      {'name': 'useriden', 'type': 'str', 'default': None,
                       'desc': 'Delete a merge vote by a different user.'},
                  ),
                  'returns': {'type': 'dict', 'desc': 'The vote record that was removed.'}}},
        {'name': 'getMerges', 'desc': 'Yields previously successful merges into the view.',
         'type': {'type': 'function', '_funcname': 'getMerges',
                  'args': (),
                  'returns': {'name': 'Yields', 'type': 'dict',
                              'desc': 'Yields previously successful merges into the view.'}}},
        {'name': 'getMergingViews', 'desc': 'Get a list of idens of Views that have open merge requests to this View.',
         'type': {'type': 'function', '_funcname': 'getMergingViews',
                  'args': (),
                  'returns': {'name': 'idens', 'type': 'list', 'desc': 'The list of View idens that have an open merge request into this View.'}}},
        {'name': 'setMergeVoteComment', 'desc': 'Set the comment associated with your vote on a merge request.',
         'type': {'type': 'function', '_funcname': 'setMergeVoteComment',
                  'args': ({'name': 'comment', 'type': 'str', 'desc': 'The text comment to set for the merge vote'},),
                  'returns': {'type': 'dict', 'desc': 'The fully updated vote record.'}}},
        {'name': 'setMergeComment', 'desc': 'Set the main comment/description of a merge request.',
         'type': {'type': 'function', '_funcname': 'setMergeComment',
                  'args': ({'name': 'comment', 'type': 'str', 'desc': 'The text comment to set for the merge request'}, ),
                  'returns': {'type': 'dict', 'desc': 'The updated merge request.'}}},
    )
    _storm_typename = 'view'
    _ismutable = False

    def __init__(self, runt, vdef, path=None):
        Prim.__init__(self, vdef, path=path)
        self.runt = runt
        self.locls.update(self.getObjLocals())
        self.locls.update({
            'iden': self.valu.get('iden'),
            'parent': self.valu.get('parent'),
            'triggers': [Trigger(self.runt, tdef) for tdef in self.valu.get('triggers')],
            'layers': [Layer(self.runt, ldef, path=self.path) for ldef in self.valu.get('layers')],
        })

    def __hash__(self):
        return hash((self._storm_typename, self.locls['iden']))

    def getObjLocals(self):
        return {
            'set': self._methViewSet,
            'get': self._methViewGet,
            'pack': self._methViewPack,
            'repr': self._methViewRepr,
            'merge': self._methViewMerge,
            'detach': self.detach,
            'addNode': self.addNode,
            'getEdges': self._methGetEdges,
            'wipeLayer': self._methWipeLayer,
            'addNodeEdits': self._methAddNodeEdits,
            'getEdgeVerbs': self._methGetEdgeVerbs,
            'getFormCounts': self._methGetFormcount,
            'getPropCount': self._methGetPropCount,
            'getTagPropCount': self._methGetTagPropCount,
            'getPropArrayCount': self._methGetPropArrayCount,

            'fork': self._methViewFork,
            'insertParentFork': self._methViewInsertParentFork,

            'getMerges': self.getMerges,
            'delMergeVote': self.delMergeVote,
            'setMergeVote': self.setMergeVote,
            'setMergeVoteComment': self.setMergeVoteComment,
            'getMergeRequest': self.getMergeRequest,
            'getMergeRequestSummary': self.getMergeRequestSummary,
            'delMergeRequest': self.delMergeRequest,
            'setMergeRequest': self.setMergeRequest,
            'setMergeComment': self.setMergeComment,
            'getMergingViews': self.getMergingViews,
        }

    async def addNode(self, form, valu, props=None):
        form = await tostr(form)
        valu = await toprim(valu)
        props = await toprim(props)

        viewiden = self.valu.get('iden')

        view = self.runt.view.core.getView(viewiden)
        layriden = view.wlyr.iden

        # check that the user can read from the view
        # ( to emulate perms check for being able to run storm at all )
        self.runt.confirm(('view', 'read'), gateiden=viewiden)

        self.runt.confirm(('node', 'add', form), gateiden=layriden)
        if props is not None:
            for propname in props.keys():
                fullname = f'{form}:{propname}'
                self.runt.confirm(('node', 'prop', 'set', fullname), gateiden=layriden)

        if viewiden == self.runt.view.iden:
            return await self.runt.view.addNode(form, valu, props=props)
        else:
            await view.addNode(form, valu, props=props, user=self.runt.user)

    async def detach(self):

        view = self._reqView()
        if not self.runt.isAdmin(gateiden=view.iden):
            mesg = 'You must be an admin of the view to detach.'
            raise s_exc.AuthDeny(mesg=mesg, user=self.runt.user.iden, username=self.runt.user.name)

        await view.detach()

    async def _methAddNodeEdits(self, edits):
        useriden = self.runt.user.iden
        viewiden = self.valu.get('iden')
        layriden = self.valu.get('layers')[0].get('iden')

        meta = {'user': useriden}
        todo = s_common.todo('addNodeEdits', edits, meta)

        # ensure the user may make *any* node edits
        gatekeys = ((useriden, ('node',), layriden),)
        await self.runt.dyncall(viewiden, todo, gatekeys=gatekeys)

    @stormfunc(readonly=True)
    async def _methGetFormcount(self):
        viewiden = self.valu.get('iden')
        self.runt.confirm(('view', 'read'), gateiden=viewiden)
        view = self.runt.view.core.getView(viewiden)

        return await view.getFormCounts()

    @stormfunc(readonly=True)
    async def _methGetPropCount(self, propname, valu=undef):
        propname = await tostr(propname)

        if valu is undef:
            valu = s_common.novalu
        else:
            valu = await toprim(valu)

        viewiden = self.valu.get('iden')
        self.runt.confirm(('view', 'read'), gateiden=viewiden)
        view = self.runt.view.core.getView(viewiden)

        return await view.getPropCount(propname, valu=valu)

    @stormfunc(readonly=True)
    async def _methGetTagPropCount(self, tag, propname, form=None, valu=undef):
        tag = await tostr(tag)
        propname = await tostr(propname)
        form = await tostr(form, noneok=True)

        if valu is undef:
            valu = s_common.novalu
        else:
            valu = await toprim(valu)

        viewiden = self.valu.get('iden')
        self.runt.confirm(('view', 'read'), gateiden=viewiden)
        view = self.runt.view.core.getView(viewiden)

        return await view.getTagPropCount(form, tag, propname, valu=valu)

    @stormfunc(readonly=True)
    async def _methGetPropArrayCount(self, propname, valu=undef):
        propname = await tostr(propname)

        if valu is undef:
            valu = s_common.novalu
        else:
            valu = await toprim(valu)

        viewiden = self.valu.get('iden')
        self.runt.confirm(('view', 'read'), gateiden=viewiden)
        view = self.runt.view.core.getView(viewiden)

        return await view.getPropArrayCount(propname, valu=valu)

    @stormfunc(readonly=True)
    async def _methGetEdges(self, verb=None):
        verb = await toprim(verb)

        viewiden = self.valu.get('iden')
        self.runt.confirm(('view', 'read'), gateiden=viewiden)
        view = self.runt.view.core.getView(viewiden)

        if verb is not None:
            async for n1nid, _, n2nid in view.getEdges(verb=verb):
                n1buid = s_common.ehex(self.runt.view.core.getBuidByNid(n1nid))
                n2buid = s_common.ehex(self.runt.view.core.getBuidByNid(n2nid))
                yield (n1buid, verb, n2buid)
            return

        async for n1nid, vabrv, n2nid in view.getEdges(verb=verb):
            n1buid = s_common.ehex(self.runt.view.core.getBuidByNid(n1nid))
            verb = self.runt.view.core.getAbrvIndx(vabrv)[0]
            n2buid = s_common.ehex(self.runt.view.core.getBuidByNid(n2nid))
            yield (n1buid, verb, n2buid)

    @stormfunc(readonly=True)
    async def _methGetEdgeVerbs(self):
        viewiden = self.valu.get('iden')
        self.runt.confirm(('view', 'read'), gateiden=viewiden)
        view = self.runt.view.core.getView(viewiden)

        async for verb in view.getEdgeVerbs():
            yield verb

    @stormfunc(readonly=True)
    async def _methViewGet(self, name, defv=None):
        if name == 'nomerge':
            name = 'protected'
        return self.valu.get(name, defv)

    def _reqView(self):
        return self.runt.view.core.reqView(self.valu.get('iden'))

    async def _methViewSet(self, name, valu):

        view = self._reqView()

        name = await tostr(name)

        if name in ('name', 'desc', 'parent'):
            if valu is undef:
                valu = None
            else:
                valu = await tostr(await toprim(valu), noneok=True)

            if name == 'parent' and valu is not None:
                self.runt.view.core.reqView(valu, mesg='The parent view must already exist.')
                self.runt.confirm(('view', 'read'), gateiden=valu)
                self.runt.confirm(('view', 'fork'), gateiden=valu)

        elif name == 'quorum':
            valu = await toprim(valu)

        elif name == 'nomerge':
            name = 'protected'
            valu = await tobool(valu)

        elif name == 'protected':
            valu = await tobool(valu)

        elif name == 'layers':

            view = self._reqView()

            layers = await toprim(valu)
            layers = tuple(str(x) for x in layers)

            for layriden in layers:

                layr = self.runt.view.core.getLayer(layriden)
                if layr is None:
                    mesg = f'No layer with iden: {layriden}'
                    raise s_exc.NoSuchLayer(mesg=mesg)

                self.runt.confirm(('layer', 'read'), gateiden=layr.iden)

            if not self.runt.isAdmin(gateiden=view.iden):
                mesg = 'User must be an admin of the view to set the layers.'
                raise s_exc.AuthDeny(mesg=mesg, user=self.runt.user.iden, username=self.runt.user.name)

            await view.setLayers(layers)
            self.valu['layers'] = layers
            return

        else:
            mesg = f'View does not support setting: {name}'
            raise s_exc.BadOptValu(mesg=mesg)

        self.runt.confirm(('view', 'set', name), gateiden=view.iden)
        retn = await view.setViewInfo(name, valu)

        self.valu[name] = retn

        return retn

    @stormfunc(readonly=True)
    async def _methViewRepr(self):
        iden = self.valu.get('iden')
        name = self.valu.get('name', 'unnamed')
        creator = self.valu.get('creator')

        lines = [
            f'View: {iden} (name: {name})',
            f'  Creator: {creator}',
            '  Layers:',
        ]
        for layr in self.valu.get('layers', ()):
            layriden = layr.get('iden')
            readonly = layr.get('readonly')
            layrname = layr.get('name', 'unnamed')

            lines.append(f'    {layriden}: {layrname} readonly: {readonly}')

        return '\n'.join(lines)

    @stormfunc(readonly=True)
    async def _methViewPack(self):
        return copy.deepcopy(self.valu)

    async def _methViewFork(self, name=None):
        useriden = self.runt.user.iden
        viewiden = self.valu.get('iden')

        self.runt.confirm(('view', 'add'))
        self.runt.confirm(('view', 'read'), gateiden=viewiden)
        self.runt.confirm(('view', 'fork'), gateiden=viewiden)

        ldef = {'creator': self.runt.user.iden}
        vdef = {'creator': self.runt.user.iden}

        if name is not None:
            vdef['name'] = name

        view = self.runt.view.core.reqView(viewiden)

        newv = await view.fork(ldef=ldef, vdef=vdef)

        return View(self.runt, newv, path=self.path)

    async def _methViewInsertParentFork(self, name=None):
        useriden = self.runt.user.iden
        viewiden = self.valu.get('iden')

        name = await tostr(name, noneok=True)

        self.runt.reqAdmin(gateiden=viewiden)

        view = self.runt.view.core.reqView(viewiden)
        if not view.isafork():
            mesg = f'View ({viewiden}) is not a fork, cannot insert a new fork between it and parent.'
            raise s_exc.BadState(mesg=mesg)

        self.runt.confirm(('view', 'add'))
        self.runt.confirm(('view', 'read'), gateiden=view.parent.iden)
        self.runt.confirm(('view', 'fork'), gateiden=view.parent.iden)

        newv = await view.insertParentFork(useriden, name=name)

        return View(self.runt, newv, path=self.path)

    async def _methViewMerge(self, force=False):
        '''
        Merge a forked view back into its parent.
        '''
        view = self._reqView()
        view.reqNoParentQuorum()
        force = await tobool(force)
        return await view.merge(useriden=self.runt.user.iden, force=force)

    async def _methWipeLayer(self):
        '''
        Delete nodes and nodedata from the view's write layer.
        '''
        useriden = self.runt.user.iden
        viewiden = self.valu.get('iden')
        view = self.runt.view.core.getView(viewiden)
        await view.wipeLayer(useriden=useriden)

    async def getMerges(self):
        view = self._reqView()
        async for merge in view.getMerges():
            yield merge

    async def getMergeRequestSummary(self):

        view = self._reqView()
        self.runt.confirm(('view', 'read'), gateiden=view.iden)

        retn = {
            'quorum': view.reqParentQuorum(),
            'merge': view.getMergeRequest(),
            'merging': view.merging,
            'votes': [vote async for vote in view.getMergeVotes()],
            'offset': await view.wlyr.getEditIndx(),
        }
        return retn

    async def getMergeRequest(self):

        view = self._reqView()
        self.runt.confirm(('view', 'read'), gateiden=view.iden)

        quorum = view.reqParentQuorum()
        return view.getMergeRequest()

    async def delMergeRequest(self):

        view = self._reqView()
        quorum = view.reqParentQuorum()

        if not self.runt.isAdmin(gateiden=view.iden):
            mesg = 'Deleting a merge request requires admin permissions on the view.'
            raise s_exc.AuthDeny(mesg=mesg)

        return await view.delMergeRequest()

    async def setMergeRequest(self, comment=None):

        view = self._reqView()
        quorum = view.reqParentQuorum()

        if not self.runt.isAdmin(gateiden=view.iden):
            mesg = 'Creating a merge request requires admin permissions on the view.'
            raise s_exc.AuthDeny(mesg=mesg)

        mreq = {'creator': self.runt.user.iden}

        if comment is not None:
            mreq['comment'] = await tostr(comment)

        return await view.setMergeRequest(mreq)

    async def setMergeComment(self, comment):
        view = self._reqView()
        quorum = view.reqParentQuorum()

        if not self.runt.isAdmin(gateiden=view.iden):
            mesg = 'Editing a merge request requires admin permissions on the view.'
            raise s_exc.AuthDeny(mesg=mesg)

        return await view.setMergeComment((await tostr(comment)))

    async def getMergingViews(self):
        view = self._reqView()
        self.runt.confirm(('view', 'read'), gateiden=view.iden)

        return await view.getMergingViews()

    async def setMergeVote(self, approved=True, comment=None):
        view = self._reqView()
        quorum = view.reqParentQuorum()

        reqroles = set(quorum.get('roles', ()))
        userroles = set(self.runt.user.info.get('roles', ()))

        if not reqroles & userroles:
            mesg = 'You are not a member of a role with voting privileges for this merge request.'
            raise s_exc.AuthDeny(mesg=mesg)

        view.reqValidVoter(self.runt.user.iden)

        vote = {'user': self.runt.user.iden, 'approved': await tobool(approved)}

        if comment is not None:
            vote['comment'] = await tostr(comment)

        return await view.setMergeVote(vote)

    async def setMergeVoteComment(self, comment):
        view = self._reqView()

        return await view.setMergeVoteComment(self.runt.user.iden, (await tostr(comment)))

    async def delMergeVote(self, useriden=None):
        view = self._reqView()
        quorum = view.reqParentQuorum()

        useriden = await tostr(useriden, noneok=True)

        if not self.runt.isAdmin() and useriden is not None:
            mesg = 'Only a global admin may delete a vote for another user.'
            raise s_exc.AuthDeny(mesg=mesg)

        if useriden is None:
            useriden = self.runt.user.iden

        return await view.delMergeVote(useriden)

@registry.registerLib
class LibTrigger(Lib):
    '''
    A Storm Library for interacting with Triggers in the Cortex.
    '''
    _storm_locals = (
        {'name': 'add', 'desc': 'Add a Trigger to the Cortex.',
         'type': {'type': 'function', '_funcname': '_methTriggerAdd',
                  'args': (
                      {'name': 'tdef', 'type': 'dict', 'desc': 'A Trigger definition.', },
                  ),
                  'returns': {'type': 'trigger', 'desc': 'The new trigger.', }}},
        {'name': 'del', 'desc': 'Delete a Trigger from the Cortex.',
         'type': {'type': 'function', '_funcname': '_methTriggerDel',
                  'args': (
                      {'name': 'prefix', 'type': 'str',
                       'desc': 'A prefix to match in order to identify a trigger to delete. '
                               'Only a single matching prefix will be deleted.', },
                  ),
                  'returns': {'type': 'str', 'desc': 'The iden of the deleted trigger which matched the prefix.', }}},
        {'name': 'list', 'desc': 'Get a list of Triggers in the current view or every view.',
         'type': {'type': 'function', '_funcname': '_methTriggerList',
                  'args': (
                      {'name': 'all', 'type': 'boolean', 'default': False,
                       'desc': 'Get a list of all the readable Triggers in every readable View.'},
                  ),
                  'returns': {'type': 'list',
                              'desc': 'A list of ``trigger`` objects the user is allowed to access.', }}},
        {'name': 'get', 'desc': 'Get a Trigger in the Cortex.',
         'type': {'type': 'function', '_funcname': '_methTriggerGet',
                  'args': (
                      {'name': 'iden', 'type': 'str', 'desc': 'The iden of the Trigger to get.', },
                  ),
                  'returns': {'type': 'trigger', 'desc': 'The requested ``trigger`` object.', }}},
        {'name': 'enable', 'desc': 'Enable a Trigger in the Cortex.',
         'type': {'type': 'function', '_funcname': '_methTriggerEnable',
                  'args': (
                      {'name': 'prefix', 'type': 'str',
                       'desc': 'A prefix to match in order to identify a trigger to enable. '
                               'Only a single matching prefix will be enabled.', },
                  ),
                  'returns': {'type': 'str', 'desc': 'The iden of the trigger that was enabled.', }}},
        {'name': 'disable', 'desc': 'Disable a Trigger in the Cortex.',
         'type': {'type': 'function', '_funcname': '_methTriggerDisable',
                  'args': (
                      {'name': 'prefix', 'type': 'str',
                       'desc': 'A prefix to match in order to identify a trigger to disable. '
                               'Only a single matching prefix will be disabled.', },
                  ),
                  'returns': {'type': 'str', 'desc': 'The iden of the trigger that was disabled.', }}},
        {'name': 'mod', 'desc': 'Modify an existing Trigger in the Cortex.',
         'type': {'type': 'function', '_funcname': '_methTriggerMod',
                  'args': (
                      {'name': 'prefix', 'type': 'str',
                       'desc': 'A prefix to match in order to identify a trigger to modify. '
                               'Only a single matching prefix will be modified.', },
                      {'name': 'query', 'type': ['str', 'storm:query'],
                       'desc': 'The new Storm query to set as the trigger query.', }
                  ),
                  'returns': {'type': 'str', 'desc': 'The iden of the modified Trigger', }}},
    )
    _storm_lib_path = ('trigger',)
    _storm_lib_perms = (
        {'perm': ('trigger', 'add'), 'gate': 'cortex',
         'desc': 'Controls adding triggers.'},
        {'perm': ('trigger', 'del'), 'gate': 'view',
         'desc': 'Controls deleting triggers.'},
        {'perm': ('trigger', 'get'), 'gate': 'trigger',
         'desc': 'Controls listing/retrieving triggers.'},
        {'perm': ('trigger', 'set'), 'gate': 'view',
         'desc': 'Controls enabling, disabling, and modifying the query of a trigger.'},
        {'perm': ('trigger', 'set', 'doc'), 'gate': 'trigger',
         'desc': 'Controls modifying the doc property of triggers.'},
        {'perm': ('trigger', 'set', 'name'), 'gate': 'trigger',
         'desc': 'Controls modifying the name property of triggers.'},
        {'perm': ('trigger', 'set', 'user'), 'gate': 'cortex',
         'desc': 'Controls modifying the user property of triggers.'},
        {'perm': ('trigger', 'set', '<property>'), 'gate': 'view',
         'desc': 'Controls modifying specific trigger properties.'},
    )

    def getObjLocals(self):
        return {
            'add': self._methTriggerAdd,
            'del': self._methTriggerDel,
            'list': self._methTriggerList,
            'get': self._methTriggerGet,
            'enable': self._methTriggerEnable,
            'disable': self._methTriggerDisable,
            'mod': self._methTriggerMod,
        }

    async def _matchIdens(self, prefix):
        '''
        Returns the iden that starts with prefix.  Prints out error and returns None if it doesn't match
        exactly one.
        '''
        match = None
        for view in self.runt.view.core.listViews():
            if not allowed(('view', 'read'), gateiden=view.iden):
                continue

            trigs = await view.listTriggers()

            for iden, trig in trigs:
                if iden.startswith(prefix):
                    if match is not None:
                        mesg = 'Provided iden matches more than one trigger.'
                        raise s_exc.StormRuntimeError(mesg=mesg, iden=prefix)

                    if not allowed(('trigger', 'get'), gateiden=iden):
                        continue

                    match = trig

        if match is None:
            mesg = 'Provided iden does not match any valid authorized triggers.'
            raise s_exc.StormRuntimeError(mesg=mesg, iden=prefix)

        return match

    async def _methTriggerAdd(self, tdef):
        tdef = await toprim(tdef)

        useriden = self.runt.user.iden

        tdef['user'] = useriden

        viewiden = tdef.pop('view', None)
        if viewiden is None:
            viewiden = self.runt.view.iden

        tdef['view'] = viewiden
        # query is kept to keep this API backwards compatible.
        query = tdef.pop('query', None)
        if query is not None:  # pragma: no cover
            s_common.deprecated('$lib.trigger.add() with "query" argument instead of "storm"', curv='2.95.0')
            await self.runt.warn('$lib.trigger.add() called with query argument, this is deprecated. Use storm instead.')
            tdef['storm'] = query

        cond = tdef.pop('condition', None)
        if cond is not None:
            tdef['cond'] = cond

        tag = tdef.pop('tag', None)
        if tag is not None:
            if tag[0] == '#':
                tdef['tag'] = tag[1:]
            else:
                tdef['tag'] = tag

        form = tdef.pop('form', None)
        if form is not None:
            tdef['form'] = form

        prop = tdef.pop('prop', None)
        if prop is not None:
            tdef['prop'] = prop

        verb = tdef.pop('verb', None)
        if verb is not None:
            tdef['verb'] = verb

        n2form = tdef.pop('n2form', None)
        if n2form is not None:
            tdef['n2form'] = n2form

        gatekeys = ((useriden, ('trigger', 'add'), viewiden),)
        todo = ('addTrigger', (tdef,), {})
        tdef = await self.dyncall(viewiden, todo, gatekeys=gatekeys)

        return Trigger(self.runt, tdef)

    async def _methTriggerDel(self, prefix):
        useriden = self.runt.user.iden
        trig = await self._matchIdens(prefix)
        iden = trig.iden

        todo = s_common.todo('delTrigger', iden)
        gatekeys = ((useriden, ('trigger', 'del'), iden),)
        await self.dyncall(trig.view.iden, todo, gatekeys=gatekeys)

        return iden

    async def _methTriggerMod(self, prefix, query):
        useriden = self.runt.user.iden
        query = await tostr(query)
        trig = await self._matchIdens(prefix)
        iden = trig.iden
        gatekeys = ((useriden, ('trigger', 'set'), iden),)
        todo = s_common.todo('setTriggerInfo', iden, 'storm', query)
        await self.dyncall(trig.view.iden, todo, gatekeys=gatekeys)

        return iden

    @stormfunc(readonly=True)
    async def _methTriggerList(self, all=False):
        if all:
            views = self.runt.view.core.listViews()
        else:
            views = [self.runt.view]

        triggers = []
        for view in views:
            if not allowed(('view', 'read'), gateiden=view.iden):
                continue

            for iden, trig in await view.listTriggers():
                if not allowed(('trigger', 'get'), gateiden=iden):
                    continue
                triggers.append(Trigger(self.runt, trig.pack()))

        return triggers

    @stormfunc(readonly=True)
    async def _methTriggerGet(self, iden):
        trigger = None
        try:
            # fast path to our current view
            trigger = await self.runt.view.getTrigger(iden)
        except s_exc.NoSuchIden:
            for view in self.runt.view.core.listViews():
                try:
                    trigger = await view.getTrigger(iden)
                except s_exc.NoSuchIden:
                    pass

        if trigger is None:
            raise s_exc.NoSuchIden('Trigger not found')

        self.runt.confirm(('trigger', 'get'), gateiden=iden)

        return Trigger(self.runt, trigger.pack())

    async def _methTriggerEnable(self, prefix):
        return await self._triggerendisable(prefix, True)

    async def _methTriggerDisable(self, prefix):
        return await self._triggerendisable(prefix, False)

    async def _triggerendisable(self, prefix, state):
        trig = await self._matchIdens(prefix)
        iden = trig.iden

        useriden = self.runt.user.iden
        gatekeys = ((useriden, ('trigger', 'set'), iden),)
        todo = s_common.todo('setTriggerInfo', iden, 'enabled', state)
        await self.dyncall(trig.view.iden, todo, gatekeys=gatekeys)

        return iden

@registry.registerType
class Trigger(Prim):
    '''
    Implements the Storm API for a Trigger.
    '''
    _storm_locals = (
        {'name': 'iden', 'desc': 'The Trigger iden.', 'type': 'str', },
        {'name': 'set', 'desc': 'Set information in the Trigger.',
         'type': {'type': 'function', '_funcname': 'set',
                  'args': (
                      {'name': 'name', 'type': 'str', 'desc': 'Name of the key to set.', },
                      {'name': 'valu', 'type': 'prim', 'desc': 'The data to set', }
                  ),
                  'returns': {'type': 'null', }}},
        {'name': 'move', 'desc': 'Modify the Trigger to run in a different View.',
         'type': {'type': 'function', '_funcname': 'move',
                  'args': (
                      {'name': 'viewiden', 'type': 'str',
                       'desc': 'The iden of the new View for the Trigger to run in.', },
                  ),
                  'returns': {'type': 'null', }}},
        {'name': 'pack', 'desc': 'Get the trigger definition.',
         'type': {'type': 'function', '_funcname': 'pack',
                  'returns': {'type': 'dict', 'desc': 'The definition.', }}},
    )
    _storm_typename = 'trigger'
    _ismutable = False

    def __init__(self, runt, tdef):

        Prim.__init__(self, tdef)
        self.runt = runt

        self.locls.update(self.getObjLocals())
        self.locls['iden'] = self.valu.get('iden')

    def __hash__(self):
        return hash((self._storm_typename, self.locls['iden']))

    def getObjLocals(self):
        return {
            'set': self.set,
            'move': self.move,
            'pack': self.pack,
        }

    @stormfunc(readonly=True)
    async def pack(self):
        return copy.deepcopy(self.valu)

    async def deref(self, name):
        name = await tostr(name)

        valu = self.valu.get(name, s_common.novalu)
        if valu is not s_common.novalu:
            return valu

        return self.locls.get(name)

    async def set(self, name, valu):
        trigiden = self.valu.get('iden')
<<<<<<< HEAD
        viewiden = self.runt.view.iden
=======
        viewiden = self.valu.get('view')

        view = self.runt.snap.core.reqView(viewiden)
>>>>>>> 93125698

        name = await tostr(name)
        if name in ('async', 'enabled', ):
            valu = await tobool(valu)
        if name in ('user', 'doc', 'name', 'storm', ):
            valu = await tostr(valu)

        if name == 'user':
            self.runt.confirm(('trigger', 'set', 'user'))
        else:
            self.runt.confirm(('trigger', 'set', name), gateiden=viewiden)

<<<<<<< HEAD
        await self.runt.view.setTriggerInfo(trigiden, name, valu)
=======
        await view.setTriggerInfo(trigiden, name, valu)
>>>>>>> 93125698

        self.valu[name] = valu

        return self

    async def move(self, viewiden):
        trigiden = self.valu.get('iden')
        viewiden = await tostr(viewiden)

        todo = s_common.todo('getViewDef', viewiden)
        vdef = await self.runt.dyncall('cortex', todo)
        if vdef is None:
            raise s_exc.NoSuchView(mesg=f'No view with iden={viewiden}', iden=viewiden)

        trigview = self.valu.get('view')
        self.runt.confirm(('view', 'read'), gateiden=viewiden)
        self.runt.confirm(('trigger', 'add'), gateiden=viewiden)
        self.runt.confirm(('trigger', 'del'), gateiden=trigiden)

        useriden = self.runt.user.iden
        tdef = dict(self.valu)
        tdef['view'] = viewiden
        tdef['user'] = useriden

        try:
            s_trigger.reqValidTdef(tdef)
            await self.runt.view.core.reqValidStorm(tdef['storm'])
        except (s_exc.SchemaViolation, s_exc.BadSyntax) as exc:
            raise s_exc.StormRuntimeError(mesg=f'Cannot move invalid trigger {trigiden}: {str(exc)}') from None

        gatekeys = ((useriden, ('trigger', 'del'), trigiden),)
        todo = s_common.todo('delTrigger', trigiden)
        await self.runt.dyncall(trigview, todo, gatekeys=gatekeys)

        gatekeys = ((useriden, ('trigger', 'add'), viewiden),)
        todo = ('addTrigger', (tdef,), {})
        tdef = await self.runt.dyncall(viewiden, todo, gatekeys=gatekeys)

        self.valu = tdef


@registry.registerLib
class LibJsonStor(Lib):
    '''
    Implements cortex JSON storage.
    '''
    _storm_lib_path = ('jsonstor',)
    _storm_locals = (
        {'name': 'get', 'desc': 'Return a stored JSON object or object property.',
         'type': {'type': 'function', '_funcname': 'get',
                   'args': (
                        {'name': 'path', 'type': 'str|list', 'desc': 'A path string or list of path parts.'},
                        {'name': 'prop', 'type': 'str|list', 'desc': 'A property name or list of name parts.', 'default': None},
                    ),
                    'returns': {'type': 'prim', 'desc': 'The previously stored value or $lib.null'}}},

        {'name': 'set', 'desc': 'Set a JSON object or object property.',
         'type': {'type': 'function', '_funcname': 'set',
                  'args': (
                       {'name': 'path', 'type': 'str|list', 'desc': 'A path string or list of path elements.'},
                       {'name': 'valu', 'type': 'prim', 'desc': 'The value to set as the JSON object or object property.'},
                       {'name': 'prop', 'type': 'str|list', 'desc': 'A property name or list of name parts.', 'default': None},
                   ),
                   'returns': {'type': 'boolean', 'desc': 'True if the set operation was successful.'}}},

        {'name': 'del', 'desc': 'Delete a stored JSON object or object.',
         'type': {'type': 'function', '_funcname': '_del',
                  'args': (
                       {'name': 'path', 'type': 'str|list', 'desc': 'A path string or list of path parts.'},
                       {'name': 'prop', 'type': 'str|list', 'desc': 'A property name or list of name parts.', 'default': None},
                   ),
                   'returns': {'type': 'boolean', 'desc': 'True if the del operation was successful.'}}},

        {'name': 'iter', 'desc': 'Yield (<path>, <valu>) tuples for the JSON objects.',
         'type': {'type': 'function', '_funcname': 'iter',
                  'args': (
                       {'name': 'path', 'type': 'str|list', 'desc': 'A path string or list of path parts.', 'default': None},
                   ),
                   'returns': {'name': 'Yields', 'type': 'list', 'desc': '(<path>, <item>) tuples.'}}},
        {'name': 'cacheget',
         'desc': 'Retrieve data stored with cacheset() if it was stored more recently than the asof argument.',
         'type': {'type': 'function', '_funcname': 'cacheget',
                  'args': (
                      {'name': 'path', 'type': 'str|list', 'desc': 'The base path to use for the cache key.', },
                      {'name': 'key', 'type': 'prim', 'desc': 'The value to use for the GUID cache key.', },
                      {'name': 'asof', 'type': 'time', 'default': 'now', 'desc': 'The max cache age.'},
                      {'name': 'envl', 'type': 'boolean', 'default': False, 'desc': 'Return the full cache envelope.'},
                  ),
                  'returns': {'type': 'prim', 'desc': 'The cached value (or envelope) or null.'}}},
        {'name': 'cacheset',
         'desc': 'Set cache data with an envelope that tracks time for cacheget() use.',
         'type': {'type': 'function', '_funcname': 'cacheset',
                  'args': (
                      {'name': 'path', 'type': 'str|list', 'desc': 'The base path to use for the cache key.', },
                      {'name': 'key', 'type': 'prim', 'desc': 'The value to use for the GUID cache key.', },
                      {'name': 'valu', 'type': 'prim', 'desc': 'The data to store.', },
                  ),
                  'returns': {'type': 'dict', 'desc': 'The cached asof time and path.'}}},
        {'name': 'cachedel',
         'desc': 'Remove cached data set with cacheset.',
         'type': {'type': 'function', '_funcname': 'cachedel',
                  'args': (
                      {'name': 'path', 'type': 'str|list', 'desc': 'The base path to use for the cache key.', },
                      {'name': 'key', 'type': 'prim', 'desc': 'The value to use for the GUID cache key.', },
                  ),
                  'returns': {'type': 'boolean', 'desc': 'True if the del operation was successful.'}}},
    )

    def addLibFuncs(self):
        self.locls.update({
            'get': self.get,
            'set': self.set,
            'has': self.has,
            'del': self._del,
            'iter': self.iter,
            'cacheget': self.cacheget,
            'cacheset': self.cacheset,
            'cachedel': self.cachedel,
        })

    @stormfunc(readonly=True)
    async def has(self, path):

        if not self.runt.isAdmin():
            mesg = '$lib.jsonstor.has() requires admin privileges.'
            raise s_exc.AuthDeny(mesg=mesg, user=self.runt.user.iden, username=self.runt.user.name)

        path = await toprim(path)
        if isinstance(path, str):
            path = tuple(path.split('/'))

        fullpath = ('cells', self.runt.view.core.iden) + path
        return await self.runt.view.core.hasJsonObj(fullpath)

    @stormfunc(readonly=True)
    async def get(self, path, prop=None):

        if not self.runt.isAdmin():
            mesg = '$lib.jsonstor.get() requires admin privileges.'
            raise s_exc.AuthDeny(mesg=mesg, user=self.runt.user.iden, username=self.runt.user.name)

        path = await toprim(path)
        prop = await toprim(prop)

        if isinstance(path, str):
            path = tuple(path.split('/'))

        fullpath = ('cells', self.runt.view.core.iden) + path

        if prop is None:
            return await self.runt.view.core.getJsonObj(fullpath)

        return await self.runt.view.core.getJsonObjProp(fullpath, prop=prop)

    async def set(self, path, valu, prop=None):

        if not self.runt.isAdmin():
            mesg = '$lib.jsonstor.set() requires admin privileges.'
            raise s_exc.AuthDeny(mesg=mesg, user=self.runt.user.iden, username=self.runt.user.name)

        path = await toprim(path)
        valu = await toprim(valu)
        prop = await toprim(prop)

        if isinstance(path, str):
            path = tuple(path.split('/'))

        fullpath = ('cells', self.runt.view.core.iden) + path

        if prop is None:
            await self.runt.view.core.setJsonObj(fullpath, valu)
            return True

        return await self.runt.view.core.setJsonObjProp(fullpath, prop, valu)

    async def _del(self, path, prop=None):

        if not self.runt.isAdmin():
            mesg = '$lib.jsonstor.del() requires admin privileges.'
            raise s_exc.AuthDeny(mesg=mesg, user=self.runt.user.iden, username=self.runt.user.name)

        path = await toprim(path)
        prop = await toprim(prop)

        if isinstance(path, str):
            path = tuple(path.split('/'))

        fullpath = ('cells', self.runt.view.core.iden) + path

        if prop is None:
            await self.runt.view.core.delJsonObj(fullpath)
            return True

        return await self.runt.view.core.delJsonObjProp(fullpath, prop=prop)

    @stormfunc(readonly=True)
    async def iter(self, path=None):

        if not self.runt.isAdmin():
            mesg = '$lib.jsonstor.iter() requires admin privileges.'
            raise s_exc.AuthDeny(mesg=mesg, user=self.runt.user.iden, username=self.runt.user.name)

        path = await toprim(path)

        fullpath = ('cells', self.runt.view.core.iden)
        if path is not None:
            if isinstance(path, str):
                path = tuple(path.split('/'))
            fullpath += path

        async for path, item in self.runt.view.core.getJsonObjs(fullpath):
            yield path, item

    @stormfunc(readonly=True)
    async def cacheget(self, path, key, asof='now', envl=False):

        if not self.runt.isAdmin():
            mesg = '$lib.jsonstor.cacheget() requires admin privileges.'
            raise s_exc.AuthDeny(mesg=mesg, user=self.runt.user.iden, username=self.runt.user.name)

        key = await toprim(key)
        path = await toprim(path)
        envl = await tobool(envl)

        if isinstance(path, str):
            path = tuple(path.split('/'))

        fullpath = ('cells', self.runt.view.core.iden) + path + (s_common.guid(key),)

        cachetick = await self.runt.view.core.getJsonObjProp(fullpath, prop='asof')
        if cachetick is None:
            return None

        timetype = self.runt.view.core.model.type('time')
        asoftick = timetype.norm(asof)[0]

        if cachetick >= asoftick:
            if envl:
                return await self.runt.view.core.getJsonObj(fullpath)
            return await self.runt.view.core.getJsonObjProp(fullpath, prop='data')

        return None

    async def cacheset(self, path, key, valu):

        if not self.runt.isAdmin():
            mesg = '$lib.jsonstor.cacheset() requires admin privileges.'
            raise s_exc.AuthDeny(mesg=mesg, user=self.runt.user.iden, username=self.runt.user.name)

        key = await toprim(key)
        path = await toprim(path)
        valu = await toprim(valu)

        if isinstance(path, str):
            path = tuple(path.split('/'))

        cachepath = path + (s_common.guid(key),)
        fullpath = ('cells', self.runt.view.core.iden) + cachepath

        now = s_common.now()

        envl = {
            'key': key,
            'asof': now,
            'data': valu,
        }

        await self.runt.view.core.setJsonObj(fullpath, envl)

        return {
            'asof': now,
            'path': cachepath,
        }

    async def cachedel(self, path, key):

        if not self.runt.isAdmin():
            mesg = '$lib.jsonstor.cachedel() requires admin privileges.'
            raise s_exc.AuthDeny(mesg=mesg, user=self.runt.user.iden, username=self.runt.user.name)

        key = await toprim(key)
        path = await toprim(path)

        if isinstance(path, str):
            path = tuple(path.split('/'))

        fullpath = ('cells', self.runt.view.core.iden) + path + (s_common.guid(key),)

        await self.runt.view.core.delJsonObj(fullpath)
        return True

@registry.registerLib
class LibCron(Lib):
    '''
    A Storm Library for interacting with Cron Jobs in the Cortex.
    '''
    _storm_locals = (
        {'name': 'at', 'desc': 'Add a non-recurring Cron Job to the Cortex.',
         'type': {'type': 'function', '_funcname': '_methCronAt',
                  'args': (
                      {'name': '**kwargs', 'type': 'any', 'desc': 'Key-value parameters used to add the cron job.', },
                  ),
                  'returns': {'type': 'cronjob', 'desc': 'The new Cron Job.', }}},
        {'name': 'add', 'desc': 'Add a recurring Cron Job to the Cortex.',
         'type': {'type': 'function', '_funcname': '_methCronAdd',
                  'args': (
                      {'name': '**kwargs', 'type': 'any', 'desc': 'Key-value parameters used to add the cron job.', },
                  ),
                  'returns': {'type': 'cronjob', 'desc': 'The new Cron Job.', }}},
        {'name': 'del', 'desc': 'Delete a CronJob from the Cortex.',
         'type': {'type': 'function', '_funcname': '_methCronDel',
                  'args': (
                      {'name': 'prefix', 'type': 'str',
                       'desc': 'A prefix to match in order to identify a cron job to delete. '
                               'Only a single matching prefix will be deleted.', },
                  ),
                  'returns': {'type': 'null', }}},
        {'name': 'get', 'desc': 'Get a CronJob in the Cortex.',
         'type': {'type': 'function', '_funcname': '_methCronGet',
                  'args': (
                      {'name': 'prefix', 'type': 'str',
                       'desc': 'A prefix to match in order to identify a cron job to get. '
                               'Only a single matching prefix will be retrieved.', },
                  ),
                  'returns': {'type': 'cronjob', 'desc': 'The requested cron job.', }}},
        {'name': 'mod', 'desc': 'Modify the Storm query for a CronJob in the Cortex.',
         'type': {'type': 'function', '_funcname': '_methCronMod',
                  'args': (
                      {'name': 'prefix', 'type': 'str',
                       'desc': 'A prefix to match in order to identify a cron job to modify. '
                               'Only a single matching prefix will be modified.', },
                      {'name': 'query', 'type': ['str', 'query'],
                       'desc': 'The new Storm query for the Cron Job.', }
                  ),
                  'returns': {'type': 'str', 'desc': 'The iden of the CronJob which was modified.'}}},
        {'name': 'move', 'desc': 'Move a cron job to a new view.',
         'type': {'type': 'function', '_funcname': '_methCronMove',
                  'args': (
                      {'name': 'prefix', 'type': 'str',
                       'desc': 'A prefix to match in order to identify a cron job to move. '
                               'Only a single matching prefix will be modified.', },
                      {'name': 'view', 'type': 'str',
                       'desc': 'The iden of the view to move the CrobJob to', }
                  ),
                  'returns': {'type': 'str', 'desc': 'The iden of the CronJob which was moved.'}}},
        {'name': 'list', 'desc': 'List CronJobs in the Cortex.',
         'type': {'type': 'function', '_funcname': '_methCronList',
                  'returns': {'type': 'list', 'desc': 'A list of ``cronjob`` objects.', }}},
        {'name': 'enable', 'desc': 'Enable a CronJob in the Cortex.',
         'type': {'type': 'function', '_funcname': '_methCronEnable',
                  'args': (
                      {'name': 'prefix', 'type': 'str',
                       'desc': 'A prefix to match in order to identify a cron job to enable. '
                               'Only a single matching prefix will be enabled.', },
                  ),
                  'returns': {'type': 'str', 'desc': 'The iden of the CronJob which was enabled.', }}},
        {'name': 'disable', 'desc': 'Disable a CronJob in the Cortex.',
         'type': {'type': 'function', '_funcname': '_methCronDisable',
                  'args': (
                      {'name': 'prefix', 'type': 'str',
                       'desc': 'A prefix to match in order to identify a cron job to disable. '
                               'Only a single matching prefix will be disabled.', },
                  ),
                  'returns': {'type': 'str', 'desc': 'The iden of the CronJob which was disabled.', }}},
    )
    _storm_lib_path = ('cron',)
    _storm_lib_perms = (
        {'perm': ('cron', 'add'), 'gate': 'view',
         'desc': 'Permits a user to create a cron job.'},
        {'perm': ('cron', 'del'), 'gate': 'cronjob',
         'desc': 'Permits a user to remove a cron job.'},
        {'perm': ('cron', 'kill'), 'gate': 'cronjob',
         'desc': 'Controls the ability to terminate a running cron job.'},
        {'perm': ('cron', 'get'), 'gate': 'cronjob',
         'desc': 'Permits a user to list cron jobs.'},
        {'perm': ('cron', 'set'), 'gate': 'cronjob',
         'desc': 'Permits a user to modify/move a cron job.'},
        {'perm': ('cron', 'set', 'creator'), 'gate': 'cortex',
         'desc': 'Permits a user to modify the creator property of a cron job.'},
    )

    def getObjLocals(self):
        return {
            'at': self._methCronAt,
            'add': self._methCronAdd,
            'del': self._methCronDel,
            'get': self._methCronGet,
            'mod': self._methCronMod,
            'list': self._methCronList,
            'move': self._methCronMove,
            'enable': self._methCronEnable,
            'disable': self._methCronDisable,
        }

    async def _matchIdens(self, prefix, perm):
        '''
        Returns the cron that starts with prefix.  Prints out error and returns None if it doesn't match
        exactly one.
        '''
        todo = s_common.todo('listCronJobs')
        crons = await self.dyncall('cortex', todo)
        matchcron = None

        for cron in crons:
            iden = cron.get('iden')

            if iden.startswith(prefix) and allowed(perm, gateiden=iden):
                if matchcron is not None:
                    mesg = 'Provided iden matches more than one cron job.'
                    raise s_exc.StormRuntimeError(mesg=mesg, iden=prefix)
                matchcron = cron

        if matchcron is not None:
            return matchcron

        mesg = 'Provided iden does not match any valid authorized cron job.'
        raise s_exc.StormRuntimeError(mesg=mesg, iden=prefix)

    def _parseWeekday(self, val):
        ''' Try to match a day-of-week abbreviation, then try a day-of-week full name '''
        val = val.title()
        try:
            return list(calendar.day_abbr).index(val)
        except ValueError:
            try:
                return list(calendar.day_name).index(val)
            except ValueError:
                return None

    def _parseIncval(self, incval):
        ''' Parse a non-day increment value. Should be an integer or a comma-separated integer list. '''
        try:
            retn = [int(val) for val in incval.split(',')]
        except ValueError:
            return None

        return retn[0] if len(retn) == 1 else retn

    def _parseReq(self, requnit, reqval):
        ''' Parse a non-day fixed value '''
        assert reqval[0] != '='

        try:
            retn = []
            for val in reqval.split(','):
                if requnit == 'month':
                    if reqval[0].isdigit():
                        retn.append(int(reqval))  # must be a month (1-12)
                    else:
                        try:
                            retn.append(list(calendar.month_abbr).index(val.title()))
                        except ValueError:
                            retn.append(list(calendar.month_name).index(val.title()))
                else:
                    retn.append(int(val))
        except ValueError:
            return None

        return retn[0] if len(retn) == 1 else retn

    def _parseDay(self, optval):
        ''' Parse a --day argument '''
        isreq = not optval.startswith('+')
        if not isreq:
            optval = optval[1:]

        try:
            retnval = []
            unit = None
            for val in optval.split(','):
                if not val:
                    raise ValueError
                if val[-1].isdigit():
                    newunit = 'dayofmonth' if isreq else 'day'
                    if unit is None:
                        unit = newunit
                    elif newunit != unit:
                        raise ValueError
                    retnval.append(int(val))
                else:
                    newunit = 'dayofweek'
                    if unit is None:
                        unit = newunit
                    elif newunit != unit:
                        raise ValueError

                    weekday = self._parseWeekday(val)
                    if weekday is None:
                        raise ValueError
                    retnval.append(weekday)
            if len(retnval) == 0:
                raise ValueError
        except ValueError:
            return None, None
        if len(retnval) == 1:
            retnval = retnval[0]
        return unit, retnval

    def _parseAlias(self, opts):
        retn = {}

        hourly = opts.get('hourly')
        if hourly is not None:
            retn['hour'] = '+1'
            retn['minute'] = str(int(hourly))
            return retn

        daily = opts.get('daily')
        if daily is not None:
            fields = time.strptime(daily, '%H:%M')
            retn['day'] = '+1'
            retn['hour'] = str(fields.tm_hour)
            retn['minute'] = str(fields.tm_min)
            return retn

        monthly = opts.get('monthly')
        if monthly is not None:
            day, rest = monthly.split(':', 1)
            fields = time.strptime(rest, '%H:%M')
            retn['month'] = '+1'
            retn['day'] = day
            retn['hour'] = str(fields.tm_hour)
            retn['minute'] = str(fields.tm_min)
            return retn

        yearly = opts.get('yearly')
        if yearly is not None:
            fields = yearly.split(':')
            if len(fields) != 4:
                raise ValueError(f'Failed to parse parameter {yearly}')
            retn['year'] = '+1'
            retn['month'], retn['day'], retn['hour'], retn['minute'] = fields
            return retn

        return None

    async def _methCronAdd(self, **kwargs):
        incunit = None
        incval = None
        reqdict = {}
        pool = await tobool(kwargs.get('pool', False))
        valinfo = {  # unit: (minval, next largest unit)
            'month': (1, 'year'),
            'dayofmonth': (1, 'month'),
            'hour': (0, 'day'),
            'minute': (0, 'hour'),
        }

        query = kwargs.get('query', None)
        if query is None:
            mesg = 'Query parameter is required.'
            raise s_exc.StormRuntimeError(mesg=mesg, kwargs=kwargs)

        query = await tostr(query)

        try:
            alias_opts = self._parseAlias(kwargs)
        except ValueError as e:
            mesg = f'Failed to parse ..ly parameter: {" ".join(e.args)}'
            raise s_exc.StormRuntimeError(mesg=mesg, kwargs=kwargs)

        if alias_opts:
            year = kwargs.get('year')
            month = kwargs.get('month')
            day = kwargs.get('day')
            hour = kwargs.get('hour')
            minute = kwargs.get('minute')

            if year or month or day or hour or minute:
                mesg = 'May not use both alias (..ly) and explicit options at the same time'
                raise s_exc.StormRuntimeError(mesg=mesg, kwargs=kwargs)
            opts = alias_opts
        else:
            opts = kwargs

        for optname in ('year', 'month', 'day', 'hour', 'minute'):
            optval = opts.get(optname)

            if optval is None:
                if incunit is None and not reqdict:
                    continue
                # The option isn't set, but a higher unit is.  Go ahead and set the required part to the lowest valid
                # value, e.g. so --month 2 would run on the *first* of every other month at midnight
                if optname == 'day':
                    reqdict['dayofmonth'] = 1
                else:
                    reqdict[optname] = valinfo[optname][0]
                continue

            isreq = not optval.startswith('+')

            if optname == 'day':
                unit, val = self._parseDay(optval)
                if val is None:
                    mesg = f'Failed to parse day value "{optval}"'
                    raise s_exc.StormRuntimeError(mesg=mesg, kwargs=kwargs)
                if unit == 'dayofweek':
                    if incunit is not None:
                        mesg = 'May not provide a recurrence value with day of week'
                        raise s_exc.StormRuntimeError(mesg=mesg, kwargs=kwargs)
                    if reqdict:
                        mesg = 'May not fix month or year with day of week'
                        raise s_exc.StormRuntimeError(mesg=mesg, kwargs=kwargs)
                    incunit, incval = unit, val
                elif unit == 'day':
                    incunit, incval = unit, val
                else:
                    assert unit == 'dayofmonth'
                    reqdict[unit] = val
                continue

            if not isreq:
                if incunit is not None:
                    mesg = 'May not provide more than 1 recurrence parameter'
                    raise s_exc.StormRuntimeError(mesg=mesg, kwargs=kwargs)
                if reqdict:
                    mesg = 'Fixed unit may not be larger than recurrence unit'
                    raise s_exc.StormRuntimeError(mesg=mesg, kwargs=kwargs)
                incunit = optname
                incval = self._parseIncval(optval)
                if incval is None:
                    mesg = 'Failed to parse parameter'
                    raise s_exc.StormRuntimeError(mesg=mesg, kwargs=kwargs)
                continue

            if optname == 'year':
                mesg = 'Year may not be a fixed value'
                raise s_exc.StormRuntimeError(mesg=mesg, kwargs=kwargs)

            reqval = self._parseReq(optname, optval)
            if reqval is None:
                mesg = f'Failed to parse fixed parameter "{optval}"'
                raise s_exc.StormRuntimeError(mesg=mesg, kwargs=kwargs)
            reqdict[optname] = reqval

        # If not set, default (incunit, incval) to (1, the next largest unit)
        if incunit is None:
            if not reqdict:
                mesg = 'Must provide at least one optional argument'
                raise s_exc.StormRuntimeError(mesg=mesg, kwargs=kwargs)
            requnit = next(iter(reqdict))  # the first key added is the biggest unit
            incunit = valinfo[requnit][1]
            incval = 1

        cdef = {'storm': query,
                'reqs': reqdict,
                'pool': pool,
                'incunit': incunit,
                'incvals': incval,
                'creator': self.runt.user.iden
                }

        iden = kwargs.get('iden')
        if iden:
            cdef['iden'] = iden

        view = kwargs.get('view')
        if not view:
            view = self.runt.view.iden
        cdef['view'] = view

        todo = s_common.todo('addCronJob', cdef)
        gatekeys = ((self.runt.user.iden, ('cron', 'add'), view),)
        cdef = await self.dyncall('cortex', todo, gatekeys=gatekeys)

        return CronJob(self.runt, cdef, path=self.path)

    async def _methCronAt(self, **kwargs):
        tslist = []
        now = time.time()

        query = kwargs.get('query', None)
        if query is None:
            mesg = 'Query parameter is required.'
            raise s_exc.StormRuntimeError(mesg=mesg, kwargs=kwargs)

        query = await tostr(query)

        for optname in ('day', 'hour', 'minute'):
            opts = kwargs.get(optname)

            if not opts:
                continue

            for optval in opts.split(','):
                try:
                    arg = f'{optval} {optname}'
                    ts = now + s_time.delta(arg) / 1000.0
                    tslist.append(ts)
                except (ValueError, s_exc.BadTypeValu):
                    mesg = f'Trouble parsing "{arg}"'
                    raise s_exc.StormRuntimeError(mesg=mesg, kwargs=kwargs)

        dts = kwargs.get('dt')
        if dts:
            for dt in dts.split(','):
                try:
                    ts = s_time.parse(dt) / 1000.0
                    tslist.append(ts)
                except (ValueError, s_exc.BadTypeValu):
                    mesg = f'Trouble parsing "{dt}"'
                    raise s_exc.StormRuntimeError(mesg=mesg, kwargs=kwargs)

        def _ts_to_reqdict(ts):
            dt = datetime.datetime.fromtimestamp(ts, datetime.timezone.utc)
            return {
                'minute': dt.minute,
                'hour': dt.hour,
                'dayofmonth': dt.day,
                'month': dt.month,
                'year': dt.year
            }

        atnow = kwargs.get('now')

        if not tslist and not atnow:
            mesg = 'At least one requirement must be provided'
            raise s_exc.StormRuntimeError(mesg=mesg, kwargs=kwargs)

        reqdicts = [_ts_to_reqdict(ts) for ts in tslist]

        if atnow:
            reqdicts.append({'now': True})

        cdef = {'storm': query,
                'reqs': reqdicts,
                'incunit': None,
                'incvals': None,
                'creator': self.runt.user.iden
                }

        iden = kwargs.get('iden')
        if iden:
            cdef['iden'] = iden

        view = kwargs.get('view')
        if not view:
            view = self.runt.view.iden
        cdef['view'] = view

        todo = s_common.todo('addCronJob', cdef)
        gatekeys = ((self.runt.user.iden, ('cron', 'add'), view),)
        cdef = await self.dyncall('cortex', todo, gatekeys=gatekeys)

        return CronJob(self.runt, cdef, path=self.path)

    async def _methCronDel(self, prefix):
        cron = await self._matchIdens(prefix, ('cron', 'del'))
        iden = cron['iden']

        todo = s_common.todo('delCronJob', iden)
        gatekeys = ((self.runt.user.iden, ('cron', 'del'), iden),)
        return await self.dyncall('cortex', todo, gatekeys=gatekeys)

    async def _methCronMod(self, prefix, query):
        cron = await self._matchIdens(prefix, ('cron', 'set'))
        iden = cron['iden']

        query = await tostr(query)

        todo = s_common.todo('updateCronJob', iden, query)
        gatekeys = ((self.runt.user.iden, ('cron', 'set'), iden),)
        await self.dyncall('cortex', todo, gatekeys=gatekeys)
        return iden

    async def _methCronMove(self, prefix, view):
        cron = await self._matchIdens(prefix, ('cron', 'set'))
        iden = cron['iden']

        self.runt.confirm(('cron', 'set'), gateiden=iden)
        return await self.runt.view.core.moveCronJob(self.runt.user.iden, iden, view)

    @stormfunc(readonly=True)
    async def _methCronList(self):
        todo = s_common.todo('listCronJobs')
        gatekeys = ((self.runt.user.iden, ('cron', 'get'), None),)
        defs = await self.dyncall('cortex', todo, gatekeys=gatekeys)

        return [CronJob(self.runt, cdef, path=self.path) for cdef in defs]

    @stormfunc(readonly=True)
    async def _methCronGet(self, prefix):
        cdef = await self._matchIdens(prefix, ('cron', 'get'))

        return CronJob(self.runt, cdef, path=self.path)

    async def _methCronEnable(self, prefix):
        cron = await self._matchIdens(prefix, ('cron', 'set'))
        iden = cron['iden']

        todo = ('enableCronJob', (iden,), {})
        await self.runt.dyncall('cortex', todo)

        return iden

    async def _methCronDisable(self, prefix):
        cron = await self._matchIdens(prefix, ('cron', 'set'))
        iden = cron['iden']

        todo = ('disableCronJob', (iden,), {})
        await self.runt.dyncall('cortex', todo)

        return iden

@registry.registerType
class CronJob(Prim):
    '''
    Implements the Storm api for a cronjob instance.
    '''
    _storm_locals = (
        {'name': 'iden', 'desc': 'The iden of the Cron Job.', 'type': 'str', },
        {'name': 'set', 'desc': '''
            Set an editable field in the cron job definition.

            Example:
                Change the name of a cron job::

                    $lib.cron.get($iden).set(name, "foo bar cron job")''',
         'type': {'type': 'function', '_funcname': '_methCronJobSet',
                  'args': (
                      {'name': 'name', 'type': 'str', 'desc': 'The name of the field being set', },
                      {'name': 'valu', 'type': 'any', 'desc': 'The value to set on the definition.', },
                  ),
                  'returns': {'type': 'cronjob', 'desc': 'The ``cronjob``', }}},

        {'name': 'kill', 'desc': 'If the job is currently running, terminate the task.',
         'type': {'type': 'function', '_funcname': '_methCronJobKill',
                  'returns': {'type': 'boolean', 'desc': 'A boolean value which is true if the task was terminated.'}}},

        {'name': 'pack', 'desc': 'Get the Cronjob definition.',
         'type': {'type': 'function', '_funcname': '_methCronJobPack',
                  'returns': {'type': 'dict', 'desc': 'The definition.'}}},
        {'name': 'pprint', 'desc': 'Get a dictionary containing user friendly strings for printing the CronJob.',
         'type': {'type': 'function', '_funcname': '_methCronJobPprint',
                  'returns':
                      {'type': 'dict',
                       'desc': 'A dictionary containing structured data about a cronjob for display purposes.'}}},
    )
    _storm_typename = 'cronjob'
    _ismutable = False

    def __init__(self, runt, cdef, path=None):
        Prim.__init__(self, cdef, path=path)
        self.runt = runt
        self.locls.update(self.getObjLocals())
        self.locls['iden'] = self.valu.get('iden')

    def __hash__(self):
        return hash((self._storm_typename, self.locls['iden']))

    def getObjLocals(self):
        return {
            'set': self._methCronJobSet,
            'kill': self._methCronJobKill,
            'pack': self._methCronJobPack,
            'pprint': self._methCronJobPprint,
        }

    async def _methCronJobKill(self):
        iden = self.valu.get('iden')
        self.runt.confirm(('cron', 'kill'), gateiden=iden)
        return await self.runt.snap.core.killCronTask(iden)

    async def _methCronJobSet(self, name, valu):
        name = await tostr(name)
        valu = await toprim(valu)
        iden = self.valu.get('iden')

        if name == 'creator':
            # this permission must be granted cortex wide
            # to prevent abuse...
            self.runt.confirm(('cron', 'set', 'creator'))
        else:
            self.runt.confirm(('cron', 'set', name), gateiden=iden)

        self.valu = await self.runt.view.core.editCronJob(iden, name, valu)

        return self

    @stormfunc(readonly=True)
    async def _methCronJobPack(self):
        return copy.deepcopy(self.valu)

    @staticmethod
    def _formatTimestamp(ts):
        return datetime.datetime.fromtimestamp(ts, datetime.UTC).strftime('%Y-%m-%dT%H:%M')

    @stormfunc(readonly=True)
    async def _methCronJobPprint(self):
        user = self.valu.get('username')
        view = self.valu.get('view')
        if not view:
            view = self.runt.view.core.view.iden

        laststart = self.valu.get('laststarttime')
        lastend = self.valu.get('lastfinishtime')
        result = self.valu.get('lastresult')
        iden = self.valu.get('iden')

        job = {
            'iden': iden,
            'idenshort': iden[:8] + '..',
            'user': user or '<None>',
            'view': view,
            'viewshort': view[:8] + '..',
            'query': self.valu.get('query') or '<missing>',
            'pool': self.valu.get('pool', False),
            'isrecur': 'Y' if self.valu.get('recur') else 'N',
            'isrunning': 'Y' if self.valu.get('isrunning') else 'N',
            'enabled': 'Y' if self.valu.get('enabled', True) else 'N',
            'startcount': self.valu.get('startcount') or 0,
            'errcount': self.valu.get('errcount') or 0,
            'laststart': 'Never' if laststart is None else self._formatTimestamp(laststart),
            'lastend': 'Never' if lastend is None else self._formatTimestamp(lastend),
            'lastresult': self.valu.get('lastresult') or '<None>',
            'lasterrs': self.valu.get('lasterrs') or [],
            'iserr': 'X' if result is not None and not result.startswith('finished successfully') else ' ',
            'recs': []
        }

        for reqdict, incunit, incval in self.valu.get('recs', []):
            job['recs'].append({
                'reqdict': reqdict or '<None>',
                'incunit': incunit or '<None>',
                'incval': incval or '<None>'
            })

        return job

# These will go away once we have value objects in storm runtime
async def toprim(valu, path=None):

    if isinstance(valu, (str, int, bool, float, bytes, types.AsyncGeneratorType, types.GeneratorType)) or valu is None:
        return valu

    if isinstance(valu, (tuple, list)):
        retn = []
        for v in valu:
            try:
                retn.append(await toprim(v))
            except s_exc.NoSuchType:
                pass
        return tuple(retn)

    if isinstance(valu, dict):
        retn = {}
        for k, v in valu.items():
            try:
                retn[k] = await toprim(v)
            except s_exc.NoSuchType:
                pass
        return retn

    if isinstance(valu, Number):
        return float(valu.value())

    if isinstance(valu, Prim):
        return await s_coro.ornot(valu.value)

    if isinstance(valu, s_node.Node):
        return valu.ndef[1]

    mesg = 'Unable to convert object to Storm primitive.'
    raise s_exc.NoSuchType(mesg=mesg, name=valu.__class__.__name__)

def fromprim(valu, path=None, basetypes=True):

    if valu is None:
        return valu

    if basetypes:

        if isinstance(valu, str):
            return Str(valu, path=path)

    # TODO: make s_node.Node a storm type itself?
    if isinstance(valu, s_node.NodeBase):
        return Node(valu, path=path)

    if isinstance(valu, s_node.Path):
        return Path(valu, path=path)

    if isinstance(valu, tuple):
        return List(list(valu), path=path)

    if isinstance(valu, list):
        return List(valu, path=path)

    if isinstance(valu, dict):
        return Dict(valu, path=path)

    if isinstance(valu, bytes):
        return Bytes(valu, path=path)

    if isinstance(valu, bool):
        return Bool(valu, path=path)

    if isinstance(valu, (float, decimal.Decimal)):
        return Number(valu, path=path)

    if isinstance(valu, StormType):
        return valu

    if basetypes:
        ptyp = valu.__class__.__name__
        mesg = f'Unable to convert python primitive to StormType ( {ptyp} )'
        raise s_exc.NoSuchType(mesg=mesg, python_type=ptyp)

    return valu

async def tostor(valu):

    if isinstance(valu, Number):
        return str(valu.value())

    if isinstance(valu, (tuple, list)):
        retn = []
        for v in valu:
            try:
                retn.append(await tostor(v))
            except s_exc.NoSuchType:
                pass
        return tuple(retn)

    if isinstance(valu, dict):
        retn = {}
        for k, v in valu.items():
            try:
                retn[k] = await tostor(v)
            except s_exc.NoSuchType:
                pass
        return retn

    return await toprim(valu)

async def tocmprvalu(valu):

    if isinstance(valu, (str, int, bool, float, bytes, types.AsyncGeneratorType, types.GeneratorType, Number)) or valu is None:
        return valu

    if isinstance(valu, (tuple, list)):
        retn = []
        for v in valu:
            retn.append(await tocmprvalu(v))
        return tuple(retn)

    if isinstance(valu, dict):
        retn = {}
        for k, v in valu.items():
            retn[k] = await tocmprvalu(v)
        return retn

    if isinstance(valu, Prim):
        return await s_coro.ornot(valu.value)

    if isinstance(valu, s_node.Node):
        return valu.ndef[1]

    return valu

def ismutable(valu):
    if isinstance(valu, StormType):
        return valu.ismutable()

    # N.B. In Python, tuple is immutable, but in Storm, gets converted in toprim to a storm List
    return isinstance(valu, (set, dict, list, s_node.Path))

async def tostr(valu, noneok=False):

    if noneok and valu is None:
        return None

    try:
        if isinstance(valu, bytes):
            return valu.decode('utf8', 'surrogatepass')

        return str(valu)
    except Exception as e:
        mesg = f'Failed to make a string from {valu!r}.'
        raise s_exc.BadCast(mesg=mesg) from e

async def tobool(valu, noneok=False):

    if noneok and valu is None:
        return None

    if isinstance(valu, Prim):
        return await valu.bool()

    try:
        return bool(valu)
    except Exception:
        mesg = f'Failed to make a boolean from {valu!r}.'
        raise s_exc.BadCast(mesg=mesg)

async def tonumber(valu, noneok=False):

    if noneok and valu is None:
        return None

    if isinstance(valu, Number):
        return valu

    if isinstance(valu, (float, decimal.Decimal)) or (isinstance(valu, str) and '.' in valu):
        return Number(valu)

    return await toint(valu, noneok=noneok)

async def toint(valu, noneok=False):

    if noneok and valu is None:
        return None

    if isinstance(valu, str):
        try:
            return int(valu, 0)
        except ValueError as e:
            mesg = f'Failed to make an integer from {valu!r}.'
            raise s_exc.BadCast(mesg=mesg) from e

    try:
        return int(valu)
    except Exception as e:
        mesg = f'Failed to make an integer from {valu!r}.'
        raise s_exc.BadCast(mesg=mesg) from e

async def toiter(valu, noneok=False):

    if noneok and valu is None:
        return

    if isinstance(valu, Prim):
        async with contextlib.aclosing(valu.iter()) as agen:
            async for item in agen:
                yield item
        return

    try:
        async with contextlib.aclosing(s_coro.agen(valu)) as agen:
            async for item in agen:
                yield item
    except TypeError as e:
        mesg = f'Value is not iterable: {valu!r}'
        raise s_exc.StormRuntimeError(mesg=mesg) from e

async def torepr(valu, usestr=False):
    if hasattr(valu, 'stormrepr') and callable(valu.stormrepr):
        return await valu.stormrepr()

    if isinstance(valu, bool):
        return str(valu).lower()

    if valu is None:
        return '$lib.null'

    if usestr:
        return str(valu)
    return repr(valu)

async def tobuidhex(valu, noneok=False):

    if noneok and valu is None:
        return None

    if isinstance(valu, Node):
        return valu.valu.iden()

    if isinstance(valu, s_node.Node):
        return valu.iden()

    valu = await tostr(valu)
    if not s_common.isbuidhex(valu):
        mesg = f'Invalid buid string: {valu}'
        raise s_exc.BadCast(mesg=mesg)

    return valu

async def totype(valu, basetypes=False) -> str:
    '''
    Convert a value to its Storm type string.

    Args:
        valu: The object to check.
        basetypes (bool): If True, return the base Python class name as a fallback.

    Returns:
        str: The type name.

    Raises:
        StormRuntimeError: If the valu does not resolve to a known type and basetypes=False.
    '''
    if valu is undef:
        return 'undef'

    if valu is None:
        return 'null'

    if isinstance(valu, bool):
        return 'boolean'

    if isinstance(valu, int):
        return 'int'

    if isinstance(valu, (types.AsyncGeneratorType, types.GeneratorType)):
        return 'generator'

    if isinstance(valu, (types.FunctionType, types.MethodType)):
        return 'function'

    # This may raise s_exc.NoSuchType
    fp = fromprim(valu, basetypes=not basetypes)

    if isinstance(fp, StormType):
        return fp._storm_typename

    return valu.__class__.__name__

async def typeerr(name, reqt):
    if not isinstance(name, reqt):
        styp = await totype(name, basetypes=True)
        mesg = f"Expected value of type '{reqt}', got '{styp}' with value {name}."
        return s_exc.StormRuntimeError(mesg=mesg, name=name, type=styp)<|MERGE_RESOLUTION|>--- conflicted
+++ resolved
@@ -8306,13 +8306,9 @@
 
     async def set(self, name, valu):
         trigiden = self.valu.get('iden')
-<<<<<<< HEAD
-        viewiden = self.runt.view.iden
-=======
         viewiden = self.valu.get('view')
 
-        view = self.runt.snap.core.reqView(viewiden)
->>>>>>> 93125698
+        view = self.runt.view.core.reqView(viewiden)
 
         name = await tostr(name)
         if name in ('async', 'enabled', ):
@@ -8325,11 +8321,7 @@
         else:
             self.runt.confirm(('trigger', 'set', name), gateiden=viewiden)
 
-<<<<<<< HEAD
-        await self.runt.view.setTriggerInfo(trigiden, name, valu)
-=======
         await view.setTriggerInfo(trigiden, name, valu)
->>>>>>> 93125698
 
         self.valu[name] = valu
 
@@ -9191,7 +9183,7 @@
     async def _methCronJobKill(self):
         iden = self.valu.get('iden')
         self.runt.confirm(('cron', 'kill'), gateiden=iden)
-        return await self.runt.snap.core.killCronTask(iden)
+        return await self.runt.view.core.killCronTask(iden)
 
     async def _methCronJobSet(self, name, valu):
         name = await tostr(name)
