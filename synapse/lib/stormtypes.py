--- conflicted
+++ resolved
@@ -483,16 +483,15 @@
         s_common.reqjsonsafe(info)
         await self.runt.snap.fire('storm:fire', type=name, data=info)
 
-<<<<<<< HEAD
 @registry.registerLib
-=======
 class LibPs(Lib):
-
-    def addLibFuncs(self):
-        self.locls.update({
+    _storm_lib_path = ('ps',)
+
+    def getObjLocals(self):
+        return {
             'kill': self._kill,
             'list': self._list,
-        })
+        }
 
     async def _kill(self, prefix):
         idens = []
@@ -519,7 +518,7 @@
         todo = s_common.todo('ps', self.runt.user)
         return await self.dyncall('cell', todo)
 
->>>>>>> 1f742fe2
+@registry.registerLib
 class LibStr(Lib):
     _storm_lib_path = ('str',)
 
