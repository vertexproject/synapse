import bz2
import copy
import gzip
import json
import time
import regex
import types
import base64
import pprint
import struct
import asyncio
import decimal
import inspect
import logging
import binascii
import datetime
import calendar
import functools
import contextlib
import collections
from typing import Any

import synapse.exc as s_exc
import synapse.common as s_common
import synapse.telepath as s_telepath

import synapse.lib.coro as s_coro
import synapse.lib.node as s_node
import synapse.lib.time as s_time
import synapse.lib.cache as s_cache
import synapse.lib.queue as s_queue
import synapse.lib.scope as s_scope
import synapse.lib.msgpack as s_msgpack
import synapse.lib.trigger as s_trigger
import synapse.lib.urlhelp as s_urlhelp
import synapse.lib.stormctrl as s_stormctrl
import synapse.lib.provenance as s_provenance

logger = logging.getLogger(__name__)

class Undef:
    async def stormrepr(self):
        return '$lib.undef'

undef = Undef()

def confirm(perm, gateiden=None):
    s_scope.get('runt').confirm(perm, gateiden=gateiden)

def allowed(perm, gateiden=None):
    return s_scope.get('runt').allowed(perm, gateiden=gateiden)

class StormTypesRegistry:
    # The following types are currently undefined.
    base_undefined_types = (
        'any',
        'int',
        'lib',  # lib.import
        'null',
        'time',
        'prim',
        'undef',
        'float',
        'generator',
    )
    undefined_types = set(base_undefined_types)
    known_types = set()
    rtypes = collections.defaultdict(set)  # callable -> return types, populated on demand.

    def __init__(self):
        self._LIBREG = {}
        self._TYPREG = {}

    def addStormLib(self, path, ctor):
        if path in self._LIBREG:
            raise Exception('cannot register a library twice')
        assert isinstance(path, tuple)
        self._LIBREG[path] = ctor

    def delStormLib(self, path):
        if not self._LIBREG.pop(path, None):
            raise Exception('no such path!')

    def addStormType(self, path, ctor):
        if path in self._TYPREG:
            raise Exception('cannot register a type twice')
        assert ctor._storm_typename is not None, f'path={path} ctor={ctor}'
        self._TYPREG[path] = ctor
        self.known_types.add(ctor._storm_typename)
        self.undefined_types.discard(ctor._storm_typename)

    def delStormType(self, path):
        ctor = self._TYPREG.pop(path, None)
        if ctor is None:
            raise Exception('no such path!')
        self.known_types.discard(ctor._storm_typename)
        self.undefined_types.add(ctor._storm_typename)

    def registerLib(self, ctor):
        '''Decorator to register a StormLib'''
        path = getattr(ctor, '_storm_lib_path', s_common.novalu)
        if path is s_common.novalu:
            raise Exception('no key!')
        self.addStormLib(path, ctor)

        return ctor

    def registerType(self, ctor):
        '''Decorator to register a StormPrim'''
        self.addStormType(ctor.__name__, ctor)
        return ctor

    def iterLibs(self):
        return list(self._LIBREG.items())

    def iterTypes(self):
        return list(self._TYPREG.items())

    def _validateInfo(self, obj, info, name):
        # Check the rtype of the info to see if its a dict; and  if so,
        # validate it has the _funcname key pointing to the to a
        # callable on the obj, and that the documented arguments match
        # those of the callable. The _funcname key is removed.

        rtype = info.get('type')
        if isinstance(rtype, dict):
            rname = rtype.get('type')
            rname = copy.deepcopy(rname)  # Make a mutable copy we're going to modify

            if isinstance(rname, tuple):
                rname = list(rname)

            isstor = False
            isfunc = False
            isgtor = False
            isctor = False

            if rname == 'ctor' or 'ctor' in rname:
                isctor = True
                if isinstance(rname, str):
                    rname = ''
                if isinstance(rname, list):
                    rname.remove('ctor')
                if isinstance(rname, dict):
                    rname.pop('ctor', None)
            if rname == 'function' or 'function' in rname:
                isfunc = True
                if isinstance(rname, str):
                    rname = ''
                if isinstance(rname, list):
                    rname.remove('function')
                if isinstance(rname, dict):
                    rname.pop('function', None)
            if rname == 'gtor' or 'gtor' in rname:
                isgtor = True
                if isinstance(rname, str):
                    rname = ''
                if isinstance(rname, list):
                    rname.remove('gtor')
                if isinstance(rname, dict):
                    rname.pop('gtor', None)
            if rname == 'stor' or 'stor' in rname:
                if isinstance(rname, str):
                    rname = ''
                if isinstance(rname, list):
                    rname.remove('stor')
                if isinstance(rname, dict):
                    rname.pop('stor', None)
                isstor = True

            invalid = (isgtor and isctor) or (isfunc and (isgtor or isctor))
            if invalid:
                mesg = f'Dictionary represents invalid combination of ctors, gtors, locls, and stors [{name} {obj} {info.get("name")}] [{rtype}].'
                raise AssertionError(mesg)

            if rname:
                mesg = f'Dictionary return types represents a unknown rtype [{name} {obj} {info.get("name")}] [{rtype}] [{rname}].'
                raise AssertionError(mesg)

            if isfunc:
                self._validateFunction(obj, info, name)
            if isstor:
                self._validateStor(obj, info, name)
            if isctor:
                self._validateCtor(obj, info, name)
            if isgtor:
                self._validateGtor(obj, info, name)

    def _validateFunction(self, obj, info, name):
        rtype = info.get('type')
        funcname = rtype.get('_funcname')
        if funcname == '_storm_query':
            # Sentinel used for future validation of pure storm
            # functions defined in _storm_query data.
            return
        locl = getattr(obj, funcname, None)
        assert locl is not None, f'bad _funcname=[{funcname}] for {obj} {info.get("name")}'
        args = rtype.get('args', ())
        callsig = getCallSig(locl)
        # Assert the callsigs match
        callsig_args = [str(v).split('=')[0] for v in callsig.parameters.values()]
        assert [d.get('name') for d in
                args] == callsig_args, f'args / callsig args mismatch for {funcname} {name} {obj} {args} {callsig_args}'
        # ensure default values are provided
        for parameter, argdef in zip(callsig.parameters.values(), args):
            pdef = parameter.default  # defaults to inspect._empty for undefined default values.
            adef = argdef.get('default', inspect._empty)
            # Allow $lib.undef as a defined default to represent the undef constant.
            if pdef is undef:
                assert adef == '$lib.undef', \
                    f'Expected $lib.undef for default value {obj} {funcname}, defvals {pdef} != {adef} for {parameter}'
            else:
                assert pdef == adef, \
                    f'Default value mismatch for {obj} {funcname}, defvals {pdef} != {adef} for {parameter}'

    def _validateStor(self, obj, info, name):
        rtype = info.get('type')
        funcname = rtype.pop('_storfunc')
        locl = getattr(obj, funcname, None)
        assert locl is not None, f'bad _storfunc=[{funcname}] for {obj} {info.get("name")}'
        args = rtype.get('args')
        assert args is None, f'stors have no defined args funcname=[{funcname}] for {obj} {info.get("name")}'
        callsig = getCallSig(locl)
        # Assert the callsig for a stor has one argument
        callsig_args = [str(v).split('=')[0] for v in callsig.parameters.values()]
        assert len(callsig_args) == 1, f'stor funcs must only have one argument for {obj} {info.get("name")}'

    def _validateCtor(self, obj, info, name):
        rtype = info.get('type')
        funcname = rtype.pop('_ctorfunc')
        locl = getattr(obj, funcname, None)
        assert locl is not None, f'bad _ctorfunc=[{funcname}] for {obj} {info.get("name")}'
        args = rtype.get('args')
        assert args is None, f'ctors have no defined args funcname=[{funcname}] for {obj} {info.get("name")}'
        callsig = getCallSig(locl)
        # Assert the callsig for a ctor has one argument
        callsig_args = [str(v).split('=')[0] for v in callsig.parameters.values()]
        assert len(callsig_args) == 1, f'ctor funcs must only have one argument for {obj} {info.get("name")}'

    def _validateGtor(self, obj, info, name):
        rtype = info.get('type')
        funcname = rtype.pop('_gtorfunc')
        locl = getattr(obj, funcname, None)
        assert locl is not None, f'bad _gtorfunc=[{funcname}] for {obj} {info.get("name")}'
        args = rtype.get('args')
        assert args is None, f'gtors have no defined args funcname=[{funcname}] for {obj} {info.get("name")}'
        callsig = getCallSig(locl)
        # Assert the callsig for a stor has one argument
        callsig_args = [str(v).split('=')[0] for v in callsig.parameters.values()]
        assert len(callsig_args) == 0, f'gtor funcs must only have one argument for {obj} {info.get("name")}'

    def getLibDocs(self, lib=None):
        # Ensure type docs are loaded/verified.
        _ = self.getTypeDocs()

        if lib is None:
            libs = self.iterLibs()
            libs.sort(key=lambda x: x[0])
        else:
            libs = ((lib._storm_lib_path, lib),)

        docs = []
        for (sname, slib) in libs:
            sname = slib.__class__.__name__
            locs = []
            tdoc = {
                'desc': getDoc(slib, sname),
                'locals': locs,
                'path': ('lib',) + slib._storm_lib_path,
            }
            for info in sorted(slib._storm_locals, key=lambda x: x.get('name')):
                info = s_msgpack.deepcopy(info)
                self._validateInfo(slib, info, sname)
                locs.append(info)

            docs.append(tdoc)

        for tdoc in docs:
            basepath = tdoc.get('path')
            assert basepath[0] == 'lib'
            locls = tdoc.get('locals')
            for info in locls:
                path = basepath + (info.get('name'),)
                ityp = info.get('type')
                if isinstance(ityp, str):
                    self.rtypes[path].add(ityp)
                    continue
                retv = ityp.get('returns')
                rtyp = retv.get('type')
                if isinstance(rtyp, (list, tuple)):
                    [self.rtypes[path].add(r) for r in rtyp]
                    continue
                self.rtypes[path].add(rtyp)

        for path, rtyps in self.rtypes.items():
            for rtyp in rtyps:
                if rtyp not in self.known_types and rtyp not in self.undefined_types:  # pragma: no cover
                    raise s_exc.NoSuchType(mesg=f'The return type {rtyp} for {path} is unknown.', type=rtyp)

        return docs

    def getTypeDocs(self, styp: str =None):
        if styp is None:
            types = self.iterTypes()
            types.sort(key=lambda x: x[1]._storm_typename)
        else:
            types = [(k, v) for (k, v) in self.iterTypes() if styp == v._storm_typename]

        docs = []
        for (sname, styp) in types:
            locs = []
            tdoc = {
                'desc': getDoc(styp, sname),
                'locals': locs,
                'path': (styp._storm_typename,),
            }
            for info in sorted(styp._storm_locals, key=lambda x: x.get('name')):
                info = s_msgpack.deepcopy(info)
                self._validateInfo(styp, info, sname)
                locs.append(info)

            docs.append(tdoc)

        for tdoc in docs:
            basepath = tdoc.get('path')
            assert len(basepath) == 1
            locls = tdoc.get('locals')
            for info in locls:
                path = basepath + (info.get('name'),)
                ityp = info.get('type')
                if isinstance(ityp, str):
                    self.rtypes[path].add(ityp)
                    continue
                retv = ityp.get('returns')
                rtyp = retv.get('type')
                if isinstance(rtyp, (list, tuple)):
                    [self.rtypes[path].add(r) for r in rtyp]
                    continue
                self.rtypes[path].add(rtyp)

        for path, rtyps in self.rtypes.items():
            for rtyp in rtyps:
                if rtyp not in self.known_types and rtyp not in self.undefined_types:  # pragma: no cover
                    raise s_exc.NoSuchType(mesg=f'The return type {rtyp} for {path} is unknown.', type=rtyp)

        return docs

registry = StormTypesRegistry()


def getDoc(obj, errstr):
    '''Helper to get __doc__'''
    doc = getattr(obj, '__doc__')
    if doc is None:
        doc = f'No doc for {errstr}'
        logger.warning(doc)
    return doc

def getCallSig(func) -> inspect.Signature:
    '''Get the callsig of a function, stripping self if present.'''
    callsig = inspect.signature(func)
    params = list(callsig.parameters.values())
    if params and params[0].name == 'self':
        callsig = callsig.replace(parameters=params[1:])
    return callsig


def stormfunc(readonly=False):
    def wrap(f):
        f._storm_readonly = readonly
        return f
    return wrap

def intify(x):

    if isinstance(x, str):

        x = x.lower()
        if x == 'true':
            return 1

        if x == 'false':
            return 0

        try:
            return int(x, 0)
        except ValueError as e:
            mesg = f'Failed to make an integer from "{x}".'
            raise s_exc.BadCast(mesg=mesg) from e

    try:
        return int(x)
    except Exception as e:
        mesg = f'Failed to make an integer from "{x}".'
        raise s_exc.BadCast(mesg=mesg) from e

async def kwarg_format(_text, **kwargs):
    '''
    Replaces instances curly-braced argument names in text with their values
    '''
    for name, valu in kwargs.items():
        temp = '{%s}' % (name,)
        _text = _text.replace(temp, await torepr(valu, usestr=True))

    return _text

class StormType:
    '''
    The base type for storm runtime value objects.
    '''
    _storm_locals = ()  # type: Any # To be overridden for deref constants that need documentation
    _ismutable = True
    _storm_typename = 'unknown'

    def __init__(self, path=None):
        self.path = path

        # ctors take no arguments and are intended to return Prim objects. This must be sync.
        # These are intended for delayed Prim object construction until they are needed.
        self.ctors = {}

        # stors are setter functions which take a single value for setting.
        # These are intended to act similar to python @setter decorators.
        self.stors = {}

        # gtors are getter functions which are called without arguments. This must be async.
        # These are intended as to act similar to python @property decorators.
        self.gtors = {}

        # Locals are intended for storing callable functions and constants.
        self.locls = {}

    def getObjLocals(self):
        '''
        Get the default list of key-value pairs which may be added to the object ``.locls`` dictionary.

        Returns:
            dict: A key/value pairs.
        '''
        return {}

    async def _storm_copy(self):
        mesg = f'Type ({self._storm_typename}) does not support being copied!'
        raise s_exc.BadArg(mesg=mesg)

    @stormfunc(readonly=True)
    async def setitem(self, name, valu):

        if not self.stors:
            mesg = f'{self.__class__.__name__} does not support assignment.'
            raise s_exc.StormRuntimeError(mesg=mesg)

        name = await tostr(name)

        stor = self.stors.get(name)
        if stor is None:
            mesg = f'Setting {name} is not supported on {self._storm_typename}.'
            raise s_exc.NoSuchName(name=name, mesg=mesg)

        if s_scope.get('runt').readonly and not getattr(stor, '_storm_readonly', False):
            mesg = f'Function ({stor.__name__}) is not marked readonly safe.'
            raise s_exc.IsReadOnly(mesg=mesg, name=name, valu=valu)

        await s_coro.ornot(stor, valu)

    async def deref(self, name):
        name = await tostr(name)

        locl = self.locls.get(name, s_common.novalu)
        if locl is not s_common.novalu:
            return locl

        ctor = self.ctors.get(name)
        if ctor is not None:
            item = ctor(path=self.path)
            self.locls[name] = item
            return item

        valu = await self._derefGet(name)
        if valu is not s_common.novalu:
            return valu

        raise s_exc.NoSuchName(mesg=f'Cannot find name [{name}]', name=name, styp=self.__class__.__name__)

    async def _derefGet(self, name):
        gtor = self.gtors.get(name)
        if gtor is None:
            return s_common.novalu
        return await gtor()

    def ismutable(self):
        return self._ismutable

class Lib(StormType):
    '''
    A collection of storm methods under a name
    '''
    _ismutable = False
    _storm_query = None
    _storm_typename = 'lib'
    _storm_lib_perms = ()

    def __init__(self, runt, name=()):
        StormType.__init__(self)
        self.runt = runt
        self.name = name
        self.auth = runt.snap.core.auth
        self.addLibFuncs()

    def addLibFuncs(self):
        self.locls.update(self.getObjLocals())

    async def initLibAsync(self):

        if self._storm_query is not None:

            query = await self.runt.snap.core.getStormQuery(self._storm_query)
            self.modrunt = await self.runt.getModRuntime(query)

            self.runt.onfini(self.modrunt)

            async for item in self.modrunt.execute():
                await asyncio.sleep(0)  # pragma: no cover

            for k, v in self.modrunt.vars.items():
                # Annotate the name and lib onto the callable
                # so that it can be inspected later.
                if callable(v) and v.__name__ == 'realfunc':
                    v._storm_runtime_lib = self
                    v._storm_runtime_lib_func = k

                self.locls[k] = v

    async def stormrepr(self):
        if '__module__' in self.locls:
            return f'Imported Module {".".join(self.name)}'
        return f'Library ${".".join(("lib",) + self.name)}'

    async def deref(self, name):

        name = await tostr(name)

        if name.startswith('__'):
            raise s_exc.StormRuntimeError(mesg=f'Cannot dereference private value [{name}]', name=name)

        try:
            return await StormType.deref(self, name)
        except s_exc.NoSuchName:
            pass

        path = self.name + (name,)

        slib = self.runt.snap.core.getStormLib(path)
        if slib is None:
            raise s_exc.NoSuchName(mesg=f'Cannot find name [{name}]', name=name)

        ctor = slib[2].get('ctor', Lib)
        libinst = ctor(self.runt, name=path)

        await libinst.initLibAsync()

        return libinst

    async def dyncall(self, iden, todo, gatekeys=()):
        return await self.runt.dyncall(iden, todo, gatekeys=gatekeys)

    async def dyniter(self, iden, todo, gatekeys=()):
        async for item in self.runt.dyniter(iden, todo, gatekeys=gatekeys):
            yield item

@registry.registerLib
class LibPkg(Lib):
    '''
    A Storm Library for interacting with Storm Packages.
    '''
    _storm_locals = (
        {'name': 'add', 'desc': 'Add a Storm Package to the Cortex.',
         'type': {'type': 'function', '_funcname': '_libPkgAdd',
                  'args': (
                      {'name': 'pkgdef', 'type': 'dict', 'desc': 'A Storm Package definition.', },
                      {'name': 'verify', 'type': 'boolean', 'default': False,
                       'desc': 'Verify storm package signature.', },
                  ),
                  'returns': {'type': 'null', }}},
        {'name': 'get', 'desc': 'Get a Storm Package from the Cortex.',
         'type': {'type': 'function', '_funcname': '_libPkgGet',
                  'args': (
                      {'name': 'name', 'type': 'str', 'desc': 'A Storm Package name.', },
                  ),
                  'returns': {'type': 'dict', 'desc': 'The Storm package definition.', }}},
        {'name': 'has', 'desc': 'Check if a Storm Package is available in the Cortex.',
         'type': {'type': 'function', '_funcname': '_libPkgHas',
                  'args': (
                      {'name': 'name', 'type': 'str',
                       'desc': 'A Storm Package name to check for the existence of.', },
                  ),
                  'returns': {'type': 'boolean',
                              'desc': 'True if the package exists in the Cortex, False if it does not.', }}},
        {'name': 'del', 'desc': 'Delete a Storm Package from the Cortex.',
         'type': {'type': 'function', '_funcname': '_libPkgDel',
                  'args': (
                      {'name': 'name', 'type': 'str', 'desc': 'The name of the package to delete.', },
                  ),
                  'returns': {'type': 'null', }}},
        {'name': 'list', 'desc': 'Get a list of Storm Packages loaded in the Cortex.',
         'type': {'type': 'function', '_funcname': '_libPkgList',
                  'returns': {'type': 'list', 'desc': 'A list of Storm Package definitions.', }}},
        {'name': 'deps', 'desc': 'Verify the dependencies for a Storm Package.',
         'type': {'type': 'function', '_funcname': '_libPkgDeps',
                  'args': (
                      {'name': 'pkgdef', 'type': 'dict', 'desc': 'A Storm Package definition.', },
                  ),
                  'returns': {'type': 'dict', 'desc': 'A dictionary listing dependencies and if they are met.', }}},
    )
    _storm_lib_path = ('pkg',)

    def getObjLocals(self):
        return {
            'add': self._libPkgAdd,
            'get': self._libPkgGet,
            'has': self._libPkgHas,
            'del': self._libPkgDel,
            'list': self._libPkgList,
            'deps': self._libPkgDeps,
        }

    async def _libPkgAdd(self, pkgdef, verify=False):
        self.runt.confirm(('pkg', 'add'), None)
        pkgdef = await toprim(pkgdef)
        verify = await tobool(verify)
        await self.runt.snap.core.addStormPkg(pkgdef, verify=verify)

    @stormfunc(readonly=True)
    async def _libPkgGet(self, name):
        name = await tostr(name)
        pkgdef = await self.runt.snap.core.getStormPkg(name)
        if pkgdef is None:
            return None

        return Dict(pkgdef)

    @stormfunc(readonly=True)
    async def _libPkgHas(self, name):
        name = await tostr(name)
        pkgdef = await self.runt.snap.core.getStormPkg(name)
        if pkgdef is None:
            return False
        return True

    async def _libPkgDel(self, name):
        self.runt.confirm(('pkg', 'del'), None)
        await self.runt.snap.core.delStormPkg(name)

    @stormfunc(readonly=True)
    async def _libPkgList(self):
        pkgs = await self.runt.snap.core.getStormPkgs()
        return list(sorted(pkgs, key=lambda x: x.get('name')))

    @stormfunc(readonly=True)
    async def _libPkgDeps(self, pkgdef):
        pkgdef = await toprim(pkgdef)
        return await self.runt.snap.core.verifyStormPkgDeps(pkgdef)

@registry.registerLib
class LibDmon(Lib):
    '''
    A Storm Library for interacting with StormDmons.
    '''
    _storm_locals = (
        {'name': 'add', 'desc': '''
        Add a Storm Dmon to the Cortex.

        Examples:
            Add a dmon that executes a query::

                $lib.dmon.add(${ myquery }, name='example dmon')
                ''',
         'type': {'type': 'function', '_funcname': '_libDmonAdd',
                  'args': (
                      {'name': 'text', 'type': ['str', 'storm:query'],
                       'desc': 'The Storm query to execute in the Dmon loop.'},
                      {'name': 'name', 'type': 'str', 'desc': 'The name of the Dmon.', 'default': 'noname'},
                      {'name': 'ddef', 'type': 'dict', 'desc': 'Additional daemon definition fields. ', 'default': None},
                  ),
                  'returns': {'type': 'str', 'desc': 'The iden of the newly created Storm Dmon.'}}},
        {'name': 'get', 'desc': 'Get a Storm Dmon definition by iden.',
         'type': {'type': 'function', '_funcname': '_libDmonGet',
                  'args': (
                      {'name': 'iden', 'type': 'str', 'desc': 'The iden of the Storm Dmon to get.'},
                  ),
                  'returns': {'type': 'dict', 'desc': 'A Storm Dmon definition dict.', }}},
        {'name': 'del', 'desc': 'Delete a Storm Dmon by iden.',
         'type': {'type': 'function', '_funcname': '_libDmonDel',
                  'args': (
                      {'name': 'iden', 'type': 'str', 'desc': 'The iden of the Storm Dmon to delete.'},
                  ),
                  'returns': {'type': 'null', }}},
        {'name': 'log', 'desc': 'Get the messages from a Storm Dmon.',
         'type': {'type': 'function', '_funcname': '_libDmonLog',
                  'args': (
                      {'name': 'iden', 'type': 'str', 'desc': 'The iden of the Storm Dmon to get logs for.'},
                  ),
                  'returns': {'type': 'list', 'desc': 'A list of messages from the StormDmon.'}}},
        {'name': 'list', 'desc': 'Get a list of Storm Dmons.',
         'type': {
             'type': 'function', '_funcname': '_libDmonList',
             'returns': {'type': 'list', 'desc': 'A list of Storm Dmon definitions.'}}},
        {'name': 'bump', 'desc': 'Restart the Dmon.',
         'type': {'type': 'function', '_funcname': '_libDmonBump',
                  'args': (
                      {'name': 'iden', 'type': 'str', 'desc': 'The GUID of the dmon to restart.'},
                  ),
                  'returns': {'type': 'boolean',
                              'desc': 'True if the Dmon is restarted; False if the iden does not exist.'}}},
        {'name': 'stop', 'desc': 'Stop a Storm Dmon.',
         'type': {'type': 'function', '_funcname': '_libDmonStop',
                  'args': (
                      {'name': 'iden', 'type': 'str', 'desc': 'The GUID of the Dmon to stop.'},
                  ),
                  'returns': {'type': 'boolean',
                              'desc': '$lib.true unless the dmon does not exist or was already stopped.'}}},
        {'name': 'start', 'desc': 'Start a storm dmon.',
         'type': {'type': 'function', '_funcname': '_libDmonStart',
                  'args': (
                      {'name': 'iden', 'type': 'str', 'desc': 'The GUID of the dmon to start.'},
                  ),
                  'returns': {'type': 'boolean',
                              'desc': '$lib.true unless the dmon does not exist or was already started.'}}},
    )
    _storm_lib_path = ('dmon',)

    def getObjLocals(self):
        return {
            'add': self._libDmonAdd,
            'get': self._libDmonGet,
            'del': self._libDmonDel,
            'log': self._libDmonLog,
            'list': self._libDmonList,
            'bump': self._libDmonBump,
            'stop': self._libDmonStop,
            'start': self._libDmonStart,
        }

    async def _libDmonDel(self, iden):
        dmon = await self.runt.snap.core.getStormDmon(iden)
        if dmon is None:
            mesg = f'No storm dmon with iden: {iden}'
            raise s_exc.NoSuchIden(mesg=mesg)

        if dmon.get('user') != self.runt.user.iden:
            self.runt.confirm(('dmon', 'del', iden))

        await self.runt.snap.core.delStormDmon(iden)

    @stormfunc(readonly=True)
    async def _libDmonGet(self, iden):
        return await self.runt.snap.core.getStormDmon(iden)

    @stormfunc(readonly=True)
    async def _libDmonList(self):
        return await self.runt.snap.core.getStormDmons()

    @stormfunc(readonly=True)
    async def _libDmonLog(self, iden):
        self.runt.confirm(('dmon', 'log'))
        return await self.runt.snap.core.getStormDmonLog(iden)

    async def _libDmonAdd(self, text, name='noname', ddef=None):

        varz = {}

        # closure style capture of runtime and query vars
        if isinstance(text, Query):
            varz.update(await toprim(text.varz))

        varz.update(await toprim(self.runt.vars))

        varz = s_msgpack.getvars(varz)

        text = await tostr(text)
        ddef = await toprim(ddef)

        viewiden = self.runt.snap.view.iden
        self.runt.confirm(('dmon', 'add'), gateiden=viewiden)

        opts = {'vars': varz, 'view': viewiden}

        if ddef is None:
            ddef = {}

        ddef['name'] = name
        ddef['user'] = self.runt.user.iden
        ddef['storm'] = text
        ddef['stormopts'] = opts

        ddef.setdefault('enabled', True)

        return await self.runt.snap.core.addStormDmon(ddef)

    async def _libDmonBump(self, iden):
        iden = await tostr(iden)

        ddef = await self.runt.snap.core.getStormDmon(iden)
        if ddef is None:
            return False

        viewiden = ddef['stormopts']['view']
        self.runt.confirm(('dmon', 'add'), gateiden=viewiden)

        await self.runt.snap.core.bumpStormDmon(iden)
        return True

    async def _libDmonStop(self, iden):
        iden = await tostr(iden)

        ddef = await self.runt.snap.core.getStormDmon(iden)
        if ddef is None:
            return False

        viewiden = ddef['stormopts']['view']
        self.runt.confirm(('dmon', 'add'), gateiden=viewiden)

        return await self.runt.snap.core.disableStormDmon(iden)

    async def _libDmonStart(self, iden):
        iden = await tostr(iden)

        ddef = await self.runt.snap.core.getStormDmon(iden)
        if ddef is None:
            return False

        viewiden = ddef['stormopts']['view']
        self.runt.confirm(('dmon', 'add'), gateiden=viewiden)

        return await self.runt.snap.core.enableStormDmon(iden)

@registry.registerLib
class LibService(Lib):
    '''
    A Storm Library for interacting with Storm Services.
    '''
    _storm_locals = (
        {'name': 'add', 'desc': 'Add a Storm Service to the Cortex.',
         'type': {'type': 'function', '_funcname': '_libSvcAdd',
                  'args': (
                      {'name': 'name', 'type': 'str', 'desc': 'Name of the Storm Service to add.', },
                      {'name': 'url', 'type': 'str', 'desc': 'The Telepath URL to the Storm Service.', },
                  ),
                  'returns': {'type': 'dict', 'desc': 'The Storm Service definition.', }}},
        {'name': 'del', 'desc': 'Remove a Storm Service from the Cortex.',
         'type': {'type': 'function', '_funcname': '_libSvcDel',
                  'args': (
                      {'name': 'iden', 'type': 'str', 'desc': 'The iden of the service to remove.', },
                  ),
                  'returns': {'type': 'null', }}},
        {'name': 'get', 'desc': 'Get a Storm Service definition.',
         'type': {'type': 'function', '_funcname': '_libSvcGet',
                  'args': (
                      {'name': 'name', 'type': 'str',
                       'desc': 'The local name, local iden, or remote name, '
                               'of the service to get the definition for.', },
                  ),
                  'returns': {'type': 'dict', 'desc': 'A Storm Service definition.', }}},
        {'name': 'has', 'desc': 'Check if a Storm Service is available in the Cortex.',
         'type': {'type': 'function', '_funcname': '_libSvcHas',
                  'args': (
                      {'name': 'name', 'type': 'str',
                       'desc': 'The local name, local iden, or remote name, '
                               'of the service to check for the existence of.', },
                  ),
                  'returns': {'type': 'boolean',
                              'desc': 'True if the service exists in the Cortex, False if it does not.', }}},
        {'name': 'list',
         'desc': '''
            List the Storm Service definitions for the Cortex.

            Notes:
                The definition dictionaries have an additional ``ready`` key added to them to
                indicate if the Cortex is currently connected to the Storm Service or not.
            ''',
         'type': {'type': 'function', '_funcname': '_libSvcList',
                  'returns': {'type': 'list', 'desc': 'A list of Storm Service definitions.', }}},
        {'name': 'wait', 'desc': '''
        Wait for a given service to be ready.

        Notes:
            If a timeout value is not specified, this will block a Storm query until the service is available.
        ''',
         'type': {'type': 'function', '_funcname': '_libSvcWait',
                  'args': (
                      {'name': 'name', 'type': 'str', 'desc': 'The name, or iden, of the service to wait for.', },
                      {'name': 'timeout', 'type': 'int', 'desc': 'Number of seconds to wait for the service.',
                       'default': None, }
                  ),
                  'returns': {'type': 'boolean', 'desc': 'Returns true if the service is available, false on a '
                                                         'timeout waiting for the service to be ready.', }}},
    )
    _storm_lib_path = ('service',)

    def getObjLocals(self):
        return {
            'add': self._libSvcAdd,
            'del': self._libSvcDel,
            'get': self._libSvcGet,
            'has': self._libSvcHas,
            'list': self._libSvcList,
            'wait': self._libSvcWait,
        }

    async def _checkSvcGetPerm(self, ssvc):
        '''
        Helper to handle service.get.* permissions
        '''
        try:
            self.runt.confirm(('service', 'get', ssvc.iden))
        except s_exc.AuthDeny as e:
            try:
                self.runt.confirm(('service', 'get', ssvc.name))
            except s_exc.AuthDeny:
                raise e from None
            else:
                mesg = 'Use of service.get.<servicename> permissions are deprecated.'
                await self.runt.warnonce(mesg, svcname=ssvc.name, svciden=ssvc.iden)

    async def _libSvcAdd(self, name, url):
        self.runt.confirm(('service', 'add'))
        sdef = {
            'name': name,
            'url': url,
        }
        return await self.runt.snap.core.addStormSvc(sdef)

    async def _libSvcDel(self, iden):
        self.runt.confirm(('service', 'del'))
        return await self.runt.snap.core.delStormSvc(iden)

    async def _libSvcGet(self, name):
        ssvc = self.runt.snap.core.getStormSvc(name)
        if ssvc is None:
            mesg = f'No service with name/iden: {name}'
            raise s_exc.NoSuchName(mesg=mesg)
        await self._checkSvcGetPerm(ssvc)
        return Service(self.runt, ssvc)

    @stormfunc(readonly=True)
    async def _libSvcHas(self, name):
        ssvc = self.runt.snap.core.getStormSvc(name)
        if ssvc is None:
            return False
        return True

    @stormfunc(readonly=True)
    async def _libSvcList(self):
        self.runt.confirm(('service', 'list'))
        retn = []

        for ssvc in self.runt.snap.core.getStormSvcs():
            sdef = dict(ssvc.sdef)
            sdef['ready'] = ssvc.ready.is_set()
            sdef['svcname'] = ssvc.svcname
            sdef['svcvers'] = ssvc.svcvers
            retn.append(sdef)

        return retn

    @stormfunc(readonly=True)
    async def _libSvcWait(self, name, timeout=None):
        name = await tostr(name)
        timeout = await toint(timeout, noneok=True)
        ssvc = self.runt.snap.core.getStormSvc(name)
        if ssvc is None:
            mesg = f'No service with name/iden: {name}'
            raise s_exc.NoSuchName(mesg=mesg, name=name)
        await self._checkSvcGetPerm(ssvc)

        # Short circuit asyncio.wait_for logic by checking the ready event
        # value. If we call wait_for with a timeout=0 we'll almost always
        # raise a TimeoutError unless the future previously had the option
        # to complete.
        if timeout == 0:
            return ssvc.ready.is_set()

        fut = ssvc.ready.wait()
        try:
            await asyncio.wait_for(fut, timeout=timeout)
        except asyncio.TimeoutError:
            return False
        else:
            return True

@registry.registerLib
class LibTags(Lib):
    '''
    Storm utility functions for tags.
    '''
    _storm_lib_path = ('tags',)

    _storm_locals = (
        {'name': 'prefix', 'desc': '''
            Normalize and prefix a list of syn:tag:part values so they can be applied.

            Examples:
                Add tag prefixes and then use them to tag nodes::

                    $tags = $lib.tags.prefix($result.tags, vtx.visi)
                    { for $tag in $tags { [ +#$tag ] } }

         ''',
         'type': {'type': 'function', '_funcname': 'prefix',
                  'args': (
                      {'name': 'names', 'type': 'list', 'desc': 'A list of syn:tag:part values to normalize and prefix.'},
                      {'name': 'prefix', 'type': 'str', 'desc': 'The string prefix to add to the syn:tag:part values.'},
                      {'name': 'ispart', 'type': 'boolean', 'default': False,
                       'desc': 'Whether the names have already been normalized. Normalization will be skipped if set to true.'},
                  ),
                  'returns': {'type': 'list', 'desc': 'A list of normalized and prefixed syn:tag values.', }}},
    )

    def getObjLocals(self):
        return {
            'prefix': self.prefix,
        }

    @stormfunc(readonly=True)
    async def prefix(self, names, prefix, ispart=False):

        prefix = await tostr(prefix)
        ispart = await tobool(ispart)
        tagpart = self.runt.snap.core.model.type('syn:tag:part')

        retn = []
        async for part in toiter(names):
            if not ispart:
                try:
                    partnorm = tagpart.norm(part)[0]
                    retn.append(f'{prefix}.{partnorm}')
                except s_exc.BadTypeValu:
                    pass
            else:
                retn.append(f'{prefix}.{part}')

        return retn

@registry.registerLib
class LibBase(Lib):
    '''
    The Base Storm Library. This mainly contains utility functionality.
    '''
    _storm_lib_path = ()

    _storm_locals = (
        {'name': 'len', 'desc': '''
            Get the length of a item.

            This could represent the size of a string, or the number of keys in
            a dictionary, or the number of elements in an array. It may also be used
            to iterate an emitter or yield function and count the total.''',
         'type': {'type': 'function', '_funcname': '_len',
                  'args': (
                      {'name': 'item', 'desc': 'The item to get the length of.', 'type': 'prim', },
                  ),
                  'returns': {'type': 'int', 'desc': 'The length of the item.', }}},
        {'name': 'min', 'desc': 'Get the minimum value in a list of arguments.',
         'type': {'type': 'function', '_funcname': '_min',
                  'args': (
                      {'name': '*args', 'type': 'any', 'desc': 'List of arguments to evaluate.', },
                  ),
                  'returns': {'type': 'int', 'desc': 'The smallest argument.', }}},
        {'name': 'max', 'desc': 'Get the maximum value in a list of arguments.',
         'type': {'type': 'function', '_funcname': '_max',
                  'args': (
                      {'name': '*args', 'type': 'any', 'desc': 'List of arguments to evaluate.', },
                  ),
                  'returns': {'type': 'int', 'desc': 'The largest argument.', }}},
        {'name': 'set', 'desc': 'Get a Storm Set object.',
         'type': {'type': 'function', '_funcname': '_set',
                  'args': (
                      {'name': '*vals', 'type': 'any', 'desc': 'Initial values to place in the set.', },
                  ),
                  'returns': {'type': 'set', 'desc': 'The new set.', }}},
        {'name': 'dict', 'desc': 'Get a Storm Dict object.',
         'type': {'type': 'function', '_funcname': '_dict',
                  'args': (
                      {'name': '**kwargs', 'type': 'any',
                       'desc': 'Initial set of keyword argumetns to place into the dict.', },
                  ),
                  'returns': {'type': 'dict', 'desc': 'A dictionary object.', }}},
        {'name': 'exit', 'desc': 'Cause a Storm Runtime to stop running.',
         'type': {'type': 'function', '_funcname': '_exit',
                  'args': (
                      {'name': 'mesg', 'type': 'str', 'desc': 'Optional string to warn.', 'default': None, },
                      {'name': '**kwargs', 'type': 'any', 'desc': 'Keyword arguments to substitute into the mesg.', },
                  ),
                  'returns': {'type': 'null', }}},
        {'name': 'guid', 'desc': 'Get a random guid, or generate a guid from the arguments.',
         'type': {'type': 'function', '_funcname': '_guid',
                  'args': (
                      {'name': '*args', 'type': 'prim', 'desc': 'Arguments which are hashed to create a guid.', },
                  ),
                  'returns': {'type': 'str', 'desc': 'A guid.', }}},
        {'name': 'fire', 'desc': '''
            Fire an event onto the runtime.

            Notes:
                This fires events as ``storm:fire`` event types. The name of the event is placed into a ``type`` key,
                and any additional keyword arguments are added to a dictionary under the ``data`` key.

            Examples:
                Fire an event called ``demo`` with some data::

                    cli> storm $foo='bar' $lib.fire('demo', foo=$foo, knight='ni')
                    ...
                    ('storm:fire', {'type': 'demo', 'data': {'foo': 'bar', 'knight': 'ni'}})
                    ...
            ''',
         'type': {'type': 'function', '_funcname': '_fire',
                  'args': (
                      {'name': 'name', 'type': 'str', 'desc': 'The name of the event to fire.', },
                      {'name': '**info', 'type': 'any',
                       'desc': 'Additional keyword arguments containing data to add to the event.', },
                  ),
                  'returns': {'type': 'null', }}},
        {'name': 'list', 'desc': 'Get a Storm List object.',
         'type': {'type': 'function', '_funcname': '_list',
                  'args': (
                      {'name': '*vals', 'type': 'any', 'desc': 'Initial values to place in the list.', },
                  ),
                  'returns': {'type': 'list', 'desc': 'A new list object.', }}},
        {'name': 'raise', 'desc': 'Raise an exception in the storm runtime.',
         'type': {'type': 'function', '_funcname': '_raise',
                  'args': (
                      {'name': 'name', 'type': 'str', 'desc': 'The name of the error condition to raise.', },
                      {'name': 'mesg', 'type': 'str', 'desc': 'A friendly description of the specific error.', },
                      {'name': '**info', 'type': 'any', 'desc': 'Additional metadata to include in the exception.', },
                  ),
                  'returns': {'type': 'null', 'desc': 'This function does not return.', }}},
        {'name': 'null', 'desc': '''
            This constant represents a value of None that can be used in Storm.

            Examples:
                Create a dictionary object with a key whose value is null, and call ``$lib.fire()`` with it::

                    cli> storm $d=$lib.dict(key=$lib.null) $lib.fire('demo', d=$d)
                    ('storm:fire', {'type': 'demo', 'data': {'d': {'key': None}}})
            ''',
            'type': 'null', },
        {'name': 'undef', 'desc': '''
            This constant can be used to unset variables and derefs.

            Examples:
                Unset the variable $foo::

                    $foo = $lib.undef

                Remove a dictionary key bar::

                    $foo.bar = $lib.undef

                Remove a list index of 0::

                    $foo.0 = $lib.undef
            ''',
            'type': 'undef', },
        {'name': 'true', 'desc': '''
            This constant represents a value of True that can be used in Storm.

            Examples:
                Conditionally print a statement based on the constant value::

                    cli> storm if $lib.true { $lib.print('Is True') } else { $lib.print('Is False') }
                    Is True
                ''',
         'type': 'boolean', },
        {'name': 'false', 'desc': '''
            This constant represents a value of False that can be used in Storm.

            Examples:
                Conditionally print a statement based on the constant value::

                    cli> storm if $lib.false { $lib.print('Is True') } else { $lib.print('Is False') }
                    Is False''',
         'type': 'boolean', },
        {'name': 'text', 'desc': 'Get a Storm Text object.',
         'type': {'type': 'function', '_funcname': '_text',
                  'args': (
                      {'name': '*args', 'type': 'str',
                       'desc': 'An initial set of values to place in the Text. '
                               'These values are joined together with an empty string.', },
                  ),
                  'returns': {'type': 'text', 'desc': 'The new Text object.', }}},
        {'name': 'cast', 'desc': 'Normalize a value as a Synapse Data Model Type.',
         'type': {'type': 'function', '_funcname': '_cast',
                  'args': (
                      {'name': 'name', 'type': 'str',
                       'desc': 'The name of the model type to normalize the value as.', },
                      {'name': 'valu', 'type': 'any', 'desc': 'The value to normalize.', },
                  ),
                  'returns': {'type': 'prim', 'desc': 'The normalized value.', }}},
        {'name': 'warn',
         'desc': '''
            Print a warning message to the runtime.

            Notes:
                Arbitrary objects can be warned as well. They will have their Python __repr()__ printed.
            ''',
         'type': {'type': 'function', '_funcname': '_warn',
                  'args': (
                      {'name': 'mesg', 'type': 'str', 'desc': 'String to warn.', },
                      {'name': '**kwargs', 'type': 'any', 'desc': 'Keyword arguments to substitute into the mesg.', },
                  ),
                  'returns': {'type': 'null', }}},
        {'name': 'print', 'desc': '''
            Print a message to the runtime.

            Examples:
                Print a simple string::

                    cli> storm $lib.print("Hello world!")
                    Hello world!

                Format and print string based on variables::

                    cli> storm $d=$lib.dict(key1=(1), key2="two")
                         for ($key, $value) in $d { $lib.print('{k} => {v}', k=$key, v=$value) }
                    key1 => 1
                    key2 => two

                Use values off of a node to format and print string::

                    cli> storm inet:ipv4:asn
                         $lib.print("node: {ndef}, asn: {asn}", ndef=$node.ndef(), asn=:asn) | spin
                    node: ('inet:ipv4', 16909060), asn: 1138

            Notes:
                Arbitrary objects can be printed as well. They will have their Python __repr()__ printed.

            ''',
         'type': {'type': 'function', '_funcname': '_print',
                  'args': (
                      {'name': 'mesg', 'type': 'str', 'desc': 'String to print.', },
                      {'name': '**kwargs', 'type': 'any', 'desc': 'Keyword arguments to substitute into the mesg.', },
                  ),
                  'returns': {'type': 'null', }}},
        {'name': 'range', 'desc': '''
        Generate a range of integers.

        Examples:
            Generate a sequence of integers based on the size of an array::

                cli> storm $a=(foo,bar,(2)) for $i in $lib.range($lib.len($a)) {$lib.fire('test', indx=$i, valu=$a.$i)}
                Executing query at 2021/03/22 19:25:48.835
                ('storm:fire', {'type': 'test', 'data': {'index': 0, 'valu': 'foo'}})
                ('storm:fire', {'type': 'test', 'data': {'index': 1, 'valu': 'bar'}})
                ('storm:fire', {'type': 'test', 'data': {'index': 2, 'valu': 2}})

        Notes:
            The range behavior is the same as the Python3 ``range()`` builtin Sequence type.
        ''',
         'type': {'type': 'function', '_funcname': '_range',
                  'args': (
                      {'name': 'stop', 'type': 'int', 'desc': 'The value to stop at.', },
                      {'name': 'start', 'type': 'int', 'desc': 'The value to start at.', 'default': None, },
                      {'name': 'step', 'type': 'int', 'desc': 'The range step size.', 'default': None, },
                  ),
                  'returns': {'name': 'Yields', 'type': 'int', 'desc': 'The sequence of integers.'}}},
        {'name': 'pprint', 'desc': 'The pprint API should not be considered a stable interface.',
         'type': {'type': 'function', '_funcname': '_pprint',
                  'args': (
                      {'name': 'item', 'type': 'any', 'desc': 'Item to pprint', },
                      {'name': 'prefix', 'type': 'str', 'desc': 'Line prefix.', 'default': '', },
                      {'name': 'clamp', 'type': 'int', 'desc': 'Line clamping length.', 'default': None, },
                  ),
                  'returns': {'type': 'null', }}},
        {'name': 'sorted', 'desc': 'Yield sorted values.',
         'type': {'type': 'function', '_funcname': '_sorted',
                  'args': (
                      {'name': 'valu', 'type': 'any', 'desc': 'An iterable object to sort.', },
                      {'name': 'reverse', 'type': 'boolean', 'desc': 'Reverse the sort order.',
                       'default': False},
                  ),
                  'returns': {'name': 'Yields', 'type': 'any', 'desc': 'Yields the sorted output.', }}},
        {'name': 'import', 'desc': 'Import a Storm module.',
         'type': {'type': 'function', '_funcname': '_libBaseImport',
                  'args': (
                      {'name': 'name', 'type': 'str', 'desc': 'Name of the module to import.', },
                      {'name': 'debug', 'type': 'boolean', 'default': False,
                       'desc': 'Enable debugging in the module.'},
                      {'name': 'reqvers', 'type': 'str', 'default': None,
                       'desc': 'Version requirement for the imported module.', },
                  ),
                  'returns': {'type': 'lib',
                              'desc': 'A ``lib`` instance representing the imported package.', }}},

        {'name': 'trycast', 'desc': '''
            Attempt to normalize a value and return status and the normalized value.

            Examples:
                Do something if the value is a valid IPV4::

                    ($ok, $ipv4) = $lib.trycast(inet:ipv4, 1.2.3.4)
                    if $ok { $dostuff($ipv4) }
         ''',
         'type': {'type': 'function', '_funcname': 'trycast',
                  'args': (
                      {'name': 'name', 'type': 'str',
                       'desc': 'The name of the model type to normalize the value as.', },
                      {'name': 'valu', 'type': 'any', 'desc': 'The value to normalize.', },
                  ),
                  'returns': {'type': 'list',
                              'desc': 'A list of (<bool>, <prim>) for status and normalized value.', }}},
        {'name': 'debug', 'desc': '''
            True if the current runtime has debugging enabled.

            Note:
                The debug state is inherited by sub-runtimes at instantiation time.  Any
                changes to a runtime's debug state do not percolate automatically.

            Examples:
                Check if the runtime is in debug and print a message::

                    if $lib.debug {
                        $lib.print('Doing stuff!")
                    }

                Update the current runtime to enable debugging::

                    $lib.debug = $lib.true''',
         'type': {
             'type': ['gtor', 'stor'],
             '_storfunc': '_setRuntDebug',
             '_gtorfunc': '_getRuntDebug',
             'returns': {'type': 'boolean'}}},

        {'name': 'copy', 'desc': '''
            Create and return a deep copy of the given storm object.

            Note:
                This is currently limited to msgpack compatible primitives.

            Examples:
                Make a copy of a list or dict::

                    $copy = $lib.copy($item)
         ''',
         'type': {'type': 'function', '_funcname': '_copy',
                  'args': (
                      {'name': 'item', 'type': 'prim',
                       'desc': 'The item to make a copy of.', },
                  ),
                  'returns': {'type': 'prim',
                              'desc': 'A deep copy of the primitive object.', }}},
    )

    def __init__(self, runt, name=()):
        Lib.__init__(self, runt, name=name)
        self.stors['debug'] = self._setRuntDebug
        self.gtors['debug'] = self._getRuntDebug

    async def _getRuntDebug(self):
        return self.runt.debug

    @stormfunc(readonly=True)
    async def _setRuntDebug(self, debug):
        self.runt.debug = await tobool(debug)

    def getObjLocals(self):
        return {
            'len': self._len,
            'min': self._min,
            'max': self._max,
            'set': self._set,
            'copy': self._copy,
            'dict': self._dict,
            'exit': self._exit,
            'guid': self._guid,
            'fire': self._fire,
            'list': self._list,
            'null': None,
            'undef': undef,
            'true': True,
            'false': False,
            'text': self._text,
            'cast': self._cast,
            'warn': self._warn,
            'print': self._print,
            'raise': self._raise,
            'range': self._range,
            'pprint': self._pprint,
            'sorted': self._sorted,
            'import': self._libBaseImport,
            'trycast': self.trycast,
        }

    @stormfunc(readonly=True)
    async def _libBaseImport(self, name, debug=False, reqvers=None):

        name = await tostr(name)
        debug = await tobool(debug)
        reqvers = await tostr(reqvers, noneok=True)

        mdef = await self.runt.snap.core.getStormMod(name, reqvers=reqvers)
        if mdef is None:
            mesg = f'No storm module named {name} matching version requirement {reqvers}'
            raise s_exc.NoSuchName(mesg=mesg, name=name, reqvers=reqvers)

        text = mdef.get('storm')
        modconf = mdef.get('modconf')

        query = await self.runt.getStormQuery(text)

        asroot = False

        rootperms = mdef.get('asroot:perms')
        if rootperms is not None:

            for perm in rootperms:
                if self.runt.allowed(perm):
                    asroot = True
                    break

            if not asroot:
                permtext = ' or '.join(('.'.join(p) for p in rootperms))
                mesg = f'Module ({name}) requires permission: {permtext}'
                raise s_exc.AuthDeny(mesg=mesg, user=self.runt.user.iden, username=self.runt.user.name)

        else:
            perm = ('storm', 'asroot', 'mod') + tuple(name.split('.'))
            asroot = self.runt.allowed(perm)

            if mdef.get('asroot', False) and not asroot:
                mesg = f'Module ({name}) elevates privileges.  You need perm: storm.asroot.mod.{name}'
                raise s_exc.AuthDeny(mesg=mesg, user=self.runt.user.iden, username=self.runt.user.name)

        modr = await self.runt.getModRuntime(query, opts={'vars': {'modconf': modconf}})
        modr.asroot = asroot

        if debug:
            modr.debug = debug

        self.runt.onfini(modr)

        async for item in modr.execute():
            await asyncio.sleep(0)  # pragma: no cover

        modlib = Lib(modr)
        modlib.locls.update(modr.vars)
        modlib.locls['__module__'] = mdef
        modlib.name = (name,)

        return modlib

    @stormfunc(readonly=True)
    async def _copy(self, item):
        # short circuit a few python types
        if item is None:
            return None

        if isinstance(item, (int, str, bool)):
            return item

        try:
            valu = fromprim(item)
        except s_exc.NoSuchType:
            mesg = 'Type does not have a Storm primitive and cannot be copied.'
            raise s_exc.BadArg(mesg=mesg) from None

        try:
            return await valu._storm_copy()
        except s_exc.NoSuchType:
            mesg = 'Nested type does not support being copied!'
            raise s_exc.BadArg(mesg=mesg) from None

    @stormfunc(readonly=True)
    async def _cast(self, name, valu):
        name = await toprim(name)
        valu = await toprim(valu)

        typeitem = self.runt.snap.core.model.type(name)
        if typeitem is None:
            # If a type cannot be found for the form, see if name is a property
            # that has a type we can use
            propitem = self.runt.snap.core.model.prop(name)
            if propitem is None:
                mesg = f'No type or prop found for name {name}.'
                raise s_exc.NoSuchType(mesg=mesg)

            typeitem = propitem.type

        # TODO an eventual mapping between model types and storm prims

        norm, info = typeitem.norm(valu)
        return fromprim(norm, basetypes=False)

    @stormfunc(readonly=True)
    async def trycast(self, name, valu):
        name = await toprim(name)
        valu = await toprim(valu)

        typeitem = self.runt.snap.core.model.type(name)
        if typeitem is None:
            # If a type cannot be found for the form, see if name is a property
            # that has a type we can use
            propitem = self.runt.snap.core.model.prop(name)
            if propitem is None:
                mesg = f'No type or prop found for name {name}.'
                raise s_exc.NoSuchType(mesg=mesg)

            typeitem = propitem.type

        try:
            norm, info = typeitem.norm(valu)
            return (True, fromprim(norm, basetypes=False))
        except s_exc.BadTypeValu:
            return (False, None)

    @stormfunc(readonly=True)
    async def _exit(self, mesg=None, **kwargs):
        if mesg:
            mesg = await self._get_mesg(mesg, **kwargs)
            await self.runt.warn(mesg, log=False)
            raise s_stormctrl.StormExit(mesg)
        raise s_stormctrl.StormExit()

    @stormfunc(readonly=True)
    async def _sorted(self, valu, reverse=False):
        valu = await toprim(valu)
        if isinstance(valu, dict):
            valu = list(valu.items())
        for item in sorted(valu, reverse=reverse):
            yield item

    @stormfunc(readonly=True)
    async def _set(self, *vals):
        return Set(vals)

    @stormfunc(readonly=True)
    async def _list(self, *vals):
        return List(list(vals))

    @stormfunc(readonly=True)
    async def _text(self, *args):
        valu = ''.join(args)
        return Text(valu)

    @stormfunc(readonly=True)
    async def _guid(self, *args):
        if args:
            args = await toprim(args)
            return s_common.guid(args)
        return s_common.guid()

    @stormfunc(readonly=True)
    async def _len(self, item):

        if isinstance(item, (types.GeneratorType, types.AsyncGeneratorType)):
            size = 0
            async for _ in s_coro.agen(item):
                size += 1
                await asyncio.sleep(0)
            return size

        try:
            return len(item)
        except TypeError:
            name = f'{item.__class__.__module__}.{item.__class__.__name__}'
            raise s_exc.StormRuntimeError(mesg=f'Object {name} does not have a length.', name=name) from None
        except Exception as e:  # pragma: no cover
            name = f'{item.__class__.__module__}.{item.__class__.__name__}'
            raise s_exc.StormRuntimeError(mesg=f'Unknown error during len(): {repr(e)}', name=name)

    @stormfunc(readonly=True)
    async def _min(self, *args):
        args = await toprim(args)
        # allow passing in a list of ints
        vals = []
        for arg in args:
            if isinstance(arg, (list, tuple)):
                vals.extend(arg)
                continue
            vals.append(arg)

        ints = [await toint(x) for x in vals]
        return min(*ints)

    @stormfunc(readonly=True)
    async def _max(self, *args):
        args = await toprim(args)
        # allow passing in a list of ints
        vals = []
        for arg in args:
            if isinstance(arg, (list, tuple)):
                vals.extend(arg)
                continue
            vals.append(arg)

        ints = [await toint(x) for x in vals]
        return max(*ints)

    @staticmethod
    async def _get_mesg(mesg, **kwargs):
        if not isinstance(mesg, str):
            mesg = await torepr(mesg)
        elif kwargs:
            mesg = await kwarg_format(mesg, **kwargs)
        return mesg

    @stormfunc(readonly=True)
    async def _print(self, mesg, **kwargs):
        mesg = await self._get_mesg(mesg, **kwargs)
        await self.runt.printf(mesg)

    @stormfunc(readonly=True)
    async def _raise(self, name, mesg, **info):
        name = await tostr(name)
        mesg = await tostr(mesg)
        info = await toprim(info)
        s_common.reqjsonsafe(info)

        ctor = getattr(s_exc, name, None)
        if ctor is not None:
            raise ctor(mesg=mesg, **info)

        info['mesg'] = mesg
        info['errname'] = name
        raise s_exc.StormRaise(**info)

    @stormfunc(readonly=True)
    async def _range(self, stop, start=None, step=None):
        stop = await toint(stop)
        start = await toint(start, True)
        step = await toint(step, True)

        if start is not None:
            if step is not None:
                genr = range(start, stop, step)
            else:
                genr = range(start, stop)
        else:
            genr = range(stop)

        for valu in genr:
            yield valu
            await asyncio.sleep(0)

    @stormfunc(readonly=True)
    async def _pprint(self, item, prefix='', clamp=None):
        if clamp is not None:
            clamp = await toint(clamp)

            if clamp < 3:
                mesg = 'Invalid clamp length.'
                raise s_exc.StormRuntimeError(mesg=mesg, clamp=clamp)

        try:
            item = await toprim(item)
        except s_exc.NoSuchType:
            pass

        lines = pprint.pformat(item).splitlines()

        for line in lines:
            fline = f'{prefix}{line}'
            if clamp and len(fline) > clamp:
                await self.runt.printf(f'{fline[:clamp-3]}...')
            else:
                await self.runt.printf(fline)

    @stormfunc(readonly=True)
    async def _warn(self, mesg, **kwargs):
        mesg = await self._get_mesg(mesg, **kwargs)
        await self.runt.warn(mesg, log=False)

    @stormfunc(readonly=True)
    async def _dict(self, **kwargs):
        return Dict(kwargs)

    @stormfunc(readonly=True)
    async def _fire(self, name, **info):
        info = await toprim(info)
        s_common.reqjsonsafe(info)
        await self.runt.snap.fire('storm:fire', type=name, data=info)

@registry.registerLib
class LibPs(Lib):
    '''
    A Storm Library for interacting with running tasks on the Cortex.
    '''
    _storm_locals = (  # type:  ignore
        {'name': 'kill', 'desc': 'Stop a running task on the Cortex.',
         'type': {'type': 'function', '_funcname': '_kill',
                  'args': (
                      {'name': 'prefix', 'type': 'str',
                       'desc': 'The prefix of the task to stop. '
                               'Tasks will only be stopped if there is a single prefix match.'},
                  ),
                  'returns': {'type': 'boolean', 'desc': ' True if the task was cancelled, False otherwise.', }}},
        {'name': 'list', 'desc': 'List tasks the current user can access.',
         'type': {'type': 'function', '_funcname': '_list',
                  'returns': {'type': 'list', 'desc': 'A list of task definitions.', }}},
    )
    _storm_lib_path = ('ps',)

    def getObjLocals(self):
        return {
            'kill': self._kill,
            'list': self._list,
        }

    async def _kill(self, prefix):
        idens = []

        todo = s_common.todo('ps', self.runt.user)
        tasks = await self.dyncall('cell', todo)
        for task in tasks:
            iden = task.get('iden')
            if iden.startswith(prefix):
                idens.append(iden)

        if len(idens) == 0:
            mesg = 'Provided iden does not match any processes.'
            raise s_exc.StormRuntimeError(mesg=mesg, iden=prefix)

        if len(idens) > 1:
            mesg = 'Provided iden matches more than one process.'
            raise s_exc.StormRuntimeError(mesg=mesg, iden=prefix)

        todo = s_common.todo('kill', self.runt.user, idens[0])
        return await self.dyncall('cell', todo)

    @stormfunc(readonly=True)
    async def _list(self):
        todo = s_common.todo('ps', self.runt.user)
        return await self.dyncall('cell', todo)

@registry.registerLib
class LibStr(Lib):
    '''
    A Storm Library for interacting with strings.
    '''
    _storm_locals = (
        {'name': 'join', 'desc': '''
            Join items into a string using a separator.

            Examples:
                Join together a list of strings with a dot separator::

                    cli> storm $foo=$lib.str.join('.', ('rep', 'vtx', 'tag')) $lib.print($foo)

                    rep.vtx.tag''',
         'type': {'type': 'function', '_funcname': 'join',
                  'args': (
                      {'name': 'sepr', 'type': 'str', 'desc': 'The separator used to join strings with.', },
                      {'name': 'items', 'type': 'list', 'desc': 'A list of items to join together.', },
                  ),
                  'returns': {'type': 'str', 'desc': 'The joined string.', }}},
        {'name': 'concat', 'desc': 'Concatenate a set of strings together.',
         'type': {'type': 'function', '_funcname': 'concat',
                  'args': (
                      {'name': '*args', 'type': 'any', 'desc': 'Items to join together.', },
                  ),
                  'returns': {'type': 'str', 'desc': 'The joined string.', }}},
        {'name': 'format', 'desc': '''
            Format a text string.

            Examples:
                Format a string with a fixed argument and a variable::

                    cli> storm $list=(1,2,3,4)
                         $str=$lib.str.format('Hello {name}, your list is {list}!', name='Reader', list=$list)
                         $lib.print($str)

                    Hello Reader, your list is ['1', '2', '3', '4']!''',
         'type': {'type': 'function', '_funcname': 'format',
                  'args': (
                      {'name': 'text', 'type': 'str', 'desc': 'The base text string.', },
                      {'name': '**kwargs', 'type': 'any',
                       'desc': 'Keyword values which are substituted into the string.', },
                  ),
                  'returns': {'type': 'str', 'desc': 'The new string.', }}},
    )
    _storm_lib_path = ('str',)

    def getObjLocals(self):
        return {
            'join': self.join,
            'concat': self.concat,
            'format': self.format,
        }

    @stormfunc(readonly=True)
    async def concat(self, *args):
        strs = [await tostr(a) for a in args]
        return ''.join(strs)

    @stormfunc(readonly=True)
    async def format(self, text, **kwargs):
        text = await kwarg_format(text, **kwargs)

        return text

    @stormfunc(readonly=True)
    async def join(self, sepr, items):
        strs = [await tostr(item) async for item in toiter(items)]
        return sepr.join(strs)

@registry.registerLib
class LibAxon(Lib):
    '''
    A Storm library for interacting with the Cortex's Axon.
    '''
    _storm_locals = (
        {'name': 'wget', 'desc': """
            A method to download an HTTP(S) resource into the Cortex's Axon.

            Notes:
                The response body will be stored regardless of the status code. See the ``Axon.wget()`` API
                documentation to see the complete structure of the response dictionary.

            Example:
                Get the Vertex Project website::

                    $headers = $lib.dict()
                    $headers."User-Agent" = Foo/Bar

                    $resp = $lib.axon.wget("http://vertex.link", method=GET, headers=$headers)
                    if $resp.ok { $lib.print("Downloaded: {size} bytes", size=$resp.size) }
            """,
         'type': {'type': 'function', '_funcname': 'wget',
                  'args': (
                      {'name': 'url', 'type': 'str', 'desc': 'The URL to download'},
                      {'name': 'headers', 'type': 'dict', 'desc': 'An optional dictionary of HTTP headers to send.',
                       'default': None},
                      {'name': 'params', 'type': 'dict', 'desc': 'An optional dictionary of URL parameters to add.',
                       'default': None},
                      {'name': 'method', 'type': 'str', 'desc': 'The HTTP method to use.', 'default': 'GET'},
                      {'name': 'json', 'type': 'dict', 'desc': 'A JSON object to send as the body.',
                       'default': None},
                      {'name': 'body', 'type': 'bytes', 'desc': 'Bytes to send as the body.', 'default': None},
                      {'name': 'ssl', 'type': 'boolean',
                       'desc': 'Set to False to disable SSL/TLS certificate verification.', 'default': True},
                      {'name': 'timeout', 'type': 'int', 'desc': 'Timeout for the download operation.',
                       'default': None},
                      {'name': 'proxy', 'type': ['bool', 'null', 'str'],
                       'desc': 'Set to a proxy URL string or $lib.false to disable proxy use.', 'default': None},
                  ),
                  'returns': {'type': 'dict', 'desc': 'A status dictionary of metadata.'}}},
        {'name': 'wput', 'desc': """
            A method to upload a blob from the axon to an HTTP(S) endpoint.
            """,
         'type': {'type': 'function', '_funcname': 'wput',
                  'args': (
                      {'name': 'sha256', 'type': 'str', 'desc': 'The sha256 of the file blob to upload.'},
                      {'name': 'url', 'type': 'str', 'desc': 'The URL to upload the file to.'},
                      {'name': 'headers', 'type': 'dict', 'desc': 'An optional dictionary of HTTP headers to send.',
                       'default': None},
                      {'name': 'params', 'type': 'dict', 'desc': 'An optional dictionary of URL parameters to add.',
                       'default': None},
                      {'name': 'method', 'type': 'str', 'desc': 'The HTTP method to use.', 'default': 'PUT'},
                      {'name': 'ssl', 'type': 'boolean',
                       'desc': 'Set to False to disable SSL/TLS certificate verification.', 'default': True},
                      {'name': 'timeout', 'type': 'int', 'desc': 'Timeout for the download operation.',
                       'default': None},
                      {'name': 'proxy', 'type': ['bool', 'null', 'str'],
                       'desc': 'Set to a proxy URL string or $lib.false to disable proxy use.', 'default': None},
                  ),
                  'returns': {'type': 'dict', 'desc': 'A status dictionary of metadata.'}}},
        {'name': 'urlfile', 'desc': '''
            Retrive the target URL using the wget() function and construct an inet:urlfile node from the response.

            Notes:
                This accepts the same arguments as ``$lib.axon.wget()``.
                ''',
         'type': {'type': 'function', '_funcname': 'urlfile',
                  'args': (
                      {'name': '*args', 'type': 'any', 'desc': 'Args from ``$lib.axon.wget()``.'},
                      {'name': '**kwargs', 'type': 'any', 'desc': 'Args from ``$lib.axon.wget()``.'},
                  ),
                  'returns': {'type': ['node', 'null'],
                              'desc': 'The ``inet:urlfile`` node on success,  ``null`` on error.'}}},
        {'name': 'del', 'desc': '''
            Remove the bytes from the Cortex's Axon by sha256.

            Example:
                Delete files from the axon based on a tag::

                    file:bytes#foo +:sha256 $lib.axon.del(:sha256)
        ''',
         'type': {'type': 'function', '_funcname': 'del_',
                  'args': (
                      {'name': 'sha256', 'type': 'hash:sha256',
                       'desc': 'The sha256 of the bytes to remove from the Axon.'},
                  ),
                  'returns': {'type': 'boolean', 'desc': 'True if the bytes were found and removed.'}}},

        {'name': 'dels', 'desc': '''
            Remove multiple byte blobs from the Cortex's Axon by a list of sha256 hashes.

            Example:
                Delete a list of files (by hash) from the Axon::

                    $list = ($hash0, $hash1, $hash2)
                    $lib.axon.dels($list)
        ''',
         'type': {'type': 'function', '_funcname': 'dels',
                  'args': (
                      {'name': 'sha256s', 'type': 'list', 'desc': 'A list of sha256 hashes to remove from the Axon.'},
                  ),
                  'returns': {'type': 'list',
                              'desc': 'A list of boolean values that are True if the bytes were found.'}}},

        {'name': 'list', 'desc': '''
        List (offset, sha256, size) tuples for files in the Axon in added order.

        Example:
            List files::

                for ($offs, $sha256, $size) in $lib.axon.list() {
                    $lib.print($sha256)
                }

            Start list from offset 10::

                for ($offs, $sha256, $size) in $lib.axon.list(10) {
                    $lib.print($sha256)
                }
        ''',
         'type': {'type': 'function', '_funcname': 'list',
                  'args': (
                      {'name': 'offs', 'type': 'int', 'desc': 'The offset to start from.', 'default': 0},
                      {'name': 'wait', 'type': 'boolean', 'default': False,
                        'desc': 'Wait for new results and yield them in realtime.'},
                      {'name': 'timeout', 'type': 'int', 'default': None,
                        'desc': 'The maximum time to wait for a new result before returning.'},
                  ),
                  'returns': {'name': 'yields', 'type': 'list',
                              'desc': 'Tuple of (offset, sha256, size) in added order.'}}},
        {'name': 'readlines', 'desc': '''
        Yields lines of text from a plain-text file stored in the Axon.

        Examples:

            // Get the lines for a given file.
            for $line in $lib.axon.readlines($sha256) {
                $dostuff($line)
            }
        ''',
         'type': {'type': 'function', '_funcname': 'readlines',
                  'args': (
                      {'name': 'sha256', 'type': 'str', 'desc': 'The SHA256 hash of the file.'},
                      {'name': 'errors', 'type': 'str', 'default': 'ignore',
                       'desc': 'Specify how encoding errors should handled.'},
                  ),
                  'returns': {'name': 'yields', 'type': 'str',
                              'desc': 'A line of text from the file.'}}},

        {'name': 'jsonlines', 'desc': '''
        Yields JSON objects from a JSON-lines file stored in the Axon.

        Example:
            Get the JSON objects from a given JSONL file::

                for $item in $lib.axon.jsonlines($sha256) {
                    $dostuff($item)
                }
        ''',
         'type': {'type': 'function', '_funcname': 'jsonlines',
                  'args': (
                      {'name': 'sha256', 'type': 'str', 'desc': 'The SHA256 hash of the file.'},
                      {'name': 'errors', 'type': 'str', 'default': 'ignore',
                       'desc': 'Specify how encoding errors should handled.'},
                  ),
                  'returns': {'name': 'yields', 'type': 'any',
                              'desc': 'A JSON object parsed from a line of text.'}}},
        {'name': 'csvrows', 'desc': '''
            Yields CSV rows from a CSV file stored in the Axon.

            Notes:
                The dialect and fmtparams expose the Python csv.reader() parameters.

            Example:
                Get the rows from a given csv file::

                    for $row in $lib.axon.csvrows($sha256) {
                        $dostuff($row)
                    }

                Get the rows from a given tab separated file::

                    for $row in $lib.axon.csvrows($sha256, delimiter="\\t") {
                        $dostuff($row)
                    }
            ''',
         'type': {'type': 'function', '_funcname': 'csvrows',
                  'args': (
                      {'name': 'sha256', 'type': 'str', 'desc': 'The SHA256 hash of the file.'},
                      {'name': 'dialect', 'type': 'str', 'desc': 'The default CSV dialect to use.',
                       'default': 'excel'},
                      {'name': 'errors', 'type': 'str', 'default': 'ignore',
                       'desc': 'Specify how encoding errors should handled.'},
                      {'name': '**fmtparams', 'type': 'any', 'desc': 'Format arguments.'},
                  ),
                  'returns': {'name': 'yields', 'type': 'list',
                              'desc': 'A list of strings from the CSV file.'}}},
        {'name': 'metrics', 'desc': '''
        Get runtime metrics of the Axon.

        Example:
            Print the total number of files stored in the Axon::

                $data = $lib.axon.metrics()
                $lib.print("The Axon has {n} files", n=$data."file:count")
        ''',
        'type': {'type': 'function', '_funcname': 'metrics',
                 'returns': {'type': 'dict', 'desc': 'A dictionary containing runtime data about the Axon.'}}},
    )
    _storm_lib_path = ('axon',)
    _storm_lib_perms = (
        {'perm': ('storm', 'lib', 'axon', 'del'), 'gate': 'cortex',
            'desc': 'Controls the ability to remove a file from the Axon.'},
        {'perm': ('storm', 'lib', 'axon', 'get'), 'gate': 'cortex',
            'desc': 'Controls the ability to retrieve a file from the Axon.'},
        {'perm': ('storm', 'lib', 'axon', 'has'), 'gate': 'cortex',
            'desc': 'Controls the ability to check if the Axon contains a file.'},
        {'perm': ('storm', 'lib', 'axon', 'wget'), 'gate': 'cortex',
            'desc': 'Controls the ability to retrieve a file from URL and store it in the Axon.'},
        {'perm': ('storm', 'lib', 'axon', 'wput'), 'gate': 'cortex',
            'desc': 'Controls the ability to push a file from the Axon to a URL.'},
    )

    def getObjLocals(self):
        return {
            'wget': self.wget,
            'wput': self.wput,
            'urlfile': self.urlfile,
            'del': self.del_,
            'dels': self.dels,
            'list': self.list,
            'readlines': self.readlines,
            'jsonlines': self.jsonlines,
            'csvrows': self.csvrows,
            'metrics': self.metrics,
        }

    def strify(self, item):
        if isinstance(item, (list, tuple)):
            return [(str(k), str(v)) for (k, v) in item]
        elif isinstance(item, dict):
            return {str(k): str(v) for k, v in item.items()}
        return item

    @stormfunc(readonly=True)
    async def readlines(self, sha256, errors='ignore'):
        if not self.runt.allowed(('axon', 'get')):
            self.runt.confirm(('storm', 'lib', 'axon', 'get'))
        await self.runt.snap.core.getAxon()

        sha256 = await tostr(sha256)
        async for line in self.runt.snap.core.axon.readlines(sha256, errors=errors):
            yield line

    @stormfunc(readonly=True)
    async def jsonlines(self, sha256, errors='ignore'):
        if not self.runt.allowed(('axon', 'get')):
            self.runt.confirm(('storm', 'lib', 'axon', 'get'))
        await self.runt.snap.core.getAxon()

        sha256 = await tostr(sha256)
        async for line in self.runt.snap.core.axon.jsonlines(sha256):
            yield line

    async def dels(self, sha256s):

        if not self.runt.allowed(('axon', 'del')):
            self.runt.confirm(('storm', 'lib', 'axon', 'del'))

        sha256s = await toprim(sha256s)

        if not isinstance(sha256s, (list, tuple)):
            raise s_exc.BadArg()

        hashes = [s_common.uhex(s) for s in sha256s]

        await self.runt.snap.core.getAxon()

        axon = self.runt.snap.core.axon
        return await axon.dels(hashes)

    async def del_(self, sha256):

        if not self.runt.allowed(('axon', 'del')):
            self.runt.confirm(('storm', 'lib', 'axon', 'del'))

        sha256 = await tostr(sha256)

        sha256b = s_common.uhex(sha256)
        await self.runt.snap.core.getAxon()

        axon = self.runt.snap.core.axon
        return await axon.del_(sha256b)

    async def wget(self, url, headers=None, params=None, method='GET', json=None, body=None, ssl=True, timeout=None, proxy=None):

        if not self.runt.allowed(('axon', 'wget')):
            self.runt.confirm(('storm', 'lib', 'axon', 'wget'))

        url = await tostr(url)
        method = await tostr(method)

        ssl = await tobool(ssl)
        body = await toprim(body)
        json = await toprim(json)
        params = await toprim(params)
        headers = await toprim(headers)
        timeout = await toprim(timeout)
        proxy = await toprim(proxy)

        if proxy is not None:
            self.runt.confirm(('storm', 'lib', 'inet', 'http', 'proxy'))

        params = self.strify(params)
        headers = self.strify(headers)

        await self.runt.snap.core.getAxon()

        kwargs = {}
        axonvers = self.runt.snap.core.axoninfo['synapse']['version']
        if axonvers >= (2, 97, 0):
            kwargs['proxy'] = proxy

        axon = self.runt.snap.core.axon
        resp = await axon.wget(url, headers=headers, params=params, method=method, ssl=ssl, body=body, json=json,
                               timeout=timeout, **kwargs)
        resp['original_url'] = url
        return resp

    async def wput(self, sha256, url, headers=None, params=None, method='PUT', ssl=True, timeout=None, proxy=None):

        if not self.runt.allowed(('axon', 'wput')):
            self.runt.confirm(('storm', 'lib', 'axon', 'wput'))

        url = await tostr(url)
        sha256 = await tostr(sha256)
        method = await tostr(method)
        proxy = await toprim(proxy)

        ssl = await tobool(ssl)
        params = await toprim(params)
        headers = await toprim(headers)
        timeout = await toprim(timeout)

        params = self.strify(params)
        headers = self.strify(headers)

        if proxy is not None:
            self.runt.confirm(('storm', 'lib', 'inet', 'http', 'proxy'))

        axon = self.runt.snap.core.axon
        sha256byts = s_common.uhex(sha256)

        kwargs = {}
        axonvers = self.runt.snap.core.axoninfo['synapse']['version']
        if axonvers >= (2, 97, 0):
            kwargs['proxy'] = proxy

        return await axon.wput(sha256byts, url, headers=headers, params=params, method=method, ssl=ssl, timeout=timeout, **kwargs)

    async def urlfile(self, *args, **kwargs):
        resp = await self.wget(*args, **kwargs)
        code = resp.get('code')

        if code != 200:
            mesg = f'$lib.axon.urlfile(): HTTP code {code}: {resp.get("reason")}'
            await self.runt.warn(mesg, log=False)
            return

        now = self.runt.model.type('time').norm('now')[0]

        original_url = resp.get('original_url')
        hashes = resp.get('hashes')
        sha256 = hashes.get('sha256')
        props = {
            'size': resp.get('size'),
            'md5': hashes.get('md5'),
            'sha1': hashes.get('sha1'),
            'sha256': sha256,
            '.seen': now,
        }

        filenode = await self.runt.snap.addNode('file:bytes', sha256, props=props)

        if not filenode.get('name'):
            info = s_urlhelp.chopurl(original_url)
            base = info.get('path').strip('/').split('/')[-1]
            if base:
                await filenode.set('name', base)

        props = {'.seen': now}
        urlfile = await self.runt.snap.addNode('inet:urlfile', (original_url, sha256), props=props)

        history = resp.get('history')
        if history is not None:
            redirs = []
            src = original_url

            # We skip the first entry in history, since that URL is the original URL
            # having been redirected. The second+ history item represents the
            # requested URL. We then capture the last part of the chain in our list.
            # The recorded URLs after the original_url are all the resolved URLS,
            # since Location headers may be partial paths and this avoids needing to
            # do url introspection that has already been done by the Axon.

            for info in history[1:]:
                url = info.get('url')
                redirs.append((src, url))
                src = url

            redirs.append((src, resp.get('url')))

            for valu in redirs:
                props = {'.seen': now}
                await self.runt.snap.addNode('inet:urlredir', valu, props=props)

        return urlfile

    @stormfunc(readonly=True)
    async def list(self, offs=0, wait=False, timeout=None):
        offs = await toint(offs)
        wait = await tobool(wait)
        timeout = await toint(timeout, noneok=True)

        if not self.runt.allowed(('axon', 'has')):
            self.runt.confirm(('storm', 'lib', 'axon', 'has'))

        await self.runt.snap.core.getAxon()
        axon = self.runt.snap.core.axon

        async for item in axon.hashes(offs, wait=wait, timeout=timeout):
            yield (item[0], s_common.ehex(item[1][0]), item[1][1])

    @stormfunc(readonly=True)
    async def csvrows(self, sha256, dialect='excel', errors='ignore', **fmtparams):

        if not self.runt.allowed(('axon', 'get')):
            self.runt.confirm(('storm', 'lib', 'axon', 'get'))

        await self.runt.snap.core.getAxon()

        sha256 = await tostr(sha256)
        dialect = await tostr(dialect)
        fmtparams = await toprim(fmtparams)
        async for item in self.runt.snap.core.axon.csvrows(s_common.uhex(sha256), dialect,
                                                           errors=errors, **fmtparams):
            yield item
            await asyncio.sleep(0)

    @stormfunc(readonly=True)
    async def metrics(self):
        if not self.runt.allowed(('axon', 'has')):
            self.runt.confirm(('storm', 'lib', 'axon', 'has'))
        return await self.runt.snap.core.axon.metrics()

@registry.registerLib
class LibBytes(Lib):
    '''
    A Storm Library for interacting with bytes storage.
    '''
    _storm_locals = (
        {'name': 'put', 'desc': '''
            Save the given bytes variable to the Axon the Cortex is configured to use.

            Examples:
                Save a base64 encoded buffer to the Axon::

                    cli> storm $s='dGVzdA==' $buf=$lib.base64.decode($s) ($size, $sha256)=$lib.bytes.put($buf)
                         $lib.print('size={size} sha256={sha256}', size=$size, sha256=$sha256)

                    size=4 sha256=9f86d081884c7d659a2feaa0c55ad015a3bf4f1b2b0b822cd15d6c15b0f00a08''',
         'type': {'type': 'function', '_funcname': '_libBytesPut',
                  'args': (
                      {'name': 'byts', 'type': 'bytes', 'desc': 'The bytes to save.', },
                  ),
                  'returns': {'type': 'list', 'desc': 'A tuple of the file size and sha256 value.', }}},
        {'name': 'has', 'desc': '''
            Check if the Axon the Cortex is configured to use has a given sha256 value.

            Examples:
                Check if the Axon has a given file::

                    # This example assumes the Axon does have the bytes
                    cli> storm if $lib.bytes.has(9f86d081884c7d659a2feaa0c55ad015a3bf4f1b2b0b822cd15d6c15b0f00a08) {
                            $lib.print("Has bytes")
                        } else {
                            $lib.print("Does not have bytes")
                        }

                    Has bytes
            ''',
         'type': {'type': 'function', '_funcname': '_libBytesHas',
                  'args': (
                      {'name': 'sha256', 'type': 'str', 'desc': 'The sha256 value to check.', },
                  ),
                  'returns': {'type': 'boolean', 'desc': 'True if the Axon has the file, false if it does not.', }}},
        {'name': 'size', 'desc': '''
            Return the size of the bytes stored in the Axon for the given sha256.

            Examples:
                Get the size for a file given a variable named ``$sha256``::

                    $size = $lib.bytes.size($sha256)
            ''',
         'type': {'type': 'function', '_funcname': '_libBytesSize',
                  'args': (
                      {'name': 'sha256', 'type': 'str', 'desc': 'The sha256 value to check.', },
                  ),
                  'returns': {'type': ['int', 'null'],
                              'desc': 'The size of the file or ``null`` if the file is not found.', }}},
        {'name': 'hashset', 'desc': '''
            Return additional hashes of the bytes stored in the Axon for the given sha256.

            Examples:
                Get the md5 hash for a file given a variable named ``$sha256``::

                    $hashset = $lib.bytes.hashset($sha256)
                    $md5 = $hashset.md5
            ''',
         'type': {'type': 'function', '_funcname': '_libBytesHashset',
                  'args': (
                      {'name': 'sha256', 'type': 'str', 'desc': 'The sha256 value to calculate hashes for.', },
                  ),
                  'returns': {'type': 'dict', 'desc': 'A dictionary of additional hashes.', }}},
        {'name': 'upload', 'desc': '''
            Upload a stream of bytes to the Axon as a file.

            Examples:
                Upload bytes from a generator::

                    ($size, $sha256) = $lib.bytes.upload($getBytesChunks())
            ''',
         'type': {'type': 'function', '_funcname': '_libBytesUpload',
                  'args': (
                      {'name': 'genr', 'type': 'generator', 'desc': 'A generator which yields bytes.', },
                  ),
                  'returns': {'type': 'list', 'desc': 'A tuple of the file size and sha256 value.', }}},
    )
    _storm_lib_path = ('bytes',)

    def getObjLocals(self):
        return {
            'put': self._libBytesPut,
            'has': self._libBytesHas,
            'size': self._libBytesSize,
            'upload': self._libBytesUpload,
            'hashset': self._libBytesHashset,
        }

    async def _libBytesUpload(self, genr):
        await self.runt.snap.core.getAxon()
        async with await self.runt.snap.core.axon.upload() as upload:
            async for byts in s_coro.agen(genr):
                await upload.write(byts)
            size, sha256 = await upload.save()
            return size, s_common.ehex(sha256)

    @stormfunc(readonly=True)
    async def _libBytesHas(self, sha256):
        sha256 = await tostr(sha256, noneok=True)
        if sha256 is None:
            return None

        await self.runt.snap.core.getAxon()
        todo = s_common.todo('has', s_common.uhex(sha256))
        ret = await self.dyncall('axon', todo)
        return ret

    @stormfunc(readonly=True)
    async def _libBytesSize(self, sha256):
        sha256 = await tostr(sha256)
        await self.runt.snap.core.getAxon()
        todo = s_common.todo('size', s_common.uhex(sha256))
        ret = await self.dyncall('axon', todo)
        return ret

    async def _libBytesPut(self, byts):
        if not isinstance(byts, bytes):
            mesg = '$lib.bytes.put() requires a bytes argument'
            raise s_exc.BadArg(mesg=mesg)

        await self.runt.snap.core.getAxon()
        todo = s_common.todo('put', byts)
        size, sha2 = await self.dyncall('axon', todo)

        return (size, s_common.ehex(sha2))

    @stormfunc(readonly=True)
    async def _libBytesHashset(self, sha256):
        sha256 = await tostr(sha256)
        await self.runt.snap.core.getAxon()
        todo = s_common.todo('hashset', s_common.uhex(sha256))
        ret = await self.dyncall('axon', todo)
        return ret

@registry.registerLib
class LibLift(Lib):
    '''
    A Storm Library for interacting with lift helpers.
    '''
    _storm_locals = (
        {'name': 'byNodeData', 'desc': 'Lift nodes which have a given nodedata name set on them.',
         'type': {'type': 'function', '_funcname': '_byNodeData',
                  'args': (
                      {'name': 'name', 'desc': 'The name to of the nodedata key to lift by.', 'type': 'str', },
                  ),
                  'returns': {'name': 'Yields', 'type': 'node',
                              'desc': 'Yields nodes to the pipeline. '
                                      'This must be used in conjunction with the ``yield`` keyword.', }}},
    )
    _storm_lib_path = ('lift',)

    def getObjLocals(self):
        return {
            'byNodeData': self._byNodeData,
        }

    @stormfunc(readonly=True)
    async def _byNodeData(self, name):
        async for node in self.runt.snap.nodesByDataName(name):
            yield node

@registry.registerLib
class LibTime(Lib):
    '''
    A Storm Library for interacting with timestamps.
    '''
    _storm_locals = (
        {'name': 'now', 'desc': 'Get the current epoch time in milliseconds.',
         'type': {
             'type': 'function', '_funcname': '_now',
             'returns': {'desc': 'Epoch time in milliseconds.', 'type': 'int', }}},
        {'name': 'fromunix',
         'desc': '''
            Normalize a timestamp from a unix epoch time in seconds to milliseconds.

            Examples:
                Convert a timestamp from seconds to millis and format it::

                    cli> storm $seconds=1594684800 $millis=$lib.time.fromunix($seconds)
                         $str=$lib.time.format($millis, '%A %d, %B %Y') $lib.print($str)

                    Tuesday 14, July 2020''',
         'type': {'type': 'function', '_funcname': '_fromunix',
                  'args': (
                      {'name': 'secs', 'type': 'int', 'desc': 'Unix epoch time in seconds.', },
                  ),
                  'returns': {'type': 'int', 'desc': 'The normalized time in milliseconds.', }}},
        {'name': 'parse', 'desc': '''
            Parse a timestamp string using ``datetime.strptime()`` into an epoch timestamp.

            Examples:
                Parse a string as for its month/day/year value into a timestamp::

                    cli> storm $s='06/01/2020' $ts=$lib.time.parse($s, '%m/%d/%Y') $lib.print($ts)

                    1590969600000''',
         'type': {'type': 'function', '_funcname': '_parse',
                  'args': (
                      {'name': 'valu', 'type': 'str', 'desc': 'The timestamp string to parse.', },
                      {'name': 'format', 'type': 'str', 'desc': 'The format string to use for parsing.', },
                      {'name': 'errok', 'type': 'boolean', 'default': False,
                       'desc': 'If set, parsing errors will return ``$lib.null`` instead of raising an exception.'}
                  ),
                  'returns': {'type': 'int', 'desc': 'The epoch timestamp for the string.', }}},
        {'name': 'format', 'desc': '''
            Format a Synapse timestamp into a string value using ``datetime.strftime()``.

            Examples:
                Format a timestamp into a string::

                    cli> storm $now=$lib.time.now() $str=$lib.time.format($now, '%A %d, %B %Y') $lib.print($str)

                    Tuesday 14, July 2020''',
         'type': {'type': 'function', '_funcname': '_format',
                  'args': (
                      {'name': 'valu', 'type': 'int', 'desc': 'A timestamp in epoch milliseconds.', },
                      {'name': 'format', 'type': 'str', 'desc': 'The strftime format string.', },
                  ),
                  'returns': {'type': 'str', 'desc': 'The formatted time string.', }}},
        {'name': 'sleep', 'desc': '''
            Pause the processing of data in the storm query.

            Notes:
                This has the effect of clearing the Snap's cache, so any node lifts performed
                after the ``$lib.time.sleep(...)`` executes will be lifted directly from storage.
            ''',
         'type': {'type': 'function', '_funcname': '_sleep',
                  'args': (
                      {'name': 'valu', 'type': 'int', 'desc': 'The number of seconds to pause for.', },
                  ),
                  'returns': {'type': 'null', }}},
        {'name': 'ticker', 'desc': '''
        Periodically pause the processing of data in the storm query.

        Notes:
            This has the effect of clearing the Snap's cache, so any node lifts performed
            after each tick will be lifted directly from storage.
        ''',
         'type': {'type': 'function', '_funcname': '_ticker',
                  'args': (
                      {'name': 'tick',
                       'desc': 'The amount of time to wait between each tick, in seconds.', 'type': 'int', },
                      {'name': 'count', 'default': None, 'type': 'int',
                       'desc': 'The number of times to pause the query before exiting the loop. '
                               'This defaults to None and will yield forever if not set.', }
                  ),
                  'returns': {'name': 'Yields', 'type': 'int',
                              'desc': 'This yields the current tick count after each time it wakes up.', }}},

        {'name': 'year', 'desc': '''
        Returns the year part of a time value.
        ''',
         'type': {'type': 'function', '_funcname': 'year',
                  'args': (
                      {'name': 'tick', 'desc': 'A time value.', 'type': 'time', },
                  ),
                  'returns': {'type': 'int', 'desc': 'The year part of the time expression.', }}},

        {'name': 'month', 'desc': '''
        Returns the month part of a time value.
        ''',
         'type': {'type': 'function', '_funcname': 'month',
                  'args': (
                      {'name': 'tick', 'desc': 'A time value.', 'type': 'time', },
                  ),
                  'returns': {'type': 'int', 'desc': 'The month part of the time expression.', }}},

        {'name': 'day', 'desc': '''
        Returns the day part of a time value.
        ''',
         'type': {'type': 'function', '_funcname': 'day',
                  'args': (
                      {'name': 'tick', 'desc': 'A time value.', 'type': 'time', },
                  ),
                  'returns': {'type': 'int', 'desc': 'The day part of the time expression.', }}},

        {'name': 'hour', 'desc': '''
        Returns the hour part of a time value.
        ''',
         'type': {'type': 'function', '_funcname': 'hour',
                  'args': (
                      {'name': 'tick', 'desc': 'A time value.', 'type': 'time', },
                  ),
                  'returns': {'type': 'int', 'desc': 'The hour part of the time expression.', }}},

        {'name': 'minute', 'desc': '''
        Returns the minute part of a time value.
        ''',
         'type': {'type': 'function', '_funcname': 'minute',
                  'args': (
                      {'name': 'tick', 'desc': 'A time value.', 'type': 'time', },
                  ),
                  'returns': {'type': 'int', 'desc': 'The minute part of the time expression.', }}},

        {'name': 'second', 'desc': '''
        Returns the second part of a time value.
        ''',
         'type': {'type': 'function', '_funcname': 'second',
                  'args': (
                      {'name': 'tick', 'desc': 'A time value.', 'type': 'time', },
                  ),
                  'returns': {'type': 'int', 'desc': 'The second part of the time expression.', }}},

        {'name': 'dayofweek', 'desc': '''
        Returns the index (beginning with monday as 0) of the day within the week.
        ''',
         'type': {'type': 'function', '_funcname': 'dayofweek',
                  'args': (
                      {'name': 'tick', 'desc': 'A time value.', 'type': 'time', },
                  ),
                  'returns': {'type': 'int', 'desc': 'The index of the day within week.', }}},

        {'name': 'dayofyear', 'desc': '''
        Returns the index (beginning with 0) of the day within the year.
        ''',
         'type': {'type': 'function', '_funcname': 'dayofyear',
                  'args': (
                      {'name': 'tick', 'desc': 'A time value.', 'type': 'time', },
                  ),
                  'returns': {'type': 'int', 'desc': 'The index of the day within year.', }}},

        {'name': 'dayofmonth', 'desc': '''
        Returns the index (beginning with 0) of the day within the month.
        ''',
         'type': {'type': 'function', '_funcname': 'dayofmonth',
                  'args': (
                      {'name': 'tick', 'desc': 'A time value.', 'type': 'time', },
                  ),
                  'returns': {'type': 'int', 'desc': 'The index of the day within month.', }}},

        {'name': 'monthofyear', 'desc': '''
        Returns the index (beginning with 0) of the month within the year.
        ''',
         'type': {'type': 'function', '_funcname': 'monthofyear',
                  'args': (
                      {'name': 'tick', 'desc': 'A time value.', 'type': 'time', },
                  ),
                  'returns': {'type': 'int', 'desc': 'The index of the month within year.', }}},
        {'name': 'toUTC', 'desc': '''
        Adjust an epoch milliseconds timestamp to UTC from the given timezone.
        ''',
         'type': {'type': 'function', '_funcname': 'toUTC',
                  'args': (
                      {'name': 'tick', 'desc': 'A time value.', 'type': 'time'},
                      {'name': 'timezone', 'desc': 'A timezone name. See python pytz docs for options.', 'type': 'str'},
                  ),
                  'returns': {'type': 'list', 'desc': 'An ($ok, $valu) tuple.', }}},
    )
    _storm_lib_path = ('time',)

    def getObjLocals(self):
        return {
            'now': self._now,
            'toUTC': self.toUTC,
            'fromunix': self._fromunix,
            'parse': self._parse,
            'format': self._format,
            'sleep': self._sleep,
            'ticker': self._ticker,

            'day': self.day,
            'hour': self.hour,
            'year': self.year,
            'month': self.month,
            'minute': self.minute,
            'second': self.second,

            'dayofweek': self.dayofweek,
            'dayofyear': self.dayofyear,
            'dayofmonth': self.dayofmonth,
            'monthofyear': self.monthofyear,
        }

    @stormfunc(readonly=True)
    async def toUTC(self, tick, timezone):

        tick = await toprim(tick)
        timezone = await tostr(timezone)

        timetype = self.runt.snap.core.model.type('time')

        norm, info = timetype.norm(tick)
        try:
            return (True, s_time.toUTC(norm, timezone))
        except s_exc.BadArg as e:
            return (False, s_common.excinfo(e))

    @stormfunc(readonly=True)
    def _now(self):
        return s_common.now()

    @stormfunc(readonly=True)
    async def day(self, tick):
        tick = await toprim(tick)
        timetype = self.runt.snap.core.model.type('time')
        norm, info = timetype.norm(tick)
        return s_time.day(norm)

    @stormfunc(readonly=True)
    async def hour(self, tick):
        tick = await toprim(tick)
        timetype = self.runt.snap.core.model.type('time')
        norm, info = timetype.norm(tick)
        return s_time.hour(norm)

    @stormfunc(readonly=True)
    async def year(self, tick):
        tick = await toprim(tick)
        timetype = self.runt.snap.core.model.type('time')
        norm, info = timetype.norm(tick)
        return s_time.year(norm)

    @stormfunc(readonly=True)
    async def month(self, tick):
        tick = await toprim(tick)
        timetype = self.runt.snap.core.model.type('time')
        norm, info = timetype.norm(tick)
        return s_time.month(norm)

    @stormfunc(readonly=True)
    async def minute(self, tick):
        tick = await toprim(tick)
        timetype = self.runt.snap.core.model.type('time')
        norm, info = timetype.norm(tick)
        return s_time.minute(norm)

    @stormfunc(readonly=True)
    async def second(self, tick):
        tick = await toprim(tick)
        timetype = self.runt.snap.core.model.type('time')
        norm, info = timetype.norm(tick)
        return s_time.second(norm)

    @stormfunc(readonly=True)
    async def dayofweek(self, tick):
        tick = await toprim(tick)
        timetype = self.runt.snap.core.model.type('time')
        norm, info = timetype.norm(tick)
        return s_time.dayofweek(norm)

    @stormfunc(readonly=True)
    async def dayofyear(self, tick):
        tick = await toprim(tick)
        timetype = self.runt.snap.core.model.type('time')
        norm, info = timetype.norm(tick)
        return s_time.dayofyear(norm)

    @stormfunc(readonly=True)
    async def dayofmonth(self, tick):
        tick = await toprim(tick)
        timetype = self.runt.snap.core.model.type('time')
        norm, info = timetype.norm(tick)
        return s_time.dayofmonth(norm)

    @stormfunc(readonly=True)
    async def monthofyear(self, tick):
        tick = await toprim(tick)
        timetype = self.runt.snap.core.model.type('time')
        norm, info = timetype.norm(tick)
        return s_time.month(norm) - 1

    @stormfunc(readonly=True)
    async def _format(self, valu, format):
        timetype = self.runt.snap.core.model.type('time')
        # Give a times string a shot at being normed prior to formatting.
        try:
            norm, _ = timetype.norm(valu)
        except s_exc.BadTypeValu as e:
            mesg = f'Failed to norm a time value prior to formatting - {str(e)}'
            raise s_exc.StormRuntimeError(mesg=mesg, valu=valu,
                                          format=format) from None

        if norm == timetype.futsize:
            mesg = 'Cannot format a timestamp for ongoing/future time.'
            raise s_exc.StormRuntimeError(mesg=mesg, valu=valu, format=format)

        try:
            dt = datetime.datetime(1970, 1, 1) + datetime.timedelta(milliseconds=norm)
            ret = dt.strftime(format)
        except Exception as e:
            mesg = f'Error during time format - {str(e)}'
            raise s_exc.StormRuntimeError(mesg=mesg, valu=valu,
                                          format=format) from None
        return ret

    @stormfunc(readonly=True)
    async def _parse(self, valu, format, errok=False):
        valu = await tostr(valu)
        errok = await tobool(errok)
        try:
            dt = datetime.datetime.strptime(valu, format)
        except ValueError as e:
            if errok:
                return None
            mesg = f'Error during time parsing - {str(e)}'
            raise s_exc.StormRuntimeError(mesg=mesg, valu=valu,
                                          format=format) from None
        if dt.tzinfo is not None:
            # Convert the aware dt to UTC, then strip off the tzinfo
            dt = dt.astimezone(datetime.timezone.utc).replace(tzinfo=None)
        return int((dt - s_time.EPOCH).total_seconds() * 1000)

    @stormfunc(readonly=True)
    async def _sleep(self, valu):
        await self.runt.snap.waitfini(timeout=float(valu))
        await self.runt.snap.clearCache()

    async def _ticker(self, tick, count=None):
        if count is not None:
            count = await toint(count)

        tick = float(tick)

        offs = 0
        while True:

            await self.runt.snap.waitfini(timeout=tick)
            await self.runt.snap.clearCache()
            yield offs

            offs += 1
            if count is not None and offs == count:
                break

    async def _fromunix(self, secs):
        secs = float(secs)
        return int(secs * 1000)

@registry.registerLib
class LibRegx(Lib):
    '''
    A Storm library for searching/matching with regular expressions.
    '''
    _storm_locals = (
        {'name': 'search', 'desc': '''
            Search the given text for the pattern and return the matching groups.

            Note:
                In order to get the matching groups, patterns must use parentheses
                to indicate the start and stop of the regex to return portions of.
                If groups are not used, a successful match will return a empty list
                and a unsuccessful match will return ``$lib.null``.

            Example:
                Extract the matching groups from a piece of text::

                    $m = $lib.regex.search("^([0-9])+.([0-9])+.([0-9])+$", $text)
                    if $m {
                        ($maj, $min, $pat) = $m
                    }''',
         'type': {'type': 'function', '_funcname': 'search',
                  'args': (
                      {'name': 'pattern', 'type': 'str', 'desc': 'The regular expression pattern.', },
                      {'name': 'text', 'type': 'str', 'desc': 'The text to match.', },
                      {'name': 'flags', 'type': 'int', 'desc': 'Regex flags to control the match behavior.',
                       'default': 0},
                  ),
                  'returns': {'type': 'list', 'desc': 'A list of strings for the matching groups in the pattern.', }}},
        {'name': 'findall', 'desc': '''
            Search the given text for the patterns and return a list of matching strings.

            Note:
                If multiple matching groups are specified, the return value is a
                list of lists of strings.

            Example:

                Extract the matching strings from a piece of text::

                    for $x in $lib.regex.findall("G[0-9]{4}", "G0006 and G0001") {
                        $dostuff($x)
                    }
                    ''',
         'type': {'type': 'function', '_funcname': 'findall',
                  'args': (
                      {'name': 'pattern', 'type': 'str', 'desc': 'The regular expression pattern.', },
                      {'name': 'text', 'type': 'str', 'desc': 'The text to match.', },
                      {'name': 'flags', 'type': 'int', 'desc': 'Regex flags to control the match behavior.',
                       'default': 0},
                  ),
                  'returns': {'type': 'list', 'desc': 'A list of lists of strings for the matching groups in the pattern.', }}},
        {'name': 'matches', 'desc': '''
            Check if text matches a pattern.
            Returns $lib.true if the text matches the pattern, otherwise $lib.false.

            Notes:
                This API requires the pattern to match at the start of the string.

            Example:
                Check if the variable matches a expression::

                    if $lib.regex.matches("^[0-9]+.[0-9]+.[0-9]+$", $text) {
                        $lib.print("It's semver! ...probably")
                    }
            ''',
         'type': {'type': 'function', '_funcname': 'matches',
                  'args': (
                      {'name': 'pattern', 'type': 'str', 'desc': 'The regular expression pattern.', },
                      {'name': 'text', 'type': 'str', 'desc': 'The text to match.', },
                      {'name': 'flags', 'type': 'int', 'desc': 'Regex flags to control the match behavior.',
                       'default': 0, },
                  ),
                  'returns': {'type': 'boolean', 'desc': 'True if there is a match, False otherwise.', }}},
        {'name': 'replace', 'desc': '''
            Replace any substrings that match the given regular expression with the specified replacement.

            Example:
                Replace a portion of a string with a new part based on a regex::

                    $norm = $lib.regex.replace("\\sAND\\s", " & ", "Ham and eggs!", $lib.regex.flags.i)
            ''',
         'type': {'type': 'function', '_funcname': 'replace',
                  'args': (
                      {'name': 'pattern', 'type': 'str', 'desc': 'The regular expression pattern.', },
                      {'name': 'replace', 'type': 'str', 'desc': 'The text to replace matching sub strings.', },
                      {'name': 'text', 'type': 'str', 'desc': 'The input text to search/replace.', },
                      {'name': 'flags', 'type': 'int', 'desc': 'Regex flags to control the match behavior.',
                       'default': 0, },
                  ),
                  'returns': {'type': 'str', 'desc': 'The new string with matches replaced.', }}},
        {'name': 'flags.i', 'desc': 'Regex flag to indicate that case insensitive matches are allowed.',
         'type': 'int', },
        {'name': 'flags.m', 'desc': 'Regex flag to indicate that multiline matches are allowed.', 'type': 'int', },
    )
    _storm_lib_path = ('regex',)

    def __init__(self, runt, name=()):
        Lib.__init__(self, runt, name=name)
        self.compiled = {}

    def getObjLocals(self):
        return {
            'search': self.search,
            'matches': self.matches,
            'findall': self.findall,
            'replace': self.replace,
            'flags': {'i': regex.IGNORECASE,
                      'm': regex.MULTILINE,
                      },
        }

    async def _getRegx(self, pattern, flags):
        lkey = (pattern, flags)
        regx = self.compiled.get(lkey)
        if regx is None:
            regx = self.compiled[lkey] = regex.compile(pattern, flags=flags)
        return regx

    @stormfunc(readonly=True)
    async def replace(self, pattern, replace, text, flags=0):
        text = await tostr(text)
        flags = await toint(flags)
        pattern = await tostr(pattern)
        replace = await tostr(replace)
        regx = await self._getRegx(pattern, flags)
        return regx.sub(replace, text)

    @stormfunc(readonly=True)
    async def matches(self, pattern, text, flags=0):
        text = await tostr(text)
        flags = await toint(flags)
        pattern = await tostr(pattern)
        regx = await self._getRegx(pattern, flags)
        return regx.match(text) is not None

    @stormfunc(readonly=True)
    async def search(self, pattern, text, flags=0):
        text = await tostr(text)
        flags = await toint(flags)
        pattern = await tostr(pattern)
        regx = await self._getRegx(pattern, flags)

        m = regx.search(text)
        if m is None:
            return None

        return m.groups()

    @stormfunc(readonly=True)
    async def findall(self, pattern, text, flags=0):
        text = await tostr(text)
        flags = await toint(flags)
        pattern = await tostr(pattern)
        regx = await self._getRegx(pattern, flags)
        return regx.findall(text)

@registry.registerLib
class LibCsv(Lib):
    '''
    A Storm Library for interacting with csvtool.
    '''
    _storm_locals = (
        {'name': 'emit', 'desc': 'Emit a ``csv:row`` event to the Storm runtime for the given args.',
         'type': {'type': 'function', '_funcname': '_libCsvEmit',
                  'args': (
                      {'name': '*args', 'type': 'any', 'desc': 'Items which are emitted as a ``csv:row`` event.', },
                      {'name': 'table', 'type': 'str', 'default': None,
                       'desc': 'The name of the table to emit data too. Optional.', },
                  ),
                  'returns': {'type': 'null', }}},
    )
    _storm_lib_path = ('csv',)

    def getObjLocals(self):
        return {
            'emit': self._libCsvEmit,
        }

    @stormfunc(readonly=True)
    async def _libCsvEmit(self, *args, table=None):
        row = [await toprim(a) for a in args]
        await self.runt.snap.fire('csv:row', row=row, table=table)

@registry.registerLib
class LibExport(Lib):
    '''
    A Storm Library for exporting data.
    '''
    _storm_lib_path = ('export',)
    _storm_locals = (
        {'name': 'toaxon', 'desc': '''
            Run a query as an export (fully resolving relationships between nodes in the output set)
            and save the resulting stream of packed nodes to the axon.
            ''',
         'type': {'type': 'function', '_funcname': 'toaxon',
                  'args': (
                      {'name': 'query', 'type': 'str', 'desc': 'A query to run as an export.', },
                      {'name': 'opts', 'type': 'dict', 'desc': 'Storm runtime query option params.',
                       'default': None, },
                  ),
                  'returns': {'type': 'list', 'desc': 'Returns a tuple of (size, sha256).', }}},
    )

    def getObjLocals(self):
        return {
            'toaxon': self.toaxon,
        }

    async def toaxon(self, query, opts=None):

        query = await tostr(query)

        opts = await toprim(opts)
        if opts is None:
            opts = {}

        if not isinstance(opts, dict):
            mesg = '$lib.export.toaxon() opts argument must be a dictionary.'
            raise s_exc.BadArg(mesg=mesg)

        opts['user'] = self.runt.snap.user.iden
        opts.setdefault('view', self.runt.snap.view.iden)
        return await self.runt.snap.core.exportStormToAxon(query, opts=opts)

@registry.registerLib
class LibFeed(Lib):
    '''
    A Storm Library for interacting with Cortex feed functions.
    '''
    _storm_locals = (
        {'name': 'genr', 'desc': '''
            Yield nodes being added to the graph by adding data with a given ingest type.

            Notes:
                This is using the Runtimes's Snap to call addFeedNodes().
                This only yields nodes if the feed function yields nodes.
                If the generator is not entirely consumed there is no guarantee
                that all of the nodes which should be made by the feed function
                will be made.
            ''',
         'type': {'type': 'function', '_funcname': '_libGenr',
                  'args': (
                      {'name': 'name', 'type': 'str', 'desc': 'Name of the ingest function to send data too.', },
                      {'name': 'data', 'type': 'prim', 'desc': 'Data to send to the ingest function.', },
                  ),
                  'returns': {'name': 'Yields', 'type': 'node',
                              'desc': 'Yields Nodes as they are created by the ingest function.', }}},
        {'name': 'list', 'desc': 'Get a list of feed functions.',
         'type': {'type': 'function', '_funcname': '_libList',
                  'returns': {'type': 'list', 'desc': 'A list of feed functions.', }}},
        {'name': 'ingest', 'desc': '''
            Add nodes to the graph with a given ingest type.

            Notes:
                This is using the Runtimes's Snap to call addFeedData(), after setting
                the snap.strict mode to False. This will cause node creation and property
                setting to produce warning messages, instead of causing the Storm Runtime
                to be torn down.''',
         'type': {'type': 'function', '_funcname': '_libIngest',
                  'args': (
                      {'name': 'name', 'type': 'str', 'desc': 'Name of the ingest function to send data too.', },
                      {'name': 'data', 'type': 'prim', 'desc': 'Data to send to the ingest function.', },
                  ),
                  'returns': {'type': 'null', }}},
    )
    _storm_lib_path = ('feed',)

    def getObjLocals(self):
        return {
            'genr': self._libGenr,
            'list': self._libList,
            'ingest': self._libIngest,
            'fromAxon': self._fromAxon,
        }

    async def _fromAxon(self, sha256):
        '''
        Use the feed API to load a syn.nodes formatted export from the axon.

        Args:
            sha256 (str): The sha256 of the file saved in the axon.

        Returns:
            int: The number of nodes loaded.
        '''
        sha256 = await tostr(sha256)
        opts = {
            'user': self.runt.snap.user.iden,
            'view': self.runt.snap.view.iden,
        }
        return await self.runt.snap.core.feedFromAxon(sha256, opts=opts)

    async def _libGenr(self, name, data):
        name = await tostr(name)
        data = await toprim(data)

        self.runt.layerConfirm(('feed:data', *name.split('.')))
        with s_provenance.claim('feed:data', name=name):
            #  small work around for the feed API consistency
            if name == 'syn.nodes':
                async for node in self.runt.snap.addNodes(data):
                    yield node
                return
            await self.runt.snap.addFeedData(name, data)

    @stormfunc(readonly=True)
    async def _libList(self):
        todo = ('getFeedFuncs', (), {})
        return await self.runt.dyncall('cortex', todo)

    async def _libIngest(self, name, data):
        name = await tostr(name)
        data = await toprim(data)

        self.runt.layerConfirm(('feed:data', *name.split('.')))
        with s_provenance.claim('feed:data', name=name):
            strict = self.runt.snap.strict
            self.runt.snap.strict = False
            await self.runt.snap.addFeedData(name, data)
            self.runt.snap.strict = strict

@registry.registerLib
class LibPipe(Lib):
    '''
    A Storm library for interacting with non-persistent queues.
    '''
    _storm_locals = (
        {'name': 'gen', 'desc': '''
            Generate and return a Storm Pipe.

            Notes:
                The filler query is run in parallel with $pipe. This requires the permission
                ``storm.pipe.gen`` to use.

            Examples:
                Fill a pipe with a query and consume it with another::

                    $pipe = $lib.pipe.gen(${ $pipe.puts((1, 2, 3)) })

                    for $items in $pipe.slices(size=2) {
                        $dostuff($items)
                    }
            ''',
         'type': {'type': 'function', '_funcname': '_methPipeGen',
                  'args': (
                      {'name': 'filler', 'type': ['str', 'storm:query'],
                       'desc': 'A Storm query to fill the Pipe.', },
                      {'name': 'size', 'type': 'int', 'default': 10000,
                       'desc': 'Maximum size of the pipe.', },
                  ),
                  'returns': {'type': 'pipe', 'desc': 'The pipe containing query results.', }}},
    )

    _storm_lib_path = ('pipe',)

    def getObjLocals(self):
        return {
            'gen': self._methPipeGen,
        }

    @stormfunc(readonly=True)
    async def _methPipeGen(self, filler, size=10000):
        size = await toint(size)
        text = await tostr(filler)

        if size < 1 or size > 10000:
            mesg = '$lib.pipe.gen() size must be 1-10000'
            raise s_exc.BadArg(mesg=mesg)

        pipe = Pipe(self.runt, size)

        opts = {'vars': {'pipe': pipe}}
        query = await self.runt.getStormQuery(text)

        async def coro():
            try:
                async with self.runt.getSubRuntime(query, opts=opts) as runt:
                    async for item in runt.execute():
                        await asyncio.sleep(0)

            except asyncio.CancelledError:  # pragma: no cover
                raise

            except Exception as e:
                await self.runt.warn(f'pipe filler error: {e}', log=False)

            await pipe.close()

        self.runt.snap.schedCoro(coro())

        return pipe

@registry.registerType
class Pipe(StormType):
    '''
    A Storm Pipe provides fast ephemeral queues.
    '''
    _storm_locals = (
        {'name': 'put', 'desc': 'Add a single item to the Pipe.',
         'type': {'type': 'function', '_funcname': '_methPipePut',
                  'args': (
                      {'name': 'item', 'type': 'any', 'desc': ' An object to add to the Pipe.', },
                  ),
                  'returns': {'type': 'null', }}},
        {'name': 'puts', 'desc': 'Add a list of items to the Pipe.',
         'type': {'type': 'function', '_funcname': '_methPipePuts',
                  'args': (
                      {'name': 'items', 'type': 'list', 'desc': 'A list of items to add.', },
                  ),
                  'returns': {'type': 'null', }}},
        {'name': 'slice', 'desc': 'Return a list of up to size items from the Pipe.',
         'type': {'type': 'function', '_funcname': '_methPipeSlice',
                  'args': (
                      {'name': 'size', 'type': 'int', 'default': 1000,
                       'desc': 'The max number of items to return.', },
                  ),
                  'returns': {'type': 'list', 'desc': 'A list of at least 1 item from the Pipe.', }}},
        {'name': 'slices', 'desc': '''
            Yield lists of up to size items from the Pipe.

            Notes:
                The loop will exit when the Pipe is closed and empty.

            Examples:
                Operation on slices from a pipe one at a time::

                    for $slice in $pipe.slices(1000) {
                        for $item in $slice { $dostuff($item) }
                    }

                Operate on slices from a pipe in bulk::

                    for $slice in $pipe.slices(1000) {
                        $dostuff_batch($slice)
                    }''',
         'type': {'type': 'function', '_funcname': '_methPipeSlices',
                  'args': (
                      {'name': 'size', 'type': 'int', 'default': 1000,
                       'desc': 'The max number of items to yield per slice.', },
                  ),
                  'returns': {'name': 'Yields', 'type': 'any', 'desc': 'Yields objects from the Pipe.', }}},
        {'name': 'size', 'desc': 'Retrieve the number of items in the Pipe.',
         'type': {'type': 'function', '_funcname': '_methPipeSize',
                  'returns': {'type': 'int', 'desc': 'The number of items in the Pipe.', }}},
    )
    _storm_typename = 'pipe'

    def __init__(self, runt, size):
        StormType.__init__(self)
        self.runt = runt

        self.locls.update(self.getObjLocals())
        self.queue = s_queue.Queue(maxsize=size)

    def getObjLocals(self):
        return {
            'put': self._methPipePut,
            'puts': self._methPipePuts,
            'slice': self._methPipeSlice,
            'slices': self._methPipeSlices,
            'size': self._methPipeSize,
        }

    @stormfunc(readonly=True)
    async def _methPipePuts(self, items):
        items = await toprim(items)
        return await self.queue.puts(items)

    @stormfunc(readonly=True)
    async def _methPipePut(self, item):
        item = await toprim(item)
        return await self.queue.put(item)

    async def close(self):
        '''
        Close the pipe for writing.  This will cause
        the slice()/slices() API to return once drained.
        '''
        await self.queue.close()

    @stormfunc(readonly=True)
    async def _methPipeSize(self):
        return await self.queue.size()

    @stormfunc(readonly=True)
    async def _methPipeSlice(self, size=1000):

        size = await toint(size)
        if size < 1 or size > 10000:
            mesg = '$pipe.slice() size must be 1-10000'
            raise s_exc.BadArg(mesg=mesg)

        items = await self.queue.slice(size=size)
        if items is None:
            return None

        return List(items)

    @stormfunc(readonly=True)
    async def _methPipeSlices(self, size=1000):
        size = await toint(size)
        if size < 1 or size > 10000:
            mesg = '$pipe.slice() size must be 1-10000'
            raise s_exc.BadArg(mesg=mesg)

        async for items in self.queue.slices(size=size):
            yield List(items)

@registry.registerLib
class LibQueue(Lib):
    '''
    A Storm Library for interacting with persistent Queues in the Cortex.
    '''
    _storm_locals = (
        {'name': 'add', 'desc': 'Add a Queue to the Cortex with a given name.',
         'type': {'type': 'function', '_funcname': '_methQueueAdd',
                  'args': (
                      {'name': 'name', 'type': 'str', 'desc': 'The name of the queue to add.', },
                  ),
                  'returns': {'type': 'queue', }}},
        {'name': 'gen', 'desc': 'Add or get a Storm Queue in a single operation.',
         'type': {'type': 'function', '_funcname': '_methQueueGen',
                  'args': (
                      {'name': 'name', 'type': 'str', 'desc': 'The name of the Queue to add or get.', },
                  ),
                  'returns': {'type': 'queue', }}},
        {'name': 'del', 'desc': 'Delete a given named Queue.',
         'type': {'type': 'function', '_funcname': '_methQueueDel',
                  'args': (
                      {'name': 'name', 'type': 'str', 'desc': 'The name of the queue to delete.', },
                  ),
                  'returns': {'type': 'null', }}},
        {'name': 'get', 'desc': 'Get an existing Storm Queue object.',
         'type': {'type': 'function', '_funcname': '_methQueueGet',
                  'args': (
                      {'name': 'name', 'type': 'str', 'desc': 'The name of the Queue to get.', },
                  ),
                  'returns': {'type': 'queue', 'desc': 'A ``queue`` object.', }}},
        {'name': 'list', 'desc': 'Get a list of the Queues in the Cortex.',
         'type': {'type': 'function', '_funcname': '_methQueueList',
                  'returns': {'type': 'list',
                              'desc': 'A list of queue definitions the current user is allowed to interact with.', }}},
    )
    _storm_lib_path = ('queue',)

    def getObjLocals(self):
        return {
            'add': self._methQueueAdd,
            'gen': self._methQueueGen,
            'del': self._methQueueDel,
            'get': self._methQueueGet,
            'list': self._methQueueList,
        }

    async def _methQueueAdd(self, name):

        info = {
            'time': s_common.now(),
            'creator': self.runt.snap.user.iden,
        }

        todo = s_common.todo('addCoreQueue', name, info)
        gatekeys = ((self.runt.user.iden, ('queue', 'add'), None),)
        info = await self.dyncall('cortex', todo, gatekeys=gatekeys)

        return Queue(self.runt, name, info)

    @stormfunc(readonly=True)
    async def _methQueueGet(self, name):
        todo = s_common.todo('getCoreQueue', name)
        gatekeys = ((self.runt.user.iden, ('queue', 'get'), f'queue:{name}'),)
        info = await self.dyncall('cortex', todo, gatekeys=gatekeys)

        return Queue(self.runt, name, info)

    async def _methQueueGen(self, name):
        try:
            return await self._methQueueGet(name)
        except s_exc.NoSuchName:
            return await self._methQueueAdd(name)

    async def _methQueueDel(self, name):
        todo = s_common.todo('delCoreQueue', name)
        gatekeys = ((self.runt.user.iden, ('queue', 'del',), f'queue:{name}'), )
        await self.dyncall('cortex', todo, gatekeys=gatekeys)

    @stormfunc(readonly=True)
    async def _methQueueList(self):
        retn = []

        todo = s_common.todo('listCoreQueues')
        qlist = await self.dyncall('cortex', todo)

        for queue in qlist:
            if not allowed(('queue', 'get'), f"queue:{queue['name']}"):
                continue

            retn.append(queue)

        return retn

@registry.registerType
class Queue(StormType):
    '''
    A StormLib API instance of a named channel in the Cortex multiqueue.
    '''
    _storm_locals = (
        {'name': 'name', 'desc': 'The name of the Queue.', 'type': 'str', },
        {'name': 'get', 'desc': 'Get a particular item from the Queue.',
         'type': {'type': 'function', '_funcname': '_methQueueGet',
                  'args': (
                      {'name': 'offs', 'type': 'int', 'desc': 'The offset to retrieve an item from.', 'default': 0, },
                      {'name': 'cull', 'type': 'boolean', 'default': True,
                       'desc': 'Culls items up to, but not including, the specified offset.', },
                      {'name': 'wait', 'type': 'boolean', 'default': True,
                       'desc': 'Wait for the offset to be available before returning the item.', },
                  ),
                  'returns': {'type': 'list',
                              'desc': 'A tuple of the offset and the item from the queue. If wait is false and '
                                      'the offset is not present, null is returned.', }}},
        {'name': 'pop', 'desc': 'Pop a item from the Queue at a specific offset.',
         'type': {'type': 'function', '_funcname': '_methQueuePop',
                  'args': (
                      {'name': 'offs', 'type': 'int', 'default': None,
                        'desc': 'Offset to pop the item from. If not specified, the first item in the queue will be'
                                ' popped.', },
                      {'name': 'wait', 'type': 'boolean', 'default': False,
                        'desc': 'Wait for an item to be available to pop.'},
                  ),
                  'returns': {'type': 'list',
                              'desc': 'The offset and item popped from the queue. If there is no item at the '
                                      'offset or the  queue is empty and wait is false, it returns null.', }}},
        {'name': 'put', 'desc': 'Put an item into the queue.',
         'type': {'type': 'function', '_funcname': '_methQueuePut',
                  'args': (
                      {'name': 'item', 'type': 'prim', 'desc': 'The item being put into the queue.', },
                  ),
                  'returns': {'type': 'null', }}},
        {'name': 'puts', 'desc': 'Put multiple items into the Queue.',
         'type': {'type': 'function', '_funcname': '_methQueuePuts',
                  'args': (
                      {'name': 'items', 'type': 'list', 'desc': 'The items to put into the Queue.', },
                  ),
                  'returns': {'type': 'null', }}},
        {'name': 'gets', 'desc': 'Get multiple items from the Queue as a iterator.',
         'type': {'type': 'function', '_funcname': '_methQueueGets',
                  'args': (
                      {'name': 'offs', 'type': 'int', 'desc': 'The offset to retrieve an items from.', 'default': 0, },
                      {'name': 'wait', 'type': 'boolean', 'default': True,
                       'desc': 'Wait for the offset to be available before returning the item.', },
                      {'name': 'cull', 'type': 'boolean', 'default': False,
                       'desc': 'Culls items up to, but not including, the specified offset.', },
                      {'name': 'size', 'type': 'int', 'desc': 'The maximum number of items to yield',
                       'default': None, },
                  ),
                  'returns': {'name': 'Yields', 'type': 'list', 'desc': 'Yields tuples of the offset and item.', }}},
        {'name': 'cull', 'desc': 'Remove items from the queue up to, and including, the offset.',
         'type': {'type': 'function', '_funcname': '_methQueueCull',
                  'args': (
                      {'name': 'offs', 'type': 'int', 'desc': 'The offset which to cull records from the queue.', },
                  ),
                  'returns': {'type': 'null', }}},
        {'name': 'size', 'desc': 'Get the number of items in the Queue.',
         'type': {'type': 'function', '_funcname': '_methQueueSize',
                  'returns': {'type': 'int', 'desc': 'The number of items in the Queue.', }}},
    )
    _storm_typename = 'queue'
    _ismutable = False

    def __init__(self, runt, name, info):

        StormType.__init__(self)
        self.runt = runt
        self.name = name
        self.info = info

        self.gateiden = f'queue:{name}'

        self.locls.update(self.getObjLocals())
        self.locls['name'] = self.name

    def __hash__(self):
        return hash((self._storm_typename, self.name))

    def __eq__(self, othr):
        if not isinstance(othr, type(self)):
            return False
        return self.name == othr.name

    def getObjLocals(self):
        return {
            'get': self._methQueueGet,
            'pop': self._methQueuePop,
            'put': self._methQueuePut,
            'puts': self._methQueuePuts,
            'gets': self._methQueueGets,
            'cull': self._methQueueCull,
            'size': self._methQueueSize,
        }

    async def _methQueueCull(self, offs):
        offs = await toint(offs)
        gatekeys = self._getGateKeys('get')
        await self.runt.reqGateKeys(gatekeys)
        await self.runt.snap.core.coreQueueCull(self.name, offs)

    @stormfunc(readonly=True)
    async def _methQueueSize(self):
        gatekeys = self._getGateKeys('get')
        await self.runt.reqGateKeys(gatekeys)
        return await self.runt.snap.core.coreQueueSize(self.name)

    async def _methQueueGets(self, offs=0, wait=True, cull=False, size=None):
        wait = await toint(wait)
        offs = await toint(offs)
        size = await toint(size, noneok=True)

        gatekeys = self._getGateKeys('get')
        await self.runt.reqGateKeys(gatekeys)

        async for item in self.runt.snap.core.coreQueueGets(self.name, offs, cull=cull, wait=wait, size=size):
            yield item

    async def _methQueuePuts(self, items):
        items = await toprim(items)
        gatekeys = self._getGateKeys('put')
        await self.runt.reqGateKeys(gatekeys)
        return await self.runt.snap.core.coreQueuePuts(self.name, items)

    async def _methQueueGet(self, offs=0, cull=True, wait=True):
        offs = await toint(offs)
        wait = await toint(wait)

        gatekeys = self._getGateKeys('get')
        await self.runt.reqGateKeys(gatekeys)

        return await self.runt.snap.core.coreQueueGet(self.name, offs, cull=cull, wait=wait)

    async def _methQueuePop(self, offs=None, wait=False):
        offs = await toint(offs, noneok=True)
        wait = await tobool(wait)

        gatekeys = self._getGateKeys('get')
        await self.runt.reqGateKeys(gatekeys)

        # emulate the old behavior on no argument
        core = self.runt.snap.core
        if offs is None:
            async for item in core.coreQueueGets(self.name, 0, wait=wait):
                return await core.coreQueuePop(self.name, item[0])
            return

        return await core.coreQueuePop(self.name, offs)

    async def _methQueuePut(self, item):
        return await self._methQueuePuts((item,))

    def _getGateKeys(self, perm):
        return ((self.runt.user.iden, ('queue', perm), self.gateiden),)

    async def stormrepr(self):
        return f'{self._storm_typename}: {self.name}'

@registry.registerLib
class LibTelepath(Lib):
    '''
    A Storm Library for making Telepath connections to remote services.
    '''
    _storm_locals = (
        {'name': 'open', 'desc': 'Open and return a Telepath RPC proxy.',
         'type': {'type': 'function', '_funcname': '_methTeleOpen',
                  'args': (
                      {'name': 'url', 'type': 'str', 'desc': 'The Telepath URL to connect to.', },
                  ),
                  'returns': {'type': 'telepath:proxy', 'desc': 'A object representing a Telepath Proxy.', }}},
    )
    _storm_lib_path = ('telepath',)
    _storm_lib_perms = (
        {'perm': ('storm', 'lib', 'telepath', 'open'), 'gate': 'cortex',
         'desc': 'Controls the ability to open an arbitrary telepath URL. USE WITH CAUTION.'},
        {'perm': ('storm', 'lib', 'telepath', 'open', '<scheme>'), 'gate': 'cortex',
         'desc': 'Controls the ability to open a telepath URL with a specific URI scheme. USE WITH CAUTION.'},
    )

    def getObjLocals(self):
        return {
            'open': self._methTeleOpen,
        }

    async def _methTeleOpen(self, url):
        url = await tostr(url)
        scheme = url.split('://')[0]
        if not self.runt.allowed(('lib', 'telepath', 'open', scheme)):
            self.runt.confirm(('storm', 'lib', 'telepath', 'open', scheme))
        return Proxy(self.runt, await self.runt.getTeleProxy(url))

@registry.registerType
class Proxy(StormType):
    '''
    Implements the Storm API for a Telepath proxy.

    These can be created via ``$lib.telepath.open()``. Storm Service objects
    are also Telepath proxy objects.

    Methods called off of these objects are executed like regular Telepath RMI
    calls.

    An example of calling a method which returns data::

        $prox = $lib.telepath.open($url)
        $result = $prox.doWork($data)
        return ( $result )

    An example of calling a method which is a generator::

        $prox = $lib.telepath.open($url)
        for $item in $prox.genrStuff($data) {
            $doStuff($item)
        }

    '''
    _storm_typename = 'telepath:proxy'

    def __init__(self, runt, proxy, path=None):
        StormType.__init__(self, path=path)
        self.runt = runt
        self.proxy = proxy

    async def deref(self, name):

        name = await tostr(name)

        if name[0] == '_':
            mesg = f'No proxy method named {name}'
            raise s_exc.NoSuchName(mesg=mesg, name=name)

        meth = getattr(self.proxy, name, None)

        if isinstance(meth, s_telepath.GenrMethod):
            return ProxyGenrMethod(meth)

        if isinstance(meth, s_telepath.Method):
            return ProxyMethod(self.runt, meth)

    async def stormrepr(self):
        return f'{self._storm_typename}: {self.proxy}'

@registry.registerType
class ProxyMethod(StormType):
    '''
    Implements the call methods for the telepath:proxy.

    An example of calling a method which returns data::

        $prox = $lib.telepath.open($url)
        $result = $prox.doWork($data)
        $doStuff($result)
    '''

    _storm_typename = 'telepath:proxy:method'

    def __init__(self, runt, meth, path=None):
        StormType.__init__(self, path=path)
        self.runt = runt
        self.meth = meth

    async def __call__(self, *args, **kwargs):
        args = await toprim(args)
        kwargs = await toprim(kwargs)
        # TODO: storm types fromprim()
        ret = await self.meth(*args, **kwargs)
        if isinstance(ret, s_telepath.Share):
            self.runt.snap.onfini(ret)
            return Proxy(self.runt, ret)
        return ret

    async def stormrepr(self):
        return f'{self._storm_typename}: {self.meth}'

@registry.registerType
class ProxyGenrMethod(StormType):
    '''
    Implements the generator methods for the telepath:proxy.

    An example of calling a method which is a generator::

        $prox = $lib.telepath.open($url)
        for $item in $prox.genrStuff($data) {
            $doStuff($item)
        }
    '''
    _storm_typename = 'telepath:proxy:genrmethod'

    def __init__(self, meth, path=None):
        StormType.__init__(self, path=path)
        self.meth = meth

    async def __call__(self, *args, **kwargs):
        args = await toprim(args)
        kwargs = await toprim(kwargs)
        async for prim in self.meth(*args, **kwargs):
            # TODO: storm types fromprim()
            yield prim

    async def stormrepr(self):
        return f'{self._storm_typename}: {self.meth}'

# @registry.registerType
class Service(Proxy):

    def __init__(self, runt, ssvc):
        Proxy.__init__(self, runt, ssvc.proxy)
        self.name = ssvc.name

    async def deref(self, name):

        name = await tostr(name)

        try:
            await self.proxy.waitready()
            return await Proxy.deref(self, name)
        except asyncio.TimeoutError:
            mesg = f'Timeout waiting for storm service {self.name}.{name}'
            raise s_exc.StormRuntimeError(mesg=mesg, name=name, service=self.name) from None
        except AttributeError as e:  # pragma: no cover
            # possible client race condition seen in the real world
            mesg = f'Error dereferencing storm service - {self.name}.{name} - {str(e)}'
            raise s_exc.StormRuntimeError(mesg=mesg, name=name, service=self.name) from None

@registry.registerLib
class LibBase64(Lib):
    '''
    A Storm Library for encoding and decoding base64 data.
    '''
    _storm_locals = (
        {'name': 'encode', 'desc': 'Encode a bytes object to a base64 encoded string.',
         'type': {'type': 'function', '_funcname': '_encode',
                  'args': (
                      {'name': 'valu', 'type': 'bytes', 'desc': 'The object to encode.', },
                      {'name': 'urlsafe', 'type': 'boolean', 'default': True,
                       'desc': 'Perform the encoding in a urlsafe manner if true.', },
                  ),
                  'returns': {'type': 'str', 'desc': 'A base64 encoded string.', }}},
        {'name': 'decode', 'desc': 'Decode a base64 string into a bytes object.',
         'type': {'type': 'function', '_funcname': '_decode',
                  'args': (
                      {'name': 'valu', 'type': 'str', 'desc': 'The string to decode.', },
                      {'name': 'urlsafe', 'type': 'boolean', 'default': True,
                       'desc': 'Perform the decoding in a urlsafe manner if true.', },
                  ),
                  'returns': {'type': 'bytes', 'desc': 'A bytes object for the decoded data.', }}},
    )
    _storm_lib_path = ('base64',)

    def getObjLocals(self):
        return {
            'encode': self._encode,
            'decode': self._decode
        }

    @stormfunc(readonly=True)
    async def _encode(self, valu, urlsafe=True):
        try:
            if urlsafe:
                return base64.urlsafe_b64encode(valu).decode('ascii')
            return base64.b64encode(valu).decode('ascii')
        except TypeError as e:
            mesg = f'Error during base64 encoding - {str(e)}: {repr(valu)[:256]}'
            raise s_exc.StormRuntimeError(mesg=mesg, urlsafe=urlsafe) from None

    @stormfunc(readonly=True)
    async def _decode(self, valu, urlsafe=True):
        try:
            if urlsafe:
                return base64.urlsafe_b64decode(valu)
            return base64.b64decode(valu)
        except binascii.Error as e:
            mesg = f'Error during base64 decoding - {str(e)}: {repr(valu)[:256]}'
            raise s_exc.StormRuntimeError(mesg=mesg, urlsafe=urlsafe) from None

@functools.total_ordering
class Prim(StormType):
    '''
    The base type for all Storm primitive values.
    '''

    def __init__(self, valu, path=None):
        StormType.__init__(self, path=path)
        self.valu = valu

    def __int__(self):
        mesg = 'Storm type {__class__.__name__.lower()} cannot be cast to an int'
        raise s_exc.BadCast(mesg)

    def __len__(self):
        name = f'{self.__class__.__module__}.{self.__class__.__name__}'
        raise s_exc.StormRuntimeError(mesg=f'Object {name} does not have a length.', name=name)

    def __eq__(self, othr):
        if not isinstance(othr, type(self)):
            return False
        return self.valu == othr.valu

    def __lt__(self, other):
        if not isinstance(other, type(self)):
            mesg = f"'<' not supported between instance of {self.__class__.__name__} and {other.__class__.__name__}"
            raise TypeError(mesg)
        return self.valu < other.valu

    def value(self):
        return self.valu

    async def iter(self):  # pragma: no cover
        for x in ():
            yield x
        name = f'{self.__class__.__module__}.{self.__class__.__name__}'
        raise s_exc.StormRuntimeError(mesg=f'Object {name} is not iterable.', name=name)

    async def nodes(self):  # pragma: no cover
        for x in ():
            yield x

    async def bool(self):
        return bool(await s_coro.ornot(self.value))

    async def stormrepr(self):  # pragma: no cover
        return f'{self._storm_typename}: {await s_coro.ornot(self.value)}'

@registry.registerType
class Str(Prim):
    '''
    Implements the Storm API for a String object.
    '''
    _storm_locals = (
        {'name': 'split', 'desc': '''
            Split the string into multiple parts based on a separator.

            Example:
                Split a string on the colon character::

                    ($foo, $bar) = $baz.split(":")''',
         'type': {'type': 'function', '_funcname': '_methStrSplit',
                  'args': (
                      {'name': 'text', 'type': 'str', 'desc': 'The text to split the string up with.', },
                      {'name': 'maxsplit', 'type': 'int', 'default': -1, 'desc': 'The max number of splits.', },
                  ),
                  'returns': {'type': 'list', 'desc': 'A list of parts representing the split string.', }}},
        {'name': 'rsplit', 'desc': '''
            Split the string into multiple parts, from the right, based on a separator.

            Example:
                Split a string on the colon character::

                    ($foo, $bar) = $baz.rsplit(":", maxsplit=1)''',
         'type': {'type': 'function', '_funcname': '_methStrRsplit',
                  'args': (
                      {'name': 'text', 'type': 'str', 'desc': 'The text to split the string up with.', },
                      {'name': 'maxsplit', 'type': 'int', 'default': -1, 'desc': 'The max number of splits.', },
                  ),
                  'returns': {'type': 'list', 'desc': 'A list of parts representing the split string.', }}},
        {'name': 'endswith', 'desc': 'Check if a string ends with text.',
         'type': {'type': 'function', '_funcname': '_methStrEndswith',
                  'args': (
                      {'name': 'text', 'type': 'str', 'desc': 'The text to check.', },
                  ),
                  'returns': {'type': 'boolean', 'desc': 'True if the text ends with the string, false otherwise.', }}},
        {'name': 'startswith', 'desc': 'Check if a string starts with text.',
         'type': {'type': 'function', '_funcname': '_methStrStartswith',
                  'args': (
                      {'name': 'text', 'type': 'str', 'desc': 'The text to check.', },
                  ),
                  'returns': {'type': 'boolean',
                              'desc': 'True if the text starts with the string, false otherwise.', }}},
        {'name': 'ljust', 'desc': 'Left justify the string.',
         'type': {'type': 'function', '_funcname': '_methStrLjust',
                  'args': (
                      {'name': 'size', 'type': 'int', 'desc': 'The length of character to left justify.', },
                      {'name': 'fillchar', 'type': 'str', 'default': ' ',
                       'desc': 'The character to use for padding.', },
                  ),
                  'returns': {'type': 'str', 'desc': 'The left justified string.', }}},
        {'name': 'rjust', 'desc': 'Right justify the string.',
         'type': {'type': 'function', '_funcname': '_methStrRjust',
                  'args': (
                      {'name': 'size', 'type': 'int', 'desc': 'The length of character to right justify.', },
                      {'name': 'fillchar', 'type': 'str', 'default': ' ',
                       'desc': 'The character to use for padding.', },
                  ),
                  'returns': {'type': 'str', 'desc': 'The right justified string.', }}},
        {'name': 'encode', 'desc': 'Encoding a string value to bytes.',
         'type': {'type': 'function', '_funcname': '_methEncode',
                  'args': (
                      {'name': 'encoding', 'type': 'str', 'desc': 'Encoding to use. Defaults to utf8.',
                       'default': 'utf8', },
                  ),
                  'returns': {'type': 'bytes', 'desc': 'The encoded string.', }}},
        {'name': 'replace', 'desc': '''
            Replace occurrences of a string with a new string, optionally restricting the number of replacements.

            Example:
                Replace instances of the string "bar" with the string "baz"::

                    $foo.replace('bar', 'baz')''',
         'type': {'type': 'function', '_funcname': '_methStrReplace',
                  'args': (
                      {'name': 'oldv', 'type': 'str', 'desc': 'The value to replace.', },
                      {'name': 'newv', 'type': 'str', 'desc': 'The value to add into the string.', },
                      {'name': 'maxv', 'type': 'int', 'desc': 'The maximum number of occurrences to replace.',
                       'default': None, },
                  ),
                  'returns': {'type': 'str', 'desc': 'The new string with replaced instances.', }}},
        {'name': 'strip', 'desc': '''
            Remove leading and trailing characters from a string.

            Examples:
                Removing whitespace and specific characters::

                    $strippedFoo = $foo.strip()
                    $strippedBar = $bar.strip(asdf)''',
         'type': {'type': 'function', '_funcname': '_methStrStrip',
                  'args': (
                      {'name': 'chars', 'type': 'str', 'default': None,
                       'desc': 'A list of characters to remove. If not specified, whitespace is stripped.', },
                  ),
                  'returns': {'type': 'str', 'desc': 'The stripped string.', }}},
        {'name': 'lstrip', 'desc': '''
            Remove leading characters from a string.

            Examples:
                Removing whitespace and specific characters::

                    $strippedFoo = $foo.lstrip()
                    $strippedBar = $bar.lstrip(w)''',
         'type': {'type': 'function', '_funcname': '_methStrLstrip',
                  'args': (
                      {'name': 'chars', 'type': 'str', 'default': None,
                       'desc': 'A list of characters to remove. If not specified, whitespace is stripped.', },
                  ),
                  'returns': {'type': 'str', 'desc': 'The stripped string.', }}},
        {'name': 'rstrip', 'desc': '''
            Remove trailing characters from a string.

            Examples:
                Removing whitespace and specific characters::

                    $strippedFoo = $foo.rstrip()
                    $strippedBar = $bar.rstrip(asdf)
                ''',
         'type': {'type': 'function', '_funcname': '_methStrRstrip',
                  'args': (
                      {'name': 'chars', 'type': 'str', 'default': None,
                       'desc': 'A list of characters to remove. If not specified, whitespace is stripped.', },
                  ),
                  'returns': {'type': 'str', 'desc': 'The stripped string.', }}},
        {'name': 'lower', 'desc': '''
            Get a lowercased copy of the string.

            Examples:
                Printing a lowercased string::

                    $foo="Duck"
                    $lib.print($foo.lower())''',
         'type': {'type': 'function', '_funcname': '_methStrLower',
                  'returns': {'type': 'str', 'desc': 'The lowercased string.', }}},
        {'name': 'upper', 'desc': '''
                Get a uppercased copy of the string.

                Examples:
                    Printing a uppercased string::

                        $foo="Duck"
                        $lib.print($foo.upper())''',
         'type': {'type': 'function', '_funcname': '_methStrUpper',
                  'returns': {'type': 'str', 'desc': 'The uppercased string.', }}},
        {'name': 'title', 'desc': '''
                Get a title cased copy of the string.

                Examples:
                    Printing a title cased string::

                        $foo="Hello world."
                        $lib.print($foo.title())''',
         'type': {'type': 'function', '_funcname': '_methStrTitle',
                  'returns': {'type': 'str', 'desc': 'The title cased string.', }}},

        {'name': 'slice', 'desc': '''
            Get a substring slice of the string.

            Examples:
                Slice from index to 1 to 5::

                    $x="foobar"
                    $y=$x.slice(1,5)  // "ooba"

                Slice from index 3 to the end of the string::

                    $y=$x.slice(3)  // "bar"
            ''',
         'type': {'type': 'function', '_funcname': '_methStrSlice',
                  'args': (
                      {'name': 'start', 'type': 'int', 'desc': 'The starting character index.'},
                      {'name': 'end', 'type': 'int', 'default': None,
                       'desc': 'The ending character index. If not specified, slice to the end of the string'},
                  ),
                  'returns': {'type': 'str', 'desc': 'The slice substring.'}}},
        {'name': 'reverse', 'desc': '''
        Get a reversed copy of the string.

        Examples:
            Printing a reversed string::

                $foo="foobar"
                $lib.print($foo.reverse())''',
         'type': {'type': 'function', '_funcname': '_methStrReverse',
                  'returns': {'type': 'str', 'desc': 'The reversed string.', }}},

        {'name': 'find', 'desc': '''
            Find the offset of a given string within another.

            Examples:
                Find values in the string ``asdf``::

                    $x = asdf
                    $x.find(d) // returns 2
                    $x.find(v) // returns null

            ''',
         'type': {'type': 'function', '_funcname': '_methStrFind',
                  'args': (
                      {'name': 'valu', 'type': 'str', 'desc': 'The substring to find.'},
                  ),
                  'returns': {'type': 'int', 'desc': 'The first offset of substring or null.'}}},
        {'name': 'size', 'desc': 'Return the length of the string.',
         'type': {'type': 'function', '_funcname': '_methStrSize',
                  'returns': {'type': 'int', 'desc': 'The size of the string.', }}},
        {'name': 'format', 'desc': '''
        Format a text string from an existing string.

        Examples:
            Format a string with a fixed argument and a variable::

                $template='Hello {name}, list is {list}!' $list=(1,2,3,4) $new=$template.format(name='Reader', list=$list)

                ''',
         'type': {'type': 'function', '_funcname': '_methStrFormat',
                  'args': (
                      {'name': '**kwargs', 'type': 'any',
                       'desc': 'Keyword values which are substituted into the string.', },
                  ),
                  'returns': {'type': 'str', 'desc': 'The new string.', }}},
    )
    _storm_typename = 'str'
    _ismutable = False

    def __init__(self, valu, path=None):
        Prim.__init__(self, valu, path=path)
        self.locls.update(self.getObjLocals())

    def getObjLocals(self):
        return {
            'find': self._methStrFind,
            'size': self._methStrSize,
            'split': self._methStrSplit,
            'rsplit': self._methStrRsplit,
            'endswith': self._methStrEndswith,
            'startswith': self._methStrStartswith,
            'ljust': self._methStrLjust,
            'rjust': self._methStrRjust,
            'encode': self._methEncode,
            'replace': self._methStrReplace,
            'strip': self._methStrStrip,
            'lstrip': self._methStrLstrip,
            'rstrip': self._methStrRstrip,
            'lower': self._methStrLower,
            'upper': self._methStrUpper,
            'title': self._methStrTitle,
            'slice': self._methStrSlice,
            'reverse': self._methStrReverse,
            'format': self._methStrFormat,
        }

    def __int__(self):
        return int(self.value(), 0)

    def __str__(self):
        return self.value()

    def __len__(self):
        return len(self.valu)

    def __hash__(self):
        # As a note, this hash of the typename and the value means that s_stormtypes.Str('foo') != 'foo'
        return hash((self._storm_typename, self.valu))

    def __eq__(self, othr):
        if isinstance(othr, (Str, str)):
            return str(self) == str(othr)
        return False

    @stormfunc(readonly=True)
    async def _methStrFind(self, valu):
        text = await tostr(valu)
        retn = self.valu.find(text)
        if retn == -1:
            retn = None
        return retn

    @stormfunc(readonly=True)
    async def _methStrFormat(self, **kwargs):
        text = await kwarg_format(self.valu, **kwargs)
        return text

    @stormfunc(readonly=True)
    async def _methStrSize(self):
        return len(self.valu)

    @stormfunc(readonly=True)
    async def _methEncode(self, encoding='utf8'):
        try:
            return self.valu.encode(encoding, 'surrogatepass')
        except UnicodeEncodeError as e:
            raise s_exc.StormRuntimeError(mesg=f'{e}: {repr(self.valu)[:256]}') from None

    @stormfunc(readonly=True)
    async def _methStrSplit(self, text, maxsplit=-1):
        maxsplit = await toint(maxsplit)
        return self.valu.split(text, maxsplit=maxsplit)

    @stormfunc(readonly=True)
    async def _methStrRsplit(self, text, maxsplit=-1):
        maxsplit = await toint(maxsplit)
        return self.valu.rsplit(text, maxsplit=maxsplit)

    @stormfunc(readonly=True)
    async def _methStrEndswith(self, text):
        return self.valu.endswith(text)

    @stormfunc(readonly=True)
    async def _methStrStartswith(self, text):
        return self.valu.startswith(text)

    @stormfunc(readonly=True)
    async def _methStrRjust(self, size, fillchar=' '):
        return self.valu.rjust(await toint(size), await tostr(fillchar))

    @stormfunc(readonly=True)
    async def _methStrLjust(self, size, fillchar=' '):
        return self.valu.ljust(await toint(size), await tostr(fillchar))

    @stormfunc(readonly=True)
    async def _methStrReplace(self, oldv, newv, maxv=None):
        if maxv is None:
            return self.valu.replace(oldv, newv)
        else:
            return self.valu.replace(oldv, newv, int(maxv))

    @stormfunc(readonly=True)
    async def _methStrStrip(self, chars=None):
        return self.valu.strip(chars)

    @stormfunc(readonly=True)
    async def _methStrLstrip(self, chars=None):
        return self.valu.lstrip(chars)

    @stormfunc(readonly=True)
    async def _methStrRstrip(self, chars=None):
        return self.valu.rstrip(chars)

    @stormfunc(readonly=True)
    async def _methStrLower(self):
        return self.valu.lower()

    @stormfunc(readonly=True)
    async def _methStrUpper(self):
        return self.valu.upper()

    @stormfunc(readonly=True)
    async def _methStrTitle(self):
        return self.valu.title()

    @stormfunc(readonly=True)
    async def _methStrSlice(self, start, end=None):
        start = await toint(start)

        if end is None:
            return self.valu[start:]

        end = await toint(end)
        return self.valu[start:end]

    @stormfunc(readonly=True)
    async def _methStrReverse(self):
        return self.valu[::-1]

@registry.registerType
class Bytes(Prim):
    '''
    Implements the Storm API for a Bytes object.
    '''
    _storm_locals = (
        {'name': 'decode', 'desc': 'Decode bytes to a string.',
         'type': {'type': 'function', '_funcname': '_methDecode',
                  'args': (
                      {'name': 'encoding', 'type': 'str', 'desc': 'The encoding to use.', 'default': 'utf8', },
                      {'name': 'errors', 'type': 'str', 'desc': 'The error handling scheme to use.', 'default': 'surrogatepass', },
                  ),
                  'returns': {'type': 'str', 'desc': 'The decoded string.', }}},
        {'name': 'bunzip', 'desc': '''
            Decompress the bytes using bzip2.

            Example:
                Decompress bytes with bzip2::

                    $foo = $mybytez.bunzip()''',
         'type': {'type': 'function', '_funcname': '_methBunzip',
                  'returns': {'type': 'bytes', 'desc': 'Decompressed bytes.', }}},
        {'name': 'gunzip', 'desc': '''
            Decompress the bytes using gzip and return them.

            Example:
                Decompress bytes with bzip2::

                $foo = $mybytez.gunzip()''',
         'type': {'type': 'function', '_funcname': '_methGunzip',
                  'returns': {'type': 'bytes', 'desc': 'Decompressed bytes.', }}},
        {'name': 'bzip', 'desc': '''
            Compress the bytes using bzip2 and return them.

            Example:
                Compress bytes with bzip::

                    $foo = $mybytez.bzip()''',
         'type': {'type': 'function', '_funcname': '_methBzip',
                  'returns': {'type': 'bytes', 'desc': 'The bzip2 compressed bytes.', }}},
        {'name': 'gzip', 'desc': '''
            Compress the bytes using gzip and return them.

            Example:
                Compress bytes with gzip::

                    $foo = $mybytez.gzip()''',
         'type': {'type': 'function', '_funcname': '_methGzip',
                  'returns': {'type': 'bytes', 'desc': 'The gzip compressed bytes.', }}},
        {'name': 'json', 'desc': '''
            Load JSON data from bytes.

            Notes:
                The bytes must be UTF8, UTF16 or UTF32 encoded.

            Example:
                Load bytes to a object::

                    $foo = $mybytez.json()''',
         'type': {'type': 'function', '_funcname': '_methJsonLoad',
                  'args': (
                      {'name': 'encoding', 'type': 'str', 'desc': 'Specify an encoding to use.', 'default': None, },
                      {'name': 'errors', 'type': 'str', 'desc': 'Specify an error handling scheme to use.',
                       'default': 'surrogatepass', },
                  ),
                  'returns': {'type': 'prim', 'desc': 'The deserialized object.', }}},

        {'name': 'slice', 'desc': '''
            Slice a subset of bytes from an existing bytes.

            Examples:
                Slice from index to 1 to 5::

                    $subbyts = $byts.slice(1,5)

                Slice from index 3 to the end of the bytes::

                    $subbyts = $byts.slice(3)
            ''',
         'type': {'type': 'function', '_funcname': '_methSlice',
                  'args': (
                      {'name': 'start', 'type': 'int', 'desc': 'The starting byte index.'},
                      {'name': 'end', 'type': 'int', 'default': None,
                       'desc': 'The ending byte index. If not specified, slice to the end.'},
                  ),
                  'returns': {'type': 'bytes', 'desc': 'The slice of bytes.', }}},

        {'name': 'unpack', 'desc': '''
            Unpack structures from bytes using python struct.unpack syntax.

            Examples:
                Unpack 3 unsigned 16 bit integers in little endian format::

                    ($x, $y, $z) = $byts.unpack("<HHH")
            ''',
         'type': {'type': 'function', '_funcname': '_methUnpack',
                  'args': (
                      {'name': 'fmt', 'type': 'str', 'desc': 'A python struck.pack format string.'},
                      {'name': 'offset', 'type': 'int', 'desc': 'An offset to begin unpacking from.', 'default': 0},
                  ),
                  'returns': {'type': 'list', 'desc': 'The unpacked primitive values.', }}},
    )
    _storm_typename = 'bytes'
    _ismutable = False

    def __init__(self, valu, path=None):
        Prim.__init__(self, valu, path=path)
        self.locls.update(self.getObjLocals())

    def getObjLocals(self):
        return {
            'decode': self._methDecode,
            'bunzip': self._methBunzip,
            'gunzip': self._methGunzip,
            'bzip': self._methBzip,
            'gzip': self._methGzip,
            'json': self._methJsonLoad,
            'slice': self._methSlice,
            'unpack': self._methUnpack,
        }

    def __len__(self):
        return len(self.valu)

    def __str__(self):
        return self.valu.decode()

    def __hash__(self):
        return hash((self._storm_typename, self.valu))

    def __eq__(self, othr):
        if isinstance(othr, Bytes):
            return self.valu == othr.valu
        return False

    async def _storm_copy(self):
        item = await s_coro.ornot(self.value)
        return s_msgpack.deepcopy(item, use_list=True)

    @stormfunc(readonly=True)
    async def _methSlice(self, start, end=None):
        start = await toint(start)
        if end is None:
            return self.valu[start:]

        end = await toint(end)
        return self.valu[start:end]

    @stormfunc(readonly=True)
    async def _methUnpack(self, fmt, offset=0):
        fmt = await tostr(fmt)
        offset = await toint(offset)
        try:
            return struct.unpack_from(fmt, self.valu, offset=offset)
        except struct.error as e:
            raise s_exc.BadArg(mesg=f'unpack() error: {e}')

    @stormfunc(readonly=True)
    async def _methDecode(self, encoding='utf8', errors='surrogatepass'):
        encoding = await tostr(encoding)
        errors = await tostr(errors)
        try:
            return self.valu.decode(encoding, errors)
        except UnicodeDecodeError as e:
            raise s_exc.StormRuntimeError(mesg=f'{e}: {repr(self.valu)[:256]}') from None

    async def _methBunzip(self):
        return bz2.decompress(self.valu)

    @stormfunc(readonly=True)
    async def _methBzip(self):
        return bz2.compress(self.valu)

    async def _methGunzip(self):
        return gzip.decompress(self.valu)

    @stormfunc(readonly=True)
    async def _methGzip(self):
        return gzip.compress(self.valu)

    @stormfunc(readonly=True)
    async def _methJsonLoad(self, encoding=None, errors='surrogatepass'):
        try:
            valu = self.valu
            errors = await tostr(errors)

            if encoding is None:
                encoding = json.detect_encoding(valu)
            else:
                encoding = await tostr(encoding)

            return json.loads(valu.decode(encoding, errors))

        except UnicodeDecodeError as e:
            raise s_exc.StormRuntimeError(mesg=f'{e}: {repr(valu)[:256]}') from None

        except json.JSONDecodeError as e:
            mesg = f'Unable to decode bytes as json: {e.args[0]}'
            raise s_exc.BadJsonText(mesg=mesg)

@registry.registerType
class Dict(Prim):
    '''
    Implements the Storm API for a Dictionary object.
    '''
    _storm_typename = 'dict'
    _ismutable = True

    def __len__(self):
        return len(self.valu)

    async def _storm_copy(self):
        item = await s_coro.ornot(self.value)
        return s_msgpack.deepcopy(item, use_list=True)

    async def iter(self):
        for item in tuple(self.valu.items()):
            yield item

    @stormfunc(readonly=True)
    async def setitem(self, name, valu):

        if ismutable(name):
            raise s_exc.BadArg(mesg='Mutable values are not allowed as dictionary keys', name=await torepr(name))

        name = await toprim(name)

        if valu is undef:
            self.valu.pop(name, None)
            return

        self.valu[name] = valu

    async def deref(self, name):
        name = await toprim(name)
        return self.valu.get(name)

    async def value(self):
        return {await toprim(k): await toprim(v) for (k, v) in self.valu.items()}

    async def stormrepr(self):
        reprs = ["{}: {}".format(await torepr(k), await torepr(v)) for (k, v) in list(self.valu.items())]
        rval = ', '.join(reprs)
        return f'{{{rval}}}'

@registry.registerType
class CmdOpts(Dict):
    '''
    A dictionary like object that holds a reference to a command options namespace.
    ( This allows late-evaluation of command arguments rather than forcing capture )
    '''
    _storm_typename = 'cmdopts'
    _ismutable = False

    def __len__(self):
        valu = vars(self.valu.opts)
        return len(valu)

    def __hash__(self):
        valu = vars(self.valu.opts)
        return hash((self._storm_typename, tuple(valu.items())))

    @stormfunc(readonly=True)
    async def setitem(self, name, valu):
        # due to self.valu.opts potentially being replaced
        # we disallow setitem() to prevent confusion
        name = await tostr(name)
        mesg = 'CmdOpts may not be modified by the runtime'
        raise s_exc.StormRuntimeError(mesg=mesg, name=name)

    async def deref(self, name):
        name = await tostr(name)
        return getattr(self.valu.opts, name, None)

    async def value(self):
        valu = vars(self.valu.opts)
        return {await toprim(k): await toprim(v) for (k, v) in valu.items()}

    async def iter(self):
        valu = vars(self.valu.opts)
        for item in valu.items():
            yield item

    async def stormrepr(self):
        valu = vars(self.valu.opts)
        reprs = ["{}: {}".format(await torepr(k), await torepr(v)) for (k, v) in valu.items()]
        rval = ', '.join(reprs)
        return f'{self._storm_typename}: {{{rval}}}'

@registry.registerType
class Set(Prim):
    '''
    Implements the Storm API for a Set object.
    '''
    _storm_locals = (
        {'name': 'add', 'desc': 'Add a item to the set. Each argument is added to the set.',
         'type': {'type': 'function', '_funcname': '_methSetAdd',
                  'args': (
                      {'name': '*items', 'type': 'any', 'desc': 'The items to add to the set.', },
                  ),
                  'returns': {'type': 'null', }}},
        {'name': 'has', 'desc': 'Check if a item is a member of the set.',
         'type': {'type': 'function', '_funcname': '_methSetHas',
                  'args': (
                      {'name': 'item', 'type': 'any', 'desc': 'The item to check the set for membership.', },
                  ),
                  'returns': {'type': 'boolean', 'desc': 'True if the item is in the set, false otherwise.', }}},
        {'name': 'rem', 'desc': 'Remove an item from the set.',
         'type': {'type': 'function', '_funcname': '_methSetRem',
                  'args': (
                      {'name': '*items', 'type': 'any', 'desc': 'Items to be removed from the set.', },
                  ),
                  'returns': {'type': 'null', }}},
        {'name': 'adds', 'desc': 'Add the contents of a iterable items to the set.',
         'type': {'type': 'function', '_funcname': '_methSetAdds',
                  'args': (
                      {'name': '*items', 'type': 'any', 'desc': 'Iterables items to add to the set.', },
                  ),
                  'returns': {'type': 'null', }}},
        {'name': 'rems', 'desc': 'Remove the contents of a iterable object from the set.',
         'type': {'type': 'function', '_funcname': '_methSetRems',
                  'args': (
                      {'name': '*items', 'type': 'any', 'desc': 'Iterables items to remove from the set.', },
                  ),
                  'returns': {'type': 'null', }}},
        {'name': 'list', 'desc': 'Get a list of the current members of the set.',
         'type': {'type': 'function', '_funcname': '_methSetList',
                  'returns': {'type': 'list', 'desc': 'A list containing the members of the set.', }}},
        {'name': 'size', 'desc': 'Get the size of the set.',
         'type': {'type': 'function', '_funcname': '_methSetSize',
                  'returns': {'type': 'int', 'desc': 'The size of the set.', }}},
    )
    _storm_typename = 'set'
    _ismutable = True

    def __init__(self, valu, path=None):
        valu = list(valu)
        for item in valu:
            if ismutable(item):
                mesg = f'{repr(item)} is mutable and cannot be used in a set.'
                raise s_exc.StormRuntimeError(mesg=mesg)

        Prim.__init__(self, set(valu), path=path)
        self.locls.update(self.getObjLocals())

    def getObjLocals(self):
        return {
            'add': self._methSetAdd,
            'has': self._methSetHas,
            'rem': self._methSetRem,
            'adds': self._methSetAdds,
            'rems': self._methSetRems,
            'list': self._methSetList,
            'size': self._methSetSize,
        }

    async def iter(self):
        for item in self.valu:
            yield item

    def __len__(self):
        return len(self.valu)

    async def _methSetSize(self):
        return len(self)

    @stormfunc(readonly=True)
    async def _methSetHas(self, item):
        return item in self.valu

    @stormfunc(readonly=True)
    async def _methSetAdd(self, *items):
        for i in items:
            if ismutable(i):
                mesg = f'{await torepr(i)} is mutable and cannot be used in a set.'
                raise s_exc.StormRuntimeError(mesg=mesg)
            self.valu.add(i)

    @stormfunc(readonly=True)
    async def _methSetAdds(self, *items):
        for item in items:
            async for i in toiter(item):
                if ismutable(i):
                    mesg = f'{await torepr(i)} is mutable and cannot be used in a set.'
                    raise s_exc.StormRuntimeError(mesg=mesg)
                self.valu.add(i)

    @stormfunc(readonly=True)
    async def _methSetRem(self, *items):
        [self.valu.discard(i) for i in items]

    @stormfunc(readonly=True)
    async def _methSetRems(self, *items):
        for item in items:
            [self.valu.discard(i) async for i in toiter(item)]

    @stormfunc(readonly=True)
    async def _methSetList(self):
        return list(self.valu)

    async def stormrepr(self):
        reprs = [await torepr(k) for k in self.valu]
        rval = ', '.join(reprs)
        return f'{{{rval}}}'

@registry.registerType
class List(Prim):
    '''
    Implements the Storm API for a List instance.
    '''
    _storm_locals = (
        {'name': 'has', 'desc': 'Check if a value is in the list.',
         'type': {'type': 'function', '_funcname': '_methListHas',
                  'args': (
                      {'name': 'valu', 'type': 'any', 'desc': 'The value to check.', },
                  ),
                  'returns': {'type': 'boolean', 'desc': 'True if the item is in the list, false otherwise.', }}},
        {'name': 'pop', 'desc': 'Pop and return the last entry in the list.',
         'type': {'type': 'function', '_funcname': '_methListPop',
                  'returns': {'type': 'any', 'desc': 'The last item from the list.', }}},
        {'name': 'size', 'desc': 'Return the length of the list.',
         'type': {'type': 'function', '_funcname': '_methListSize',
                  'returns': {'type': 'int', 'desc': 'The size of the list.', }}},
        {'name': 'sort', 'desc': 'Sort the list in place.',
         'type': {'type': 'function', '_funcname': '_methListSort',
                  'args': (
                      {'name': 'reverse', 'type': 'bool', 'desc': 'Sort the list in reverse order.',
                       'default': False},
                  ),
                  'returns': {'type': 'null', }}},
        {'name': 'index', 'desc': 'Return a single field from the list by index.',
         'type': {'type': 'function', '_funcname': '_methListIndex',
                  'args': (
                      {'name': 'valu', 'type': 'int', 'desc': 'The list index value.', },
                  ),
                  'returns': {'type': 'any', 'desc': 'The item present in the list at the index position.', }}},
        {'name': 'length', 'desc': 'Get the length of the list. This is deprecated; please use ``.size()`` instead.',
         'type': {'type': 'function', '_funcname': '_methListLength',
                  'returns': {'type': 'int', 'desc': 'The size of the list.', }}},
        {'name': 'append', 'desc': 'Append a value to the list.',
         'type': {'type': 'function', '_funcname': '_methListAppend',
                  'args': (
                      {'name': 'valu', 'type': 'any', 'desc': 'The item to append to the list.', },
                  ),
                  'returns': {'type': 'null', }}},
        {'name': 'reverse', 'desc': 'Reverse the order of the list in place',
         'type': {'type': 'function', '_funcname': '_methListReverse',
                  'returns': {'type': 'null', }}},
        {'name': 'slice', 'desc': '''
            Get a slice of the list.

            Examples:
                Slice from index to 1 to 5::

                    $x=(f, o, o, b, a, r)
                    $y=$x.slice(1,5)  // (o, o, b, a)

                Slice from index 3 to the end of the list::

                    $y=$x.slice(3)  // (b, a, r)
            ''',
         'type': {'type': 'function', '_funcname': '_methListSlice',
                  'args': (
                      {'name': 'start', 'type': 'int', 'desc': 'The starting index.'},
                      {'name': 'end', 'type': 'int', 'default': None,
                       'desc': 'The ending index. If not specified, slice to the end of the list.'},
                  ),
                  'returns': {'type': 'list', 'desc': 'The slice of the list.'}}},

        {'name': 'extend', 'desc': '''
            Extend a list using another iterable.

            Examples:
                Populate a list by extending it with to other lists::

                    $list = $lib.list()

                    $foo = (f, o, o)
                    $bar = (b, a, r)

                    $list.extend($foo)
                    $list.extend($bar)

                    // $list is now (f, o, o, b, a, r)
            ''',
         'type': {'type': 'function', '_funcname': '_methListExtend',
                  'args': (
                      {'name': 'valu', 'type': 'list', 'desc': 'A list or other iterable.'},
                  ),
                  'returns': {'type': 'null'}}},
        {'name': 'unique', 'desc': 'Get a copy of the list containing unique items.',
         'type': {'type': 'function', '_funcname': '_methListUnique',
                  'returns': {'type': 'list'}}},
    )
    _storm_typename = 'list'
    _ismutable = True

    def __init__(self, valu, path=None):
        Prim.__init__(self, valu, path=path)
        self.locls.update(self.getObjLocals())

    def getObjLocals(self):
        return {
            'has': self._methListHas,
            'pop': self._methListPop,
            'size': self._methListSize,
            'sort': self._methListSort,
            'index': self._methListIndex,
            'length': self._methListLength,
            'append': self._methListAppend,
            'reverse': self._methListReverse,
            'slice': self._methListSlice,
            'extend': self._methListExtend,
            'unique': self._methListUnique,
        }

    @stormfunc(readonly=True)
    async def setitem(self, name, valu):

        indx = await toint(name)

        if valu is undef:
            try:
                self.valu.pop(indx)
            except IndexError:
                pass
            return

        self.valu[indx] = valu

    async def _storm_copy(self):
        item = await s_coro.ornot(self.value)
        return s_msgpack.deepcopy(item, use_list=True)

    async def _derefGet(self, name):
        return await self._methListIndex(name)

    def __len__(self):
        return len(self.valu)

    @stormfunc(readonly=True)
    async def _methListHas(self, valu):
        if valu in self.valu:
            return True

        prim = await toprim(valu)
        if prim == valu:
            return False

        return prim in self.valu

    @stormfunc(readonly=True)
    async def _methListPop(self):
        try:
            return self.valu.pop()
        except IndexError:
            mesg = 'The list is empty.  Nothing to pop.'
            raise s_exc.StormRuntimeError(mesg=mesg)

    @stormfunc(readonly=True)
    async def _methListAppend(self, valu):
        '''
        '''
        self.valu.append(valu)

    @stormfunc(readonly=True)
    async def _methListIndex(self, valu):
        indx = await toint(valu)
        try:
            return self.valu[indx]
        except IndexError as e:
            raise s_exc.StormRuntimeError(mesg=str(e), valurepr=await self.stormrepr(),
                                          len=len(self.valu), indx=indx) from None

    @stormfunc(readonly=True)
    async def _methListReverse(self):
        self.valu.reverse()

    @stormfunc(readonly=True)
    async def _methListLength(self):
        s_common.deprecated('StormType List.length()')
        runt = s_scope.get('runt')
        if runt:
            await runt.snap.warnonce('StormType List.length() is deprecated. Use the size() method.')
        return len(self)

    @stormfunc(readonly=True)
    async def _methListSort(self, reverse=False):
        reverse = await tobool(reverse, noneok=True)
        try:
            self.valu.sort(reverse=reverse)
        except TypeError as e:
            raise s_exc.StormRuntimeError(mesg=f'Error sorting list: {str(e)}',
                                          valurepr=await self.stormrepr()) from None

    @stormfunc(readonly=True)
    async def _methListSize(self):
        return len(self)

    async def _methListSlice(self, start, end=None):
        start = await toint(start)

        if end is None:
            return self.valu[start:]

        end = await toint(end)
        return self.valu[start:end]

    @stormfunc(readonly=True)
    async def _methListExtend(self, valu):
        async for item in toiter(valu):
            self.valu.append(item)

    async def value(self):
        return tuple([await toprim(v) for v in self.valu])

    async def iter(self):
        for item in self.valu:
            yield item

    @stormfunc(readonly=True)
    async def _methListUnique(self):
        ret = []
        checkret = []

        for val in self.valu:
            try:
                _cval = await toprim(val)
            except s_exc.NoSuchType:
                _cval = val
            if _cval in checkret:
                continue
            checkret.append(_cval)
            ret.append(val)
        return ret

    async def stormrepr(self):
        reprs = [await torepr(k) for k in self.valu]
        rval = ', '.join(reprs)
        return f'[{rval}]'

@registry.registerType
class Bool(Prim):
    '''
    Implements the Storm API for a boolean instance.
    '''
    _storm_typename = 'boolean'
    _ismutable = False

    def __str__(self):
        return str(self.value()).lower()

    def __int__(self):
        return int(self.value())

    def __hash__(self):
        return hash((self._storm_typename, self.value()))

@registry.registerType
class Number(Prim):
    '''
    Implements the Storm API for a Number instance.

    Storm Numbers are high precision fixed point decimals corresponding to the
    the hugenum storage type.
    '''
    _storm_locals = (
        {'name': 'scaleb', 'desc': '''
            Return the number multiplied by 10**other.

            Example:
                Multiply the value by 10**-18::

                    $baz.scaleb(-18)''',
         'type': {'type': 'function', '_funcname': '_methScaleb',
                  'args': (
                      {'name': 'other', 'type': 'int', 'desc': 'The amount to adjust the exponent.', },
                  ),
                  'returns': {'type': 'number', 'desc': 'The exponent adjusted number.', }}},
        {'name': 'toint', 'desc': '''
            Return the number as an integer.

            By default, decimal places will be truncated. Optionally, rounding rules
            can be specified by providing the name of a Python decimal rounding mode
            to the 'rounding' argument.

            Example:
                Round the value stored in $baz up instead of truncating::

                    $baz.toint(rounding=ROUND_UP)''',
         'type': {'type': 'function', '_funcname': '_methToInt',
                  'args': (
                      {'name': 'rounding', 'type': 'str', 'default': None,
                       'desc': 'An optional rounding mode to use.', },
                  ),
                  'returns': {'type': 'int', 'desc': 'The number as an integer.', }}},
        {'name': 'tostr', 'desc': 'Return the number as a string.',
         'type': {'type': 'function', '_funcname': '_methToStr',
                  'returns': {'type': 'str', 'desc': 'The number as a string.', }}},
        {'name': 'tofloat', 'desc': 'Return the number as a float.',
         'type': {'type': 'function', '_funcname': '_methToFloat',
                  'returns': {'type': 'float', 'desc': 'The number as a float.', }}},
    )
    _storm_typename = 'number'
    _ismutable = False

    def __init__(self, valu, path=None):
        try:
            valu = s_common.hugenum(valu)
        except decimal.DecimalException as e:
            mesg = f'Failed to make number from {valu!r}'
            raise s_exc.BadCast(mesg=mesg) from e

        Prim.__init__(self, valu, path=path)
        self.locls.update(self.getObjLocals())

    def getObjLocals(self):
        return {
            'toint': self._methToInt,
            'tostr': self._methToStr,
            'tofloat': self._methToFloat,
            'scaleb': self._methScaleb,
        }

    @stormfunc(readonly=True)
    async def _methScaleb(self, other):
        newv = s_common.hugescaleb(self.value(), await toint(other))
        return Number(newv)

    @stormfunc(readonly=True)
    async def _methToInt(self, rounding=None):
        if rounding is None:
            return int(self.valu)

        try:
            return int(self.valu.quantize(decimal.Decimal('1'), rounding=rounding))
        except TypeError as e:
            raise s_exc.StormRuntimeError(mesg=f'Error rounding number: {str(e)}',
                                          valurepr=await self.stormrepr()) from None

    @stormfunc(readonly=True)
    async def _methToStr(self):
        return str(self.valu)

    @stormfunc(readonly=True)
    async def _methToFloat(self):
        return float(self.valu)

    def __str__(self):
        return str(self.value())

    def __int__(self):
        return int(self.value())

    def __float__(self):
        return float(self.value())

    def __hash__(self):
        return hash((self._storm_typename, self.value()))

    def __eq__(self, othr):
        if isinstance(othr, float):
            othr = s_common.hugenum(othr)
            return self.value() == othr
        elif isinstance(othr, (int, decimal.Decimal)):
            return self.value() == othr
        elif isinstance(othr, Number):
            return self.value() == othr.value()
        return False

    def __lt__(self, othr):
        if isinstance(othr, float):
            othr = s_common.hugenum(othr)
            return self.value() < othr
        elif isinstance(othr, (int, decimal.Decimal)):
            return self.value() < othr
        elif isinstance(othr, Number):
            return self.value() < othr.value()

        mesg = f"comparison not supported between instance of {self.__class__.__name__} and {othr.__class__.__name__}"
        raise TypeError(mesg)

    def __add__(self, othr):
        if isinstance(othr, float):
            othr = s_common.hugenum(othr)
            return Number(s_common.hugeadd(self.value(), othr))
        elif isinstance(othr, (int, decimal.Decimal)):
            return Number(s_common.hugeadd(self.value(), othr))
        elif isinstance(othr, Number):
            return Number(s_common.hugeadd(self.value(), othr.value()))

        mesg = f"'+' not supported between instance of {self.__class__.__name__} and {othr.__class__.__name__}"
        raise TypeError(mesg)

    __radd__ = __add__

    def __sub__(self, othr):
        if isinstance(othr, float):
            othr = s_common.hugenum(othr)
            return Number(s_common.hugesub(self.value(), othr))
        elif isinstance(othr, (int, decimal.Decimal)):
            return Number(s_common.hugesub(self.value(), othr))
        elif isinstance(othr, Number):
            return Number(s_common.hugesub(self.value(), othr.value()))

        mesg = f"'-' not supported between instance of {self.__class__.__name__} and {othr.__class__.__name__}"
        raise TypeError(mesg)

    def __rsub__(self, othr):
        othr = Number(othr)
        return othr.__sub__(self)

    def __mul__(self, othr):
        if isinstance(othr, float):
            othr = s_common.hugenum(othr)
            return Number(s_common.hugemul(self.value(), othr))
        elif isinstance(othr, (int, decimal.Decimal)):
            return Number(s_common.hugemul(self.value(), othr))
        elif isinstance(othr, Number):
            return Number(s_common.hugemul(self.value(), othr.value()))

        mesg = f"'*' not supported between instance of {self.__class__.__name__} and {othr.__class__.__name__}"
        raise TypeError(mesg)

    __rmul__ = __mul__

    def __truediv__(self, othr):
        if isinstance(othr, float):
            othr = s_common.hugenum(othr)
            return Number(s_common.hugediv(self.value(), othr))
        elif isinstance(othr, (int, decimal.Decimal)):
            return Number(s_common.hugediv(self.value(), othr))
        elif isinstance(othr, Number):
            return Number(s_common.hugediv(self.value(), othr.value()))

        mesg = f"'/' not supported between instance of {self.__class__.__name__} and {othr.__class__.__name__}"
        raise TypeError(mesg)

    def __rtruediv__(self, othr):
        othr = Number(othr)
        return othr.__truediv__(self)

    def __pow__(self, othr):
        if isinstance(othr, float):
            othr = s_common.hugenum(othr)
            return Number(s_common.hugepow(self.value(), othr))
        elif isinstance(othr, (int, decimal.Decimal)):
            return Number(s_common.hugepow(self.value(), othr))
        elif isinstance(othr, Number):
            return Number(s_common.hugepow(self.value(), othr.value()))

        mesg = f"'**' not supported between instance of {self.__class__.__name__} and {othr.__class__.__name__}"
        raise TypeError(mesg)

    def __rpow__(self, othr):
        othr = Number(othr)
        return othr.__pow__(self)

    def __mod__(self, othr):
        if isinstance(othr, float):
            othr = s_common.hugenum(othr)
            return Number(s_common.hugemod(self.value(), othr)[1])
        elif isinstance(othr, (int, decimal.Decimal)):
            return Number(s_common.hugemod(self.value(), othr)[1])
        elif isinstance(othr, Number):
            return Number(s_common.hugemod(self.value(), othr.value())[1])

        mesg = f"'%' not supported between instance of {self.__class__.__name__} and {othr.__class__.__name__}"
        raise TypeError(mesg)

    def __rmod__(self, othr):
        othr = Number(othr)
        return othr.__mod__(self)

    async def stormrepr(self):
        return str(self.value())

@registry.registerLib
class LibUser(Lib):
    '''
    A Storm Library for interacting with data about the current user.
    '''
    _storm_locals = (
        {'name': 'name', 'desc': 'Get the name of the current runtime user.',
         'type': {'type': 'function', '_funcname': '_libUserName',
                  'returns': {'type': 'str', 'desc': 'The username.', }}},
        {'name': 'allowed', 'desc': 'Check if the current user has a given permission.',
         'type': {'type': 'function', '_funcname': '_libUserAllowed',
                  'args': (
                      {'name': 'permname', 'type': 'str', 'desc': 'The permission string to check.', },
                      {'name': 'gateiden', 'type': 'str', 'desc': 'The authgate iden.', 'default': None, },
                      {'name': 'default', 'type': 'boolean', 'desc': 'The default value.', 'default': False, },
                  ),
                  'returns': {'type': 'boolean',
                              'desc': 'True if the user has the requested permission, false otherwise.', }}},
        {'name': 'vars', 'desc': "Get a Hive dictionary representing the current user's persistent variables.",
         'type': 'hive:dict', },
        {'name': 'profile', 'desc': "Get a Hive dictionary representing the current user's profile information.",
         'type': 'hive:dict', },
        {'name': 'iden', 'desc': 'The user GUID for the current storm user.', 'type': 'str'},
    )
    _storm_lib_path = ('user', )

    def getObjLocals(self):
        return {
            'name': self._libUserName,
            'iden': self.runt.user.iden,
            'allowed': self._libUserAllowed,
        }

    def addLibFuncs(self):
        super().addLibFuncs()
        self.locls.update({
            'vars': StormHiveDict(self.runt, self.runt.user.vars),
            'json': UserJson(self.runt, self.runt.user.iden),
            'profile': StormHiveDict(self.runt, self.runt.user.profile),
        })

    @stormfunc(readonly=True)
    async def _libUserName(self):
        return self.runt.user.name

    @stormfunc(readonly=True)
    async def _libUserAllowed(self, permname, gateiden=None, default=False):
        permname = await toprim(permname)
        gateiden = await tostr(gateiden, noneok=True)
        default = await tobool(default)

        perm = permname.split('.')
        return self.runt.user.allowed(perm, gateiden=gateiden, default=default)

@registry.registerLib
class LibGlobals(Lib):
    '''
    A Storm Library for interacting with global variables which are persistent across the Cortex.
    '''
    _storm_locals = (
        {'name': 'get', 'desc': 'Get a Cortex global variables.',
         'type': {'type': 'function', '_funcname': '_methGet',
                  'args': (
                      {'name': 'name', 'type': 'str', 'desc': 'Name of the variable.', },
                      {'name': 'default', 'type': 'prim', 'default': None,
                       'desc': 'Default value to return if the variable is not set.', },
                  ),
                  'returns': {'type': 'prim', 'desc': 'The variable value.', }}},
        {'name': 'pop', 'desc': 'Delete a variable value from the Cortex.',
         'type': {'type': 'function', '_funcname': '_methPop',
                  'args': (
                      {'name': 'name', 'type': 'str', 'desc': 'Name of the variable.', },
                      {'name': 'default', 'type': 'prim', 'default': None,
                       'desc': 'Default value to return if the variable is not set.', },
                  ),
                  'returns': {'type': 'prim', 'desc': 'The variable value.', }}},
        {'name': 'set', 'desc': 'Set a variable value in the Cortex.',
         'type': {'type': 'function', '_funcname': '_methSet',
                  'args': (
                      {'name': 'name', 'type': 'str', 'desc': 'The name of the variable to set.', },
                      {'name': 'valu', 'type': 'prim', 'desc': 'The value to set.', },
                  ),
                  'returns': {'type': 'prim', 'desc': 'The variable value.', }}},
        {'name': 'list', 'desc': 'Get a list of variable names and values.',
         'type': {'type': 'function', '_funcname': '_methList',
                  'returns': {'type': 'list',
                              'desc': 'A list of tuples with variable names and values that the user can access.', }}},
    )
    _storm_lib_path = ('globals', )
    _storm_lib_perms = (
        {'perm': ('globals',), 'gate': 'cortex',
            'desc': 'Used to control all operations for global variables.'},

        {'perm': ('globals', 'get'), 'gate': 'cortex',
            'desc': 'Used to control read access to all global variables.'},
        {'perm': ('globals', 'get', '<name>'), 'gate': 'cortex',
            'desc': 'Used to control read access to a specific global variable.'},

        {'perm': ('globals', 'set'), 'gate': 'cortex',
            'desc': 'Used to control edit access to all global variables.'},
        {'perm': ('globals', 'set', '<name>'), 'gate': 'cortex',
            'desc': 'Used to control edit access to a specific global variable.'},

        {'perm': ('globals', 'pop'), 'gate': 'cortex',
            'desc': 'Used to control delete access to all global variables.'},
        {'perm': ('globals', 'pop', '<name>'), 'gate': 'cortex',
            'desc': 'Used to control delete access to a specific global variable.'},
    )

    def __init__(self, runt, name):
        Lib.__init__(self, runt, name)

    def getObjLocals(self):
        return {
            'get': self._methGet,
            'pop': self._methPop,
            'set': self._methSet,
            'list': self._methList,
        }

    def _reqStr(self, name):
        if not isinstance(name, str):
            mesg = 'The name of a persistent variable must be a string.'
            raise s_exc.StormRuntimeError(mesg=mesg, name=name)

    @stormfunc(readonly=True)
    async def _methGet(self, name, default=None):
        self._reqStr(name)

        useriden = self.runt.user.iden
        gatekeys = ((useriden, ('globals', 'get', name), None),)
        todo = s_common.todo('getStormVar', name, default=default)
        return await self.runt.dyncall('cortex', todo, gatekeys=gatekeys)

    async def _methPop(self, name, default=None):
        self._reqStr(name)
        useriden = self.runt.user.iden
        gatekeys = ((useriden, ('globals', 'pop', name), None),)
        todo = s_common.todo('popStormVar', name, default=default)
        return await self.runt.dyncall('cortex', todo, gatekeys=gatekeys)

    async def _methSet(self, name, valu):
        self._reqStr(name)
        valu = await toprim(valu)
        useriden = self.runt.user.iden
        gatekeys = ((useriden, ('globals', 'set', name), None),)
        todo = s_common.todo('setStormVar', name, valu)
        return await self.runt.dyncall('cortex', todo, gatekeys=gatekeys)

    @stormfunc(readonly=True)
    async def _methList(self):
        ret = []

        todo = ('itemsStormVar', (), {})

        async for key, valu in self.runt.dyniter('cortex', todo):
            if allowed(('globals', 'get', key)):
                ret.append((key, valu))
        return ret

@registry.registerType
class StormHiveDict(Prim):
    '''
    A Storm Primitive representing a HiveDict.
    '''
    _storm_locals = (
        {'name': 'get', 'desc': 'Get the named value from the HiveDict.',
         'type': {'type': 'function', '_funcname': '_get',
                  'args': (
                      {'name': 'name', 'type': 'str', 'desc': 'The name of the value.', },
                      {'name': 'default', 'type': 'prim', 'default': None,
                       'desc': 'The default value to return if the name is not set.', },
                  ),
                  'returns': {'type': 'prim', 'desc': 'The requested value.', }}},
        {'name': 'pop', 'desc': 'Remove a value out of the HiveDict.',
         'type': {'type': 'function', '_funcname': '_pop',
                  'args': (
                      {'name': 'name', 'type': 'str', 'desc': 'The name of the value.', },
                      {'name': 'default', 'type': 'prim', 'default': None,
                       'desc': 'The default value to return if the name is not set.', },
                  ),
                  'returns': {'type': 'prim', 'desc': 'The requested value.', }}},
        {'name': 'set', 'desc': 'Set a value in the HiveDict.',
         'type': {'type': 'function', '_funcname': '_set',
                  'args': (
                      {'name': 'name', 'type': 'str', 'desc': 'The name of the value to set', },
                      {'name': 'valu', 'type': 'prim', 'desc': 'The value to store in the HiveDict', },
                  ),
                  'returns': {'type': ['null', 'prim'],
                              'desc': 'Old value of the dictionary if the value was previously set, or none.', }}},
        {'name': 'list', 'desc': 'List the keys and values in the HiveDict.',
         'type': {'type': 'function', '_funcname': '_list',
                  'returns': {'type': 'list', 'desc': 'A list of tuples containing key, value pairs.', }}},
    )
    _storm_typename = 'hive:dict'
    _ismutable = True

    def __init__(self, runt, info):
        Prim.__init__(self, None)
        self.runt = runt
        self.info = info
        self.locls.update(self.getObjLocals())

    def getObjLocals(self):
        return {
            'get': self._get,
            'pop': self._pop,
            'set': self._set,
            'list': self._list,
        }

    @stormfunc(readonly=True)
    async def _get(self, name, default=None):
        return self.info.get(name, default)

    async def _pop(self, name, default=None):
        return await self.info.pop(name, default)

    async def _set(self, name, valu):
        if not isinstance(name, str):
            mesg = 'The name of a variable must be a string.'
            raise s_exc.StormRuntimeError(mesg=mesg, name=name)

        valu = await toprim(valu)

        return await self.info.set(name, valu)

    @stormfunc(readonly=True)
    def _list(self):
        return list(self.info.items())

    async def iter(self):
        for item in list(self.info.items()):
            yield item

    def value(self):
        return self.info.pack()

@registry.registerLib
class LibVars(Lib):
    '''
    A Storm Library for interacting with runtime variables.
    '''
    _storm_locals = (
        {'name': 'get', 'desc': 'Get the value of a variable from the current Runtime.',
         'type': {'type': 'function', '_funcname': '_libVarsGet',
                  'args': (
                      {'name': 'name', 'type': 'str', 'desc': 'Name of the variable to get.', },
                      {'name': 'defv', 'type': 'prim', 'default': None,
                       'desc': 'The default value returned if the variable is not set in the runtime.', },
                  ),
                  'returns': {'type': 'any', 'desc': 'The value of the variable.', }}},
        {'name': 'del', 'desc': 'Unset a variable in the current Runtime.',
         'type': {'type': 'function', '_funcname': '_libVarsDel',
                  'args': (
                      {'name': 'name', 'type': 'str', 'desc': 'The variable name to remove.', },
                  ),
                  'returns': {'type': 'null', }}},
        {'name': 'set', 'desc': 'Set the value of a variable in the current Runtime.',
         'type': {'type': 'function', '_funcname': '_libVarsSet',
                  'args': (
                      {'name': 'name', 'type': 'str', 'desc': 'Name of the variable to set.', },
                      {'name': 'valu', 'type': 'prim', 'desc': 'The value to set the variable too.', },
                  ),
                  'returns': {'type': 'null', }}},
        {'name': 'type', 'desc': 'Get the type of the argument value.',
         'type': {'type': 'function', '_funcname': '_libVarsType',
                  'args': (
                     {'name': 'valu', 'type': 'any', 'desc': 'Value to inspect.', },
                  ),
                  'returns': {'type': 'str', 'desc': 'The type of the argument.'}}},
        {'name': 'list', 'desc': 'Get a list of variables from the current Runtime.',
         'type': {'type': 'function', '_funcname': '_libVarsList',
                  'returns': {'type': 'list',
                              'desc': 'A list of variable names and their values for the current Runtime.', }}},
    )
    _storm_lib_path = ('vars',)

    def getObjLocals(self):
        return {
            'get': self._libVarsGet,
            'set': self._libVarsSet,
            'del': self._libVarsDel,
            'list': self._libVarsList,
            'type': self._libVarsType,
        }

    @stormfunc(readonly=True)
    async def _libVarsGet(self, name, defv=None):
        return self.runt.getVar(name, defv=defv)

    @stormfunc(readonly=True)
    async def _libVarsSet(self, name, valu):
        await self.runt.setVar(name, valu)

    @stormfunc(readonly=True)
    async def _libVarsDel(self, name):
        await self.runt.popVar(name)

    @stormfunc(readonly=True)
    async def _libVarsList(self):
        return list(self.runt.vars.items())

    @stormfunc(readonly=True)
    async def _libVarsType(self, valu):
        return await totype(valu)

@registry.registerType
class Query(Prim):
    '''
    A storm primitive representing an embedded query.
    '''
    _storm_locals = (
        {'name': 'exec', 'desc': '''
            Execute the Query in a sub-runtime.

            Notes:
                The ``.exec()`` method can return a value if the Storm query
                contains a ``return( ... )`` statement in it.''',
         'type': {'type': 'function', '_funcname': '_methQueryExec',
                  'returns': {'type': ['null', 'any'],
                              'desc': 'A value specified with a return statement, or none.', }}},
        {'name': 'size',
         'desc': 'Execute the Query in a sub-runtime and return the number of nodes yielded.',
         'type': {'type': 'function', '_funcname': '_methQuerySize',
                  'args': (
                      {'name': 'limit', 'type': 'int', 'default': 1000,
                       'desc': 'Limit the maximum number of nodes produced by the query.', },
                  ),
                  'returns': {'type': 'int',
                              'desc': 'The number of nodes yielded by the query.', }}},
    )

    _storm_typename = 'storm:query'

    def __init__(self, text, varz, runt, path=None):

        Prim.__init__(self, text, path=path)

        self.text = text
        self.varz = varz
        self.runt = runt

        self.locls.update(self.getObjLocals())

    def getObjLocals(self):
        return {
            'exec': self._methQueryExec,
            'size': self._methQuerySize,
        }

    def __str__(self):
        return self.text

    async def _getRuntGenr(self):
        opts = {'vars': self.varz}
        query = await self.runt.getStormQuery(self.text)
        async with self.runt.getSubRuntime(query, opts=opts) as runt:
            async for item in runt.execute():
                yield item

    async def nodes(self):
        async with contextlib.aclosing(self._getRuntGenr()) as genr:
            async for node, path in genr:
                yield node

    async def iter(self):
        async for node, path in self._getRuntGenr():
            yield Node(node)

    @stormfunc(readonly=True)
    async def _methQueryExec(self):
        logger.info(f'Executing storm query via exec() {{{self.text}}} as [{self.runt.user.name}]')
        try:
            async for item in self._getRuntGenr():
                await asyncio.sleep(0)
        except s_stormctrl.StormReturn as e:
            return e.item
        except asyncio.CancelledError:  # pragma: no cover
            raise

    @stormfunc(readonly=True)
    async def _methQuerySize(self, limit=1000):
        limit = await toint(limit)

        logger.info(f'Executing storm query via size(limit={limit}) {{{self.text}}} as [{self.runt.user.name}]')
        size = 0
        try:
            async for item in self._getRuntGenr():
                size += 1
                if size >= limit:
                    break
                await asyncio.sleep(0)

        except s_stormctrl.StormReturn as e:
            pass
        except asyncio.CancelledError:  # pragma: no cover
            raise
        return size

    async def stormrepr(self):
        return f'{self._storm_typename}: "{self.text}"'

@registry.registerType
class NodeProps(Prim):
    # TODO How to document setitem ?
    '''
    A Storm Primitive representing the properties on a Node.
    '''
    _storm_locals = (
        {'name': 'get', 'desc': 'Get a specific property value by name.',
         'type': {'type': 'function', '_funcname': 'get',
                  'args': (
                      {'name': 'name', 'type': 'str', 'desc': 'The name of the property to return.', },
                  ),
                  'returns': {'type': 'prim', 'desc': 'The requested value.', }}},
        {'name': 'set', 'desc': 'Set a specific property value by name.',
         'type': {'type': 'function', '_funcname': 'set',
                  'args': (
                      {'name': 'prop', 'type': 'str', 'desc': 'The name of the property to set.'},
                      {'name': 'valu', 'type': 'prim', 'desc': 'The value to set the property to.'}
                  ),
                  'returns': {'type': 'prim', 'desc': 'The set value.'}}},
        {'name': 'list', 'desc': 'List the properties and their values from the ``$node``.',
         'type': {'type': 'function', '_funcname': 'list',
                  'returns': {'type': 'list', 'desc': 'A list of (name, value) tuples.', }}},
    )
    _storm_typename = 'node:props'
    _ismutable = True

    def __init__(self, node, path=None):
        Prim.__init__(self, node, path=path)
        self.locls.update(self.getObjLocals())

    def getObjLocals(self):
        return {
            'get': self.get,
            'set': self.set,
            'list': self.list,
        }

    async def _derefGet(self, name):
        return self.valu.get(name)

    async def setitem(self, name, valu):
        '''
        Set a property on a Node.

        Args:
            name (str): The name of the property to set.
            valu: The value being set.

        Raises:
            s_exc:NoSuchProp: If the property being set is not valid for the node.
            s_exc.BadTypeValu: If the value of the property fails to normalize.
        '''
        name = await tostr(name)

        formprop = self.valu.form.prop(name)
        if formprop is None:
            mesg = f'No prop {self.valu.form.name}:{name}'
            raise s_exc.NoSuchProp(mesg=mesg, name=name, form=self.valu.form.name)

        gateiden = self.valu.snap.wlyr.iden

        if valu is undef:
            confirm(('node', 'prop', 'del', formprop.full), gateiden=gateiden)
            await self.valu.pop(name, None)
            return

        valu = await toprim(valu)
        confirm(('node', 'prop', 'set', formprop.full), gateiden=gateiden)
        return await self.valu.set(name, valu)

    async def iter(self):
        # Make copies of property values since array types are mutable
        items = tuple((key, copy.deepcopy(valu)) for key, valu in self.valu.getProps().items())
        for item in items:
            yield item

    async def set(self, prop, valu):
        return await self.setitem(prop, valu)

    @stormfunc(readonly=True)
    async def get(self, name):
        return self.valu.get(name)

    @stormfunc(readonly=True)
    async def list(self):
        return list(self.valu.getProps().items())

    @stormfunc(readonly=True)
    def value(self):
        return self.valu.getProps()

@registry.registerType
class NodeData(Prim):
    '''
    A Storm Primitive representing the NodeData stored for a Node.
    '''
    _storm_locals = (
        {'name': 'has', 'desc': 'Check if the Node data has the given key set on it',
         'type': {'type': 'function', '_funcname': '_hasNodeData',
                  'args': (
                      {'name': 'name', 'type': 'str', 'desc': 'Name of the data to check for.', },
                  ),
                  'returns': {'type': 'boolean', 'desc': 'True if the key is found, otherwise false.', }}},
        {'name': 'get', 'desc': 'Get the Node data for a given name for the Node.',
         'type': {'type': 'function', '_funcname': '_getNodeData',
                  'args': (
                      {'name': 'name', 'type': 'str', 'desc': 'Name of the data to get.', },
                  ),
                  'returns': {'type': 'prim', 'desc': 'The stored node data.', }}},
        {'name': 'pop', 'desc': ' Pop (remove) a the Node data from the Node.',
         'type': {'type': 'function', '_funcname': '_popNodeData',
                  'args': (
                      {'name': 'name', 'type': 'str', 'desc': 'The name of the data to remove from the node.', },
                  ),
                  'returns': {'type': 'prim', 'desc': 'The data removed.', }}},
        {'name': 'set', 'desc': 'Set the Node data for a given name on the Node.',
         'type': {'type': 'function', '_funcname': '_setNodeData',
                  'args': (
                      {'name': 'name', 'type': 'str', 'desc': 'The name of the data.', },
                      {'name': 'valu', 'type': 'prim', 'desc': 'The data to store.', },
                  ),
                  'returns': {'type': 'null', }}},
        {'name': 'list', 'desc': 'Get a list of the Node data names on the Node.',
         'type': {'type': 'function', '_funcname': '_listNodeData',
                  'returns': {'type': 'list', 'desc': 'List of the names of values stored on the node.', }}},
        {'name': 'load',
         'desc': 'Load the Node data onto the Node so that the Node data is packed and returned by the runtime.',
         'type': {'type': 'function', '_funcname': '_loadNodeData',
                  'args': (
                      {'name': 'name', 'type': 'str', 'desc': 'The name of the data to load.', },
                  ),
                  'returns': {'type': 'null', }}},
        {'name': 'cacheget',
         'desc': 'Retrieve data stored with cacheset() if it was stored more recently than the asof argument.',
         'type': {'type': 'function', '_funcname': 'cacheget',
                  'args': (
                      {'name': 'name', 'type': 'str', 'desc': 'The name of the data to load.', },
                      {'name': 'asof', 'type': 'time', 'default': 'now', 'desc': 'The max cache age.'},
                  ),
                  'returns': {'type': 'prim', 'desc': 'The cached value or null.'}}},
        {'name': 'cacheset',
         'desc': 'Set a node data value with an envelope that tracks time for cache use.',
         'type': {'type': 'function', '_funcname': 'cacheset',
                  'args': (
                      {'name': 'name', 'type': 'str', 'desc': 'The name of the data to set.', },
                      {'name': 'valu', 'type': 'prim', 'desc': 'The data to store.', },
                  ),
                  'returns': {'type': 'null', }}},
    )
    _storm_typename = 'node:data'
    _ismutable = True

    def __init__(self, node, path=None):

        Prim.__init__(self, node, path=path)
        self.locls.update(self.getObjLocals())

    def getObjLocals(self):
        return {
            'get': self._getNodeData,
            'set': self._setNodeData,
            'has': self._hasNodeData,
            'pop': self._popNodeData,
            'list': self._listNodeData,
            'load': self._loadNodeData,
            'cacheget': self.cacheget,
            'cacheset': self.cacheset,
        }

    @stormfunc(readonly=True)
    async def cacheget(self, name, asof='now'):
        envl = await self._getNodeData(name)
        if not envl:
            return None

        timetype = self.valu.snap.core.model.type('time')

        asoftick = timetype.norm(asof)[0]
        if envl.get('asof') >= asoftick:
            return envl.get('data')

        return None

    async def cacheset(self, name, valu):
        envl = {'asof': s_common.now(), 'data': valu}
        return await self._setNodeData(name, envl)

    @stormfunc(readonly=True)
    async def _hasNodeData(self, name):
        name = await tostr(name)
        return await self.valu.hasData(name)

    @stormfunc(readonly=True)
    async def _getNodeData(self, name):
        name = await tostr(name)
        return await self.valu.getData(name)

    async def _setNodeData(self, name, valu):
        name = await tostr(name)
        gateiden = self.valu.snap.wlyr.iden
        confirm(('node', 'data', 'set', name), gateiden=gateiden)
        valu = await toprim(valu)
        s_common.reqjsonsafe(valu)
        return await self.valu.setData(name, valu)

    async def _popNodeData(self, name):
        name = await tostr(name)
        gateiden = self.valu.snap.wlyr.iden
        confirm(('node', 'data', 'pop', name), gateiden=gateiden)
        return await self.valu.popData(name)

    @stormfunc(readonly=True)
    async def _listNodeData(self):
        return [x async for x in self.valu.iterData()]

    @stormfunc(readonly=True)
    async def _loadNodeData(self, name):
        name = await tostr(name)
        valu = await self.valu.getData(name)
        # set the data value into the nodedata dict so it gets sent
        self.valu.nodedata[name] = valu

@registry.registerType
class Node(Prim):
    '''
    Implements the Storm api for a node instance.
    '''
    _storm_locals = (
        {'name': 'form', 'desc': 'Get the form of the Node.',
         'type': {'type': 'function', '_funcname': '_methNodeForm',
                  'returns': {'type': 'str', 'desc': 'The form of the Node.', }}},
        {'name': 'iden', 'desc': 'Get the iden of the Node.',
         'type': {'type': 'function', '_funcname': '_methNodeIden',
                  'returns': {'type': 'str', 'desc': 'The nodes iden.', }}},
        {'name': 'ndef', 'desc': 'Get the form and primary property of the Node.',
         'type': {'type': 'function', '_funcname': '_methNodeNdef',
                  'returns': {'type': 'list', 'desc': 'A tuple of the form and primary property.', }}},
        {'name': 'pack', 'desc': 'Return the serializable/packed version of the Node.',
         'type': {'type': 'function', '_funcname': '_methNodePack',
                  'args': (
                      {'name': 'dorepr', 'type': 'boolean', 'default': False,
                       'desc': 'Include repr information for human readable versions of properties.', },
                  ),
                  'returns': {'type': 'list', 'desc': 'A tuple containing the ndef and property bag of the node.', }}},
        {'name': 'repr', 'desc': 'Get the repr for the primary property or secondary property of a Node.',
         'type': {'type': 'function', '_funcname': '_methNodeRepr',
                  'args': (
                      {'name': 'name', 'type': 'str',
                       'desc': 'The name of the secondary property to get the repr for.', 'default': None, },
                      {'name': 'defv', 'type': 'str',
                       'desc': 'The default value to return if the secondary property does not exist',
                       'default': None, },
                  ),
                  'returns': {'type': 'str', 'desc': 'The string representation of the requested value.', }}},
        {'name': 'tags', 'desc': '''
         Get a list of the tags on the Node.

         Notes:
            When providing a glob argument, the following rules are used. A single asterisk(*) will replace exactly
            one dot-delimited component of a tag. A double asterisk(**) will replace one or more of any character.
         ''',
         'type': {'type': 'function', '_funcname': '_methNodeTags',
                  'args': (
                      {'name': 'glob', 'type': 'str', 'default': None,
                       'desc': 'A tag glob expression. If this is provided, only tags which match the expression '
                               'are returned.'},
                      {'name': 'leaf', 'type': 'bool', 'default': False,
                       'desc': 'If true, only leaf tags are included in the returned tags.'},
                  ),
                  'returns': {'type': 'list',
                              'desc': 'A list of tags on the node. '
                              'If a glob match is provided, only matching tags are returned.', }}},
        {'name': 'edges', 'desc': 'Yields the (verb, iden) tuples for this nodes edges.',
         'type': {'type': 'function', '_funcname': '_methNodeEdges',
                  'args': (
                      {'name': 'verb', 'type': 'str', 'desc': 'If provided, only return edges with this verb.',
                       'default': None, },
                      {'name': 'reverse', 'type': 'boolean', 'desc': 'If true, yield edges with this node as the dest rather than source.',
                       'default': False, },
                  ),
                  'returns': {'name': 'Yields', 'type': 'list',
                              'desc': 'A tuple of (verb, iden) values for this nodes edges.', }}},
        {'name': 'addEdge', 'desc': 'Add a light-weight edge.',
         'type': {'type': 'function', '_funcname': '_methNodeAddEdge',
                  'args': (
                      {'name': 'verb', 'type': 'str', 'desc': 'The edge verb to add.'},
                      {'name': 'iden', 'type': 'str', 'desc': 'The node id of the destination node.'},
                  ),
                  'returns': {'type': 'null', }}},
        {'name': 'delEdge', 'desc': 'Remove a light-weight edge.',
         'type': {'type': 'function', '_funcname': '_methNodeDelEdge',
                  'args': (
                      {'name': 'verb', 'type': 'str', 'desc': 'The edge verb to remove.'},
                      {'name': 'iden', 'type': 'str', 'desc': 'The node id of the destination node to remove.'},
                  ),
                  'returns': {'type': 'null', }}},
        {'name': 'globtags', 'desc': 'Get a list of the tag components from a Node which match a tag glob expression.',
         'type': {'type': 'function', '_funcname': '_methNodeGlobTags',
                  'args': (
                      {'name': 'glob', 'type': 'str', 'desc': 'The glob expression to match.', },
                  ),
                  'returns':
                      {'type': 'list',
                       'desc': 'The components of tags which match the wildcard component of a glob expression.', }}},
        {'name': 'difftags', 'desc': 'Get and optionally apply the difference between the current set of tags and another set.',
         'type': {'type': 'function', '_funcname': '_methNodeDiffTags',
                  'args': (
                      {'name': 'tags', 'type': 'list', 'desc': 'The set to compare against.', },
                      {'name': 'prefix', 'type': 'str', 'default': None,
                       'desc': 'An optional prefix to match tags under.', },
                      {'name': 'apply', 'type': 'boolean', 'desc': 'If true, apply the diff.',
                       'default': False, },
                  ),
                  'returns':
                      {'type': 'dict',
                       'desc': 'The tags which have been added/deleted in the new set.', }}},
        {'name': 'isform', 'desc': 'Check if a Node is a given form.',
         'type': {'type': 'function', '_funcname': '_methNodeIsForm',
                  'args': (
                      {'name': 'name', 'type': 'str', 'desc': 'The form to compare the Node against.', },
                  ),
                  'returns': {'type': 'boolean', 'desc': 'True if the form matches, false otherwise.', }}},
        {'name': 'value', 'desc': 'Get the value of the primary property of the Node.',
         'type': {'type': 'function', '_funcname': '_methNodeValue',
                  'returns': {'type': 'prim', 'desc': 'The primary property.', }}},
        {'name': 'getByLayer', 'desc': 'Return a dict you can use to lookup which props/tags came from which layers.',
         'type': {'type': 'function', '_funcname': '_methGetByLayer',
                  'returns': {'type': 'dict', 'desc': 'property / tag lookup dictionary.', }}},
        {'name': 'getStorNodes',
         'desc': 'Return a list of "storage nodes" which were fused from the layers to make this node.',
         'type': {'type': 'function', '_funcname': '_methGetStorNodes',
                  'returns': {'type': 'list', 'desc': 'List of storage node objects.', }}},
    )
    _storm_typename = 'node'
    _ismutable = False

    def __init__(self, node, path=None):
        Prim.__init__(self, node, path=path)

        self.ctors['data'] = self._ctorNodeData
        self.ctors['props'] = self._ctorNodeProps

        self.locls.update(self.getObjLocals())

    def __hash__(self):
        return hash((self._storm_typename, self.valu.iden))

    def getObjLocals(self):
        return {
            'form': self._methNodeForm,
            'iden': self._methNodeIden,
            'ndef': self._methNodeNdef,
            'pack': self._methNodePack,
            'repr': self._methNodeRepr,
            'tags': self._methNodeTags,
            'edges': self._methNodeEdges,
            'addEdge': self._methNodeAddEdge,
            'delEdge': self._methNodeDelEdge,
            'value': self._methNodeValue,
            'globtags': self._methNodeGlobTags,
            'difftags': self._methNodeDiffTags,
            'isform': self._methNodeIsForm,
            'getByLayer': self._methGetByLayer,
            'getStorNodes': self._methGetStorNodes,
        }

<<<<<<< HEAD
    async def getStorNodes(self):
        sodes = await self.valu.getStorNodes()
        for sode in sodes:
            if (nid := sode.get('nid')) is not None:
                sode['nid'] = s_common.ehex(nid)
        return sodes
=======
    @stormfunc(readonly=True)
    async def _methGetStorNodes(self):
        return await self.valu.getStorNodes()
>>>>>>> 6c960099

    @stormfunc(readonly=True)
    def _methGetByLayer(self):
        return self.valu.getByLayer()

    def _ctorNodeData(self, path=None):
        return NodeData(self.valu, path=path)

    def _ctorNodeProps(self, path=None):
        return NodeProps(self.valu, path=path)

    @stormfunc(readonly=True)
    async def _methNodePack(self, dorepr=False):
        return self.valu.pack(dorepr=dorepr)

    @stormfunc(readonly=True)
    async def _methNodeEdges(self, verb=None, reverse=False):
        verb = await toprim(verb)
        reverse = await tobool(reverse)

        if reverse:
            async for (verb, n1nid) in self.valu.iterEdgesN2(verb=verb):
                n1iden = s_common.ehex(self.valu.snap.core.getBuidByNid(n1nid))
                yield (verb, n1iden)
        else:
            async for (verb, n2nid) in self.valu.iterEdgesN1(verb=verb):
                n2iden = s_common.ehex(self.valu.snap.core.getBuidByNid(n2nid))
                yield (verb, n2iden)

    async def _methNodeAddEdge(self, verb, iden):
        verb = await tostr(verb)
        iden = await tobuidhex(iden)

        gateiden = self.valu.snap.wlyr.iden
        confirm(('node', 'edge', 'add', verb), gateiden=gateiden)

        await self.valu.addEdge(verb, iden)

    async def _methNodeDelEdge(self, verb, iden):
        verb = await tostr(verb)
        iden = await tobuidhex(iden)

        gateiden = self.valu.snap.wlyr.iden
        confirm(('node', 'edge', 'del', verb), gateiden=gateiden)

        await self.valu.delEdge(verb, iden)

    @stormfunc(readonly=True)
    async def _methNodeIsForm(self, name):
        return self.valu.form.name == name

    @stormfunc(readonly=True)
    async def _methNodeTags(self, glob=None, leaf=False):
        glob = await tostr(glob, noneok=True)
        leaf = await tobool(leaf)

        tags = self.valu.getTagNames()
        if leaf:
            _tags = []
            # brute force rather than build a tree.  faster in small sets.
            for tag in sorted((t for t in tags), reverse=True, key=lambda x: len(x)):
                look = tag + '.'
                if any([r.startswith(look) for r in _tags]):
                    continue
                _tags.append(tag)
            tags = _tags

        if glob is not None:
            regx = s_cache.getTagGlobRegx(glob)
            tags = [t for t in tags if regx.fullmatch(t)]
        return tags

    @stormfunc(readonly=True)
    async def _methNodeGlobTags(self, glob):
        glob = await tostr(glob)
        if glob.find('***') != -1:
            mesg = f'Tag globs may not be adjacent: {glob}'
            raise s_exc.BadArg(mesg=mesg)

        tags = self.valu.getTagNames()
        regx = s_cache.getTagGlobRegx(glob)
        ret = []
        for tag in tags:
            match = regx.fullmatch(tag)
            if match is not None:
                groups = match.groups()
                # Per discussion: The simple use case of a single match is
                # intuitive for a user to simply loop over as a raw list.
                # In contrast, a glob match which yields multiple matching
                # values would have to be unpacked.
                if len(groups) == 1:
                    ret.append(groups[0])
                else:
                    ret.append(groups)
        return ret

    async def _methNodeDiffTags(self, tags, prefix=None, apply=False):
        tags = set(await toprim(tags))

        if prefix:
            prefix = tuple((await tostr(prefix)).split('.'))
            plen = len(prefix)

            tags = set([prefix + tuple(tag.split('.')) for tag in tags if tag])
            curtags = set()
            for tag in self.valu.getTagNames():
                parts = tuple(tag.split('.'))
                if parts[:plen] == prefix:
                    curtags.add(parts)
        else:
            tags = set([tuple(tag.split('.')) for tag in tags if tag])
            curtags = set([tuple(tag.split('.')) for tag in self.valu.getTagNames()])

        adds = set([tag for tag in tags if tag not in curtags])
        dels = set()
        for cur in curtags:
            clen = len(cur)
            for tag in tags:
                if tag[:clen] == cur:
                    break
            else:
                dels.add(cur)

        adds = ['.'.join(tag) for tag in adds]
        dels = ['.'.join(tag) for tag in dels]
        if apply:
            for tag in adds:
                await self.valu.addTag(tag)

            for tag in dels:
                await self.valu.delTag(tag)

        return {'adds': adds, 'dels': dels}

    @stormfunc(readonly=True)
    async def _methNodeValue(self):
        return self.valu.ndef[1]

    @stormfunc(readonly=True)
    async def _methNodeForm(self):
        return self.valu.ndef[0]

    @stormfunc(readonly=True)
    async def _methNodeNdef(self):
        return self.valu.ndef

    @stormfunc(readonly=True)
    async def _methNodeRepr(self, name=None, defv=None):
        return self.valu.repr(name=name, defv=defv)

    @stormfunc(readonly=True)
    async def _methNodeIden(self):
        return self.valu.iden()

@registry.registerType
class PathMeta(Prim):
    '''
    Put the storm deref/setitem/iter convention on top of path meta information.
    '''
    _storm_typename = 'node:path:meta'
    _ismutable = True

    def __init__(self, path):
        Prim.__init__(self, None, path=path)

    async def deref(self, name):
        name = await tostr(name)
        return self.path.metadata.get(name)

    @stormfunc(readonly=True)
    async def setitem(self, name, valu):
        name = await tostr(name)
        if valu is undef:
            self.path.metadata.pop(name, None)
            return
        self.path.meta(name, valu)

    async def iter(self):
        # prevent "edit while iter" issues
        for item in list(self.path.metadata.items()):
            yield item

@registry.registerType
class PathVars(Prim):
    '''
    Put the storm deref/setitem/iter convention on top of path variables.
    '''
    _storm_typename = 'node:path:vars'
    _ismutable = True

    def __init__(self, path):
        Prim.__init__(self, None, path=path)

    async def deref(self, name):
        name = await tostr(name)

        valu = self.path.getVar(name)
        if valu is not s_common.novalu:
            return valu

        mesg = f'No var with name: {name}.'
        raise s_exc.StormRuntimeError(mesg=mesg)

    @stormfunc(readonly=True)
    async def setitem(self, name, valu):
        name = await tostr(name)
        if valu is undef:
            await self.path.popVar(name)
            return
        await self.path.setVar(name, valu)

    async def iter(self):
        # prevent "edit while iter" issues
        for item in list(self.path.vars.items()):
            yield item

@registry.registerType
class Path(Prim):
    '''
    Implements the Storm API for the Path object.
    '''
    _storm_locals = (
        {'name': 'vars', 'desc': 'The PathVars object for the Path.', 'type': 'node:path:vars', },
        {'name': 'meta', 'desc': 'The PathMeta object for the Path.', 'type': 'node:path:meta', },
        {'name': 'idens', 'desc': 'The list of Node idens which this Path has been forked from during pivot operations.',
         'type': {'type': 'function', '_funcname': '_methPathIdens',
                  'returns': {'type': 'list', 'desc': 'A list of node idens.', }}},
        {'name': 'listvars', 'desc': 'List variables available in the path of a storm query.',
         'type': {'type': 'function', '_funcname': '_methPathListVars',
                  'returns': {'type': 'list',
                              'desc': 'List of tuples containing the name and value of path variables.', }}},
    )
    _storm_typename = 'node:path'
    _ismutable = True

    def __init__(self, node, path=None):
        Prim.__init__(self, node, path=path)
        self.locls.update(self.getObjLocals())
        self.locls.update({
            'vars': PathVars(path),
            'meta': PathMeta(path),
        })

    def getObjLocals(self):
        return {
            'idens': self._methPathIdens,
            'listvars': self._methPathListVars,
        }

    @stormfunc(readonly=True)
    async def _methPathIdens(self):
        return [n.iden() for n in self.valu.nodes]

    @stormfunc(readonly=True)
    async def _methPathListVars(self):
        return list(self.path.vars.items())

@registry.registerType
class Text(Prim):
    '''
    A mutable text type for simple text construction.
    '''
    _storm_locals = (
        {'name': 'add', 'desc': 'Add text to the Text object.',
         'type': {'type': 'function', '_funcname': '_methTextAdd',
                  'args': (
                      {'name': 'text', 'desc': 'The text to add.', 'type': 'str', },
                      {'name': '**kwargs', 'desc': 'Keyword arguments used to format the text.', 'type': 'any', }
                  ),
                  'returns': {'type': 'null'}}},
        {'name': 'str', 'desc': 'Get the text content as a string.',
         'type': {'type': 'function', '_funcname': '_methTextStr',
                  'returns': {'desc': 'The current string of the text object.', 'type': 'str', }}},
    )
    _storm_typename = 'text'
    _ismutable = True

    def __init__(self, valu, path=None):
        Prim.__init__(self, valu, path=path)
        self.locls.update(self.getObjLocals())

    def getObjLocals(self):
        return {
            'add': self._methTextAdd,
            'str': self._methTextStr,
        }

    def __len__(self):
        return len(self.valu)

    @stormfunc(readonly=True)
    async def _methTextAdd(self, text, **kwargs):
        text = await kwarg_format(text, **kwargs)
        self.valu += text

    @stormfunc(readonly=True)
    async def _methTextStr(self):
        return self.valu

@registry.registerLib
class LibLayer(Lib):
    '''
    A Storm Library for interacting with Layers in the Cortex.
    '''
    _storm_lib_path = ('layer',)
    _storm_locals = (
        {'name': 'add', 'desc': 'Add a layer to the Cortex.',
         'type': {'type': 'function', '_funcname': '_libLayerAdd',
                  'args': (
                      {'name': 'ldef', 'type': 'dict', 'desc': 'The layer definition dictionary.', 'default': None, },
                  ),
                  'returns': {'type': 'layer',
                              'desc': 'A ``layer`` object representing the new layer.', }}},
        {'name': 'del', 'desc': 'Delete a layer from the Cortex.',
         'type': {'type': 'function', '_funcname': '_libLayerDel',
                  'args': (
                      {'name': 'iden', 'type': 'str', 'desc': 'The iden of the layer to delete.', },
                  ),
                  'returns': {'type': 'null', }}},
        {'name': 'get', 'desc': 'Get a Layer from the Cortex.',
         'type': {'type': 'function', '_funcname': '_libLayerGet',
                  'args': (
                      {'name': 'iden', 'type': 'str', 'default': None,
                       'desc': 'The iden of the layer to get. '
                               'If not set, this defaults to the top layer of the current View.', },
                  ),
                  'returns': {'type': 'layer', 'desc': 'The storm layer object.', }}},
        {'name': 'list', 'desc': 'List the layers in a Cortex',
         'type': {'type': 'function', '_funcname': '_libLayerList',
                  'returns': {'type': 'list', 'desc': 'List of ``layer`` objects.', }}},
    )

    def getObjLocals(self):
        return {
            'add': self._libLayerAdd,
            'del': self._libLayerDel,
            'get': self._libLayerGet,
            'list': self._libLayerList,
        }

    async def _libLayerAdd(self, ldef=None):
        if ldef is None:
            ldef = {}
        else:
            ldef = await toprim(ldef)

        ldef['creator'] = self.runt.user.iden

        useriden = self.runt.user.iden

        gatekeys = ((useriden, ('layer', 'add'), None),)
        todo = ('addLayer', (ldef,), {})

        ldef = await self.runt.dyncall('cortex', todo, gatekeys=gatekeys)

        return Layer(self.runt, ldef, path=self.path)

    async def _libLayerDel(self, iden):
        todo = s_common.todo('getLayerDef', iden)
        ldef = await self.runt.dyncall('cortex', todo)
        if ldef is None:
            mesg = f'No layer with iden: {iden}'
            raise s_exc.NoSuchIden(mesg=mesg)

        layriden = ldef.get('iden')
        useriden = self.runt.user.iden
        gatekeys = ((useriden, ('layer', 'del'), iden),)

        todo = ('delLayer', (layriden,), {})
        return await self.runt.dyncall('cortex', todo, gatekeys=gatekeys)

    @stormfunc(readonly=True)
    async def _libLayerGet(self, iden=None):

        iden = await tostr(iden, noneok=True)
        if iden is None:
            iden = self.runt.snap.view.layers[0].iden

        ldef = await self.runt.snap.core.getLayerDef(iden=iden)
        if ldef is None:
            mesg = f'No layer with iden: {iden}'
            raise s_exc.NoSuchIden(mesg=mesg)

        return Layer(self.runt, ldef, path=self.path)

    @stormfunc(readonly=True)
    async def _libLayerList(self):
        todo = s_common.todo('getLayerDefs')
        defs = await self.runt.dyncall('cortex', todo)
        return [Layer(self.runt, ldef, path=self.path) for ldef in defs]

@registry.registerType
class Layer(Prim):
    '''
    Implements the Storm api for a layer instance.
    '''
    _storm_locals = (
        {'name': 'iden', 'desc': 'The iden of the Layer.', 'type': 'str', },
        {'name': 'set', 'desc': 'Set an arbitrary value in the Layer definition.',
         'type': {'type': 'function', '_funcname': '_methLayerSet',
                  'args': (
                      {'name': 'name', 'type': 'str', 'desc': 'The name to set.', },
                      {'name': 'valu', 'type': 'any', 'desc': 'The value to set.', },
                  ),
                  'returns': {'type': 'null', }}},
        {'name': 'get', 'desc': 'Get a arbitrary value in the Layer definition.',
         'type': {'type': 'function', '_funcname': '_methLayerGet',
                  'args': (
                      {'name': 'name', 'type': 'str', 'desc': 'Name of the value to get.', },
                      {'name': 'defv', 'type': 'prim', 'default': None,
                       'desc': 'The default value returned if the name is not set in the Layer.', },
                  ),
                  'returns': {'type': 'prim', 'desc': 'The value requested or the default value.', }}},
        {'name': 'pack', 'desc': 'Get the Layer definition.',
         'type': {'type': 'function', '_funcname': '_methLayerPack',
                  'returns': {'type': 'dict', 'desc': 'Dictionary containing the Layer definition.', }}},
        {'name': 'repr', 'desc': 'Get a string representation of the Layer.',
         'type': {'type': 'function', '_funcname': '_methLayerRepr',
                  'returns': {'type': 'str', 'desc': 'A string that can be printed, representing a Layer.', }}},
        {'name': 'edits', 'desc': 'Yield (offs, nodeedits) tuples from the given offset.',
         'type': {'type': 'function', '_funcname': '_methLayerEdits',
                  'args': (
                      {'name': 'offs', 'type': 'int', 'desc': 'Offset to start getting nodeedits from the layer at.',
                       'default': 0, },
                      {'name': 'wait', 'type': 'boolean', 'default': True,
                       'desc': 'If true, wait for new edits, '
                               'otherwise exit the generator when there are no more edits.', },
                      {'name': 'size', 'type': 'int', 'desc': 'The maximum number of nodeedits to yield.',
                       'default': None, },
                  ),
                  'returns': {'name': 'Yields', 'type': 'list',
                              'desc': 'Yields offset, nodeedit tuples from a given offset.', }}},
        {'name': 'addPush', 'desc': 'Configure the layer to push edits to a remote layer/feed.',
         'type': {'type': 'function', '_funcname': '_addPush',
                  'args': (
                      {'name': 'url', 'type': 'str', 'desc': 'A telepath URL of the target layer/feed.', },
                      {'name': 'offs', 'type': 'int', 'desc': 'The local layer offset to begin pushing from',
                       'default': 0, },
                  ),
                  'returns': {'type': 'dict', 'desc': 'Dictionary containing the push definition.', }}},
        {'name': 'delPush', 'desc': 'Remove a push config from the layer.',
         'type': {'type': 'function', '_funcname': '_delPush',
                  'args': (
                      {'name': 'iden', 'type': 'str', 'desc': 'The iden of the push config to remove.', },
                  ),
                  'returns': {'type': 'null', }}},
        {'name': 'addPull', 'desc': 'Configure the layer to pull edits from a remote layer/feed.',
         'type': {'type': 'function', '_funcname': '_addPull',
                  'args': (
                      {'name': 'url', 'type': 'str', 'desc': 'The telepath URL to a layer/feed.', },
                      {'name': 'offs', 'type': 'int', 'desc': 'The offset to begin from.', 'default': 0, },
                  ),
                  'returns': {'type': 'dict', 'desc': 'Dictionary containing the pull definition.', }}},
        {'name': 'delPull', 'desc': 'Remove a pull config from the layer.',
         'type': {'type': 'function', '_funcname': '_delPull',
                  'args': (
                      {'name': 'iden', 'type': 'str', 'desc': 'The iden of the push config to remove.', },
                  ),
                  'returns': {'type': 'null', }}},
        {'name': 'getTagCount', 'desc': '''
            Return the number of tag rows in the layer for the given tag and optional form.

            Examples:
                Get the number of ``inet:ipv4`` nodes with the ``$foo.bar`` tag::

                    $count = $lib.layer.get().getTagCount(foo.bar, formname=inet:ipv4)''',
         'type': {'type': 'function', '_funcname': '_methGetTagCount',
                  'args': (
                      {'name': 'tagname', 'type': 'str', 'desc': 'The name of the tag to look up.', },
                      {'name': 'formname', 'type': 'str', 'desc': 'The form to constrain the look up by.',
                       'default': None, },
                  ),
                  'returns': {'type': 'int', 'desc': 'The count of tag rows.', }}},
        {'name': 'getPropCount',
         'desc': 'Get the number of property rows in the layer for the given full form or property name.',
         'type': {'type': 'function', '_funcname': '_methGetPropCount',
                  'args': (
                      {'name': 'propname', 'type': 'str', 'desc': 'The property or form name to look up.', },
                      {'name': 'maxsize', 'type': 'int', 'desc': 'The maximum number of rows to look up.',
                       'default': None, },
                  ),
                  'returns': {'type': 'int', 'desc': 'The count of rows.', }}},
        {'name': 'getFormCounts', 'desc': '''
            Get the formcounts for the Layer.

            Example:
                Get the formcounts for the current Layer::

                    $counts = $lib.layer.get().getFormCounts()''',
         'type': {'type': 'function', '_funcname': '_methGetFormcount',
                  'returns': {'type': 'dict',
                              'desc': 'Dictionary containing form names and the count of the nodes in the Layer.', }}},
        {'name': 'getStorNodes', 'desc': '''
            Get buid, sode tuples representing the data stored in the layer.

            Notes:
                The storage nodes represent **only** the data stored in the layer
                and may not represent whole nodes.
            ''',
         'type': {'type': 'function', '_funcname': 'getStorNodes',
                  'returns': {'name': 'Yields', 'type': 'list', 'desc': 'Tuple of buid, sode values.', }}},
        {'name': 'getMirrorStatus', 'desc': '''
            Return a dictionary of the mirror synchronization status for the layer.
            ''',
         'type': {'type': 'function', '_funcname': 'getMirrorStatus',
                  'returns': {'type': 'dict', 'desc': 'An info dictionary describing mirror sync status.', }}},

        {'name': 'verify', 'desc': '''
            Verify consistency between the node storage and indexes in the given layer.

            Example:
                Get all messages about consistency issues in the default layer::

                    for $mesg in $lib.layer.get().verify() {
                        $lib.print($mesg)
                    }

            Notes:
                The config format argument and message format yielded by this API is considered BETA
                and may be subject to change! The formats will be documented when the convention stabilizes.
            ''',
         'type': {'type': 'function', '_funcname': 'verify',
                  'args': (
                      {'name': 'config', 'type': 'dict', 'desc': 'The scan config to use (default all enabled).', 'default': None},
                  ),
                  'returns': {'name': 'Yields', 'type': 'list',
                              'desc': 'Yields messages describing any index inconsistencies.', }}},
        {'name': 'getStorNode', 'desc': '''
            Retrieve the raw storage node for the specified node id.
            ''',
         'type': {'type': 'function', '_funcname': 'getStorNode',
                  'args': (
                      {'name': 'nodeid', 'type': 'str', 'desc': 'The hex string of the node id.'},
                  ),
                  'returns': {'type': 'dict', 'desc': 'The storage node dictionary.', }}},
        {'name': 'liftByProp', 'desc': '''
            Lift and yield nodes with the property and optional value set within the layer.

            Example:
                Yield all nodes with the property ``ou:org:name`` set in the top layer::

                    yield $lib.layer.get().liftByProp(ou:org:name)

                Yield all nodes with the property ``ou:org:name=woot`` in the top layer::

                    yield $lib.layer.get().liftByProp(ou:org:name, woot)

                Yield all nodes with the property ``ou:org:name^=woot`` in the top layer::

                    yield $lib.layer.get().liftByProp(ou:org:name, woot, "^=")

            ''',
         'type': {'type': 'function', '_funcname': 'liftByProp',
                  'args': (
                      {'name': 'propname', 'type': 'str', 'desc': 'The full property name to lift by.'},
                      {'name': 'propvalu', 'type': 'obj', 'desc': 'The value for the property.', 'default': None},
                      {'name': 'propcmpr', 'type': 'str', 'desc': 'The comparison operation to use on the value.', 'default': '='},
                  ),
                  'returns': {'name': 'Yields', 'type': 'node',
                              'desc': 'Yields nodes.', }}},
        {'name': 'liftByTag', 'desc': '''
            Lift and yield nodes with the tag set within the layer.

            Example:
                Yield all nodes with the tag #foo set in the layer::

                    yield $lib.layer.get().liftByTag(foo)

                Yield all inet:fqdn with the tag #foo set in the layer::

                    yield $lib.layer.get().liftByTag(foo, inet:fqdn)

            ''',
         'type': {'type': 'function', '_funcname': 'liftByTag',
                  'args': (
                      {'name': 'tagname', 'type': 'str', 'desc': 'The tag name to lift by.'},
                      {'name': 'formname', 'type': 'str', 'desc': 'The optional form to lift.', 'default': None},
                  ),
                  'returns': {'name': 'Yields', 'type': 'node',
                              'desc': 'Yields nodes.', }}},

        {'name': 'getEdges', 'desc': '''
            Yield (n1iden, verb, n2iden) tuples for any light edges in the layer.

            Example:
                Iterate the light edges in ``$layer``::

                    for ($n1iden, $verb, $n2iden) in $layer.getEdges() {
                        $lib.print(`{$n1iden} -({$verb})> {$n2iden}`)
                    }

            ''',
         'type': {'type': 'function', '_funcname': 'getEdges',
                  'args': (),
                  'returns': {'name': 'Yields', 'type': 'list',
                              'desc': 'Yields (<n1iden>, <verb>, <n2iden>) tuples', }}},

        {'name': 'getEdgesByN1', 'desc': '''
            Yield (verb, n2iden) tuples for any light edges in the layer for the source node id.

            Example:
                Iterate the N1 edges for ``$node``::

                    for ($verb, $n2iden) in $layer.getEdgesByN1($node.iden()) {
                        $lib.print(`-({$verb})> {$n2iden}`)
                    }

            ''',
         'type': {'type': 'function', '_funcname': 'getEdgesByN1',
                  'args': (
                      {'name': 'nodeid', 'type': 'str', 'desc': 'The hex string of the node id.'},
                  ),
                  'returns': {'name': 'Yields', 'type': 'list',
                              'desc': 'Yields (<verb>, <n2iden>) tuples', }}},

        {'name': 'getEdgesByN2', 'desc': '''
            Yield (verb, n1iden) tuples for any light edges in the layer for the target node id.

            Example:
                Iterate the N2 edges for ``$node``::

                    for ($verb, $n1iden) in $layer.getEdgesByN2($node.iden()) {
                        $lib.print(`-({$verb})> {$n1iden}`)
                    }
            ''',
         'type': {'type': 'function', '_funcname': 'getEdgesByN2',
                  'args': (
                      {'name': 'nodeid', 'type': 'str', 'desc': 'The hex string of the node id.'},
                  ),
                  'returns': {'name': 'Yields', 'type': 'list',
                              'desc': 'Yields (<verb>, <n1iden>) tuples', }}},
    )
    _storm_typename = 'layer'
    _ismutable = False

    def __init__(self, runt, ldef, path=None):
        Prim.__init__(self, ldef, path=path)
        self.runt = runt

        # hide any passwd in push URLs
        pushs = ldef.get('pushs')
        if pushs is not None:
            for pdef in pushs.values():
                url = pdef.get('url')
                if url is not None:
                    pdef['url'] = s_urlhelp.sanitizeUrl(url)

        pulls = ldef.get('pulls')
        if pulls is not None:
            for pdef in pulls.values():
                url = pdef.get('url')
                if url is not None:
                    pdef['url'] = s_urlhelp.sanitizeUrl(url)

        self.locls.update(self.getObjLocals())
        self.locls['iden'] = self.valu.get('iden')

    def __hash__(self):
        return hash((self._storm_typename, self.locls['iden']))

    def getObjLocals(self):
        return {
            'set': self._methLayerSet,
            'get': self._methLayerGet,
            'pack': self._methLayerPack,
            'repr': self._methLayerRepr,
            'edits': self._methLayerEdits,
            'verify': self.verify,
            'addPush': self._addPush,
            'delPush': self._delPush,
            'addPull': self._addPull,
            'delPull': self._delPull,
            'getEdges': self.getEdges,
            'liftByTag': self.liftByTag,
            'liftByProp': self.liftByProp,
            'getTagCount': self._methGetTagCount,
            'getPropCount': self._methGetPropCount,
            'getFormCounts': self._methGetFormcount,
            'getStorNode': self.getStorNode,
            'getStorNodes': self.getStorNodes,
            'getEdgesByN1': self.getEdgesByN1,
            'getEdgesByN2': self.getEdgesByN2,
            'getMirrorStatus': self.getMirrorStatus,
        }

    @stormfunc(readonly=True)
    async def liftByTag(self, tagname, formname=None):
        tagname = await tostr(tagname)
        formname = await tostr(formname, noneok=True)

        if formname is not None and self.runt.snap.core.model.form(formname) is None:
            raise s_exc.NoSuchForm.init(formname)

        iden = self.valu.get('iden')
        layr = self.runt.snap.core.getLayer(iden)

        await self.runt.reqUserCanReadLayer(iden)
        async for _, nid, _ in layr.liftByTag(tagname, form=formname):
            yield await self.runt.snap._joinStorNode(nid)

    @stormfunc(readonly=True)
    async def liftByProp(self, propname, propvalu=None, propcmpr='='):

        propname = await tostr(propname)
        propvalu = await toprim(propvalu)
        propcmpr = await tostr(propcmpr)

        iden = self.valu.get('iden')
        layr = self.runt.snap.core.getLayer(iden)

        await self.runt.reqUserCanReadLayer(iden)

        prop = self.runt.snap.core.model.prop(propname)
        if prop is None:
            mesg = f'The property {propname} does not exist.'
            raise s_exc.NoSuchProp(mesg=mesg)

        if prop.isform:
            liftform = prop.name
            liftprop = None
        elif prop.isuniv:
            liftform = None
            liftprop = prop.name
        else:
            liftform = prop.form.name
            liftprop = prop.name

        if propvalu is None:
            async for _, nid, _ in layr.liftByProp(liftform, liftprop):
                yield await self.runt.snap._joinStorNode(nid)
            return

        norm, info = prop.type.norm(propvalu)
        cmprvals = prop.type.getStorCmprs(propcmpr, norm)
        async for _, nid, _ in layr.liftByPropValu(liftform, liftprop, cmprvals):
            yield await self.runt.snap._joinStorNode(nid)

    @stormfunc(readonly=True)
    async def getMirrorStatus(self):
        iden = self.valu.get('iden')
        layr = self.runt.snap.core.getLayer(iden)
        return await layr.getMirrorStatus()

    async def _addPull(self, url, offs=0):
        url = await tostr(url)
        offs = await toint(offs)

        useriden = self.runt.user.iden
        layriden = self.valu.get('iden')

        if not self.runt.isAdmin(gateiden=layriden):
            mesg = '$layr.addPull() requires admin privs on the layer.'
            raise s_exc.AuthDeny(mesg=mesg, user=self.runt.user.iden, username=self.runt.user.name)

        scheme = url.split('://')[0]
        if not self.runt.allowed(('lib', 'telepath', 'open', scheme)):
            self.runt.confirm(('storm', 'lib', 'telepath', 'open', scheme))

        async with await s_telepath.openurl(url):
            pass

        pdef = {
            'url': url,
            'offs': offs,
            'user': useriden,
            'time': s_common.now(),
            'iden': s_common.guid(),
        }
        todo = s_common.todo('addLayrPull', layriden, pdef)
        await self.runt.dyncall('cortex', todo)
        return pdef

    async def _delPull(self, iden):
        iden = await tostr(iden)

        layriden = self.valu.get('iden')
        if not self.runt.isAdmin(gateiden=layriden):
            mesg = '$layr.delPull() requires admin privs on the top layer.'
            raise s_exc.AuthDeny(mesg=mesg, user=self.runt.user.iden, username=self.runt.user.name)

        todo = s_common.todo('delLayrPull', layriden, iden)
        await self.runt.dyncall('cortex', todo)

    async def _addPush(self, url, offs=0):
        url = await tostr(url)
        offs = await toint(offs)

        useriden = self.runt.user.iden
        layriden = self.valu.get('iden')

        if not self.runt.isAdmin(gateiden=layriden):
            mesg = '$layer.addPush() requires admin privs on the layer.'
            raise s_exc.AuthDeny(mesg=mesg, user=self.runt.user.iden, username=self.runt.user.name)

        scheme = url.split('://')[0]

        if not self.runt.allowed(('lib', 'telepath', 'open', scheme)):
            self.runt.confirm(('storm', 'lib', 'telepath', 'open', scheme))

        async with await s_telepath.openurl(url):
            pass

        pdef = {
            'url': url,
            'offs': offs,
            'user': useriden,
            'time': s_common.now(),
            'iden': s_common.guid(),
        }
        todo = s_common.todo('addLayrPush', layriden, pdef)
        await self.runt.dyncall('cortex', todo)
        return pdef

    async def _delPush(self, iden):
        iden = await tostr(iden)
        layriden = self.valu.get('iden')

        if not self.runt.isAdmin(gateiden=layriden):
            mesg = '$layer.delPush() requires admin privs on the layer.'
            raise s_exc.AuthDeny(mesg=mesg, user=self.runt.user.iden, username=self.runt.user.name)

        todo = s_common.todo('delLayrPush', layriden, iden)
        await self.runt.dyncall('cortex', todo)

    @stormfunc(readonly=True)
    async def _methGetFormcount(self):
        layriden = self.valu.get('iden')
        await self.runt.reqUserCanReadLayer(layriden)
        layr = self.runt.snap.core.getLayer(layriden)
        return await layr.getFormCounts()

    @stormfunc(readonly=True)
    async def _methGetTagCount(self, tagname, formname=None):
        tagname = await tostr(tagname)
        formname = await tostr(formname, noneok=True)
        layriden = self.valu.get('iden')
        await self.runt.reqUserCanReadLayer(layriden)
        layr = self.runt.snap.core.getLayer(layriden)
        return await layr.getTagCount(tagname, formname=formname)

    @stormfunc(readonly=True)
    async def _methGetPropCount(self, propname, maxsize=None):
        propname = await tostr(propname)
        maxsize = await toint(maxsize, noneok=True)

        prop = self.runt.snap.core.model.prop(propname)
        if prop is None:
            mesg = f'No property named {propname}'
            raise s_exc.NoSuchProp(mesg=mesg)

        layriden = self.valu.get('iden')
        await self.runt.reqUserCanReadLayer(layriden)
        layr = self.runt.snap.core.getLayer(layriden)

        if prop.isform:
            return await layr.getPropCount(prop.name, None, maxsize=maxsize)

        if prop.isuniv:
            return await layr.getUnivPropCount(prop.name, maxsize=maxsize)

        return await layr.getPropCount(prop.form.name, prop.name, maxsize=maxsize)

    @stormfunc(readonly=True)
    async def _methLayerEdits(self, offs=0, wait=True, size=None):
        offs = await toint(offs)
        wait = await tobool(wait)
        layriden = self.valu.get('iden')
        gatekeys = ((self.runt.user.iden, ('layer', 'edits', 'read'), layriden),)
        todo = s_common.todo('syncNodeEdits', offs, wait=wait)

        count = 0
        async for item in self.runt.dyniter(layriden, todo, gatekeys=gatekeys):

            yield item

            count += 1
            if size is not None and size == count:
                break

    @stormfunc(readonly=True)
    async def getStorNode(self, nodeid):
        nodeid = await tostr(nodeid)
        layriden = self.valu.get('iden')
        await self.runt.reqUserCanReadLayer(layriden)
        layr = self.runt.snap.core.getLayer(layriden)

        nid = self.runt.snap.core.getNidByBuid(s_common.uhex(nodeid))
        return layr.getStorNode(nid)

    @stormfunc(readonly=True)
    async def getStorNodes(self):
        layriden = self.valu.get('iden')
        await self.runt.reqUserCanReadLayer(layriden)
        layr = self.runt.snap.core.getLayer(layriden)

        async for nid, sode in layr.getStorNodes():
            if (nid := sode.get('nid')) is not None:
                sode['nid'] = s_common.ehex(nid)

            yield (self.runt.snap.core.getBuidByNid(nid), sode)

    @stormfunc(readonly=True)
    async def getEdges(self):
        layriden = self.valu.get('iden')
        await self.runt.reqUserCanReadLayer(layriden)
        layr = self.runt.snap.core.getLayer(layriden)
        async for item in layr.getEdges():
            yield item

    @stormfunc(readonly=True)
    async def getEdgesByN1(self, nodeid):
        nodeid = await tostr(nodeid)

        layriden = self.valu.get('iden')
        await self.runt.reqUserCanReadLayer(layriden)

        layr = self.runt.snap.core.getLayer(layriden)

        n1nid = self.runt.snap.core.getNidByBuid(s_common.uhex(nodeid))
        async for verb, n2nid in layr.iterNodeEdgesN1(n1nid):
            yield (verb, s_common.ehex(self.runt.snap.core.getBuidByNid(n2nid)))

    @stormfunc(readonly=True)
    async def getEdgesByN2(self, nodeid):
        nodeid = await tostr(nodeid)

        layriden = self.valu.get('iden')
        await self.runt.reqUserCanReadLayer(layriden)

        layr = self.runt.snap.core.getLayer(layriden)

        n2nid = self.runt.snap.core.getNidByBuid(s_common.uhex(nodeid))
        async for (verb, n1nid) in layr.iterNodeEdgesN2(n2nid):
            yield (verb, s_common.ehex(self.runt.snap.core.getBuidByNid(n1nid)))

    @stormfunc(readonly=True)
    async def _methLayerGet(self, name, defv=None):
        return self.valu.get(name, defv)

    async def _methLayerSet(self, name, valu):
        name = await tostr(name)

        if name in ('name', 'desc'):
            if valu is undef:
                valu = None
            else:
                valu = await tostr(await toprim(valu), noneok=True)
        elif name == 'logedits':
            valu = await tobool(valu)
        elif name == 'readonly':
            valu = await tobool(valu)
        else:
            mesg = f'Layer does not support setting: {name}'
            raise s_exc.BadOptValu(mesg=mesg)

        useriden = self.runt.user.iden
        layriden = self.valu.get('iden')
        gatekeys = ((useriden, ('layer', 'set', name), layriden),)
        todo = s_common.todo('setLayerInfo', name, valu)
        valu = await self.runt.dyncall(layriden, todo, gatekeys=gatekeys)
        self.valu[name] = valu

    @stormfunc(readonly=True)
    async def _methLayerPack(self):
        ldef = copy.deepcopy(self.valu)
        pushs = ldef.get('pushs')
        if pushs is not None:
            for iden, pdef in pushs.items():
                gvar = f'push:{iden}'
                pdef['offs'] = await self.runt.snap.core.getStormVar(gvar, -1)

        pulls = ldef.get('pulls')
        if pulls is not None:
            for iden, pdef in pulls.items():
                gvar = f'push:{iden}'
                pdef['offs'] = await self.runt.snap.core.getStormVar(gvar, -1)

        return ldef

    @stormfunc(readonly=True)
    async def _methLayerRepr(self):
        iden = self.valu.get('iden')
        name = self.valu.get('name', 'unnamed')
        creator = self.valu.get('creator')
        readonly = self.valu.get('readonly')
        return f'Layer: {iden} (name: {name}) readonly: {readonly} creator: {creator}'

    async def verify(self, config=None):

        config = await toprim(config)

        iden = self.valu.get('iden')
        layr = self.runt.snap.core.getLayer(iden)
        async for mesg in layr.verify(config=config):
            yield mesg

@registry.registerLib
class LibView(Lib):
    '''
    A Storm Library for interacting with Views in the Cortex.
    '''
    _storm_lib_path = ('view',)
    _storm_locals = (
        {'name': 'add', 'desc': 'Add a View to the Cortex.',
         'type': {'type': 'function', '_funcname': '_methViewAdd',
                  'args': (
                      {'name': 'layers', 'type': 'list', 'desc': 'A list of layer idens which make up the view.', },
                      {'name': 'name', 'type': 'str', 'desc': 'The name of the view.', 'default': None, },
                      {'name': 'worldreadable', 'type': 'boolean', 'desc': 'Grant read access to the `all` role.', 'default': False, },
                  ),
                  'returns': {'type': 'view', 'desc': 'A ``view`` object representing the new View.', }}},
        {'name': 'del', 'desc': 'Delete a View from the Cortex.',
         'type': {'type': 'function', '_funcname': '_methViewDel',
                  'args': (
                      {'name': 'iden', 'type': 'str', 'desc': 'The iden of the View to delete.', },
                  ),
                  'returns': {'type': 'null', }}},
        {'name': 'get', 'desc': 'Get a View from the Cortex.',
         'type': {'type': 'function', '_funcname': '_methViewGet',
                  'args': (
                      {'name': 'iden', 'type': 'str', 'default': None,
                        'desc': 'The iden of the View to get. If not specified, returns the current View.', },
                  ),
                  'returns': {'type': 'view', 'desc': 'The storm view object.', }}},
        {'name': 'list', 'desc': 'List the Views in the Cortex.',
         'type': {'type': 'function', '_funcname': '_methViewList',
                  'args': (
                      {'name': 'deporder', 'type': 'bool', 'default': False,
                        'desc': 'Return the lists in bottom-up dependency order.', },
                  ),
                  'returns': {'type': 'list', 'desc': 'List of ``view`` objects.', }}},
    )

    def getObjLocals(self):
        return {
            'add': self._methViewAdd,
            'del': self._methViewDel,
            'get': self._methViewGet,
            'list': self._methViewList,
        }

    async def _methViewAdd(self, layers, name=None, worldreadable=False):
        name = await tostr(name, noneok=True)
        layers = await toprim(layers)
        worldreadable = await tobool(worldreadable)

        vdef = {
            'creator': self.runt.user.iden,
            'layers': layers,
            'worldreadable': worldreadable,
        }

        if name is not None:
            vdef['name'] = name

        useriden = self.runt.user.iden
        gatekeys = [(useriden, ('view', 'add'), None)]

        for layriden in layers:
            gatekeys.append((useriden, ('layer', 'read'), layriden))

        todo = ('addView', (vdef,), {})

        vdef = await self.runt.dyncall('cortex', todo, gatekeys=gatekeys)
        return View(self.runt, vdef, path=self.path)

    async def _methViewDel(self, iden):
        useriden = self.runt.user.iden
        gatekeys = ((useriden, ('view', 'del'), iden),)
        todo = ('delView', (iden,), {})
        return await self.runt.dyncall('cortex', todo, gatekeys=gatekeys)

    @stormfunc(readonly=True)
    async def _methViewGet(self, iden=None):
        if iden is None:
            iden = self.runt.snap.view.iden
        vdef = await self.runt.snap.core.getViewDef(iden)
        if vdef is None:
            raise s_exc.NoSuchView(mesg=f'No view with {iden=}', iden=iden)

        return View(self.runt, vdef, path=self.path)

    @stormfunc(readonly=True)
    async def _methViewList(self, deporder=False):
        deporder = await tobool(deporder)
        viewdefs = await self.runt.snap.core.getViewDefs(deporder=deporder)
        return [View(self.runt, vdef, path=self.path) for vdef in viewdefs]

@registry.registerType
class View(Prim):
    '''
    Implements the Storm api for a View instance.
    '''
    _storm_locals = (
        {'name': 'iden', 'desc': 'The iden of the View.', 'type': 'str', },
        {'name': 'layers', 'desc': 'The ``layer`` objects associated with the ``view``.', 'type': 'list', },
        {'name': 'parent', 'desc': 'The parent View. Will be ``$lib.null`` if the view is not a fork.', 'type': 'str'},
        {'name': 'triggers', 'desc': 'The ``trigger`` objects associated with the ``view``.',
         'type': 'list', },
        {'name': 'set', 'desc': '''
            Set a view configuration option.

            Current runtime updatable view options include:

                name (str)
                    A terse name for the View.

                desc (str)
                    A description of the View.

                parent (str)
                    The parent View iden.

                nomerge (bool)
                    Setting to $lib.true will prevent the layer from being merged.

                layers (list(str))
                    Set the list of layer idens for a non-forked view. Layers are specified
                    in precedence order with the first layer in the list being the write layer.

            To maintain consistency with the view.fork() semantics, setting the "parent"
            option on a view has a few limitations:

                * The view must not already have a parent
                * The view must not have more than 1 layer
         ''',
         'type': {'type': 'function', '_funcname': '_methViewSet',
                  'args': (
                      {'name': 'name', 'type': 'str', 'desc': 'The name of the value to set.', },
                      {'name': 'valu', 'type': 'prim', 'desc': 'The value to set.', },
                  ),
                  'returns': {'type': 'null', }}},
        {'name': 'get', 'desc': 'Get a view configuration option.',
         'type': {'type': 'function', '_funcname': '_methViewGet',
                  'args': (
                      {'name': 'name', 'type': 'str', 'desc': 'Name of the value to get.', },
                      {'name': 'defv', 'type': 'prim', 'default': None,
                       'desc': 'The default value returned if the name is not set in the View.', }
                  ),
                  'returns': {'type': 'prim', 'desc': 'The value requested or the default value.', }}},
        {'name': 'fork', 'desc': 'Fork a View in the Cortex.',
         'type': {'type': 'function', '_funcname': '_methViewFork',
                  'args': (
                      {'name': 'name', 'type': 'str', 'desc': 'The name of the new view.', 'default': None, },
                  ),
                  'returns': {'type': 'view', 'desc': 'The ``view`` object for the new View.', }}},
        {'name': 'pack', 'desc': 'Get the View definition.',
         'type': {'type': 'function', '_funcname': '_methViewPack',
                  'returns': {'type': 'dict', 'desc': 'Dictionary containing the View definition.', }}},
        {'name': 'repr', 'desc': 'Get a string representation of the View.',
         'type': {'type': 'function', '_funcname': '_methViewRepr',
                  'returns': {'type': 'list', 'desc': 'A list of lines that can be printed, representing a View.', }}},
        {'name': 'merge', 'desc': 'Merge a forked View back into its parent View.',
         'type': {'type': 'function', '_funcname': '_methViewMerge',
                  'args': (
                    {'name': 'force', 'type': 'boolean', 'default': False, 'desc': 'Force the view to merge if possible.'},
                  ),
                  'returns': {'type': 'null', }}},
        {'name': 'getEdges', 'desc': 'Get node information for Edges in the View.',
         'type': {'type': 'function', '_funcname': '_methGetEdges',
                  'args': (
                      {'name': 'verb', 'type': 'str', 'desc': 'The name of the Edges verb to iterate over.',
                       'default': None, },
                  ),
                  'returns': {'name': 'Yields', 'type': 'list',
                              'desc': 'Yields tuples containing the source iden, verb, and destination iden.', }}},
        {'name': 'wipeLayer', 'desc': 'Delete all nodes and nodedata from the write layer. Triggers will be run.',
         'type': {'type': 'function', '_funcname': '_methWipeLayer',
                  'returns': {'type': 'null', }}},
        {'name': 'addNode', 'desc': '''Transactionally add a single node and all it's properties. If any validation fails, no changes are made.''',
         'type': {'type': 'function', '_funcname': 'addNode',
                  'args': (
                      {'name': 'form', 'type': 'str', 'desc': 'The form name.'},
                      {'name': 'valu', 'type': 'prim', 'desc': 'The primary property value.'},
                      {'name': 'props', 'type': 'dict', 'desc': 'An optional dictionary of props.', 'default': None},
                  ),
                  'returns': {'type': 'node', 'desc': 'The node if the view is the current view, otherwise null.', }}},
        {'name': 'addNodeEdits', 'desc': 'Add NodeEdits to the view.',
         'type': {'type': 'function', '_funcname': '_methAddNodeEdits',
                  'args': (
                      {'name': 'edits', 'type': 'list', 'desc': 'A list of nodeedits.', },
                  ),
                  'returns': {'type': 'null', }}},
        {'name': 'getEdgeVerbs', 'desc': 'Get the Edge verbs which exist in the View.',
         'type': {'type': 'function', '_funcname': '_methGetEdgeVerbs',
                  'returns': {'name': 'Yields', 'type': 'str',
                              'desc': 'Yields the edge verbs used by Layers which make up the View.', }}},
        {'name': 'getFormCounts', 'desc': '''
            Get the formcounts for the View.

            Example:
                Get the formcounts for the current View::

                    $counts = $lib.view.get().getFormCounts()''',
         'type': {'type': 'function', '_funcname': '_methGetFormcount',
                  'returns':
                      {'type': 'dict',
                       'desc': "Dictionary containing form names and the count of the nodes in the View's Layers.", }}},
    )
    _storm_typename = 'view'
    _ismutable = False

    def __init__(self, runt, vdef, path=None):
        Prim.__init__(self, vdef, path=path)
        self.runt = runt
        self.locls.update(self.getObjLocals())
        self.locls.update({
            'iden': self.valu.get('iden'),
            'parent': self.valu.get('parent'),
            'triggers': [Trigger(self.runt, tdef) for tdef in self.valu.get('triggers')],
            'layers': [Layer(self.runt, ldef, path=self.path) for ldef in self.valu.get('layers')],
        })

    def __hash__(self):
        return hash((self._storm_typename, self.locls['iden']))

    def getObjLocals(self):
        return {
            'set': self._methViewSet,
            'get': self._methViewGet,
            'fork': self._methViewFork,
            'pack': self._methViewPack,
            'repr': self._methViewRepr,
            'merge': self._methViewMerge,
            'addNode': self.addNode,
            'getEdges': self._methGetEdges,
            'wipeLayer': self._methWipeLayer,
            'addNodeEdits': self._methAddNodeEdits,
            'getEdgeVerbs': self._methGetEdgeVerbs,
            'getFormCounts': self._methGetFormcount,
        }

    async def addNode(self, form, valu, props=None):
        form = await tostr(form)
        valu = await toprim(valu)
        props = await toprim(props)

        viewiden = self.valu.get('iden')

        view = self.runt.snap.core.getView(viewiden)
        layriden = view.layers[0].iden

        # check that the user can read from the view
        # ( to emulate perms check for being able to run storm at all )
        self.runt.confirm(('view', 'read'), gateiden=viewiden)

        self.runt.confirm(('node', 'add', form), gateiden=layriden)
        if props is not None:
            for propname in props.keys():
                fullname = f'{form}:{propname}'
                self.runt.confirm(('node', 'prop', 'set', fullname), gateiden=layriden)

        if viewiden == self.runt.snap.view.iden:
            return await self.runt.snap.addNode(form, valu, props=props)
        else:
            await view.addNode(form, valu, props=props, user=self.runt.user)

    async def _methAddNodeEdits(self, edits):
        useriden = self.runt.user.iden
        viewiden = self.valu.get('iden')
        layriden = self.valu.get('layers')[0].get('iden')

        meta = {'user': useriden}
        todo = s_common.todo('addNodeEdits', edits, meta)

        # ensure the user may make *any* node edits
        gatekeys = ((useriden, ('node',), layriden),)
        await self.runt.dyncall(viewiden, todo, gatekeys=gatekeys)

    @stormfunc(readonly=True)
    async def _methGetFormcount(self):
        todo = s_common.todo('getFormCounts')
        return await self.viewDynCall(todo, ('view', 'read'))

    @stormfunc(readonly=True)
    async def _methGetEdges(self, verb=None):
        verb = await toprim(verb)
        todo = s_common.todo('getEdges', verb=verb)
        async for edge in self.viewDynIter(todo, ('view', 'read')):
            yield edge

    @stormfunc(readonly=True)
    async def _methGetEdgeVerbs(self):
        todo = s_common.todo('getEdgeVerbs')
        async for verb in self.viewDynIter(todo, ('view', 'read')):
            yield verb

    async def viewDynIter(self, todo, perm):
        useriden = self.runt.user.iden
        viewiden = self.valu.get('iden')
        gatekeys = ((useriden, perm, viewiden),)
        async for item in self.runt.dyniter(viewiden, todo, gatekeys=gatekeys):
            yield item

    async def viewDynCall(self, todo, perm):
        useriden = self.runt.user.iden
        viewiden = self.valu.get('iden')
        gatekeys = ((useriden, perm, viewiden),)
        return await self.runt.dyncall(viewiden, todo, gatekeys=gatekeys)

    @stormfunc(readonly=True)
    async def _methViewGet(self, name, defv=None):
        return self.valu.get(name, defv)

    async def _methViewSet(self, name, valu):

        name = await tostr(name)

        if name in ('name', 'desc', 'parent'):
            if valu is undef:
                valu = None
            else:
                valu = await tostr(await toprim(valu), noneok=True)

        elif name == 'nomerge':
            valu = await tobool(valu)
        elif name == 'layers':

            view = self.runt.snap.core.getView(self.valu.get('iden'))
            if view is None: # pragma: no cover
                mesg = f'No view with iden: {self.valu.get("iden")}'
                raise s_exc.NoSuchView(mesg=mesg, iden=self.valu.get('iden'))

            layers = await toprim(valu)
            layers = tuple(str(x) for x in layers)

            for layriden in layers:

                layr = self.runt.snap.core.getLayer(layriden)
                if layr is None:
                    mesg = f'No layer with iden: {layriden}'
                    raise s_exc.NoSuchLayer(mesg=mesg)

                self.runt.confirm(('layer', 'read'), gateiden=layr.iden)

            if not self.runt.isAdmin(gateiden=view.iden):
                mesg = 'User must be an admin of the view to set the layers.'
                raise s_exc.AuthDeny(mesg=mesg, user=self.runt.user.iden, username=self.runt.user.name)

            await view.setLayers(layers)
            self.valu['layers'] = layers
            return

        else:
            mesg = f'View does not support setting: {name}'
            raise s_exc.BadOptValu(mesg=mesg)

        todo = s_common.todo('setViewInfo', name, valu)
        valu = await self.viewDynCall(todo, ('view', 'set', name))
        self.valu[name] = valu

    @stormfunc(readonly=True)
    async def _methViewRepr(self):
        iden = self.valu.get('iden')
        name = self.valu.get('name', 'unnamed')
        creator = self.valu.get('creator')

        lines = [
            f'View: {iden} (name: {name})',
            f'  Creator: {creator}',
            '  Layers:',
        ]
        for layr in self.valu.get('layers', ()):
            layriden = layr.get('iden')
            readonly = layr.get('readonly')
            layrname = layr.get('name', 'unnamed')

            lines.append(f'    {layriden}: {layrname} readonly: {readonly}')

        return '\n'.join(lines)

    @stormfunc(readonly=True)
    async def _methViewPack(self):
        return copy.deepcopy(self.valu)

    async def _methViewFork(self, name=None):
        useriden = self.runt.user.iden
        viewiden = self.valu.get('iden')

        gatekeys = (
            (useriden, ('view', 'add'), None),
            (useriden, ('view', 'read'), viewiden),
        )

        ldef = {'creator': self.runt.user.iden}
        vdef = {'creator': self.runt.user.iden}

        if name is not None:
            vdef['name'] = name

        todo = s_common.todo('fork', ldef=ldef, vdef=vdef)

        newv = await self.runt.dyncall(viewiden, todo, gatekeys=gatekeys)

        return View(self.runt, newv, path=self.path)

    async def _methViewMerge(self, force=False):
        '''
        Merge a forked view back into its parent.
        '''
        force = await tobool(force)
        useriden = self.runt.user.iden
        viewiden = self.valu.get('iden')
        todo = s_common.todo('merge', useriden=useriden, force=force)
        await self.runt.dyncall(viewiden, todo)

    async def _methWipeLayer(self):
        '''
        Delete nodes and nodedata from the view's write layer.
        '''
        useriden = self.runt.user.iden
        viewiden = self.valu.get('iden')
        view = self.runt.snap.core.getView(viewiden)
        await view.wipeLayer(useriden=useriden)

@registry.registerLib
class LibTrigger(Lib):
    '''
    A Storm Library for interacting with Triggers in the Cortex.
    '''
    _storm_locals = (
        {'name': 'add', 'desc': 'Add a Trigger to the Cortex.',
         'type': {'type': 'function', '_funcname': '_methTriggerAdd',
                  'args': (
                      {'name': 'tdef', 'type': 'dict', 'desc': 'A Trigger definition.', },
                  ),
                  'returns': {'type': 'trigger', 'desc': 'The new trigger.', }}},
        {'name': 'del', 'desc': 'Delete a Trigger from the Cortex.',
         'type': {'type': 'function', '_funcname': '_methTriggerDel',
                  'args': (
                      {'name': 'prefix', 'type': 'str',
                       'desc': 'A prefix to match in order to identify a trigger to delete. '
                               'Only a single matching prefix will be deleted.', },
                  ),
                  'returns': {'type': 'str', 'desc': 'The iden of the deleted trigger which matched the prefix.', }}},
        {'name': 'list', 'desc': 'Get a list of Triggers in the current view or every view.',
         'type': {'type': 'function', '_funcname': '_methTriggerList',
                  'args': (
                      {'name': 'all', 'type': 'boolean', 'default': False,
                       'desc': 'Get a list of all the readable Triggers in every readable View.'},
                  ),
                  'returns': {'type': 'list',
                              'desc': 'A list of ``trigger`` objects the user is allowed to access.', }}},
        {'name': 'get', 'desc': 'Get a Trigger in the Cortex.',
         'type': {'type': 'function', '_funcname': '_methTriggerGet',
                  'args': (
                      {'name': 'iden', 'type': 'str', 'desc': 'The iden of the Trigger to get.', },
                  ),
                  'returns': {'type': 'trigger', 'desc': 'The requested ``trigger`` object.', }}},
        {'name': 'enable', 'desc': 'Enable a Trigger in the Cortex.',
         'type': {'type': 'function', '_funcname': '_methTriggerEnable',
                  'args': (
                      {'name': 'prefix', 'type': 'str',
                       'desc': 'A prefix to match in order to identify a trigger to enable. '
                               'Only a single matching prefix will be enabled.', },
                  ),
                  'returns': {'type': 'str', 'desc': 'The iden of the trigger that was enabled.', }}},
        {'name': 'disable', 'desc': 'Disable a Trigger in the Cortex.',
         'type': {'type': 'function', '_funcname': '_methTriggerDisable',
                  'args': (
                      {'name': 'prefix', 'type': 'str',
                       'desc': 'A prefix to match in order to identify a trigger to disable. '
                               'Only a single matching prefix will be disabled.', },
                  ),
                  'returns': {'type': 'str', 'desc': 'The iden of the trigger that was disabled.', }}},
        {'name': 'mod', 'desc': 'Modify an existing Trigger in the Cortex.',
         'type': {'type': 'function', '_funcname': '_methTriggerMod',
                  'args': (
                      {'name': 'prefix', 'type': 'str',
                       'desc': 'A prefix to match in order to identify a trigger to modify. '
                               'Only a single matching prefix will be modified.', },
                      {'name': 'query', 'type': ['str', 'storm:query'],
                       'desc': 'The new Storm query to set as the trigger query.', }
                  ),
                  'returns': {'type': 'str', 'desc': 'The iden of the modified Trigger', }}},
    )
    _storm_lib_path = ('trigger',)
    _storm_lib_perms = (
        {'perm': ('trigger', 'add'), 'gate': 'cortex',
         'desc': 'Controls adding triggers.'},
        {'perm': ('trigger', 'del'), 'gate': 'view',
         'desc': 'Controls deleting triggers.'},
        {'perm': ('trigger', 'get'), 'gate': 'trigger',
         'desc': 'Controls listing/retrieving triggers.'},
        {'perm': ('trigger', 'set'), 'gate': 'view',
         'desc': 'Controls enabling, disabling, and modifying the query of a trigger.'},
        {'perm': ('trigger', 'set', 'doc'), 'gate': 'trigger',
         'desc': 'Controls modifying the doc property of triggers.'},
        {'perm': ('trigger', 'set', 'name'), 'gate': 'trigger',
         'desc': 'Controls modifying the name property of triggers.'},
        {'perm': ('trigger', 'set', 'user'), 'gate': 'cortex',
         'desc': 'Controls modifying the user property of triggers.'},
        {'perm': ('trigger', 'set', '<property>'), 'gate': 'view',
         'desc': 'Controls modifying specific trigger properties.'},
    )

    def getObjLocals(self):
        return {
            'add': self._methTriggerAdd,
            'del': self._methTriggerDel,
            'list': self._methTriggerList,
            'get': self._methTriggerGet,
            'enable': self._methTriggerEnable,
            'disable': self._methTriggerDisable,
            'mod': self._methTriggerMod,
        }

    async def _matchIdens(self, prefix):
        '''
        Returns the iden that starts with prefix.  Prints out error and returns None if it doesn't match
        exactly one.
        '''
        match = None
        for view in self.runt.snap.core.listViews():
            if not allowed(('view', 'read'), gateiden=view.iden):
                continue

            trigs = await view.listTriggers()

            for iden, trig in trigs:
                if iden.startswith(prefix):
                    if match is not None:
                        mesg = 'Provided iden matches more than one trigger.'
                        raise s_exc.StormRuntimeError(mesg=mesg, iden=prefix)

                    if not allowed(('trigger', 'get'), gateiden=iden):
                        continue

                    match = trig

        if match is None:
            mesg = 'Provided iden does not match any valid authorized triggers.'
            raise s_exc.StormRuntimeError(mesg=mesg, iden=prefix)

        return match

    async def _methTriggerAdd(self, tdef):
        tdef = await toprim(tdef)

        useriden = self.runt.user.iden

        tdef['user'] = useriden

        viewiden = tdef.pop('view', None)
        if viewiden is None:
            viewiden = self.runt.snap.view.iden

        tdef['view'] = viewiden
        # query is kept to keep this API backwards compatible.
        query = tdef.pop('query', None)
        if query is not None:  # pragma: no cover
            s_common.deprecated('$lib.trigger.add() with "query" argument instead of "storm"', curv='2.95.0')
            await self.runt.warn('$lib.trigger.add() called with query argument, this is deprecated. Use storm instead.')
            tdef['storm'] = query

        cond = tdef.pop('condition', None)
        if cond is not None:
            tdef['cond'] = cond

        tag = tdef.pop('tag', None)
        if tag is not None:
            if tag[0] == '#':
                tdef['tag'] = tag[1:]
            else:
                tdef['tag'] = tag

        form = tdef.pop('form', None)
        if form is not None:
            tdef['form'] = form

        prop = tdef.pop('prop', None)
        if prop is not None:
            tdef['prop'] = prop

        verb = tdef.pop('verb', None)
        if verb is not None:
            tdef['verb'] = verb

        n2form = tdef.pop('n2form', None)
        if n2form is not None:
            tdef['n2form'] = n2form

        gatekeys = ((useriden, ('trigger', 'add'), viewiden),)
        todo = ('addTrigger', (tdef,), {})
        tdef = await self.dyncall(viewiden, todo, gatekeys=gatekeys)

        return Trigger(self.runt, tdef)

    async def _methTriggerDel(self, prefix):
        useriden = self.runt.user.iden
        trig = await self._matchIdens(prefix)
        iden = trig.iden

        todo = s_common.todo('delTrigger', iden)
        gatekeys = ((useriden, ('trigger', 'del'), iden),)
        await self.dyncall(trig.view.iden, todo, gatekeys=gatekeys)

        return iden

    async def _methTriggerMod(self, prefix, query):
        useriden = self.runt.user.iden
        query = await tostr(query)
        trig = await self._matchIdens(prefix)
        iden = trig.iden
        gatekeys = ((useriden, ('trigger', 'set'), iden),)
        todo = s_common.todo('setTriggerInfo', iden, 'storm', query)
        await self.dyncall(trig.view.iden, todo, gatekeys=gatekeys)

        return iden

    @stormfunc(readonly=True)
    async def _methTriggerList(self, all=False):
        if all:
            views = self.runt.snap.core.listViews()
        else:
            views = [self.runt.snap.view]

        triggers = []
        for view in views:
            if not allowed(('view', 'read'), gateiden=view.iden):
                continue

            for iden, trig in await view.listTriggers():
                if not allowed(('trigger', 'get'), gateiden=iden):
                    continue
                triggers.append(Trigger(self.runt, trig.pack()))

        return triggers

    @stormfunc(readonly=True)
    async def _methTriggerGet(self, iden):
        trigger = None
        try:
            # fast path to our current view
            trigger = await self.runt.snap.view.getTrigger(iden)
        except s_exc.NoSuchIden:
            for view in self.runt.snap.core.listViews():
                try:
                    trigger = await view.getTrigger(iden)
                except s_exc.NoSuchIden:
                    pass

        if trigger is None:
            raise s_exc.NoSuchIden('Trigger not found')

        self.runt.confirm(('trigger', 'get'), gateiden=iden)

        return Trigger(self.runt, trigger.pack())

    async def _methTriggerEnable(self, prefix):
        return await self._triggerendisable(prefix, True)

    async def _methTriggerDisable(self, prefix):
        return await self._triggerendisable(prefix, False)

    async def _triggerendisable(self, prefix, state):
        trig = await self._matchIdens(prefix)
        iden = trig.iden

        useriden = self.runt.user.iden
        gatekeys = ((useriden, ('trigger', 'set'), iden),)
        todo = s_common.todo('setTriggerInfo', iden, 'enabled', state)
        await self.dyncall(trig.view.iden, todo, gatekeys=gatekeys)

        return iden

@registry.registerType
class Trigger(Prim):
    '''
    Implements the Storm API for a Trigger.
    '''
    _storm_locals = (
        {'name': 'iden', 'desc': 'The Trigger iden.', 'type': 'str', },
        {'name': 'set', 'desc': 'Set information in the Trigger.',
         'type': {'type': 'function', '_funcname': 'set',
                  'args': (
                      {'name': 'name', 'type': 'str', 'desc': 'Name of the key to set.', },
                      {'name': 'valu', 'type': 'prim', 'desc': 'The data to set', }
                  ),
                  'returns': {'type': 'null', }}},
        {'name': 'move', 'desc': 'Modify the Trigger to run in a different View.',
         'type': {'type': 'function', '_funcname': 'move',
                  'args': (
                      {'name': 'viewiden', 'type': 'str',
                       'desc': 'The iden of the new View for the Trigger to run in.', },
                  ),
                  'returns': {'type': 'null', }}},
        {'name': 'pack', 'desc': 'Get the trigger definition.',
         'type': {'type': 'function', '_funcname': 'pack',
                  'returns': {'type': 'dict', 'desc': 'The definition.', }}},
    )
    _storm_typename = 'trigger'
    _ismutable = False

    def __init__(self, runt, tdef):

        Prim.__init__(self, tdef)
        self.runt = runt

        self.locls.update(self.getObjLocals())
        self.locls['iden'] = self.valu.get('iden')

    def __hash__(self):
        return hash((self._storm_typename, self.locls['iden']))

    def getObjLocals(self):
        return {
            'set': self.set,
            'move': self.move,
            'pack': self.pack,
        }

    @stormfunc(readonly=True)
    async def pack(self):
        return copy.deepcopy(self.valu)

    async def deref(self, name):
        name = await tostr(name)

        valu = self.valu.get(name, s_common.novalu)
        if valu is not s_common.novalu:
            return valu

        return self.locls.get(name)

    async def set(self, name, valu):
        trigiden = self.valu.get('iden')
        viewiden = self.runt.snap.view.iden

        name = await tostr(name)
        if name in ('async', 'enabled', ):
            valu = await tobool(valu)
        if name in ('user', 'doc', 'name', 'storm', ):
            valu = await tostr(valu)

        if name == 'user':
            self.runt.user.confirm(('trigger', 'set', 'user'))
        else:
            self.runt.user.confirm(('trigger', 'set', name), gateiden=viewiden)

        await self.runt.snap.view.setTriggerInfo(trigiden, name, valu)

        self.valu[name] = valu

        return self

    async def move(self, viewiden):
        trigiden = self.valu.get('iden')
        viewiden = await tostr(viewiden)

        todo = s_common.todo('getViewDef', viewiden)
        vdef = await self.runt.dyncall('cortex', todo)
        if vdef is None:
            raise s_exc.NoSuchView(mesg=f'No view with iden={viewiden}', iden=viewiden)

        trigview = self.valu.get('view')
        self.runt.confirm(('view', 'read'), gateiden=viewiden)
        self.runt.confirm(('trigger', 'add'), gateiden=viewiden)
        self.runt.confirm(('trigger', 'del'), gateiden=trigiden)

        useriden = self.runt.user.iden
        tdef = dict(self.valu)
        tdef['view'] = viewiden
        tdef['user'] = useriden

        try:
            s_trigger.reqValidTdef(tdef)
            await self.runt.snap.core.reqValidStorm(tdef['storm'])
        except (s_exc.SchemaViolation, s_exc.BadSyntax) as exc:
            raise s_exc.StormRuntimeError(mesg=f'Cannot move invalid trigger {trigiden}: {str(exc)}') from None

        gatekeys = ((useriden, ('trigger', 'del'), trigiden),)
        todo = s_common.todo('delTrigger', trigiden)
        await self.runt.dyncall(trigview, todo, gatekeys=gatekeys)

        gatekeys = ((useriden, ('trigger', 'add'), viewiden),)
        todo = ('addTrigger', (tdef,), {})
        tdef = await self.runt.dyncall(viewiden, todo, gatekeys=gatekeys)

        self.valu = tdef

def ruleFromText(text):
    '''
    Get a rule tuple from a text string.

    Args:
        text (str): The string to process.

    Returns:
        (bool, tuple): A tuple containing a bool and a list of permission parts.
    '''

    allow = True
    if text.startswith('!'):
        text = text[1:]
        allow = False

    return (allow, tuple(text.split('.')))

@registry.registerLib
class LibAuth(Lib):
    '''
    A Storm Library for interacting with Auth in the Cortex.
    '''
    _storm_locals = (
        {'name': 'ruleFromText', 'desc': 'Get a rule tuple from a text string.',
         'type': {'type': 'function', '_funcname': 'ruleFromText',
                  'args': (
                      {'name': 'text', 'type': 'str', 'desc': 'The string to process.', },
                  ),
                  'returns': {'type': 'list', 'desc': 'A tuple containing a bool and a list of permission parts.', }}},
        {'name': 'textFromRule', 'desc': 'Return a text string from a rule tuple.',
         'type': {'type': 'function', '_funcname': 'textFromRule',
                  'args': (
                    {'name': 'rule', 'type': 'list', 'desc': 'A rule tuple.'},
                  ),
                  'returns': {'type': 'str', 'desc': 'The rule text.'}}},
        {'name': 'getPermDefs', 'desc': 'Return a list of permission definitions.',
         'type': {'type': 'function', '_funcname': 'getPermDefs',
                  'args': (),
                  'returns': {'type': 'list', 'desc': 'The list of permission definitions.'}}},
        {'name': 'getPermDef', 'desc': 'Return a single permission definition.',
         'type': {'type': 'function', '_funcname': 'getPermDef',
                  'args': (
                    {'name': 'perm', 'type': 'list', 'desc': 'A permission tuple.'},
                  ),
                  'returns': {'type': 'dict', 'desc': 'A permission definition or null.'}}},
    )
    _storm_lib_path = ('auth',)

    def getObjLocals(self):
        return {
            'getPermDef': self.getPermDef,
            'getPermDefs': self.getPermDefs,
            'ruleFromText': self.ruleFromText,
            'textFromRule': self.textFromRule,
        }

    @staticmethod
    @stormfunc(readonly=True)
    def ruleFromText(text):
        return ruleFromText(text)

    @stormfunc(readonly=True)
    async def textFromRule(self, rule):
        rule = await toprim(rule)
        text = '.'.join(rule[1])
        if not rule[0]:
            text = '!' + text
        return text

    @stormfunc(readonly=True)
    async def getPermDefs(self):
        return self.runt.snap.core.getPermDefs()

    @stormfunc(readonly=True)
    async def getPermDef(self, perm):
        perm = await toprim(perm)
        return self.runt.snap.core.getPermDef(perm)

@registry.registerLib
class LibUsers(Lib):
    '''
    A Storm Library for interacting with Auth Users in the Cortex.
    '''
    _storm_locals = (
        {'name': 'add', 'desc': 'Add a User to the Cortex.',
         'type': {'type': 'function', '_funcname': '_methUsersAdd',
                  'args': (
                      {'name': 'name', 'type': 'str', 'desc': 'The name of the user.', },
                      {'name': 'passwd', 'type': 'str', 'desc': "The user's password.", 'default': None, },
                      {'name': 'email', 'type': 'str', 'desc': "The user's email address.", 'default': None, },
                      {'name': 'iden', 'type': 'str', 'desc': 'The iden to use to create the user.', 'default': None, }
                  ),
                  'returns': {'type': 'auth:user',
                              'desc': 'The ``auth:user`` object for the new user.', }}},
        {'name': 'del', 'desc': 'Delete a User from the Cortex.',
         'type': {'type': 'function', '_funcname': '_methUsersDel',
                  'args': (
                      {'name': 'iden', 'type': 'str', 'desc': 'The iden of the user to delete.', },
                  ),
                  'returns': {'type': 'null', }}},
        {'name': 'list', 'desc': 'Get a list of Users in the Cortex.',
         'type': {'type': 'function', '_funcname': '_methUsersList',
                  'returns': {'type': 'list', 'desc': 'A list of ``auth:user`` objects.', }}},
        {'name': 'get', 'desc': 'Get a specific User by iden.',
         'type': {'type': 'function', '_funcname': '_methUsersGet',
                  'args': (
                      {'name': 'iden', 'type': 'str', 'desc': 'The iden of the user to retrieve.', },
                  ),
                  'returns': {'type': ['null', 'auth:user'],
                              'desc': 'The ``auth:user`` object, or none if the user does not exist.', }}},
        {'name': 'byname', 'desc': 'Get a specific user by name.',
         'type': {'type': 'function', '_funcname': '_methUsersByName',
                  'args': (
                      {'name': 'name', 'type': 'str', 'desc': 'The name of the user to retrieve.', },
                  ),
                  'returns': {'type': ['null', 'auth:user'],
                              'desc': 'The ``auth:user`` object, or none if the user does not exist.', }}},
    )
    _storm_lib_path = ('auth', 'users')
    _storm_lib_perms = (
        {'perm': ('auth', 'role', 'set', 'name'), 'gate': 'cortex',
         'desc': 'Permits a user to change the name of a role.'},
        {'perm': ('auth', 'role', 'set', 'rules'), 'gate': 'cortex',
         'desc': 'Permits a user to modify rules of a role.'},

         {'perm': ('auth', 'self', 'set', 'email'), 'gate': 'cortex',
         'desc': 'Permits a user to change their own email address.',
         'default': True},
        {'perm': ('auth', 'self', 'set', 'name'), 'gate': 'cortex',
         'desc': 'Permits a user to change their own username.',
         'default': True},
        {'perm': ('auth', 'self', 'set', 'passwd'), 'gate': 'cortex',
         'desc': 'Permits a user to change their own password.',
         'default': True},

        {'perm': ('auth', 'user', 'grant'), 'gate': 'cortex',
         'desc': 'Controls granting roles to a user.'},
        {'perm': ('auth', 'user', 'revoke'), 'gate': 'cortex',
         'desc': 'Controls revoking roles from a user.'},

        {'perm': ('auth', 'user', 'set', 'admin'), 'gate': 'cortex',
         'desc': 'Controls setting/removing a user\'s admin status.'},
        {'perm': ('auth', 'user', 'set', 'email'), 'gate': 'cortex',
         'desc': 'Controls changing a user\'s email address.'},
        {'perm': ('auth', 'user', 'set', 'locked'), 'gate': 'cortex',
         'desc': 'Controls locking/unlocking a user account.'},
        {'perm': ('auth', 'user', 'set', 'passwd'), 'gate': 'cortex',
         'desc': 'Controls changing a user password.'},
        {'perm': ('auth', 'user', 'set', 'rules'), 'gate': 'cortex',
         'desc': 'Controls adding rules to a user.'},

        {'perm': ('auth', 'user', 'get', 'profile', '<name>'), 'gate': 'cortex',
         'desc': 'Permits a user to retrieve their profile information.',
         'ex': 'auth.user.get.profile.fullname'},
        {'perm': ('auth', 'user', 'pop', 'profile', '<name>'), 'gate': 'cortex',
         'desc': 'Permits a user to remove profile information.',
         'ex': 'auth.user.pop.profile.fullname'},
        {'perm': ('auth', 'user', 'set', 'profile', '<name>'), 'gate': 'cortex',
         'desc': 'Permits a user to set profile information.',
         'ex': 'auth.user.set.profile.fullname'},

        {'perm': ('storm', 'lib', 'auth', 'users', 'add'), 'gate': 'cortex',
         'desc': 'Controls the ability to add a user to the system. USE WITH CAUTION!'},
        {'perm': ('storm', 'lib', 'auth', 'users', 'del'), 'gate': 'cortex',
         'desc': 'Controls the ability to remove a user from the system. USE WITH CAUTION!'},
    )

    def getObjLocals(self):
        return {
            'add': self._methUsersAdd,
            'del': self._methUsersDel,
            'list': self._methUsersList,
            'get': self._methUsersGet,
            'byname': self._methUsersByName,
        }

    @stormfunc(readonly=True)
    async def _methUsersList(self):
        return [User(self.runt, udef['iden']) for udef in await self.runt.snap.core.getUserDefs()]

    @stormfunc(readonly=True)
    async def _methUsersGet(self, iden):
        udef = await self.runt.snap.core.getUserDef(iden)
        if udef is not None:
            return User(self.runt, udef['iden'])

    @stormfunc(readonly=True)
    async def _methUsersByName(self, name):
        udef = await self.runt.snap.core.getUserDefByName(name)
        if udef is not None:
            return User(self.runt, udef['iden'])

    async def _methUsersAdd(self, name, passwd=None, email=None, iden=None):
        if not self.runt.allowed(('auth', 'user', 'add')):
            self.runt.confirm(('storm', 'lib', 'auth', 'users', 'add'))
        name = await tostr(name)
        iden = await tostr(iden, True)
        email = await tostr(email, True)
        passwd = await tostr(passwd, True)
        udef = await self.runt.snap.core.addUser(name, passwd=passwd, email=email, iden=iden,)
        return User(self.runt, udef['iden'])

    async def _methUsersDel(self, iden):
        if not self.runt.allowed(('auth', 'user', 'del')):
            self.runt.confirm(('storm', 'lib', 'auth', 'users', 'del'))
        await self.runt.snap.core.delUser(iden)

@registry.registerLib
class LibRoles(Lib):
    '''
    A Storm Library for interacting with Auth Roles in the Cortex.
    '''
    _storm_locals = (
        {'name': 'add', 'desc': 'Add a Role to the Cortex.',
         'type': {'type': 'function', '_funcname': '_methRolesAdd',
                  'args': (
                      {'name': 'name', 'type': 'str', 'desc': 'The name of the role.', },
                  ),
                  'returns': {'type': 'auth:role', 'desc': 'The new role object.', }}},
        {'name': 'del', 'desc': 'Delete a Role from the Cortex.',
         'type': {'type': 'function', '_funcname': '_methRolesDel',
                  'args': (
                      {'name': 'iden', 'type': 'str', 'desc': 'The iden of the role to delete.', },
                  ),
                  'returns': {'type': 'null', }}},
        {'name': 'list', 'desc': 'Get a list of Roles in the Cortex.',
         'type': {'type': 'function', '_funcname': '_methRolesList',
                  'returns': {'type': 'list', 'desc': 'A list of ``auth:role`` objects.', }}},
        {'name': 'get', 'desc': 'Get a specific Role by iden.',
         'type': {'type': 'function', '_funcname': '_methRolesGet',
                  'args': (
                      {'name': 'iden', 'type': 'str', 'desc': 'The iden of the role to retrieve.', },
                  ),
                  'returns': {'type': ['null', 'auth:role'],
                              'desc': 'The ``auth:role`` object; or null if the role does not exist.', }}},
        {'name': 'byname', 'desc': 'Get a specific Role by name.',
         'type': {'type': 'function', '_funcname': '_methRolesByName',
                  'args': (
                      {'name': 'name', 'type': 'str', 'desc': 'The name of the role to retrieve.', },
                  ),
                  'returns': {'type': ['null', 'auth:role'],
                              'desc': 'The role by name, or null if it does not exist.', }}},
    )
    _storm_lib_path = ('auth', 'roles')
    _storm_lib_perms = (
        {'perm': ('storm', 'lib', 'auth', 'roles', 'add'), 'gate': 'cortex',
         'desc': 'Controls the ability to add a role to the system. USE WITH CAUTION!'},
        {'perm': ('storm', 'lib', 'auth', 'roles', 'del'), 'gate': 'cortex',
         'desc': 'Controls the ability to remove a role from the system. USE WITH CAUTION!'},
    )

    def getObjLocals(self):
        return {
            'add': self._methRolesAdd,
            'del': self._methRolesDel,
            'list': self._methRolesList,
            'get': self._methRolesGet,
            'byname': self._methRolesByName,
        }

    @stormfunc(readonly=True)
    async def _methRolesList(self):
        return [Role(self.runt, rdef['iden']) for rdef in await self.runt.snap.core.getRoleDefs()]

    @stormfunc(readonly=True)
    async def _methRolesGet(self, iden):
        rdef = await self.runt.snap.core.getRoleDef(iden)
        if rdef is not None:
            return Role(self.runt, rdef['iden'])

    @stormfunc(readonly=True)
    async def _methRolesByName(self, name):
        rdef = await self.runt.snap.core.getRoleDefByName(name)
        if rdef is not None:
            return Role(self.runt, rdef['iden'])

    async def _methRolesAdd(self, name):
        if not self.runt.allowed(('auth', 'role', 'add')):
            self.runt.confirm(('storm', 'lib', 'auth', 'roles', 'add'))
        rdef = await self.runt.snap.core.addRole(name)
        return Role(self.runt, rdef['iden'])

    async def _methRolesDel(self, iden):
        if not self.runt.allowed(('auth', 'role', 'del')):
            self.runt.confirm(('storm', 'lib', 'auth', 'roles', 'del'))
        await self.runt.snap.core.delRole(iden)

@registry.registerLib
class LibGates(Lib):
    '''
    A Storm Library for interacting with Auth Gates in the Cortex.
    '''
    _storm_locals = (
        {'name': 'get', 'desc': 'Get a specific Gate by iden.',
         'type': {'type': 'function', '_funcname': '_methGatesGet',
                  'args': (
                      {'name': 'iden', 'type': 'str', 'desc': 'The iden of the gate to retrieve.', },
                  ),
                  'returns': {'type': ['null', 'auth:gate'],
                              'desc': 'The ``auth:gate`` if it exists, otherwise null.', }}},
        {'name': 'list', 'desc': 'Get a list of Gates in the Cortex.',
         'type': {'type': 'function', '_funcname': '_methGatesList',
                  'returns': {'type': 'list', 'desc': 'A list of ``auth:gate`` objects.', }}},
    )
    _storm_lib_path = ('auth', 'gates')

    def getObjLocals(self):
        return {
            'get': self._methGatesGet,
            'list': self._methGatesList,
        }

    @stormfunc(readonly=True)
    async def _methGatesList(self):
        todo = s_common.todo('getAuthGates')
        gates = await self.runt.coreDynCall(todo)
        return [Gate(self.runt, g) for g in gates]

    @stormfunc(readonly=True)
    async def _methGatesGet(self, iden):
        iden = await toprim(iden)
        todo = s_common.todo('getAuthGate', iden)
        gate = await self.runt.coreDynCall(todo)
        if gate:
            return Gate(self.runt, gate)

@registry.registerType
class Gate(Prim):
    '''
    Implements the Storm API for an AuthGate.
    '''
    _storm_locals = (
        {'name': 'iden', 'desc': 'The iden of the AuthGate.', 'type': 'str', },
        {'name': 'type', 'desc': 'The type of the AuthGate.', 'type': 'str', },
        {'name': 'roles', 'desc': 'The role idens which are a member of the Authgate.', 'type': 'list', },
        {'name': 'users', 'desc': 'The user idens which are a member of the Authgate.', 'type': 'list', },
    )
    _storm_typename = 'auth:gate'
    _ismutable = False

    def __init__(self, runt, valu, path=None):

        Prim.__init__(self, valu, path=path)
        self.runt = runt
        self.locls.update({
            'iden': self.valu.get('iden'),
            'type': self.valu.get('type'),
            'roles': self.valu.get('roles', ()),
            'users': self.valu.get('users', ()),
        })

    def __hash__(self):
        return hash((self._storm_typename, self.locls['iden']))

@registry.registerLib
class LibJsonStor(Lib):
    '''
    Implements cortex JSON storage.
    '''
    _storm_lib_path = ('jsonstor',)
    _storm_locals = (
        {'name': 'get', 'desc': 'Return a stored JSON object or object property.',
         'type': {'type': 'function', '_funcname': 'get',
                   'args': (
                        {'name': 'path', 'type': 'str|list', 'desc': 'A path string or list of path parts.'},
                        {'name': 'prop', 'type': 'str|list', 'desc': 'A property name or list of name parts.', 'default': None},
                    ),
                    'returns': {'type': 'prim', 'desc': 'The previously stored value or $lib.null'}}},

        {'name': 'set', 'desc': 'Set a JSON object or object property.',
         'type': {'type': 'function', '_funcname': 'set',
                  'args': (
                       {'name': 'path', 'type': 'str|list', 'desc': 'A path string or list of path elements.'},
                       {'name': 'valu', 'type': 'prim', 'desc': 'The value to set as the JSON object or object property.'},
                       {'name': 'prop', 'type': 'str|list', 'desc': 'A property name or list of name parts.', 'default': None},
                   ),
                   'returns': {'type': 'boolean', 'desc': 'True if the set operation was successful.'}}},

        {'name': 'del', 'desc': 'Delete a stored JSON object or object.',
         'type': {'type': 'function', '_funcname': '_del',
                  'args': (
                       {'name': 'path', 'type': 'str|list', 'desc': 'A path string or list of path parts.'},
                       {'name': 'prop', 'type': 'str|list', 'desc': 'A property name or list of name parts.', 'default': None},
                   ),
                   'returns': {'type': 'boolean', 'desc': 'True if the del operation was successful.'}}},

        {'name': 'iter', 'desc': 'Yield (<path>, <valu>) tuples for the JSON objects.',
         'type': {'type': 'function', '_funcname': 'iter',
                  'args': (
                       {'name': 'path', 'type': 'str|list', 'desc': 'A path string or list of path parts.', 'default': None},
                   ),
                   'returns': {'name': 'Yields', 'type': 'list', 'desc': '(<path>, <item>) tuples.'}}},
        {'name': 'cacheget',
         'desc': 'Retrieve data stored with cacheset() if it was stored more recently than the asof argument.',
         'type': {'type': 'function', '_funcname': 'cacheget',
                  'args': (
                      {'name': 'path', 'type': 'str|list', 'desc': 'The base path to use for the cache key.', },
                      {'name': 'key', 'type': 'prim', 'desc': 'The value to use for the GUID cache key.', },
                      {'name': 'asof', 'type': 'time', 'default': 'now', 'desc': 'The max cache age.'},
                      {'name': 'envl', 'type': 'boolean', 'default': False, 'desc': 'Return the full cache envelope.'},
                  ),
                  'returns': {'type': 'prim', 'desc': 'The cached value (or envelope) or null.'}}},
        {'name': 'cacheset',
         'desc': 'Set cache data with an envelope that tracks time for cacheget() use.',
         'type': {'type': 'function', '_funcname': 'cacheset',
                  'args': (
                      {'name': 'path', 'type': 'str|list', 'desc': 'The base path to use for the cache key.', },
                      {'name': 'key', 'type': 'prim', 'desc': 'The value to use for the GUID cache key.', },
                      {'name': 'valu', 'type': 'prim', 'desc': 'The data to store.', },
                  ),
                  'returns': {'type': 'dict', 'desc': 'The cached asof time and path.'}}},
        {'name': 'cachedel',
         'desc': 'Remove cached data set with cacheset.',
         'type': {'type': 'function', '_funcname': 'cachedel',
                  'args': (
                      {'name': 'path', 'type': 'str|list', 'desc': 'The base path to use for the cache key.', },
                      {'name': 'key', 'type': 'prim', 'desc': 'The value to use for the GUID cache key.', },
                  ),
                  'returns': {'type': 'boolean', 'desc': 'True if the del operation was successful.'}}},
    )

    def addLibFuncs(self):
        self.locls.update({
            'get': self.get,
            'set': self.set,
            'has': self.has,
            'del': self._del,
            'iter': self.iter,
            'cacheget': self.cacheget,
            'cacheset': self.cacheset,
            'cachedel': self.cachedel,
        })

    @stormfunc(readonly=True)
    async def has(self, path):

        if not self.runt.isAdmin():
            mesg = '$lib.jsonstor.has() requires admin privileges.'
            raise s_exc.AuthDeny(mesg=mesg, user=self.runt.user.iden, username=self.runt.user.name)

        path = await toprim(path)
        if isinstance(path, str):
            path = tuple(path.split('/'))

        fullpath = ('cells', self.runt.snap.core.iden) + path
        return await self.runt.snap.core.hasJsonObj(fullpath)

    @stormfunc(readonly=True)
    async def get(self, path, prop=None):

        if not self.runt.isAdmin():
            mesg = '$lib.jsonstor.get() requires admin privileges.'
            raise s_exc.AuthDeny(mesg=mesg, user=self.runt.user.iden, username=self.runt.user.name)

        path = await toprim(path)
        prop = await toprim(prop)

        if isinstance(path, str):
            path = tuple(path.split('/'))

        fullpath = ('cells', self.runt.snap.core.iden) + path

        if prop is None:
            return await self.runt.snap.core.getJsonObj(fullpath)

        return await self.runt.snap.core.getJsonObjProp(fullpath, prop=prop)

    async def set(self, path, valu, prop=None):

        if not self.runt.isAdmin():
            mesg = '$lib.jsonstor.set() requires admin privileges.'
            raise s_exc.AuthDeny(mesg=mesg, user=self.runt.user.iden, username=self.runt.user.name)

        path = await toprim(path)
        valu = await toprim(valu)
        prop = await toprim(prop)

        if isinstance(path, str):
            path = tuple(path.split('/'))

        fullpath = ('cells', self.runt.snap.core.iden) + path

        if prop is None:
            await self.runt.snap.core.setJsonObj(fullpath, valu)
            return True

        return await self.runt.snap.core.setJsonObjProp(fullpath, prop, valu)

    async def _del(self, path, prop=None):

        if not self.runt.isAdmin():
            mesg = '$lib.jsonstor.del() requires admin privileges.'
            raise s_exc.AuthDeny(mesg=mesg, user=self.runt.user.iden, username=self.runt.user.name)

        path = await toprim(path)
        prop = await toprim(prop)

        if isinstance(path, str):
            path = tuple(path.split('/'))

        fullpath = ('cells', self.runt.snap.core.iden) + path

        if prop is None:
            await self.runt.snap.core.delJsonObj(fullpath)
            return True

        return await self.runt.snap.core.delJsonObjProp(fullpath, prop=prop)

    @stormfunc(readonly=True)
    async def iter(self, path=None):

        if not self.runt.isAdmin():
            mesg = '$lib.jsonstor.iter() requires admin privileges.'
            raise s_exc.AuthDeny(mesg=mesg, user=self.runt.user.iden, username=self.runt.user.name)

        path = await toprim(path)

        fullpath = ('cells', self.runt.snap.core.iden)
        if path is not None:
            if isinstance(path, str):
                path = tuple(path.split('/'))
            fullpath += path

        async for path, item in self.runt.snap.core.getJsonObjs(fullpath):
            yield path, item

    @stormfunc(readonly=True)
    async def cacheget(self, path, key, asof='now', envl=False):

        if not self.runt.isAdmin():
            mesg = '$lib.jsonstor.cacheget() requires admin privileges.'
            raise s_exc.AuthDeny(mesg=mesg, user=self.runt.user.iden, username=self.runt.user.name)

        key = await toprim(key)
        path = await toprim(path)
        envl = await tobool(envl)

        if isinstance(path, str):
            path = tuple(path.split('/'))

        fullpath = ('cells', self.runt.snap.core.iden) + path + (s_common.guid(key),)

        cachetick = await self.runt.snap.core.getJsonObjProp(fullpath, prop='asof')
        if cachetick is None:
            return None

        timetype = self.runt.snap.core.model.type('time')
        asoftick = timetype.norm(asof)[0]

        if cachetick >= asoftick:
            if envl:
                return await self.runt.snap.core.getJsonObj(fullpath)
            return await self.runt.snap.core.getJsonObjProp(fullpath, prop='data')

        return None

    async def cacheset(self, path, key, valu):

        if not self.runt.isAdmin():
            mesg = '$lib.jsonstor.cacheset() requires admin privileges.'
            raise s_exc.AuthDeny(mesg=mesg, user=self.runt.user.iden, username=self.runt.user.name)

        key = await toprim(key)
        path = await toprim(path)
        valu = await toprim(valu)

        if isinstance(path, str):
            path = tuple(path.split('/'))

        cachepath = path + (s_common.guid(key),)
        fullpath = ('cells', self.runt.snap.core.iden) + cachepath

        now = s_common.now()

        envl = {
            'key': key,
            'asof': now,
            'data': valu,
        }

        await self.runt.snap.core.setJsonObj(fullpath, envl)

        return {
            'asof': now,
            'path': cachepath,
        }

    async def cachedel(self, path, key):

        if not self.runt.isAdmin():
            mesg = '$lib.jsonstor.cachedel() requires admin privileges.'
            raise s_exc.AuthDeny(mesg=mesg, user=self.runt.user.iden, username=self.runt.user.name)

        key = await toprim(key)
        path = await toprim(path)

        if isinstance(path, str):
            path = tuple(path.split('/'))

        fullpath = ('cells', self.runt.snap.core.iden) + path + (s_common.guid(key),)

        await self.runt.snap.core.delJsonObj(fullpath)
        return True

@registry.registerType
class UserProfile(Prim):
    '''
    The Storm deref/setitem/iter convention on top of User profile information.
    '''
    _storm_typename = 'auth:user:profile'
    _ismutable = True

    def __init__(self, runt, valu, path=None):
        Prim.__init__(self, valu, path=path)
        self.runt = runt

    async def deref(self, name):
        name = await tostr(name)
        self.runt.confirm(('auth', 'user', 'get', 'profile', name))
        return copy.deepcopy(await self.runt.snap.core.getUserProfInfo(self.valu, name))

    async def setitem(self, name, valu):
        name = await tostr(name)

        if valu is undef:
            self.runt.confirm(('auth', 'user', 'pop', 'profile', name))
            await self.runt.snap.core.popUserProfInfo(self.valu, name)
            return

        valu = await toprim(valu)
        self.runt.confirm(('auth', 'user', 'set', 'profile', name))
        await self.runt.snap.core.setUserProfInfo(self.valu, name, valu)

    async def iter(self):
        profile = await self.value()
        for item in list(profile.items()):
            yield item

    async def value(self):
        self.runt.confirm(('auth', 'user', 'get', 'profile'))
        return copy.deepcopy(await self.runt.snap.core.getUserProfile(self.valu))

@registry.registerType
class UserJson(Prim):
    '''
    Implements per-user JSON storage.
    '''
    _storm_typename = 'auth:user:json'
    _ismutable = False
    _storm_locals = (
        {'name': 'get', 'desc': 'Return a stored JSON object or object property for the user.',
         'type': {'type': 'function', '_funcname': 'get',
                   'args': (
                        {'name': 'path', 'type': 'str|list', 'desc': 'A path string or list of path parts.'},
                        {'name': 'prop', 'type': 'str|list', 'desc': 'A property name or list of name parts.', 'default': None},
                    ),
                    'returns': {'type': 'prim', 'desc': 'The previously stored value or $lib.null'}}},

        {'name': 'set', 'desc': 'Set a JSON object or object property for the user.',
         'type': {'type': 'function', '_funcname': 'set',
                  'args': (
                       {'name': 'path', 'type': 'str|list', 'desc': 'A path string or list of path elements.'},
                       {'name': 'valu', 'type': 'prim', 'desc': 'The value to set as the JSON object or object property.'},
                       {'name': 'prop', 'type': 'str|list', 'desc': 'A property name or list of name parts.', 'default': None},
                   ),
                   'returns': {'type': 'boolean', 'desc': 'True if the set operation was successful.'}}},

        {'name': 'del', 'desc': 'Delete a stored JSON object or object property for the user.',
         'type': {'type': 'function', '_funcname': '_del',
                  'args': (
                       {'name': 'path', 'type': 'str|list', 'desc': 'A path string or list of path parts.'},
                       {'name': 'prop', 'type': 'str|list', 'desc': 'A property name or list of name parts.', 'default': None},
                   ),
                   'returns': {'type': 'boolean', 'desc': 'True if the del operation was successful.'}}},

        {'name': 'iter', 'desc': 'Yield (<path>, <valu>) tuples for the users JSON objects.',
         'type': {'type': 'function', '_funcname': 'iter',
                  'args': (
                       {'name': 'path', 'type': 'str|list', 'desc': 'A path string or list of path parts.', 'default': None},
                   ),
                   'returns': {'name': 'Yields', 'type': 'list', 'desc': '(<path>, <item>) tuples.'}}},
    )

    def __init__(self, runt, valu):
        Prim.__init__(self, valu)
        self.runt = runt
        self.locls.update({
            'get': self.get,
            'set': self.set,
            'has': self.has,
            'del': self._del,
            'iter': self.iter,
        })

    @stormfunc(readonly=True)
    async def has(self, path):

        path = await toprim(path)
        if isinstance(path, str):
            path = tuple(path.split('/'))

        fullpath = ('users', self.valu, 'json') + path
        if self.runt.user.iden != self.valu:
            self.runt.confirm(('user', 'json', 'get'))

        return await self.runt.snap.core.hasJsonObj(fullpath)

    @stormfunc(readonly=True)
    async def get(self, path, prop=None):
        path = await toprim(path)
        prop = await toprim(prop)

        if isinstance(path, str):
            path = tuple(path.split('/'))

        fullpath = ('users', self.valu, 'json') + path

        if self.runt.user.iden != self.valu:
            self.runt.confirm(('user', 'json', 'get'))

        if prop is None:
            return await self.runt.snap.core.getJsonObj(fullpath)

        return await self.runt.snap.core.getJsonObjProp(fullpath, prop=prop)

    async def set(self, path, valu, prop=None):
        path = await toprim(path)
        valu = await toprim(valu)
        prop = await toprim(prop)

        if isinstance(path, str):
            path = tuple(path.split('/'))

        fullpath = ('users', self.valu, 'json') + path

        if self.runt.user.iden != self.valu:
            self.runt.confirm(('user', 'json', 'set'))

        if prop is None:
            await self.runt.snap.core.setJsonObj(fullpath, valu)
            return True

        return await self.runt.snap.core.setJsonObjProp(fullpath, prop, valu)

    async def _del(self, path, prop=None):
        path = await toprim(path)
        prop = await toprim(prop)

        if isinstance(path, str):
            path = tuple(path.split('/'))

        fullpath = ('users', self.valu, 'json') + path

        if self.runt.user.iden != self.valu:
            self.runt.confirm(('user', 'json', 'set'))

        if prop is None:
            await self.runt.snap.core.delJsonObj(fullpath)
            return True

        return await self.runt.snap.core.delJsonObjProp(fullpath, prop=prop)

    @stormfunc(readonly=True)
    async def iter(self, path=None):

        path = await toprim(path)

        if self.runt.user.iden != self.valu:
            self.runt.confirm(('user', 'json', 'get'))

        fullpath = ('users', self.valu, 'json')
        if path is not None:
            if isinstance(path, str):
                path = tuple(path.split('/'))
            fullpath += path

        async for path, item in self.runt.snap.core.getJsonObjs(fullpath):
            yield path, item

@registry.registerType
class UserVars(Prim):
    '''
    The Storm deref/setitem/iter convention on top of User vars information.
    '''
    _storm_typename = 'auth:user:vars'
    _ismutable = True

    def __init__(self, runt, valu, path=None):
        Prim.__init__(self, valu, path=path)
        self.runt = runt

    async def deref(self, name):
        name = await tostr(name)
        return copy.deepcopy(await self.runt.snap.core.getUserVarValu(self.valu, name))

    async def setitem(self, name, valu):
        name = await tostr(name)

        if valu is undef:
            await self.runt.snap.core.popUserVarValu(self.valu, name)
            return

        valu = await toprim(valu)
        await self.runt.snap.core.setUserVarValu(self.valu, name, valu)

    async def iter(self):
        async for name, valu in self.runt.snap.core.iterUserVars(self.valu):
            yield name, copy.deepcopy(valu)
            await asyncio.sleep(0)

@registry.registerType
class User(Prim):
    '''
    Implements the Storm API for a User.
    '''
    _storm_locals = (
        {'name': 'iden', 'desc': 'The User iden.', 'type': 'str', },
        {'name': 'get', 'desc': 'Get a arbitrary property from the User definition.',
         'type': {'type': 'function', '_funcname': '_methUserGet',
                  'args': (
                      {'name': 'name', 'type': 'str', 'desc': 'The name of the property to return.', },
                  ),
                  'returns': {'type': 'prim', 'desc': 'The requested value.', }}},
        {'name': 'roles', 'desc': 'Get the Roles for the User.',
         'type': {'type': 'function', '_funcname': '_methUserRoles',
                  'returns': {'type': 'list',
                              'desc': 'A list of ``auth:roles`` which the user is a member of.', }}},
        {'name': 'pack', 'desc': 'Get the packed version of the User.',
         'type': {'type': 'function', '_funcname': '_methUserPack', 'args': (),
                  'returns': {'type': 'dict', 'desc': 'The packed User definition.', }}},
        {'name': 'allowed', 'desc': 'Check if the user has a given permission.',
         'type': {'type': 'function', '_funcname': '_methUserAllowed',
                  'args': (
                      {'name': 'permname', 'type': 'str', 'desc': 'The permission string to check.', },
                      {'name': 'gateiden', 'type': 'str', 'desc': 'The authgate iden.', 'default': None, },
                      {'name': 'default', 'type': 'boolean', 'desc': 'The default value.', 'default': False, },
                  ),
                  'returns': {'type': 'boolean', 'desc': 'True if the rule is allowed, False otherwise.', }}},
        {'name': 'getAllowedReason', 'desc': 'Return an allowed status and reason for the given perm.',
         'type': {'type': 'function', '_funcname': '_methGetAllowedReason',
                  'args': (
                      {'name': 'permname', 'type': 'str', 'desc': 'The permission string to check.', },
                      {'name': 'gateiden', 'type': 'str', 'desc': 'The authgate iden.', 'default': None, },
                      {'name': 'default', 'type': 'boolean', 'desc': 'The default value.', 'default': False, },
                  ),
                  'returns': {'type': 'list', 'desc': 'An (allowed, reason) tuple.', }}},
        {'name': 'grant', 'desc': 'Grant a Role to the User.',
         'type': {'type': 'function', '_funcname': '_methUserGrant',
                  'args': (
                      {'name': 'iden', 'type': 'str', 'desc': 'The iden of the Role.', },
                      {'name': 'indx', 'type': 'int', 'desc': 'The position of the Role as a 0 based index.',
                       'default': None, },
                  ),
                  'returns': {'type': 'null', }}},
        {'name': 'setRoles', 'desc': '''
        Replace all the Roles of the User with a new list of roles.

        Notes:
            The roleiden for the "all" role must be present in the new list of roles. This replaces all existing roles
            that the user has with the new roles.
        ''',
         'type': {'type': 'function', '_funcname': '_methUserSetRoles',
                  'args': (
                      {'name': 'idens', 'type': 'list', 'desc': 'The idens to  of the Role.', },
                  ),
                  'returns': {'type': 'null', }}},
        {'name': 'revoke', 'desc': 'Remove a Role from the User',
         'type': {'type': 'function', '_funcname': '_methUserRevoke',
                  'args': (
                      {'name': 'iden', 'type': 'str', 'desc': 'The iden of the Role.', },
                  ),
                  'returns': {'type': 'null', }}},
        {'name': 'tell', 'desc': 'Send a tell notification to a user.',
         'type': {'type': 'function', '_funcname': '_methUserTell',
                  'args': (
                      {'name': 'text', 'type': 'str', 'desc': 'The text of the message to send.', },
                  ),
                  'returns': {'type': 'null', }}},
        {'name': 'notify', 'desc': 'Send an arbitrary user notification.',
         'type': {'type': 'function', '_funcname': '_methUserNotify',
                  'args': (
                      {'name': 'mesgtype', 'type': 'str', 'desc': 'The notification type.', },
                      {'name': 'mesgdata', 'type': 'dict', 'desc': 'The notification data.', },
                  ),
                  'returns': {'type': 'null', }}},
        {'name': 'addRule', 'desc': 'Add a rule to the User.',
         'type': {'type': 'function', '_funcname': '_methUserAddRule',
                  'args': (
                      {'name': 'rule', 'type': 'list', 'desc': 'The rule tuple to add to the User.', },
                      {'name': 'gateiden', 'type': 'str', 'desc': 'The gate iden used for the rule.',
                       'default': None, },
                      {'name': 'indx', 'type': 'int', 'desc': 'The position of the rule as a 0 based index.',
                       'default': None, }
                  ),
                  'returns': {'type': 'null', }}},
        {'name': 'delRule', 'desc': 'Remove a rule from the User.',
         'type': {'type': 'function', '_funcname': '_methUserDelRule',
                  'args': (
                      {'name': 'rule', 'type': 'list', 'desc': 'The rule tuple to removed from the User.', },
                      {'name': 'gateiden', 'type': 'str', 'desc': 'The gate iden used for the rule.', 'default': None, }
                  ),
                  'returns': {'type': 'null', }}},
        {'name': 'popRule', 'desc': 'Remove a rule by index from the User.',
         'type': {'type': 'function', '_funcname': '_methUserPopRule',
                  'args': (
                      {'name': 'indx', 'type': 'int', 'desc': 'The index of the rule to remove.', },
                      {'name': 'gateiden', 'type': 'str', 'desc': 'The gate iden used for the rule.', 'default': None, }
                  ),
                  'returns': {'type': 'list', 'desc': 'The rule which was removed.'}}},
        {'name': 'setRules', 'desc': 'Replace the rules on the User with new rules.',
         'type': {'type': 'function', '_funcname': '_methUserSetRules',
                  'args': (
                      {'name': 'rules', 'type': 'list', 'desc': 'A list of rule tuples.', },
                      {'name': 'gateiden', 'type': 'str',
                       'desc': 'The gate iden used for the rules.', 'default': None, }
                  ),
                  'returns': {'type': 'null', }}},
        {'name': 'getRules', 'desc': 'Get the rules for the user and optional auth gate.',
         'type': {'type': 'function', '_funcname': '_methGetRules',
                  'args': (
                      {'name': 'gateiden', 'type': 'str',
                       'desc': 'The gate iden used for the rules.', 'default': None},
                  ),
                  'returns': {'type': 'list', 'desc': 'A list of rules.'}}},
        {'name': 'setAdmin', 'desc': 'Set the Admin flag for the user.',
         'type': {'type': 'function', '_funcname': '_methUserSetAdmin',
                  'args': (
                      {'name': 'admin', 'type': 'boolean',
                       'desc': 'True to make the User an admin, false to remove their admin status.', },
                      {'name': 'gateiden', 'type': 'str', 'desc': 'The gate iden used for the operation.',
                       'default': None, }
                  ),
                  'returns': {'type': 'null', }}},
        {'name': 'setEmail', 'desc': 'Set the email address of the User.',
         'type': {'type': 'function', '_funcname': '_methUserSetEmail',
                  'args': (
                      {'name': 'email', 'type': 'str', 'desc': 'The email address to set for the User.', },
                  ),
                  'returns': {'type': 'null', }}},
        {'name': 'setLocked', 'desc': 'Set the locked status for a user.',
         'type': {'type': 'function', '_funcname': '_methUserSetLocked',
                  'args': (
                      {'name': 'locked', 'type': 'boolean', 'desc': 'True to lock the user, false to unlock them.', },
                  ),
                  'returns': {'type': 'null', }}},
        {'name': 'setPasswd', 'desc': 'Set the Users password.',
         'type': {'type': 'function', '_funcname': '_methUserSetPasswd',
                  'args': (
                      {'name': 'passwd', 'type': 'str',
                       'desc': 'The new password for the user. This is best passed into the runtime as a variable.', },
                  ),
                  'returns': {'type': 'null', }}},
        {'name': 'gates', 'desc': 'Return a list of auth gates that the user has rules for.',
         'type': {'type': 'function', '_funcname': '_methGates',
                  'args': (),
                  'returns': {'type': 'list',
                              'desc': 'A list of ``auth:gates`` that the user has rules for.', }}},
        {'name': 'name', 'desc': '''
        A user's name. This can also be used to set a user's name.

        Example:
                Change a user's name::

                    $user=$lib.auth.users.byname(bob) $user.name=robert
        ''',
         'type': {'type': 'stor', '_storfunc': '_storUserName',
                  'returns': {'type': 'str', }}},
        {'name': 'email', 'desc': '''
        A user's email. This can also be used to set the user's email.

        Example:
                Change a user's email address::

                    $user=$lib.auth.users.byname(bob) $user.email="robert@bobcorp.net"
        ''',
         'type': {'type': ['stor'], '_storfunc': '_methUserSetEmail',
                  'returns': {'type': ['str', 'null'], }}},
        {'name': 'profile', 'desc': '''
        A user profile dictionary. This can be used as an application level key-value store.

        Example:
            Set a value::

                $user=$lib.auth.users.byname(bob) $user.profile.somekey="somevalue"

            Get a value::

                $user=$lib.auth.users.byname(bob) $value = $user.profile.somekey
        ''',
        'type': {'type': ['ctor'], '_ctorfunc': '_ctorUserProfile',
                 'returns': {'type': 'auth:user:profile', }}},
        {'name': 'vars',
         'desc': "Get a dictionary representing the user's persistent variables.",
         'type': {'type': ['ctor'], '_ctorfunc': '_ctorUserVars',
                  'returns': {'type': 'auth:user:vars'}}},
    )
    _storm_typename = 'auth:user'
    _ismutable = False

    def __init__(self, runt, valu, path=None):

        Prim.__init__(self, valu, path=path)
        self.runt = runt

        self.locls.update(self.getObjLocals())
        self.locls['iden'] = self.valu
        self.stors.update({
            'name': self._storUserName,
            'email': self._methUserSetEmail,
        })
        self.ctors.update({
            'json': self._ctorUserJson,
            'vars': self._ctorUserVars,
            'profile': self._ctorUserProfile,
        })

    def __hash__(self):
        return hash((self._storm_typename, self.locls['iden']))

    def _ctorUserJson(self, path=None):
        return UserJson(self.runt, self.valu)

    def _ctorUserProfile(self, path=None):
        return UserProfile(self.runt, self.valu)

    def _ctorUserVars(self, path=None):
        if self.runt.user.iden != self.valu and not self.runt.isAdmin():
            mesg = '$user.vars requires admin privs when $user is not the current user.'
            raise s_exc.AuthDeny(mesg=mesg, user=self.runt.user.iden, username=self.runt.user.name)
        return UserVars(self.runt, self.valu)

    def getObjLocals(self):
        return {
            'get': self._methUserGet,
            'pack': self._methUserPack,
            'tell': self._methUserTell,
            'gates': self._methGates,
            'notify': self._methUserNotify,
            'roles': self._methUserRoles,
            'allowed': self._methUserAllowed,
            'grant': self._methUserGrant,
            'revoke': self._methUserRevoke,
            'addRule': self._methUserAddRule,
            'delRule': self._methUserDelRule,
            'popRule': self._methUserPopRule,
            'setRoles': self._methUserSetRoles,
            'getRules': self._methGetRules,
            'setRules': self._methUserSetRules,
            'setAdmin': self._methUserSetAdmin,
            'setEmail': self._methUserSetEmail,
            'setLocked': self._methUserSetLocked,
            'setPasswd': self._methUserSetPasswd,
            'getAllowedReason': self._methGetAllowedReason,
        }

    @stormfunc(readonly=True)
    async def _methUserPack(self):
        return await self.value()

    async def _methUserTell(self, text):
        self.runt.confirm(('tell', self.valu), default=True)
        mesgdata = {
            'text': await tostr(text),
            'from': self.runt.user.iden,
        }
        return await self.runt.snap.core.addUserNotif(self.valu, 'tell', mesgdata)

    async def _methUserNotify(self, mesgtype, mesgdata):
        if not self.runt.isAdmin():
            mesg = '$user.notify() method requires admin privs.'
            raise s_exc.AuthDeny(mesg=mesg, user=self.runt.user.iden, username=self.runt.user.name)
        mesgtype = await tostr(mesgtype)
        mesgdata = await toprim(mesgdata)
        return await self.runt.snap.core.addUserNotif(self.valu, mesgtype, mesgdata)

    async def _storUserName(self, name):

        name = await tostr(name)
        if self.runt.user.iden == self.valu:
            self.runt.confirm(('auth', 'self', 'set', 'name'), default=True)
            await self.runt.snap.core.setUserName(self.valu, name)
            return

        self.runt.confirm(('auth', 'user', 'set', 'name'))
        await self.runt.snap.core.setUserName(self.valu, name)

    async def _derefGet(self, name):
        udef = await self.runt.snap.core.getUserDef(self.valu)
        return udef.get(name, s_common.novalu)

    async def _methUserGet(self, name):
        udef = await self.runt.snap.core.getUserDef(self.valu)
        return udef.get(name)

    @stormfunc(readonly=True)
    async def _methGates(self):
        user = self.runt.snap.core.auth.user(self.valu)
        retn = []
        for gateiden in user.authgates.keys():
            gate = await self.runt.snap.core.getAuthGate(gateiden)
            retn.append(Gate(self.runt, gate))
        return retn

    @stormfunc(readonly=True)
    async def _methUserRoles(self):
        udef = await self.runt.snap.core.getUserDef(self.valu)
        return [Role(self.runt, rdef['iden']) for rdef in udef.get('roles')]

    @stormfunc(readonly=True)
    async def _methUserAllowed(self, permname, gateiden=None, default=False):
        permname = await tostr(permname)
        gateiden = await tostr(gateiden)
        default = await tobool(default)

        perm = tuple(permname.split('.'))
        user = await self.runt.snap.core.auth.reqUser(self.valu)
        return user.allowed(perm, gateiden=gateiden, default=default)

    @stormfunc(readonly=True)
    async def _methGetAllowedReason(self, permname, gateiden=None, default=False):
        permname = await tostr(permname)
        gateiden = await tostr(gateiden)
        default = await tobool(default)

        perm = tuple(permname.split('.'))
        user = await self.runt.snap.core.auth.reqUser(self.valu)
        return user.getAllowedReason(perm, gateiden=gateiden, default=default)

    async def _methUserGrant(self, iden, indx=None):
        self.runt.confirm(('auth', 'user', 'grant'))
        indx = await toint(indx, noneok=True)
        await self.runt.snap.core.addUserRole(self.valu, iden, indx=indx)

    async def _methUserSetRoles(self, idens):
        self.runt.confirm(('auth', 'user', 'grant'))
        self.runt.confirm(('auth', 'user', 'revoke'))
        idens = await toprim(idens)
        await self.runt.snap.core.setUserRoles(self.valu, idens)

    async def _methUserRevoke(self, iden):
        self.runt.confirm(('auth', 'user', 'revoke'))
        await self.runt.snap.core.delUserRole(self.valu, iden)

    async def _methUserSetRules(self, rules, gateiden=None):
        rules = await toprim(rules)
        gateiden = await tostr(gateiden, noneok=True)
        self.runt.confirm(('auth', 'user', 'set', 'rules'), gateiden=gateiden)
        await self.runt.snap.core.setUserRules(self.valu, rules, gateiden=gateiden)

    @stormfunc(readonly=True)
    async def _methGetRules(self, gateiden=None):
        gateiden = await tostr(gateiden, noneok=True)
        user = self.runt.snap.core.auth.user(self.valu)
        return user.getRules(gateiden=gateiden)

    async def _methUserAddRule(self, rule, gateiden=None, indx=None):
        rule = await toprim(rule)
        indx = await toint(indx, noneok=True)
        gateiden = await tostr(gateiden, noneok=True)
        self.runt.confirm(('auth', 'user', 'set', 'rules'), gateiden=gateiden)
        await self.runt.snap.core.addUserRule(self.valu, rule, indx=indx, gateiden=gateiden)

    async def _methUserDelRule(self, rule, gateiden=None):
        rule = await toprim(rule)
        gateiden = await tostr(gateiden, noneok=True)
        self.runt.confirm(('auth', 'user', 'set', 'rules'), gateiden=gateiden)
        await self.runt.snap.core.delUserRule(self.valu, rule, gateiden=gateiden)

    async def _methUserPopRule(self, indx, gateiden=None):

        gateiden = await tostr(gateiden, noneok=True)
        self.runt.confirm(('auth', 'user', 'set', 'rules'), gateiden=gateiden)

        indx = await toint(indx)
        rules = list(await self._methGetRules(gateiden=gateiden))

        if len(rules) <= indx:
            mesg = f'User {self.valu} only has {len(rules)} rules.'
            raise s_exc.BadArg(mesg=mesg)

        retn = rules.pop(indx)
        await self.runt.snap.core.setUserRules(self.valu, rules, gateiden=gateiden)
        return retn

    async def _methUserSetEmail(self, email):
        email = await tostr(email)
        if self.runt.user.iden == self.valu:
            self.runt.confirm(('auth', 'self', 'set', 'email'), default=True)
            await self.runt.snap.core.setUserEmail(self.valu, email)
            return

        self.runt.confirm(('auth', 'user', 'set', 'email'))
        await self.runt.snap.core.setUserEmail(self.valu, email)

    async def _methUserSetAdmin(self, admin, gateiden=None):
        gateiden = await tostr(gateiden, noneok=True)
        self.runt.confirm(('auth', 'user', 'set', 'admin'), gateiden=gateiden)
        admin = await tobool(admin)

        await self.runt.snap.core.setUserAdmin(self.valu, admin, gateiden=gateiden)

    async def _methUserSetPasswd(self, passwd):
        passwd = await tostr(passwd, noneok=True)
        if self.runt.user.iden == self.valu:
            self.runt.confirm(('auth', 'self', 'set', 'passwd'), default=True)
            return await self.runt.snap.core.setUserPasswd(self.valu, passwd)

        self.runt.confirm(('auth', 'user', 'set', 'passwd'))
        return await self.runt.snap.core.setUserPasswd(self.valu, passwd)

    async def _methUserSetLocked(self, locked):
        self.runt.confirm(('auth', 'user', 'set', 'locked'))
        await self.runt.snap.core.setUserLocked(self.valu, await tobool(locked))

    async def value(self):
        return await self.runt.snap.core.getUserDef(self.valu)

    async def stormrepr(self):
        return f'{self._storm_typename}: {await self.value()}'

@registry.registerType
class Role(Prim):
    '''
    Implements the Storm API for a Role.
    '''
    _storm_locals = (
        {'name': 'iden', 'desc': 'The Role iden.', 'type': 'str', },
        {'name': 'get', 'desc': 'Get a arbitrary property from the Role definition.',
         'type': {'type': 'function', '_funcname': '_methRoleGet',
                  'args': (
                      {'name': 'name', 'type': 'str', 'desc': 'The name of the property to return.', },
                  ),
                  'returns': {'type': 'prim', 'desc': 'The requested value.', }}},
        {'name': 'pack', 'desc': 'Get the packed version of the Role.',
         'type': {'type': 'function', '_funcname': '_methRolePack', 'args': (),
                  'returns': {'type': 'dict', 'desc': 'The packed Role definition.', }}},
        {'name': 'gates', 'desc': 'Return a list of auth gates that the role has rules for.',
         'type': {'type': 'function', '_funcname': '_methGates',
                  'args': (),
                  'returns': {'type': 'list',
                              'desc': 'A list of ``auth:gates`` that the role has rules for.', }}},
        {'name': 'addRule', 'desc': 'Add a rule to the Role',
         'type': {'type': 'function', '_funcname': '_methRoleAddRule',
                  'args': (
                      {'name': 'rule', 'type': 'list', 'desc': 'The rule tuple to added to the Role.', },
                      {'name': 'gateiden', 'type': 'str', 'desc': 'The gate iden used for the rule.',
                       'default': None, },
                      {'name': 'indx', 'type': 'int', 'desc': 'The position of the rule as a 0 based index.',
                       'default': None, }
                  ),
                  'returns': {'type': 'null', }}},
        {'name': 'delRule', 'desc': 'Remove a rule from the Role.',
         'type': {'type': 'function', '_funcname': '_methRoleDelRule',
                  'args': (
                      {'name': 'rule', 'type': 'list', 'desc': 'The rule tuple to removed from the Role.', },
                      {'name': 'gateiden', 'type': 'str', 'desc': 'The gate iden used for the rule.',
                       'default': None, },
                  ),
                  'returns': {'type': 'null', }
                  }},
        {'name': 'popRule', 'desc': 'Remove a rule by index from the Role.',
         'type': {'type': 'function', '_funcname': '_methRolePopRule',
                  'args': (
                      {'name': 'indx', 'type': 'int', 'desc': 'The index of the rule to remove.', },
                      {'name': 'gateiden', 'type': 'str', 'desc': 'The gate iden used for the rule.', 'default': None, }
                  ),
                  'returns': {'type': 'list', 'desc': 'The rule which was removed.'}}},
        {'name': 'getRules', 'desc': 'Get the rules for the role and optional auth gate.',
         'type': {'type': 'function', '_funcname': '_methGetRules',
                  'args': (
                      {'name': 'gateiden', 'type': 'str',
                       'desc': 'The gate iden used for the rules.', 'default': None},
                  ),
                  'returns': {'type': 'list', 'desc': 'A list of rules.'}}},
        {'name': 'setRules', 'desc': 'Replace the rules on the Role with new rules.',
         'type': {'type': 'function', '_funcname': '_methRoleSetRules',
                  'args': (
                      {'name': 'rules', 'type': 'list', 'desc': 'A list of rules to set on the Role.', },
                      {'name': 'gateiden', 'type': 'str', 'desc': 'The gate iden used for the rules.',
                       'default': None, },
                  ),
                  'returns': {'type': 'null', }}},
        {'name': 'name', 'desc': '''
            A role's name. This can also be used to set the role name.

            Example:
                    Change a role's name::

                        $role=$lib.auth.roles.byname(analyst) $role.name=superheroes
            ''',
         'type': {'type': 'stor', '_storfunc': '_setRoleName',
                  'returns': {'type': 'str', }}},
    )
    _storm_typename = 'auth:role'
    _ismutable = False

    def __init__(self, runt, valu, path=None):

        Prim.__init__(self, valu, path=path)
        self.runt = runt
        self.locls.update(self.getObjLocals())
        self.locls['iden'] = self.valu
        self.stors.update({
            'name': self._setRoleName,
        })

    def __hash__(self):
        return hash((self._storm_typename, self.locls['iden']))

    def getObjLocals(self):
        return {
            'get': self._methRoleGet,
            'pack': self._methRolePack,
            'gates': self._methGates,
            'addRule': self._methRoleAddRule,
            'delRule': self._methRoleDelRule,
            'popRule': self._methRolePopRule,
            'setRules': self._methRoleSetRules,
            'getRules': self._methGetRules,
        }

    async def _derefGet(self, name):
        rdef = await self.runt.snap.core.getRoleDef(self.valu)
        return rdef.get(name, s_common.novalu)

    async def _setRoleName(self, name):
        self.runt.confirm(('auth', 'role', 'set', 'name'))
        name = await tostr(name)
        await self.runt.snap.core.setRoleName(self.valu, name)

    @stormfunc(readonly=True)
    async def _methRoleGet(self, name):
        rdef = await self.runt.snap.core.getRoleDef(self.valu)
        return rdef.get(name)

    @stormfunc(readonly=True)
    async def _methRolePack(self):
        return await self.value()

    @stormfunc(readonly=True)
    async def _methGates(self):
        role = self.runt.snap.core.auth.role(self.valu)
        retn = []
        for gateiden in role.authgates.keys():
            gate = await self.runt.snap.core.getAuthGate(gateiden)
            retn.append(Gate(self.runt, gate))
        return retn

    @stormfunc(readonly=True)
    async def _methGetRules(self, gateiden=None):
        gateiden = await tostr(gateiden, noneok=True)
        role = self.runt.snap.core.auth.role(self.valu)
        return role.getRules(gateiden=gateiden)

    async def _methRoleSetRules(self, rules, gateiden=None):
        rules = await toprim(rules)
        gateiden = await tostr(gateiden, noneok=True)
        self.runt.confirm(('auth', 'role', 'set', 'rules'), gateiden=gateiden)
        await self.runt.snap.core.setRoleRules(self.valu, rules, gateiden=gateiden)

    async def _methRoleAddRule(self, rule, gateiden=None, indx=None):
        rule = await toprim(rule)
        indx = await toint(indx, noneok=True)
        gateiden = await tostr(gateiden, noneok=True)
        self.runt.confirm(('auth', 'role', 'set', 'rules'), gateiden=gateiden)
        await self.runt.snap.core.addRoleRule(self.valu, rule, indx=indx, gateiden=gateiden)

    async def _methRoleDelRule(self, rule, gateiden=None):
        rule = await toprim(rule)
        gateiden = await tostr(gateiden, noneok=True)
        self.runt.confirm(('auth', 'role', 'set', 'rules'), gateiden=gateiden)
        await self.runt.snap.core.delRoleRule(self.valu, rule, gateiden=gateiden)

    async def _methRolePopRule(self, indx, gateiden=None):

        gateiden = await tostr(gateiden, noneok=True)
        self.runt.confirm(('auth', 'role', 'set', 'rules'), gateiden=gateiden)

        indx = await toint(indx)

        rules = list(await self._methGetRules(gateiden=gateiden))

        if len(rules) <= indx:
            mesg = f'Role {self.valu} only has {len(rules)} rules.'
            raise s_exc.BadArg(mesg=mesg)

        retn = rules.pop(indx)
        await self.runt.snap.core.setRoleRules(self.valu, rules, gateiden=gateiden)
        return retn

    async def value(self):
        return await self.runt.snap.core.getRoleDef(self.valu)

    async def stormrepr(self):
        return f'{self._storm_typename}: {await self.value()}'

@registry.registerLib
class LibCron(Lib):
    '''
    A Storm Library for interacting with Cron Jobs in the Cortex.
    '''
    _storm_locals = (
        {'name': 'at', 'desc': 'Add a non-recurring Cron Job to the Cortex.',
         'type': {'type': 'function', '_funcname': '_methCronAt',
                  'args': (
                      {'name': '**kwargs', 'type': 'any', 'desc': 'Key-value parameters used to add the cron job.', },
                  ),
                  'returns': {'type': 'cronjob', 'desc': 'The new Cron Job.', }}},
        {'name': 'add', 'desc': 'Add a recurring Cron Job to the Cortex.',
         'type': {'type': 'function', '_funcname': '_methCronAdd',
                  'args': (
                      {'name': '**kwargs', 'type': 'any', 'desc': 'Key-value parameters used to add the cron job.', },
                  ),
                  'returns': {'type': 'cronjob', 'desc': 'The new Cron Job.', }}},
        {'name': 'del', 'desc': 'Delete a CronJob from the Cortex.',
         'type': {'type': 'function', '_funcname': '_methCronDel',
                  'args': (
                      {'name': 'prefix', 'type': 'str',
                       'desc': 'A prefix to match in order to identify a cron job to delete. '
                               'Only a single matching prefix will be deleted.', },
                  ),
                  'returns': {'type': 'null', }}},
        {'name': 'get', 'desc': 'Get a CronJob in the Cortex.',
         'type': {'type': 'function', '_funcname': '_methCronGet',
                  'args': (
                      {'name': 'prefix', 'type': 'str',
                       'desc': 'A prefix to match in order to identify a cron job to get. '
                               'Only a single matching prefix will be retrieved.', },
                  ),
                  'returns': {'type': 'cronjob', 'desc': 'The requested cron job.', }}},
        {'name': 'mod', 'desc': 'Modify the Storm query for a CronJob in the Cortex.',
         'type': {'type': 'function', '_funcname': '_methCronMod',
                  'args': (
                      {'name': 'prefix', 'type': 'str',
                       'desc': 'A prefix to match in order to identify a cron job to modify. '
                               'Only a single matching prefix will be modified.', },
                      {'name': 'query', 'type': ['str', 'query'],
                       'desc': 'The new Storm query for the Cron Job.', }
                  ),
                  'returns': {'type': 'str', 'desc': 'The iden of the CronJob which was modified.'}}},
        {'name': 'move', 'desc': 'Move a cron job to a new view.',
         'type': {'type': 'function', '_funcname': '_methCronMove',
                  'args': (
                      {'name': 'prefix', 'type': 'str',
                       'desc': 'A prefix to match in order to identify a cron job to move. '
                               'Only a single matching prefix will be modified.', },
                      {'name': 'view', 'type': 'str',
                       'desc': 'The iden of the view to move the CrobJob to', }
                  ),
                  'returns': {'type': 'str', 'desc': 'The iden of the CronJob which was moved.'}}},
        {'name': 'list', 'desc': 'List CronJobs in the Cortex.',
         'type': {'type': 'function', '_funcname': '_methCronList',
                  'returns': {'type': 'list', 'desc': 'A list of ``cronjob`` objects..', }}},
        {'name': 'enable', 'desc': 'Enable a CronJob in the Cortex.',
         'type': {'type': 'function', '_funcname': '_methCronEnable',
                  'args': (
                      {'name': 'prefix', 'type': 'str',
                       'desc': 'A prefix to match in order to identify a cron job to enable. '
                               'Only a single matching prefix will be enabled.', },
                  ),
                  'returns': {'type': 'str', 'desc': 'The iden of the CronJob which was enabled.', }}},
        {'name': 'disable', 'desc': 'Disable a CronJob in the Cortex.',
         'type': {'type': 'function', '_funcname': '_methCronDisable',
                  'args': (
                      {'name': 'prefix', 'type': 'str',
                       'desc': 'A prefix to match in order to identify a cron job to disable. '
                               'Only a single matching prefix will be disabled.', },
                  ),
                  'returns': {'type': 'str', 'desc': 'The iden of the CronJob which was disabled.', }}},
    )
    _storm_lib_path = ('cron',)
    _storm_lib_perms = (
        {'perm': ('cron', 'add'), 'gate': 'view',
         'desc': 'Permits a user to create a cron job.'},
        {'perm': ('cron', 'del'), 'gate': 'cronjob',
         'desc': 'Permits a user to remove a cron job.'},
        {'perm': ('cron', 'get'), 'gate': 'cronjob',
         'desc': 'Permits a user to list cron jobs.'},
        {'perm': ('cron', 'set'), 'gate': 'cronjob',
         'desc': 'Permits a user to modify/move a cron job.'},
        {'perm': ('cron', 'set', 'creator'), 'gate': 'cortex',
         'desc': 'Permits a user to modify the creator property of a cron job.'},
    )

    def getObjLocals(self):
        return {
            'at': self._methCronAt,
            'add': self._methCronAdd,
            'del': self._methCronDel,
            'get': self._methCronGet,
            'mod': self._methCronMod,
            'list': self._methCronList,
            'move': self._methCronMove,
            'enable': self._methCronEnable,
            'disable': self._methCronDisable,
        }

    async def _matchIdens(self, prefix, perm):
        '''
        Returns the cron that starts with prefix.  Prints out error and returns None if it doesn't match
        exactly one.
        '''
        todo = s_common.todo('listCronJobs')
        crons = await self.dyncall('cortex', todo)
        matchcron = None

        for cron in crons:
            iden = cron.get('iden')

            if iden.startswith(prefix) and allowed(perm, gateiden=iden):
                if matchcron is not None:
                    mesg = 'Provided iden matches more than one cron job.'
                    raise s_exc.StormRuntimeError(mesg=mesg, iden=prefix)
                matchcron = cron

        if matchcron is not None:
            return matchcron

        mesg = 'Provided iden does not match any valid authorized cron job.'
        raise s_exc.StormRuntimeError(mesg=mesg, iden=prefix)

    def _parseWeekday(self, val):
        ''' Try to match a day-of-week abbreviation, then try a day-of-week full name '''
        val = val.title()
        try:
            return list(calendar.day_abbr).index(val)
        except ValueError:
            try:
                return list(calendar.day_name).index(val)
            except ValueError:
                return None

    def _parseIncval(self, incval):
        ''' Parse a non-day increment value. Should be an integer or a comma-separated integer list. '''
        try:
            retn = [int(val) for val in incval.split(',')]
        except ValueError:
            return None

        return retn[0] if len(retn) == 1 else retn

    def _parseReq(self, requnit, reqval):
        ''' Parse a non-day fixed value '''
        assert reqval[0] != '='

        try:
            retn = []
            for val in reqval.split(','):
                if requnit == 'month':
                    if reqval[0].isdigit():
                        retn.append(int(reqval))  # must be a month (1-12)
                    else:
                        try:
                            retn.append(list(calendar.month_abbr).index(val.title()))
                        except ValueError:
                            retn.append(list(calendar.month_name).index(val.title()))
                else:
                    retn.append(int(val))
        except ValueError:
            return None

        return retn[0] if len(retn) == 1 else retn

    def _parseDay(self, optval):
        ''' Parse a --day argument '''
        isreq = not optval.startswith('+')
        if not isreq:
            optval = optval[1:]

        try:
            retnval = []
            unit = None
            for val in optval.split(','):
                if not val:
                    raise ValueError
                if val[-1].isdigit():
                    newunit = 'dayofmonth' if isreq else 'day'
                    if unit is None:
                        unit = newunit
                    elif newunit != unit:
                        raise ValueError
                    retnval.append(int(val))
                else:
                    newunit = 'dayofweek'
                    if unit is None:
                        unit = newunit
                    elif newunit != unit:
                        raise ValueError

                    weekday = self._parseWeekday(val)
                    if weekday is None:
                        raise ValueError
                    retnval.append(weekday)
            if len(retnval) == 0:
                raise ValueError
        except ValueError:
            return None, None
        if len(retnval) == 1:
            retnval = retnval[0]
        return unit, retnval

    def _parseAlias(self, opts):
        retn = {}

        hourly = opts.get('hourly')
        if hourly is not None:
            retn['hour'] = '+1'
            retn['minute'] = str(int(hourly))
            return retn

        daily = opts.get('daily')
        if daily is not None:
            fields = time.strptime(daily, '%H:%M')
            retn['day'] = '+1'
            retn['hour'] = str(fields.tm_hour)
            retn['minute'] = str(fields.tm_min)
            return retn

        monthly = opts.get('monthly')
        if monthly is not None:
            day, rest = monthly.split(':', 1)
            fields = time.strptime(rest, '%H:%M')
            retn['month'] = '+1'
            retn['day'] = day
            retn['hour'] = str(fields.tm_hour)
            retn['minute'] = str(fields.tm_min)
            return retn

        yearly = opts.get('yearly')
        if yearly is not None:
            fields = yearly.split(':')
            if len(fields) != 4:
                raise ValueError(f'Failed to parse parameter {yearly}')
            retn['year'] = '+1'
            retn['month'], retn['day'], retn['hour'], retn['minute'] = fields
            return retn

        return None

    async def _methCronAdd(self, **kwargs):
        incunit = None
        incval = None
        reqdict = {}
        valinfo = {  # unit: (minval, next largest unit)
            'month': (1, 'year'),
            'dayofmonth': (1, 'month'),
            'hour': (0, 'day'),
            'minute': (0, 'hour'),
        }

        query = kwargs.get('query', None)
        if query is None:
            mesg = 'Query parameter is required.'
            raise s_exc.StormRuntimeError(mesg=mesg, kwargs=kwargs)

        query = await tostr(query)

        try:
            alias_opts = self._parseAlias(kwargs)
        except ValueError as e:
            mesg = f'Failed to parse ..ly parameter: {" ".join(e.args)}'
            raise s_exc.StormRuntimeError(mesg=mesg, kwargs=kwargs)

        if alias_opts:
            year = kwargs.get('year')
            month = kwargs.get('month')
            day = kwargs.get('day')
            hour = kwargs.get('hour')
            minute = kwargs.get('minute')

            if year or month or day or hour or minute:
                mesg = 'May not use both alias (..ly) and explicit options at the same time'
                raise s_exc.StormRuntimeError(mesg=mesg, kwargs=kwargs)
            opts = alias_opts
        else:
            opts = kwargs

        for optname in ('year', 'month', 'day', 'hour', 'minute'):
            optval = opts.get(optname)

            if optval is None:
                if incunit is None and not reqdict:
                    continue
                # The option isn't set, but a higher unit is.  Go ahead and set the required part to the lowest valid
                # value, e.g. so --month 2 would run on the *first* of every other month at midnight
                if optname == 'day':
                    reqdict['dayofmonth'] = 1
                else:
                    reqdict[optname] = valinfo[optname][0]
                continue

            isreq = not optval.startswith('+')

            if optname == 'day':
                unit, val = self._parseDay(optval)
                if val is None:
                    mesg = f'Failed to parse day value "{optval}"'
                    raise s_exc.StormRuntimeError(mesg=mesg, kwargs=kwargs)
                if unit == 'dayofweek':
                    if incunit is not None:
                        mesg = 'May not provide a recurrence value with day of week'
                        raise s_exc.StormRuntimeError(mesg=mesg, kwargs=kwargs)
                    if reqdict:
                        mesg = 'May not fix month or year with day of week'
                        raise s_exc.StormRuntimeError(mesg=mesg, kwargs=kwargs)
                    incunit, incval = unit, val
                elif unit == 'day':
                    incunit, incval = unit, val
                else:
                    assert unit == 'dayofmonth'
                    reqdict[unit] = val
                continue

            if not isreq:
                if incunit is not None:
                    mesg = 'May not provide more than 1 recurrence parameter'
                    raise s_exc.StormRuntimeError(mesg=mesg, kwargs=kwargs)
                if reqdict:
                    mesg = 'Fixed unit may not be larger than recurrence unit'
                    raise s_exc.StormRuntimeError(mesg=mesg, kwargs=kwargs)
                incunit = optname
                incval = self._parseIncval(optval)
                if incval is None:
                    mesg = 'Failed to parse parameter'
                    raise s_exc.StormRuntimeError(mesg=mesg, kwargs=kwargs)
                continue

            if optname == 'year':
                mesg = 'Year may not be a fixed value'
                raise s_exc.StormRuntimeError(mesg=mesg, kwargs=kwargs)

            reqval = self._parseReq(optname, optval)
            if reqval is None:
                mesg = f'Failed to parse fixed parameter "{optval}"'
                raise s_exc.StormRuntimeError(mesg=mesg, kwargs=kwargs)
            reqdict[optname] = reqval

        # If not set, default (incunit, incval) to (1, the next largest unit)
        if incunit is None:
            if not reqdict:
                mesg = 'Must provide at least one optional argument'
                raise s_exc.StormRuntimeError(mesg=mesg, kwargs=kwargs)
            requnit = next(iter(reqdict))  # the first key added is the biggest unit
            incunit = valinfo[requnit][1]
            incval = 1

        cdef = {'storm': query,
                'reqs': reqdict,
                'incunit': incunit,
                'incvals': incval,
                'creator': self.runt.user.iden
                }

        iden = kwargs.get('iden')
        if iden:
            cdef['iden'] = iden

        view = kwargs.get('view')
        if not view:
            view = self.runt.snap.view.iden
        cdef['view'] = view

        todo = s_common.todo('addCronJob', cdef)
        gatekeys = ((self.runt.user.iden, ('cron', 'add'), view),)
        cdef = await self.dyncall('cortex', todo, gatekeys=gatekeys)

        return CronJob(self.runt, cdef, path=self.path)

    async def _methCronAt(self, **kwargs):
        tslist = []
        now = time.time()

        query = kwargs.get('query', None)
        if query is None:
            mesg = 'Query parameter is required.'
            raise s_exc.StormRuntimeError(mesg=mesg, kwargs=kwargs)

        query = await tostr(query)

        for optname in ('day', 'hour', 'minute'):
            opts = kwargs.get(optname)

            if not opts:
                continue

            for optval in opts.split(','):
                try:
                    arg = f'{optval} {optname}'
                    ts = now + s_time.delta(arg) / 1000.0
                    tslist.append(ts)
                except (ValueError, s_exc.BadTypeValu):
                    mesg = f'Trouble parsing "{arg}"'
                    raise s_exc.StormRuntimeError(mesg=mesg, kwargs=kwargs)

        dts = kwargs.get('dt')
        if dts:
            for dt in dts.split(','):
                try:
                    ts = s_time.parse(dt) / 1000.0
                    tslist.append(ts)
                except (ValueError, s_exc.BadTypeValu):
                    mesg = f'Trouble parsing "{dt}"'
                    raise s_exc.StormRuntimeError(mesg=mesg, kwargs=kwargs)

        def _ts_to_reqdict(ts):
            dt = datetime.datetime.fromtimestamp(ts, datetime.timezone.utc)
            return {
                'minute': dt.minute,
                'hour': dt.hour,
                'dayofmonth': dt.day,
                'month': dt.month,
                'year': dt.year
            }

        atnow = kwargs.get('now')

        if not tslist and not atnow:
            mesg = 'At least one requirement must be provided'
            raise s_exc.StormRuntimeError(mesg=mesg, kwargs=kwargs)

        reqdicts = [_ts_to_reqdict(ts) for ts in tslist]

        if atnow:
            reqdicts.append({'now': True})

        cdef = {'storm': query,
                'reqs': reqdicts,
                'incunit': None,
                'incvals': None,
                'creator': self.runt.user.iden
                }

        iden = kwargs.get('iden')
        if iden:
            cdef['iden'] = iden

        view = kwargs.get('view')
        if not view:
            view = self.runt.snap.view.iden
        cdef['view'] = view

        todo = s_common.todo('addCronJob', cdef)
        gatekeys = ((self.runt.user.iden, ('cron', 'add'), view),)
        cdef = await self.dyncall('cortex', todo, gatekeys=gatekeys)

        return CronJob(self.runt, cdef, path=self.path)

    async def _methCronDel(self, prefix):
        cron = await self._matchIdens(prefix, ('cron', 'del'))
        iden = cron['iden']

        todo = s_common.todo('delCronJob', iden)
        gatekeys = ((self.runt.user.iden, ('cron', 'del'), iden),)
        return await self.dyncall('cortex', todo, gatekeys=gatekeys)

    async def _methCronMod(self, prefix, query):
        cron = await self._matchIdens(prefix, ('cron', 'set'))
        iden = cron['iden']

        query = await tostr(query)

        todo = s_common.todo('updateCronJob', iden, query)
        gatekeys = ((self.runt.user.iden, ('cron', 'set'), iden),)
        await self.dyncall('cortex', todo, gatekeys=gatekeys)
        return iden

    async def _methCronMove(self, prefix, view):
        cron = await self._matchIdens(prefix, ('cron', 'set'))
        iden = cron['iden']

        self.runt.confirm(('cron', 'set'), gateiden=iden)
        return await self.runt.snap.core.moveCronJob(self.runt.user.iden, iden, view)

    @stormfunc(readonly=True)
    async def _methCronList(self):
        todo = s_common.todo('listCronJobs')
        gatekeys = ((self.runt.user.iden, ('cron', 'get'), None),)
        defs = await self.dyncall('cortex', todo, gatekeys=gatekeys)

        return [CronJob(self.runt, cdef, path=self.path) for cdef in defs]

    @stormfunc(readonly=True)
    async def _methCronGet(self, prefix):
        cdef = await self._matchIdens(prefix, ('cron', 'get'))

        return CronJob(self.runt, cdef, path=self.path)

    async def _methCronEnable(self, prefix):
        cron = await self._matchIdens(prefix, ('cron', 'set'))
        iden = cron['iden']

        todo = ('enableCronJob', (iden,), {})
        await self.runt.dyncall('cortex', todo)

        return iden

    async def _methCronDisable(self, prefix):
        cron = await self._matchIdens(prefix, ('cron', 'set'))
        iden = cron['iden']

        todo = ('disableCronJob', (iden,), {})
        await self.runt.dyncall('cortex', todo)

        return iden

@registry.registerType
class CronJob(Prim):
    '''
    Implements the Storm api for a cronjob instance.
    '''
    _storm_locals = (
        {'name': 'iden', 'desc': 'The iden of the Cron Job.', 'type': 'str', },
        {'name': 'set', 'desc': '''
            Set an editable field in the cron job definition.

            Example:
                Change the name of a cron job::

                    $lib.cron.get($iden).set(name, "foo bar cron job")''',
         'type': {'type': 'function', '_funcname': '_methCronJobSet',
                  'args': (
                      {'name': 'name', 'type': 'str', 'desc': 'The name of the field being set', },
                      {'name': 'valu', 'type': 'any', 'desc': 'The value to set on the definition.', },
                  ),
                  'returns': {'type': 'cronjob', 'desc': 'The ``cronjob``', }}},
        {'name': 'pack', 'desc': 'Get the Cronjob definition.',
         'type': {'type': 'function', '_funcname': '_methCronJobPack',
                  'returns': {'type': 'dict', 'desc': 'The definition.', }}},
        {'name': 'pprint', 'desc': 'Get a dictionary containing user friendly strings for printing the CronJob.',
         'type': {'type': 'function', '_funcname': '_methCronJobPprint',
                  'returns':
                      {'type': 'dict',
                       'desc': 'A dictionary containing structured data about a cronjob for display purposes.', }}},
    )
    _storm_typename = 'cronjob'
    _ismutable = False

    def __init__(self, runt, cdef, path=None):
        Prim.__init__(self, cdef, path=path)
        self.runt = runt
        self.locls.update(self.getObjLocals())
        self.locls['iden'] = self.valu.get('iden')

    def __hash__(self):
        return hash((self._storm_typename, self.locls['iden']))

    def getObjLocals(self):
        return {
            'set': self._methCronJobSet,
            'pack': self._methCronJobPack,
            'pprint': self._methCronJobPprint,
        }

    async def _methCronJobSet(self, name, valu):
        name = await tostr(name)
        valu = await toprim(valu)
        iden = self.valu.get('iden')

        if name == 'creator':
            # this permission must be granted cortex wide
            # to prevent abuse...
            self.runt.user.confirm(('cron', 'set', 'creator'))
        else:
            self.runt.user.confirm(('cron', 'set', name), gateiden=iden)

        self.valu = await self.runt.snap.core.editCronJob(iden, name, valu)

        return self

    @stormfunc(readonly=True)
    async def _methCronJobPack(self):
        return copy.deepcopy(self.valu)

    @staticmethod
    def _formatTimestamp(ts):
        return datetime.datetime.fromtimestamp(ts, datetime.UTC).strftime('%Y-%m-%dT%H:%M')

    @stormfunc(readonly=True)
    async def _methCronJobPprint(self):
        user = self.valu.get('username')
        view = self.valu.get('view')
        if not view:
            view = self.runt.snap.core.view.iden

        laststart = self.valu.get('laststarttime')
        lastend = self.valu.get('lastfinishtime')
        result = self.valu.get('lastresult')
        iden = self.valu.get('iden')

        job = {
            'iden': iden,
            'idenshort': iden[:8] + '..',
            'user': user or '<None>',
            'view': view,
            'viewshort': view[:8] + '..',
            'query': self.valu.get('query') or '<missing>',
            'isrecur': 'Y' if self.valu.get('recur') else 'N',
            'isrunning': 'Y' if self.valu.get('isrunning') else 'N',
            'enabled': 'Y' if self.valu.get('enabled', True) else 'N',
            'startcount': self.valu.get('startcount') or 0,
            'errcount': self.valu.get('errcount') or 0,
            'laststart': 'Never' if laststart is None else self._formatTimestamp(laststart),
            'lastend': 'Never' if lastend is None else self._formatTimestamp(lastend),
            'lastresult': self.valu.get('lastresult') or '<None>',
            'lasterrs': self.valu.get('lasterrs') or [],
            'iserr': 'X' if result is not None and not result.startswith('finished successfully') else ' ',
            'recs': []
        }

        for reqdict, incunit, incval in self.valu.get('recs', []):
            job['recs'].append({
                'reqdict': reqdict or '<None>',
                'incunit': incunit or '<None>',
                'incval': incval or '<None>'
            })

        return job

# These will go away once we have value objects in storm runtime
async def toprim(valu, path=None):

    if isinstance(valu, (str, int, bool, float, bytes, types.AsyncGeneratorType, types.GeneratorType)) or valu is None:
        return valu

    if isinstance(valu, (tuple, list)):
        retn = []
        for v in valu:
            try:
                retn.append(await toprim(v))
            except s_exc.NoSuchType:
                pass
        return tuple(retn)

    if isinstance(valu, dict):
        retn = {}
        for k, v in valu.items():
            try:
                retn[k] = await toprim(v)
            except s_exc.NoSuchType:
                pass
        return retn

    if isinstance(valu, Number):
        return float(valu.value())

    if isinstance(valu, Prim):
        return await s_coro.ornot(valu.value)

    if isinstance(valu, s_node.Node):
        return valu.ndef[1]

    mesg = 'Unable to convert object to Storm primitive.'
    raise s_exc.NoSuchType(mesg=mesg, name=valu.__class__.__name__)

def fromprim(valu, path=None, basetypes=True):

    if valu is None:
        return valu

    if basetypes:

        if isinstance(valu, str):
            return Str(valu, path=path)

    # TODO: make s_node.Node a storm type itself?
    if isinstance(valu, s_node.NodeBase):
        return Node(valu, path=path)

    if isinstance(valu, s_node.Path):
        return Path(valu, path=path)

    if isinstance(valu, tuple):
        return List(list(valu), path=path)

    if isinstance(valu, list):
        return List(valu, path=path)

    if isinstance(valu, dict):
        return Dict(valu, path=path)

    if isinstance(valu, bytes):
        return Bytes(valu, path=path)

    if isinstance(valu, bool):
        return Bool(valu, path=path)

    if isinstance(valu, (float, decimal.Decimal)):
        return Number(valu, path=path)

    if isinstance(valu, StormType):
        return valu

    if basetypes:
        ptyp = valu.__class__.__name__
        mesg = f'Unable to convert python primitive to StormType ( {ptyp} )'
        raise s_exc.NoSuchType(mesg=mesg, python_type=ptyp)

    return valu

async def tostor(valu):

    if isinstance(valu, Number):
        return str(valu.value())

    if isinstance(valu, (tuple, list)):
        retn = []
        for v in valu:
            try:
                retn.append(await tostor(v))
            except s_exc.NoSuchType:
                pass
        return tuple(retn)

    if isinstance(valu, dict):
        retn = {}
        for k, v in valu.items():
            try:
                retn[k] = await tostor(v)
            except s_exc.NoSuchType:
                pass
        return retn

    return await toprim(valu)

async def tocmprvalu(valu):

    if isinstance(valu, (str, int, bool, float, bytes, types.AsyncGeneratorType, types.GeneratorType, Number)) or valu is None:
        return valu

    if isinstance(valu, (tuple, list)):
        retn = []
        for v in valu:
            retn.append(await tocmprvalu(v))
        return tuple(retn)

    if isinstance(valu, dict):
        retn = {}
        for k, v in valu.items():
            retn[k] = await tocmprvalu(v)
        return retn

    if isinstance(valu, Prim):
        return await s_coro.ornot(valu.value)

    if isinstance(valu, s_node.Node):
        return valu.ndef[1]

    return valu

def ismutable(valu):
    if isinstance(valu, StormType):
        return valu.ismutable()

    # N.B. In Python, tuple is immutable, but in Storm, gets converted in toprim to a storm List
    return isinstance(valu, (set, dict, list, s_node.Path))

async def tostr(valu, noneok=False):

    if noneok and valu is None:
        return None

    try:
        if isinstance(valu, bytes):
            return valu.decode('utf8', 'surrogatepass')

        return str(valu)
    except Exception as e:
        mesg = f'Failed to make a string from {valu!r}.'
        raise s_exc.BadCast(mesg=mesg) from e

async def tobool(valu, noneok=False):

    if noneok and valu is None:
        return None

    if isinstance(valu, Prim):
        return await valu.bool()

    try:
        return bool(valu)
    except Exception:
        mesg = f'Failed to make a boolean from {valu!r}.'
        raise s_exc.BadCast(mesg=mesg)

async def tonumber(valu, noneok=False):

    if noneok and valu is None:
        return None

    if isinstance(valu, Number):
        return valu

    if isinstance(valu, (float, decimal.Decimal)) or (isinstance(valu, str) and '.' in valu):
        return Number(valu)

    return await toint(valu, noneok=noneok)

async def toint(valu, noneok=False):

    if noneok and valu is None:
        return None

    if isinstance(valu, str):
        try:
            return int(valu, 0)
        except ValueError as e:
            mesg = f'Failed to make an integer from {valu!r}.'
            raise s_exc.BadCast(mesg=mesg) from e

    try:
        return int(valu)
    except Exception as e:
        mesg = f'Failed to make an integer from {valu!r}.'
        raise s_exc.BadCast(mesg=mesg) from e

async def toiter(valu, noneok=False):

    if noneok and valu is None:
        return

    if isinstance(valu, Prim):
        async with contextlib.aclosing(valu.iter()) as agen:
            async for item in agen:
                yield item
        return

    try:
        async with contextlib.aclosing(s_coro.agen(valu)) as agen:
            async for item in agen:
                yield item
    except TypeError as e:
        mesg = f'Value is not iterable: {valu!r}'
        raise s_exc.StormRuntimeError(mesg=mesg) from e

async def torepr(valu, usestr=False):
    if hasattr(valu, 'stormrepr') and callable(valu.stormrepr):
        return await valu.stormrepr()

    if isinstance(valu, bool):
        return str(valu).lower()

    if valu is None:
        return '$lib.null'

    if usestr:
        return str(valu)
    return repr(valu)

async def tobuidhex(valu, noneok=False):

    if noneok and valu is None:
        return None

    if isinstance(valu, Node):
        return valu.valu.iden()

    if isinstance(valu, s_node.Node):
        return valu.iden()

    valu = await tostr(valu)
    if not s_common.isbuidhex(valu):
        mesg = f'Invalid buid string: {valu}'
        raise s_exc.BadCast(mesg=mesg)

    return valu

async def totype(valu, basetypes=False) -> str:
    '''
    Convert a value to its Storm type string.

    Args:
        valu: The object to check.
        basetypes (bool): If True, return the base Python class name as a fallback.

    Returns:
        str: The type name.

    Raises:
        StormRuntimeError: If the valu does not resolve to a known type and basetypes=False.
    '''
    if valu is undef:
        return 'undef'

    if valu is None:
        return 'null'

    if isinstance(valu, bool):
        return 'boolean'

    if isinstance(valu, int):
        return 'int'

    if isinstance(valu, (types.AsyncGeneratorType, types.GeneratorType)):
        return 'generator'

    if isinstance(valu, (types.FunctionType, types.MethodType)):
        return 'function'

    # This may raise s_exc.NoSuchType
    fp = fromprim(valu, basetypes=not basetypes)

    if isinstance(fp, StormType):
        return fp._storm_typename

    return valu.__class__.__name__<|MERGE_RESOLUTION|>--- conflicted
+++ resolved
@@ -5836,18 +5836,12 @@
             'getStorNodes': self._methGetStorNodes,
         }
 
-<<<<<<< HEAD
     async def getStorNodes(self):
         sodes = await self.valu.getStorNodes()
         for sode in sodes:
             if (nid := sode.get('nid')) is not None:
                 sode['nid'] = s_common.ehex(nid)
         return sodes
-=======
-    @stormfunc(readonly=True)
-    async def _methGetStorNodes(self):
-        return await self.valu.getStorNodes()
->>>>>>> 6c960099
 
     @stormfunc(readonly=True)
     def _methGetByLayer(self):
