--- conflicted
+++ resolved
@@ -6978,7 +6978,6 @@
         layriden = self.valu.get('iden')
         await self.runt.reqUserCanReadLayer(layriden)
         layr = self.runt.snap.core.getLayer(layriden)
-<<<<<<< HEAD
         async for n1nid, abrv, n2nid, tomb in layr.getEdges():
             if tomb:
                 continue
@@ -6986,13 +6985,6 @@
             n1buid = s_common.ehex(self.runt.snap.core.getBuidByNid(n1nid))
             verb = self.runt.snap.core.getAbrvVerb(abrv)
             n2buid = s_common.ehex(self.runt.snap.core.getBuidByNid(n2nid))
-
-=======
-
-        async for n1nid, verb, n2nid in layr.getEdges():
-            n1buid = s_common.ehex(self.runt.snap.core.getBuidByNid(n1nid))
-            n2buid = s_common.ehex(self.runt.snap.core.getBuidByNid(n2nid))
->>>>>>> 765dbbfa
             yield (n1buid, verb, n2buid)
 
     @stormfunc(readonly=True)
