import bz2
import gzip
import json
<<<<<<< HEAD
import asyncio
=======
import base64
import binascii
>>>>>>> 59334a6c
import datetime

import synapse.exc as s_exc
import synapse.common as s_common
import synapse.telepath as s_telepath

import synapse.lib.node as s_node
import synapse.lib.time as s_time
import synapse.lib.cache as s_cache
import synapse.lib.scope as s_scope
import synapse.lib.msgpack as s_msgpack

def intify(x):

    if isinstance(x, str):

        x = x.lower()
        if x == 'true':
            return 1

        if x == 'false':
            return 0

        return int(x, 0)

    return int(x)

def kwarg_format(text, **kwargs):
    '''
    Replaces instances curly-braced argument names in text with their values
    '''
    for name, valu in kwargs.items():
        temp = '{%s}' % (name,)
        text = text.replace(temp, str(valu))

    return text

class StormType:
    '''
    The base type for storm runtime value objects.
    '''
    def __init__(self, path=None):
        self.path = path
        self.ctors = {}
        self.locls = {}

    async def deref(self, name):

        locl = self.locls.get(name, s_common.novalu)
        if locl is not s_common.novalu:
            return locl

        ctor = self.ctors.get(name)
        if ctor is not None:
            return ctor(path=self.path)

        raise s_exc.NoSuchName(name=name)

class Lib(StormType):

    def __init__(self, runt, name=()):
        StormType.__init__(self)
        self.runt = runt
        self.name = name

        self.addLibFuncs()

    def addLibFuncs(self):
        pass

    async def deref(self, name):
        try:
            return await StormType.deref(self, name)
        except s_exc.NoSuchName:
            pass

        path = self.name + (name,)

        slib = self.runt.snap.core.getStormLib(path)
        if slib is None:
            raise s_exc.NoSuchName(name=name)

        ctor = slib[2].get('ctor', Lib)
        return ctor(self.runt, name=path)

#class Dmon(StormType):
    #'''
    #Storm API Wrapper for StormDmon instances.
    #'''
    #def __init__(self, runt, dmon):
        #self.runt = runt
        #self.dmon = dmon
        #self.locls.update(dmon.pack())

class LibDmon(Lib):

    def addLibFuncs(self):
        self.locls.update({
            'add': self._libDmonAdd,
            'del': self._libDmonDel,
            'list': self._libDmonList,
        })

    async def _libDmonDel(self, iden):

        dmon = await self.runt.snap.core.getStormDmon(iden)
        if dmon is None:
            mesg = f'No storm dmon with iden: {iden}'
            raise s_exc.NoSuchIden(mesg=mesg)

        if dmon.ddef.get('user') != self.runt.user.iden:
            self.runt.allowed('storm', 'dmon', 'del', iden)

        await self.runt.snap.core.delStormDmon(iden)

    async def _libDmonList(self):
        dmons = await self.runt.snap.core.getStormDmons()
        return [d.pack() for d in dmons]

    async def _libDmonAdd(self, quer, name='noname'):
        '''
        Add a storm dmon (persistent background task) to the cortex.

        $lib.dmon.add(${ myquery })
        '''
        self.runt.allowed('storm', 'dmon', 'add')

        # closure style capture of runtime
        runtvars = {k: v for (k, v) in self.runt.vars.items() if s_msgpack.isok(v)}

        opts = {'vars': runtvars}

        ddef = {
            'name': name,
            'user': self.runt.user.iden,
            'storm': str(quer),
            'stormopts': opts,
        }

        dmon = await self.runt.snap.core.addStormDmon(ddef)

        return dmon.pack()

class LibService(Lib):

    def addLibFuncs(self):
        self.locls.update({
            'add': self._libSvcAdd,
            'del': self._libSvcDel,
            'get': self._libSvcGet,
            'list': self._libSvcList,
            'wait': self._libSvcWait,
        })

    async def _libSvcAdd(self, name, url):

        self.runt.allowed('storm', 'service', 'add')
        sdef = {
            'name': name,
            'url': url,
        }
        ssvc = await self.runt.snap.core.addStormSvc(sdef)
        return ssvc.sdef

    async def _libSvcDel(self, iden):
        self.runt.allowed('storm', 'service', 'del')
        return await self.runt.snap.core.delStormSvc(iden)

    async def _libSvcGet(self, name):
        self.runt.allowed('storm', 'service', 'get', name)
        ssvc = self.runt.snap.core.getStormSvc(name)
        if ssvc is None:
            mesg = f'No service with name/iden: {name}'
            raise s_exc.NoSuchName(mesg=mesg)
        return ssvc

    async def _libSvcList(self):
        self.runt.allowed('storm', 'service', 'list')
        return [s.sdef for s in self.runt.snap.core.getStormSvcs()]

    async def _libSvcWait(self, name):
        self.runt.allowed('storm', 'service', 'get')
        ssvc = self.runt.snap.core.getStormSvc(name)
        if ssvc is None:
            mesg = f'No service with name/iden: {name}'
            raise s_exc.NoSuchName(mesg=mesg)

        await ssvc.ready.wait()

class LibBase(Lib):

    def addLibFuncs(self):
        self.locls.update({
            'len': self._len,
            'min': self._min,
            'max': self._max,
            'set': self._set,
            'dict': self._dict,
            'guid': self._guid,
            'fire': self._fire,
            'text': self._text,
            'print': self._print,
        })

    async def _set(self, *vals):
        return Set(set(vals))

    async def _text(self, *args):
        valu = ''.join(args)
        return Text(valu)

    async def _guid(self, *args):
        if args:
            return s_common.guid(args)
        return s_common.guid()

    async def _len(self, item):
        return len(item)

    async def _min(self, *args):
        # allow passing in a list of ints
        vals = []
        for arg in args:
            if isinstance(arg, (list, tuple)):
                vals.extend(arg)
                continue
            vals.append(arg)

        ints = [intify(x) for x in vals]
        return min(*ints)

    async def _max(self, *args):

        # allow passing in a list of ints
        vals = []
        for arg in args:
            if isinstance(arg, (list, tuple)):
                vals.extend(arg)
                continue
            vals.append(arg)

        ints = [intify(x) for x in vals]
        return max(*ints)

    async def _print(self, mesg, **kwargs):
        if not isinstance(mesg, str):
            mesg = repr(mesg)
        elif kwargs:
            mesg = kwarg_format(mesg, **kwargs)
        await self.runt.printf(mesg)

    async def _dict(self, **kwargs):
        return kwargs

    async def _fire(self, name, **info):
        await self.runt.snap.fire('storm:fire', type=name, data=info)

class LibStr(Lib):

    def addLibFuncs(self):
        self.locls.update({
            'concat': self.concat,
            'format': self.format,
        })

    async def concat(self, *args):
        strs = [str(a) for a in args]
        return ''.join(strs)

    async def format(self, text, **kwargs):

        text = kwarg_format(text, **kwargs)

        return text

class LibBytes(Lib):

    def addLibFuncs(self):
        self.locls.update({
            'put': self._libBytesPut,
        })

    async def _libBytesPut(self, byts):
        '''
        Save the given bytes variable to the axon.

        Returns:
            ($size, $sha256)

        Example:
            ($size, $sha2) = $lib.bytes.put($bytes)
        '''
        if not isinstance(byts, bytes):
            mesg = '$lib.bytes.put() requires a bytes argument'
            raise s_exc.BadArg(mesg=mesg)

        await self.runt.snap.core.axready.wait()
        size, sha2 = await self.runt.snap.core.axon.put(byts)
        return (size, s_common.ehex(sha2))

class LibTime(Lib):

    def addLibFuncs(self):
        self.locls.update({
            'now': s_common.now,
            'fromunix': self.fromunix,
            'parse': self.parse,
            'sleep': self.sleep,
            'ticker': self.ticker,
        })

    # TODO from other iso formats!

    async def parse(self, valu, format):
        '''
        Parse a timestamp string using datetimte.strptime formatting.
        '''
        try:
            dt = datetime.datetime.strptime(valu, format)
        except ValueError as e:
            mesg = f'Error during time parsing - {str(e)}'
            raise s_exc.StormRuntimeError(mesg=mesg, valu=valu,
                                          format=format) from None
        return int((dt - s_time.EPOCH).total_seconds() * 1000)

    async def sleep(self, valu):
        '''
        Sleep/yield execution of the storm query.
        '''
        await asyncio.sleep(float(valu))

    async def ticker(self, tick, count=None):

        if count is not None:
            count = intify(count)

        tick = float(tick)

        offs = 0
        while True:
            await asyncio.sleep(tick)
            yield offs

            offs += 1
            if count is not None and offs == count:
                break

    async def fromunix(self, secs):
        '''
        Normalize a timestamp from a unix epoch time.

        Example:

            <query> [ :time = $lib.time.fromunix($epoch) ]


        '''
        secs = float(secs)
        return int(secs * 1000)

class LibCsv(Lib):

    def addLibFuncs(self):
        self.locls.update({
            'emit': self._libCsvEmit,
        })

    async def _libCsvEmit(self, *args, table=None):
        '''
        Emit a csv:row event for the given args.
        '''
        row = [toprim(a) for a in args]
        await self.runt.snap.fire('csv:row', row=row, table=table)

<<<<<<< HEAD
class LibQueue(Lib):

    def addLibFuncs(self):
        self.locls.update({
            'add': self._methQueueAdd,
            'del': self._methQueueDel,
            'get': self._methQueueGet,
            'list': self._methQueueList,
        })

    async def _methQueueAdd(self, name):

        self.runt.allowed('storm', 'queue', 'add')

        info = self.runt.snap.core.multiqueue.queues.get(name)
        if info is not None:
            mesg = f'A queue named {name} already exists.'
            raise s_exc.DupName(mesg=mesg)

        info = {'user': self.runt.user.iden, 'time': s_common.now()}
        self.runt.snap.core.multiqueue.add(name, info)

        return Queue(self.runt, name, info)

    async def _methQueueGet(self, name):

        info = self.runt.snap.core.multiqueue.queues.get(name)
        if info is None:
            mesg = f'No queue named {name}.'
            raise s_exc.NoSuchName(mesg=mesg)

        return Queue(self.runt, name, info)

    async def _methQueueDel(self, name, allow=()):

        info = self.runt.snap.core.multiqueue.queues.get(name)
        if info is None:
            mesg = f'No queue named {name} exists.'
            raise s_exc.NoSuchName(mesg=mesg)

        if (info.get('user') == self.runt.user.iden or
            self.runt.allowed('storm', 'queue', 'del', name)):

            await self.runt.snap.core.multiqueue.rem(name)

    async def _methQueueList(self):
        self.runt.allowed('storm', 'lib', 'queue', 'list')
        return self.runt.snap.core.multiqueue.list()

class Queue(StormType):
    '''
    A StormLib API instance of a named channel in the cortex multiqueue.
    '''

    def __init__(self, runt, name, info):

        StormType.__init__(self)
        self.runt = runt
        self.name = name
        self.info = info

        self.locls.update({
            'get': self._methQueueGet,
            'put': self._methQueuePut,
            'puts': self._methQueuePuts,
            'gets': self._methQueueGets,
            'cull': self._methQueueCull,
        })

    async def _methQueueCull(self, offs):
        await self.allowed('storm', 'queue', self.name, 'get')

        offs = intify(offs)

        mque = self.runt.snap.core.multiqueue
        await self.runt.snap.core.multiqueue.cull(self.name, offs)

    async def _methQueueGets(self, offs=0, wait=True, cull=True, size=None):

        await self.allowed('storm', 'queue', self.name, 'get')

        wait = intify(wait)
        cull = intify(cull)
        offs = intify(offs)

        if size is not None:
            size = intify(size)

        mque = self.runt.snap.core.multiqueue

        async for item in mque.gets(self.name, offs, cull=cull, wait=wait, size=size):
            yield item

    async def _methQueuePuts(self, wait=False):
        await self.allowed('storm', 'queue', self.name, 'get')
        wait = intify(wait)

    async def allowed(self, *perm):
        if self.info.get('user') == self.runt.user.iden:
            return
        await self.runt.allowed(*perm)

    async def _methQueueGet(self, offs=0, wait=True, cull=True):

        await self.allowed('storm', 'queue', self.name, 'get')

        offs = intify(offs)
        wait = intify(wait)
        cull = intify(cull)

        mque = self.runt.snap.core.multiqueue

        async for item in mque.gets(self.name, offs, cull=cull, wait=wait):
            return item

    async def _methQueuePut(self, item):
        await self.allowed('storm', 'queue', self.name, 'put')
        return self.runt.snap.core.multiqueue.put(self.name, item)

class LibTelepath(Lib):

    def addLibFuncs(self):
        self.locls.update({
            'open': self._methTeleOpen,
        })

    async def _methTeleOpen(self, url):
        '''
        Open and return a telepath RPC proxy.
        '''
        scheme = url.split('://')[0]
        self.runt.allowed(('storm', 'lib', 'telepath', 'open', scheme))
        return Proxy(await self.runt.getTeleProxy(url))

class Proxy(StormType):

    def __init__(self, proxy, path=None):
        StormType.__init__(self, path=path)
        self.proxy = proxy

    async def deref(self, name):

        if name[0] == '_':
            mesg = f'No proxy method named {name}'
            raise s_exc.NoSuchName(mesg=mesg)

        return getattr(self.proxy, name, None)
=======
class LibBase64(Lib):

    def addLibFuncs(self):
        self.locls.update({
            'encode': self._encode,
            'decode': self._decode
        })

    async def _encode(self, valu, urlsafe=True):
        try:
            if urlsafe:
                return base64.urlsafe_b64encode(valu).decode('ascii')
            return base64.b64encode(valu).decode('ascii')
        except TypeError as e:
            mesg = f'Error during base64 encoding - {str(e)}'
            raise s_exc.StormRuntimeError(mesg=mesg, valu=valu, urlsafe=urlsafe) from None

    async def _decode(self, valu, urlsafe=True):
        try:
            if urlsafe:
                return base64.urlsafe_b64decode(valu)
            return base64.b64decode(valu)
        except binascii.Error as e:
            mesg = f'Error during base64 decoding - {str(e)}'
            raise s_exc.StormRuntimeError(mesg=mesg, valu=valu, urlsafe=urlsafe) from None
>>>>>>> 59334a6c

class Prim(StormType):
    '''
    The base type for all STORM primitive values.
    '''
    def __init__(self, valu, path=None):
        StormType.__init__(self, path=path)
        self.valu = valu

    def value(self):
        return self.valu

class Str(Prim):

    def __init__(self, valu, path=None):
        Prim.__init__(self, valu, path=path)
        self.locls.update({
            'split': self._methStrSplit,
            'endswith': self._methStrEndswith,
            'startswith': self._methStrStartswith,
            'ljust': self._methStrLjust,
            'rjust': self._methStrRjust,
        })

    async def _methStrSplit(self, text):
        '''
        Split the string into multiple parts based on a separator.

        Example:

            ($foo, $bar) = $baz.split(":")

        '''
        return self.valu.split(text)

    async def _methStrEndswith(self, text):
        return self.valu.endswith(text)

    async def _methStrStartswith(self, text):
        return self.valu.startswith(text)

    async def _methStrRjust(self, size):
        return self.valu.rjust(intify(size))

    async def _methStrLjust(self, size):
        return self.valu.ljust(intify(size))

class Bytes(Prim):

    def __init__(self, valu, path=None):
        Prim.__init__(self, valu, path=path)
        self.locls.update({
            'bunzip': self._methBunzip,
            'gunzip': self._methGunzip,
            'bzip': self._methBzip,
            'gzip': self._methGzip,
            'json': self._methJsonLoad,
        })

    async def _methBunzip(self):
        '''
        Decompress the bytes using bzip2 and return them.

        Example:

            $foo = $mybytez.bunzip()
        '''
        return bz2.decompress(self.valu)

    async def _methBzip(self):
        '''
        Compress the bytes using bzip2 and return them.

        Example:

            $foo = $mybytez.bzip()
        '''
        return bz2.compress(self.valu)

    async def _methGunzip(self):
        '''
        Decompress the bytes using gzip and return them.

        Example:

            $foo = $mybytez.gunzip()
        '''
        return gzip.decompress(self.valu)

    async def _methGzip(self):
        '''
        Compress the bytes using gzip and return them.

        Example:

            $foo = $mybytez.gzip()
        '''
        return gzip.compress(self.valu)

    async def _methJsonLoad(self):
        '''
        Load JSON data from bytes.

        Example:

            $foo = $mybytez.json()
        '''
        return json.loads(self.valu)

class Dict(Prim):

    async def deref(self, name):
        return self.valu.get(name)

class Set(Prim):

    def __init__(self, valu, path=None):
        Prim.__init__(self, set(valu), path=path)
        self.locls.update({
            'add': self._methSetAdd,
            'adds': self._methSetAdds,
            'rem': self._methSetRem,
            'rems': self._methSetRems,
            'list': self._methSetList,
        })

    async def _methSetAdd(self, *items):
        [self.valu.add(i) for i in items]

    async def _methSetAdds(self, *items):
        for item in items:
            [self.valu.add(i) for i in item]

    async def _methSetRem(self, *items):
        [self.valu.discard(i) for i in items]

    async def _methSetRems(self, *items):
        for item in items:
            [self.valu.discard(i) for i in item]

    async def _methSetList(self):
        return list(self.valu)

class List(Prim):

    def __init__(self, valu, path=None):
        Prim.__init__(self, valu, path=path)
        self.locls.update({
            'index': self._methListIndex,
            'length': self._methListLength,
            'append': self._methListAppend,
        })

    async def _methListAppend(self, valu):
        self.valu.append(valu)

    async def _methListIndex(self, valu):
        '''
        Return a single field from the list by index.
        '''
        indx = intify(valu)
        try:
            return self.valu[indx]
        except IndexError as e:
            raise s_exc.StormRuntimeError(mesg=str(e), valurepr=repr(self.valu),
                                          len=len(self.valu), indx=indx) from None

    async def _methListLength(self):
        '''
        Return the length of the list.
        '''
        return len(self.valu)

class StormHiveDict(Prim):
    # A Storm API for a HiveDict
    def __init__(self, valu, path=None):
        Prim.__init__(self, valu, path=path)
        self.locls.update({
            'get': self._methGet,
            'pop': self._methPop,
            'set': self._methSet,
            'list': self._methList,
        })

    def _reqStr(self, name):
        if not isinstance(name, str):
            mesg = 'The name of a persistent variable must be a string.'
            raise s_exc.StormRuntimeError(mesg=mesg, name=name)

    async def _methGet(self, name, default=None):
        self._reqStr(name)
        return self.valu.get(name, default=default)

    async def _methPop(self, name, default=None):
        self._reqStr(name)
        return await self.valu.pop(name, default=default)

    async def _methSet(self, name, valu):
        self._reqStr(name)
        await self.valu.set(name, valu)

    async def _methList(self):
        return list(self.valu.items())

class LibUser(Lib):
    def addLibFuncs(self):
        hivedict = StormHiveDict(self.runt.user.pvars)
        self.locls.update({
            'name': self._libUserName,
            'vars': hivedict,
        })

    async def _libUserName(self, path=None):
        return self.runt.user.name

class LibGlobals(Lib):
    '''
    Global persistent Storm variables
    '''
    def __init__(self, runt, name):
        self._stormvars = runt.snap.core.stormvars
        Lib.__init__(self, runt, name)

    def addLibFuncs(self):
        self.locls.update({
            'get': self._methGet,
            'pop': self._methPop,
            'set': self._methSet,
            'list': self._methList,
        })

    def _reqAllowed(self, perm, name):
        self.runt.allowed(perm, name)

    def _reqStr(self, name):
        if not isinstance(name, str):
            mesg = 'The name of a persistent variable must be a string.'
            raise s_exc.StormRuntimeError(mesg=mesg, name=name)

    async def _methGet(self, name, default=None):
        self._reqStr(name)
        self._reqAllowed('storm:globals:get', name)
        return self._stormvars.get(name, default=default)

    async def _methPop(self, name, default=None):
        self._reqStr(name)
        self._reqAllowed('storm:globals:pop', name)
        return await self._stormvars.pop(name, default=default)

    async def _methSet(self, name, valu):
        self._reqStr(name)
        self._reqAllowed('storm:globals:set', name)
        await self._stormvars.set(name, valu)

    async def _methList(self):
        ret = []
        for key, valu in list(self._stormvars.items()):
            try:
                self._reqAllowed('storm:globals:get', key)
            except s_exc.AuthDeny as e:
                continue
            else:
                ret.append((key, valu))
        return ret

<<<<<<< HEAD
class Query(StormType):
    '''
    A storm primitive representing an embedded query.
    '''
    def __init__(self, text, opts, path=None):

        StormType.__init__(self, path=path)

        self.text = text
        self.opts = opts

        self.locls.update({
        })

    def __str__(self):
        return self.text
=======
class NodeData(Prim):

    def __init__(self, node, path=None):

        Prim.__init__(self, node, path=path)

        self.locls.update({
            'get': self._getNodeData,
            'set': self._setNodeData,
            'pop': self._popNodeData,
            'list': self._listNodeData,
        })

    def _reqAllowed(self, perm):
        if not self.valu.snap.user.allowed(perm):
            pstr = '.'.join(perm)
            mesg = f'User is not allowed permission: {pstr}'
            raise s_exc.AuthDeny(perm=perm, mesg=mesg)

    async def _getNodeData(self, name):
        self._reqAllowed(('storm', 'node', 'data', 'get', name))
        return await self.valu.getData(name)

    async def _setNodeData(self, name, valu):
        self._reqAllowed(('storm', 'node', 'data', 'set', name))
        return await self.valu.setData(name, valu)

    async def _popNodeData(self, name):
        self._reqAllowed(('storm', 'node', 'data', 'pop', name))
        return await self.valu.popData(name)

    async def _listNodeData(self):
        self._reqAllowed(('storm', 'node', 'data', 'list'))
        return [x async for x in self.valu.iterData()]
>>>>>>> 59334a6c

class Node(Prim):
    '''
    Implements the STORM api for a node instance.
    '''
    def __init__(self, node, path=None):
        Prim.__init__(self, node, path=path)
        self.locls.update({
            'form': self._methNodeForm,
            'ndef': self._methNodeNdef,
            'tags': self._methNodeTags,
            'repr': self._methNodeRepr,
            'iden': self._methNodeIden,
            'value': self._methNodeValue,
            'globtags': self._methNodeGlobTags,

            'isform': self._methNodeIsForm,
        })

<<<<<<< HEAD
    async def _methNodeIsForm(self, name):
        return node.form.name == name
=======
        def ctordata(path=None):
            return NodeData(node, path=path)

        self.ctors['data'] = ctordata
>>>>>>> 59334a6c

    async def _methNodeTags(self, glob=None):
        tags = list(self.valu.tags.keys())
        if glob is not None:
            regx = s_cache.getTagGlobRegx(glob)
            tags = [t for t in tags if regx.fullmatch(t)]
        return tags

    async def _methNodeGlobTags(self, glob):
        tags = list(self.valu.tags.keys())
        regx = s_cache.getTagGlobRegx(glob)
        ret = []
        for tag in tags:
            match = regx.fullmatch(tag)
            if match is not None:
                groups = match.groups()
                # Per discussion: The simple use case of a single match is
                # intuitive for a user to simply loop over as a raw list.
                # In contrast, a glob match which yields multiple matching
                # values would have to be unpacked.
                if len(groups) == 1:
                    ret.append(groups[0])
                else:
                    ret.append(groups)
        return ret

    async def _methNodeValue(self):
        return self.valu.ndef[1]

    async def _methNodeForm(self):
        return self.valu.ndef[0]

    async def _methNodeNdef(self):
        return self.valu.ndef

    async def _methNodeRepr(self, name=None):
        return self.valu.repr(name=name)

    async def _methNodeIden(self):
        return self.valu.iden()

class Path(Prim):

    def __init__(self, node, path=None):
        Prim.__init__(self, node, path=path)
        self.locls.update({
            'idens': self._methPathIdens,
            'trace': self._methPathTrace,
        })

    async def _methPathIdens(self):
        return [n.iden() for n in self.valu.nodes]

    async def _methPathTrace(self):
        trace = self.valu.trace()
        return Trace(trace)

class Trace(Prim):
    '''
    Storm API wrapper for the Path Trace object.
    '''
    def __init__(self, trace, path=None):
        Prim.__init__(self, trace, path=path)
        self.locls.update({
            'idens': self._methTraceIdens,
        })

    async def _methTraceIdens(self):
        return [n.iden() for n in self.valu.nodes]

class Text(Prim):
    '''
    A mutable text type for simple text construction.
    '''
    def __init__(self, valu, path=None):
        Prim.__init__(self, valu, path=path)
        self.locls.update({
            'add': self._methTextAdd,
            'str': self._methTextStr,
        })

    async def _methTextAdd(self, text, **kwargs):
        text = kwarg_format(text, **kwargs)
        self.valu += text

    async def _methTextStr(self):
        return self.valu

# These will go away once we have value objects in storm runtime
def toprim(valu, path=None):

    if isinstance(valu, (str, tuple, list, dict, int)):
        return valu

    if isinstance(valu, Prim):
        return valu.value()

    if isinstance(valu, s_node.Node):
        return valu.ndef[1]

    raise s_exc.NoSuchType(name=valu.__class__.__name__)

def fromprim(valu, path=None):

    if isinstance(valu, str):
        return Str(valu, path=path)

    # TODO: make s_node.Node a storm type itself?
    if isinstance(valu, s_node.Node):
        return Node(valu, path=path)

    if isinstance(valu, s_node.Path):
        return Path(valu, path=path)

    if isinstance(valu, StormType):
        return valu

    if isinstance(valu, (tuple, list)):
        return List(valu, path=path)

    if isinstance(valu, dict):
        return Dict(valu, path=path)

    if isinstance(valu, bytes):
        return Bytes(valu, path=path)

    raise s_exc.NoSuchType(name=valu.__class__.__name__)<|MERGE_RESOLUTION|>--- conflicted
+++ resolved
@@ -1,12 +1,9 @@
 import bz2
 import gzip
 import json
-<<<<<<< HEAD
+import base64
 import asyncio
-=======
-import base64
 import binascii
->>>>>>> 59334a6c
 import datetime
 
 import synapse.exc as s_exc
@@ -381,7 +378,6 @@
         row = [toprim(a) for a in args]
         await self.runt.snap.fire('csv:row', row=row, table=table)
 
-<<<<<<< HEAD
 class LibQueue(Lib):
 
     def addLibFuncs(self):
@@ -529,7 +525,7 @@
             raise s_exc.NoSuchName(mesg=mesg)
 
         return getattr(self.proxy, name, None)
-=======
+
 class LibBase64(Lib):
 
     def addLibFuncs(self):
@@ -555,7 +551,6 @@
         except binascii.Error as e:
             mesg = f'Error during base64 decoding - {str(e)}'
             raise s_exc.StormRuntimeError(mesg=mesg, valu=valu, urlsafe=urlsafe) from None
->>>>>>> 59334a6c
 
 class Prim(StormType):
     '''
@@ -821,7 +816,6 @@
                 ret.append((key, valu))
         return ret
 
-<<<<<<< HEAD
 class Query(StormType):
     '''
     A storm primitive representing an embedded query.
@@ -838,7 +832,7 @@
 
     def __str__(self):
         return self.text
-=======
+
 class NodeData(Prim):
 
     def __init__(self, node, path=None):
@@ -873,7 +867,6 @@
     async def _listNodeData(self):
         self._reqAllowed(('storm', 'node', 'data', 'list'))
         return [x async for x in self.valu.iterData()]
->>>>>>> 59334a6c
 
 class Node(Prim):
     '''
@@ -893,15 +886,13 @@
             'isform': self._methNodeIsForm,
         })
 
-<<<<<<< HEAD
+        def ctordata(path=None):
+            return NodeData(node, path=path)
+
+        self.ctors['data'] = ctordata
+
     async def _methNodeIsForm(self, name):
         return node.form.name == name
-=======
-        def ctordata(path=None):
-            return NodeData(node, path=path)
-
-        self.ctors['data'] = ctordata
->>>>>>> 59334a6c
 
     async def _methNodeTags(self, glob=None):
         tags = list(self.valu.tags.keys())
