import bz2
import gzip
import json
import time
import base64
import pprint
import asyncio
import logging
import binascii
import datetime
import calendar
import functools
import collections

import synapse.exc as s_exc
import synapse.common as s_common
import synapse.telepath as s_telepath

import synapse.lib.coro as s_coro
import synapse.lib.node as s_node
import synapse.lib.time as s_time
import synapse.lib.cache as s_cache
import synapse.lib.msgpack as s_msgpack
import synapse.lib.provenance as s_provenance

logger = logging.getLogger(__name__)


class StormTypesRegistry:
    def __init__(self):
        self._LIBREG = {}
        self._TYPREG = {}

    def addStormLib(self, path, ctor):
        if path in self._LIBREG:
            raise Exception('cannot register a library twice')
        assert isinstance(path, tuple)
        self._LIBREG[path] = ctor

    def delStormLib(self, path):
        if not self._LIBREG.pop(path, None):
            raise Exception('no such path!')

    def addStormType(self, path, ctor):
        if path in self._TYPREG:
            raise Exception('cannot register a type twice')
        self._TYPREG[path] = ctor

    def delStormType(self, path):
        if not self._TYPREG.pop(path, None):
            raise Exception('no such path!')

    def registerLib(self, ctor):
        '''Decorator to register a StormLib'''
        path = getattr(ctor, '_storm_lib_path', s_common.novalu)
        if path is s_common.novalu:
            raise Exception('no key!')
        self.addStormLib(path, ctor)

        return ctor

    def registerType(self, ctor):
        '''Decorator to register a StormPrim'''
        self.addStormType(ctor.__name__, ctor)
        return ctor

    def iterLibs(self):
        return list(self._LIBREG.items())

    def iterTypes(self):
        return list(self._TYPREG.items())

registry = StormTypesRegistry()

def intify(x):

    if isinstance(x, str):

        x = x.lower()
        if x == 'true':
            return 1

        if x == 'false':
            return 0

        try:
            return int(x, 0)
        except ValueError as e:
            mesg = f'Failed to make an integer from "{x}".'
            raise s_exc.BadCast(mesg=mesg) from e

    try:
        return int(x)
    except Exception as e:
        mesg = f'Failed to make an integer from "{x}".'
        raise s_exc.BadCast(mesg=mesg) from e

def kwarg_format(text, **kwargs):
    '''
    Replaces instances curly-braced argument names in text with their values
    '''
    for name, valu in kwargs.items():
        temp = '{%s}' % (name,)
        text = text.replace(temp, str(valu))

    return text

class StormType:
    '''
    The base type for storm runtime value objects.
    '''
    def __init__(self, path=None):
        self.path = path
        self.ctors = {}
        self.locls = {}

    def getObjLocals(self):
        '''
        Get the default list of key-value pairs which may be added to the object ``.locls`` dictionary.

        Notes:
            These values are exposed in autodoc generated documentation.

        Returns:
            dict: A key/value pairs.
        '''
        return {}

    async def setitem(self, name, valu):
        mesg = f'{self.__class__.__name__} does not support assignment.'
        raise s_exc.StormRuntimeError(mesg=mesg)

    async def deref(self, name):
        locl = self.locls.get(name, s_common.novalu)
        if locl is not s_common.novalu:
            return locl

        ctor = self.ctors.get(name)
        if ctor is not None:
            item = ctor(path=self.path)
            self.locls[name] = item
            return item

        valu = await self._derefGet(name)
        if valu is not s_common.novalu:
            self.locls[name] = valu
            return valu

        raise s_exc.NoSuchName(name=name, styp=self.__class__.__name__)

    async def _derefGet(self, name):
        return s_common.novalu

class Lib(StormType):
    '''
    A collection of storm methods under a name
    '''

    def __init__(self, runt, name=()):
        StormType.__init__(self)
        self.runt = runt
        self.name = name
        self.auth = runt.snap.core.auth
        self.addLibFuncs()

    def addLibFuncs(self):
        self.locls.update(self.getObjLocals())

    async def deref(self, name):
        try:
            return await StormType.deref(self, name)
        except s_exc.NoSuchName:
            pass

        path = self.name + (name,)

        slib = self.runt.snap.core.getStormLib(path)
        if slib is None:
            raise s_exc.NoSuchName(name=name)

        ctor = slib[2].get('ctor', Lib)
        return ctor(self.runt, name=path)

    async def dyncall(self, iden, todo, gatekeys=()):
        return await self.runt.snap.core.dyncall(iden, todo, gatekeys=gatekeys)

    async def dyniter(self, iden, todo, gatekeys=()):
        async for item in self.runt.snap.core.dyniter(iden, todo, gatekeys=gatekeys):
            yield item

@registry.registerLib
class LibPkg(Lib):
    '''
    A Storm Library for interacting with Storm Packages.
    '''
    _storm_lib_path = ('pkg',)

    def getObjLocals(self):
        return {
            'add': self._libPkgAdd,
            'del': self._libPkgDel,
            'list': self._libPkgList,
        }

    async def _libPkgAdd(self, pkgdef):
        '''
        Add a Storm Package to the Cortex.

        Args:
            pkgdef (dict): A Storm Package definition.

        Returns:
            dict: The validated storm package definition.
        '''
        self.runt.user.confirm(('pkgs', 'add'), None)
        await self.runt.snap.core.addStormPkg(pkgdef)

    async def _libPkgDel(self, name):
        '''
        Delete a Storm Package from the Cortex.

        Args:
            name (str): The name of the package to delete.

        Returns:
            None
        '''
        self.runt.user.confirm(('pkgs', 'del'), None)
        await self.runt.snap.core.delStormPkg(name)

    async def _libPkgList(self):
        '''
        Get a list of Storm Packages loaded in the Cortex.

        Returns:
            list: A list of Storm Package definitions.
        '''
        return await self.runt.snap.core.getStormPkgs()

@registry.registerLib
class LibDmon(Lib):
    '''
    A Storm Library for interacting with StormDmons.
    '''
    _storm_lib_path = ('dmon',)

    def getObjLocals(self):
        return {
            'add': self._libDmonAdd,
            'del': self._libDmonDel,
            'log': self._libDmonLog,
            'list': self._libDmonList,
        }

    async def _libDmonDel(self, iden):
        '''
        Delete a StormDmon by iden.

        Args:
            iden (str): The iden of the StormDmon to delete.

        Returns:
            None: Returns None.
        '''
        dmon = await self.runt.snap.core.getStormDmon(iden)
        if dmon is None:
            mesg = f'No storm dmon with iden: {iden}'
            raise s_exc.NoSuchIden(mesg=mesg)

        if dmon.get('user') != self.runt.user.iden:
            self.runt.user.confirm(('dmon', 'del', iden))

        await self.runt.snap.core.delStormDmon(iden)

    async def _libDmonList(self):
        '''
        Get a list of StormDmons.

        Returns:
            list: A list of StormDmons.
        '''
        return await self.runt.snap.core.getStormDmons()

    async def _libDmonLog(self, iden):
        '''
        Get the messages from a StormDmon.

        Args:
            iden (str): The iden of the StormDmon to get logs for.

        Returns:
            list: A list of messages from the StormDmon.
        '''
        self.runt.user.confirm(('dmon', 'log'))
        return await self.runt.snap.core.getStormDmonLog(iden)

    async def _libDmonAdd(self, quer, name='noname'):
        '''
        Add a StormDmon to the Cortex.

        Args:
            quer (str): The query to execute.

            name (str): The name of the Dmon.

        Examples:
            Add a dmon that executes a query::

                $lib.dmon.add(${ myquery }, name='example dmon')

        Returns:
            str: The iden of the newly created StormDmon.
        '''
        self.runt.user.confirm(('dmon', 'add'))

        # closure style capture of runtime
        runtprims = await toprim(self.runt.vars)
        runtvars = {k: v for (k, v) in runtprims.items() if s_msgpack.isok(v)}

        opts = {'vars': runtvars,
                'view': self.runt.snap.view.iden,  # Capture the current view iden.
                }

        ddef = {
            'name': name,
            'user': self.runt.user.iden,
            'storm': str(quer),
            'enabled': True,
            'stormopts': opts,
        }

        dmoniden = await self.runt.snap.core.addStormDmon(ddef)
        return dmoniden

@registry.registerLib
class LibService(Lib):
    '''
    A Storm Library for interacting with Storm Services.
    '''
    _storm_lib_path = ('service',)

    def getObjLocals(self):
        return {
            'add': self._libSvcAdd,
            'del': self._libSvcDel,
            'get': self._libSvcGet,
            'list': self._libSvcList,
            'wait': self._libSvcWait,
        }

    async def _libSvcAdd(self, name, url):
        '''
        Add a Storm Service to the Cortex.

        Args:
            name (str): Name of the Storm Service to add.

            url (str): The Telepath URL to the Storm Service.

        Returns:
            dict: The Storm Service definition.
        '''

        self.runt.user.confirm(('service', 'add'))
        sdef = {
            'name': name,
            'url': url,
        }
        return await self.runt.snap.core.addStormSvc(sdef)

    async def _libSvcDel(self, iden):
        '''
        Remove a Storm Service from the Cortex.

        Args:
            iden (str): The iden of the service to remove.

        Returns:
            None: Returns None.
        '''
        self.runt.user.confirm(('service', 'del'))
        return await self.runt.snap.core.delStormSvc(iden)

    async def _libSvcGet(self, name):
        '''
        Get a Storm Service definition.

        Args:
            name (str): The name, or iden, of the service to get the definition for.

        Returns:
            dict: A Storm Service definition.
        '''
        self.runt.user.confirm(('service', 'get', name))
        ssvc = self.runt.snap.core.getStormSvc(name)
        if ssvc is None:
            mesg = f'No service with name/iden: {name}'
            raise s_exc.NoSuchName(mesg=mesg)
        return ssvc

    async def _libSvcList(self):
        '''
        List the Storm Service definitions for the Cortex.

        Notes:
            The definition dictionaries have an additional ``ready`` key added to them to
            indicate if the Cortex is currently connected to the Storm Service or not.

        Returns:
            list: A list of Storm Service definitions.
        '''
        self.runt.user.confirm(('service', 'list'))
        retn = []

        for ssvc in self.runt.snap.core.getStormSvcs():
            sdef = dict(ssvc.sdef)
            sdef['ready'] = ssvc.ready.is_set()
            retn.append(sdef)

        return retn

    async def _libSvcWait(self, name):
        '''
        Wait for a given service to be ready.

        Args:
            name (str): The name, or iden, of the service to wait for.

        Returns:
            True: When the service is ready.
        '''
        self.runt.user.confirm(('service', 'get'))
        ssvc = self.runt.snap.core.getStormSvc(name)
        if ssvc is None:
            mesg = f'No service with name/iden: {name}'
            raise s_exc.NoSuchName(mesg=mesg, name=name)

        await ssvc.ready.wait()

@registry.registerLib
class LibBase(Lib):
    '''
    The Base Storm Library. This mainly contains utility functionality.
    '''
    _storm_lib_path = ()

    def getObjLocals(self):
        return {
            'len': self._len,
            'min': self._min,
            'max': self._max,
            'set': self._set,
            'dict': self._dict,
            'guid': self._guid,
            'fire': self._fire,
            'list': self._list,
            'null': self._null,
            'true': self._true,
            'false': self._false,
            'text': self._text,
            'cast': self._cast,
            'warn': self._warn,
            'print': self._print,
            'pprint': self._pprint,
            'sorted': self._sorted,
            'import': self._libBaseImport,
        }

    @property
    def _true(self):
        '''
        This constant represents a value of True that can be used in Storm. It is not called like a function, it can
        be directly used.

        Examples:
            Conditionally print a statement based on the constant value::

                cli> storm if $lib.true { $lib.print('Is True') } else { $lib.print('Is False') }
                Is True

        '''
        return True

    @property
    def _false(self):
        '''
        This constant represents a value of True that can be used in Storm. It is not called like a function, it can
        be directly used.

        Examples:
            Conditionally print a statement based on the constant value::

                cli> storm if $lib.false { $lib.print('Is True') } else { $lib.print('Is False') }
                Is False

        '''
        return False

    @property
    def _null(self):
        '''
        This constant represents a value of None that can be used in Storm. It is not called like a function, it can
        be directly used.

        Examples:
            Create a dictionary object with a key whose value is null, and call ``$lib.fire()`` with it::

                cli> storm $d=$lib.dict(key=$lib.null) $lib.fire('demo', d=$d)
                ('storm:fire', {'type': 'demo', 'data': {'d': {'key': None}}})

        '''
        return None

    async def _libBaseImport(self, name):
        '''
        Import a Storm Package.

        Args:
            name (str): Name of the package to import.

        Returns:
            Lib: A StormLib instance representing the imported Package.
        '''
        mdef = await self.runt.snap.core.getStormMod(name)
        if mdef is None:
            mesg = f'No storm module named {name}.'
            raise s_exc.NoSuchName(mesg=mesg, name=name)

        text = mdef.get('storm')

        query = await self.runt.getStormQuery(text)
        runt = await self.runt.getScopeRuntime(query, impd=True)

        # execute the query in a module scope
        async for item in query.run(runt, s_common.agen()):
            pass  # pragma: no cover

        modlib = Lib(self.runt)
        modlib.locls.update(runt.vars)
        modlib.locls['__module__'] = mdef
        return modlib

    async def _cast(self, name, valu):
        '''
        Normalize a value as a Synapse Data Model Type.

        Args:
            name (str): The name of the model type to normalize the value as.
            valu: The value to normalize.

        Returns:
            A object representing the normalized value.
        '''

        name = await toprim(name)
        valu = await toprim(valu)

        typeitem = self.runt.snap.core.model.type(name)
        if typeitem is None:
            mesg = f'No type found for name {name}.'
            raise s_exc.NoSuchType(mesg=mesg)

        #TODO an eventual mapping between model types and storm prims

        norm, info = typeitem.norm(valu)
        return fromprim(norm, basetypes=False)

    async def _sorted(self, valu):
        '''
        Yield sorted values.

        Args:
            valu: An iterable oject to sort.

        Returns:
            Yields the sorted output.
        '''
        for item in sorted(valu):
            yield item

    async def _set(self, *vals):
        '''
        Get a Storm Set object.

        Args:
            *vals: Initial values to place in the set.

        Returns:
            Set: A Storm Set object.
        '''
        return Set(set(vals))

    async def _list(self, *vals):
        '''
        Get a Storm List object.

        Args:
            *vals: Initial values to place in the list.

        Returns:
            List: A Storm List object.
        '''
        return List(list(vals))

    async def _text(self, *args):
        '''
        Get a Storm Text object.

        Args:
            *args: An initial set of values to place in the Text. These values are joined together with an empty string.

        Returns:
            Text: A Storm Text object.

        '''
        valu = ''.join(args)
        return Text(valu)

    async def _guid(self, *args):
        '''
        Get a random guid, or generate a guid from the arguments.

        Args:
            *args: Arguments which are hashed to create a guid.

        Returns:
            str: A guid.
        '''
        if args:
            return s_common.guid(args)
        return s_common.guid()

    async def _len(self, item):
        '''
        Get the length of a item.

        This could represent the size of a string, or the number of keys in
        a dictionary, or the number of elements in an array.

        Args:
            item: The item to get the length of.

        Returns:
            int: The length.
        '''
        try:
            return len(item)
        except TypeError:
            name = f'{item.__class__.__module__}.{item.__class__.__name__}'
            raise s_exc.StormRuntimeError(mesg=f'Object {name} does not have a length.', name=name) from None
        except Exception as e:  # pragma: no cover
            name = f'{item.__class__.__module__}.{item.__class__.__name__}'
            raise s_exc.StormRuntimeError(mesg=f'Unknown error during len(): {repr(e)}', name=name)

    async def _min(self, *args):
        '''
        Get the minimum value in a list of arguments

        Args:
            *args: List of arguments to evaluate.

        Returns:
            The smallest argument.
        '''
        # allow passing in a list of ints
        vals = []
        for arg in args:
            if isinstance(arg, (list, tuple)):
                vals.extend(arg)
                continue
            vals.append(arg)

        ints = [await toint(x) for x in vals]
        return min(*ints)

    async def _max(self, *args):
        '''
        Get the maximum value in a list of arguments

        Args:
            *args: List of arguments to evaluate.

        Returns:
            The largest argument.
        '''
        # allow passing in a list of ints
        vals = []
        for arg in args:
            if isinstance(arg, (list, tuple)):
                vals.extend(arg)
                continue
            vals.append(arg)

        ints = [await toint(x) for x in vals]
        return max(*ints)

    @staticmethod
    def _get_mesg(mesg, **kwargs):
        if not isinstance(mesg, str):
            mesg = repr(mesg)
        elif kwargs:
            mesg = kwarg_format(mesg, **kwargs)
        return mesg

    async def _print(self, mesg, **kwargs):
        '''
        Print a message to the runtime.

        Args:
            mesg (str): String to print.

            **kwargs: Keyword arguments to substitute into the mesg.

        Examples:
            Print a simple string::

                cli> storm $lib.print("Hello world!")
                Hello world!

            Format and print string based on variables::

                cli> storm $d=$lib.dict(key1=(1), key2="two")
                     for ($key, $value) in $d { $lib.print('{k} => {v}', k=$key, v=$value) }
                key1 => 1
                key2 => two

            Use values off of a node to format and print string::

                cli> storm inet:ipv4:asn
                     $lib.print("node: {ndef}, asn: {asn}", ndef=$node.ndef(), asn=:asn) | spin
                node: ('inet:ipv4', 16909060), asn: 1138

        Notes:
            Arbitrary objects can be printed as well. They will have their Python __repr()__ printed.

        Returns:
            None: Returns None.
        '''
        mesg = self._get_mesg(mesg, **kwargs)
        await self.runt.printf(mesg)

    async def _pprint(self, item, prefix='', clamp=None):
        '''
        The pprint API should not be considered a stable interface.
        '''
        if clamp is not None:
            clamp = await toint(clamp)

            if clamp < 3:
                mesg = 'Invalid clamp length.'
                raise s_exc.StormRuntimeError(mesg=mesg, clamp=clamp)

        lines = pprint.pformat(item).splitlines()

        for line in lines:
            fline = f'{prefix}{line}'
            if clamp and len(fline) > clamp:
                await self.runt.printf(f'{fline[:clamp-3]}...')
            else:
                await self.runt.printf(fline)

    async def _warn(self, mesg, **kwargs):
        '''
        Print a warning message to the runtime.

        Args:
            mesg (str): String to warn.

            **kwargs: Keyword arguments to substitute into the mesg.

        Notes:
            Arbitrary objects can be warned as well. They will have their Python __repr()__ printed.

        Returns:
            None: Returns None.
        '''
        mesg = self._get_mesg(mesg, **kwargs)
        await self.runt.warn(mesg, log=False)

    async def _dict(self, **kwargs):
        '''
        Get a Storm Dict object.

        Args:
            **kwargs: An initial set of keyword arguments to place in the Dict.

        Returns:
            Dict: A Storm Dict object.
        '''
        return Dict(kwargs)

    async def _fire(self, name, **info):
        '''
        Fire an event onto the runtime.

        Args:
            name: The type of the event to fire.

            **info: Additional keyword arguments containing data to add to the event.

        Notes:
            This fires events as ``storm:fire`` event types. The name of the event is placed into a ``type`` key,
            and any additional keyword arguments are added to a dictionary under the ``data`` key.

        Examples:
            Fire an event called ``demo`` with some data::

                cli> storm $foo='bar' $lib.fire('demo', foo=$foo, knight='ni')
                ...
                ('storm:fire', {'type': 'demo', 'data': {'foo': 'bar', 'knight': 'ni'}})
                ...

        Returns:
            None: Returns None
        '''
        info = await toprim(info)
        s_common.reqjsonsafe(info)
        await self.runt.snap.fire('storm:fire', type=name, data=info)

@registry.registerLib
class LibPs(Lib):
    '''
    A Storm Library for interacting with running tasks on the Cortex.
    '''
    _storm_lib_path = ('ps',)

    def getObjLocals(self):
        return {
            'kill': self._kill,
            'list': self._list,
        }

    async def _kill(self, prefix):
        '''
        Stop a running task on the cortex.

        Args:
            prefix (str): The prefix of the task to stop. Tasks will only be stopped if there is a single prefix match.

        Returns:
            bool: True if the task was cancelled, false otherwise.
        '''
        idens = []

        todo = s_common.todo('ps', self.runt.user)
        tasks = await self.dyncall('cell', todo)
        for task in tasks:
            iden = task.get('iden')
            if iden.startswith(prefix):
                idens.append(iden)

        if len(idens) == 0:
            mesg = 'Provided iden does not match any processes.'
            raise s_exc.StormRuntimeError(mesg=mesg, iden=prefix)

        if len(idens) > 1:
            mesg = 'Provided iden matches more than one process.'
            raise s_exc.StormRuntimeError(mesg=mesg, iden=prefix)

        todo = s_common.todo('kill', self.runt.user, idens[0])
        return await self.dyncall('cell', todo)

    async def _list(self):
        '''
        List tasks the current user can access.

        Returns:
            list: A list of task dictionaries.
        '''
        todo = s_common.todo('ps', self.runt.user)
        return await self.dyncall('cell', todo)

@registry.registerLib
class LibStr(Lib):
    '''
    A Storm Library for interacting with strings.
    '''
    _storm_lib_path = ('str',)

    def getObjLocals(self):
        return {
            'join': self.join,
            'concat': self.concat,
            'format': self.format,
        }

    async def concat(self, *args):
        '''
        Concatenate a set of strings together.

        Args:
            *args: Items to join togther.

        Returns:
            str: The joined string.
        '''
        strs = [str(a) for a in args]
        return ''.join(strs)

    async def format(self, text, **kwargs):
        '''
        Format a text string.

        Args:
            text: The base text string.
            **kwargs: Keyword values which are substituted into the string.

        Examples:
            Format a string with a fixed argument and a variable::

                cli> storm $list=(1,2,3,4)
                     $str=$lib.str.format('Hello {name}, your list is {list}!', name='Reader', list=$list)
                     $lib.print($str)

                Hello Reader, your list is ['1', '2', '3', '4']!

        Returns:
            str: The new string.
        '''
        text = kwarg_format(text, **kwargs)

        return text

    async def join(self, sepr, items):
        '''
        Join items into a string using a separator.

        Args:
            sepr (str): The separator used to join things with.
            items (list): A list of items to join together.

        Examples:
            Join together a list of strings with a dot separator::

                cli> storm $foo=$lib.str.join('.', ('rep', 'vtx', 'tag')) $lib.print($foo)

                rep.vtx.tag

        Returns:
            str: The joined string.
        '''
        strs = [str(item) for item in items]
        return sepr.join(strs)

@registry.registerLib
class LibBytes(Lib):
    '''
    A Storm Library for interacting with bytes storage.
    '''
    _storm_lib_path = ('bytes',)

    def getObjLocals(self):
        return {
            'put': self._libBytesPut,
        }

    async def _libBytesPut(self, byts):
        '''
        Save the given bytes variable to the Axon the Cortex is configured to use.

        Args:
            byts (bytes): The bytes to save.

        Examples:
            Save a base64 encoded buffer to the Axon::

                cli> storm $s='dGVzdA==' $buf=$lib.base64.decode($s) ($size, $sha256)=$lib.bytes.put($buf)
                     $lib.print('size={size} sha256={sha256}', size=$size, sha256=$sha256)

                size=4 sha256=9f86d081884c7d659a2feaa0c55ad015a3bf4f1b2b0b822cd15d6c15b0f00a08

        Returns:
            (int, str): The size of the bytes and the sha256 hash for the bytes.
        '''
        if not isinstance(byts, bytes):
            mesg = '$lib.bytes.put() requires a bytes argument'
            raise s_exc.BadArg(mesg=mesg)

        await self.runt.snap.core.getAxon()
        todo = s_common.todo('put', byts)
        size, sha2 = await self.dyncall('axon', todo)

        return (size, s_common.ehex(sha2))

@registry.registerLib
class LibLift(Lib):
    '''
    A Storm Library for interacting with lift helpers.
    '''
    _storm_lib_path = ('lift',)

    def getObjLocals(self):
        return {
            'byNodeData': self._byNodeData,
        }

    async def _byNodeData(self, name):
        '''
        Lift nodes which have a given nodedata name set on them.

        Args:
            name (str): The name to of the nodedata key to lift by.

        Returns:
            Yields nodes to the pipeline. This must be used in conjunction with the ``yield`` keyword.
        '''
        async for node in self.runt.snap.nodesByDataName(name):
            yield node

@registry.registerLib
class LibTime(Lib):
    '''
    A Storm Library for interacting with timestamps.
    '''
    _storm_lib_path = ('time',)

    def getObjLocals(self):
        return {
            'now': self._now,
            'fromunix': self._fromunix,
            'parse': self._parse,
            'format': self._format,
            'sleep': self._sleep,
            'ticker': self._ticker,
        }

    # TODO from other iso formats!
    def _now(self):
        '''
        Get the current epoch time in milliseconds.

        Returns:
            int: Epoch time in milliseconds.
        '''
        return s_common.now()

    async def _format(self, valu, format):
        '''
        Format a Synapse timestamp into a string value using ``datetime.strftime()``.

        Args:
            valu (int): A timestamp in epoch milliseconds.
            format (str): The strftime format string.

        Examples:
            Format a timestamp into a string::

                cli> storm $now=$lib.time.now() $str=$lib.time.format($now, '%A %d, %B %Y') $lib.print($str)

                Tuesday 14, July 2020

        Returns:
            str: The formatted time string.
        '''
        timetype = self.runt.snap.core.model.type('time')
        # Give a times string a shot at being normed prior to formating.
        try:
            norm, _ = timetype.norm(valu)
        except s_exc.BadTypeValu as e:
            mesg = f'Failed to norm a time value prior to formatting - {str(e)}'
            raise s_exc.StormRuntimeError(mesg=mesg, valu=valu,
                                          format=format) from None

        if norm == timetype.futsize:
            mesg = 'Cannot format a timestamp for ongoing/future time.'
            raise s_exc.StormRuntimeError(mesg=mesg, valu=valu, format=format)

        try:
            dt = datetime.datetime(1970, 1, 1) + datetime.timedelta(milliseconds=norm)
            ret = dt.strftime(format)
        except Exception as e:
            mesg = f'Error during time format - {str(e)}'
            raise s_exc.StormRuntimeError(mesg=mesg, valu=valu,
                                          format=format) from None
        return ret

    async def _parse(self, valu, format):
        '''
        Parse a timestamp string using ``datetime.strptime()`` into an epoch timestamp.

        Args:
            valu (str): The timestamp string to parse.
            format (str): The format string to use for parsing.

        Examples:
            Parse a string as for its month/day/year value into a timestamp::

                cli> storm $s='06/01/2020' $ts=$lib.time.parse($s, '%m/%d/%Y') $lib.print($ts)

                1590969600000

        Returns:
            int: The epoch timetsamp for the string.
        '''
        try:
            dt = datetime.datetime.strptime(valu, format)
        except ValueError as e:
            mesg = f'Error during time parsing - {str(e)}'
            raise s_exc.StormRuntimeError(mesg=mesg, valu=valu,
                                          format=format) from None
        return int((dt - s_time.EPOCH).total_seconds() * 1000)

    async def _sleep(self, valu):
        '''
        Pause the processing of data in the storm query.

        Args:
            valu (int): The number of seconds to pause for.

        Notes:
            This has the effect of clearing the Snap's cache, so any node lifts performed
            after the ``$lib.time.sleep(...)`` executes will be lifted directly from storage.

        Returns:

        '''
        await self.runt.snap.waitfini(timeout=float(valu))
        await self.runt.snap.clearCache()

    async def _ticker(self, tick, count=None):
        '''
        Periodically pause the processing of data in the storm query.

        Args:
            tick (int): The amount of time to wait between each tick, in seconds.

            count (int): The number of times to pause the query before exiting the loop. This defaults to None and will
            yield forever if not set.

        Notes:
            This has the effect of clearing the Snap's cache, so any node lifts performed
            after each tick will be lifted directly from storage.

        Returns:
            int: This yields the current tick count after each time it wakes up.
        '''

        if count is not None:
            count = await toint(count)

        tick = float(tick)

        offs = 0
        while True:

            await self.runt.snap.waitfini(timeout=tick)
            await self.runt.snap.clearCache()
            yield offs

            offs += 1
            if count is not None and offs == count:
                break

    async def _fromunix(self, secs):
        '''
        Normalize a timestamp from a unix epoch time in seconds to milliseconds.

        Args:
            secs (int): Unix epoch time in seconds.

        Examples:
            Convert a timestamp from seconds to millis and format it::

                cli> storm $seconds=1594684800 $millis=$lib.time.fromunix($seconds)
                     $str=$lib.time.format($millis, '%A %d, %B %Y') $lib.print($str)

                Tuesday 14, July 2020

        Returns:
            int: The normalized time in milliseconds.
        '''
        secs = float(secs)
        return int(secs * 1000)

@registry.registerLib
class LibCsv(Lib):
    '''
    A Storm Library for interacting with csvtool.
    '''
    _storm_lib_path = ('csv',)

    def getObjLocals(self):
        return {
            'emit': self._libCsvEmit,
        }

    async def _libCsvEmit(self, *args, table=None):
        '''
        Emit a csv:row event for the given args.

        Args:
            *args: A list of items which are emitted as a ``csv:row`` event.

            table (str): The name of the table to emit data too. Optional.

        Returns:
            None: Returns None.
        '''
        row = [await toprim(a) for a in args]
        await self.runt.snap.fire('csv:row', row=row, table=table)

@registry.registerLib
class LibFeed(Lib):
    '''
    A Storm Library for interacting with Cortex feed functions.
    '''
    _storm_lib_path = ('feed',)

    def getObjLocals(self):
        return {
            'genr': self._libGenr,
            'list': self._libList,
            'ingest': self._libIngest,
        }

    async def _libGenr(self, name, data):
        '''
        Yield nodes being added to the graph by adding data with a given ingest type.

        Args:
            name (str): Name of the ingest function to send data too.

            data: Data to feed to the ingest function.

        Notes:
            This is using the Runtimes's Snap to call addFeedNodes().
            This only yields nodes if the feed function yields nodes.
            If the generator is not entirely consumed there is no guarantee
            that all of the nodes which should be made by the feed function
            will be made.

        Returns:
            s_node.Node: An async generator that yields nodes.
        '''
        self.runt.layerConfirm(('feed:data', *name.split('.')))
        with s_provenance.claim('feed:data', name=name):
            return self.runt.snap.addFeedNodes(name, data)

    async def _libList(self):
        '''
        Get a list of feed functions.

        Returns:
            list: A list of feed functions.
        '''
        todo = ('getFeedFuncs', (), {})
        return await self.runt.dyncall('cortex', todo)

    async def _libIngest(self, name, data):
        '''
        Add nodes to the graph with a given ingest type.

        Args:
            name (str): Name of the ingest function to send data too.

            data: Data to feed to the ingest function.

        Notes:
            This is using the Runtimes's Snap to call addFeedData(), after setting
            the snap.strict mode to False. This will cause node creation and property
            setting to produce warning messages, instead of causing the Storm Runtime
            to be torn down.
        '''

        self.runt.layerConfirm(('feed:data', *name.split('.')))
        with s_provenance.claim('feed:data', name=name):
            strict = self.runt.snap.strict
            self.runt.snap.strict = False
            await self.runt.snap.addFeedData(name, data)
            self.runt.snap.strict = strict

@registry.registerLib
class LibQueue(Lib):
    '''
    A Storm Library for interacting with persistent Queues in the Cortex.
    '''
    _storm_lib_path = ('queue',)

    def getObjLocals(self):
        return {
            'add': self._methQueueAdd,
            'del': self._methQueueDel,
            'get': self._methQueueGet,
            'list': self._methQueueList,
        }

    async def _methQueueAdd(self, name):
        '''
        Add a Queue to the Cortex with a given name.

        Args:
            name (str): The name of the queue.

        Returns:
            Queue: A Storm Queue object.
        '''

        info = {
            'time': s_common.now(),
            'creator': self.runt.snap.user.iden,
        }

        todo = s_common.todo('addCoreQueue', name, info)
        gatekeys = ((self.runt.user.iden, ('queue', 'add'), None),)
        info = await self.dyncall('cortex', todo, gatekeys=gatekeys)

        return Queue(self.runt, name, info)

    async def _methQueueGet(self, name):
        '''
        Get an existing Storm Queue object.

        Args:
            name (str): The name of the Queue to get.

        Returns:
            Queue: A Storm Queue object.
        '''
        todo = s_common.todo('getCoreQueue', name)
        gatekeys = ((self.runt.user.iden, ('queue', 'get'), f'queue:{name}'),)
        info = await self.dyncall('cortex', todo, gatekeys=gatekeys)

        return Queue(self.runt, name, info)

    async def _methQueueDel(self, name):
        '''
        Delete a given named Queue.

        Args:
            name (str): The name of the queue to delete.

        Returns:
            None: Returns None.
        '''
        todo = s_common.todo('delCoreQueue', name)
        gatekeys = ((self.runt.user.iden, ('queue', 'del',), f'queue:{name}'), )
        await self.dyncall('cortex', todo, gatekeys=gatekeys)

    async def _methQueueList(self):
        '''
        Get a list of the Queues in the Cortex.

        Returns:
            list: A list of queue definitions the current user is allowed to interact with.
        '''
        retn = []

        todo = s_common.todo('listCoreQueues')
        qlist = await self.dyncall('cortex', todo)

        for queue in qlist:
            if not self.runt.user.allowed(('queue', 'get'), f"queue:{queue['name']}"):
                continue

            retn.append(queue)

        return retn

@registry.registerType
class Queue(StormType):
    '''
    A StormLib API instance of a named channel in the cortex multiqueue.
    '''

    def __init__(self, runt, name, info):

        StormType.__init__(self)
        self.runt = runt
        self.name = name
        self.info = info

        self.gateiden = f'queue:{name}'

        self.locls.update(self.getObjLocals())

    def getObjLocals(self):
        return {
            'get': self._methQueueGet,
            'pop': self._methQueuePop,
            'put': self._methQueuePut,
            'puts': self._methQueuePuts,
            'gets': self._methQueueGets,
            'cull': self._methQueueCull,
            'size': self._methQueueSize,
        }

    async def _methQueueCull(self, offs):
        offs = await toint(offs)
        todo = s_common.todo('coreQueueCull', self.name, offs)
        gatekeys = self._getGateKeys('get')
        await self.runt.dyncall('cortex', todo, gatekeys=gatekeys)

    async def _methQueueSize(self):
        todo = s_common.todo('coreQueueSize', self.name)
        gatekeys = self._getGateKeys('get')
        return await self.runt.dyncall('cortex', todo, gatekeys=gatekeys)

    async def _methQueueGets(self, offs=0, wait=True, cull=False, size=None):
        wait = await toint(wait)
        offs = await toint(offs)

        if size is not None:
            size = await toint(size)

        todo = s_common.todo('coreQueueGets', self.name, offs, wait=wait, size=size)
        gatekeys = self._getGateKeys('get')

        async for item in self.runt.dyniter('cortex', todo, gatekeys=gatekeys):
            yield item

    async def _methQueuePuts(self, items, wait=False):
        todo = s_common.todo('coreQueuePuts', self.name, items)
        gatekeys = self._getGateKeys('put')
        return await self.runt.dyncall('cortex', todo, gatekeys=gatekeys)

    async def _methQueueGet(self, offs=0, cull=True, wait=True):

        offs = await toint(offs)
        wait = await toint(wait)

        todo = s_common.todo('coreQueueGet', self.name, offs, cull=cull, wait=wait)
        gatekeys = self._getGateKeys('get')

        return await self.runt.dyncall('cortex', todo, gatekeys=gatekeys)

    async def _methQueuePop(self, offs=0, cull=True, wait=True):

        offs = await toint(offs)
        wait = await toint(wait)

        todo = s_common.todo('coreQueueGet', self.name, offs, cull=cull, wait=wait)
        gatekeys = self._getGateKeys('get')

        valu = await self.runt.dyncall('cortex', todo, gatekeys=gatekeys)
        if valu is not None:
            await self._methQueueCull(valu[0])

        return valu

    async def _methQueuePut(self, item):
        return await self._methQueuePuts((item,))

    def _getGateKeys(self, perm):
        return ((self.runt.user.iden, ('queue', perm), self.gateiden),)

@registry.registerLib
class LibTelepath(Lib):
    '''
    A Storm Library for making Telepath connections to remote services.
    '''
    _storm_lib_path = ('telepath',)

    def getObjLocals(self):
        return {
            'open': self._methTeleOpen,
        }

    async def _methTeleOpen(self, url):
        '''
        Open and return a telepath RPC proxy.

        Args:
            url (str): The Telepath URL to connect to.

        Returns:
            Proxy: A Storm Proxy representing a Telepath Proxy.
        '''
        scheme = url.split('://')[0]
        self.runt.user.confirm(('lib', 'telepath', 'open', scheme))
        return Proxy(await self.runt.getTeleProxy(url))

# @registry.registerType
class Proxy(StormType):

    def __init__(self, proxy, path=None):
        StormType.__init__(self, path=path)
        self.proxy = proxy

    async def deref(self, name):

        if name[0] == '_':
            mesg = f'No proxy method named {name}'
            raise s_exc.NoSuchName(mesg=mesg, name=name)

        meth = getattr(self.proxy, name, None)

        if isinstance(meth, s_telepath.GenrMethod):
            return ProxyGenrMethod(meth)

        if isinstance(meth, s_telepath.Method):
            return ProxyMethod(meth)

# @registry.registerType
class ProxyMethod(StormType):

    def __init__(self, meth, path=None):
        StormType.__init__(self, path=path)
        self.meth = meth

    async def __call__(self, *args, **kwargs):
        args = await toprim(args)
        kwargs = await toprim(kwargs)
        # TODO: storm types fromprim()
        return await self.meth(*args, **kwargs)

# @registry.registerType
class ProxyGenrMethod(StormType):

    def __init__(self, meth, path=None):
        StormType.__init__(self, path=path)
        self.meth = meth

    async def __call__(self, *args, **kwargs):
        args = await toprim(args)
        kwargs = await toprim(kwargs)
        async for prim in self.meth(*args, **kwargs):
            # TODO: storm types fromprim()
            yield prim

@registry.registerLib
class LibBase64(Lib):
    '''
    A Storm Library for encoding and decoding base64 data.
    '''
    _storm_lib_path = ('base64',)

    def getObjLocals(self):
        return {
            'encode': self._encode,
            'decode': self._decode
        }

    async def _encode(self, valu, urlsafe=True):
        '''
        Encode a bytes object to a base64 encoded string.

        Args:
            valu (bytes): The object to encode.

            urlsafe (bool): Perform the encoding in a urlsafe manner if true.

        Returns:
            str: A base64 encoded string.
        '''
        try:
            if urlsafe:
                return base64.urlsafe_b64encode(valu).decode('ascii')
            return base64.b64encode(valu).decode('ascii')
        except TypeError as e:
            mesg = f'Error during base64 encoding - {str(e)}'
            raise s_exc.StormRuntimeError(mesg=mesg, valu=valu, urlsafe=urlsafe) from None

    async def _decode(self, valu, urlsafe=True):
        '''
        Decode a string into a bytes object.

        Args:
            valu (str): The string to decode.

            urlsafe (bool): Perform the decoding in a urlsafe manner if true.

        Returns:
            bytes: A bytes object for the decoded data.
        '''
        try:
            if urlsafe:
                return base64.urlsafe_b64decode(valu)
            return base64.b64decode(valu)
        except binascii.Error as e:
            mesg = f'Error during base64 decoding - {str(e)}'
            raise s_exc.StormRuntimeError(mesg=mesg, valu=valu, urlsafe=urlsafe) from None

class Prim(StormType):
    '''
    The base type for all STORM primitive values.
    '''
    def __init__(self, valu, path=None):
        StormType.__init__(self, path=path)
        self.valu = valu

    def __int__(self):
        mesg = 'Storm type {__class__.__name__.lower()} cannot be cast to an int'
        raise s_exc.BadCast(mesg)

    def __bool__(self):
        return bool(self.value())

    def __len__(self):
        name = f'{self.__class__.__module__}.{self.__class__.__name__}'
        raise s_exc.StormRuntimeError(mesg=f'Object {name} does not have a length.', name=name)

    def value(self):
        return self.valu

@registry.registerType
class Str(Prim):

    def __init__(self, valu, path=None):
        Prim.__init__(self, valu, path=path)
        self.locls.update(self.getObjLocals())

    def getObjLocals(self):
        return {
            'split': self._methStrSplit,
            'endswith': self._methStrEndswith,
            'startswith': self._methStrStartswith,
            'ljust': self._methStrLjust,
            'rjust': self._methStrRjust,
            'encode': self._methEncode,
            'replace': self._methStrReplace,
        }

    def __int__(self):
        return int(self.value(), 0)

    def __str__(self):
        return self.value()

    def __len__(self):
        return len(self.valu)

    async def _methEncode(self, encoding='utf8'):
        '''
        Encoding a text values to bytes.

        Args:
            encoding (str): Encoding to use. Defaults to utf8.
        '''
        try:
            return self.valu.encode(encoding)
        except UnicodeEncodeError as e:
            raise s_exc.StormRuntimeError(mesg=str(e), valu=self.valu) from None

    async def _methStrSplit(self, text):
        '''
        Split the string into multiple parts based on a separator.

        Example:

            ($foo, $bar) = $baz.split(":")

        '''
        return self.valu.split(text)

    async def _methStrEndswith(self, text):
        return self.valu.endswith(text)

    async def _methStrStartswith(self, text):
        return self.valu.startswith(text)

    async def _methStrRjust(self, size):
        return self.valu.rjust(await toint(size))

    async def _methStrLjust(self, size):
        return self.valu.ljust(await toint(size))

    async def _methStrReplace(self, oldv, newv, maxv=None):
        '''
        Replace occurrences of a string with a new string,
        optionally restricting the number of replacements.

        Example:

            $foo.replace('bar', 'baz')
        '''
        if maxv is None:
            return self.valu.replace(oldv, newv)
        else:
            return self.valu.replace(oldv, newv, int(maxv))

@registry.registerType
class Bytes(Prim):

    def __init__(self, valu, path=None):
        Prim.__init__(self, valu, path=path)
        self.locls.update(self.getObjLocals())

    def getObjLocals(self):
        return {
            'decode': self._methDecode,
            'bunzip': self._methBunzip,
            'gunzip': self._methGunzip,
            'bzip': self._methBzip,
            'gzip': self._methGzip,
            'json': self._methJsonLoad,
        }

    def __len__(self):
        return len(self.valu)

    def __bool__(self):
        return bool(self.valu)

    def __str__(self):
        return self.valu.decode()

    async def _methDecode(self, encoding='utf8'):
        '''
        Decode a bytes to a string.

        Args:
            encoding (str): The encoding to use when decoding the bytes.
        '''
        try:
            return self.valu.decode(encoding)
        except UnicodeDecodeError as e:
            raise s_exc.StormRuntimeError(mesg=str(e), valu=self.valu) from None

    async def _methBunzip(self):
        '''
        Decompress the bytes using bzip2 and return them.

        Example:

            $foo = $mybytez.bunzip()
        '''
        return bz2.decompress(self.valu)

    async def _methBzip(self):
        '''
        Compress the bytes using bzip2 and return them.

        Example:

            $foo = $mybytez.bzip()
        '''
        return bz2.compress(self.valu)

    async def _methGunzip(self):
        '''
        Decompress the bytes using gzip and return them.

        Example:

            $foo = $mybytez.gunzip()
        '''
        return gzip.decompress(self.valu)

    async def _methGzip(self):
        '''
        Compress the bytes using gzip and return them.

        Example:

            $foo = $mybytez.gzip()
        '''
        return gzip.compress(self.valu)

    async def _methJsonLoad(self):
        '''
        Load JSON data from bytes.

        Example:

            $foo = $mybytez.json()
        '''
        return json.loads(self.valu)

@registry.registerType
class Dict(Prim):

    def __iter__(self):
        return self.valu.items()

    async def __aiter__(self):
        for item in self.valu.items():
            yield item

    def __len__(self):
        return len(self.valu)

    async def setitem(self, name, valu):
        self.valu[name] = valu

    async def deref(self, name):
        return self.valu.get(name)

    async def value(self):
        return {await toprim(k): await toprim(v) for (k, v) in self.valu.items()}

@registry.registerType
class Set(Prim):

    def __init__(self, valu, path=None):
        Prim.__init__(self, set(valu), path=path)
        self.locls.update(self.getObjLocals())

    def getObjLocals(self):
        return {
            'add': self._methSetAdd,
            'has': self._methSetHas,
            'rem': self._methSetRem,
            'adds': self._methSetAdds,
            'rems': self._methSetRems,
            'list': self._methSetList,
            'size': self._methSetSize,
        }

    def __iter__(self):
        for item in self.valu:
            yield item

    async def __aiter__(self):
        for item in self.valu:
            yield item

    def __len__(self):
        return len(self.valu)

    async def _methSetSize(self):
        return len(self)

    async def _methSetHas(self, item):
        return item in self.valu

    async def _methSetAdd(self, *items):
        [self.valu.add(i) for i in items]

    async def _methSetAdds(self, *items):
        for item in items:
            [self.valu.add(i) for i in item]

    async def _methSetRem(self, *items):
        [self.valu.discard(i) for i in items]

    async def _methSetRems(self, *items):
        for item in items:
            [self.valu.discard(i) for i in item]

    async def _methSetList(self):
        return list(self.valu)

@registry.registerType
class List(Prim):

    def __init__(self, valu, path=None):
        Prim.__init__(self, valu, path=path)
        self.locls.update(self.getObjLocals())

    def getObjLocals(self):
        return {
            'has': self._methListHas,
            'size': self._methListSize,
            'index': self._methListIndex,
            'length': self._methListLength,
            'append': self._methListAppend,
        }

    def __iter__(self):
        for item in self.valu:
            yield item

    async def __aiter__(self):
        for item in self:
            yield item

    def __len__(self):
        return len(self.valu)

    async def _methListHas(self, valu):

        if valu in self.valu:
            return True

        prim = await toprim(valu)
        if prim == valu:
            return False

        return prim in self.valu

    async def _methListAppend(self, valu):
        self.valu.append(valu)

    async def _methListIndex(self, valu):
        '''
        Return a single field from the list by index.
        '''
        indx = await toint(valu)
        try:
            return self.valu[indx]
        except IndexError as e:
            raise s_exc.StormRuntimeError(mesg=str(e), valurepr=repr(self.valu),
                                          len=len(self.valu), indx=indx) from None

    async def _methListLength(self):
        '''
        Return the length of the list.
        '''
        s_common.deprecated('StormType List.length()')
        return len(self)

    async def _methListSize(self):
        '''
        Return the length of the list.
        '''
        return len(self)

    async def value(self):
        return tuple([await toprim(v) for v in self.valu])

@registry.registerType
class Bool(Prim):

    def __bool__(self):
        return self.value()

    def __str__(self):
        return str(self.value()).lower()

    def __int__(self):
        return int(self.value())

@registry.registerLib
class LibUser(Lib):
    '''
    A Storm Library for interacting with data about the current user.
    '''
    _storm_lib_path = ('user', )

    def getObjLocals(self):
        return {
            'name': self._libUserName,
        }

    # Todo: Plumb vars and profile access via a @property, implement our own __init__
    # which makes the underlying prims to be accessed by the runtime
    def addLibFuncs(self):
        super().addLibFuncs()
        self.locls.update({
            'vars': StormHiveDict(self.runt, self.runt.user.vars),
            'profile': StormHiveDict(self.runt, self.runt.user.profile),
        })

    async def _libUserName(self):
        '''
        Get the name of the current runtime user.

        Returns:
            str: The name of the current user.
        '''
        return self.runt.user.name

@registry.registerLib
class LibGlobals(Lib):
    '''
    A Storm Library for interacting with global variables which are persistent across the Cortex.
    '''
    _storm_lib_path = ('globals', )

    def __init__(self, runt, name):
        Lib.__init__(self, runt, name)

    def getObjLocals(self):
        return {
            'get': self._methGet,
            'pop': self._methPop,
            'set': self._methSet,
            'list': self._methList,
        }

    def _reqStr(self, name):
        if not isinstance(name, str):
            mesg = 'The name of a persistent variable must be a string.'
            raise s_exc.StormRuntimeError(mesg=mesg, name=name)

    async def _methGet(self, name, default=None):
        '''
        Get a Cortex global variables.

        Args:
            name (str): Name of the variable.

            default: Default value to return if the variable is not set.

        Returns:
            The variable value.
        '''
        self._reqStr(name)

        useriden = self.runt.user.iden
        gatekeys = ((useriden, ('globals', 'get', name), None),)
        todo = s_common.todo('getStormVar', name, default=default)
        return await self.runt.dyncall('cortex', todo, gatekeys=gatekeys)

    async def _methPop(self, name, default=None):
        '''
        Delete a variable value from the Cortex.

        Args:
            name (str): Name of the variable.

            default: Default value to return if the variable is not set.

        Returns:
            The variable value.
        '''
        self._reqStr(name)
        useriden = self.runt.user.iden
        gatekeys = ((useriden, ('globals', 'pop', name), None),)
        todo = s_common.todo('popStormVar', name, default=default)
        return await self.runt.dyncall('cortex', todo, gatekeys=gatekeys)

    async def _methSet(self, name, valu):
        '''
        Set a variable value in the Cortex.

        Args:
            name (str): Name of the variable.

            valu: The value to set.

        Returns:
            The variable value.
        '''
        self._reqStr(name)
        valu = await toprim(valu)
        useriden = self.runt.user.iden
        gatekeys = ((useriden, ('globals', 'set', name), None),)
        todo = s_common.todo('setStormVar', name, valu)
        return await self.runt.dyncall('cortex', todo, gatekeys=gatekeys)

    async def _methList(self):
        '''
        Get a list of variable names and values.

        Returns:
            list: A list of variable names and values that the user can access.
        '''
        ret = []
        user = self.runt.user

        todo = ('itemsStormVar', (), {})

        async for key, valu in self.runt.dyniter('cortex', todo):
            if user.allowed(('globals', 'get', key)):
                ret.append((key, valu))
        return ret

@registry.registerType
class StormHiveDict(Prim):

    def __init__(self, runt, info):
        Prim.__init__(self, None)
        self.runt = runt
        self.info = info
        self.locls.update(self.getObjLocals())

    def getObjLocals(self):
        return {
            'get': self._get,
            'pop': self._pop,
            'set': self._set,
            'list': self._list,
        }

    async def _get(self, name, default=None):
        return self.info.get(name, default)

    async def _pop(self, name, default=None):
        return await self.info.pop(name, default)

    async def _set(self, name, valu):

        if not isinstance(name, str):
            mesg = 'The name of a persistent variable must be a string.'
            raise s_exc.StormRuntimeError(mesg=mesg, name=name)

        return await self.info.set(name, valu)

    def _list(self):
        return list(self.info.items())

    def __iter__(self):
        return list(self.info.items())

    def value(self):
        return self.info.pack()

@registry.registerLib
class LibVars(Lib):
    '''
    A Storm Library for interacting with runtime variables.
    '''
    _storm_lib_path = ('vars',)

    def getObjLocals(self):
        return {
            'get': self._libVarsGet,
            'set': self._libVarsSet,
            'del': self._libVarsDel,
            'list': self._libVarsList,
        }

    async def _libVarsGet(self, name, defv=None):
        '''
        Get the value of a variable from the current Runtime.

        Args:
            name (str): Name of the variable to get.

            defv: The default value returned if the variable is not set in the runtime.

        Returns:
            The value of the variable.
        '''
        return self.runt.getVar(name, defv=defv)

    async def _libVarsSet(self, name, valu):
        '''
        Set the value of a variable in the current Runtime.

        Args:
            name (str): Name of the variable to set.

            valu: The value to set the variable too.

        Returns:
            None: Returns None.
        '''
        self.runt.setVar(name, valu)

    async def _libVarsDel(self, name):
        '''
        Unset a variable in the current Runtime.

        Args:
            name (str): The variable name to remove.

        Returns:
            None: Returns None
        '''
        self.runt.vars.pop(name, None)

    async def _libVarsList(self):
        '''
        Get a list of variables from the current Runtime.

        Returns:
            list: A list of variable names and their values for the current Runtime.
        '''
        return list(self.runt.vars.items())

@registry.registerType
class Query(Prim):
    '''
    A storm primitive representing an embedded query.
    '''
    def __init__(self, text, varz, runt, path=None):

        Prim.__init__(self, text, path=path)

        self.text = text
        self.varz = varz
        self.runt = runt

        self.locls.update(self.getObjLocals())

    def getObjLocals(self):
        return {
            'exec': self._methQueryExec,
        }

    def __str__(self):
        return self.text

    async def _getRuntGenr(self):
        opts = {'vars': self.varz}
        query = await self.runt.getStormQuery(self.text)
        with self.runt.snap.getStormRuntime(opts=opts) as runt:
            async for item in query.run(runt, s_common.agen()):
                yield item

    async def nodes(self):
        async for node, path in self._getRuntGenr():
            yield node

    async def __aiter__(self):
        async for node, path in self._getRuntGenr():
            yield Node(node)

    async def _methQueryExec(self):
        logger.info(f'Executing storm query via exec() {{{self.text}}} as [{self.runt.user.name}]')
        try:
            async for item in self._getRuntGenr():
                await asyncio.sleep(0)
        except s_exc.StormReturn as e:
            return e.item
        except asyncio.CancelledError:  # pragma: no cover
            raise

@registry.registerType
class NodeProps(Prim):

    def __init__(self, node, path=None):
        Prim.__init__(self, node, path=path)
        self.locls.update(self.getObjLocals())

    def getObjLocals(self):
        return {
            'get': self.get,
            'list': self.list,
            # TODO implement set()
        }

    async def _derefGet(self, name):
        return self.valu.get(name)

    async def get(self, name, defv=None):
        return self.valu.get(name)

    async def list(self):
        return list(self.valu.props.items())

    def value(self):
        return dict(self.valu.props)

@registry.registerType
class NodeData(Prim):

    def __init__(self, node, path=None):

        Prim.__init__(self, node, path=path)

        self.locls.update(self.getObjLocals())

    def getObjLocals(self):
        return {
            'get': self._getNodeData,
            'set': self._setNodeData,
            'pop': self._popNodeData,
            'list': self._listNodeData,
            'load': self._loadNodeData,
        }

    def _reqAllowed(self, perm):
        if not self.valu.snap.user.allowed(perm):
            pstr = '.'.join(perm)
            mesg = f'User is not allowed permission: {pstr}'
            raise s_exc.AuthDeny(perm=perm, mesg=mesg)

    async def _getNodeData(self, name):
        self._reqAllowed(('node', 'data', 'get', name))
        return await self.valu.getData(name)

    async def _setNodeData(self, name, valu):
        self._reqAllowed(('node', 'data', 'set', name))
        valu = await toprim(valu)
        s_common.reqjsonsafe(valu)
        return await self.valu.setData(name, valu)

    async def _popNodeData(self, name):
        self._reqAllowed(('node', 'data', 'pop', name))
        return await self.valu.popData(name)

    async def _listNodeData(self):
        self._reqAllowed(('node', 'data', 'list'))
        return [x async for x in self.valu.iterData()]

    async def _loadNodeData(self, name):
        self._reqAllowed(('node', 'data', 'get', name))
        valu = await self.valu.getData(name)
        # set the data value into the nodedata dict so it gets sent
        self.valu.nodedata[name] = valu

@registry.registerType
class Node(Prim):
    '''
    Implements the STORM api for a node instance.
    '''
    def __init__(self, node, path=None):
        Prim.__init__(self, node, path=path)

        self.ctors['data'] = self._ctorNodeData
        self.ctors['props'] = self._ctorNodeProps

        self.locls.update(self.getObjLocals())

    def getObjLocals(self):
        return {
            'form': self._methNodeForm,
            'iden': self._methNodeIden,
            'ndef': self._methNodeNdef,
            'pack': self._methNodePack,
            'repr': self._methNodeRepr,
            'tags': self._methNodeTags,
            'edges': self._methNodeEdges,
            'value': self._methNodeValue,
            'globtags': self._methNodeGlobTags,
            'isform': self._methNodeIsForm,
        }

    def _ctorNodeData(self, path=None):
        return NodeData(self.valu, path=path)

    def _ctorNodeProps(self, path=None):
        return NodeProps(self.valu, path=path)

    async def _methNodePack(self, dorepr=False):
        '''
        Return the serializable/packed version of the Node.

        Args:
            dorepr (bool): Include repr information for human readable versions of properties.

        Returns:
            (tuple): An (ndef, info) node tuple.
        '''
        return self.valu.pack(dorepr=dorepr)

    async def _methNodeEdges(self, verb=None):
        '''
        Yields the (verb, iden) tuples for this nodes edges.
        '''
        verb = await toprim(verb)
        async for edge in self.valu.iterEdgesN1(verb=verb):
            yield edge

    async def _methNodeIsForm(self, name):
        return self.valu.form.name == name

    async def _methNodeTags(self, glob=None):
        tags = list(self.valu.tags.keys())
        if glob is not None:
            regx = s_cache.getTagGlobRegx(glob)
            tags = [t for t in tags if regx.fullmatch(t)]
        return tags

    async def _methNodeGlobTags(self, glob):
        tags = list(self.valu.tags.keys())
        regx = s_cache.getTagGlobRegx(glob)
        ret = []
        for tag in tags:
            match = regx.fullmatch(tag)
            if match is not None:
                groups = match.groups()
                # Per discussion: The simple use case of a single match is
                # intuitive for a user to simply loop over as a raw list.
                # In contrast, a glob match which yields multiple matching
                # values would have to be unpacked.
                if len(groups) == 1:
                    ret.append(groups[0])
                else:
                    ret.append(groups)
        return ret

    async def _methNodeValue(self):
        return self.valu.ndef[1]

    async def _methNodeForm(self):
        return self.valu.ndef[0]

    async def _methNodeNdef(self):
        return self.valu.ndef

    async def _methNodeRepr(self, name=None, defv=None):
        '''
        Get the repr for the primary property or secondary propert of a Node.

        Args:
            name (str): Optional name of the secondary property to get the repr for.

            defv (str): Optional default value to return if the secondary property does not exist.

        Returns:
            String repr for the property.

        Raises:
            s_exc.StormRuntimeError: If the secondary property does not exist for the Node form.
        '''
        return self.valu.repr(name=name, defv=defv)

    async def _methNodeIden(self):
        return self.valu.iden()

@registry.registerType
class PathVars(Prim):
    '''
    Put the storm deref/setitem/iter convention on top of path variables.
    '''

    def __init__(self, path):
        Prim.__init__(self, None, path=path)

    async def deref(self, name):

        valu = self.path.getVar(name)
        if valu is not s_common.novalu:
            return valu

        mesg = f'No var with name: {name}.'
        raise s_exc.StormRuntimeError(mesg=mesg)

    async def setitem(self, name, valu):
        self.path.setVar(name, valu)

    def __iter__(self):
        # prevent "edit while iter" issues
        for item in list(self.path.vars.items()):
            yield item

    async def __aiter__(self):
        # prevent "edit while iter" issues
        for item in list(self.path.vars.items()):
            yield item

@registry.registerType
class Path(Prim):

    def __init__(self, node, path=None):
        Prim.__init__(self, node, path=path)
        self.locls.update(self.getObjLocals())
        self.locls.update({
            'vars': PathVars(path),
        })

    # Todo: Plumb vars access via a @property
    def getObjLocals(self):
        return {
            'idens': self._methPathIdens,
            'trace': self._methPathTrace,
            'listvars': self._methPathListVars,
        }

    async def _methPathIdens(self):
        return [n.iden() for n in self.valu.nodes]

    async def _methPathTrace(self):
        trace = self.valu.trace()
        return Trace(trace)

    async def _methPathListVars(self):
        '''
        List variables available in the path of a storm query.
        '''
        return list(self.path.vars.items())

@registry.registerType
class Trace(Prim):
    '''
    Storm API wrapper for the Path Trace object.
    '''
    def __init__(self, trace, path=None):
        Prim.__init__(self, trace, path=path)
        self.locls.update(self.getObjLocals())

    def getObjLocals(self):
        return {
            'idens': self._methTraceIdens,
        }

    async def _methTraceIdens(self):
        return [n.iden() for n in self.valu.nodes]

@registry.registerType
class Text(Prim):
    '''
    A mutable text type for simple text construction.
    '''
    def __init__(self, valu, path=None):
        Prim.__init__(self, valu, path=path)
        self.locls.update(self.getObjLocals())

    def getObjLocals(self):
        return {
            'add': self._methTextAdd,
            'str': self._methTextStr,
        }

    def __len__(self):
        return len(self.valu)

    async def _methTextAdd(self, text, **kwargs):
        text = kwarg_format(text, **kwargs)
        self.valu += text

    async def _methTextStr(self):
        return self.valu

@registry.registerLib
class LibStats(Lib):
    '''
    A Storm Library for statistics related functionality.
    '''
    _storm_lib_path = ('stats',)

    def getObjLocals(self):
        return {
            'tally': self.tally,
        }

    async def tally(self):
        '''
        Get a Tally object.

        Returns:
            Tally: A Storm Tally object.
        '''
        return StatTally(path=self.path)

@registry.registerType
class StatTally(Prim):
    '''
    A tally object.

    $tally = $lib.stats.tally()

    $tally.inc(foo)

    for $name, $total in $tally {
    }

    '''
    def __init__(self, path=None):
        Prim.__init__(self, {}, path=path)
        self.counters = collections.defaultdict(int)
        self.locls.update(self.getObjLocals())

    def getObjLocals(self):
        return {
            'inc': self.inc,
            'get': self.get,
        }

    async def __aiter__(self):
        for name, valu in self.counters.items():
            yield name, valu

    def __len__(self):
        return len(self.counters)

    async def inc(self, name, valu=1):
        valu = await toint(valu)
        self.counters[name] += valu

    async def get(self, name):
        return self.counters.get(name, 0)

    def value(self):
        return dict(self.counters)

@registry.registerLib
class LibLayer(Lib):
    '''
    A Storm Library for interacting with Layers in the Cortex.
    '''
    _storm_lib_path = ('layer',)

    def getObjLocals(self):
        return {
            'add': self._libLayerAdd,
            'del': self._libLayerDel,
            'get': self._libLayerGet,
            'list': self._libLayerList,
        }

    async def _libLayerAdd(self, ldef=None):
        '''
        Add a layer to the Cortex.

        Args:
            ldef (dict): A Layer definition.

        Returns:
            Layer: A Storm Layer object.
        '''
        if ldef is None:
            ldef = {}
        else:
            ldef = await toprim(ldef)

        ldef['creator'] = self.runt.user.iden

        useriden = self.runt.user.iden

        gatekeys = ((useriden, ('layer', 'add'), None),)
        todo = ('addLayer', (ldef,), {})

        ldef = await self.runt.dyncall('cortex', todo, gatekeys=gatekeys)
        if ldef is None:
            mesg = f'Failed to add layer.'
            raise s_exc.StormRuntimeError(mesg=mesg)

        return Layer(self.runt, ldef, path=self.path)

    async def _libLayerDel(self, iden):
        '''
        Delete a layer from the Cortex.

        Args:
            iden (str): The iden of the layer to delete.

        Returns:
            None: Returns None.
        '''
        todo = s_common.todo('getLayerDef', iden)
        ldef = await self.runt.dyncall('cortex', todo)
        if ldef is None:
            mesg = f'No layer with iden: {iden}'
            raise s_exc.NoSuchIden(mesg=mesg)

        layriden = ldef.get('iden')
        useriden = self.runt.user.iden
        gatekeys = ((useriden, ('layer', 'del'), iden),)

        todo = ('delLayer', (layriden,), {})
        return await self.runt.dyncall('cortex', todo, gatekeys=gatekeys)

    async def _libLayerGet(self, iden=None):
        '''
        Get a Layer from the Cortex.

        Args:
            iden (str): The iden of the layer to get. If not set, this defaults to the default layer of the Cortex.

        Returns:
            Layer: A Storm Layer object.
        '''
        todo = s_common.todo('getLayerDef', iden)
        ldef = await self.runt.dyncall('cortex', todo)
        if ldef is None:
            mesg = f'No layer with iden: {iden}'
            raise s_exc.NoSuchIden(mesg=mesg)

        return Layer(self.runt, ldef, path=self.path)

    async def _libLayerList(self):
        '''
        List the layers in a Cortex:

        Returns:
            list: A list of Storm Layer objects.
        '''
        todo = s_common.todo('getLayerDefs')
        defs = await self.runt.dyncall('cortex', todo)
        return [Layer(self.runt, ldef, path=self.path) for ldef in defs]

@registry.registerType
class Layer(Prim):
    '''
    Implements the STORM api for a layer instance.
    '''
    def __init__(self, runt, ldef, path=None):
        Prim.__init__(self, ldef, path=path)
        self.runt = runt
        self.locls.update({
            'iden': ldef.get('iden'),
        })
        self.locls.update(self.getObjLocals())

    # Todo: Plumb iden access via a @property
    def getObjLocals(self):
        return {
            'set': self._methLayerSet,
            'get': self._methLayerGet,
            'pack': self._methLayerPack,
            'repr': self._methLayerRepr,
            'edits': self._methLayerEdits,
<<<<<<< HEAD
            'getTagCount': self._methGetTagCount,
            'getPropCount': self._methGetPropCount,
        })
=======
        }
>>>>>>> e6325d4b

    async def _methGetTagCount(self, tagname, formname=None):
        '''
        Return the number of tag rows in the layer for the given tag name and optional form name.

        Example:
            $count = $lib.layer.get().getTagCount(foo.bar, formname=inet:ipv4)
        '''
        tagname = await tostr(tagname)
        formname = await tostr(formname, noneok=True)
        layriden = self.valu.get('iden')
        gatekeys = ((self.runt.user.iden, ('layer', 'read'), layriden),)
        todo = s_common.todo('getTagCount', tagname, formname=formname)
        return await self.runt.dyncall(layriden, todo, gatekeys=gatekeys)

    async def _methGetPropCount(self, propname):
        '''
        Return the number of property rows in the layer for the given full form/property name.

        Example:
            $count = $lib.layer.get().getPropCount(inet:ipv4:asn)
        '''
        propname = await tostr(propname)

        prop = self.runt.snap.core.model.prop(propname)
        if prop is None:
            mesg = f'No property named {propname}'
            raise s_exc.NoSuchProp(mesg)

        if prop.isform:
            todo = s_common.todo('getPropCount', prop.name, None)
        else:
            todo = s_common.todo('getPropCount', prop.form.name, prop.name)

        layriden = self.valu.get('iden')
        gatekeys = ((self.runt.user.iden, ('layer', 'read'), layriden),)
        return await self.runt.dyncall(layriden, todo, gatekeys=gatekeys)

    async def _methLayerEdits(self, offs=0, wait=True):
        '''
        Yield (offs, nodeedits) tuples from the given offset.
        If wait=True, also consume them in real-time once caught up.
        '''
        offs = await toint(offs)
        wait = await tobool(wait)
        layriden = self.valu.get('iden')
        gatekeys = ((self.runt.user.iden, ('layer', 'edits', 'read'), layriden),)
        todo = s_common.todo('syncNodeEdits', offs, wait=wait)
        async for item in self.runt.dyniter(layriden, todo, gatekeys=gatekeys):
            yield item

    async def _methLayerGet(self, name, defv=None):
        return self.valu.get(name, defv)

    async def _methLayerSet(self, name, valu):
        useriden = self.runt.user.iden
        layriden = self.valu.get('iden')
        gatekeys = ((useriden, ('layer', 'set', name), layriden),)
        todo = s_common.todo('setLayerInfo', name, valu)
        valu = await self.runt.dyncall(layriden, todo, gatekeys=gatekeys)
        self.valu[name] = valu

    async def _methLayerPack(self):
        return self.valu

    async def _methLayerRepr(self):
        iden = self.valu.get('iden')
        name = self.valu.get('name', 'unnamed')
        creator = self.valu.get('creator')
        readonly = self.valu.get('readonly')
        return f'Layer: {iden} (name: {name}) readonly: {readonly} creator: {creator}'

@registry.registerLib
class LibView(Lib):
    '''
    A Storm Library for interacting with Views in the Cortex.
    '''
    _storm_lib_path = ('view',)

    def getObjLocals(self):
        return {
            'add': self._methViewAdd,
            'del': self._methViewDel,
            'get': self._methViewGet,
            'list': self._methViewList,
        }

    async def _methViewAdd(self, layers, name=None):
        '''
        Add a View to the Cortex.

        Args:
            layers (list): A list of idens which make up the view.

            name (str): The name of the view.

        Returns:
            View: A Storm View object.
        '''
        self.runt.confirm(('view', 'add'))

        vdef = {
            'creator': self.runt.user.iden,
            'layers': layers
        }

        if name is not None:
            vdef['name'] = name

        useriden = self.runt.user.iden
        gatekeys = ((useriden, ('view', 'add'), None),)
        todo = ('addView', (vdef,), {})
        vdef = await self.runt.dyncall('cortex', todo, gatekeys=gatekeys)
        return View(self.runt, vdef, path=self.path)

    async def _methViewDel(self, iden):
        '''
        Delete a View from the Cortex.

        Args:
            iden (str): The iden of the view to delete.

        Returns:
            None: Returns None.
        '''
        useriden = self.runt.user.iden
        gatekeys = ((useriden, ('view', 'del'), iden),)
        todo = ('delView', (iden,), {})
        return await self.runt.dyncall('cortex', todo, gatekeys=gatekeys)

    async def _methViewGet(self, iden=None):
        '''
        Get a View from the Cortex.

        Args:
            iden (str): The iden of the View to get. If not specified, returns the default View for the Cortex.

        Returns:
            View: A Storm View object.
        '''
        todo = s_common.todo('getViewDef', iden)
        vdef = await self.runt.dyncall('cortex', todo)
        if vdef is None:
            raise s_exc.NoSuchView(mesg=iden)

        return View(self.runt, vdef, path=self.path)

    async def _methViewList(self):
        '''
        List the Views in the Cortex.

        Returns:
            list: A list of Storm View objects.
        '''
        todo = s_common.todo('getViewDefs')
        defs = await self.runt.dyncall('cortex', todo)
        return [View(self.runt, vdef, path=self.path) for vdef in defs]

@registry.registerType
class View(Prim):
    '''
    Implements the STORM api for a view instance.
    '''
    def __init__(self, runt, vdef, path=None):
        Prim.__init__(self, vdef, path=path)
        self.runt = runt
        self.locls.update({
            'iden': vdef.get('iden'),
            'layers': [Layer(runt, ldef, path=path) for ldef in vdef.get('layers')],
            'triggers': [Trigger(runt, tdef) for tdef in vdef.get('triggers')],
        })
        self.locls.update(self.getObjLocals())

    # Todo plumb in iden/layers/triggers access via a property
    def getObjLocals(self):
        return {
            'set': self._methViewSet,
            'get': self._methViewGet,
            'fork': self._methViewFork,
            'pack': self._methViewPack,
            'repr': self._methViewRepr,
            'merge': self._methViewMerge,
            'getEdges': self._methGetEdges,
            'getEdgeVerbs': self._methGetEdgeVerbs,
        }

    async def _methGetEdges(self, verb=None):
        verb = await toprim(verb)
        todo = s_common.todo('getEdges', verb=verb)
        async for edge in self.viewDynIter(todo, ('view', 'read')):
            yield edge

    async def _methGetEdgeVerbs(self):
        todo = s_common.todo('getEdgeVerbs')
        async for verb in self.viewDynIter(todo, ('view', 'read')):
            yield verb

    async def viewDynIter(self, todo, perm):
        useriden = self.runt.user.iden
        viewiden = self.valu.get('iden')
        gatekeys = ((useriden, perm, viewiden),)
        async for item in self.runt.dyniter(viewiden, todo, gatekeys=gatekeys):
            yield item

    async def viewDynCall(self, todo, perm):
        useriden = self.runt.user.iden
        viewiden = self.valu.get('iden')
        gatekeys = ((useriden, perm, viewiden),)
        return await self.runt.dyncall(viewiden, todo, gatekeys=gatekeys)

    async def _methViewGet(self, name, defv=None):
        return self.valu.get(name, defv)

    async def _methViewSet(self, name, valu):
        todo = s_common.todo('setViewInfo', name, valu)
        valu = await self.viewDynCall(todo, ('view', 'set', name))
        self.valu[name] = valu

    async def _methViewRepr(self):

        iden = self.valu.get('iden')
        name = self.valu.get('name', 'unnamed')
        creator = self.valu.get('creator')

        lines = [
            f'View: {iden} (name: {name})',
            f'  Creator: {creator}',
            '  Layers:',
        ]
        for layr in self.valu.get('layers', ()):
            layriden = layr.get('iden')
            readonly = layr.get('readonly')
            layrname = layr.get('name', 'unnamed')

            lines.append(f'    {layriden}: {layrname} readonly: {readonly}')

        return '\n'.join(lines)

    async def _methViewPack(self):
        return self.valu

    async def _methViewFork(self, name=None):
        '''
        Fork a view in the cortex.
        '''
        useriden = self.runt.user.iden
        viewiden = self.valu.get('iden')

        gatekeys = ((useriden, ('view', 'add'), None),)

        ldef = {'creator': self.runt.user.iden}
        vdef = {'creator': self.runt.user.iden}

        if name is not None:
            vdef['name'] = name

        todo = s_common.todo('fork', ldef=ldef, vdef=vdef)

        newv = await self.runt.dyncall(viewiden, todo, gatekeys=gatekeys)

        return View(self.runt, newv, path=self.path)

    async def _methViewMerge(self):
        '''
        Merge a forked view back into its parent.
        '''
        useriden = self.runt.user.iden
        viewiden = self.valu.get('iden')
        todo = s_common.todo('merge', useriden=useriden)
        return await self.runt.dyncall(viewiden, todo)

@registry.registerLib
class LibTrigger(Lib):
    '''
    A Storm Library for interacting with Triggers in the Cortex.
    '''
    _storm_lib_path = ('trigger',)

    def getObjLocals(self):
        return {
            'add': self._methTriggerAdd,
            'del': self._methTriggerDel,
            'list': self._methTriggerList,
            'get': self._methTriggerGet,
            'enable': self._methTriggerEnable,
            'disable': self._methTriggerDisable,
            'mod': self._methTriggerMod
        }

    async def _matchIdens(self, prefix):
        '''
        Returns the iden that starts with prefix.  Prints out error and returns None if it doesn't match
        exactly one.
        '''
        user = self.runt.user

        match = None
        trigs = await self.runt.snap.view.listTriggers()

        for iden, trig in trigs:
            if iden.startswith(prefix):
                if match is not None:
                    mesg = 'Provided iden matches more than one trigger.'
                    raise s_exc.StormRuntimeError(mesg=mesg, iden=prefix)

                if not user.allowed(('trigger', 'get'), gateiden=iden):
                    continue

                match = trig

        if match is None:
            mesg = 'Provided iden does not match any valid authorized triggers.'
            raise s_exc.StormRuntimeError(mesg=mesg, iden=prefix)

        return match

    async def _methTriggerAdd(self, tdef):
        '''
        Add a Trigger to the Cortex.

        Args:
            tdef (dict): A Trigger definition.

        Returns:
            Trigger: A Storm Trigger object.
        '''
        tdef = await toprim(tdef)

        useriden = self.runt.user.iden
        viewiden = self.runt.snap.view.iden

        tdef['user'] = useriden
        tdef['view'] = viewiden

        query = tdef.pop('query', None)
        if query is not None:
            tdef['storm'] = query

        cond = tdef.pop('condition', None)
        if cond is not None:
            tdef['cond'] = cond

        tag = tdef.pop('tag', None)
        if tag is not None:
            if tag[0] == '#':
                tdef['tag'] = tag[1:]
            else:
                tdef['tag'] = tag

        form = tdef.pop('form', None)
        if form is not None:
            tdef['form'] = form

        prop = tdef.pop('prop', None)
        if prop is not None:
            tdef['prop'] = prop

        gatekeys = ((useriden, ('trigger', 'add'), viewiden),)
        todo = ('addTrigger', (tdef,), {})
        tdef = await self.dyncall(viewiden, todo, gatekeys=gatekeys)

        return Trigger(self.runt, tdef)

    async def _methTriggerDel(self, prefix):
        '''
        Delete a Trigger from the Cortex.

        Args:
            prefix (str): A prefix to match in order to identify a trigger to delete. Only a single matching prefix
            will be deleted.

        Returns:
            str: The iden of the deleted trigger which matched the prefix.
        '''
        useriden = self.runt.user.iden
        viewiden = self.runt.snap.view.iden
        trig = await self._matchIdens(prefix)
        iden = trig.iden

        todo = s_common.todo('delTrigger', iden)
        gatekeys = ((useriden, ('trigger', 'del'), iden),)
        await self.dyncall(viewiden, todo, gatekeys=gatekeys)

        return iden

    async def _methTriggerMod(self, prefix, query):
        '''
        Modify an existing Trigger in the Cortex.

        Args:
            prefix (str): A prefix to match in order to identify a trigger to modify.
            Only a single matching prefix will be modified.

            query: The new Storm Query to set as the trigger query.

        Returns:
            str: The iden of the modified Trigger.
        '''
        useriden = self.runt.user.iden
        viewiden = self.runt.snap.view.iden

        if not query.startswith('{'):
            mesg = 'Expected second argument to start with {'
            raise s_exc.StormRuntimeError(mesg=mesg, iden=prefix, query=query)

        # Remove the curly braces
        query = query[1:-1]

        trig = await self._matchIdens(prefix)
        iden = trig.iden
        gatekeys = ((useriden, ('trigger', 'set'), iden),)
        todo = s_common.todo('setTriggerInfo', iden, 'storm', query)
        await self.dyncall(viewiden, todo, gatekeys=gatekeys)

        return iden

    async def _methTriggerList(self):
        '''
        Get a list of Triggers in the Cortex.

        Returns:
            list: A List of trigger objects the user is allowed to access.
        '''
        user = self.runt.user
        view = self.runt.snap.view
        triggers = []

        for iden, trig in await view.listTriggers():
            if not user.allowed(('trigger', 'get'), gateiden=iden):
                continue
            triggers.append(Trigger(self.runt, trig.pack()))

        return triggers

    async def _methTriggerGet(self, iden):
        '''
        Get a Trigger in the Cortex.

        Args:
            iden (str): The iden of the Trigger to get.

        Returns:
            Trigger: A Storm Trigger object.
        '''
        trigger = await self.runt.snap.view.getTrigger(iden)
        if trigger is None:
            return None

        self.runt.user.confirm(('trigger', 'get'), gateiden=iden)

        return Trigger(self.runt, trigger.pack())

    async def _methTriggerEnable(self, prefix):
        '''
        Enable a Trigger in the Cortex.

        Args:
            prefix (str): A prefix to match in order to identify a trigger to modify.
            Only a single matching prefix will be modified.

        Returns:
            str: The iden of the trigger that was enabled.
        '''
        return await self._triggerendisable(prefix, True)

    async def _methTriggerDisable(self, prefix):
        '''
        Disable a Trigger in the Cortex.

        Args:
            prefix (str): A prefix to match in order to identify a trigger to modify.
            Only a single matching prefix will be modified.

        Returns:
            str: The iden of the trigger that was disabled.

        '''
        return await self._triggerendisable(prefix, False)

    async def _triggerendisable(self, prefix, state):
        trig = await self._matchIdens(prefix)
        iden = trig.iden

        useriden = self.runt.user.iden
        viewiden = self.runt.snap.view.iden
        gatekeys = ((useriden, ('trigger', 'set'), iden),)
        todo = s_common.todo('enableTrigger', iden)
        todo = s_common.todo('setTriggerInfo', iden, 'enabled', state)
        await self.dyncall(viewiden, todo, gatekeys=gatekeys)

        return iden

@registry.registerType
class Trigger(Prim):

    def __init__(self, runt, tdef):

        Prim.__init__(self, tdef)
        self.runt = runt

        self.locls.update({
            'iden': tdef['iden'],
        })
        self.locls.update(self.getObjLocals())

    def getObjLocals(self):
        return {
            'set': self.set,
        }

    async def deref(self, name):
        valu = self.valu.get(name, s_common.novalu)
        if valu is not s_common.novalu:
            return valu

        return self.locls.get(name)

    async def set(self, name, valu):
        trigiden = self.valu.get('iden')
        useriden = self.runt.user.iden
        viewiden = self.runt.snap.view.iden

        gatekeys = ((useriden, ('trigger', 'set'), viewiden),)
        todo = ('setTriggerInfo', (trigiden, name, valu), {})
        await self.runt.dyncall(viewiden, todo, gatekeys=gatekeys)

        self.valu[name] = valu

def ruleFromText(text):
    '''
    Get a rule tuple from a text string.

    Args:
        text (str): The string to process.

    Returns:
        (bool, tuple): A tuple containing a bool and a list of permission parts.
    '''

    allow = True
    if text.startswith('!'):
        text = text[1:]
        allow = False

    return (allow, tuple(text.split('.')))

@registry.registerLib
class LibAuth(Lib):
    '''
    A Storm Library for interacting with Auth in the Cortex.
    '''
    _storm_lib_path = ('auth',)

    def getObjLocals(self):
        return {
            'ruleFromText': ruleFromText,
        }

@registry.registerLib
class LibUsers(Lib):
    '''
    A Storm Library for interacting with Auth Users in the Cortex.
    '''
    _storm_lib_path = ('auth', 'users')

    def getObjLocals(self):
        return {
            'add': self._methUsersAdd,
            'del': self._methUsersDel,
            'list': self._methUsersList,
            'get': self._methUsersGet,
            'byname': self._methUsersByName,
        }

    async def _methUsersList(self):
        '''
        Get a list of Users in the Cortex.

        Returns:
            list: A list of Storm User objects.
        '''
        return [User(self.runt, udef['iden']) for udef in await self.runt.snap.core.getUserDefs()]

    async def _methUsersGet(self, iden):
        '''
        Get a specific User by iden.

        Args:
            iden (str): The iden of the user to retrieve.

        Returns:
            User: A Storm User object; or None if the user does not exist.
        '''
        udef = await self.runt.snap.core.getUserDef(iden)
        if udef is not None:
            return User(self.runt, udef['iden'])

    async def _methUsersByName(self, name):
        '''
        Get a specific user by name.

        Args:
            name (str): The name of the user to retrieve.

        Returns:
            User: A Storm User object; or None if the user does not exist.
        '''
        udef = await self.runt.snap.core.getUserDefByName(name)
        if udef is not None:
            return User(self.runt, udef['iden'])

    async def _methUsersAdd(self, name, passwd=None, email=None):
        '''
        Add a User to the Cortex.

        Args:
            name (str): The name of the user.

            passwd (str): The users password. This is optional.

            email (str): The user's email address. This is optional.

        Returns:
            User: A Storm User object for the new user.
        '''
        self.runt.user.confirm(('auth', 'user', 'add'))
        udef = await self.runt.snap.core.addUser(name, passwd=passwd, email=email)
        return User(self.runt, udef['iden'])

    async def _methUsersDel(self, iden):
        '''
        Delete a User from the Cortex.

        Args:
            iden (str): The iden of the user to delete.

        Returns:
            None: Returns None.
        '''
        self.runt.user.confirm(('auth', 'user', 'del'))
        await self.runt.snap.core.delUser(iden)

@registry.registerLib
class LibRoles(Lib):
    '''
    A Storm Library for interacting with Auth Roles in the Cortex.
    '''
    _storm_lib_path = ('auth', 'roles')

    def getObjLocals(self):
        return {
            'add': self._methRolesAdd,
            'del': self._methRolesDel,
            'list': self._methRolesList,
            'get': self._methRolesGet,
            'byname': self._methRolesByName,
        }

    async def _methRolesList(self):
        '''
        Get a list of Roles in the Cortex.

        Returns:
            list: A list of Storm Role objects.
        '''
        return [Role(self.runt, rdef['iden']) for rdef in await self.runt.snap.core.getRoleDefs()]

    async def _methRolesGet(self, iden):
        '''
        Get a specific Role by iden.

        Args:
            iden (str): The iden of the role to retrieve.

        Returns:
            Role: A Storm Role object; or None if the role does not exist.
        '''
        rdef = await self.runt.snap.core.getRoleDef(iden)
        if rdef is not None:
            return Role(self.runt, rdef['iden'])

    async def _methRolesByName(self, name):
        '''
        Get a specific Role by name.

        Args:
            name (str): The name of the role to retrieve.

        Returns:
            Role: A Storm Role object; or None if the role does not exist.
        '''
        rdef = await self.runt.snap.core.getRoleDefByName(name)
        if rdef is not None:
            return Role(self.runt, rdef['iden'])

    async def _methRolesAdd(self, name):
        '''
        Add a Role to the Cortex.

        Args:
            name (str): The name of the role.

        Returns:
            Role: A Storm Role object for the new user.
        '''
        self.runt.user.confirm(('auth', 'role', 'add'))
        rdef = await self.runt.snap.core.addRole(name)
        return Role(self.runt, rdef['iden'])

    async def _methRolesDel(self, iden):
        '''
        Delete a Role from the Cortex.

        Args:
            iden (str): The iden of the role to delete.

        Returns:
            None: Returns None.
        '''
        self.runt.user.confirm(('auth', 'role', 'del'))
        await self.runt.snap.core.delRole(iden)

@registry.registerLib
class LibGates(Lib):
    '''
    A Storm Library for interacting with Auth Gates in the Cortex.
    '''
    _storm_lib_path = ('auth', 'gates')

    def getObjLocals(self):
        return {
            'get': self._methGatesGet,
            'list': self._methGatesList,
        }

    async def _methGatesList(self):
        '''
        Get a list of Gates in the Cortex.

        Returns:
            list: A list of Storm Gate objects.
        '''
        todo = s_common.todo('getAuthGates')
        gates = await self.runt.coreDynCall(todo)
        return [Gate(self.runt, g) for g in gates]

    async def _methGatesGet(self, iden):
        '''
        Get a specific Gate by iden.

        Args:
            iden (str): The iden of the role to retrieve.

        Returns:
            Role: A Storm Gate object; or None if the role does not exist.
        '''
        iden = await toprim(iden)
        todo = s_common.todo('getAuthGate', iden)
        gate = await self.runt.coreDynCall(todo)
        if gate:
            return Gate(self.runt, gate)

@registry.registerType
class Gate(Prim):

    def __init__(self, runt, valu, path=None):

        Prim.__init__(self, valu, path=path)
        self.runt = runt

        # Todo: Plumb iden/role/users access via a @property and implement getObjLocals
        self.locls.update({
            'iden': valu.get('iden'),
            'users': valu.get('users'),
            'roles': valu.get('roles'),
        })

@registry.registerType
class User(Prim):

    def __init__(self, runt, valu, path=None):

        Prim.__init__(self, valu, path=path)
        self.runt = runt

        self.locls.update(self.getObjLocals())

    # Todo: Plumb iden access via a @property
    def getObjLocals(self):
        return {
            'iden': self._iden,
            'get': self._methUserGet,
            'roles': self._methUserRoles,
            'allowed': self._methUserAllowed,
            'grant': self._methUserGrant,
            'revoke': self._methUserRevoke,
            'addRule': self._methUserAddRule,
            'delRule': self._methUserDelRule,
            'setRules': self._methUserSetRules,
            'setAdmin': self._methUserSetAdmin,
            'setEmail': self._methUserSetEmail,
            'setLocked': self._methUserSetLocked,
            'setPasswd': self._methUserSetPasswd,
        }

    @property
    def _iden(self):
        '''
        Constant representing the user iden.

        Returns:
            str: The user iden.
        '''
        return self.valu

    async def _derefGet(self, name):
        udef = await self.runt.snap.core.getUserDef(self.valu)
        return udef.get(name, s_common.novalu)

    async def _methUserGet(self, name):
        udef = await self.runt.snap.core.getUserDef(self.valu)
        return udef.get(name)

    async def _methUserRoles(self):
        udef = await self.runt.snap.core.getUserDef(self.valu)
        return [Role(self.runt, rdef['iden']) for rdef in udef.get('roles')]

    async def _methUserAllowed(self, permname, gateiden=None):
        perm = tuple(permname.split('.'))
        return await self.runt.snap.core.isUserAllowed(self.valu, perm, gateiden=gateiden)

    async def _methUserGrant(self, iden):
        self.runt.user.confirm(('auth', 'user', 'grant'))
        await self.runt.snap.core.addUserRole(self.valu, iden)

    async def _methUserRevoke(self, iden):
        self.runt.user.confirm(('auth', 'user', 'revoke'))
        await self.runt.snap.core.delUserRole(self.valu, iden)

    async def _methUserSetRules(self, rules, gateiden=None):
        self.runt.user.confirm(('auth', 'user', 'set', 'rules'))
        await self.runt.snap.core.setUserRules(self.valu, rules, gateiden=gateiden)

    async def _methUserAddRule(self, rule, gateiden=None):
        self.runt.user.confirm(('auth', 'user', 'set', 'rules'))
        await self.runt.snap.core.addUserRule(self.valu, rule, gateiden=gateiden)

    async def _methUserDelRule(self, rule, gateiden=None):
        self.runt.user.confirm(('auth', 'user', 'set', 'rules'))
        await self.runt.snap.core.delUserRule(self.valu, rule, gateiden=gateiden)

    async def _methUserSetEmail(self, email):

        if self.runt.user.iden == self.valu:
            await self.runt.snap.core.setUserEmail(self.valu, email)
            return

        self.runt.user.confirm(('auth', 'user', 'set', 'email'))
        await self.runt.snap.core.setUserEmail(self.valu, email)

    async def _methUserSetAdmin(self, admin, gateiden=None):

        self.runt.user.confirm(('auth', 'user', 'set', 'admin'))
        admin = await tobool(admin)

        await self.runt.snap.core.setUserAdmin(self.valu, admin, gateiden=gateiden)

    async def _methUserSetPasswd(self, passwd):

        if self.runt.user.iden == self.valu:
            return await self.runt.snap.core.setUserPasswd(self.valu, passwd)

        self.runt.user.confirm(('auth', 'user', 'set', 'passwd'))
        return await self.runt.snap.core.setUserPasswd(self.valu, passwd)

    async def _methUserSetLocked(self, locked):
        self.runt.user.confirm(('auth', 'user', 'set', 'locked'))
        return await self.runt.snap.core.setUserLocked(self.valu, await tobool(locked))

    async def value(self):
        return await self.runt.snap.core.getUserDef(self.valu)

@registry.registerType
class Role(Prim):

    def __init__(self, runt, valu, path=None):

        Prim.__init__(self, valu, path=path)
        self.runt = runt
        self.locls.update({
            'iden': valu,
        })
        self.locls.update(self.getObjLocals())

    def getObjLocals(self):
        return {
            'get': self._methRoleGet,
            'addRule': self._methRoleAddRule,
            'delRule': self._methRoleDelRule,
            'setRules': self._methRoleSetRules,
        }

    async def _derefGet(self, name):
        rdef = await self.runt.snap.core.getRoleDef(self.valu)
        return rdef.get(name, s_common.novalu)

    async def _methRoleGet(self, name):
        rdef = await self.runt.snap.core.getRoleDef(self.valu)
        return rdef.get(name)

    async def _methRoleSetRules(self, rules, gateiden=None):
        self.runt.user.confirm(('auth', 'role', 'set', 'rules'))
        await self.runt.snap.core.setRoleRules(self.valu, rules, gateiden=gateiden)

    async def _methRoleAddRule(self, rule, gateiden=None):
        self.runt.user.confirm(('auth', 'role', 'set', 'rules'))
        await self.runt.snap.core.addRoleRule(self.valu, rule, gateiden=gateiden)

    async def _methRoleDelRule(self, rule, gateiden=None):
        self.runt.user.confirm(('auth', 'role', 'set', 'rules'))
        await self.runt.snap.core.delRoleRule(self.valu, rule, gateiden=gateiden)

    async def value(self):
        return await self.runt.snap.core.getRoleDef(self.valu)

@registry.registerLib
class LibCron(Lib):
    '''
    A Storm Library for interacting with Cron Jobs in the Cortex.
    '''
    _storm_lib_path = ('cron',)

    def getObjLocals(self):
        return {
            'at': self._methCronAt,
            'add': self._methCronAdd,
            'del': self._methCronDel,
            'get': self._methCronGet,
            'mod': self._methCronMod,
            'list': self._methCronList,
            'enable': self._methCronEnable,
            'disable': self._methCronDisable,
        }

    async def _matchIdens(self, prefix, perm):
        '''
        Returns the cron that starts with prefix.  Prints out error and returns None if it doesn't match
        exactly one.
        '''
        user = self.runt.user

        todo = s_common.todo('listCronJobs')
        crons = await self.dyncall('cortex', todo)
        matchcron = None

        for cron in crons:
            iden = cron.get('iden')

            if iden.startswith(prefix) and user.allowed(perm, gateiden=iden):
                if matchcron is not None:
                    mesg = 'Provided iden matches more than one cron job.'
                    raise s_exc.StormRuntimeError(mesg=mesg, iden=prefix)
                matchcron = cron

        if matchcron is not None:
            return matchcron

        mesg = 'Provided iden does not match any valid authorized cron job.'
        raise s_exc.StormRuntimeError(mesg=mesg, iden=prefix)

    def _parseWeekday(self, val):
        ''' Try to match a day-of-week abbreviation, then try a day-of-week full name '''
        val = val.title()
        try:
            return list(calendar.day_abbr).index(val)
        except ValueError:
            try:
                return list(calendar.day_name).index(val)
            except ValueError:
                return None

    def _parseIncval(self, incval):
        ''' Parse a non-day increment value. Should be an integer or a comma-separated integer list. '''
        try:
            retn = [int(val) for val in incval.split(',')]
        except ValueError:
            return None

        return retn[0] if len(retn) == 1 else retn

    def _parseReq(self, requnit, reqval):
        ''' Parse a non-day fixed value '''
        assert reqval[0] != '='

        try:
            retn = []
            for val in reqval.split(','):
                if requnit == 'month':
                    if reqval[0].isdigit():
                        retn.append(int(reqval))  # must be a month (1-12)
                    else:
                        try:
                            retn.append(list(calendar.month_abbr).index(val.title()))
                        except ValueError:
                            retn.append(list(calendar.month_name).index(val.title()))
                else:
                    retn.append(int(val))
        except ValueError:
            return None

        return retn[0] if len(retn) == 1 else retn

    def _parseDay(self, optval):
        ''' Parse a --day argument '''
        isreq = not optval.startswith('+')
        if not isreq:
            optval = optval[1:]

        try:
            retnval = []
            unit = None
            for val in optval.split(','):
                if not val:
                    raise ValueError
                if val[-1].isdigit():
                    newunit = 'dayofmonth' if isreq else 'day'
                    if unit is None:
                        unit = newunit
                    elif newunit != unit:
                        raise ValueError
                    retnval.append(int(val))
                else:
                    newunit = 'dayofweek'
                    if unit is None:
                        unit = newunit
                    elif newunit != unit:
                        raise ValueError

                    weekday = self._parseWeekday(val)
                    if weekday is None:
                        raise ValueError
                    retnval.append(weekday)
            if len(retnval) == 0:
                raise ValueError
        except ValueError:
            return None, None
        if len(retnval) == 1:
            retnval = retnval[0]
        return unit, retnval

    def _parseAlias(self, opts):
        retn = {}

        hourly = opts.get('hourly')
        if hourly is not None:
            retn['hour'] = '+1'
            retn['minute'] = str(int(hourly))
            return retn

        daily = opts.get('daily')
        if daily is not None:
            fields = time.strptime(daily, '%H:%M')
            retn['day'] = '+1'
            retn['hour'] = str(fields.tm_hour)
            retn['minute'] = str(fields.tm_min)
            return retn

        monthly = opts.get('monthly')
        if monthly is not None:
            day, rest = monthly.split(':', 1)
            fields = time.strptime(rest, '%H:%M')
            retn['month'] = '+1'
            retn['day'] = day
            retn['hour'] = str(fields.tm_hour)
            retn['minute'] = str(fields.tm_min)
            return retn

        yearly = opts.get('yearly')
        if yearly is not None:
            fields = yearly.split(':')
            if len(fields) != 4:
                raise ValueError(f'Failed to parse parameter {yearly}')
            retn['year'] = '+1'
            retn['month'], retn['day'], retn['hour'], retn['minute'] = fields
            return retn

        return None

    async def _methCronAdd(self, **kwargs):
        '''
        Add a recurring cron job to the Cortex.

        Args:
            **kwargs: Key-value parameters used to add the cron job.

        Returns:
            CronJob: A Storm CronJob object.
        '''
        incunit = None
        incval = None
        reqdict = {}
        valinfo = {  # unit: (minval, next largest unit)
            'month': (1, 'year'),
            'dayofmonth': (1, 'month'),
            'hour': (0, 'day'),
            'minute': (0, 'hour'),
        }

        query = kwargs.get('query', None)
        if query is None:
            mesg = 'Query parameter is required.'
            raise s_exc.StormRuntimeError(mesg=mesg, kwargs=kwargs)

        if not query.startswith('{'):
            mesg = 'Query parameter must start with {'
            raise s_exc.StormRuntimeError(mesg=mesg, kwargs=kwargs)

        try:
            alias_opts = self._parseAlias(kwargs)
        except ValueError as e:
            mesg = f'Failed to parse ..ly parameter: {" ".join(e.args)}'
            raise s_exc.StormRuntimeError(mesg=mesg, kwargs=kwargs)

        if alias_opts:
            year = kwargs.get('year')
            month = kwargs.get('month')
            day = kwargs.get('day')
            hour = kwargs.get('hour')
            minute = kwargs.get('minute')

            if year or month or day or hour or minute:
                mesg = 'May not use both alias (..ly) and explicit options at the same time'
                raise s_exc.StormRuntimeError(mesg=mesg, kwargs=kwargs)
            opts = alias_opts
        else:
            opts = kwargs

        for optname in ('year', 'month', 'day', 'hour', 'minute'):
            optval = opts.get(optname)

            if optval is None:
                if incunit is None and not reqdict:
                    continue
                # The option isn't set, but a higher unit is.  Go ahead and set the required part to the lowest valid
                # value, e.g. so --month 2 would run on the *first* of every other month at midnight
                if optname == 'day':
                    reqdict['dayofmonth'] = 1
                else:
                    reqdict[optname] = valinfo[optname][0]
                continue

            isreq = not optval.startswith('+')

            if optname == 'day':
                unit, val = self._parseDay(optval)
                if val is None:
                    mesg = f'Failed to parse day value "{optval}"'
                    raise s_exc.StormRuntimeError(mesg=mesg, kwargs=kwargs)
                if unit == 'dayofweek':
                    if incunit is not None:
                        mesg = 'May not provide a recurrence value with day of week'
                        raise s_exc.StormRuntimeError(mesg=mesg, kwargs=kwargs)
                    if reqdict:
                        mesg = 'May not fix month or year with day of week'
                        raise s_exc.StormRuntimeError(mesg=mesg, kwargs=kwargs)
                    incunit, incval = unit, val
                elif unit == 'day':
                    incunit, incval = unit, val
                else:
                    assert unit == 'dayofmonth'
                    reqdict[unit] = val
                continue

            if not isreq:
                if incunit is not None:
                    mesg = 'May not provide more than 1 recurrence parameter'
                    raise s_exc.StormRuntimeError(mesg=mesg, kwargs=kwargs)
                if reqdict:
                    mesg = 'Fixed unit may not be larger than recurrence unit'
                    raise s_exc.StormRuntimeError(mesg=mesg, kwargs=kwargs)
                incunit = optname
                incval = self._parseIncval(optval)
                if incval is None:
                    mesg = 'Failed to parse parameter'
                    raise s_exc.StormRuntimeError(mesg=mesg, kwargs=kwargs)
                continue

            if optname == 'year':
                mesg = 'Year may not be a fixed value'
                raise s_exc.StormRuntimeError(mesg=mesg, kwargs=kwargs)

            reqval = self._parseReq(optname, optval)
            if reqval is None:
                mesg = f'Failed to parse fixed parameter "{optval}"'
                raise s_exc.StormRuntimeError(mesg=mesg, kwargs=kwargs)
            reqdict[optname] = reqval

        # If not set, default (incunit, incval) to (1, the next largest unit)
        if incunit is None:
            if not reqdict:
                mesg = 'Must provide at least one optional argument'
                raise s_exc.StormRuntimeError(mesg=mesg, kwargs=kwargs)
            requnit = next(iter(reqdict))  # the first key added is the biggest unit
            incunit = valinfo[requnit][1]
            incval = 1

        cdef = {'storm': query[1:-1],
                'reqs': reqdict,
                'incunit': incunit,
                'incvals': incval,
                'creator': self.runt.user.iden
                }

        todo = s_common.todo('addCronJob', cdef)
        gatekeys = ((self.runt.user.iden, ('cron', 'add'), None),)
        cdef = await self.dyncall('cortex', todo, gatekeys=gatekeys)

        return CronJob(self.runt, cdef, path=self.path)

    async def _methCronAt(self, **kwargs):
        '''
        Add a non-recurring  cron job to the Cortex.

        Args:
            **kwargs: Key-value parameters used to add the cron job.

        Returns:
            CronJob: A Storm CronJob object.
        '''
        tslist = []
        now = time.time()

        query = kwargs.get('query', None)
        if query is None:
            mesg = 'Query parameter is required.'
            raise s_exc.StormRuntimeError(mesg=mesg, kwargs=kwargs)

        if not query.startswith('{'):
            mesg = 'Query parameter must start with {'
            raise s_exc.StormRuntimeError(mesg=mesg, kwargs=kwargs)

        for optname in ('day', 'hour', 'minute'):
            opts = kwargs.get(optname)

            if not opts:
                continue

            for optval in opts.split(','):
                try:
                    arg = f'{optval} {optname}'
                    ts = now + s_time.delta(arg) / 1000.0
                    tslist.append(ts)
                except (ValueError, s_exc.BadTypeValu):
                    mesg = f'Trouble parsing "{arg}"'
                    raise s_exc.StormRuntimeError(mesg=mesg, kwargs=kwargs)

        dts = kwargs.get('dt')
        if dts:
            for dt in dts.split(','):
                try:
                    ts = s_time.parse(dt) / 1000.0
                    tslist.append(ts)
                except (ValueError, s_exc.BadTypeValu):
                    mesg = f'Trouble parsing "{dt}"'
                    raise s_exc.StormRuntimeError(mesg=mesg, kwargs=kwargs)

        def _ts_to_reqdict(ts):
            dt = datetime.datetime.fromtimestamp(ts, datetime.timezone.utc)
            return {
                'minute': dt.minute,
                'hour': dt.hour,
                'dayofmonth': dt.day,
                'month': dt.month,
                'year': dt.year
            }

        if not tslist:
            mesg = 'At least one requirement must be provided'
            raise s_exc.StormRuntimeError(mesg=mesg, kwargs=kwargs)

        reqdicts = [_ts_to_reqdict(ts) for ts in tslist]

        cdef = {'storm': query[1:-1],
                'reqs': reqdicts,
                'incunit': None,
                'incvals': None,
                'creator': self.runt.user.iden
                }

        todo = s_common.todo('addCronJob', cdef)
        gatekeys = ((self.runt.user.iden, ('cron', 'add'), None),)
        cdef = await self.dyncall('cortex', todo, gatekeys=gatekeys)

        return CronJob(self.runt, cdef, path=self.path)

    async def _methCronDel(self, prefix):
        '''
        Delete a CronJob from the Cortex.

        Args:
            prefix (str): A prefix to match in order to identify a cron job to delete.
            Only a single matching prefix will be deleted.

        Returns:
            None: Returns None
        '''
        cron = await self._matchIdens(prefix, ('cron', 'del'))
        iden = cron['iden']

        todo = s_common.todo('delCronJob', iden)
        gatekeys = ((self.runt.user.iden, ('cron', 'del'), iden),)
        return await self.dyncall('cortex', todo, gatekeys=gatekeys)

    async def _methCronMod(self, prefix, query):
        '''
        Modify the Storm query for a CronJob in the Cortex.

        Args:
            prefix (str): A prefix to match in order to identify a cron job to modify.
            Only a single matching prefix will be modified.

            query (str): The new Storm query for the cron job.

        Returns:
            None: Returns None.
        '''
        if not query.startswith('{'):
            mesg = 'Expected second argument to start with {'
            raise s_exc.StormRuntimeError(mesg=mesg, iden=prefix, query=query)

        # Remove the curly braces
        query = query[1:-1]

        cron = await self._matchIdens(prefix, ('cron', 'set'))
        iden = cron['iden']

        todo = s_common.todo('updateCronJob', iden, query)
        gatekeys = ((self.runt.user.iden, ('cron', 'set'), iden),)
        return await self.dyncall('cortex', todo, gatekeys=gatekeys)

    async def _methCronList(self):
        '''
        List CronJobs in the Cortex.

        Returns:
            list: A list of CronJob Storm objects.
        '''
        todo = s_common.todo('listCronJobs')
        gatekeys = ((self.runt.user.iden, ('cron', 'get'), None),)
        defs = await self.dyncall('cortex', todo, gatekeys=gatekeys)

        return [CronJob(self.runt, cdef, path=self.path) for cdef in defs]

    async def _methCronGet(self, prefix):
        '''
        Get a CronJob in the Cortex.

        Args:
            prefix (str): A prefix to match in order to identify a cron job to get.
            Only a single matching prefix will be retrieved.

        Returns:
            CronJob: A Storm CronJob object.
        '''
        cdef = await self._matchIdens(prefix, ('cron', 'get'))

        return CronJob(self.runt, cdef, path=self.path)

    async def _methCronEnable(self, prefix):
        '''
        Enable a CronJob in the Cortex.

        Args:
            prefix (str): A prefix to match in order to identify a cron job to enable.
            Only a single matching prefix will be enabled.

        Returns:
            str: The iden of the CronJob which was enabled.
        '''
        cron = await self._matchIdens(prefix, ('cron', 'set'))
        iden = cron['iden']

        todo = ('enableCronJob', (iden,), {})
        await self.runt.dyncall('cortex', todo)

        return iden

    async def _methCronDisable(self, prefix):
        '''
        Disable a CronJob in the Cortex.

        Args:
            prefix (str): A prefix to match in order to identify a cron job to disable.
            Only a single matching prefix will be enabled.

        Returns:
            str: The iden of the CronJob which was disabled.
        '''
        cron = await self._matchIdens(prefix, ('cron', 'set'))
        iden = cron['iden']

        todo = ('disableCronJob', (iden,), {})
        await self.runt.dyncall('cortex', todo)

        return iden

@registry.registerType
class CronJob(Prim):
    '''
    Implements the STORM api for a cronjob instance.
    '''
    def __init__(self, runt, cdef, path=None):
        Prim.__init__(self, cdef, path=path)
        self.runt = runt
        self.locls.update({
            'iden': cdef.get('iden'),
        })
        self.locls.update(self.getObjLocals())

    # Todo: Plumb iden access via a @property
    def getObjLocals(self):
        return {
            'pack': self._methCronJobPack,
            'pprint': self._methCronJobPprint,
        }

    async def _methCronJobPack(self):
        return self.valu

    @staticmethod
    def _formatTimestamp(ts):
        # N.B. normally better to use fromtimestamp with UTC timezone,
        # but we don't want timezone to print out
        return datetime.datetime.utcfromtimestamp(ts).isoformat(timespec='minutes')

    async def _methCronJobPprint(self):

        user = self.valu.get('username')
        laststart = self.valu.get('laststarttime')
        lastend = self.valu.get('lastfinishtime')
        result = self.valu.get('lastresult')
        iden = self.valu.get('iden')

        job = {
            'iden': iden,
            'idenshort': iden[:8] + '..',
            'user': user or '<None>',
            'query': self.valu.get('query') or '<missing>',
            'isrecur': 'Y' if self.valu.get('recur') else 'N',
            'isrunning': 'Y' if self.valu.get('isrunning') else 'N',
            'enabled': 'Y' if self.valu.get('enabled', True) else 'N',
            'startcount': self.valu.get('startcount') or 0,
            'laststart': 'Never' if laststart is None else self._formatTimestamp(laststart),
            'lastend': 'Never' if lastend is None else self._formatTimestamp(lastend),
            'lastresult': self.valu.get('lastresult') or '<None>',
            'iserr': 'X' if result is not None and not result.startswith('finished successfully') else ' ',
            'recs': []
        }

        for reqdict, incunit, incval in self.valu.get('recs', []):
            job['recs'].append({
                'reqdict': reqdict or '<None>',
                'incunit': incunit or '<None>',
                'incval': incval or '<None>'
            })

        return job

# These will go away once we have value objects in storm runtime
async def toprim(valu, path=None):

    if isinstance(valu, (str, int, bool, float, bytes)) or valu is None:
        return valu

    if isinstance(valu, (tuple, list)):
        retn = []
        for v in valu:
            try:
                retn.append(await toprim(v))
            except s_exc.NoSuchType:
                pass
        return tuple(retn)

    if isinstance(valu, dict):
        retn = {}
        for k, v in valu.items():
            try:
                retn[k] = await toprim(v)
            except s_exc.NoSuchType:
                pass
        return retn

    if isinstance(valu, Prim):
        return await s_coro.ornot(valu.value)

    if isinstance(valu, s_node.Node):
        return valu.ndef[1]

    mesg = 'Unable to convert object to Storm primitive.'
    raise s_exc.NoSuchType(mesg=mesg, name=valu.__class__.__name__)

def fromprim(valu, path=None, basetypes=True):

    if valu is None:
        return valu

    if basetypes:

        if isinstance(valu, str):
            return Str(valu, path=path)

    # TODO: make s_node.Node a storm type itself?
    if isinstance(valu, s_node.Node):
        return Node(valu, path=path)

    if isinstance(valu, s_node.Path):
        return Path(valu, path=path)

    if isinstance(valu, tuple):
        return List(list(valu), path=path)

    if isinstance(valu, list):
        return List(valu, path=path)

    if isinstance(valu, dict):
        return Dict(valu, path=path)

    if isinstance(valu, bytes):
        return Bytes(valu, path=path)

    if isinstance(valu, bool):
        return Bool(valu, path=path)

    if isinstance(valu, StormType):
        return valu

    if basetypes:
        mesg = 'Unable to convert python primitive to StormType.'
        raise s_exc.NoSuchType(mesg=mesg, python_type=valu.__class__.__name__)

    return valu

async def tostr(valu, noneok=False):

    if noneok and valu is None:
        return None

    try:
        return str(valu)
    except Exception as e:
        mesg = f'Failed to make a string from {valu!r}.'
        raise s_exc.BadCast(mesg=mesg) from e

async def tobool(valu, noneok=False):

    if noneok and valu is None:
        return None

    try:
        return bool(valu)
    except Exception as e:
        mesg = f'Failed to make a boolean from {valu!r}.'
        raise s_exc.BadCast(mesg=mesg)

async def toint(valu, noneok=False):

    if noneok and valu is None:
        return None

    if isinstance(valu, str):
        try:
            return int(valu, 0)
        except ValueError as e:
            mesg = f'Failed to make an integer from {valu!r}.'
            raise s_exc.BadCast(mesg=mesg) from e

    try:
        return int(valu)
    except Exception as e:
        mesg = f'Failed to make an integer from {valu!r}.'
        raise s_exc.BadCast(mesg=mesg) from e<|MERGE_RESOLUTION|>--- conflicted
+++ resolved
@@ -2655,13 +2655,9 @@
             'pack': self._methLayerPack,
             'repr': self._methLayerRepr,
             'edits': self._methLayerEdits,
-<<<<<<< HEAD
             'getTagCount': self._methGetTagCount,
             'getPropCount': self._methGetPropCount,
-        })
-=======
-        }
->>>>>>> e6325d4b
+        }
 
     async def _methGetTagCount(self, tagname, formname=None):
         '''
