--- conflicted
+++ resolved
@@ -4272,7 +4272,6 @@
         return self.valu.get(name, defv)
 
     async def _methLayerSet(self, name, valu):
-<<<<<<< HEAD
         '''
         Set a arbitrary value in the Layer definition.
 
@@ -4284,7 +4283,6 @@
         Returns:
             ``$lib.null``
         '''
-=======
 
         name = await tostr(name)
 
@@ -4296,7 +4294,6 @@
             mesg = f'Layer does not support setting: {name}'
             raise s_exc.BadOptValu(mesg=mesg)
 
->>>>>>> 2dd61103
         useriden = self.runt.user.iden
         layriden = self.valu.get('iden')
         gatekeys = ((useriden, ('layer', 'set', name), layriden),)
