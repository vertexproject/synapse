--- conflicted
+++ resolved
@@ -2136,11 +2136,7 @@
         ''',
          'type': {'type': 'function', '_funcname': 'del_',
                   'args': (
-<<<<<<< HEAD
-                      {'name': 'sha256', 'type': 'crypto:hash:sha256',
-=======
                       {'name': 'sha256', 'type': 'str',
->>>>>>> f4840c68
                        'desc': 'The sha256 of the bytes to remove from the Axon.'},
                   ),
                   'returns': {'type': 'boolean', 'desc': 'True if the bytes were found and removed.'}}},
@@ -2742,7 +2738,7 @@
          'type': {'type': 'function', '_funcname': '_byPropAlts',
                   'args': (
                       {'name': 'name', 'desc': 'The name of the property to lift by.', 'type': 'str'},
-                      {'name': 'valu', 'type': 'obj', 'desc': 'The value for the property.'},
+                      {'name': 'valu', 'type': 'prim', 'desc': 'The value for the property.'},
                       {'name': 'cmpr', 'type': 'str', 'desc': 'The comparison operation to use on the value.', 'default': '='},
                   ),
                   'returns': {'name': 'Yields', 'type': 'node',
@@ -2760,7 +2756,7 @@
          'type': {'type': 'function', '_funcname': '_byPropRefs',
                   'args': (
                       {'name': 'props', 'desc': 'The name of the props to check for references.', 'type': ['str', 'list']},
-                      {'name': 'valu', 'type': 'obj', 'desc': 'The value for the property.', 'default': None},
+                      {'name': 'valu', 'type': 'prim', 'desc': 'The value for the property.', 'default': None},
                       {'name': 'cmpr', 'type': 'str', 'desc': 'The comparison operation to use on the value.', 'default': '='},
                   ),
                   'returns': {'name': 'Yields', 'type': 'node',
@@ -2770,7 +2766,7 @@
          'type': {'type': 'function', '_funcname': '_byTypeValue',
                   'args': (
                       {'name': 'name', 'desc': 'The name of the type to lift.', 'type': 'str'},
-                      {'name': 'valu', 'type': 'obj', 'desc': 'The value for the type.'},
+                      {'name': 'valu', 'type': 'prim', 'desc': 'The value for the type.'},
                       {'name': 'cmpr', 'type': 'str', 'desc': 'The comparison operation to use on the value.', 'default': '='},
                   ),
                   'returns': {'name': 'Yields', 'type': 'node',
@@ -6168,6 +6164,9 @@
     Implements the Storm api for a node instance.
     '''
     _storm_locals = (
+        {'name': 'nid', 'desc': 'Get the node id of the Node.',
+         'type': {'type': 'function', '_funcname': '_methNodeForm',
+                  'returns': {'type': 'str', 'desc': 'The form of the Node.', }}},
         {'name': 'form', 'desc': 'Get the form of the Node.',
          'type': {'type': 'function', '_funcname': '_methNodeForm',
                   'returns': {'type': 'str', 'desc': 'The form of the Node.', }}},
@@ -6925,16 +6924,12 @@
                       {'name': 'propcmpr', 'type': 'str', 'desc': 'The comparison operation to use on the value.',
                        'default': '='},
                   ),
-<<<<<<< HEAD
                   'returns': {'name': 'Yields', 'type': 'list', 'desc': 'Tuple of nid, sode values.', }}},
-=======
-                  'returns': {'name': 'Yields', 'type': 'list', 'desc': 'Tuple of node iden, sode values.', }}},
->>>>>>> f4840c68
         {'name': 'setStorNodeProp',
          'desc': 'Set a property on a node in this layer.',
          'type': {'type': 'function', '_funcname': 'setStorNodeProp',
                   'args': (
-                      {'name': 'nid', 'type': 'int', 'desc': 'The integer node id.'},
+                      {'name': 'nid', 'type': ['int', 'str', 'bytes'], 'desc': 'The node id.'},
                       {'name': 'prop', 'type': 'str', 'desc': 'The property name to set.'},
                       {'name': 'valu', 'type': 'any', 'desc': 'The value to set.'},
                   ),
@@ -6943,14 +6938,14 @@
          'desc': 'Delete a storage node, node data, and associated edges from a node in this layer.',
          'type': {'type': 'function', '_funcname': 'delStorNode',
                   'args': (
-                      {'name': 'nodeid', 'type': 'str', 'desc': 'The hex string of the node iden.'},
+                      {'name': 'nid', 'type': ['int', 'str', 'bytes'], 'desc': 'The node id.'},
                   ),
                   'returns': {'type': 'boolean', 'desc': 'Returns true if edits were made.'}}},
         {'name': 'delStorNodeProp',
          'desc': 'Delete a property from a node in this layer.',
          'type': {'type': 'function', '_funcname': 'delStorNodeProp',
                   'args': (
-                      {'name': 'nid', 'type': 't', 'desc': 'The integer node id.'},
+                      {'name': 'nid', 'type': ['int', 'str', 'bytes'], 'desc': 'The node id.'},
                       {'name': 'prop', 'type': 'str', 'desc': 'The property name to delete.'},
                   ),
                   'returns': {'type': 'boolean', 'desc': 'Returns true if edits were made.'}}},
@@ -6958,7 +6953,7 @@
          'desc': 'Delete node data from a node in this layer.',
          'type': {'type': 'function', '_funcname': 'delNodeData',
                   'args': (
-                      {'name': 'nodeid', 'type': 'str', 'desc': 'The hex string of the node iden.'},
+                      {'name': 'nid', 'type': ['int', 'str', 'bytes'], 'desc': 'The node id.'},
                       {'name': 'name', 'type': 'str', 'default': None, 'desc': 'The node data key to delete.'},
                   ),
                   'returns': {'type': 'boolean', 'desc': 'Returns true if edits were made.'}}},
@@ -6966,9 +6961,9 @@
          'desc': 'Delete edges from a node in this layer.',
          'type': {'type': 'function', '_funcname': 'delEdge',
                   'args': (
-                      {'name': 'nodeid1', 'type': 'str', 'desc': 'The hex string of the N1 node iden.'},
+                      {'name': 'n1nid', 'type': ['int', 'str', 'bytes'], 'desc': 'The N1 node id.'},
                       {'name': 'verb', 'type': 'str', 'desc': 'The edge verb to delete.'},
-                      {'name': 'nodeid2', 'type': 'str', 'desc': 'The hex string of the N2 node iden.'},
+                      {'name': 'n2nid', 'type': ['int', 'str', 'bytes'], 'desc': 'The N2 node id.'},
                   ),
                   'returns': {'type': 'boolean', 'desc': 'Returns true if edits were made.'}}},
         {'name': 'getMirrorStatus', 'desc': '''
@@ -6998,19 +6993,11 @@
                   'returns': {'name': 'Yields', 'type': 'list',
                               'desc': 'Yields messages describing any index inconsistencies.', }}},
         {'name': 'getStorNode', 'desc': '''
-            Retrieve the raw storage node for the specified node iden.
+            Retrieve the raw storage node for the specified node id.
             ''',
          'type': {'type': 'function', '_funcname': 'getStorNode',
                   'args': (
-                      {'name': 'iden', 'type': 'str', 'desc': 'The hex string of the node iden.'},
-                  ),
-                  'returns': {'type': 'dict', 'desc': 'The storage node dictionary.', }}},
-        {'name': 'getStorNodeByNid', 'desc': '''
-            Retrieve the raw storage node for the specified node id.
-            ''',
-         'type': {'type': 'function', '_funcname': 'getStorNodeByNid',
-                  'args': (
-                      {'name': 'nid', 'type': 'int', 'desc': 'The integer node id'},
+                      {'name': 'nid', 'type': ['int', 'str', 'bytes'], 'desc': 'The node id of the node.'},
                   ),
                   'returns': {'type': 'dict', 'desc': 'The storage node dictionary.', }}},
         {'name': 'liftByProp', 'desc': '''
@@ -7078,21 +7065,25 @@
         {'name': 'hasEdge', 'desc': 'Check if a light edge between two nodes exists in the layer.',
          'type': {'type': 'function', '_funcname': 'hasEdge',
                   'args': (
-                      {'name': 'nodeid1', 'type': 'str', 'desc': 'The hex string of the N1 node iden.'},
+                      {'name': 'n1nid', 'type': ['int', 'str', 'bytes'], 'desc': 'The N1 node id.'},
                       {'name': 'verb', 'type': 'str', 'desc': 'The edge verb.'},
-                      {'name': 'nodeid2', 'type': 'str', 'desc': 'The hex string of the N2 node iden.'},
+                      {'name': 'n2nid', 'type': ['int', 'str', 'bytes'], 'desc': 'The N2 node id.'},
                   ),
                   'returns': {'type': 'boolean',
-                              'desc': 'True if the edge exists in the layer, False if it does not.', }}},
+                              'desc': 'True if the edge exists in the layer, False if it is a tombstone, or None if not present.'}}},
 
         {'name': 'getEdges', 'desc': '''
-            Yield (n1iden, verb, n2iden) tuples for any light edges in the layer.
+            Yield (n1iden, verb, n2iden, istombstone) tuples for any light edges in the layer.
 
             Example:
                 Iterate the light edges in ``$layer``::
 
-                    for ($n1iden, $verb, $n2iden) in $layer.getEdges() {
-                        $lib.print(`{$n1iden} -({$verb})> {$n2iden}`)
+                    for ($n1iden, $verb, $n2iden, $tomb) in $layer.getEdges() {
+                        if $tomb {
+                            $lib.print(`{$n1iden} -({$verb})> {$n2iden}`)
+                        } else {
+                            $lib.print(`{$n1iden} +({$verb})> {$n2iden}`)
+                        }
                     }
 
             ''',
@@ -7102,55 +7093,55 @@
                               'desc': 'Yields (<n1iden>, <verb>, <n2iden>) tuples', }}},
 
         {'name': 'getEdgesByN1', 'desc': '''
-            Yield (verb, n2iden) tuples for any light edges in the layer for the source node iden.
+            Yield (verb, n2nid, istombstone) tuples for any light edges in the layer for the source node id.
 
             Example:
                 Iterate the N1 edges for ``$node``::
 
-                    for ($verb, $n2iden) in $layer.getEdgesByN1($node.iden()) {
-                        $lib.print(`-({$verb})> {$n2iden}`)
+                    for ($verb, $n2nid, $tomb) in $layer.getEdgesByN1($node) {
+                        if $tomb {
+                            $lib.print(`-({$verb})> {$n2nid}`)
+                        } else {
+                            $lib.print(`+({$verb})> {$n2nid}`)
+                        }
                     }
 
             ''',
          'type': {'type': 'function', '_funcname': 'getEdgesByN1',
                   'args': (
-<<<<<<< HEAD
-                      {'name': 'iden', 'type': 'str', 'desc': 'The hex string of the node iden.'},
-=======
-                      {'name': 'nodeid', 'type': 'str', 'desc': 'The hex string of the node iden.'},
+                      {'name': 'nid', 'type': ['int', 'str', 'bytes'], 'desc': 'The node id of the node.'},
                       {'name': 'verb', 'type': 'str', 'desc': 'An optional edge verb to filter by.', 'default': None},
->>>>>>> f4840c68
                   ),
                   'returns': {'name': 'Yields', 'type': 'list',
-                              'desc': 'Yields (<verb>, <n2iden>) tuples', }}},
+                              'desc': 'Yields (<verb>, <n2nid>, <istombstone>) tuples', }}},
 
         {'name': 'getEdgesByN2', 'desc': '''
-            Yield (verb, n1iden) tuples for any light edges in the layer for the target node iden.
+            Yield (verb, n1nid, istombstone) tuples for any light edges in the layer for the target node id.
 
             Example:
                 Iterate the N2 edges for ``$node``::
 
-                    for ($verb, $n1iden) in $layer.getEdgesByN2($node.iden()) {
-                        $lib.print(`-({$verb})> {$n1iden}`)
+                    for ($verb, $n1nid) in $layer.getEdgesByN2($node) {
+                        if $tomb {
+                            $lib.print(`-({$verb})> {$n1nid}`)
+                        } else {
+                            $lib.print(`+({$verb})> {$n1nid}`)
+                        }
                     }
             ''',
          'type': {'type': 'function', '_funcname': 'getEdgesByN2',
                   'args': (
-<<<<<<< HEAD
-                      {'name': 'iden', 'type': 'str', 'desc': 'The hex string of the node iden.'},
-=======
-                      {'name': 'nodeid', 'type': 'str', 'desc': 'The hex string of the node iden.'},
+                      {'name': 'nid', 'type': ['int', 'str', 'bytes'], 'desc': 'The node id of the node.'},
                       {'name': 'verb', 'type': 'str', 'desc': 'An optional edge verb to filter by.', 'default': None},
->>>>>>> f4840c68
                   ),
                   'returns': {'name': 'Yields', 'type': 'list',
-                              'desc': 'Yields (<verb>, <n1iden>) tuples', }}},
+                              'desc': 'Yields (<verb>, <n1nid>, <istombstone>) tuples', }}},
         {'name': 'getTombstones', 'desc': '''
-            Get (iden, tombtype, info) tuples representing tombstones stored in the layer.
+            Get (nid, tombtype, info) tuples representing tombstones stored in the layer.
             ''',
          'type': {'type': 'function', '_funcname': 'getTombstones',
                   'returns': {'name': 'Yields', 'type': 'list',
-                              'desc': 'Tuple of iden, tombstone type, and type specific info.'}}},
+                              'desc': 'Tuple of node id, tombstone type, and type specific info.'}}},
         {'name': 'getEdgeTombstones', 'desc': '''
             Get (n1nid, verb, n2nid) tuples representing edge tombstones stored in the layer.
             ''',
@@ -7165,28 +7156,32 @@
             ''',
          'type': {'type': 'function', '_funcname': 'delTombstone',
                   'args': (
-                      {'name': 'nid', 'type': 'str', 'desc': 'The node id of the node.'},
+                      {'name': 'nid', 'type': ['int', 'str', 'bytes'], 'desc': 'The node id of the node.'},
                       {'name': 'tombtype', 'type': 'int', 'desc': 'The tombstone type.'},
                       {'name': 'tombinfo', 'type': 'list', 'desc': 'The tombstone info to delete.'},
                   ),
                   'returns': {'type': 'boolean',
                               'desc': 'True if the tombstone was deleted, False if not.'}}},
         {'name': 'getNodeData', 'desc': '''
-            Yield (name, valu) tuples for any node data in the layer for the target node iden.
+            Yield (name, valu, istombstone) tuples for any node data in the layer for the target node iden.
 
             Example:
                 Iterate the node data for ``$node``::
 
-                    for ($name, $valu) in $layer.getNodeData($node.iden()) {
-                        $lib.print(`{$name} = {$valu}`)
+                    for ($name, $valu, $tomb) in $layer.getNodeData($node.iden()) {
+                        if $tomb {
+                            $lib.print(`{$name} DELETED`)
+                        } else {
+                            $lib.print(`{$name} = {$valu}`)
+                        }
                     }
             ''',
          'type': {'type': 'function', '_funcname': 'getNodeData',
                   'args': (
-                      {'name': 'iden', 'type': 'str', 'desc': 'The hex string of the node iden.'},
+                      {'name': 'nid', 'type': ['int', 'str', 'bytes'], 'desc': 'The node id of the node.'},
                   ),
                   'returns': {'name': 'Yields', 'type': 'list',
-                              'desc': 'Yields (<name>, <valu>) tuples', }}},
+                              'desc': 'Yields (<name>, <valu>, <istombstone>>) tuples', }}},
     )
     _storm_typename = 'layer'
     _ismutable = False
@@ -7241,7 +7236,6 @@
             'getPropArrayCount': self._methGetPropArrayCount,
             'getFormCounts': self._methGetFormcount,
             'getStorNode': self.getStorNode,
-            'getStorNodeByNid': self.getStorNodeByNid,
             'getStorNodes': self.getStorNodes,
             'getStorNodesByForm': self.getStorNodesByForm,
             'getStorNodesByProp': self.getStorNodesByProp,
@@ -7290,19 +7284,18 @@
             ptyp = self.runt.view.core.model.reqMetaType(name)
 
             if propvalu is None:
-                async for _, nid, _ in layr.liftByMeta(name):
-                    yield await self.runt.view._joinStorNode(nid)
+                async for _, nid, sref in layr.liftByMeta(name):
+                    yield nid, sref
                 return
 
             norm, info = await ptyp.norm(propvalu, view=False)
             cmprvals = await ptyp.getStorCmprs(propcmpr, norm)
-            async for _, nid, _ in layr.liftByMetaValu(name, cmprvals):
-                yield await self.runt.view._joinStorNode(nid)
+            async for _, nid, sref in layr.liftByMetaValu(name, cmprvals):
+                yield nid, sref
 
         else:
             prop = self.runt.view.core.model.reqProp(propname)
 
-<<<<<<< HEAD
             if prop.isform:
                 liftform = prop.name
                 liftprop = None
@@ -7311,31 +7304,20 @@
                 liftprop = prop.name
 
             if propvalu is None:
-                async for _, nid, _ in layr.liftByProp(liftform, liftprop):
-                    yield await self.runt.view._joinStorNode(nid)
+                async for _, nid, sref in layr.liftByProp(liftform, liftprop):
+                    yield nid, sref
                 return
 
             norm, info = await prop.type.norm(propvalu, view=False)
             cmprvals = await prop.type.getStorCmprs(propcmpr, norm)
-            async for _, nid, _ in layr.liftByPropValu(liftform, liftprop, cmprvals):
-                yield await self.runt.view._joinStorNode(nid)
-=======
-        if propvalu is None:
-            async for _, buid, sode in layr.liftByProp(liftform, liftprop):
-                yield buid, sode
-            return
-
-        norm, info = prop.type.norm(propvalu)
-        cmprvals = prop.type.getStorCmprs(propcmpr, norm)
-        async for _, buid, sode in layr.liftByPropValu(liftform, liftprop, cmprvals):
-            yield buid, sode
+            async for _, nid, sref in layr.liftByPropValu(liftform, liftprop, cmprvals):
+                yield nid, sref
 
     @stormfunc(readonly=True)
     async def liftByProp(self, propname, propvalu=None, propcmpr='='):
         iden = self.valu.get('iden')
-        async for buid, sode in self._liftByProp(propname, propvalu=propvalu, propcmpr=propcmpr):
-            yield await self.runt.snap._joinStorNode(buid, {iden: sode})
->>>>>>> f4840c68
+        async for nid, _ in self._liftByProp(propname, propvalu=propvalu, propcmpr=propcmpr):
+            yield await self.runt.view._joinStorNode(nid)
 
     @stormfunc(readonly=True)
     async def liftByNodeData(self, name):
@@ -7357,70 +7339,60 @@
         layr = self.runt.view.core.getLayer(iden)
         return await layr.getMirrorStatus()
 
-<<<<<<< HEAD
     async def setStorNodeProp(self, nid, prop, valu):
         iden = self.valu.get('iden')
         layr = self.runt.view.core.getLayer(iden)
-        nid = await toint(nid)
-=======
-    async def setStorNodeProp(self, nodeid, prop, valu):
-        buid = await tobuid(nodeid)
->>>>>>> f4840c68
+        nid = await tonidbyts(nid)
         prop = await tostr(prop)
         valu = await tostor(valu)
 
         iden = self.valu.get('iden')
-        layr = self.runt.snap.core.getLayer(iden)
+        layr = self.runt.view.core.getLayer(iden)
         self.runt.reqAdmin(mesg='setStorNodeProp() requires admin privileges.')
         meta = {'time': s_common.now(), 'user': self.runt.user.iden}
         return await layr.setStorNodeProp(nid, prop, valu, meta=meta)
 
-<<<<<<< HEAD
     async def delStorNodeProp(self, nid, prop):
         iden = self.valu.get('iden')
         layr = self.runt.view.core.getLayer(iden)
-        nid = await toint(nid)
-=======
-    async def delStorNode(self, nodeid):
-        buid = await tobuid(nodeid)
+        nid = await tonidbyts(nid)
+        prop = await tostr(prop)
 
         iden = self.valu.get('iden')
-        layr = self.runt.snap.core.getLayer(iden)
-        self.runt.reqAdmin(mesg='delStorNode() requires admin privileges.')
-        meta = {'time': s_common.now(), 'user': self.runt.user.iden}
-        return await layr.delStorNode(buid, meta=meta)
-
-    async def delStorNodeProp(self, nodeid, prop):
-        buid = await tobuid(nodeid)
->>>>>>> f4840c68
-        prop = await tostr(prop)
-
-        iden = self.valu.get('iden')
-        layr = self.runt.snap.core.getLayer(iden)
+        layr = self.runt.view.core.getLayer(iden)
         self.runt.reqAdmin(mesg='delStorNodeProp() requires admin privileges.')
         meta = {'time': s_common.now(), 'user': self.runt.user.iden}
         return await layr.delStorNodeProp(nid, prop, meta=meta)
 
-    async def delNodeData(self, nodeid, name=None):
-        buid = await tobuid(nodeid)
+    async def delStorNode(self, nid):
+        nid = await tonidbyts(nid)
+
+        iden = self.valu.get('iden')
+        layr = self.runt.view.core.getLayer(iden)
+        self.runt.reqAdmin(mesg='delStorNode() requires admin privileges.')
+        meta = {'time': s_common.now(), 'user': self.runt.user.iden}
+        return await layr.delStorNode(nid, meta=meta)
+
+    async def delNodeData(self, nid, name=None):
+        nid = await tonidbyts(nid)
         name = await tostr(name, noneok=True)
 
         iden = self.valu.get('iden')
-        layr = self.runt.snap.core.getLayer(iden)
+        layr = self.runt.view.core.getLayer(iden)
         self.runt.reqAdmin(mesg='delNodeData() requires admin privileges.')
         meta = {'time': s_common.now(), 'user': self.runt.user.iden}
-        return await layr.delNodeData(buid, meta=meta, name=name)
-
-    async def delEdge(self, nodeid1, verb, nodeid2):
-        n1buid = await tobuid(nodeid1)
+        return await layr.delNodeData(nid, meta=meta, name=name)
+
+    async def delEdge(self, n1nid, verb, n2nid):
+        n1nid = await tonidbyts(n1nid)
         verb = await tostr(verb)
-        n2buid = await tobuid(nodeid2)
+        n2nid = await tonidbyts(n2nid)
 
         iden = self.valu.get('iden')
-        layr = self.runt.snap.core.getLayer(iden)
+        layr = self.runt.view.core.getLayer(iden)
         self.runt.reqAdmin(mesg='delEdge() requires admin privileges.')
         meta = {'time': s_common.now(), 'user': self.runt.user.iden}
-        return await layr.delEdge(n1buid, verb, n2buid, meta=meta)
+        return await layr.delEdge(n1nid, verb, n2nid, meta=meta)
 
     async def _addPull(self, url, offs=0, queue_size=s_const.layer_pdef_qsize, chunk_size=s_const.layer_pdef_csize):
         url = await tostr(url)
@@ -7683,32 +7655,13 @@
             return meta.get('time')
 
     @stormfunc(readonly=True)
-<<<<<<< HEAD
-    async def getStorNode(self, iden):
-        iden = await tostr(iden)
+    async def getStorNode(self, nid):
+        nid = await tonidbyts(nid)
         layriden = self.valu.get('iden')
         await self.runt.reqUserCanReadLayer(layriden)
         layr = self.runt.view.core.getLayer(layriden)
 
-        nid = self.runt.view.core.getNidByBuid(s_common.uhex(iden))
         return layr.getStorNode(nid)
-
-    @stormfunc(readonly=True)
-    async def getStorNodeByNid(self, nid):
-        nid = await toint(nid)
-        layriden = self.valu.get('iden')
-        await self.runt.reqUserCanReadLayer(layriden)
-        layr = self.runt.view.core.getLayer(layriden)
-
-        return layr.getStorNode(s_common.int64en(nid))
-=======
-    async def getStorNode(self, nodeid):
-        nodeid = await tobuid(nodeid)
-        layriden = self.valu.get('iden')
-        await self.runt.reqUserCanReadLayer(layriden)
-        layr = self.runt.snap.core.getLayer(layriden)
-        return await layr.getStorNode(nodeid)
->>>>>>> f4840c68
 
     @stormfunc(readonly=True)
     async def getStorNodes(self):
@@ -7717,7 +7670,7 @@
         layr = self.runt.view.core.getLayer(layriden)
 
         async for nid, sode in layr.getStorNodes():
-            yield (s_common.ehex(self.runt.view.core.getBuidByNid(nid)), sode)
+            yield (s_common.int64un(nid), sode)
 
     @stormfunc(readonly=True)
     async def getStorNodesByForm(self, form):
@@ -7730,38 +7683,22 @@
         layr = self.runt.view.core.getLayer(layriden)
 
         async for nid, sode in layr.getStorNodesByForm(form):
-            yield (s_common.ehex(self.runt.view.core.getBuidByNid(nid)), sode)
+            yield (s_common.int64un(nid), sode)
 
     @stormfunc(readonly=True)
     async def getStorNodesByProp(self, propname, propvalu=None, propcmpr='='):
-        async for buid, sode in self._liftByProp(propname, propvalu=propvalu, propcmpr=propcmpr):
-            yield s_common.ehex(buid), sode
-
-    @stormfunc(readonly=True)
-    async def hasEdge(self, nodeid1, verb, nodeid2):
-        nodeid1 = await tobuid(nodeid1)
+        async for nid, sref in self._liftByProp(propname, propvalu=propvalu, propcmpr=propcmpr):
+            yield s_common.int64un(nid), copy.deepcopy(sref.sode)
+
+    @stormfunc(readonly=True)
+    async def hasEdge(self, n1nid, verb, n2nid):
+        n1nid = await tonidbyts(n1nid)
         verb = await tostr(verb)
-        nodeid2 = await tobuid(nodeid2)
+        n2nid = await tonidbyts(n2nid)
         layriden = self.valu.get('iden')
         await self.runt.reqUserCanReadLayer(layriden)
-<<<<<<< HEAD
         layr = self.runt.view.core.getLayer(layriden)
-
-        prop = self.runt.view.core.model.reqProp(propname)
-
-        if propvalu is not None:
-            norm, info = await prop.type.norm(propvalu)
-            cmprvals = await prop.type.getStorCmprs(propcmpr, norm)
-            async for _, nid, sref in layr.liftByPropValu(prop.form.name, prop.name, cmprvals):
-                yield (s_common.int64un(nid), copy.deepcopy(sref.sode))
-            return
-
-        async for _, nid, sref in layr.liftByProp(prop.form.name, prop.name):
-            yield (s_common.int64un(nid), copy.deepcopy(sref.sode))
-=======
-        layr = self.runt.snap.core.getLayer(layriden)
-        return await layr.hasNodeEdge(nodeid1, verb, nodeid2)
->>>>>>> f4840c68
+        return await layr.hasNodeEdge(n1nid, verb, n2nid)
 
     @stormfunc(readonly=True)
     async def getEdges(self):
@@ -7769,59 +7706,39 @@
         await self.runt.reqUserCanReadLayer(layriden)
         layr = self.runt.view.core.getLayer(layriden)
         async for n1nid, abrv, n2nid, tomb in layr.getEdges():
-            if tomb:
-                continue
-
-            n1buid = s_common.ehex(self.runt.view.core.getBuidByNid(n1nid))
             verb = self.runt.view.core.getAbrvIndx(abrv)[0]
-            n2buid = s_common.ehex(self.runt.view.core.getBuidByNid(n2nid))
-            yield (n1buid, verb, n2buid)
-
-    @stormfunc(readonly=True)
-<<<<<<< HEAD
-    async def getEdgesByN1(self, iden):
-        iden = await tostr(iden)
+            yield (s_common.int64un(n1nid), verb, s_common.int64un(n2nid), tomb)
+
+    @stormfunc(readonly=True)
+    async def getEdgesByN1(self, nid, verb=None):
+        nid = await tonidbyts(nid)
+        verb = await tostr(verb, noneok=True)
 
         layriden = self.valu.get('iden')
         await self.runt.reqUserCanReadLayer(layriden)
         layr = self.runt.view.core.getLayer(layriden)
 
-        n1nid = self.runt.view.core.getNidByBuid(s_common.uhex(iden))
-        async for abrv, n2nid, tomb in layr.iterNodeEdgesN1(n1nid):
-            if tomb:
-                continue
-
+        async for abrv, n2nid, tomb in layr.iterNodeEdgesN1(nid, verb=verb):
             verb = self.runt.view.core.getAbrvIndx(abrv)[0]
-            yield (verb, s_common.ehex(self.runt.view.core.getBuidByNid(n2nid)))
-
-    @stormfunc(readonly=True)
-    async def getEdgesByN2(self, iden):
-        iden = await tostr(iden)
+            yield (verb, s_common.int64un(n2nid), tomb)
+
+    @stormfunc(readonly=True)
+    async def getEdgesByN2(self, nid, verb=None):
+        nid = await tonidbyts(nid)
+        verb = await tostr(verb, noneok=True)
 
         layriden = self.valu.get('iden')
         await self.runt.reqUserCanReadLayer(layriden)
         layr = self.runt.view.core.getLayer(layriden)
 
-        n2nid = self.runt.view.core.getNidByBuid(s_common.uhex(iden))
-        async for abrv, n1nid, tomb in layr.iterNodeEdgesN2(n2nid):
-            if tomb:
-                continue
-
+        async for abrv, n1nid, tomb in layr.iterNodeEdgesN2(nid, verb=verb):
             verb = self.runt.view.core.getAbrvIndx(abrv)[0]
-            yield (verb, s_common.ehex(self.runt.view.core.getBuidByNid(n1nid)))
+            yield (verb, s_common.int64un(n1nid), tomb)
 
     async def delTombstone(self, nid, tombtype, tombinfo):
-        nid = await toprim(nid)
+        nid = await tonidbyts(nid)
         tombtype = await toprim(tombtype)
         tombinfo = await toprim(tombinfo)
-
-        if not isinstance(nid, bytes):
-            mesg = f'delTombstone() got an invalid type for nid: {nid}'
-            raise s_exc.BadArg(mesg=mesg, nid=nid)
-
-        if len(nid) != 8:
-            mesg = f'delTombstone() got an invalid nid: {nid}'
-            raise s_exc.BadArg(mesg=mesg, nid=nid)
 
         return await self.runt.view.delTombstone(nid, tombtype, tombinfo, runt=self.runt)
 
@@ -7841,49 +7758,17 @@
         layr = self.runt.view.core.getLayer(layriden)
 
         async for item in layr.iterEdgeTombstones(verb=verb):
-=======
-    async def getEdgesByN1(self, nodeid, verb=None):
-        nodeid = await tobuid(nodeid)
-        verb = await tostr(verb, noneok=True)
-        layriden = self.valu.get('iden')
-        await self.runt.reqUserCanReadLayer(layriden)
-        layr = self.runt.snap.core.getLayer(layriden)
-        async for item in layr.iterNodeEdgesN1(nodeid, verb=verb):
             yield item
 
     @stormfunc(readonly=True)
-    async def getEdgesByN2(self, nodeid, verb=None):
-        nodeid = await tobuid(nodeid)
-        verb = await tostr(verb, noneok=True)
-        layriden = self.valu.get('iden')
-        await self.runt.reqUserCanReadLayer(layriden)
-        layr = self.runt.snap.core.getLayer(layriden)
-        async for item in layr.iterNodeEdgesN2(nodeid, verb=verb):
-            yield item
-
-    @stormfunc(readonly=True)
-    async def getNodeData(self, nodeid):
-        nodeid = await tobuid(nodeid)
-        layriden = self.valu.get('iden')
-        await self.runt.reqUserCanReadLayer(layriden)
-        layr = self.runt.snap.core.getLayer(layriden)
-        async for item in layr.iterNodeData(nodeid):
->>>>>>> f4840c68
-            yield item
-
-    @stormfunc(readonly=True)
-    async def getNodeData(self, iden):
-        iden = await tostr(iden)
+    async def getNodeData(self, nid):
+        nid = await tonidbyts(nid)
         layriden = self.valu.get('iden')
         await self.runt.reqUserCanReadLayer(layriden)
         layr = self.runt.view.core.getLayer(layriden)
 
-        nid = self.runt.view.core.getNidByBuid(s_common.uhex(iden))
         async for abrv, valu, tomb in layr.iterNodeData(nid):
-            if tomb:
-                continue
-
-            yield self.runt.view.core.getAbrvIndx(abrv)[0], valu
+            yield self.runt.view.core.getAbrvIndx(abrv)[0], valu, tomb
 
     @stormfunc(readonly=True)
     async def _methLayerGet(self, name, defv=None):
@@ -9398,15 +9283,9 @@
                   'args': (
                       {'name': 'prefix', 'type': 'str',
                        'desc': 'A prefix to match in order to identify a cron job to modify. '
-<<<<<<< HEAD
                                'Only a single matching prefix will be modified.'},
                       {'name': 'edits', 'type': 'dict',
                        'desc': 'A dictionary of properties and their values to update on the Cron Job.'}
-=======
-                               'Only a single matching prefix will be modified.', },
-                      {'name': 'query', 'type': ['str', 'storm:query'],
-                       'desc': 'The new Storm query for the Cron Job.', }
->>>>>>> f4840c68
                   ),
                   'returns': {'type': 'str', 'desc': 'The iden of the CronJob which was modified.'}}},
         {'name': 'list', 'desc': 'List CronJobs in the Cortex.',
@@ -10271,6 +10150,31 @@
     buid = await tobuid(valu)
     return s_common.ehex(buid)
 
+async def tonidbyts(valu):
+    if isinstance(valu, int):
+        return s_common.int64en(valu)
+
+    if isinstance(valu, str):
+        try:
+            valu = s_common.uhex(valu)
+        except:
+            raise s_exc.BadArg(mesg=f'Invalid nid value: {s_common.trimText(repr(valu))}')
+
+    if isinstance(valu, bytes):
+        if len(valu) == 8:
+            return valu
+
+        if len(valu) == 32 and (nid := s_scope.get('runt').view.core.getNidByBuid(valu)) is not None:
+            return nid
+
+    elif isinstance(valu, Node):
+        return valu.valu.nid
+
+    elif isinstance(valu, s_node.Node):
+        return valu.nid
+
+    raise s_exc.BadArg(mesg=f'Invalid nid value: {s_common.trimText(repr(valu))}')
+
 async def totype(valu, basetypes=False) -> str:
     '''
     Convert a value to its Storm type string.
