import os
import bz2
import copy
import gzip
import time

import regex
import types
import base64
import pprint
import struct
import asyncio
import decimal
import inspect
import logging
import binascii
import datetime
import calendar
import functools
import contextlib
import collections

import synapse.exc as s_exc
import synapse.common as s_common
import synapse.telepath as s_telepath

import synapse.lib.coro as s_coro
import synapse.lib.json as s_json
import synapse.lib.node as s_node
import synapse.lib.time as s_time
import synapse.lib.cache as s_cache
import synapse.lib.const as s_const
import synapse.lib.queue as s_queue
import synapse.lib.scope as s_scope
import synapse.lib.msgpack as s_msgpack
import synapse.lib.schemas as s_schemas
import synapse.lib.urlhelp as s_urlhelp
import synapse.lib.version as s_version
import synapse.lib.stormctrl as s_stormctrl

logger = logging.getLogger(__name__)

AXON_MINVERS_PROXY = (2, 97, 0)
AXON_MINVERS_PROXYTRUE = (2, 192, 0)
AXON_MINVERS_SSLOPTS = '>=2.162.0'

class Undef:
    _storm_typename = 'undef'
    async def stormrepr(self):
        return '$lib.undef'

undef = Undef()

def confirm(perm, gateiden=None):
    s_scope.get('runt').confirm(perm, gateiden=gateiden)

def allowed(perm, gateiden=None):
    return s_scope.get('runt').allowed(perm, gateiden=gateiden)

def confirmEasyPerm(item, perm, mesg=None):
    return s_scope.get('runt').confirmEasyPerm(item, perm, mesg=mesg)

def allowedEasyPerm(item, perm):
    return s_scope.get('runt').allowedEasyPerm(item, perm)

def strifyHttpArg(item, multi=False):
    if isinstance(item, (list, tuple)):
        return [(str(k), str(v)) for (k, v) in item]
    elif isinstance(item, dict):
        retn = {}
        for name, valu in item.items():
            if isinstance(valu, (list, tuple)) and multi:
                retn[str(name)] = [str(v) for v in valu]
            else:
                retn[str(name)] = str(valu)
        return retn
    return item

async def resolveCoreProxyUrl(valu):
    '''
    Resolve a proxy value to a proxy URL.

    Args:
        valu (str|bool): The proxy value.

    Returns:
        (str|None): A proxy URL string or None.
    '''
    runt = s_scope.get('runt')

    match valu:
        case True:
            return await runt.view.core.getConfOpt('http:proxy')

        case False:
            runt.confirm(('inet', 'http', 'proxy'))
            return None

        case str():
            runt.confirm(('inet', 'http', 'proxy'))
            return valu

        case _:
            raise s_exc.BadArg(mesg='HTTP proxy argument must be a string or bool.')

async def resolveAxonProxyArg(valu):
    '''
    Resolve a proxy value to the kwarg to set for an Axon HTTP call.

    Args:
        valu (str|bool): The proxy value.

    Returns:
        tuple: A retn tuple where the proxy kwarg should not be set if ok=False, otherwise a proxy URL or None.
    '''
    runt = s_scope.get('runt')

    await runt.view.core.getAxon()

    axonvers = runt.view.core.axoninfo['synapse']['version']
    if axonvers < AXON_MINVERS_PROXY:
        await runt.warnonce(f'Axon version does not support proxy argument: {axonvers} < {AXON_MINVERS_PROXY}')
        return False, None

    match valu:
        case True:
            if axonvers < AXON_MINVERS_PROXYTRUE:
                return True, None
            return True, True

        case False:
            runt.confirm(('inet', 'http', 'proxy'))
            return True, False

        case str():
            runt.confirm(('inet', 'http', 'proxy'))
            return True, valu

        case _:
            raise s_exc.BadArg(mesg='HTTP proxy argument must be a string or bool.')

class StormTypesRegistry:
    # The following types are currently undefined.
    base_undefined_types = (
        'any',
        'int',
        'lib',  # lib.import
        'null',
        'time',
        'prim',
        'undef',
        'float',
        'generator',
    )
    undefined_types = set(base_undefined_types)
    known_types = set()
    rtypes = collections.defaultdict(set)  # callable -> return types, populated on demand.

    def __init__(self):
        self._LIBREG = {}
        self._TYPREG = {}

    def addStormLib(self, path, ctor):
        if path in self._LIBREG:
            raise Exception('cannot register a library twice')
        assert isinstance(path, tuple)
        self._LIBREG[path] = ctor

    def delStormLib(self, path):
        if not self._LIBREG.pop(path, None):
            raise Exception('no such path!')

    def addStormType(self, path, ctor):
        if path in self._TYPREG:
            raise Exception('cannot register a type twice')
        assert ctor._storm_typename is not None, f'path={path} ctor={ctor}'
        self._TYPREG[path] = ctor
        self.known_types.add(ctor._storm_typename)
        self.undefined_types.discard(ctor._storm_typename)

    def delStormType(self, path):
        ctor = self._TYPREG.pop(path, None)
        if ctor is None:
            raise Exception('no such path!')
        self.known_types.discard(ctor._storm_typename)
        self.undefined_types.add(ctor._storm_typename)

    def registerLib(self, ctor):
        '''Decorator to register a StormLib'''
        path = getattr(ctor, '_storm_lib_path', s_common.novalu)
        if path is s_common.novalu:
            raise Exception('no key!')
        self.addStormLib(path, ctor)

        for info in ctor._storm_locals:
            rtype = info.get('type')
            if isinstance(rtype, dict) and rtype.get('type') == 'function':
                if (fname := rtype.get('_funcname')) == '_storm_query':
                    continue

                if (func := getattr(ctor, fname, None)) is not None:
                    funcpath = '.'.join(('lib',) + ctor._storm_lib_path + (info['name'],))
                    func._storm_funcpath = f"${funcpath}"

        return ctor

    def registerType(self, ctor):
        '''Decorator to register a StormPrim'''
        self.addStormType(ctor.__name__, ctor)

        for info in ctor._storm_locals:
            rtype = info.get('type')
            if isinstance(rtype, dict) and rtype.get('type') == 'function':
                fname = rtype.get('_funcname')
                if (func := getattr(ctor, fname, None)) is not None:
                    func._storm_funcpath = f"{ctor._storm_typename}.{info['name']}"

        return ctor

    def iterLibs(self):
        return list(self._LIBREG.items())

    def iterTypes(self):
        return list(self._TYPREG.items())

    def _validateInfo(self, obj, info, name):
        # Check the rtype of the info to see if its a dict; and  if so,
        # validate it has the _funcname key pointing to the to a
        # callable on the obj, and that the documented arguments match
        # those of the callable. The _funcname key is removed.

        rtype = info.get('type')
        if isinstance(rtype, dict):
            rname = rtype.get('type')
            rname = copy.deepcopy(rname)  # Make a mutable copy we're going to modify

            if isinstance(rname, tuple):
                rname = list(rname)

            isstor = False
            isfunc = False
            isgtor = False
            isctor = False

            if rname == 'ctor' or 'ctor' in rname:
                isctor = True
                if isinstance(rname, str):
                    rname = ''
                if isinstance(rname, list):
                    rname.remove('ctor')
                if isinstance(rname, dict):
                    rname.pop('ctor', None)
            if rname == 'function' or 'function' in rname:
                isfunc = True
                if isinstance(rname, str):
                    rname = ''
                if isinstance(rname, list):
                    rname.remove('function')
                if isinstance(rname, dict):
                    rname.pop('function', None)
            if rname == 'gtor' or 'gtor' in rname:
                isgtor = True
                if isinstance(rname, str):
                    rname = ''
                if isinstance(rname, list):
                    rname.remove('gtor')
                if isinstance(rname, dict):
                    rname.pop('gtor', None)
            if rname == 'stor' or 'stor' in rname:
                if isinstance(rname, str):
                    rname = ''
                if isinstance(rname, list):
                    rname.remove('stor')
                if isinstance(rname, dict):
                    rname.pop('stor', None)
                isstor = True

            invalid = (isgtor and isctor) or (isfunc and (isgtor or isctor))
            if invalid:
                mesg = f'Dictionary represents invalid combination of ctors, gtors, locls, and stors [{name} {obj} {info.get("name")}] [{rtype}].'
                raise AssertionError(mesg)

            if rname:
                mesg = f'Dictionary return types represents a unknown rtype [{name} {obj} {info.get("name")}] [{rtype}] [{rname}].'
                raise AssertionError(mesg)

            if isfunc:
                self._validateFunction(obj, info, name)
            if isstor:
                self._validateStor(obj, info, name)
            if isctor:
                self._validateCtor(obj, info, name)
            if isgtor:
                self._validateGtor(obj, info, name)

    def _validateFunction(self, obj, info, name):
        rtype = info.get('type')
        funcname = rtype.get('_funcname')
        if funcname == '_storm_query':
            # Sentinel used for future validation of pure storm
            # functions defined in _storm_query data.
            return
        locl = getattr(obj, funcname, None)
        assert locl is not None, f'bad _funcname=[{funcname}] for {obj} {info.get("name")}'
        args = rtype.get('args', ())
        callsig = getCallSig(locl)
        # Assert the callsigs match
        callsig_args = [str(v).split('=')[0] for v in callsig.parameters.values()]
        assert [d.get('name') for d in
                args] == callsig_args, f'args / callsig args mismatch for {funcname} {name} {obj} {args} {callsig_args}'
        # ensure default values are provided
        for parameter, argdef in zip(callsig.parameters.values(), args):
            pdef = parameter.default  # defaults to inspect._empty for undefined default values.
            adef = argdef.get('default', inspect._empty)
            # Allow $lib.undef as a defined default to represent the undef constant.
            if pdef is undef:
                assert adef == '$lib.undef', \
                    f'Expected $lib.undef for default value {obj} {funcname}, defvals {pdef} != {adef} for {parameter}'
            else:
                assert pdef == adef, \
                    f'Default value mismatch for {obj} {funcname}, defvals {pdef} != {adef} for {parameter}'

    def _validateStor(self, obj, info, name):
        rtype = info.get('type')
        funcname = rtype.pop('_storfunc')
        locl = getattr(obj, funcname, None)
        assert locl is not None, f'bad _storfunc=[{funcname}] for {obj} {info.get("name")}'
        args = rtype.get('args')
        assert args is None, f'stors have no defined args funcname=[{funcname}] for {obj} {info.get("name")}'
        callsig = getCallSig(locl)
        # Assert the callsig for a stor has one argument
        callsig_args = [str(v).split('=')[0] for v in callsig.parameters.values()]
        assert len(callsig_args) == 1, f'stor funcs must only have one argument for {obj} {info.get("name")}'

    def _validateCtor(self, obj, info, name):
        rtype = info.get('type')
        funcname = rtype.pop('_ctorfunc')
        locl = getattr(obj, funcname, None)
        assert locl is not None, f'bad _ctorfunc=[{funcname}] for {obj} {info.get("name")}'
        args = rtype.get('args')
        assert args is None, f'ctors have no defined args funcname=[{funcname}] for {obj} {info.get("name")}'
        callsig = getCallSig(locl)
        # Assert the callsig for a ctor has one argument
        callsig_args = [str(v).split('=')[0] for v in callsig.parameters.values()]
        assert len(callsig_args) == 1, f'ctor funcs must only have one argument for {obj} {info.get("name")}'

    def _validateGtor(self, obj, info, name):
        rtype = info.get('type')
        funcname = rtype.pop('_gtorfunc')
        locl = getattr(obj, funcname, None)
        assert locl is not None, f'bad _gtorfunc=[{funcname}] for {obj} {info.get("name")}'
        args = rtype.get('args')
        assert args is None, f'gtors have no defined args funcname=[{funcname}] for {obj} {info.get("name")}'
        callsig = getCallSig(locl)
        # Assert the callsig for a stor has one argument
        callsig_args = [str(v).split('=')[0] for v in callsig.parameters.values()]
        assert len(callsig_args) == 0, f'gtor funcs must only have one argument for {obj} {info.get("name")}'

    def getLibDocs(self, lib=None):
        # Ensure type docs are loaded/verified.
        _ = self.getTypeDocs()

        if lib is None:
            libs = self.iterLibs()
            libs.sort(key=lambda x: x[0])
        else:
            libs = ((lib._storm_lib_path, lib),)

        docs = []
        for (sname, slib) in libs:
            sname = slib.__class__.__name__
            locs = []
            tdoc = {
                'desc': getDoc(slib, sname),
                'locals': locs,
                'path': ('lib',) + slib._storm_lib_path,
                'deprecated': slib._storm_lib_deprecation,
            }
            for info in sorted(slib._storm_locals, key=lambda x: x.get('name')):
                info = s_msgpack.deepcopy(info)
                self._validateInfo(slib, info, sname)
                locs.append(info)

            docs.append(tdoc)

        for tdoc in docs:
            basepath = tdoc.get('path')
            assert basepath[0] == 'lib'
            locls = tdoc.get('locals')
            for info in locls:
                path = basepath + (info.get('name'),)
                ityp = info.get('type')
                if isinstance(ityp, str):
                    self.rtypes[path].add(ityp)
                    continue
                retv = ityp.get('returns')
                rtyp = retv.get('type')
                if isinstance(rtyp, (list, tuple)):
                    [self.rtypes[path].add(r) for r in rtyp]
                    continue
                self.rtypes[path].add(rtyp)

        for path, rtyps in self.rtypes.items():
            for rtyp in rtyps:
                if rtyp not in self.known_types and rtyp not in self.undefined_types:  # pragma: no cover
                    raise s_exc.NoSuchType(mesg=f'The return type {rtyp} for {path} is unknown.', type=rtyp)

        return docs

    def getTypeDocs(self, styp: str =None):
        if styp is None:
            types = self.iterTypes()
            types.sort(key=lambda x: x[1]._storm_typename)
        else:
            types = [(k, v) for (k, v) in self.iterTypes() if styp == v._storm_typename]

        docs = []
        for (sname, styp) in types:
            locs = []
            tdoc = {
                'desc': getDoc(styp, sname),
                'locals': locs,
                'path': (styp._storm_typename,),
            }
            for info in sorted(styp._storm_locals, key=lambda x: x.get('name')):
                info = s_msgpack.deepcopy(info)
                self._validateInfo(styp, info, sname)
                locs.append(info)

            docs.append(tdoc)

        for tdoc in docs:
            basepath = tdoc.get('path')
            assert len(basepath) == 1
            locls = tdoc.get('locals')
            for info in locls:
                path = basepath + (info.get('name'),)
                ityp = info.get('type')
                if isinstance(ityp, str):
                    self.rtypes[path].add(ityp)
                    continue
                retv = ityp.get('returns')
                rtyp = retv.get('type')
                if isinstance(rtyp, (list, tuple)):
                    [self.rtypes[path].add(r) for r in rtyp]
                    continue
                self.rtypes[path].add(rtyp)

        for path, rtyps in self.rtypes.items():
            for rtyp in rtyps:
                if rtyp not in self.known_types and rtyp not in self.undefined_types:  # pragma: no cover
                    raise s_exc.NoSuchType(mesg=f'The return type {rtyp} for {path} is unknown.', type=rtyp)

        return docs

registry = StormTypesRegistry()


def getDoc(obj, errstr):
    '''Helper to get __doc__'''
    doc = getattr(obj, '__doc__')
    if doc is None:
        doc = f'No doc for {errstr}'
        logger.warning(doc)
    return doc

def getCallSig(func) -> inspect.Signature:
    '''Get the callsig of a function, stripping self if present.'''
    callsig = inspect.signature(func)
    params = list(callsig.parameters.values())
    if params and params[0].name == 'self':
        callsig = callsig.replace(parameters=params[1:])
    return callsig


def stormfunc(readonly=False):
    def wrap(f):
        f._storm_readonly = readonly
        return f
    return wrap

def intify(x):

    if isinstance(x, str):

        x = x.lower()
        if x == 'true':
            return 1

        if x == 'false':
            return 0

        try:
            return int(x, 0)
        except ValueError as e:
            mesg = f'Failed to make an integer from "{x}".'
            raise s_exc.BadCast(mesg=mesg) from e

    try:
        return int(x)
    except Exception as e:
        mesg = f'Failed to make an integer from "{x}".'
        raise s_exc.BadCast(mesg=mesg) from e

async def kwarg_format(_text, **kwargs):
    '''
    Replaces instances curly-braced argument names in text with their values
    '''
    for name, valu in kwargs.items():
        temp = '{%s}' % (name,)
        _text = _text.replace(temp, await torepr(valu, usestr=True))

    return _text

class StormType:
    '''
    The base type for storm runtime value objects.
    '''
    _storm_locals = ()  # type: Any # To be overridden for deref constants that need documentation
    _ismutable = True
    _storm_typename = 'unknown'

    def __init__(self, path=None):
        self.path = path

        # ctors take no arguments and are intended to return Prim objects. This must be sync.
        # These are intended for delayed Prim object construction until they are needed.
        self.ctors = {}

        # stors are setter functions which take a single value for setting.
        # These are intended to act similar to python @setter decorators.
        self.stors = {}

        # gtors are getter functions which are called without arguments. This must be async.
        # These are intended as to act similar to python @property decorators.
        self.gtors = {}

        # Locals are intended for storing callable functions and constants.
        self.locls = {}

    def getObjLocals(self):
        '''
        Get the default list of key-value pairs which may be added to the object ``.locls`` dictionary.

        Returns:
            dict: A key/value pairs.
        '''
        return {}

    async def _storm_copy(self):
        mesg = f'Type ({self._storm_typename}) does not support being copied!'
        raise s_exc.BadArg(mesg=mesg)

    @stormfunc(readonly=True)
    async def setitem(self, name, valu):

        if not self.stors:
            mesg = f'{self.__class__.__name__} does not support assignment.'
            raise s_exc.StormRuntimeError(mesg=mesg)

        name = await tostr(name)

        stor = self.stors.get(name)
        if stor is None:
            mesg = f'Setting {name} is not supported on {self._storm_typename}.'
            raise s_exc.NoSuchName(name=name, mesg=mesg)

        if s_scope.get('runt').readonly and not getattr(stor, '_storm_readonly', False):
            mesg = f'Setting {name} on {self._storm_typename} is not marked readonly safe.'
            raise s_exc.IsReadOnly(mesg=mesg, name=name, valu=valu)

        await s_coro.ornot(stor, valu)

    async def deref(self, name):
        name = await tostr(name)

        locl = self.locls.get(name, s_common.novalu)
        if locl is not s_common.novalu:
            return locl

        ctor = self.ctors.get(name)
        if ctor is not None:
            item = ctor(path=self.path)
            self.locls[name] = item
            return item

        valu = await self._derefGet(name)
        if valu is not s_common.novalu:
            return valu

        raise s_exc.NoSuchName(mesg=f'Cannot find name [{name}] on type {self._storm_typename}', name=name, styp=self.__class__.__name__)

    async def _derefGet(self, name):
        gtor = self.gtors.get(name)
        if gtor is None:
            return s_common.novalu
        return await gtor()

    def ismutable(self):
        return self._ismutable

class Lib(StormType):
    '''
    A collection of storm methods under a name
    '''
    _ismutable = False
    _storm_query = None
    _storm_typename = 'lib'
    _storm_lib_perms = ()
    _storm_lib_deprecation = None

    def __init__(self, runt, name=()):
        StormType.__init__(self)
        self.runt = runt
        self.name = name
        self.auth = runt.view.core.auth
        self.addLibFuncs()

    def addLibFuncs(self):
        self.locls.update(self.getObjLocals())

    async def initLibAsync(self):

        if self._storm_query is not None:

            query = await self.runt.view.core.getStormQuery(self._storm_query)
            self.modrunt = await self.runt.getModRuntime(query)

            self.runt.onfini(self.modrunt)

            async for item in self.modrunt.execute():
                await asyncio.sleep(0)  # pragma: no cover

            for k, v in self.modrunt.vars.items():
                # Annotate the name and lib onto the callable
                # so that it can be inspected later.
                if callable(v) and v.__name__ == 'realfunc':
                    v._storm_runtime_lib = self
                    v._storm_runtime_lib_func = k
                    v._storm_funcpath = f'${".".join(("lib",) + self.name + (k,))}'

                self.locls[k] = v

    async def stormrepr(self):
        if '__module__' in self.locls:
            return f'Imported Module {".".join(self.name)}'
        return f'Library ${".".join(("lib",) + self.name)}'

    async def deref(self, name):

        name = await tostr(name)

        if name.startswith('__'):
            raise s_exc.StormRuntimeError(mesg=f'Cannot dereference private value [{name}]', name=name)

        try:
            return await StormType.deref(self, name)
        except s_exc.NoSuchName:
            pass

        path = self.name + (name,)

        slib = self.runt.view.core.getStormLib(path)
        if slib is None:
            raise s_exc.NoSuchName(mesg=f'Cannot find name [{name}]', name=name)

        ctor = slib[2].get('ctor', Lib)
        libinst = ctor(self.runt, name=path)

        await libinst.initLibAsync()

        return libinst

    async def dyncall(self, iden, todo, gatekeys=()):
        return await self.runt.dyncall(iden, todo, gatekeys=gatekeys)

    async def dyniter(self, iden, todo, gatekeys=()):
        async for item in self.runt.dyniter(iden, todo, gatekeys=gatekeys):
            yield item

@registry.registerLib
class LibPkg(Lib):
    '''
    A Storm Library for interacting with Storm Packages.
    '''
    _storm_locals = (
        {'name': 'add', 'desc': 'Add a Storm Package to the Cortex.',
         'type': {'type': 'function', '_funcname': '_libPkgAdd',
                  'args': (
                      {'name': 'pkgdef', 'type': 'dict', 'desc': 'A Storm Package definition.', },
                      {'name': 'verify', 'type': 'boolean', 'default': False,
                       'desc': 'Verify storm package signature.', },
                  ),
                  'returns': {'type': 'null', }}},
        {'name': 'get', 'desc': 'Get a Storm Package from the Cortex.',
         'type': {'type': 'function', '_funcname': '_libPkgGet',
                  'args': (
                      {'name': 'name', 'type': 'str', 'desc': 'A Storm Package name.', },
                  ),
                  'returns': {'type': 'dict', 'desc': 'The Storm package definition.', }}},
        {'name': 'has', 'desc': 'Check if a Storm Package is available in the Cortex.',
         'type': {'type': 'function', '_funcname': '_libPkgHas',
                  'args': (
                      {'name': 'name', 'type': 'str',
                       'desc': 'A Storm Package name to check for the existence of.', },
                  ),
                  'returns': {'type': 'boolean',
                              'desc': 'True if the package exists in the Cortex, False if it does not.', }}},
        {'name': 'del', 'desc': 'Delete a Storm Package from the Cortex.',
         'type': {'type': 'function', '_funcname': '_libPkgDel',
                  'args': (
                      {'name': 'name', 'type': 'str', 'desc': 'The name of the package to delete.', },
                  ),
                  'returns': {'type': 'null', }}},
        {'name': 'list', 'desc': 'Get a list of Storm Packages loaded in the Cortex.',
         'type': {'type': 'function', '_funcname': '_libPkgList',
                  'returns': {'type': 'list', 'desc': 'A list of Storm Package definitions.', }}},
        {'name': 'deps', 'desc': 'Verify the dependencies for a Storm Package.',
         'type': {'type': 'function', '_funcname': '_libPkgDeps',
                  'args': (
                      {'name': 'pkgdef', 'type': 'dict', 'desc': 'A Storm Package definition.', },
                  ),
                  'returns': {'type': 'dict', 'desc': 'A dictionary listing dependencies and if they are met.', }}},
    )
    _storm_lib_path = ('pkg',)

    def getObjLocals(self):
        return {
            'add': self._libPkgAdd,
            'get': self._libPkgGet,
            'has': self._libPkgHas,
            'del': self._libPkgDel,
            'list': self._libPkgList,
            'deps': self._libPkgDeps,
        }

    async def _libPkgAdd(self, pkgdef, verify=False):
        self.runt.confirm(('pkg', 'add'), None)
        pkgdef = await toprim(pkgdef)
        verify = await tobool(verify)
        await self.runt.view.core.addStormPkg(pkgdef, verify=verify)

    @stormfunc(readonly=True)
    async def _libPkgGet(self, name):
        name = await tostr(name)
        pkgdef = await self.runt.view.core.getStormPkg(name)
        if pkgdef is None:
            return None

        return Dict(pkgdef)

    @stormfunc(readonly=True)
    async def _libPkgHas(self, name):
        name = await tostr(name)
        pkgdef = await self.runt.view.core.getStormPkg(name)
        if pkgdef is None:
            return False
        return True

    async def _libPkgDel(self, name):
        self.runt.confirm(('pkg', 'del'), None)
        await self.runt.view.core.delStormPkg(name)

    @stormfunc(readonly=True)
    async def _libPkgList(self):
        pkgs = await self.runt.view.core.getStormPkgs()
        return list(sorted(pkgs, key=lambda x: x.get('name')))

    @stormfunc(readonly=True)
    async def _libPkgDeps(self, pkgdef):
        pkgdef = await toprim(pkgdef)
        return await self.runt.view.core.verifyStormPkgDeps(pkgdef)

@registry.registerLib
class LibDmon(Lib):
    '''
    A Storm Library for interacting with StormDmons.
    '''
    _storm_locals = (
        {'name': 'add', 'desc': '''
        Add a Storm Dmon to the Cortex.

        Examples:
            Add a dmon that executes a query::

                $lib.dmon.add(${ myquery }, name='example dmon')
                ''',
         'type': {'type': 'function', '_funcname': '_libDmonAdd',
                  'args': (
                      {'name': 'text', 'type': ['str', 'storm:query'],
                       'desc': 'The Storm query to execute in the Dmon loop.'},
                      {'name': 'name', 'type': 'str', 'desc': 'The name of the Dmon.', 'default': 'noname'},
                      {'name': 'ddef', 'type': 'dict', 'desc': 'Additional daemon definition fields. ', 'default': None},
                  ),
                  'returns': {'type': 'str', 'desc': 'The iden of the newly created Storm Dmon.'}}},
        {'name': 'get', 'desc': 'Get a Storm Dmon definition by iden.',
         'type': {'type': 'function', '_funcname': '_libDmonGet',
                  'args': (
                      {'name': 'iden', 'type': 'str', 'desc': 'The iden of the Storm Dmon to get.'},
                  ),
                  'returns': {'type': 'dict', 'desc': 'A Storm Dmon definition dict.', }}},
        {'name': 'del', 'desc': 'Delete a Storm Dmon by iden.',
         'type': {'type': 'function', '_funcname': '_libDmonDel',
                  'args': (
                      {'name': 'iden', 'type': 'str', 'desc': 'The iden of the Storm Dmon to delete.'},
                  ),
                  'returns': {'type': 'null', }}},
        {'name': 'log', 'desc': 'Get the messages from a Storm Dmon.',
         'type': {'type': 'function', '_funcname': '_libDmonLog',
                  'args': (
                      {'name': 'iden', 'type': 'str', 'desc': 'The iden of the Storm Dmon to get logs for.'},
                  ),
                  'returns': {'type': 'list', 'desc': 'A list of messages from the StormDmon.'}}},
        {'name': 'list', 'desc': 'Get a list of Storm Dmons.',
         'type': {
             'type': 'function', '_funcname': '_libDmonList',
             'returns': {'type': 'list', 'desc': 'A list of Storm Dmon definitions.'}}},
        {'name': 'bump', 'desc': 'Restart the Dmon.',
         'type': {'type': 'function', '_funcname': '_libDmonBump',
                  'args': (
                      {'name': 'iden', 'type': 'str', 'desc': 'The GUID of the dmon to restart.'},
                  ),
                  'returns': {'type': 'boolean',
                              'desc': 'True if the Dmon is restarted; False if the iden does not exist.'}}},
        {'name': 'stop', 'desc': 'Stop a Storm Dmon.',
         'type': {'type': 'function', '_funcname': '_libDmonStop',
                  'args': (
                      {'name': 'iden', 'type': 'str', 'desc': 'The GUID of the Dmon to stop.'},
                  ),
                  'returns': {'type': 'boolean',
                              'desc': '``(true)`` unless the dmon does not exist or was already stopped.'}}},
        {'name': 'start', 'desc': 'Start a storm dmon.',
         'type': {'type': 'function', '_funcname': '_libDmonStart',
                  'args': (
                      {'name': 'iden', 'type': 'str', 'desc': 'The GUID of the dmon to start.'},
                  ),
                  'returns': {'type': 'boolean',
                              'desc': '``(true)`` unless the dmon does not exist or was already started.'}}},
    )
    _storm_lib_path = ('dmon',)

    def getObjLocals(self):
        return {
            'add': self._libDmonAdd,
            'get': self._libDmonGet,
            'del': self._libDmonDel,
            'log': self._libDmonLog,
            'list': self._libDmonList,
            'bump': self._libDmonBump,
            'stop': self._libDmonStop,
            'start': self._libDmonStart,
        }

    async def _libDmonDel(self, iden):
        dmon = await self.runt.view.core.getStormDmon(iden)
        if dmon is None:
            mesg = f'No storm dmon with iden: {iden}'
            raise s_exc.NoSuchIden(mesg=mesg)

        if dmon.get('user') != self.runt.user.iden:
            self.runt.confirm(('dmon', 'del', iden))

        await self.runt.view.core.delStormDmon(iden)

    @stormfunc(readonly=True)
    async def _libDmonGet(self, iden):
        return await self.runt.view.core.getStormDmon(iden)

    @stormfunc(readonly=True)
    async def _libDmonList(self):
        return await self.runt.view.core.getStormDmons()

    @stormfunc(readonly=True)
    async def _libDmonLog(self, iden):
        self.runt.confirm(('dmon', 'log'))
        return await self.runt.view.core.getStormDmonLog(iden)

    async def _libDmonAdd(self, text, name='noname', ddef=None):

        varz = {}

        # closure style capture of runtime and query vars
        if isinstance(text, Query):
            varz.update(await toprim(text.varz))

        varz.update(await toprim(self.runt.vars))

        varz = s_msgpack.getvars(varz)

        text = await tostr(text)
        ddef = await toprim(ddef)

        viewiden = self.runt.view.iden
        self.runt.confirm(('dmon', 'add'), gateiden=viewiden)

        opts = {'vars': varz, 'view': viewiden}

        if ddef is None:
            ddef = {}

        ddef['name'] = name
        ddef['user'] = self.runt.user.iden
        ddef['storm'] = text
        ddef['stormopts'] = opts

        ddef.setdefault('enabled', True)

        return await self.runt.view.core.addStormDmon(ddef)

    async def _libDmonBump(self, iden):
        iden = await tostr(iden)

        ddef = await self.runt.view.core.getStormDmon(iden)
        if ddef is None:
            return False

        viewiden = ddef['stormopts']['view']
        self.runt.confirm(('dmon', 'add'), gateiden=viewiden)

        await self.runt.view.core.bumpStormDmon(iden)
        return True

    async def _libDmonStop(self, iden):
        iden = await tostr(iden)

        ddef = await self.runt.view.core.getStormDmon(iden)
        if ddef is None:
            return False

        viewiden = ddef['stormopts']['view']
        self.runt.confirm(('dmon', 'add'), gateiden=viewiden)

        return await self.runt.view.core.disableStormDmon(iden)

    async def _libDmonStart(self, iden):
        iden = await tostr(iden)

        ddef = await self.runt.view.core.getStormDmon(iden)
        if ddef is None:
            return False

        viewiden = ddef['stormopts']['view']
        self.runt.confirm(('dmon', 'add'), gateiden=viewiden)

        return await self.runt.view.core.enableStormDmon(iden)

@registry.registerLib
class LibService(Lib):
    '''
    A Storm Library for interacting with Storm Services.
    '''
    _storm_locals = (
        {'name': 'add', 'desc': 'Add a Storm Service to the Cortex.',
         'type': {'type': 'function', '_funcname': '_libSvcAdd',
                  'args': (
                      {'name': 'name', 'type': 'str', 'desc': 'Name of the Storm Service to add.', },
                      {'name': 'url', 'type': 'str', 'desc': 'The Telepath URL to the Storm Service.', },
                  ),
                  'returns': {'type': 'dict', 'desc': 'The Storm Service definition.', }}},
        {'name': 'del', 'desc': 'Remove a Storm Service from the Cortex.',
         'type': {'type': 'function', '_funcname': '_libSvcDel',
                  'args': (
                      {'name': 'iden', 'type': 'str', 'desc': 'The iden of the service to remove.', },
                  ),
                  'returns': {'type': 'null', }}},
        {'name': 'get', 'desc': 'Get a Storm Service definition.',
         'type': {'type': 'function', '_funcname': '_libSvcGet',
                  'args': (
                      {'name': 'name', 'type': 'str',
                       'desc': 'The local name, local iden, or remote name, '
                               'of the service to get the definition for.', },
                  ),
                  'returns': {'type': 'dict', 'desc': 'A Storm Service definition.', }}},
        {'name': 'has', 'desc': 'Check if a Storm Service is available in the Cortex.',
         'type': {'type': 'function', '_funcname': '_libSvcHas',
                  'args': (
                      {'name': 'name', 'type': 'str',
                       'desc': 'The local name, local iden, or remote name, '
                               'of the service to check for the existence of.', },
                  ),
                  'returns': {'type': 'boolean',
                              'desc': 'True if the service exists in the Cortex, False if it does not.', }}},
        {'name': 'list',
         'desc': '''
            List the Storm Service definitions for the Cortex.

            Notes:
                The definition dictionaries have an additional ``ready`` key added to them to
                indicate if the Cortex is currently connected to the Storm Service or not.
            ''',
         'type': {'type': 'function', '_funcname': '_libSvcList',
                  'returns': {'type': 'list', 'desc': 'A list of Storm Service definitions.', }}},
        {'name': 'wait', 'desc': '''
        Wait for a given service to be ready.

        Notes:
            If a timeout value is not specified, this will block a Storm query until the service is available.
        ''',
         'type': {'type': 'function', '_funcname': '_libSvcWait',
                  'args': (
                      {'name': 'name', 'type': 'str', 'desc': 'The name, or iden, of the service to wait for.', },
                      {'name': 'timeout', 'type': 'int', 'desc': 'Number of seconds to wait for the service.',
                       'default': None, }
                  ),
                  'returns': {'type': 'boolean', 'desc': 'Returns true if the service is available, false on a '
                                                         'timeout waiting for the service to be ready.', }}},
    )
    _storm_lib_perms = (
        {'perm': ('service', 'add'), 'gate': 'cortex',
            'desc': 'Controls the ability to add a Storm Service to the Cortex.'},
        {'perm': ('service', 'del'), 'gate': 'cortex',
            'desc': 'Controls the ability to delete a Storm Service from the Cortex'},
        {'perm': ('service', 'get'), 'gate': 'cortex',
            'desc': 'Controls the ability to get the Service object for any Storm Service.'},
        {'perm': ('service', 'get', '<iden>'), 'gate': 'cortex',
            'desc': 'Controls the ability to get the Service object for a Storm Service by iden.'},
        {'perm': ('service', 'list'), 'gate': 'cortex',
         'desc': 'Controls the ability to list all available Storm Services and their service definitions.'},
    )
    _storm_lib_path = ('service',)

    def getObjLocals(self):
        return {
            'add': self._libSvcAdd,
            'del': self._libSvcDel,
            'get': self._libSvcGet,
            'has': self._libSvcHas,
            'list': self._libSvcList,
            'wait': self._libSvcWait,
        }

    async def _checkSvcGetPerm(self, ssvc):
        '''
        Helper to handle service.get.* permissions
        '''
        self.runt.confirm(('service', 'get', ssvc.iden))

    async def _libSvcAdd(self, name, url):
        self.runt.confirm(('service', 'add'))
        sdef = {
            'name': name,
            'url': url,
        }
        return await self.runt.view.core.addStormSvc(sdef)

    async def _libSvcDel(self, iden):
        self.runt.confirm(('service', 'del'))
        return await self.runt.view.core.delStormSvc(iden)

    async def _libSvcGet(self, name):
        ssvc = self.runt.view.core.getStormSvc(name)
        if ssvc is None:
            mesg = f'No service with name/iden: {name}'
            raise s_exc.NoSuchName(mesg=mesg)
        await self._checkSvcGetPerm(ssvc)
        return Service(self.runt, ssvc)

    @stormfunc(readonly=True)
    async def _libSvcHas(self, name):
        ssvc = self.runt.view.core.getStormSvc(name)
        if ssvc is None:
            return False
        return True

    @stormfunc(readonly=True)
    async def _libSvcList(self):
        self.runt.confirm(('service', 'list'))
        retn = []

        for ssvc in self.runt.view.core.getStormSvcs():
            sdef = dict(ssvc.sdef)
            sdef['ready'] = ssvc.ready.is_set()
            sdef['svcname'] = ssvc.svcname
            sdef['svcvers'] = ssvc.svcvers
            retn.append(sdef)

        return retn

    @stormfunc(readonly=True)
    async def _libSvcWait(self, name, timeout=None):
        name = await tostr(name)
        timeout = await toint(timeout, noneok=True)
        ssvc = self.runt.view.core.getStormSvc(name)
        if ssvc is None:
            mesg = f'No service with name/iden: {name}'
            raise s_exc.NoSuchName(mesg=mesg, name=name)
        await self._checkSvcGetPerm(ssvc)

        # Short circuit asyncio.wait_for logic by checking the ready event
        # value. If we call wait_for with a timeout=0 we'll almost always
        # raise a TimeoutError unless the future previously had the option
        # to complete.
        if timeout == 0:
            return ssvc.ready.is_set()

        fut = ssvc.ready.wait()
        try:
            await asyncio.wait_for(fut, timeout=timeout)
        except asyncio.TimeoutError:
            return False
        else:
            return True

@registry.registerLib
class LibTags(Lib):
    '''
    Storm utility functions for tags.
    '''
    _storm_lib_path = ('tags',)

    _storm_locals = (
        {'name': 'prefix', 'desc': '''
            Normalize and prefix a list of syn:tag:part values so they can be applied.

            Examples:
                Add tag prefixes and then use them to tag nodes::

                    $tags = $lib.tags.prefix($result.tags, vtx.visi)
                    { for $tag in $tags { [ +#$tag ] } }

         ''',
         'type': {'type': 'function', '_funcname': 'prefix',
                  'args': (
                      {'name': 'names', 'type': 'list', 'desc': 'A list of syn:tag:part values to normalize and prefix.'},
                      {'name': 'prefix', 'type': 'str', 'desc': 'The string prefix to add to the syn:tag:part values.'},
                      {'name': 'ispart', 'type': 'boolean', 'default': False,
                       'desc': 'Whether the names have already been normalized. Normalization will be skipped if set to true.'},
                  ),
                  'returns': {'type': 'list', 'desc': 'A list of normalized and prefixed syn:tag values.', }}},
    )

    def getObjLocals(self):
        return {
            'prefix': self.prefix,
        }

    @stormfunc(readonly=True)
    async def prefix(self, names, prefix, ispart=False):

        prefix = await tostr(prefix)
        ispart = await tobool(ispart)
        tagpart = self.runt.view.core.model.type('syn:tag:part')

        retn = []
        async for part in toiter(names):
            if not ispart:
                try:
                    partnorm = tagpart.norm(part)[0]
                    retn.append(f'{prefix}.{partnorm}')
                except s_exc.BadTypeValu:
                    pass
            else:
                retn.append(f'{prefix}.{part}')

        return retn

@registry.registerLib
class LibBase(Lib):
    '''
    The Base Storm Library. This mainly contains utility functionality.
    '''
    _storm_lib_path = ()

    _storm_locals = (
        {'name': 'len', 'desc': '''
            Get the length of a item.

            This could represent the size of a string, or the number of keys in
            a dictionary, or the number of elements in an array. It may also be used
            to iterate an emitter or yield function and count the total.''',
         'type': {'type': 'function', '_funcname': '_len',
                  'args': (
                      {'name': 'item', 'desc': 'The item to get the length of.', 'type': 'prim', },
                  ),
                  'returns': {'type': 'int', 'desc': 'The length of the item.', }}},
        {'name': 'min', 'desc': 'Get the minimum value in a list of arguments.',
         'type': {'type': 'function', '_funcname': '_min',
                  'args': (
                      {'name': '*args', 'type': 'any', 'desc': 'List of arguments to evaluate.', },
                  ),
                  'returns': {'type': 'int', 'desc': 'The smallest argument.', }}},
        {'name': 'max', 'desc': 'Get the maximum value in a list of arguments.',
         'type': {'type': 'function', '_funcname': '_max',
                  'args': (
                      {'name': '*args', 'type': 'any', 'desc': 'List of arguments to evaluate.', },
                  ),
                  'returns': {'type': 'int', 'desc': 'The largest argument.', }}},
        {'name': 'set', 'desc': 'Get a Storm Set object.',
         'type': {'type': 'function', '_funcname': '_set',
                  'args': (
                      {'name': '*vals', 'type': 'any', 'desc': 'Initial values to place in the set.', },
                  ),
                  'returns': {'type': 'set', 'desc': 'The new set.', }}},
        {'name': 'exit', 'desc': 'Cause a Storm Runtime to stop running.',
         'type': {'type': 'function', '_funcname': '_exit',
                  'args': (
                      {'name': 'mesg', 'type': 'str', 'desc': 'Optional string to warn.', 'default': None, },
                      {'name': '**kwargs', 'type': 'any', 'desc': 'Keyword arguments to substitute into the mesg.', },
                  ),
                  'returns': {'type': 'null', }}},
        {'name': 'guid', 'desc': 'Get a random guid, or generate a guid from the arguments.',
         'type': {'type': 'function', '_funcname': '_guid',
                  'args': (
                      {'name': '*args', 'type': 'prim', 'desc': 'Arguments which are hashed to create a guid.', },
                      {'name': 'valu', 'type': 'prim', 'default': '$lib.undef',
                       'desc': 'Create a guid from a single value (no positional arguments can be specified).', },
                  ),
                  'returns': {'type': 'str', 'desc': 'A guid.', }}},
        {'name': 'fire', 'desc': '''
            Fire an event onto the runtime.

            Notes:
                This fires events as ``storm:fire`` event types. The name of the event is placed into a ``type`` key,
                and any additional keyword arguments are added to a dictionary under the ``data`` key.

            Examples:
                Fire an event called ``demo`` with some data::

                    storm> $foo='bar' $lib.fire('demo', foo=$foo, knight='ni')
                    ...
                    ('storm:fire', {'type': 'demo', 'data': {'foo': 'bar', 'knight': 'ni'}})
                    ...
            ''',
         'type': {'type': 'function', '_funcname': '_fire',
                  'args': (
                      {'name': 'name', 'type': 'str', 'desc': 'The name of the event to fire.', },
                      {'name': '**info', 'type': 'any',
                       'desc': 'Additional keyword arguments containing data to add to the event.', },
                  ),
                  'returns': {'type': 'null', }}},
        {'name': 'raise', 'desc': 'Raise an exception in the storm runtime.',
         'type': {'type': 'function', '_funcname': '_raise',
                  'args': (
                      {'name': 'name', 'type': 'str', 'desc': 'The name of the error condition to raise.', },
                      {'name': 'mesg', 'type': 'str', 'desc': 'A friendly description of the specific error.', },
                      {'name': '**info', 'type': 'any', 'desc': 'Additional metadata to include in the exception.', },
                  ),
                  'returns': {'type': 'null', 'desc': 'This function does not return.', }}},
        {'name': 'null', 'desc': '''
            This constant represents a value of None that can be used in Storm.

            Examples:
                Create a dictionary object with a key whose value is null, and call ``$lib.fire()`` with it::

                    storm> $d=({"key": $lib.null}) $lib.fire('demo', d=$d)
                    ('storm:fire', {'type': 'demo', 'data': {'d': {'key': None}}})
            ''',
            'type': 'null', },
        {'name': 'undef', 'desc': '''
            This constant can be used to unset variables and derefs.

            Examples:
                Unset the variable $foo::

                    $foo = $lib.undef

                Remove a dictionary key bar::

                    $foo.bar = $lib.undef

                Remove a list index of 0::

                    $foo.0 = $lib.undef
            ''',
            'type': 'undef', },
        {'name': 'true', 'desc': '''
            This constant represents a value of True that can be used in Storm.

            Examples:
                Conditionally print a statement based on the constant value::

                    storm> if $lib.true { $lib.print('Is True') } else { $lib.print('Is False') }
                    Is True
                ''',
         'type': 'boolean', },
        {'name': 'false', 'desc': '''
            This constant represents a value of False that can be used in Storm.

            Examples:
                Conditionally print a statement based on the constant value::

                    storm> if $lib.false { $lib.print('Is True') } else { $lib.print('Is False') }
                    Is False''',
         'type': 'boolean', },
        {'name': 'cast', 'desc': 'Normalize a value as a Synapse Data Model Type.',
         'type': {'type': 'function', '_funcname': '_cast',
                  'args': (
                      {'name': 'name', 'type': 'str',
                       'desc': 'The name of the model type to normalize the value as.', },
                      {'name': 'valu', 'type': 'any', 'desc': 'The value to normalize.', },
                  ),
                  'returns': {'type': 'prim', 'desc': 'The normalized value.', }}},
        {'name': 'warn',
         'desc': '''
            Print a warning message to the runtime.

            Notes:
                Arbitrary objects can be warned as well. They will have their Python __repr()__ printed.
            ''',
         'type': {'type': 'function', '_funcname': '_warn',
                  'args': (
                      {'name': 'mesg', 'type': 'str', 'desc': 'String to warn.', },
                      {'name': '**kwargs', 'type': 'any', 'desc': 'Keyword arguments to substitute into the mesg.', },
                  ),
                  'returns': {'type': 'null', }}},
        {'name': 'print', 'desc': '''
            Print a message to the runtime.

            Examples:
                Print a simple string::

                    storm> $lib.print("Hello world!")
                    Hello world!

                Format and print string based on variables::

                    storm> $d=({"key1": (1), "key2": "two"})
                         for ($key, $value) in $d { $lib.print('{k} => {v}', k=$key, v=$value) }
                    key1 => 1
                    key2 => two

                Use values off of a node to format and print string::

                    storm> inet:ipv4:asn
                         $lib.print("node: {ndef}, asn: {asn}", ndef=$node.ndef(), asn=:asn) | spin
                    node: ('inet:ipv4', 16909060), asn: 1138

            Notes:
                Arbitrary objects can be printed as well. They will have their Python __repr()__ printed.

            ''',
         'type': {'type': 'function', '_funcname': '_print',
                  'args': (
                      {'name': 'mesg', 'type': 'str', 'desc': 'String to print.', },
                      {'name': '**kwargs', 'type': 'any', 'desc': 'Keyword arguments to substitute into the mesg.', },
                  ),
                  'returns': {'type': 'null', }}},
        {'name': 'range', 'desc': '''
        Generate a range of integers.

        Examples:
            Generate a sequence of integers based on the size of an array::

                storm> $a=(foo,bar,(2)) for $i in $lib.range($lib.len($a)) {$lib.fire('test', indx=$i, valu=$a.$i)}
                Executing query at 2021/03/22 19:25:48.835
                ('storm:fire', {'type': 'test', 'data': {'index': 0, 'valu': 'foo'}})
                ('storm:fire', {'type': 'test', 'data': {'index': 1, 'valu': 'bar'}})
                ('storm:fire', {'type': 'test', 'data': {'index': 2, 'valu': 2}})

        Notes:
            The range behavior is the same as the Python3 ``range()`` builtin Sequence type.
        ''',
         'type': {'type': 'function', '_funcname': '_range',
                  'args': (
                      {'name': 'stop', 'type': 'int', 'desc': 'The value to stop at.', },
                      {'name': 'start', 'type': 'int', 'desc': 'The value to start at.', 'default': None, },
                      {'name': 'step', 'type': 'int', 'desc': 'The range step size.', 'default': None, },
                  ),
                  'returns': {'name': 'Yields', 'type': 'int', 'desc': 'The sequence of integers.'}}},
        {'name': 'pprint', 'desc': 'The pprint API should not be considered a stable interface.',
         'type': {'type': 'function', '_funcname': '_pprint',
                  'args': (
                      {'name': 'item', 'type': 'any', 'desc': 'Item to pprint', },
                      {'name': 'prefix', 'type': 'str', 'desc': 'Line prefix.', 'default': '', },
                      {'name': 'clamp', 'type': 'int', 'desc': 'Line clamping length.', 'default': None, },
                  ),
                  'returns': {'type': 'null', }}},
        {'name': 'sorted', 'desc': 'Yield sorted values.',
         'type': {'type': 'function', '_funcname': '_sorted',
                  'args': (
                      {'name': 'valu', 'type': 'any', 'desc': 'An iterable object to sort.', },
                      {'name': 'reverse', 'type': 'boolean', 'desc': 'Reverse the sort order.',
                       'default': False},
                  ),
                  'returns': {'name': 'Yields', 'type': 'any', 'desc': 'Yields the sorted output.', }}},
        {'name': 'import', 'desc': 'Import a Storm module.',
         'type': {'type': 'function', '_funcname': '_libBaseImport',
                  'args': (
                      {'name': 'name', 'type': 'str', 'desc': 'Name of the module to import.', },
                      {'name': 'debug', 'type': 'boolean', 'default': False,
                       'desc': 'Enable debugging in the module.'},
                      {'name': 'reqvers', 'type': 'str', 'default': None,
                       'desc': 'Version requirement for the imported module.', },
                  ),
                  'returns': {'type': 'lib',
                              'desc': 'A ``lib`` instance representing the imported package.', }}},

        {'name': 'trycast', 'desc': '''
            Attempt to normalize a value and return status and the normalized value.

            Examples:
                Do something if the value is a valid IPV4::

                    ($ok, $ipv4) = $lib.trycast(inet:ipv4, 1.2.3.4)
                    if $ok { $dostuff($ipv4) }
         ''',
         'type': {'type': 'function', '_funcname': 'trycast',
                  'args': (
                      {'name': 'name', 'type': 'str',
                       'desc': 'The name of the model type to normalize the value as.', },
                      {'name': 'valu', 'type': 'any', 'desc': 'The value to normalize.', },
                  ),
                  'returns': {'type': 'list',
                              'desc': 'A list of (<bool>, <prim>) for status and normalized value.', }}},
        {'name': 'repr', 'desc': '''
            Attempt to convert a system mode value to a display mode string.

            Examples:
                Print the Synapse user name for an iden::

                    $lib.print($lib.repr(syn:user, $iden))

         ''',
         'type': {'type': 'function', '_funcname': '_repr',
                  'args': (
                      {'name': 'name', 'type': 'str', 'desc': 'The name of the model type.'},
                      {'name': 'valu', 'type': 'any', 'desc': 'The value to convert.'},
                  ),
                  'returns': {'type': 'str', 'desc': 'A display mode representation of the value.'}}},

        {'name': 'debug', 'desc': '''
            True if the current runtime has debugging enabled.

            Note:
                The debug state is inherited by sub-runtimes at instantiation time.  Any
                changes to a runtime's debug state do not percolate automatically.

            Examples:
                Check if the runtime is in debug and print a message::

                    if $lib.debug {
                        $lib.print('Doing stuff!')
                    }

                Update the current runtime to enable debugging::

                    $lib.debug = (true)''',
         'type': {
             'type': ['gtor', 'stor'],
             '_storfunc': '_setRuntDebug',
             '_gtorfunc': '_getRuntDebug',
             'returns': {'type': 'boolean'}}},

        {'name': 'copy', 'desc': '''
            Create and return a deep copy of the given storm object.

            Note:
                This is currently limited to msgpack compatible primitives.

            Examples:
                Make a copy of a list or dict::

                    $copy = $lib.copy($item)
         ''',
         'type': {'type': 'function', '_funcname': '_copy',
                  'args': (
                      {'name': 'item', 'type': 'prim',
                       'desc': 'The item to make a copy of.', },
                  ),
                  'returns': {'type': 'prim',
                              'desc': 'A deep copy of the primitive object.', }}},
    )

    _storm_lib_perms = (
        {'perm': ('globals',), 'gate': 'cortex',
            'desc': 'Used to control all operations for global variables.'},

        {'perm': ('globals', 'get'), 'gate': 'cortex',
            'desc': 'Used to control read access to all global variables.'},
        {'perm': ('globals', 'get', '<name>'), 'gate': 'cortex',
            'desc': 'Used to control read access to a specific global variable.'},

        {'perm': ('globals', 'set'), 'gate': 'cortex',
            'desc': 'Used to control edit access to all global variables.'},
        {'perm': ('globals', 'set', '<name>'), 'gate': 'cortex',
            'desc': 'Used to control edit access to a specific global variable.'},

        {'perm': ('globals', 'del'), 'gate': 'cortex',
            'desc': 'Used to control delete access to all global variables.'},
        {'perm': ('globals', 'del', '<name>'), 'gate': 'cortex',
            'desc': 'Used to control delete access to a specific global variable.'},
    )

    def __init__(self, runt, name=()):
        Lib.__init__(self, runt, name=name)
        self.stors['debug'] = self._setRuntDebug
        self.gtors['debug'] = self._getRuntDebug

        self.ctors.update({
            'env': self._ctorEnvVars,
            'vars': self._ctorRuntVars,
            'globals': self._ctorGlobalVars,
        })

    async def _getRuntDebug(self):
        return self.runt.debug

    @stormfunc(readonly=True)
    async def _setRuntDebug(self, debug):
        self.runt.debug = await tobool(debug)

    def getObjLocals(self):
        return {
            'len': self._len,
            'min': self._min,
            'max': self._max,
            'set': self._set,
            'copy': self._copy,
            'exit': self._exit,
            'guid': self._guid,
            'fire': self._fire,
            'null': None,
            'undef': undef,
            'true': True,
            'false': False,
            'cast': self._cast,
            'repr': self._repr,
            'warn': self._warn,
            'print': self._print,
            'raise': self._raise,
            'range': self._range,
            'pprint': self._pprint,
            'sorted': self._sorted,
            'import': self._libBaseImport,
            'trycast': self.trycast,
        }

    @stormfunc(readonly=True)
    async def _libBaseImport(self, name, debug=False, reqvers=None):

        name = await tostr(name)
        debug = await tobool(debug)
        reqvers = await tostr(reqvers, noneok=True)

        mdef = await self.runt.view.core.getStormMod(name, reqvers=reqvers)
        if mdef is None:
            mesg = f'No storm module named {name} matching version requirement {reqvers}'
            raise s_exc.NoSuchName(mesg=mesg, name=name, reqvers=reqvers)

        text = mdef.get('storm')
        modconf = mdef.get('modconf')

        query = await self.runt.getStormQuery(text)

        asroot = False

        rootperms = mdef.get('asroot:perms')
        if rootperms is not None:

            for perm in rootperms:
                if self.runt.allowed(perm):
                    asroot = True
                    break

            if not asroot:
                permtext = ' or '.join(('.'.join(p) for p in rootperms))
                mesg = f'Module ({name}) requires permission: {permtext}'
                raise s_exc.AuthDeny(mesg=mesg, user=self.runt.user.iden, username=self.runt.user.name)

        else:
            perm = ('asroot', 'mod') + tuple(name.split('.'))
            asroot = self.runt.allowed(perm)

            if mdef.get('asroot', False) and not asroot:
                mesg = f'Module ({name}) elevates privileges.  You need perm: asroot.mod.{name}'
                raise s_exc.AuthDeny(mesg=mesg, user=self.runt.user.iden, username=self.runt.user.name)

        modr = await self.runt.getModRuntime(query, opts={'vars': {'modconf': modconf}})
        modr.asroot = asroot

        if debug:
            modr.debug = debug

        self.runt.onfini(modr)

        async for item in modr.execute():
            await asyncio.sleep(0)  # pragma: no cover

        modlib = Lib(modr)
        modlib.locls.update(modr.vars)
        modlib.locls['__module__'] = mdef
        modlib.name = (name,)

        return modlib

    @stormfunc(readonly=True)
    async def _copy(self, item):
        # short circuit a few python types
        if item is None:
            return None

        if isinstance(item, (int, str, bool)):
            return item

        try:
            valu = fromprim(item)
        except s_exc.NoSuchType:
            mesg = 'Type does not have a Storm primitive and cannot be copied.'
            raise s_exc.BadArg(mesg=mesg) from None

        try:
            return await valu._storm_copy()
        except s_exc.NoSuchType:
            mesg = 'Nested type does not support being copied!'
            raise s_exc.BadArg(mesg=mesg) from None

    def _reqTypeByName(self, name):
        typeitem = self.runt.view.core.model.type(name)
        if typeitem is not None:
            return typeitem

        # If a type cannot be found for the form, see if name is a property
        # that has a type we can use
        propitem = self.runt.view.core.model.prop(name)
        if propitem is not None:
            return propitem.type

        mesg = f'No type or prop found for name {name}.'
        raise s_exc.NoSuchType(mesg=mesg)

    @stormfunc(readonly=True)
    async def _cast(self, name, valu):
        name = await toprim(name)
        valu = await toprim(valu)

        typeitem = self._reqTypeByName(name)
        # TODO an eventual mapping between model types and storm prims

        norm, info = typeitem.norm(valu)
        return fromprim(norm, basetypes=False)

    @stormfunc(readonly=True)
    async def trycast(self, name, valu):
        name = await toprim(name)
        valu = await toprim(valu)

        typeitem = self._reqTypeByName(name)

        try:
            norm, info = typeitem.norm(valu)
            return (True, fromprim(norm, basetypes=False))
        except s_exc.BadTypeValu:
            return (False, None)

    @stormfunc(readonly=True)
    async def _repr(self, name, valu):
        name = await tostr(name)
        valu = await toprim(valu)

        parts = name.strip().split('*')
        name = parts[0]

        typeitem = self._reqTypeByName(name)
        if len(parts) > 1:
            typeitem = typeitem.getVirtType(parts[1:])

        return typeitem.repr(valu)

    @stormfunc(readonly=True)
    async def _exit(self, mesg=None, **kwargs):
        if mesg:
            mesg = await self._get_mesg(mesg, **kwargs)
            await self.runt.warn(mesg, log=False)
            raise s_stormctrl.StormExit(mesg=mesg)
        raise s_stormctrl.StormExit()

    @stormfunc(readonly=True)
    async def _sorted(self, valu, reverse=False):
        valu = await toprim(valu)
        if isinstance(valu, dict):
            valu = list(valu.items())
        for item in sorted(valu, reverse=reverse):
            yield item

    @stormfunc(readonly=True)
    async def _set(self, *vals):
        return Set(vals)

    @stormfunc(readonly=True)
    async def _guid(self, *args, valu=undef):
        if args:
            if valu is not undef:
                raise s_exc.BadArg(mesg='Valu cannot be specified if positional arguments are provided')
            args = await toprim(args)
            return s_common.guid(args)

        if valu is not undef:
            valu = await toprim(valu)
            return s_common.guid(valu)

        return s_common.guid()

    @stormfunc(readonly=True)
    async def _len(self, item):

        if isinstance(item, (types.GeneratorType, types.AsyncGeneratorType)):
            size = 0
            async for _ in s_coro.agen(item):
                size += 1
                await asyncio.sleep(0)
            return size

        try:
            return len(item)
        except TypeError:
            name = f'{item.__class__.__module__}.{item.__class__.__name__}'
            raise s_exc.StormRuntimeError(mesg=f'Object {name} does not have a length.', name=name) from None
        except Exception as e:  # pragma: no cover
            name = f'{item.__class__.__module__}.{item.__class__.__name__}'
            raise s_exc.StormRuntimeError(mesg=f'Unknown error during len(): {repr(e)}', name=name)

    @stormfunc(readonly=True)
    async def _min(self, *args):
        args = await toprim(args)
        # allow passing in a list of ints
        vals = []
        for arg in args:
            if isinstance(arg, (list, tuple)):
                vals.extend(arg)
                continue
            vals.append(arg)

        if len(vals) < 1:
            mesg = '$lib.min() must have at least one argument or a list containing at least one value.'
            raise s_exc.StormRuntimeError(mesg=mesg)

        ints = [await toint(x) for x in vals]
        return min(ints)

    @stormfunc(readonly=True)
    async def _max(self, *args):
        args = await toprim(args)
        # allow passing in a list of ints
        vals = []
        for arg in args:
            if isinstance(arg, (list, tuple)):
                vals.extend(arg)
                continue
            vals.append(arg)

        if len(vals) < 1:
            mesg = '$lib.max() must have at least one argument or a list containing at least one value.'
            raise s_exc.StormRuntimeError(mesg=mesg)

        ints = [await toint(x) for x in vals]
        return max(ints)

    @staticmethod
    async def _get_mesg(mesg, **kwargs):
        if not isinstance(mesg, str):
            mesg = await torepr(mesg)
        elif kwargs:
            mesg = await kwarg_format(mesg, **kwargs)
        return mesg

    @stormfunc(readonly=True)
    async def _print(self, mesg, **kwargs):
        mesg = await self._get_mesg(mesg, **kwargs)
        await self.runt.printf(mesg)

    @stormfunc(readonly=True)
    async def _raise(self, name, mesg, **info):
        name = await tostr(name)
        mesg = await tostr(mesg)
        info = await toprim(info)
        s_json.reqjsonsafe(info)

        ctor = getattr(s_exc, name, None)
        if ctor is not None:
            raise ctor(mesg=mesg, **info)

        info['mesg'] = mesg
        info['errname'] = name
        raise s_exc.StormRaise(**info)

    @stormfunc(readonly=True)
    async def _range(self, stop, start=None, step=None):
        stop = await toint(stop)
        start = await toint(start, True)
        step = await toint(step, True)

        if start is not None:
            if step is not None:
                genr = range(start, stop, step)
            else:
                genr = range(start, stop)
        else:
            genr = range(stop)

        for valu in genr:
            yield valu
            await asyncio.sleep(0)

    @stormfunc(readonly=True)
    async def _pprint(self, item, prefix='', clamp=None):
        if clamp is not None:
            clamp = await toint(clamp)

            if clamp < 3:
                mesg = 'Invalid clamp length.'
                raise s_exc.StormRuntimeError(mesg=mesg, clamp=clamp)

        try:
            item = await toprim(item)
        except s_exc.NoSuchType:
            pass

        lines = pprint.pformat(item).splitlines()

        for line in lines:
            fline = f'{prefix}{line}'
            if clamp and len(fline) > clamp:
                await self.runt.printf(f'{fline[:clamp-3]}...')
            else:
                await self.runt.printf(fline)

    @stormfunc(readonly=True)
    async def _warn(self, mesg, **kwargs):
        mesg = await self._get_mesg(mesg, **kwargs)
        await self.runt.warn(mesg, log=False)

    @stormfunc(readonly=True)
    async def _fire(self, name, **info):
        info = await toprim(info)
        s_json.reqjsonsafe(info)
        await self.runt.bus.fire('storm:fire', type=name, data=info)

    def _ctorGlobalVars(self, path=None):
        return GlobalVars(path=path)

    def _ctorEnvVars(self, path=None):
        return EnvVars(path=path)

    def _ctorRuntVars(self, path=None):
        return RuntVars(path=path)

@registry.registerLib
class LibDict(Lib):
    '''
    A Storm Library for interacting with dictionaries.
    '''
    _storm_locals = (
        {'name': 'has', 'desc': 'Check a dictionary has a specific key.',
         'type': {'type': 'function', '_funcname': '_has',
                  'args': (
                      {'name': 'valu', 'type': 'dict', 'desc': 'The dictionary being checked.'},
                      {'name': 'key', 'type': 'any', 'desc': 'The key to check.'},
                  ),
                  'returns': {'type': 'boolean', 'desc': 'True if the key is present, false if the key is not present.'}}},
        {'name': 'keys', 'desc': 'Retrieve a list of keys in the specified dictionary.',
         'type': {'type': 'function', '_funcname': '_keys',
                  'args': (
                      {'name': 'valu', 'type': 'dict', 'desc': 'The dictionary to operate on.'},
                  ),
                  'returns': {'type': 'list', 'desc': 'List of keys in the specified dictionary.', }}},
        {'name': 'pop', 'desc': 'Remove specified key and return the corresponding value.',
         'type': {'type': 'function', '_funcname': '_pop',
                  'args': (
                      {'name': 'valu', 'type': 'dict', 'desc': 'The dictionary to operate on.'},
                      {'name': 'key', 'type': 'any', 'desc': 'The key to pop.'},
                      {'name': 'default', 'type': 'any', 'default': '$lib.undef',
                       'desc': 'Optional default value to return if the key does not exist in the dictionary.'},
                  ),
                  'returns': {'type': 'any', 'desc': 'The popped value.', }}},
        {'name': 'update', 'desc': 'Update the specified dictionary with keys/values from another dictionary.',
         'type': {'type': 'function', '_funcname': '_update',
                  'args': (
                      {'name': 'valu', 'type': 'dict', 'desc': 'The target dictionary (update to).'},
                      {'name': 'other', 'type': 'dict', 'desc': 'The source dictionary (update from).'},
                  ),
                  'returns': {'type': 'null'}}},
        {'name': 'values', 'desc': 'Retrieve a list of values in the specified dictionary.',
         'type': {'type': 'function', '_funcname': '_values',
                  'args': (
                      {'name': 'valu', 'type': 'dict', 'desc': 'The dictionary to operate on.'},
                  ),
                  'returns': {'type': 'list', 'desc': 'List of values in the specified dictionary.', }}},
    )
    _storm_lib_path = ('dict',)

    def getObjLocals(self):
        return {
            'has': self._has,
            'keys': self._keys,
            'pop': self._pop,
            'update': self._update,
            'values': self._values,
        }

    async def _check_type(self, valu, name='valu'):
        if isinstance(valu, (dict, Dict)):
            return

        typ = getattr(valu, '_storm_typename', None)
        if typ is None:
            prim = await toprim(valu)
            typ = type(prim).__name__

        mesg = f'{name} argument must be a dict, not {typ}.'
        raise s_exc.BadArg(mesg=mesg)

    @stormfunc(readonly=True)
    async def _has(self, valu, key):
        await self._check_type(valu)
        key = await toprim(key)
        valu = await toprim(valu)
        return key in valu

    @stormfunc(readonly=True)
    async def _keys(self, valu):
        await self._check_type(valu)
        valu = await toprim(valu)
        return list(valu.keys())

    @stormfunc(readonly=True)
    async def _pop(self, valu, key, default=undef):
        await self._check_type(valu)

        key = await toprim(key)
        real = await toprim(valu)

        if key not in real:
            if default == undef:
                mesg = f'Key {key} does not exist in dictionary.'
                raise s_exc.BadArg(mesg=mesg)
            return await toprim(default)

        # Make sure we have a storm Dict
        valu = fromprim(valu)

        ret = await valu.deref(key)
        await valu.setitem(key, undef)
        return ret

    @stormfunc(readonly=True)
    async def _update(self, valu, other):
        await self._check_type(valu)
        await self._check_type(other, name='other')

        valu = fromprim(valu)
        other = await toprim(other)

        for k, v in other.items():
            await valu.setitem(k, v)

    @stormfunc(readonly=True)
    async def _values(self, valu):
        await self._check_type(valu)

        valu = await toprim(valu)
        return list(valu.values())

@registry.registerLib
class LibPs(Lib):
    '''
    A Storm Library for interacting with running tasks on the Cortex.
    '''
    _storm_locals = (  # type:  ignore
        {'name': 'kill', 'desc': 'Stop a running task on the Cortex.',
         'type': {'type': 'function', '_funcname': '_kill',
                  'args': (
                      {'name': 'prefix', 'type': 'str',
                       'desc': 'The prefix of the task to stop. '
                               'Tasks will only be stopped if there is a single prefix match.'},
                  ),
                  'returns': {'type': 'boolean', 'desc': 'True if the task was cancelled, False otherwise.', }}},
        {'name': 'list', 'desc': 'List tasks the current user can access.',
         'type': {'type': 'function', '_funcname': '_list',
                  'returns': {'type': 'list', 'desc': 'A list of task definitions.', }}},
    )
    _storm_lib_path = ('ps',)

    def getObjLocals(self):
        return {
            'kill': self._kill,
            'list': self._list,
        }

    async def _kill(self, prefix):
        idens = []

        todo = s_common.todo('ps', self.runt.user)
        tasks = await self.dyncall('cell', todo)
        for task in tasks:
            iden = task.get('iden')
            if iden.startswith(prefix):
                idens.append(iden)

        if len(idens) == 0:
            mesg = 'Provided iden does not match any processes.'
            raise s_exc.StormRuntimeError(mesg=mesg, iden=prefix)

        if len(idens) > 1:
            mesg = 'Provided iden matches more than one process.'
            raise s_exc.StormRuntimeError(mesg=mesg, iden=prefix)

        todo = s_common.todo('kill', self.runt.user, idens[0])
        return await self.dyncall('cell', todo)

    @stormfunc(readonly=True)
    async def _list(self):
        todo = s_common.todo('ps', self.runt.user)
        return await self.dyncall('cell', todo)

@registry.registerLib
class LibStr(Lib):
    '''
    A Storm Library for interacting with strings.
    '''
    _storm_locals = (
        {'name': 'join', 'desc': '''
            Join items into a string using a separator.

            Examples:
                Join together a list of strings with a dot separator::

                    storm> $foo=$lib.str.join('.', ('rep', 'vtx', 'tag')) $lib.print($foo)

                    rep.vtx.tag''',
         'type': {'type': 'function', '_funcname': 'join',
                  'args': (
                      {'name': 'sepr', 'type': 'str', 'desc': 'The separator used to join strings with.', },
                      {'name': 'items', 'type': 'list', 'desc': 'A list of items to join together.', },
                  ),
                  'returns': {'type': 'str', 'desc': 'The joined string.', }}},
        {'name': 'concat', 'desc': 'Concatenate a set of strings together.',
         'type': {'type': 'function', '_funcname': 'concat',
                  'args': (
                      {'name': '*args', 'type': 'any', 'desc': 'Items to join together.', },
                  ),
                  'returns': {'type': 'str', 'desc': 'The joined string.', }}},
        {'name': 'format', 'desc': '''
            Format a text string.

            Examples:
                Format a string with a fixed argument and a variable::

                    storm> $list=(1,2,3,4)
                         $str=$lib.str.format('Hello {name}, your list is {list}!', name='Reader', list=$list)
                         $lib.print($str)

                    Hello Reader, your list is ['1', '2', '3', '4']!''',
         'type': {'type': 'function', '_funcname': 'format',
                  'args': (
                      {'name': 'text', 'type': 'str', 'desc': 'The base text string.', },
                      {'name': '**kwargs', 'type': 'any',
                       'desc': 'Keyword values which are substituted into the string.', },
                  ),
                  'returns': {'type': 'str', 'desc': 'The new string.', }}},
    )
    _storm_lib_path = ('str',)

    def getObjLocals(self):
        return {
            'join': self.join,
            'concat': self.concat,
            'format': self.format,
        }

    @stormfunc(readonly=True)
    async def concat(self, *args):
        strs = [await tostr(a) for a in args]
        return ''.join(strs)

    @stormfunc(readonly=True)
    async def format(self, text, **kwargs):
        text = await kwarg_format(text, **kwargs)

        return text

    @stormfunc(readonly=True)
    async def join(self, sepr, items):
        strs = [await tostr(item) async for item in toiter(items)]
        return sepr.join(strs)

@registry.registerLib
class LibAxon(Lib):
    '''
    A Storm library for interacting with the Cortex's Axon.

    For APIs that accept an ssl_opts argument, the dictionary may contain the following values::

        ({
            'verify': <bool> - Perform SSL/TLS verification. Is overridden by the ssl argument.
            'client_cert': <str> - PEM encoded full chain certificate for use in mTLS.
            'client_key': <str> - PEM encoded key for use in mTLS. Alternatively, can be included in client_cert.
        })

    For APIs that accept a proxy argument, the following values are supported::

        ``(true)``: Use the proxy defined by the http:proxy configuration option if set.
        ``(false)``: Do not use the proxy defined by the http:proxy configuration option if set.
        <str>: A proxy URL string.
    '''
    _storm_locals = (
        {'name': 'wget', 'desc': """
            A method to download an HTTP(S) resource into the Cortex's Axon.

            Notes:
                The response body will be stored regardless of the status code. See the ``Axon.wget()`` API
                documentation to see the complete structure of the response dictionary.

            Example:
                Get the Vertex Project website::

                    $headers = ({})
                    $headers."User-Agent" = Foo/Bar

                    $resp = $lib.axon.wget("http://vertex.link", method=GET, headers=$headers)
                    if $resp.ok { $lib.print("Downloaded: {size} bytes", size=$resp.size) }
            """,
         'type': {'type': 'function', '_funcname': 'wget',
                  'args': (
                      {'name': 'url', 'type': 'str', 'desc': 'The URL to download'},
                      {'name': 'headers', 'type': 'dict', 'desc': 'An optional dictionary of HTTP headers to send.',
                       'default': None},
                      {'name': 'params', 'type': 'dict', 'desc': 'An optional dictionary of URL parameters to add.',
                       'default': None},
                      {'name': 'method', 'type': 'str', 'desc': 'The HTTP method to use.', 'default': 'GET'},
                      {'name': 'json', 'type': 'dict', 'desc': 'A JSON object to send as the body.',
                       'default': None},
                      {'name': 'body', 'type': 'bytes', 'desc': 'Bytes to send as the body.', 'default': None},
                      {'name': 'ssl', 'type': 'boolean',
                       'desc': 'Set to False to disable SSL/TLS certificate verification.', 'default': True},
                      {'name': 'timeout', 'type': 'int', 'desc': 'Timeout for the download operation.',
                       'default': None},
                      {'name': 'proxy', 'type': ['bool', 'str'],
                       'desc': 'Configure proxy usage. See $lib.axon help for additional details.', 'default': True},
                      {'name': 'ssl_opts', 'type': 'dict',
                       'desc': 'Optional SSL/TLS options. See $lib.axon help for additional details.',
                       'default': None},
                  ),
                  'returns': {'type': 'dict', 'desc': 'A status dictionary of metadata.'}}},
        {'name': 'wput', 'desc': """
            A method to upload a blob from the axon to an HTTP(S) endpoint.
            """,
         'type': {'type': 'function', '_funcname': 'wput',
                  'args': (
                      {'name': 'sha256', 'type': 'str', 'desc': 'The sha256 of the file blob to upload.'},
                      {'name': 'url', 'type': 'str', 'desc': 'The URL to upload the file to.'},
                      {'name': 'headers', 'type': 'dict', 'desc': 'An optional dictionary of HTTP headers to send.',
                       'default': None},
                      {'name': 'params', 'type': 'dict', 'desc': 'An optional dictionary of URL parameters to add.',
                       'default': None},
                      {'name': 'method', 'type': 'str', 'desc': 'The HTTP method to use.', 'default': 'PUT'},
                      {'name': 'ssl', 'type': 'boolean',
                       'desc': 'Set to False to disable SSL/TLS certificate verification.', 'default': True},
                      {'name': 'timeout', 'type': 'int', 'desc': 'Timeout for the download operation.',
                       'default': None},
                      {'name': 'proxy', 'type': ['bool', 'str'],
                       'desc': 'Configure proxy usage. See $lib.axon help for additional details.', 'default': True},
                      {'name': 'ssl_opts', 'type': 'dict',
                       'desc': 'Optional SSL/TLS options. See $lib.axon help for additional details.',
                       'default': None},
                  ),
                  'returns': {'type': 'dict', 'desc': 'A status dictionary of metadata.'}}},
        {'name': 'urlfile', 'desc': '''
            Retrieve the target URL using the wget() function and construct an inet:urlfile node from the response.

            Notes:
                This accepts the same arguments as ``$lib.axon.wget()``.
                ''',
         'type': {'type': 'function', '_funcname': 'urlfile',
                  'args': (
                      {'name': '*args', 'type': 'any', 'desc': 'Args from ``$lib.axon.wget()``.'},
                      {'name': '**kwargs', 'type': 'any', 'desc': 'Args from ``$lib.axon.wget()``.'},
                  ),
                  'returns': {'type': ['node', 'null'],
                              'desc': 'The ``inet:urlfile`` node on success,  ``null`` on error.'}}},
        {'name': 'del', 'desc': '''
            Remove the bytes from the Cortex's Axon by sha256.

            Example:
                Delete files from the axon based on a tag::

                    file:bytes#foo +:sha256 $lib.axon.del(:sha256)
        ''',
         'type': {'type': 'function', '_funcname': 'del_',
                  'args': (
                      {'name': 'sha256', 'type': 'hash:sha256',
                       'desc': 'The sha256 of the bytes to remove from the Axon.'},
                  ),
                  'returns': {'type': 'boolean', 'desc': 'True if the bytes were found and removed.'}}},

        {'name': 'dels', 'desc': '''
            Remove multiple byte blobs from the Cortex's Axon by a list of sha256 hashes.

            Example:
                Delete a list of files (by hash) from the Axon::

                    $list = ($hash0, $hash1, $hash2)
                    $lib.axon.dels($list)
        ''',
         'type': {'type': 'function', '_funcname': 'dels',
                  'args': (
                      {'name': 'sha256s', 'type': 'list', 'desc': 'A list of sha256 hashes to remove from the Axon.'},
                  ),
                  'returns': {'type': 'list',
                              'desc': 'A list of boolean values that are True if the bytes were found.'}}},

        {'name': 'list', 'desc': '''
        List (offset, sha256, size) tuples for files in the Axon in added order.

        Example:
            List files::

                for ($offs, $sha256, $size) in $lib.axon.list() {
                    $lib.print($sha256)
                }

            Start list from offset 10::

                for ($offs, $sha256, $size) in $lib.axon.list(10) {
                    $lib.print($sha256)
                }
        ''',
         'type': {'type': 'function', '_funcname': 'list',
                  'args': (
                      {'name': 'offs', 'type': 'int', 'desc': 'The offset to start from.', 'default': 0},
                      {'name': 'wait', 'type': 'boolean', 'default': False,
                        'desc': 'Wait for new results and yield them in realtime.'},
                      {'name': 'timeout', 'type': 'int', 'default': None,
                        'desc': 'The maximum time to wait for a new result before returning.'},
                  ),
                  'returns': {'name': 'yields', 'type': 'list',
                              'desc': 'Tuple of (offset, sha256, size) in added order.'}}},
        {'name': 'readlines', 'desc': '''
        Yields lines of text from a plain-text file stored in the Axon.

        Examples:

            // Get the lines for a given file.
            for $line in $lib.axon.readlines($sha256) {
                $dostuff($line)
            }
        ''',
         'type': {'type': 'function', '_funcname': 'readlines',
                  'args': (
                      {'name': 'sha256', 'type': 'str', 'desc': 'The SHA256 hash of the file.'},
                      {'name': 'errors', 'type': 'str', 'default': 'ignore',
                       'desc': 'Specify how encoding errors should handled.'},
                  ),
                  'returns': {'name': 'yields', 'type': 'str',
                              'desc': 'A line of text from the file.'}}},

        {'name': 'jsonlines', 'desc': '''
        Yields JSON objects from a JSON-lines file stored in the Axon.

        Example:
            Get the JSON objects from a given JSONL file::

                for $item in $lib.axon.jsonlines($sha256) {
                    $dostuff($item)
                }
        ''',
         'type': {'type': 'function', '_funcname': 'jsonlines',
                  'args': (
                      {'name': 'sha256', 'type': 'str', 'desc': 'The SHA256 hash of the file.'},
                      {'name': 'errors', 'type': 'str', 'default': 'ignore',
                       'desc': 'Specify how encoding errors should handled.'},
                  ),
                  'returns': {'name': 'yields', 'type': 'any',
                              'desc': 'A JSON object parsed from a line of text.'}}},
        {'name': 'csvrows', 'desc': '''
            Yields CSV rows from a CSV file stored in the Axon.

            Notes:
                The dialect and fmtparams expose the Python csv.reader() parameters.

            Example:
                Get the rows from a given csv file::

                    for $row in $lib.axon.csvrows($sha256) {
                        $dostuff($row)
                    }

                Get the rows from a given tab separated file::

                    for $row in $lib.axon.csvrows($sha256, delimiter="\\t") {
                        $dostuff($row)
                    }
            ''',
         'type': {'type': 'function', '_funcname': 'csvrows',
                  'args': (
                      {'name': 'sha256', 'type': 'str', 'desc': 'The SHA256 hash of the file.'},
                      {'name': 'dialect', 'type': 'str', 'desc': 'The default CSV dialect to use.',
                       'default': 'excel'},
                      {'name': 'errors', 'type': 'str', 'default': 'ignore',
                       'desc': 'Specify how encoding errors should handled.'},
                      {'name': '**fmtparams', 'type': 'any', 'desc': 'Format arguments.'},
                  ),
                  'returns': {'name': 'yields', 'type': 'list',
                              'desc': 'A list of strings from the CSV file.'}}},
        {'name': 'metrics', 'desc': '''
        Get runtime metrics of the Axon.

        Example:
            Print the total number of files stored in the Axon::

                $data = $lib.axon.metrics()
                $lib.print("The Axon has {n} files", n=$data."file:count")
        ''',
        'type': {'type': 'function', '_funcname': 'metrics',
                 'returns': {'type': 'dict', 'desc': 'A dictionary containing runtime data about the Axon.'}}},
        {'name': 'put', 'desc': '''
            Save the given bytes variable to the Axon the Cortex is configured to use.

            Examples:
                Save a base64 encoded buffer to the Axon::

                    storm> $s='dGVzdA==' $buf=$lib.base64.decode($s) ($size, $sha256)=$lib.axon.put($buf)
                         $lib.print('size={size} sha256={sha256}', size=$size, sha256=$sha256)

                    size=4 sha256=9f86d081884c7d659a2feaa0c55ad015a3bf4f1b2b0b822cd15d6c15b0f00a08''',
         'type': {'type': 'function', '_funcname': 'put',
                  'args': (
                      {'name': 'byts', 'type': 'bytes', 'desc': 'The bytes to save.', },
                  ),
                  'returns': {'type': 'list', 'desc': 'A tuple of the file size and sha256 value.', }}},
        {'name': 'has', 'desc': '''
            Check if the Axon the Cortex is configured to use has a given sha256 value.

            Examples:
                Check if the Axon has a given file::

                    # This example assumes the Axon does have the bytes
                    storm> if $lib.axon.has(9f86d081884c7d659a2feaa0c55ad015a3bf4f1b2b0b822cd15d6c15b0f00a08) {
                            $lib.print("Has bytes")
                        } else {
                            $lib.print("Does not have bytes")
                        }

                    Has bytes
            ''',
         'type': {'type': 'function', '_funcname': 'has',
                  'args': (
                      {'name': 'sha256', 'type': 'str', 'desc': 'The sha256 value to check.', },
                  ),
                  'returns': {'type': 'boolean', 'desc': 'True if the Axon has the file, false if it does not.', }}},
        {'name': 'size', 'desc': '''
            Return the size of the bytes stored in the Axon for the given sha256.

            Examples:
                Get the size for a file given a variable named ``$sha256``::

                    $size = $lib.axon.size($sha256)
            ''',
         'type': {'type': 'function', '_funcname': 'size',
                  'args': (
                      {'name': 'sha256', 'type': 'str', 'desc': 'The sha256 value to check.', },
                  ),
                  'returns': {'type': ['int', 'null'],
                              'desc': 'The size of the file or ``null`` if the file is not found.', }}},
        {'name': 'hashset', 'desc': '''
            Return additional hashes of the bytes stored in the Axon for the given sha256.

            Examples:
                Get the md5 hash for a file given a variable named ``$sha256``::

                    $hashset = $lib.axon.hashset($sha256)
                    $md5 = $hashset.md5
            ''',
         'type': {'type': 'function', '_funcname': 'hashset',
                  'args': (
                      {'name': 'sha256', 'type': 'str', 'desc': 'The sha256 value to calculate hashes for.', },
                  ),
                  'returns': {'type': 'dict', 'desc': 'A dictionary of additional hashes.', }}},

        {'name': 'read', 'desc': '''
            Read bytes from a file stored in the Axon by its SHA256 hash.

            Examples:
                Read 100 bytes starting at offset 0::

                    $byts = $lib.axon.read($sha256, size=100)

                Read 50 bytes starting at offset 200::

                    $byts = $lib.axon.read($sha256, offs=200, size=50)
            ''',
         'type': {'type': 'function', '_funcname': 'read',
                  'args': (
                      {'name': 'sha256', 'type': 'str', 'desc': 'The SHA256 hash of the file to read.'},
                      {'name': 'offs', 'type': 'int', 'default': 0,
                       'desc': 'The offset to start reading from.'},
                      {'name': 'size', 'type': 'int', 'default': s_const.mebibyte,
                       'desc': 'The number of bytes to read. Max is 1 MiB.'},
                  ),
                  'returns': {'type': 'bytes', 'desc': 'The requested bytes from the file.'}}},

        {'name': 'unpack', 'desc': '''
            Unpack bytes from a file stored in the Axon into a struct using the specified format.

            Examples:
                Unpack two 32-bit integers from the start of a file::

                    $nums = $lib.axon.unpack($sha256, '<II')

                Unpack a 64-bit float starting at offset 100::

                    $float = $lib.axon.unpack($sha256, '<d', offs=100)
            ''',
         'type': {'type': 'function', '_funcname': 'unpack',
                  'args': (
                      {'name': 'sha256', 'type': 'str', 'desc': 'The SHA256 hash of the file to read.'},
                      {'name': 'fmt', 'type': 'str', 'desc': 'The struct format string.'},
                      {'name': 'offs', 'type': 'int', 'default': 0,
                       'desc': 'The offset to start reading from.'},
                  ),
                  'returns': {'type': 'list', 'desc': 'The unpacked values as a tuple.'}}},

        {'name': 'upload', 'desc': '''
            Upload a stream of bytes to the Axon as a file.

            Examples:
                Upload bytes from a generator::

                    ($size, $sha256) = $lib.axon.upload($getBytesChunks())
            ''',
         'type': {'type': 'function', '_funcname': 'upload',
                  'args': (
                      {'name': 'genr', 'type': 'generator', 'desc': 'A generator which yields bytes.', },
                  ),
                  'returns': {'type': 'list', 'desc': 'A tuple of the file size and sha256 value.', }}},
    )
    _storm_lib_path = ('axon',)

    def getObjLocals(self):
        return {
            'wget': self.wget,
            'wput': self.wput,
            'urlfile': self.urlfile,
            'del': self.del_,
            'dels': self.dels,
            'list': self.list,
            'readlines': self.readlines,
            'jsonlines': self.jsonlines,
            'csvrows': self.csvrows,
            'metrics': self.metrics,
            'put': self.put,
            'has': self.has,
            'size': self.size,
            'upload': self.upload,
            'hashset': self.hashset,
            'read': self.read,
            'unpack': self.unpack,
        }

    @stormfunc(readonly=True)
    async def readlines(self, sha256, errors='ignore'):
        self.runt.confirm(('axon', 'get'))
        await self.runt.view.core.getAxon()

        sha256 = await tostr(sha256)
        async for line in self.runt.view.core.axon.readlines(sha256, errors=errors):
            yield line

    @stormfunc(readonly=True)
    async def jsonlines(self, sha256, errors='ignore'):
        self.runt.confirm(('axon', 'get'))
        await self.runt.view.core.getAxon()

        sha256 = await tostr(sha256)
        async for line in self.runt.view.core.axon.jsonlines(sha256):
            yield line

    async def dels(self, sha256s):

        self.runt.confirm(('axon', 'del'))

        sha256s = await toprim(sha256s)

        if not isinstance(sha256s, (list, tuple)):
            raise s_exc.BadArg()

        hashes = [s_common.uhex(s) for s in sha256s]

        await self.runt.view.core.getAxon()

        axon = self.runt.view.core.axon
        return await axon.dels(hashes)

    async def del_(self, sha256):

        self.runt.confirm(('axon', 'del'))

        sha256 = await tostr(sha256)

        sha256b = s_common.uhex(sha256)
        await self.runt.view.core.getAxon()

        axon = self.runt.view.core.axon
        return await axon.del_(sha256b)

    async def wget(self, url, headers=None, params=None, method='GET', json=None, body=None,
                   ssl=True, timeout=None, proxy=True, ssl_opts=None):

        self.runt.confirm(('axon', 'upload'))

        url = await tostr(url)
        method = await tostr(method)

        ssl = await tobool(ssl)
        body = await toprim(body)
        json = await toprim(json)
        params = await toprim(params)
        headers = await toprim(headers)
        timeout = await toprim(timeout)
        proxy = await toprim(proxy)
        ssl_opts = await toprim(ssl_opts)

        params = strifyHttpArg(params, multi=True)
        headers = strifyHttpArg(headers)

        await self.runt.view.core.getAxon()

        kwargs = {}

        ok, proxy = await resolveAxonProxyArg(proxy)
        if ok:
            kwargs['proxy'] = proxy

        if ssl_opts is not None:
            axonvers = self.runt.view.core.axoninfo['synapse']['version']
            mesg = f'The ssl_opts argument requires an Axon Synapse version {AXON_MINVERS_SSLOPTS}, ' \
                   f'but the Axon is running {axonvers}'
            s_version.reqVersion(axonvers, AXON_MINVERS_SSLOPTS, mesg=mesg)
            kwargs['ssl_opts'] = ssl_opts

        axon = self.runt.view.core.axon
        resp = await axon.wget(url, headers=headers, params=params, method=method, ssl=ssl, body=body, json=json,
                               timeout=timeout, **kwargs)
        resp['original_url'] = url
        return resp

    async def wput(self, sha256, url, headers=None, params=None, method='PUT',
                   ssl=True, timeout=None, proxy=True, ssl_opts=None):

        self.runt.confirm(('axon', 'get'))

        url = await tostr(url)
        sha256 = await tostr(sha256)
        method = await tostr(method)
        proxy = await toprim(proxy)

        ssl = await tobool(ssl)
        params = await toprim(params)
        headers = await toprim(headers)
        timeout = await toprim(timeout)
        ssl_opts = await toprim(ssl_opts)

        params = strifyHttpArg(params, multi=True)
        headers = strifyHttpArg(headers)

        await self.runt.view.core.getAxon()

        kwargs = {}

        ok, proxy = await resolveAxonProxyArg(proxy)
        if ok:
            kwargs['proxy'] = proxy

        if ssl_opts is not None:
            axonvers = self.runt.view.core.axoninfo['synapse']['version']
            mesg = f'The ssl_opts argument requires an Axon Synapse version {AXON_MINVERS_SSLOPTS}, ' \
                   f'but the Axon is running {axonvers}'
            s_version.reqVersion(axonvers, AXON_MINVERS_SSLOPTS, mesg=mesg)
            kwargs['ssl_opts'] = ssl_opts

        axon = self.runt.view.core.axon
        sha256byts = s_common.uhex(sha256)

        return await axon.wput(sha256byts, url, headers=headers, params=params, method=method,
                               ssl=ssl, timeout=timeout, **kwargs)

    async def urlfile(self, *args, **kwargs):
        gateiden = self.runt.view.wlyr.iden
        self.runt.confirm(('node', 'add', 'file:bytes'), gateiden=gateiden)
        self.runt.confirm(('node', 'add', 'inet:urlfile'), gateiden=gateiden)

        resp = await self.wget(*args, **kwargs)
        code = resp.get('code')

        if code != 200:
            mesg = f'$lib.axon.urlfile(): HTTP code {code}: {resp.get("reason")}'
            await self.runt.warn(mesg, log=False)
            return

        now = self.runt.model.type('time').norm('now')[0]

        original_url = resp.get('original_url')
        hashes = resp.get('hashes')
        sha256 = hashes.get('sha256')
        props = {
            'size': resp.get('size'),
            'md5': hashes.get('md5'),
            'sha1': hashes.get('sha1'),
            'sha256': sha256,
            '.seen': now,
        }

        filenode = await self.runt.view.addNode('file:bytes', sha256, props=props)

        if not filenode.get('name'):
            info = s_urlhelp.chopurl(original_url)
            base = info.get('path').strip('/').split('/')[-1]
            if base:
                await filenode.set('name', base)

        props = {'.seen': now}
        urlfile = await self.runt.view.addNode('inet:urlfile', (original_url, sha256), props=props)

        history = resp.get('history')
        if history is not None:
            redirs = []
            src = original_url

            # We skip the first entry in history, since that URL is the original URL
            # having been redirected. The second+ history item represents the
            # requested URL. We then capture the last part of the chain in our list.
            # The recorded URLs after the original_url are all the resolved URLS,
            # since Location headers may be partial paths and this avoids needing to
            # do url introspection that has already been done by the Axon.

            for info in history[1:]:
                url = info.get('url')
                redirs.append((src, url))
                src = url

            redirs.append((src, resp.get('url')))

            for valu in redirs:
                props = {'.seen': now}
                await self.runt.view.addNode('inet:urlredir', valu, props=props)

        return urlfile

    @stormfunc(readonly=True)
    async def list(self, offs=0, wait=False, timeout=None):
        offs = await toint(offs)
        wait = await tobool(wait)
        timeout = await toint(timeout, noneok=True)

        self.runt.confirm(('axon', 'has'))

        await self.runt.view.core.getAxon()
        axon = self.runt.view.core.axon

        async for item in axon.hashes(offs, wait=wait, timeout=timeout):
            yield (item[0], s_common.ehex(item[1][0]), item[1][1])

    @stormfunc(readonly=True)
    async def csvrows(self, sha256, dialect='excel', errors='ignore', **fmtparams):

        self.runt.confirm(('axon', 'get'))

        await self.runt.view.core.getAxon()

        sha256 = await tostr(sha256)
        dialect = await tostr(dialect)
        fmtparams = await toprim(fmtparams)
        async for item in self.runt.view.core.axon.csvrows(s_common.uhex(sha256), dialect,
                                                           errors=errors, **fmtparams):
            yield item
            await asyncio.sleep(0)

    @stormfunc(readonly=True)
    async def metrics(self):
        self.runt.confirm(('axon', 'has'))
        return await self.runt.view.core.axon.metrics()

    async def upload(self, genr):

        self.runt.confirm(('axon', 'upload'))

        await self.runt.view.core.getAxon()
        async with await self.runt.view.core.axon.upload() as upload:
            async for byts in s_coro.agen(genr):
                await upload.write(byts)
            size, sha256 = await upload.save()
            return size, s_common.ehex(sha256)

    @stormfunc(readonly=True)
    async def has(self, sha256):
        sha256 = await tostr(sha256, noneok=True)
        if sha256 is None:
            return None

        self.runt.confirm(('axon', 'has'))

        await self.runt.view.core.getAxon()
        return await self.runt.view.core.axon.has(s_common.uhex(sha256))

    @stormfunc(readonly=True)
    async def size(self, sha256):
        sha256 = await tostr(sha256)

        self.runt.confirm(('axon', 'has'))

        await self.runt.view.core.getAxon()
        return await self.runt.view.core.axon.size(s_common.uhex(sha256))

    async def put(self, byts):
        if not isinstance(byts, bytes):
            mesg = '$lib.axon.put() requires a bytes argument'
            raise s_exc.BadArg(mesg=mesg)

        self.runt.confirm(('axon', 'upload'))

        await self.runt.view.core.getAxon()
        size, sha256 = await self.runt.view.core.axon.put(byts)

        return (size, s_common.ehex(sha256))

    @stormfunc(readonly=True)
    async def hashset(self, sha256):
        sha256 = await tostr(sha256)

        self.runt.confirm(('axon', 'has'))

        await self.runt.view.core.getAxon()
        return await self.runt.view.core.axon.hashset(s_common.uhex(sha256))

    @stormfunc(readonly=True)
    async def read(self, sha256, offs=0, size=s_const.mebibyte):
        '''
        Read bytes from a file in the Axon.
        '''
        sha256 = await tostr(sha256)
        size = await toint(size)
        offs = await toint(offs)

        if size > s_const.mebibyte:
            mesg = f'Size must be between 1 and {s_const.mebibyte} bytes'
            raise s_exc.BadArg(mesg=mesg)

        self.runt.confirm(('axon', 'get'))

        await self.runt.view.core.getAxon()

        byts = b''
        async for chunk in self.runt.view.core.axon.get(s_common.uhex(sha256), offs=offs, size=size):
            byts += chunk
        return byts

    @stormfunc(readonly=True)
    async def unpack(self, sha256, fmt, offs=0):
        '''
        Unpack bytes from a file in the Axon using struct.
        '''
        if self.runt.view.core.axoninfo.get('features', {}).get('unpack', 0) < 1:
            mesg = 'The connected Axon does not support the the unpack API. Please update your Axon.'
            raise s_exc.FeatureNotSupported(mesg=mesg)

        sha256 = await tostr(sha256)
        fmt = await tostr(fmt)
        offs = await toint(offs)

        self.runt.confirm(('axon', 'get'))

        await self.runt.view.core.getAxon()
        return await self.runt.view.core.axon.unpack(s_common.uhex(sha256), fmt, offs)

@registry.registerLib
class LibLift(Lib):
    '''
    A Storm Library for interacting with lift helpers.
    '''
    _storm_locals = (
        {'name': 'byNodeData', 'desc': 'Lift nodes which have a given nodedata name set on them.',
         'type': {'type': 'function', '_funcname': '_byNodeData',
                  'args': (
                      {'name': 'name', 'desc': 'The name to of the nodedata key to lift by.', 'type': 'str', },
                  ),
                  'returns': {'name': 'Yields', 'type': 'node',
                              'desc': 'Yields nodes to the pipeline. '
                                      'This must be used in conjunction with the ``yield`` keyword.', }}},
    )
    _storm_lib_path = ('lift',)

    def getObjLocals(self):
        return {
            'byNodeData': self._byNodeData,
        }

    @stormfunc(readonly=True)
    async def _byNodeData(self, name):
        name = await tostr(name)
        async for node in self.runt.view.nodesByDataName(name):
            yield node

@registry.registerLib
class LibTime(Lib):
    '''
    A Storm Library for interacting with timestamps.
    '''
    _storm_locals = (
        {'name': 'now', 'desc': 'Get the current epoch time in microseconds.',
         'type': {
             'type': 'function', '_funcname': '_now',
             'returns': {'desc': 'Epoch time in microseconds.', 'type': 'int', }}},
        {'name': 'fromunix',
         'desc': '''
            Normalize a timestamp from a unix epoch time in seconds to microseconds.

            Examples:
                Convert a timestamp from seconds to micros and format it::

<<<<<<< HEAD
                    cli> storm $seconds=1594684800 $micros=$lib.time.fromunix($seconds)
                         $str=$lib.time.format($micros, '%A %d, %B %Y') $lib.print($str)
=======
                    storm> $seconds=1594684800 $millis=$lib.time.fromunix($seconds)
                         $str=$lib.time.format($millis, '%A %d, %B %Y') $lib.print($str)
>>>>>>> 7f34c2cd

                    Tuesday 14, July 2020''',
         'type': {'type': 'function', '_funcname': '_fromunix',
                  'args': (
                      {'name': 'secs', 'type': 'int', 'desc': 'Unix epoch time in seconds.', },
                  ),
                  'returns': {'type': 'int', 'desc': 'The normalized time in microseconds.', }}},
        {'name': 'parse', 'desc': '''
            Parse a timestamp string using ``datetime.strptime()`` into an epoch timestamp.

            Examples:
                Parse a string as for its month/day/year value into a timestamp::

                    storm> $s='06/01/2020' $ts=$lib.time.parse($s, '%m/%d/%Y') $lib.print($ts)

                    1590969600000000''',
         'type': {'type': 'function', '_funcname': '_parse',
                  'args': (
                      {'name': 'valu', 'type': 'str', 'desc': 'The timestamp string to parse.', },
                      {'name': 'format', 'type': 'str', 'desc': 'The format string to use for parsing.', },
                      {'name': 'errok', 'type': 'boolean', 'default': False,
                       'desc': 'If set, parsing errors will return ``(null)`` instead of raising an exception.'}
                  ),
                  'returns': {'type': 'int', 'desc': 'The epoch timestamp for the string.', }}},
        {'name': 'format', 'desc': '''
            Format a Synapse timestamp into a string value using ``datetime.strftime()``.

            Examples:
                Format a timestamp into a string::

                    storm> $now=$lib.time.now() $str=$lib.time.format($now, '%A %d, %B %Y') $lib.print($str)

                    Tuesday 14, July 2020''',
         'type': {'type': 'function', '_funcname': '_format',
                  'args': (
                      {'name': 'valu', 'type': 'int', 'desc': 'A timestamp in epoch microseconds.', },
                      {'name': 'format', 'type': 'str', 'desc': 'The strftime format string.', },
                  ),
                  'returns': {'type': 'str', 'desc': 'The formatted time string.', }}},
        {'name': 'sleep', 'desc': '''
            Pause the processing of data in the storm query.
            ''',
         'type': {'type': 'function', '_funcname': '_sleep',
                  'args': (
                      {'name': 'valu', 'type': 'int', 'desc': 'The number of seconds to pause for.', },
                  ),
                  'returns': {'type': 'null', }}},
        {'name': 'ticker', 'desc': '''
        Periodically pause the processing of data in the storm query.
        ''',
         'type': {'type': 'function', '_funcname': '_ticker',
                  'args': (
                      {'name': 'tick',
                       'desc': 'The amount of time to wait between each tick, in seconds.', 'type': 'int', },
                      {'name': 'count', 'default': None, 'type': 'int',
                       'desc': 'The number of times to pause the query before exiting the loop. '
                               'This defaults to None and will yield forever if not set.', }
                  ),
                  'returns': {'name': 'Yields', 'type': 'int',
                              'desc': 'This yields the current tick count after each time it wakes up.', }}},

        {'name': 'year', 'desc': '''
        Returns the year part of a time value.
        ''',
         'type': {'type': 'function', '_funcname': 'year',
                  'args': (
                      {'name': 'tick', 'desc': 'A time value.', 'type': 'time', },
                  ),
                  'returns': {'type': 'int', 'desc': 'The year part of the time expression.', }}},

        {'name': 'month', 'desc': '''
        Returns the month part of a time value.
        ''',
         'type': {'type': 'function', '_funcname': 'month',
                  'args': (
                      {'name': 'tick', 'desc': 'A time value.', 'type': 'time', },
                  ),
                  'returns': {'type': 'int', 'desc': 'The month part of the time expression.', }}},

        {'name': 'day', 'desc': '''
        Returns the day part of a time value.
        ''',
         'type': {'type': 'function', '_funcname': 'day',
                  'args': (
                      {'name': 'tick', 'desc': 'A time value.', 'type': 'time', },
                  ),
                  'returns': {'type': 'int', 'desc': 'The day part of the time expression.', }}},

        {'name': 'hour', 'desc': '''
        Returns the hour part of a time value.
        ''',
         'type': {'type': 'function', '_funcname': 'hour',
                  'args': (
                      {'name': 'tick', 'desc': 'A time value.', 'type': 'time', },
                  ),
                  'returns': {'type': 'int', 'desc': 'The hour part of the time expression.', }}},

        {'name': 'minute', 'desc': '''
        Returns the minute part of a time value.
        ''',
         'type': {'type': 'function', '_funcname': 'minute',
                  'args': (
                      {'name': 'tick', 'desc': 'A time value.', 'type': 'time', },
                  ),
                  'returns': {'type': 'int', 'desc': 'The minute part of the time expression.', }}},

        {'name': 'second', 'desc': '''
        Returns the second part of a time value.
        ''',
         'type': {'type': 'function', '_funcname': 'second',
                  'args': (
                      {'name': 'tick', 'desc': 'A time value.', 'type': 'time', },
                  ),
                  'returns': {'type': 'int', 'desc': 'The second part of the time expression.', }}},

        {'name': 'dayofweek', 'desc': '''
        Returns the index (beginning with monday as 0) of the day within the week.
        ''',
         'type': {'type': 'function', '_funcname': 'dayofweek',
                  'args': (
                      {'name': 'tick', 'desc': 'A time value.', 'type': 'time', },
                  ),
                  'returns': {'type': 'int', 'desc': 'The index of the day within week.', }}},

        {'name': 'dayofyear', 'desc': '''
        Returns the index (beginning with 0) of the day within the year.
        ''',
         'type': {'type': 'function', '_funcname': 'dayofyear',
                  'args': (
                      {'name': 'tick', 'desc': 'A time value.', 'type': 'time', },
                  ),
                  'returns': {'type': 'int', 'desc': 'The index of the day within year.', }}},

        {'name': 'dayofmonth', 'desc': '''
        Returns the index (beginning with 0) of the day within the month.
        ''',
         'type': {'type': 'function', '_funcname': 'dayofmonth',
                  'args': (
                      {'name': 'tick', 'desc': 'A time value.', 'type': 'time', },
                  ),
                  'returns': {'type': 'int', 'desc': 'The index of the day within month.', }}},

        {'name': 'monthofyear', 'desc': '''
        Returns the index (beginning with 0) of the month within the year.
        ''',
         'type': {'type': 'function', '_funcname': 'monthofyear',
                  'args': (
                      {'name': 'tick', 'desc': 'A time value.', 'type': 'time', },
                  ),
                  'returns': {'type': 'int', 'desc': 'The index of the month within year.', }}},
        {'name': 'toUTC', 'desc': '''
        Adjust an epoch microseconds timestamp to UTC from the given timezone.
        ''',
         'type': {'type': 'function', '_funcname': 'toUTC',
                  'args': (
                      {'name': 'tick', 'desc': 'A time value.', 'type': 'time'},
                      {'name': 'timezone', 'desc': 'A timezone name. See python pytz docs for options.', 'type': 'str'},
                  ),
                  'returns': {'type': 'list', 'desc': 'An ($ok, $valu) tuple.', }}},
    )
    _storm_lib_path = ('time',)

    def getObjLocals(self):
        return {
            'now': self._now,
            'toUTC': self.toUTC,
            'fromunix': self._fromunix,
            'parse': self._parse,
            'format': self._format,
            'sleep': self._sleep,
            'ticker': self._ticker,

            'day': self.day,
            'hour': self.hour,
            'year': self.year,
            'month': self.month,
            'minute': self.minute,
            'second': self.second,

            'dayofweek': self.dayofweek,
            'dayofyear': self.dayofyear,
            'dayofmonth': self.dayofmonth,
            'monthofyear': self.monthofyear,
        }

    @stormfunc(readonly=True)
    async def toUTC(self, tick, timezone):

        tick = await toprim(tick)
        timezone = await tostr(timezone)

        timetype = self.runt.view.core.model.type('time')

        norm, info = timetype.norm(tick)
        try:
            return (True, s_time.toUTC(norm, timezone))
        except s_exc.BadArg as e:
            return (False, s_common.excinfo(e))

    @stormfunc(readonly=True)
    def _now(self):
        return s_common.now()

    @stormfunc(readonly=True)
    async def day(self, tick):
        tick = await toprim(tick)
        timetype = self.runt.view.core.model.type('time')
        norm, info = timetype.norm(tick)
        return s_time.day(norm)

    @stormfunc(readonly=True)
    async def hour(self, tick):
        tick = await toprim(tick)
        timetype = self.runt.view.core.model.type('time')
        norm, info = timetype.norm(tick)
        return s_time.hour(norm)

    @stormfunc(readonly=True)
    async def year(self, tick):
        tick = await toprim(tick)
        timetype = self.runt.view.core.model.type('time')
        norm, info = timetype.norm(tick)
        return s_time.year(norm)

    @stormfunc(readonly=True)
    async def month(self, tick):
        tick = await toprim(tick)
        timetype = self.runt.view.core.model.type('time')
        norm, info = timetype.norm(tick)
        return s_time.month(norm)

    @stormfunc(readonly=True)
    async def minute(self, tick):
        tick = await toprim(tick)
        timetype = self.runt.view.core.model.type('time')
        norm, info = timetype.norm(tick)
        return s_time.minute(norm)

    @stormfunc(readonly=True)
    async def second(self, tick):
        tick = await toprim(tick)
        timetype = self.runt.view.core.model.type('time')
        norm, info = timetype.norm(tick)
        return s_time.second(norm)

    @stormfunc(readonly=True)
    async def dayofweek(self, tick):
        tick = await toprim(tick)
        timetype = self.runt.view.core.model.type('time')
        norm, info = timetype.norm(tick)
        return s_time.dayofweek(norm)

    @stormfunc(readonly=True)
    async def dayofyear(self, tick):
        tick = await toprim(tick)
        timetype = self.runt.view.core.model.type('time')
        norm, info = timetype.norm(tick)
        return s_time.dayofyear(norm)

    @stormfunc(readonly=True)
    async def dayofmonth(self, tick):
        tick = await toprim(tick)
        timetype = self.runt.view.core.model.type('time')
        norm, info = timetype.norm(tick)
        return s_time.dayofmonth(norm)

    @stormfunc(readonly=True)
    async def monthofyear(self, tick):
        tick = await toprim(tick)
        timetype = self.runt.view.core.model.type('time')
        norm, info = timetype.norm(tick)
        return s_time.month(norm) - 1

    @stormfunc(readonly=True)
    async def _format(self, valu, format):
        timetype = self.runt.view.core.model.type('time')
        # Give a times string a shot at being normed prior to formatting.
        try:
            norm, _ = timetype.norm(valu)
        except s_exc.BadTypeValu as e:
            mesg = f'Failed to norm a time value prior to formatting - {str(e)}'
            raise s_exc.StormRuntimeError(mesg=mesg, valu=valu,
                                          format=format) from None

        if norm == timetype.futsize:
            mesg = 'Cannot format a timestamp for ongoing/future time.'
            raise s_exc.StormRuntimeError(mesg=mesg, valu=valu, format=format)

        try:
            dt = datetime.datetime(1970, 1, 1) + datetime.timedelta(microseconds=norm)
            ret = dt.strftime(format)
        except Exception as e:
            mesg = f'Error during time format - {str(e)}'
            raise s_exc.StormRuntimeError(mesg=mesg, valu=valu,
                                          format=format) from None
        return ret

    @stormfunc(readonly=True)
    async def _parse(self, valu, format, errok=False):
        valu = await tostr(valu)
        errok = await tobool(errok)
        try:
            dt = datetime.datetime.strptime(valu, format)
        except ValueError as e:
            if errok:
                return None
            mesg = f'Error during time parsing - {str(e)}'
            raise s_exc.StormRuntimeError(mesg=mesg, valu=valu,
                                          format=format) from None
        if dt.tzinfo is not None:
            # Convert the aware dt to UTC, then strip off the tzinfo
            dt = dt.astimezone(datetime.timezone.utc).replace(tzinfo=None)
        return s_time.total_microseconds(dt - s_time.EPOCH)

    @stormfunc(readonly=True)
    async def _sleep(self, valu):
        await self.runt.waitfini(timeout=float(valu))

    async def _ticker(self, tick, count=None):
        if count is not None:
            count = await toint(count)

        tick = float(tick)

        offs = 0
        while True:

            await self.runt.waitfini(timeout=tick)
            yield offs

            offs += 1
            if count is not None and offs == count:
                break

    async def _fromunix(self, secs):
        secs = float(secs)
        return int(secs * 1000000)

@registry.registerLib
class LibRegx(Lib):
    '''
    A Storm library for searching/matching with regular expressions.
    '''
    _storm_locals = (
        {'name': 'search', 'desc': '''
            Search the given text for the pattern and return the matching groups.

            Note:
                In order to get the matching groups, patterns must use parentheses
                to indicate the start and stop of the regex to return portions of.
                If groups are not used, a successful match will return a empty list
                and a unsuccessful match will return ``(null)``.

            Example:
                Extract the matching groups from a piece of text::

                    $m = $lib.regex.search("^([0-9])+.([0-9])+.([0-9])+$", $text)
                    if $m {
                        ($maj, $min, $pat) = $m
                    }''',
         'type': {'type': 'function', '_funcname': 'search',
                  'args': (
                      {'name': 'pattern', 'type': 'str', 'desc': 'The regular expression pattern.', },
                      {'name': 'text', 'type': 'str', 'desc': 'The text to match.', },
                      {'name': 'flags', 'type': 'int', 'desc': 'Regex flags to control the match behavior.',
                       'default': 0},
                  ),
                  'returns': {'type': 'list', 'desc': 'A list of strings for the matching groups in the pattern.', }}},
        {'name': 'findall', 'desc': '''
            Search the given text for the patterns and return a list of matching strings.

            Note:
                If multiple matching groups are specified, the return value is a
                list of lists of strings.

            Example:

                Extract the matching strings from a piece of text::

                    for $x in $lib.regex.findall("G[0-9]{4}", "G0006 and G0001") {
                        $dostuff($x)
                    }
                    ''',
         'type': {'type': 'function', '_funcname': 'findall',
                  'args': (
                      {'name': 'pattern', 'type': 'str', 'desc': 'The regular expression pattern.', },
                      {'name': 'text', 'type': 'str', 'desc': 'The text to match.', },
                      {'name': 'flags', 'type': 'int', 'desc': 'Regex flags to control the match behavior.',
                       'default': 0},
                  ),
                  'returns': {'type': 'list', 'desc': 'A list of lists of strings for the matching groups in the pattern.', }}},
        {'name': 'matches', 'desc': '''
            Check if text matches a pattern.

            Notes:
                This API requires the pattern to match at the start of the string.

            Example:
                Check if the variable matches a expression::

                    if $lib.regex.matches("^[0-9]+.[0-9]+.[0-9]+$", $text) {
                        $lib.print("It's semver! ...probably")
                    }
            ''',
         'type': {'type': 'function', '_funcname': 'matches',
                  'args': (
                      {'name': 'pattern', 'type': 'str', 'desc': 'The regular expression pattern.', },
                      {'name': 'text', 'type': 'str', 'desc': 'The text to match.', },
                      {'name': 'flags', 'type': 'int', 'desc': 'Regex flags to control the match behavior.',
                       'default': 0, },
                  ),
                  'returns': {'type': 'boolean', 'desc': 'True if there is a match, False otherwise.', }}},
        {'name': 'replace', 'desc': '''
            Replace any substrings that match the given regular expression with the specified replacement.

            Example:
                Replace a portion of a string with a new part based on a regex::

                    $norm = $lib.regex.replace("\\sAND\\s", " & ", "Ham and eggs!", $lib.regex.flags.i)
            ''',
         'type': {'type': 'function', '_funcname': 'replace',
                  'args': (
                      {'name': 'pattern', 'type': 'str', 'desc': 'The regular expression pattern.', },
                      {'name': 'replace', 'type': 'str', 'desc': 'The text to replace matching sub strings.', },
                      {'name': 'text', 'type': 'str', 'desc': 'The input text to search/replace.', },
                      {'name': 'flags', 'type': 'int', 'desc': 'Regex flags to control the match behavior.',
                       'default': 0, },
                  ),
                  'returns': {'type': 'str', 'desc': 'The new string with matches replaced.', }}},
        {'name': 'escape', 'desc': '''
            Escape arbitrary strings for use in a regular expression pattern.

            Example:

                Escape node values for use in a regex pattern::

                    for $match in $lib.regex.findall($lib.regex.escape($node.repr()), $mydocument) {
                        // do something with $match
                    }

                Escape node values for use in regular expression filters::

                    it:dev:str~=$lib.regex.escape($node.repr())
                    ''',
         'type': {'type': 'function', '_funcname': 'escape',
                  'args': (
                      {'name': 'text', 'type': 'str', 'desc': 'The text to escape.', },
                  ),
                  'returns': {'type': 'str', 'desc': 'Input string with special characters escaped.', }}},
        {'name': 'flags.i', 'desc': 'Regex flag to indicate that case insensitive matches are allowed.',
         'type': 'int', },
        {'name': 'flags.m', 'desc': 'Regex flag to indicate that multiline matches are allowed.', 'type': 'int', },
    )
    _storm_lib_path = ('regex',)

    def __init__(self, runt, name=()):
        Lib.__init__(self, runt, name=name)
        self.compiled = {}

    def getObjLocals(self):
        return {
            'search': self.search,
            'matches': self.matches,
            'findall': self.findall,
            'replace': self.replace,
            'escape': self.escape,
            'flags': {'i': regex.IGNORECASE,
                      'm': regex.MULTILINE,
                      },
        }

    async def _getRegx(self, pattern, flags):
        lkey = (pattern, flags)
        regx = self.compiled.get(lkey)
        if regx is None:
            try:
                regx = self.compiled[lkey] = regex.compile(pattern, flags=flags)
            except (regex.error, ValueError) as e:
                mesg = f'Error compiling regex pattern: {e}: pattern="{s_common.trimText(pattern)}"'
                raise s_exc.BadArg(mesg=mesg) from None
        return regx

    @stormfunc(readonly=True)
    async def replace(self, pattern, replace, text, flags=0):
        text = await tostr(text)
        flags = await toint(flags)
        pattern = await tostr(pattern)
        replace = await tostr(replace)
        regx = await self._getRegx(pattern, flags)

        try:
            return regx.sub(replace, text)
        except (regex.error, IndexError) as e:
            mesg = f'$lib.regex.replace() error: {e}'
            raise s_exc.BadArg(mesg=mesg) from None

    @stormfunc(readonly=True)
    async def matches(self, pattern, text, flags=0):
        text = await tostr(text)
        flags = await toint(flags)
        pattern = await tostr(pattern)
        regx = await self._getRegx(pattern, flags)
        return regx.match(text) is not None

    @stormfunc(readonly=True)
    async def search(self, pattern, text, flags=0):
        text = await tostr(text)
        flags = await toint(flags)
        pattern = await tostr(pattern)
        regx = await self._getRegx(pattern, flags)

        m = regx.search(text)
        if m is None:
            return None

        return m.groups()

    @stormfunc(readonly=True)
    async def findall(self, pattern, text, flags=0):
        text = await tostr(text)
        flags = await toint(flags)
        pattern = await tostr(pattern)
        regx = await self._getRegx(pattern, flags)
        return regx.findall(text)

    @stormfunc(readonly=True)
    async def escape(self, text):
        text = await tostr(text)
        return regex.escape(text)

@registry.registerLib
class LibCsv(Lib):
    '''
    A Storm Library for interacting with csvtool.
    '''
    _storm_locals = (
        {'name': 'emit', 'desc': 'Emit a ``csv:row`` event to the Storm runtime for the given args.',
         'type': {'type': 'function', '_funcname': '_libCsvEmit',
                  'args': (
                      {'name': '*args', 'type': 'any', 'desc': 'Items which are emitted as a ``csv:row`` event.', },
                      {'name': 'table', 'type': 'str', 'default': None,
                       'desc': 'The name of the table to emit data too. Optional.', },
                  ),
                  'returns': {'type': 'null', }}},
    )
    _storm_lib_path = ('csv',)

    def getObjLocals(self):
        return {
            'emit': self._libCsvEmit,
        }

    @stormfunc(readonly=True)
    async def _libCsvEmit(self, *args, table=None):
        row = [await toprim(a) for a in args]
        await self.runt.bus.fire('csv:row', row=row, table=table)

@registry.registerLib
class LibExport(Lib):
    '''
    A Storm Library for exporting data.
    '''
    _storm_lib_path = ('export',)
    _storm_locals = (
        {'name': 'toaxon', 'desc': '''
            Run a query as an export (fully resolving relationships between nodes in the output set)
            and save the resulting stream of packed nodes to the axon.
            ''',
         'type': {'type': 'function', '_funcname': 'toaxon',
                  'args': (
                      {'name': 'query', 'type': 'str', 'desc': 'A query to run as an export.', },
                      {'name': 'opts', 'type': 'dict', 'desc': 'Storm runtime query option params.',
                       'default': None, },
                  ),
                  'returns': {'type': 'list', 'desc': 'Returns a tuple of (size, sha256).', }}},
    )

    def getObjLocals(self):
        return {
            'toaxon': self.toaxon,
        }

    async def toaxon(self, query, opts=None):

        query = await tostr(query)

        opts = await toprim(opts)
        if opts is None:
            opts = {}

        if not isinstance(opts, dict):
            mesg = '$lib.export.toaxon() opts argument must be a dictionary.'
            raise s_exc.BadArg(mesg=mesg)

        opts['user'] = self.runt.user.iden
        opts.setdefault('view', self.runt.view.iden)
        return await self.runt.view.core.exportStormToAxon(query, opts=opts)

@registry.registerLib
class LibFeed(Lib):
    '''
    A Storm Library for feeding bulk nodes into a Cortex.
    '''
    _storm_locals = (
        {'name': 'genr', 'desc': '''
            Yield nodes being added to the graph by adding data in nodes format.

            Notes:
                This is using the Runtimes's View to call addNodes().
                If the generator is not entirely consumed there is no guarantee
                that all of the nodes which should be made by the feed function
                will be made.
            ''',
         'type': {'type': 'function', '_funcname': '_libGenr',
                  'args': (
                      {'name': 'data', 'type': 'prim', 'desc': 'Nodes data to ingest', },
                  ),
                  'returns': {'name': 'Yields', 'type': 'node',
                              'desc': 'Yields Nodes as they are created.', }}},
        {'name': 'ingest', 'desc': '''
            Add nodes to the graph.

            Notes:
                This API will cause errors during node creation and property setting
                to produce warning messages, instead of causing the Storm Runtime
                to be torn down.''',
         'type': {'type': 'function', '_funcname': '_libIngest',
                  'args': (
                      {'name': 'data', 'type': 'prim', 'desc': 'Data to send to the ingest function.', },
                  ),
                  'returns': {'type': 'null', }}},
    )
    _storm_lib_path = ('feed',)

    def getObjLocals(self):
        return {
            'genr': self._libGenr,
            'ingest': self._libIngest,
            'fromAxon': self._fromAxon,
        }

    async def _fromAxon(self, sha256):
        '''
        Use the feed API to load a syn.nodes formatted export from the axon.

        Args:
            sha256 (str): The sha256 of the file saved in the axon.

        Returns:
            int: The number of nodes loaded.
        '''
        sha256 = await tostr(sha256)
        opts = {
            'user': self.runt.user.iden,
            'view': self.runt.view.iden,
        }
        return await self.runt.view.core.feedFromAxon(sha256, opts=opts)

    async def _libGenr(self, data):
        data = await toprim(data)

        self.runt.layerConfirm(('feed:data',))

        async for node in self.runt.view.addNodes(data, user=self.runt.user):
            yield node

    async def _libIngest(self, data):
        data = await toprim(data)

        self.runt.layerConfirm(('feed:data',))

        async for node in self.runt.view.addNodes(data, user=self.runt.user):
            await asyncio.sleep(0)

@registry.registerLib
class LibPipe(Lib):
    '''
    A Storm library for interacting with non-persistent queues.
    '''
    _storm_locals = (
        {'name': 'gen', 'desc': '''
            Generate and return a Storm Pipe.

            Notes:
                The filler query is run in parallel with $pipe.

            Examples:
                Fill a pipe with a query and consume it with another::

                    $pipe = $lib.pipe.gen(${ $pipe.puts((1, 2, 3)) })

                    for $items in $pipe.slices(size=2) {
                        $dostuff($items)
                    }
            ''',
         'type': {'type': 'function', '_funcname': '_methPipeGen',
                  'args': (
                      {'name': 'filler', 'type': ['str', 'storm:query'],
                       'desc': 'A Storm query to fill the Pipe.', },
                      {'name': 'size', 'type': 'int', 'default': 10000,
                       'desc': 'Maximum size of the pipe.', },
                  ),
                  'returns': {'type': 'pipe', 'desc': 'The pipe containing query results.', }}},
    )

    _storm_lib_path = ('pipe',)

    def getObjLocals(self):
        return {
            'gen': self._methPipeGen,
        }

    @stormfunc(readonly=True)
    async def _methPipeGen(self, filler, size=10000):
        size = await toint(size)
        text = await tostr(filler)

        if size < 1 or size > 10000:
            mesg = '$lib.pipe.gen() size must be 1-10000'
            raise s_exc.BadArg(mesg=mesg)

        pipe = Pipe(self.runt, size)

        opts = {'vars': {'pipe': pipe}}
        query = await self.runt.getStormQuery(text)

        async def coro():
            try:
                async with self.runt.getSubRuntime(query, opts=opts) as runt:
                    async for item in runt.execute():
                        await asyncio.sleep(0)

            except asyncio.CancelledError:  # pragma: no cover
                raise

            except Exception as e:
                await self.runt.warn(f'pipe filler error: {e}', log=False)

            await pipe.close()

        self.runt.schedCoro(coro())

        return pipe

@registry.registerType
class Pipe(StormType):
    '''
    A Storm Pipe provides fast ephemeral queues.
    '''
    _storm_locals = (
        {'name': 'put', 'desc': 'Add a single item to the Pipe.',
         'type': {'type': 'function', '_funcname': '_methPipePut',
                  'args': (
                      {'name': 'item', 'type': 'any', 'desc': 'An object to add to the Pipe.', },
                  ),
                  'returns': {'type': 'null', }}},
        {'name': 'puts', 'desc': 'Add a list of items to the Pipe.',
         'type': {'type': 'function', '_funcname': '_methPipePuts',
                  'args': (
                      {'name': 'items', 'type': 'list', 'desc': 'A list of items to add.', },
                  ),
                  'returns': {'type': 'null', }}},
        {'name': 'slice', 'desc': 'Return a list of up to size items from the Pipe.',
         'type': {'type': 'function', '_funcname': '_methPipeSlice',
                  'args': (
                      {'name': 'size', 'type': 'int', 'default': 1000,
                       'desc': 'The max number of items to return.', },
                  ),
                  'returns': {'type': 'list', 'desc': 'A list of at least 1 item from the Pipe.', }}},
        {'name': 'slices', 'desc': '''
            Yield lists of up to size items from the Pipe.

            Notes:
                The loop will exit when the Pipe is closed and empty.

            Examples:
                Operation on slices from a pipe one at a time::

                    for $slice in $pipe.slices(1000) {
                        for $item in $slice { $dostuff($item) }
                    }

                Operate on slices from a pipe in bulk::

                    for $slice in $pipe.slices(1000) {
                        $dostuff_batch($slice)
                    }''',
         'type': {'type': 'function', '_funcname': '_methPipeSlices',
                  'args': (
                      {'name': 'size', 'type': 'int', 'default': 1000,
                       'desc': 'The max number of items to yield per slice.', },
                  ),
                  'returns': {'name': 'Yields', 'type': 'any', 'desc': 'Yields objects from the Pipe.', }}},
        {'name': 'size', 'desc': 'Retrieve the number of items in the Pipe.',
         'type': {'type': 'function', '_funcname': '_methPipeSize',
                  'returns': {'type': 'int', 'desc': 'The number of items in the Pipe.', }}},
    )
    _storm_typename = 'pipe'

    def __init__(self, runt, size):
        StormType.__init__(self)
        self.runt = runt

        self.locls.update(self.getObjLocals())
        self.queue = s_queue.Queue(maxsize=size)

    def getObjLocals(self):
        return {
            'put': self._methPipePut,
            'puts': self._methPipePuts,
            'slice': self._methPipeSlice,
            'slices': self._methPipeSlices,
            'size': self._methPipeSize,
        }

    @stormfunc(readonly=True)
    async def _methPipePuts(self, items):
        items = await toprim(items)
        return await self.queue.puts(items)

    @stormfunc(readonly=True)
    async def _methPipePut(self, item):
        item = await toprim(item)
        return await self.queue.put(item)

    async def close(self):
        '''
        Close the pipe for writing.  This will cause
        the slice()/slices() API to return once drained.
        '''
        await self.queue.close()

    @stormfunc(readonly=True)
    async def _methPipeSize(self):
        return await self.queue.size()

    @stormfunc(readonly=True)
    async def _methPipeSlice(self, size=1000):

        size = await toint(size)
        if size < 1 or size > 10000:
            mesg = '$pipe.slice() size must be 1-10000'
            raise s_exc.BadArg(mesg=mesg)

        items = await self.queue.slice(size=size)
        if items is None:
            return None

        return List(items)

    @stormfunc(readonly=True)
    async def _methPipeSlices(self, size=1000):
        size = await toint(size)
        if size < 1 or size > 10000:
            mesg = '$pipe.slice() size must be 1-10000'
            raise s_exc.BadArg(mesg=mesg)

        async for items in self.queue.slices(size=size):
            yield List(items)

@registry.registerLib
class LibQueue(Lib):
    '''
    A Storm Library for interacting with persistent Queues in the Cortex.
    '''
    _storm_locals = (
        {'name': 'add', 'desc': 'Add a Queue to the Cortex with a given name.',
         'type': {'type': 'function', '_funcname': '_methQueueAdd',
                  'args': (
                      {'name': 'name', 'type': 'str', 'desc': 'The name of the queue to add.', },
                  ),
                  'returns': {'type': 'queue', }}},
        {'name': 'gen', 'desc': 'Add or get a Storm Queue in a single operation.',
         'type': {'type': 'function', '_funcname': '_methQueueGen',
                  'args': (
                      {'name': 'name', 'type': 'str', 'desc': 'The name of the Queue to add or get.', },
                  ),
                  'returns': {'type': 'queue', }}},
        {'name': 'del', 'desc': 'Delete a given named Queue.',
         'type': {'type': 'function', '_funcname': '_methQueueDel',
                  'args': (
                      {'name': 'name', 'type': 'str', 'desc': 'The name of the queue to delete.', },
                  ),
                  'returns': {'type': 'null', }}},
        {'name': 'get', 'desc': 'Get an existing Storm Queue object.',
         'type': {'type': 'function', '_funcname': '_methQueueGet',
                  'args': (
                      {'name': 'name', 'type': 'str', 'desc': 'The name of the Queue to get.', },
                  ),
                  'returns': {'type': 'queue', 'desc': 'A ``queue`` object.', }}},
        {'name': 'list', 'desc': 'Get a list of the Queues in the Cortex.',
         'type': {'type': 'function', '_funcname': '_methQueueList',
                  'returns': {'type': 'list',
                              'desc': 'A list of queue definitions the current user is allowed to interact with.', }}},
    )
    _storm_lib_perms = (
        {'perm': ('queue', 'add'), 'gate': 'cortex',
         'desc': 'Permits a user to create a named queue.'},
        {'perm': ('queue', 'get'), 'gate': 'queue',
         'desc': 'Permits a user to access a queue. This allows the user to read from the queue and remove items from it.'},
        {'perm': ('queue', 'put'), 'gate': 'queue',
         'desc': 'Permits a user to put items into a queue.'},
        {'perm': ('queue', 'del'), 'gate': 'queue',
         'desc': 'Permits a user to delete a queue.'},
    )
    _storm_lib_path = ('queue',)

    def getObjLocals(self):
        return {
            'add': self._methQueueAdd,
            'gen': self._methQueueGen,
            'del': self._methQueueDel,
            'get': self._methQueueGet,
            'list': self._methQueueList,
        }

    async def _methQueueAdd(self, name):

        info = {
            'time': s_common.now(),
            'creator': self.runt.user.iden,
        }

        todo = s_common.todo('addCoreQueue', name, info)
        gatekeys = ((self.runt.user.iden, ('queue', 'add'), None),)
        info = await self.dyncall('cortex', todo, gatekeys=gatekeys)

        return Queue(self.runt, name, info)

    @stormfunc(readonly=True)
    async def _methQueueGet(self, name):
        todo = s_common.todo('getCoreQueue', name)
        gatekeys = ((self.runt.user.iden, ('queue', 'get'), f'queue:{name}'),)
        info = await self.dyncall('cortex', todo, gatekeys=gatekeys)

        return Queue(self.runt, name, info)

    async def _methQueueGen(self, name):
        try:
            return await self._methQueueGet(name)
        except s_exc.NoSuchName:
            return await self._methQueueAdd(name)

    async def _methQueueDel(self, name):
        todo = s_common.todo('delCoreQueue', name)
        gatekeys = ((self.runt.user.iden, ('queue', 'del',), f'queue:{name}'), )
        await self.dyncall('cortex', todo, gatekeys=gatekeys)

    @stormfunc(readonly=True)
    async def _methQueueList(self):
        retn = []

        todo = s_common.todo('listCoreQueues')
        qlist = await self.dyncall('cortex', todo)

        for queue in qlist:
            if not allowed(('queue', 'get'), f"queue:{queue['name']}"):
                continue

            retn.append(queue)

        return retn

@registry.registerType
class Queue(StormType):
    '''
    A StormLib API instance of a named channel in the Cortex multiqueue.
    '''
    _storm_locals = (
        {'name': 'name', 'desc': 'The name of the Queue.', 'type': 'str', },
        {'name': 'get', 'desc': 'Get a particular item from the Queue.',
         'type': {'type': 'function', '_funcname': '_methQueueGet',
                  'args': (
                      {'name': 'offs', 'type': 'int', 'desc': 'The offset to retrieve an item from.', 'default': 0, },
                      {'name': 'cull', 'type': 'boolean', 'default': True,
                       'desc': 'Culls items up to, but not including, the specified offset.', },
                      {'name': 'wait', 'type': 'boolean', 'default': True,
                       'desc': 'Wait for the offset to be available before returning the item.', },
                  ),
                  'returns': {'type': 'list',
                              'desc': 'A tuple of the offset and the item from the queue. If wait is false and '
                                      'the offset is not present, null is returned.', }}},
        {'name': 'pop', 'desc': 'Pop a item from the Queue at a specific offset.',
         'type': {'type': 'function', '_funcname': '_methQueuePop',
                  'args': (
                      {'name': 'offs', 'type': 'int', 'default': None,
                        'desc': 'Offset to pop the item from. If not specified, the first item in the queue will be'
                                ' popped.', },
                      {'name': 'wait', 'type': 'boolean', 'default': False,
                        'desc': 'Wait for an item to be available to pop.'},
                  ),
                  'returns': {'type': 'list',
                              'desc': 'The offset and item popped from the queue. If there is no item at the '
                                      'offset or the  queue is empty and wait is false, it returns null.', }}},
        {'name': 'put', 'desc': 'Put an item into the queue.',
         'type': {'type': 'function', '_funcname': '_methQueuePut',
                  'args': (
                      {'name': 'item', 'type': 'prim', 'desc': 'The item being put into the queue.', },
                  ),
                  'returns': {'type': 'int', 'desc': 'The queue offset of the item.'}}},
        {'name': 'puts', 'desc': 'Put multiple items into the Queue.',
         'type': {'type': 'function', '_funcname': '_methQueuePuts',
                  'args': (
                      {'name': 'items', 'type': 'list', 'desc': 'The items to put into the Queue.', },
                  ),
                  'returns': {'type': 'int', 'desc': 'The queue offset of the first item.'}}},
        {'name': 'gets', 'desc': 'Get multiple items from the Queue as a iterator.',
         'type': {'type': 'function', '_funcname': '_methQueueGets',
                  'args': (
                      {'name': 'offs', 'type': 'int', 'desc': 'The offset to retrieve an items from.', 'default': 0, },
                      {'name': 'wait', 'type': 'boolean', 'default': True,
                       'desc': 'Wait for the offset to be available before returning the item.', },
                      {'name': 'cull', 'type': 'boolean', 'default': False,
                       'desc': 'Culls items up to, but not including, the specified offset.', },
                      {'name': 'size', 'type': 'int', 'desc': 'The maximum number of items to yield',
                       'default': None, },
                  ),
                  'returns': {'name': 'Yields', 'type': 'list', 'desc': 'Yields tuples of the offset and item.', }}},
        {'name': 'cull', 'desc': 'Remove items from the queue up to, and including, the offset.',
         'type': {'type': 'function', '_funcname': '_methQueueCull',
                  'args': (
                      {'name': 'offs', 'type': 'int', 'desc': 'The offset which to cull records from the queue.', },
                  ),
                  'returns': {'type': 'null', }}},
        {'name': 'size', 'desc': 'Get the number of items in the Queue.',
         'type': {'type': 'function', '_funcname': '_methQueueSize',
                  'returns': {'type': 'int', 'desc': 'The number of items in the Queue.', }}},
    )
    _storm_typename = 'queue'
    _ismutable = False

    def __init__(self, runt, name, info):

        StormType.__init__(self)
        self.runt = runt
        self.name = name
        self.info = info

        self.gateiden = f'queue:{name}'

        self.locls.update(self.getObjLocals())
        self.locls['name'] = self.name

    def __hash__(self):
        return hash((self._storm_typename, self.name))

    def __eq__(self, othr):
        if not isinstance(othr, type(self)):
            return False
        return self.name == othr.name

    def getObjLocals(self):
        return {
            'get': self._methQueueGet,
            'pop': self._methQueuePop,
            'put': self._methQueuePut,
            'puts': self._methQueuePuts,
            'gets': self._methQueueGets,
            'cull': self._methQueueCull,
            'size': self._methQueueSize,
        }

    async def _methQueueCull(self, offs):
        offs = await toint(offs)
        gatekeys = self._getGateKeys('get')
        await self.runt.reqGateKeys(gatekeys)
        await self.runt.view.core.coreQueueCull(self.name, offs)

    @stormfunc(readonly=True)
    async def _methQueueSize(self):
        gatekeys = self._getGateKeys('get')
        await self.runt.reqGateKeys(gatekeys)
        return await self.runt.view.core.coreQueueSize(self.name)

    async def _methQueueGets(self, offs=0, wait=True, cull=False, size=None):
        wait = await toint(wait)
        offs = await toint(offs)
        size = await toint(size, noneok=True)

        gatekeys = self._getGateKeys('get')
        await self.runt.reqGateKeys(gatekeys)

        async for item in self.runt.view.core.coreQueueGets(self.name, offs, cull=cull, wait=wait, size=size):
            yield item

    async def _methQueuePuts(self, items):
        items = await toprim(items)
        gatekeys = self._getGateKeys('put')
        await self.runt.reqGateKeys(gatekeys)
        return await self.runt.view.core.coreQueuePuts(self.name, items)

    async def _methQueueGet(self, offs=0, cull=True, wait=True):
        offs = await toint(offs)
        wait = await toint(wait)

        gatekeys = self._getGateKeys('get')
        await self.runt.reqGateKeys(gatekeys)

        return await self.runt.view.core.coreQueueGet(self.name, offs, cull=cull, wait=wait)

    async def _methQueuePop(self, offs=None, wait=False):
        offs = await toint(offs, noneok=True)
        wait = await tobool(wait)

        gatekeys = self._getGateKeys('get')
        await self.runt.reqGateKeys(gatekeys)

        # emulate the old behavior on no argument
        core = self.runt.view.core
        if offs is None:
            async for item in core.coreQueueGets(self.name, 0, wait=wait):
                return await core.coreQueuePop(self.name, item[0])
            return

        return await core.coreQueuePop(self.name, offs)

    async def _methQueuePut(self, item):
        return await self._methQueuePuts((item,))

    def _getGateKeys(self, perm):
        return ((self.runt.user.iden, ('queue', perm), self.gateiden),)

    async def stormrepr(self):
        return f'{self._storm_typename}: {self.name}'

@registry.registerLib
class LibTelepath(Lib):
    '''
    A Storm Library for making Telepath connections to remote services.
    '''
    _storm_locals = (
        {'name': 'open', 'desc': 'Open and return a Telepath RPC proxy.',
         'type': {'type': 'function', '_funcname': '_methTeleOpen',
                  'args': (
                      {'name': 'url', 'type': 'str', 'desc': 'The Telepath URL to connect to.', },
                  ),
                  'returns': {'type': 'telepath:proxy', 'desc': 'A object representing a Telepath Proxy.', }}},
    )
    _storm_lib_path = ('telepath',)
    _storm_lib_perms = (
        {'perm': ('telepath', 'open'), 'gate': 'cortex',
         'desc': 'Controls the ability to open an arbitrary telepath URL. USE WITH CAUTION.'},
        {'perm': ('telepath', 'open', '<scheme>'), 'gate': 'cortex',
         'desc': 'Controls the ability to open a telepath URL with a specific URI scheme. USE WITH CAUTION.'},
    )

    def getObjLocals(self):
        return {
            'open': self._methTeleOpen,
        }

    async def _methTeleOpen(self, url):
        url = await tostr(url)
        scheme = url.split('://')[0]
        if not self.runt.allowed(('lib', 'telepath', 'open', scheme)):
            self.runt.confirm(('telepath', 'open', scheme))
        try:
            return Proxy(self.runt, await self.runt.getTeleProxy(url))
        except s_exc.SynErr:
            raise
        except Exception as e:
            mesg = f'Failed to connect to Telepath service: "{s_urlhelp.sanitizeUrl(url)}" error: {str(e)}'
            raise s_exc.StormRuntimeError(mesg=mesg) from e

@registry.registerType
class Proxy(StormType):
    '''
    Implements the Storm API for a Telepath proxy.

    These can be created via ``$lib.telepath.open()``. Storm Service objects
    are also Telepath proxy objects.

    Methods called off of these objects are executed like regular Telepath RMI
    calls.

    An example of calling a method which returns data::

        $prox = $lib.telepath.open($url)
        $result = $prox.doWork($data)
        return ( $result )

    An example of calling a method which is a generator::

        $prox = $lib.telepath.open($url)
        for $item in $prox.genrStuff($data) {
            $doStuff($item)
        }

    '''
    _storm_typename = 'telepath:proxy'

    def __init__(self, runt, proxy, path=None):
        StormType.__init__(self, path=path)
        self.runt = runt
        self.proxy = proxy

    async def deref(self, name):

        name = await tostr(name)

        if name[0] == '_':
            mesg = f'No proxy method named {name}'
            raise s_exc.NoSuchName(mesg=mesg, name=name)

        meth = getattr(self.proxy, name, None)

        if isinstance(meth, s_telepath.GenrMethod):
            return ProxyGenrMethod(meth)

        if isinstance(meth, s_telepath.Method):
            return ProxyMethod(self.runt, meth)

    async def stormrepr(self):
        return f'{self._storm_typename}: {self.proxy}'

@registry.registerType
class ProxyMethod(StormType):
    '''
    Implements the call methods for the telepath:proxy.

    An example of calling a method which returns data::

        $prox = $lib.telepath.open($url)
        $result = $prox.doWork($data)
        $doStuff($result)
    '''

    _storm_typename = 'telepath:proxy:method'

    def __init__(self, runt, meth, path=None):
        StormType.__init__(self, path=path)
        self.runt = runt
        self.meth = meth

    async def __call__(self, *args, **kwargs):
        args = await toprim(args)
        kwargs = await toprim(kwargs)
        # TODO: storm types fromprim()
        ret = await self.meth(*args, **kwargs)
        if isinstance(ret, s_telepath.Share):
            self.runt.bus.onfini(ret)
            return Proxy(self.runt, ret)
        return ret

    async def stormrepr(self):
        return f'{self._storm_typename}: {self.meth}'

@registry.registerType
class ProxyGenrMethod(StormType):
    '''
    Implements the generator methods for the telepath:proxy.

    An example of calling a method which is a generator::

        $prox = $lib.telepath.open($url)
        for $item in $prox.genrStuff($data) {
            $doStuff($item)
        }
    '''
    _storm_typename = 'telepath:proxy:genrmethod'

    def __init__(self, meth, path=None):
        StormType.__init__(self, path=path)
        self.meth = meth

    async def __call__(self, *args, **kwargs):
        args = await toprim(args)
        kwargs = await toprim(kwargs)
        async for prim in self.meth(*args, **kwargs):
            # TODO: storm types fromprim()
            yield prim

    async def stormrepr(self):
        return f'{self._storm_typename}: {self.meth}'

# @registry.registerType
class Service(Proxy):

    def __init__(self, runt, ssvc):
        Proxy.__init__(self, runt, ssvc.proxy)
        self.name = ssvc.name

    async def deref(self, name):

        name = await tostr(name)

        try:
            await self.proxy.waitready()
            return await Proxy.deref(self, name)
        except asyncio.TimeoutError:
            mesg = f'Timeout waiting for storm service {self.name}.{name}'
            raise s_exc.StormRuntimeError(mesg=mesg, name=name, service=self.name) from None
        except AttributeError as e:  # pragma: no cover
            # possible client race condition seen in the real world
            mesg = f'Error dereferencing storm service - {self.name}.{name} - {str(e)}'
            raise s_exc.StormRuntimeError(mesg=mesg, name=name, service=self.name) from None

@registry.registerLib
class LibBase64(Lib):
    '''
    A Storm Library for encoding and decoding base64 data.
    '''
    _storm_locals = (
        {'name': 'encode', 'desc': 'Encode a bytes object to a base64 encoded string.',
         'type': {'type': 'function', '_funcname': '_encode',
                  'args': (
                      {'name': 'valu', 'type': 'bytes', 'desc': 'The object to encode.', },
                      {'name': 'urlsafe', 'type': 'boolean', 'default': True,
                       'desc': 'Perform the encoding in a urlsafe manner if true.', },
                  ),
                  'returns': {'type': 'str', 'desc': 'A base64 encoded string.', }}},
        {'name': 'decode', 'desc': 'Decode a base64 string into a bytes object.',
         'type': {'type': 'function', '_funcname': '_decode',
                  'args': (
                      {'name': 'valu', 'type': 'str', 'desc': 'The string to decode.', },
                      {'name': 'urlsafe', 'type': 'boolean', 'default': True,
                       'desc': 'Perform the decoding in a urlsafe manner if true.', },
                  ),
                  'returns': {'type': 'bytes', 'desc': 'A bytes object for the decoded data.', }}},
    )
    _storm_lib_path = ('base64',)

    def getObjLocals(self):
        return {
            'encode': self._encode,
            'decode': self._decode
        }

    @stormfunc(readonly=True)
    async def _encode(self, valu, urlsafe=True):
        try:
            if urlsafe:
                return base64.urlsafe_b64encode(valu).decode('ascii')
            return base64.b64encode(valu).decode('ascii')
        except TypeError as e:
            mesg = f'Error during base64 encoding - {str(e)}: {s_common.trimText(repr(valu))}'
            raise s_exc.StormRuntimeError(mesg=mesg, urlsafe=urlsafe) from None

    @stormfunc(readonly=True)
    async def _decode(self, valu, urlsafe=True):
        try:
            if urlsafe:
                return base64.urlsafe_b64decode(valu)
            return base64.b64decode(valu)
        except (binascii.Error, TypeError) as e:
            mesg = f'Error during base64 decoding - {str(e)}: {s_common.trimText(repr(valu))}'
            raise s_exc.StormRuntimeError(mesg=mesg, urlsafe=urlsafe) from None

@functools.total_ordering
class Prim(StormType):
    '''
    The base type for all Storm primitive values.
    '''

    def __init__(self, valu, path=None):
        StormType.__init__(self, path=path)
        self.valu = valu

    def __int__(self):
        mesg = 'Storm type {__class__.__name__.lower()} cannot be cast to an int'
        raise s_exc.BadCast(mesg)

    def __len__(self):
        name = f'{self.__class__.__module__}.{self.__class__.__name__}'
        raise s_exc.StormRuntimeError(mesg=f'Object {name} does not have a length.', name=name)

    def __eq__(self, othr):
        if not isinstance(othr, type(self)):
            return False
        return self.valu == othr.valu

    def __lt__(self, other):
        if not isinstance(other, type(self)):
            mesg = f"'<' not supported between instance of {self.__class__.__name__} and {other.__class__.__name__}"
            raise TypeError(mesg)
        return self.valu < other.valu

    def value(self):
        return self.valu

    async def iter(self):  # pragma: no cover
        for x in ():
            yield x
        name = f'{self.__class__.__module__}.{self.__class__.__name__}'
        raise s_exc.StormRuntimeError(mesg=f'Object {name} is not iterable.', name=name)

    async def nodes(self):  # pragma: no cover
        for x in ():
            yield x

    async def bool(self):
        return bool(await s_coro.ornot(self.value))

    async def stormrepr(self):  # pragma: no cover
        return f'{self._storm_typename}: {await s_coro.ornot(self.value)}'

@registry.registerType
class Str(Prim):
    '''
    Implements the Storm API for a String object.
    '''
    _storm_locals = (
        {'name': 'split', 'desc': '''
            Split the string into multiple parts based on a separator.

            Example:
                Split a string on the colon character::

                    ($foo, $bar) = $baz.split(":")''',
         'type': {'type': 'function', '_funcname': '_methStrSplit',
                  'args': (
                      {'name': 'text', 'type': 'str', 'desc': 'The text to split the string up with.', },
                      {'name': 'maxsplit', 'type': 'int', 'default': -1, 'desc': 'The max number of splits.', },
                  ),
                  'returns': {'type': 'list', 'desc': 'A list of parts representing the split string.', }}},
        {'name': 'rsplit', 'desc': '''
            Split the string into multiple parts, from the right, based on a separator.

            Example:
                Split a string on the colon character::

                    ($foo, $bar) = $baz.rsplit(":", maxsplit=1)''',
         'type': {'type': 'function', '_funcname': '_methStrRsplit',
                  'args': (
                      {'name': 'text', 'type': 'str', 'desc': 'The text to split the string up with.', },
                      {'name': 'maxsplit', 'type': 'int', 'default': -1, 'desc': 'The max number of splits.', },
                  ),
                  'returns': {'type': 'list', 'desc': 'A list of parts representing the split string.', }}},
        {'name': 'endswith', 'desc': 'Check if a string ends with text.',
         'type': {'type': 'function', '_funcname': '_methStrEndswith',
                  'args': (
                      {'name': 'text', 'type': 'str', 'desc': 'The text to check.', },
                  ),
                  'returns': {'type': 'boolean', 'desc': 'True if the text ends with the string, false otherwise.', }}},
        {'name': 'startswith', 'desc': 'Check if a string starts with text.',
         'type': {'type': 'function', '_funcname': '_methStrStartswith',
                  'args': (
                      {'name': 'text', 'type': 'str', 'desc': 'The text to check.', },
                  ),
                  'returns': {'type': 'boolean',
                              'desc': 'True if the text starts with the string, false otherwise.', }}},
        {'name': 'ljust', 'desc': 'Left justify the string.',
         'type': {'type': 'function', '_funcname': '_methStrLjust',
                  'args': (
                      {'name': 'size', 'type': 'int', 'desc': 'The length of character to left justify.', },
                      {'name': 'fillchar', 'type': 'str', 'default': ' ',
                       'desc': 'The character to use for padding.', },
                  ),
                  'returns': {'type': 'str', 'desc': 'The left justified string.', }}},
        {'name': 'rjust', 'desc': 'Right justify the string.',
         'type': {'type': 'function', '_funcname': '_methStrRjust',
                  'args': (
                      {'name': 'size', 'type': 'int', 'desc': 'The length of character to right justify.', },
                      {'name': 'fillchar', 'type': 'str', 'default': ' ',
                       'desc': 'The character to use for padding.', },
                  ),
                  'returns': {'type': 'str', 'desc': 'The right justified string.', }}},
        {'name': 'encode', 'desc': 'Encoding a string value to bytes.',
         'type': {'type': 'function', '_funcname': '_methEncode',
                  'args': (
                      {'name': 'encoding', 'type': 'str', 'desc': 'Encoding to use. Defaults to utf8.',
                       'default': 'utf8', },
                  ),
                  'returns': {'type': 'bytes', 'desc': 'The encoded string.', }}},
        {'name': 'replace', 'desc': '''
            Replace occurrences of a string with a new string, optionally restricting the number of replacements.

            Example:
                Replace instances of the string "bar" with the string "baz"::

                    $foo.replace('bar', 'baz')''',
         'type': {'type': 'function', '_funcname': '_methStrReplace',
                  'args': (
                      {'name': 'oldv', 'type': 'str', 'desc': 'The value to replace.', },
                      {'name': 'newv', 'type': 'str', 'desc': 'The value to add into the string.', },
                      {'name': 'maxv', 'type': 'int', 'desc': 'The maximum number of occurrences to replace.',
                       'default': None, },
                  ),
                  'returns': {'type': 'str', 'desc': 'The new string with replaced instances.', }}},
        {'name': 'strip', 'desc': '''
            Remove leading and trailing characters from a string.

            Examples:
                Removing whitespace and specific characters::

                    $strippedFoo = $foo.strip()
                    $strippedBar = $bar.strip(asdf)''',
         'type': {'type': 'function', '_funcname': '_methStrStrip',
                  'args': (
                      {'name': 'chars', 'type': 'str', 'default': None,
                       'desc': 'A list of characters to remove. If not specified, whitespace is stripped.', },
                  ),
                  'returns': {'type': 'str', 'desc': 'The stripped string.', }}},
        {'name': 'lstrip', 'desc': '''
            Remove leading characters from a string.

            Examples:
                Removing whitespace and specific characters::

                    $strippedFoo = $foo.lstrip()
                    $strippedBar = $bar.lstrip(w)''',
         'type': {'type': 'function', '_funcname': '_methStrLstrip',
                  'args': (
                      {'name': 'chars', 'type': 'str', 'default': None,
                       'desc': 'A list of characters to remove. If not specified, whitespace is stripped.', },
                  ),
                  'returns': {'type': 'str', 'desc': 'The stripped string.', }}},
        {'name': 'rstrip', 'desc': '''
            Remove trailing characters from a string.

            Examples:
                Removing whitespace and specific characters::

                    $strippedFoo = $foo.rstrip()
                    $strippedBar = $bar.rstrip(asdf)
                ''',
         'type': {'type': 'function', '_funcname': '_methStrRstrip',
                  'args': (
                      {'name': 'chars', 'type': 'str', 'default': None,
                       'desc': 'A list of characters to remove. If not specified, whitespace is stripped.', },
                  ),
                  'returns': {'type': 'str', 'desc': 'The stripped string.', }}},
        {'name': 'lower', 'desc': '''
            Get a lowercased copy of the string.

            Examples:
                Printing a lowercased string::

                    $foo="Duck"
                    $lib.print($foo.lower())''',
         'type': {'type': 'function', '_funcname': '_methStrLower',
                  'returns': {'type': 'str', 'desc': 'The lowercased string.', }}},
        {'name': 'upper', 'desc': '''
                Get a uppercased copy of the string.

                Examples:
                    Printing a uppercased string::

                        $foo="Duck"
                        $lib.print($foo.upper())''',
         'type': {'type': 'function', '_funcname': '_methStrUpper',
                  'returns': {'type': 'str', 'desc': 'The uppercased string.', }}},
        {'name': 'title', 'desc': '''
                Get a title cased copy of the string.

                Examples:
                    Printing a title cased string::

                        $foo="Hello world."
                        $lib.print($foo.title())''',
         'type': {'type': 'function', '_funcname': '_methStrTitle',
                  'returns': {'type': 'str', 'desc': 'The title cased string.', }}},

        {'name': 'slice', 'desc': '''
            Get a substring slice of the string.

            Examples:
                Slice from index to 1 to 5::

                    $x="foobar"
                    $y=$x.slice(1,5)  // "ooba"

                Slice from index 3 to the end of the string::

                    $y=$x.slice(3)  // "bar"
            ''',
         'type': {'type': 'function', '_funcname': '_methStrSlice',
                  'args': (
                      {'name': 'start', 'type': 'int', 'desc': 'The starting character index.'},
                      {'name': 'end', 'type': 'int', 'default': None,
                       'desc': 'The ending character index. If not specified, slice to the end of the string'},
                  ),
                  'returns': {'type': 'str', 'desc': 'The slice substring.'}}},
        {'name': 'reverse', 'desc': '''
        Get a reversed copy of the string.

        Examples:
            Printing a reversed string::

                $foo="foobar"
                $lib.print($foo.reverse())''',
         'type': {'type': 'function', '_funcname': '_methStrReverse',
                  'returns': {'type': 'str', 'desc': 'The reversed string.', }}},

        {'name': 'find', 'desc': '''
            Find the offset of a given string within another.

            Examples:
                Find values in the string ``asdf``::

                    $x = asdf
                    $x.find(d) // returns 2
                    $x.find(v) // returns null

            ''',
         'type': {'type': 'function', '_funcname': '_methStrFind',
                  'args': (
                      {'name': 'valu', 'type': 'str', 'desc': 'The substring to find.'},
                  ),
                  'returns': {'type': 'int', 'desc': 'The first offset of substring or null.'}}},
        {'name': 'size', 'desc': 'Return the length of the string.',
         'type': {'type': 'function', '_funcname': '_methStrSize',
                  'returns': {'type': 'int', 'desc': 'The size of the string.', }}},
        {'name': 'format', 'desc': '''
        Format a text string from an existing string.

        Examples:
            Format a string with a fixed argument and a variable::

                $template='Hello {name}, list is {list}!' $list=(1,2,3,4) $new=$template.format(name='Reader', list=$list)

                ''',
         'type': {'type': 'function', '_funcname': '_methStrFormat',
                  'args': (
                      {'name': '**kwargs', 'type': 'any',
                       'desc': 'Keyword values which are substituted into the string.', },
                  ),
                  'returns': {'type': 'str', 'desc': 'The new string.', }}},
        {'name': 'json', 'desc': 'Parse a JSON string and return the deserialized data.',
         'type': {'type': 'function', '_funcname': '_methStrJson', 'args': (),
                  'returns': {'type': 'prim', 'desc': 'The JSON deserialized object.', }}},
        {'name': 'join', 'desc': '''
                Join items into a string using the current string as a separator.

                Examples:
                    Join together a list of strings with a dot separator::

                        storm> $sepr='.' $foo=$sepr.join(('rep', 'vtx', 'tag')) $lib.print($foo)

                        rep.vtx.tag

                    Join values inline together with a dot separator::

                        storm> $foo=('.').join(('rep', 'vtx', 'tag')) $lib.print($foo)

                        rep.vtx.tag''',
         'type': {'type': 'function', '_funcname': '_methStrJoin',
                  'args': (
                      {'name': 'items', 'type': 'list', 'desc': 'A list of items to join together.', },
                  ),
                  'returns': {'type': 'str', 'desc': 'The joined string.', }}},
    )
    _storm_typename = 'str'
    _ismutable = False

    def __init__(self, valu, path=None):
        Prim.__init__(self, valu, path=path)
        self.locls.update(self.getObjLocals())

    def getObjLocals(self):
        return {
            'find': self._methStrFind,
            'size': self._methStrSize,
            'split': self._methStrSplit,
            'rsplit': self._methStrRsplit,
            'endswith': self._methStrEndswith,
            'startswith': self._methStrStartswith,
            'ljust': self._methStrLjust,
            'rjust': self._methStrRjust,
            'encode': self._methEncode,
            'replace': self._methStrReplace,
            'strip': self._methStrStrip,
            'lstrip': self._methStrLstrip,
            'rstrip': self._methStrRstrip,
            'lower': self._methStrLower,
            'upper': self._methStrUpper,
            'title': self._methStrTitle,
            'slice': self._methStrSlice,
            'reverse': self._methStrReverse,
            'format': self._methStrFormat,
            'json': self._methStrJson,
            'join': self._methStrJoin,
        }

    def __int__(self):
        return int(self.value(), 0)

    def __str__(self):
        return self.value()

    def __len__(self):
        return len(self.valu)

    def __hash__(self):
        # As a note, this hash of the typename and the value means that s_stormtypes.Str('foo') != 'foo'
        return hash((self._storm_typename, self.valu))

    def __eq__(self, othr):
        if isinstance(othr, (Str, str)):
            return str(self) == str(othr)
        return False

    @stormfunc(readonly=True)
    async def _methStrFind(self, valu):
        text = await tostr(valu)
        retn = self.valu.find(text)
        if retn == -1:
            retn = None
        return retn

    @stormfunc(readonly=True)
    async def _methStrFormat(self, **kwargs):
        text = await kwarg_format(self.valu, **kwargs)
        return text

    @stormfunc(readonly=True)
    async def _methStrSize(self):
        return len(self.valu)

    @stormfunc(readonly=True)
    async def _methEncode(self, encoding='utf8'):
        try:
            return self.valu.encode(encoding, 'surrogatepass')
        except UnicodeEncodeError as e:
            raise s_exc.StormRuntimeError(mesg=f'{e}: {s_common.trimText(repr(self.valu))}') from None

    @stormfunc(readonly=True)
    async def _methStrSplit(self, text, maxsplit=-1):
        maxsplit = await toint(maxsplit)
        return self.valu.split(text, maxsplit=maxsplit)

    @stormfunc(readonly=True)
    async def _methStrRsplit(self, text, maxsplit=-1):
        maxsplit = await toint(maxsplit)
        return self.valu.rsplit(text, maxsplit=maxsplit)

    @stormfunc(readonly=True)
    async def _methStrEndswith(self, text):
        return self.valu.endswith(text)

    @stormfunc(readonly=True)
    async def _methStrStartswith(self, text):
        return self.valu.startswith(text)

    @stormfunc(readonly=True)
    async def _methStrRjust(self, size, fillchar=' '):
        return self.valu.rjust(await toint(size), await tostr(fillchar))

    @stormfunc(readonly=True)
    async def _methStrLjust(self, size, fillchar=' '):
        return self.valu.ljust(await toint(size), await tostr(fillchar))

    @stormfunc(readonly=True)
    async def _methStrReplace(self, oldv, newv, maxv=None):
        if maxv is None:
            return self.valu.replace(oldv, newv)
        else:
            return self.valu.replace(oldv, newv, int(maxv))

    @stormfunc(readonly=True)
    async def _methStrStrip(self, chars=None):
        return self.valu.strip(chars)

    @stormfunc(readonly=True)
    async def _methStrLstrip(self, chars=None):
        return self.valu.lstrip(chars)

    @stormfunc(readonly=True)
    async def _methStrRstrip(self, chars=None):
        return self.valu.rstrip(chars)

    @stormfunc(readonly=True)
    async def _methStrLower(self):
        return self.valu.lower()

    @stormfunc(readonly=True)
    async def _methStrUpper(self):
        return self.valu.upper()

    @stormfunc(readonly=True)
    async def _methStrTitle(self):
        return self.valu.title()

    @stormfunc(readonly=True)
    async def _methStrSlice(self, start, end=None):
        start = await toint(start)

        if end is None:
            return self.valu[start:]

        end = await toint(end)
        return self.valu[start:end]

    @stormfunc(readonly=True)
    async def _methStrReverse(self):
        return self.valu[::-1]

    @stormfunc(readonly=True)
    async def _methStrJson(self):
        return s_json.loads(self.valu)

    @stormfunc(readonly=True)
    async def _methStrJoin(self, items):
        strs = [await tostr(item) async for item in toiter(items)]
        return self.valu.join(strs)

@registry.registerType
class Bytes(Prim):
    '''
    Implements the Storm API for a Bytes object.
    '''
    _storm_locals = (
        {'name': 'decode', 'desc': 'Decode bytes to a string.',
         'type': {'type': 'function', '_funcname': '_methDecode',
                  'args': (
                      {'name': 'encoding', 'type': 'str', 'desc': 'The encoding to use.', 'default': 'utf8', },
                      {'name': 'errors', 'type': 'str', 'desc': 'The error handling scheme to use.', 'default': 'surrogatepass', },
                  ),
                  'returns': {'type': 'str', 'desc': 'The decoded string.', }}},
        {'name': 'bunzip', 'desc': '''
            Decompress the bytes using bzip2.

            Example:
                Decompress bytes with bzip2::

                    $foo = $mybytez.bunzip()''',
         'type': {'type': 'function', '_funcname': '_methBunzip',
                  'returns': {'type': 'bytes', 'desc': 'Decompressed bytes.', }}},
        {'name': 'gunzip', 'desc': '''
            Decompress the bytes using gzip and return them.

            Example:
                Decompress bytes with bzip2::

                $foo = $mybytez.gunzip()''',
         'type': {'type': 'function', '_funcname': '_methGunzip',
                  'returns': {'type': 'bytes', 'desc': 'Decompressed bytes.', }}},
        {'name': 'bzip', 'desc': '''
            Compress the bytes using bzip2 and return them.

            Example:
                Compress bytes with bzip::

                    $foo = $mybytez.bzip()''',
         'type': {'type': 'function', '_funcname': '_methBzip',
                  'returns': {'type': 'bytes', 'desc': 'The bzip2 compressed bytes.', }}},
        {'name': 'gzip', 'desc': '''
            Compress the bytes using gzip and return them.

            Example:
                Compress bytes with gzip::

                    $foo = $mybytez.gzip()''',
         'type': {'type': 'function', '_funcname': '_methGzip',
                  'returns': {'type': 'bytes', 'desc': 'The gzip compressed bytes.', }}},
        {'name': 'json', 'desc': '''
            Load JSON data from bytes.

            Notes:
                The bytes must be UTF8, UTF16 or UTF32 encoded.

            Example:
                Load bytes to a object::

                    $foo = $mybytez.json()''',
         'type': {'type': 'function', '_funcname': '_methJsonLoad',
                  'args': (
                      {'name': 'encoding', 'type': 'str', 'desc': 'Specify an encoding to use.', 'default': None, },
                      {'name': 'errors', 'type': 'str', 'desc': 'Specify an error handling scheme to use.',
                       'default': 'surrogatepass', },
                  ),
                  'returns': {'type': 'prim', 'desc': 'The deserialized object.', }}},

        {'name': 'slice', 'desc': '''
            Slice a subset of bytes from an existing bytes.

            Examples:
                Slice from index to 1 to 5::

                    $subbyts = $byts.slice(1,5)

                Slice from index 3 to the end of the bytes::

                    $subbyts = $byts.slice(3)
            ''',
         'type': {'type': 'function', '_funcname': '_methSlice',
                  'args': (
                      {'name': 'start', 'type': 'int', 'desc': 'The starting byte index.'},
                      {'name': 'end', 'type': 'int', 'default': None,
                       'desc': 'The ending byte index. If not specified, slice to the end.'},
                  ),
                  'returns': {'type': 'bytes', 'desc': 'The slice of bytes.', }}},

        {'name': 'unpack', 'desc': '''
            Unpack structures from bytes using python struct.unpack syntax.

            Examples:
                Unpack 3 unsigned 16 bit integers in little endian format::

                    ($x, $y, $z) = $byts.unpack("<HHH")
            ''',
         'type': {'type': 'function', '_funcname': '_methUnpack',
                  'args': (
                      {'name': 'fmt', 'type': 'str', 'desc': 'A python struck.pack format string.'},
                      {'name': 'offset', 'type': 'int', 'desc': 'An offset to begin unpacking from.', 'default': 0},
                  ),
                  'returns': {'type': 'list', 'desc': 'The unpacked primitive values.', }}},
    )
    _storm_typename = 'bytes'
    _ismutable = False

    def __init__(self, valu, path=None):
        Prim.__init__(self, valu, path=path)
        self.locls.update(self.getObjLocals())

    def getObjLocals(self):
        return {
            'decode': self._methDecode,
            'bunzip': self._methBunzip,
            'gunzip': self._methGunzip,
            'bzip': self._methBzip,
            'gzip': self._methGzip,
            'json': self._methJsonLoad,
            'slice': self._methSlice,
            'unpack': self._methUnpack,
        }

    def __len__(self):
        return len(self.valu)

    def __str__(self):
        return self.valu.decode()

    def __hash__(self):
        return hash((self._storm_typename, self.valu))

    def __eq__(self, othr):
        if isinstance(othr, Bytes):
            return self.valu == othr.valu
        return False

    async def _storm_copy(self):
        item = await s_coro.ornot(self.value)
        return s_msgpack.deepcopy(item, use_list=True)

    @stormfunc(readonly=True)
    async def _methSlice(self, start, end=None):
        start = await toint(start)
        if end is None:
            return self.valu[start:]

        end = await toint(end)
        return self.valu[start:end]

    @stormfunc(readonly=True)
    async def _methUnpack(self, fmt, offset=0):
        fmt = await tostr(fmt)
        offset = await toint(offset)
        try:
            return struct.unpack_from(fmt, self.valu, offset=offset)
        except struct.error as e:
            raise s_exc.BadArg(mesg=f'unpack() error: {e}')

    @stormfunc(readonly=True)
    async def _methDecode(self, encoding='utf8', errors='surrogatepass'):
        encoding = await tostr(encoding)
        errors = await tostr(errors)
        try:
            return self.valu.decode(encoding, errors)
        except UnicodeDecodeError as e:
            raise s_exc.StormRuntimeError(mesg=f'{e}: {s_common.trimText(repr(self.valu))}') from None

    async def _methBunzip(self):
        return bz2.decompress(self.valu)

    @stormfunc(readonly=True)
    async def _methBzip(self):
        return bz2.compress(self.valu)

    async def _methGunzip(self):
        return gzip.decompress(self.valu)

    @stormfunc(readonly=True)
    async def _methGzip(self):
        return gzip.compress(self.valu)

    @stormfunc(readonly=True)
    async def _methJsonLoad(self, encoding=None, errors='surrogatepass'):
        try:
            valu = self.valu
            errors = await tostr(errors)

            if encoding is None:
                encoding = s_json.detect_encoding(valu)
            else:
                encoding = await tostr(encoding)

            return s_json.loads(valu.decode(encoding, errors))

        except UnicodeDecodeError as e:
            raise s_exc.StormRuntimeError(mesg=f'{e}: {s_common.trimText(repr(valu))}') from None

@registry.registerType
class Dict(Prim):
    '''
    Implements the Storm API for a Dictionary object.
    '''
    _storm_typename = 'dict'
    _ismutable = True

    def __len__(self):
        return len(self.valu)

    async def _storm_copy(self):
        item = await s_coro.ornot(self.value)
        return s_msgpack.deepcopy(item, use_list=True)

    async def iter(self):
        for item in tuple(self.valu.items()):
            yield item

    @stormfunc(readonly=True)
    async def setitem(self, name, valu):

        if ismutable(name):
            raise s_exc.BadArg(mesg='Mutable values are not allowed as dictionary keys', name=await torepr(name))

        name = await toprim(name)

        if valu is undef:
            self.valu.pop(name, None)
            return

        self.valu[name] = valu

    async def deref(self, name):
        name = await toprim(name)
        return self.valu.get(name)

    async def value(self, use_list=False):
        return {await toprim(k): await toprim(v, use_list=use_list) for (k, v) in self.valu.items()}

    async def stormrepr(self):
        reprs = ["{}: {}".format(await torepr(k), await torepr(v)) for (k, v) in list(self.valu.items())]
        rval = ', '.join(reprs)
        return f'{{{rval}}}'

@registry.registerType
class CmdOpts(Dict):
    '''
    A dictionary like object that holds a reference to a command options namespace.
    ( This allows late-evaluation of command arguments rather than forcing capture )
    '''
    _storm_typename = 'cmdopts'
    _ismutable = False

    def __len__(self):
        valu = vars(self.valu.opts)
        return len(valu)

    def __hash__(self):
        valu = vars(self.valu.opts)
        return hash((self._storm_typename, tuple(valu.items())))

    @stormfunc(readonly=True)
    async def setitem(self, name, valu):
        # due to self.valu.opts potentially being replaced
        # we disallow setitem() to prevent confusion
        name = await tostr(name)
        mesg = 'CmdOpts may not be modified by the runtime'
        raise s_exc.StormRuntimeError(mesg=mesg, name=name)

    async def deref(self, name):
        name = await tostr(name)
        return getattr(self.valu.opts, name, None)

    async def value(self, use_list=False):
        valu = vars(self.valu.opts)
        return {await toprim(k): await toprim(v, use_list=use_list) for (k, v) in valu.items()}

    async def iter(self):
        valu = vars(self.valu.opts)
        for item in valu.items():
            yield item

    async def stormrepr(self):
        valu = vars(self.valu.opts)
        reprs = ["{}: {}".format(await torepr(k), await torepr(v)) for (k, v) in valu.items()]
        rval = ', '.join(reprs)
        return f'{self._storm_typename}: {{{rval}}}'

@registry.registerType
class Set(Prim):
    '''
    Implements the Storm API for a Set object.
    '''
    _storm_locals = (
        {'name': 'add', 'desc': 'Add a item to the set. Each argument is added to the set.',
         'type': {'type': 'function', '_funcname': '_methSetAdd',
                  'args': (
                      {'name': '*items', 'type': 'any', 'desc': 'The items to add to the set.', },
                  ),
                  'returns': {'type': 'null', }}},
        {'name': 'has', 'desc': 'Check if a item is a member of the set.',
         'type': {'type': 'function', '_funcname': '_methSetHas',
                  'args': (
                      {'name': 'item', 'type': 'any', 'desc': 'The item to check the set for membership.', },
                  ),
                  'returns': {'type': 'boolean', 'desc': 'True if the item is in the set, false otherwise.', }}},
        {'name': 'rem', 'desc': 'Remove an item from the set.',
         'type': {'type': 'function', '_funcname': '_methSetRem',
                  'args': (
                      {'name': '*items', 'type': 'any', 'desc': 'Items to be removed from the set.', },
                  ),
                  'returns': {'type': 'null', }}},
        {'name': 'adds', 'desc': 'Add the contents of a iterable items to the set.',
         'type': {'type': 'function', '_funcname': '_methSetAdds',
                  'args': (
                      {'name': '*items', 'type': 'any', 'desc': 'Iterables items to add to the set.', },
                  ),
                  'returns': {'type': 'null', }}},
        {'name': 'rems', 'desc': 'Remove the contents of a iterable object from the set.',
         'type': {'type': 'function', '_funcname': '_methSetRems',
                  'args': (
                      {'name': '*items', 'type': 'any', 'desc': 'Iterables items to remove from the set.', },
                  ),
                  'returns': {'type': 'null', }}},
        {'name': 'list', 'desc': 'Get a list of the current members of the set.',
         'type': {'type': 'function', '_funcname': '_methSetList',
                  'returns': {'type': 'list', 'desc': 'A list containing the members of the set.', }}},
        {'name': 'size', 'desc': 'Get the size of the set.',
         'type': {'type': 'function', '_funcname': '_methSetSize',
                  'returns': {'type': 'int', 'desc': 'The size of the set.', }}},
    )
    _storm_typename = 'set'
    _ismutable = True

    def __init__(self, valu, path=None):
        valu = list(valu)
        for item in valu:
            if ismutable(item):
                mesg = f'{repr(item)} is mutable and cannot be used in a set.'
                raise s_exc.StormRuntimeError(mesg=mesg)

        Prim.__init__(self, set(valu), path=path)
        self.locls.update(self.getObjLocals())

    def getObjLocals(self):
        return {
            'add': self._methSetAdd,
            'has': self._methSetHas,
            'rem': self._methSetRem,
            'adds': self._methSetAdds,
            'rems': self._methSetRems,
            'list': self._methSetList,
            'size': self._methSetSize,
        }

    async def iter(self):
        for item in self.valu:
            yield item

    def __len__(self):
        return len(self.valu)

    async def _methSetSize(self):
        return len(self)

    @stormfunc(readonly=True)
    async def _methSetHas(self, item):
        return item in self.valu

    @stormfunc(readonly=True)
    async def _methSetAdd(self, *items):
        for i in items:
            if ismutable(i):
                mesg = f'{await torepr(i)} is mutable and cannot be used in a set.'
                raise s_exc.StormRuntimeError(mesg=mesg)
            self.valu.add(i)

    @stormfunc(readonly=True)
    async def _methSetAdds(self, *items):
        for item in items:
            async for i in toiter(item):
                if ismutable(i):
                    mesg = f'{await torepr(i)} is mutable and cannot be used in a set.'
                    raise s_exc.StormRuntimeError(mesg=mesg)
                self.valu.add(i)

    @stormfunc(readonly=True)
    async def _methSetRem(self, *items):
        [self.valu.discard(i) for i in items]

    @stormfunc(readonly=True)
    async def _methSetRems(self, *items):
        for item in items:
            [self.valu.discard(i) async for i in toiter(item)]

    @stormfunc(readonly=True)
    async def _methSetList(self):
        return list(self.valu)

    async def stormrepr(self):
        reprs = [await torepr(k) for k in self.valu]
        rval = ', '.join(reprs)
        return f'{{{rval}}}'

@registry.registerType
class List(Prim):
    '''
    Implements the Storm API for a List instance.
    '''
    _storm_locals = (
        {'name': 'has', 'desc': 'Check if a value is in the list.',
         'type': {'type': 'function', '_funcname': '_methListHas',
                  'args': (
                      {'name': 'valu', 'type': 'any', 'desc': 'The value to check.', },
                  ),
                  'returns': {'type': 'boolean', 'desc': 'True if the item is in the list, false otherwise.', }}},
        {'name': 'pop', 'desc': 'Pop and return the entry at the specified index in the list. If no index is specified, pop the last entry.',
         'type': {'type': 'function', '_funcname': '_methListPop',
                  'args': (
                      {'name': 'index', 'type': 'int', 'desc': 'Index of entry to pop.', 'default': -1},
                  ),
                  'returns': {'type': 'any', 'desc': 'The entry at the specified index in the list.', }}},
        {'name': 'size', 'desc': 'Return the length of the list.',
         'type': {'type': 'function', '_funcname': '_methListSize',
                  'returns': {'type': 'int', 'desc': 'The size of the list.', }}},
        {'name': 'sort', 'desc': 'Sort the list in place.',
         'type': {'type': 'function', '_funcname': '_methListSort',
                  'args': (
                      {'name': 'reverse', 'type': 'boolean', 'desc': 'Sort the list in reverse order.',
                       'default': False},
                  ),
                  'returns': {'type': 'null', }}},
        {'name': 'index', 'desc': 'Return a single field from the list by index.',
         'type': {'type': 'function', '_funcname': '_methListIndex',
                  'args': (
                      {'name': 'valu', 'type': 'int', 'desc': 'The list index value.', },
                  ),
                  'returns': {'type': 'any', 'desc': 'The item present in the list at the index position.', }}},
        {'name': 'append', 'desc': 'Append a value to the list.',
         'type': {'type': 'function', '_funcname': '_methListAppend',
                  'args': (
                      {'name': 'valu', 'type': 'any', 'desc': 'The item to append to the list.', },
                  ),
                  'returns': {'type': 'null', }}},
        {'name': 'reverse', 'desc': 'Reverse the order of the list in place',
         'type': {'type': 'function', '_funcname': '_methListReverse',
                  'returns': {'type': 'null', }}},
        {'name': 'slice', 'desc': '''
            Get a slice of the list.

            Examples:
                Slice from index to 1 to 5::

                    $x=(f, o, o, b, a, r)
                    $y=$x.slice(1,5)  // (o, o, b, a)

                Slice from index 3 to the end of the list::

                    $y=$x.slice(3)  // (b, a, r)
            ''',
         'type': {'type': 'function', '_funcname': '_methListSlice',
                  'args': (
                      {'name': 'start', 'type': 'int', 'desc': 'The starting index.'},
                      {'name': 'end', 'type': 'int', 'default': None,
                       'desc': 'The ending index. If not specified, slice to the end of the list.'},
                  ),
                  'returns': {'type': 'list', 'desc': 'The slice of the list.'}}},

        {'name': 'extend', 'desc': '''
            Extend a list using another iterable.

            Examples:
                Populate a list by extending it with to other lists::

                    $list = ()

                    $foo = (f, o, o)
                    $bar = (b, a, r)

                    $list.extend($foo)
                    $list.extend($bar)

                    // $list is now (f, o, o, b, a, r)
            ''',
         'type': {'type': 'function', '_funcname': '_methListExtend',
                  'args': (
                      {'name': 'valu', 'type': 'list', 'desc': 'A list or other iterable.'},
                  ),
                  'returns': {'type': 'null'}}},
        {'name': 'unique', 'desc': 'Get a copy of the list containing unique items.',
         'type': {'type': 'function', '_funcname': '_methListUnique',
                  'returns': {'type': 'list'}}},
        {'name': 'rem', 'desc': 'Remove a specific item from anywhere in the list.',
         'type': {'type': 'function', '_funcname': '_methListRemove',
                  'args': (
                      {'name': 'item', 'type': 'any', 'desc': 'An item in the list.'},
                      {'name': 'all', 'type': 'boolean', 'default': False,
                       'desc': 'Remove all instances of item from the list.'},
                  ),
                  'returns': {'type': 'boolean', 'desc': 'Boolean indicating if the item was removed from the list.'}}},
    )
    _storm_typename = 'list'
    _ismutable = True

    def __init__(self, valu, path=None):
        Prim.__init__(self, valu, path=path)
        self.locls.update(self.getObjLocals())

    def getObjLocals(self):
        return {
            'has': self._methListHas,
            'pop': self._methListPop,
            'size': self._methListSize,
            'sort': self._methListSort,
            'index': self._methListIndex,
            'append': self._methListAppend,
            'reverse': self._methListReverse,
            'slice': self._methListSlice,
            'extend': self._methListExtend,
            'unique': self._methListUnique,
            'rem': self._methListRemove,
        }

    @stormfunc(readonly=True)
    async def setitem(self, name, valu):

        indx = await toint(name)

        if valu is undef:
            try:
                self.valu.pop(indx)
            except IndexError:
                pass
            return

        self.valu[indx] = valu

    async def _storm_copy(self):
        item = await s_coro.ornot(self.value)
        return s_msgpack.deepcopy(item, use_list=True)

    async def _derefGet(self, name):
        return await self._methListIndex(name)

    def __len__(self):
        return len(self.valu)

    @stormfunc(readonly=True)
    async def _methListHas(self, valu):
        if valu in self.valu:
            return True

        prim = await toprim(valu)
        if prim == valu:
            return False

        return prim in self.valu

    @stormfunc(readonly=True)
    async def _methListPop(self, index=-1):
        index = await toint(index)
        try:
            return self.valu.pop(index)
        except IndexError as exc:
            mesg = str(exc)
            raise s_exc.StormRuntimeError(mesg=mesg)

    @stormfunc(readonly=True)
    async def _methListAppend(self, valu):
        '''
        '''
        self.valu.append(valu)

    @stormfunc(readonly=True)
    async def _methListIndex(self, valu):
        indx = await toint(valu)
        try:
            return self.valu[indx]
        except IndexError as e:
            raise s_exc.StormRuntimeError(mesg=str(e), valurepr=await self.stormrepr(),
                                          len=len(self.valu), indx=indx) from None

    @stormfunc(readonly=True)
    async def _methListReverse(self):
        self.valu.reverse()

    @stormfunc(readonly=True)
    async def _methListSort(self, reverse=False):
        reverse = await tobool(reverse, noneok=True)
        try:
            self.valu.sort(reverse=reverse)
        except TypeError as e:
            raise s_exc.StormRuntimeError(mesg=f'Error sorting list: {str(e)}',
                                          valurepr=await self.stormrepr()) from None

    @stormfunc(readonly=True)
    async def _methListSize(self):
        return len(self)

    async def _methListSlice(self, start, end=None):
        start = await toint(start)

        if end is None:
            return self.valu[start:]

        end = await toint(end)
        return self.valu[start:end]

    async def _methListExtend(self, valu):
        async for item in toiter(valu):
            self.valu.append(item)

    async def value(self, use_list=False):
        if use_list:
            return [await toprim(v, use_list=use_list) for v in self.valu]
        return tuple([await toprim(v, use_list=use_list) for v in self.valu])

    async def iter(self):
        for item in self.valu:
            yield item

    @stormfunc(readonly=True)
    async def _methListUnique(self):
        ret = []
        checkret = []

        for val in self.valu:
            try:
                _cval = await toprim(val)
            except s_exc.NoSuchType:
                _cval = val
            if _cval in checkret:
                continue
            checkret.append(_cval)
            ret.append(val)
        return ret

    async def _methListRemove(self, item, all=False):
        item = await toprim(item)
        all = await tobool(all)

        if item not in self.valu:
            return False

        while item in self.valu:
            self.valu.remove(item)

            if not all:
                break

        return True

    async def stormrepr(self):
        reprs = [await torepr(k) for k in self.valu]
        rval = ', '.join(reprs)
        return f'[{rval}]'

@registry.registerType
class Bool(Prim):
    '''
    Implements the Storm API for a boolean instance.
    '''
    _storm_typename = 'boolean'
    _ismutable = False

    def __str__(self):
        return str(self.value()).lower()

    def __int__(self):
        return int(self.value())

    def __hash__(self):
        return hash((self._storm_typename, self.value()))

@registry.registerType
class Number(Prim):
    '''
    Implements the Storm API for a Number instance.

    Storm Numbers are high precision fixed point decimals corresponding to the
    the hugenum storage type.
    '''
    _storm_locals = (
        {'name': 'scaleb', 'desc': '''
            Return the number multiplied by 10**other.

            Example:
                Multiply the value by 10**-18::

                    $baz.scaleb(-18)''',
         'type': {'type': 'function', '_funcname': '_methScaleb',
                  'args': (
                      {'name': 'other', 'type': 'int', 'desc': 'The amount to adjust the exponent.', },
                  ),
                  'returns': {'type': 'number', 'desc': 'The exponent adjusted number.', }}},
        {'name': 'toint', 'desc': '''
            Return the number as an integer.

            By default, decimal places will be truncated. Optionally, rounding rules
            can be specified by providing the name of a Python decimal rounding mode
            to the 'rounding' argument.

            Example:
                Round the value stored in $baz up instead of truncating::

                    $baz.toint(rounding=ROUND_UP)''',
         'type': {'type': 'function', '_funcname': '_methToInt',
                  'args': (
                      {'name': 'rounding', 'type': 'str', 'default': None,
                       'desc': 'An optional rounding mode to use.', },
                  ),
                  'returns': {'type': 'int', 'desc': 'The number as an integer.', }}},
        {'name': 'tostr', 'desc': 'Return the number as a string.',
         'type': {'type': 'function', '_funcname': '_methToStr',
                  'returns': {'type': 'str', 'desc': 'The number as a string.', }}},
        {'name': 'tofloat', 'desc': 'Return the number as a float.',
         'type': {'type': 'function', '_funcname': '_methToFloat',
                  'returns': {'type': 'float', 'desc': 'The number as a float.', }}},
    )
    _storm_typename = 'number'
    _ismutable = False

    def __init__(self, valu, path=None):
        try:
            valu = s_common.hugenum(valu)
        except (TypeError, decimal.DecimalException) as e:
            mesg = f'Failed to make number from {s_common.trimText(repr(valu))}'
            raise s_exc.BadCast(mesg=mesg) from e

        Prim.__init__(self, valu, path=path)
        self.locls.update(self.getObjLocals())

    def getObjLocals(self):
        return {
            'toint': self._methToInt,
            'tostr': self._methToStr,
            'tofloat': self._methToFloat,
            'scaleb': self._methScaleb,
        }

    @stormfunc(readonly=True)
    async def _methScaleb(self, other):
        newv = s_common.hugescaleb(self.value(), await toint(other))
        return Number(newv)

    @stormfunc(readonly=True)
    async def _methToInt(self, rounding=None):
        if rounding is None:
            return int(self.valu)

        try:
            return int(self.valu.quantize(decimal.Decimal('1'), rounding=rounding))
        except TypeError as e:
            raise s_exc.StormRuntimeError(mesg=f'Error rounding number: {str(e)}',
                                          valurepr=await self.stormrepr()) from None

    @stormfunc(readonly=True)
    async def _methToStr(self):
        return str(self.valu)

    @stormfunc(readonly=True)
    async def _methToFloat(self):
        return float(self.valu)

    def __str__(self):
        return str(self.value())

    def __int__(self):
        return int(self.value())

    def __float__(self):
        return float(self.value())

    def __hash__(self):
        return hash((self._storm_typename, self.value()))

    def __eq__(self, othr):
        if isinstance(othr, float):
            othr = s_common.hugenum(othr)
            return self.value() == othr
        elif isinstance(othr, (int, decimal.Decimal)):
            return self.value() == othr
        elif isinstance(othr, Number):
            return self.value() == othr.value()
        return False

    def __lt__(self, othr):
        if isinstance(othr, float):
            othr = s_common.hugenum(othr)
            return self.value() < othr
        elif isinstance(othr, (int, decimal.Decimal)):
            return self.value() < othr
        elif isinstance(othr, Number):
            return self.value() < othr.value()

        mesg = f"comparison not supported between instance of {self.__class__.__name__} and {othr.__class__.__name__}"
        raise TypeError(mesg)

    def __add__(self, othr):
        if isinstance(othr, float):
            othr = s_common.hugenum(othr)
            return Number(s_common.hugeadd(self.value(), othr))
        elif isinstance(othr, (int, decimal.Decimal)):
            return Number(s_common.hugeadd(self.value(), othr))
        elif isinstance(othr, Number):
            return Number(s_common.hugeadd(self.value(), othr.value()))

        mesg = f"'+' not supported between instance of {self.__class__.__name__} and {othr.__class__.__name__}"
        raise TypeError(mesg)

    __radd__ = __add__

    def __sub__(self, othr):
        if isinstance(othr, float):
            othr = s_common.hugenum(othr)
            return Number(s_common.hugesub(self.value(), othr))
        elif isinstance(othr, (int, decimal.Decimal)):
            return Number(s_common.hugesub(self.value(), othr))
        elif isinstance(othr, Number):
            return Number(s_common.hugesub(self.value(), othr.value()))

        mesg = f"'-' not supported between instance of {self.__class__.__name__} and {othr.__class__.__name__}"
        raise TypeError(mesg)

    def __rsub__(self, othr):
        othr = Number(othr)
        return othr.__sub__(self)

    def __mul__(self, othr):
        if isinstance(othr, float):
            othr = s_common.hugenum(othr)
            return Number(s_common.hugemul(self.value(), othr))
        elif isinstance(othr, (int, decimal.Decimal)):
            return Number(s_common.hugemul(self.value(), othr))
        elif isinstance(othr, Number):
            return Number(s_common.hugemul(self.value(), othr.value()))

        mesg = f"'*' not supported between instance of {self.__class__.__name__} and {othr.__class__.__name__}"
        raise TypeError(mesg)

    __rmul__ = __mul__

    def __truediv__(self, othr):
        if isinstance(othr, float):
            othr = s_common.hugenum(othr)
            return Number(s_common.hugediv(self.value(), othr))
        elif isinstance(othr, (int, decimal.Decimal)):
            return Number(s_common.hugediv(self.value(), othr))
        elif isinstance(othr, Number):
            return Number(s_common.hugediv(self.value(), othr.value()))

        mesg = f"'/' not supported between instance of {self.__class__.__name__} and {othr.__class__.__name__}"
        raise TypeError(mesg)

    def __rtruediv__(self, othr):
        othr = Number(othr)
        return othr.__truediv__(self)

    def __pow__(self, othr):
        if isinstance(othr, float):
            othr = s_common.hugenum(othr)
            return Number(s_common.hugepow(self.value(), othr))
        elif isinstance(othr, (int, decimal.Decimal)):
            return Number(s_common.hugepow(self.value(), othr))
        elif isinstance(othr, Number):
            return Number(s_common.hugepow(self.value(), othr.value()))

        mesg = f"'**' not supported between instance of {self.__class__.__name__} and {othr.__class__.__name__}"
        raise TypeError(mesg)

    def __rpow__(self, othr):
        othr = Number(othr)
        return othr.__pow__(self)

    def __mod__(self, othr):
        if isinstance(othr, float):
            othr = s_common.hugenum(othr)
            return Number(s_common.hugemod(self.value(), othr)[1])
        elif isinstance(othr, (int, decimal.Decimal)):
            return Number(s_common.hugemod(self.value(), othr)[1])
        elif isinstance(othr, Number):
            return Number(s_common.hugemod(self.value(), othr.value())[1])

        mesg = f"'%' not supported between instance of {self.__class__.__name__} and {othr.__class__.__name__}"
        raise TypeError(mesg)

    def __rmod__(self, othr):
        othr = Number(othr)
        return othr.__mod__(self)

    async def stormrepr(self):
        return str(self.value())

@registry.registerType
class GlobalVars(Prim):
    '''
    The Storm deref/setitem/iter convention on top of global vars information.
    '''
    _storm_typename = 'global:vars'
    _ismutable = True

    def __init__(self, path=None):
        Prim.__init__(self, None, path=path)

    async def deref(self, name):
        name = await tostr(name)
        runt = s_scope.get('runt')
        runt.confirm(('globals', 'get', name))
        return await runt.view.core.getStormVar(name)

    async def setitem(self, name, valu):
        name = await tostr(name)
        runt = s_scope.get('runt')

        if valu is undef:
            runt.confirm(('globals', 'del', name))
            await runt.view.core.popStormVar(name)
            return

        runt.confirm(('globals', 'set', name))
        valu = await toprim(valu)
        await runt.view.core.setStormVar(name, valu)

    async def iter(self):
        runt = s_scope.get('runt')
        async for name, valu in runt.view.core.itemsStormVar():
            if runt.allowed(('globals', 'get', name)):
                yield name, valu
            await asyncio.sleep(0)

    async def stormrepr(self):
        reprs = ["{}: {}".format(await torepr(k), await torepr(v)) async for (k, v) in self.iter()]
        rval = ', '.join(reprs)
        return f'{{{rval}}}'

@registry.registerType
class EnvVars(Prim):
    '''
    The Storm deref/iter convention on top of environment vars information.
    '''
    _storm_typename = 'environment:vars'

    def __init__(self, path=None):
        Prim.__init__(self, None, path=path)

    @stormfunc(readonly=True)
    async def deref(self, name):
        runt = s_scope.get('runt')
        runt.reqAdmin(mesg='$lib.env requires admin privileges.')
        name = await tostr(name)

        if not name.startswith('SYN_STORM_ENV_'):
            mesg = f'Environment variable must start with SYN_STORM_ENV_ : {name}'
            raise s_exc.BadArg(mesg=mesg)

        return os.getenv(name)

    @stormfunc(readonly=True)
    async def iter(self):
        runt = s_scope.get('runt')
        runt.reqAdmin(mesg='$lib.env requires admin privileges.')

        for name, valu in list(os.environ.items()):
            await asyncio.sleep(0)

            if name.startswith('SYN_STORM_ENV_'):
                yield name, valu

    async def stormrepr(self):
        reprs = ["{}: {}".format(await torepr(k), await torepr(v)) async for (k, v) in self.iter()]
        rval = ', '.join(reprs)
        return f'{{{rval}}}'

@registry.registerType
class RuntVars(Prim):
    '''
    The Storm deref/setitem/iter convention on top of runtime vars information.
    '''
    _storm_typename = 'runtime:vars'
    _ismutable = True

    def __init__(self, path=None):
        Prim.__init__(self, None, path=path)

    @stormfunc(readonly=True)
    async def deref(self, name):
        name = await tostr(name)
        runt = s_scope.get('runt')
        return runt.getVar(name)

    @stormfunc(readonly=True)
    async def setitem(self, name, valu):
        name = await tostr(name)
        runt = s_scope.get('runt')

        if valu is undef:
            await runt.popVar(name)
            return

        await runt.setVar(name, valu)

    @stormfunc(readonly=True)
    async def iter(self):
        runt = s_scope.get('runt')
        for name, valu in list(runt.vars.items()):
            yield name, valu
            await asyncio.sleep(0)

    async def stormrepr(self):
        reprs = ["{}: {}".format(await torepr(k), await torepr(v)) async for (k, v) in self.iter()]
        rval = ', '.join(reprs)
        return f'{{{rval}}}'

@registry.registerType
class Query(Prim):
    '''
    A storm primitive representing an embedded query.
    '''
    _storm_locals = (
        {'name': 'exec', 'desc': '''
            Execute the Query in a sub-runtime.

            Notes:
                The ``.exec()`` method can return a value if the Storm query
                contains a ``return( ... )`` statement in it.''',
         'type': {'type': 'function', '_funcname': '_methQueryExec',
                  'returns': {'type': ['null', 'any'],
                              'desc': 'A value specified with a return statement, or none.', }}},
        {'name': 'size',
         'desc': 'Execute the Query in a sub-runtime and return the number of nodes yielded.',
         'type': {'type': 'function', '_funcname': '_methQuerySize',
                  'args': (
                      {'name': 'limit', 'type': 'int', 'default': 1000,
                       'desc': 'Limit the maximum number of nodes produced by the query.', },
                  ),
                  'returns': {'type': 'int',
                              'desc': 'The number of nodes yielded by the query.', }}},
    )

    _storm_typename = 'storm:query'

    def __init__(self, text, varz, runt, path=None):

        Prim.__init__(self, text, path=path)

        self.text = text
        self.varz = varz
        self.runt = runt

        self.locls.update(self.getObjLocals())

    def getObjLocals(self):
        return {
            'exec': self._methQueryExec,
            'size': self._methQuerySize,
        }

    def __str__(self):
        return self.text

    async def _getRuntGenr(self):
        opts = {'vars': self.varz}
        query = await self.runt.getStormQuery(self.text)
        async with self.runt.getCmdRuntime(query, opts=opts) as runt:
            async for item in runt.execute():
                yield item

    async def nodes(self):
        async with contextlib.aclosing(self._getRuntGenr()) as genr:
            async for node, path in genr:
                yield node

    async def iter(self):
        async for node, path in self._getRuntGenr():
            yield Node(node)

    @stormfunc(readonly=True)
    async def _methQueryExec(self):
        logger.info(f'Executing storm query via exec() {{{self.text}}} as [{self.runt.user.name}]')
        try:
            async for item in self._getRuntGenr():
                await asyncio.sleep(0)
        except s_stormctrl.StormReturn as e:
            return e.item
        except asyncio.CancelledError:  # pragma: no cover
            raise

    @stormfunc(readonly=True)
    async def _methQuerySize(self, limit=1000):
        limit = await toint(limit)

        logger.info(f'Executing storm query via size(limit={limit}) {{{self.text}}} as [{self.runt.user.name}]')
        size = 0
        try:
            async for item in self._getRuntGenr():
                size += 1
                if size >= limit:
                    break
                await asyncio.sleep(0)

        except s_stormctrl.StormReturn as e:
            pass
        except asyncio.CancelledError:  # pragma: no cover
            raise
        return size

    async def stormrepr(self):
        return f'{self._storm_typename}: "{self.text}"'

@registry.registerType
class NodeProps(Prim):
    # TODO How to document setitem ?
    '''
    A Storm Primitive representing the properties on a Node.
    '''
    _storm_typename = 'node:props'
    _ismutable = True

    def __init__(self, node, path=None):
        Prim.__init__(self, node, path=path)
        self.locls.update(self.getObjLocals())

    async def _derefGet(self, name):
        return self.valu.get(name)

    async def setitem(self, name, valu):
        '''
        Set a property on a Node.

        Args:
            name (str): The name of the property to set.
            valu: The value being set.

        Raises:
            s_exc:NoSuchProp: If the property being set is not valid for the node.
            s_exc.BadTypeValu: If the value of the property fails to normalize.
        '''
        name = await tostr(name)

        formprop = self.valu.form.prop(name)
        if formprop is None:
            mesg = f'No prop {self.valu.form.name}:{name}'
            raise s_exc.NoSuchProp(mesg=mesg, name=name, form=self.valu.form.name)

        gateiden = self.valu.view.wlyr.iden

        if valu is undef:
            confirm(('node', 'prop', 'del', formprop.full), gateiden=gateiden)
            await self.valu.pop(name, None)
            return

        valu = await toprim(valu)
        confirm(('node', 'prop', 'set', formprop.full), gateiden=gateiden)
        return await self.valu.set(name, valu)

    async def iter(self):
        # Make copies of property values since array types are mutable
        items = tuple((key, copy.deepcopy(valu)) for key, valu in self.valu.getProps().items())
        for item in items:
            yield item

    @stormfunc(readonly=True)
    def value(self):
        return self.valu.getProps()

@registry.registerType
class NodeData(Prim):
    '''
    A Storm Primitive representing the NodeData stored for a Node.
    '''
    _storm_locals = (
        {'name': 'has', 'desc': 'Check if the Node data has the given key set on it',
         'type': {'type': 'function', '_funcname': '_hasNodeData',
                  'args': (
                      {'name': 'name', 'type': 'str', 'desc': 'Name of the data to check for.', },
                  ),
                  'returns': {'type': 'boolean', 'desc': 'True if the key is found, otherwise false.', }}},
        {'name': 'get', 'desc': 'Get the Node data for a given name for the Node.',
         'type': {'type': 'function', '_funcname': '_getNodeData',
                  'args': (
                      {'name': 'name', 'type': 'str', 'desc': 'Name of the data to get.', },
                  ),
                  'returns': {'type': 'prim', 'desc': 'The stored node data.', }}},
        {'name': 'pop', 'desc': 'Pop (remove) a the Node data from the Node.',
         'type': {'type': 'function', '_funcname': '_popNodeData',
                  'args': (
                      {'name': 'name', 'type': 'str', 'desc': 'The name of the data to remove from the node.', },
                  ),
                  'returns': {'type': 'prim', 'desc': 'The data removed.', }}},
        {'name': 'set', 'desc': 'Set the Node data for a given name on the Node.',
         'type': {'type': 'function', '_funcname': '_setNodeData',
                  'args': (
                      {'name': 'name', 'type': 'str', 'desc': 'The name of the data.', },
                      {'name': 'valu', 'type': 'prim', 'desc': 'The data to store.', },
                  ),
                  'returns': {'type': 'null', }}},
        {'name': 'list', 'desc': 'Get a list of the Node data names on the Node.',
         'type': {'type': 'function', '_funcname': '_listNodeData',
                  'returns': {'type': 'list', 'desc': 'List of the names of values stored on the node.', }}},
        {'name': 'load',
         'desc': 'Load the Node data onto the Node so that the Node data is packed and returned by the runtime.',
         'type': {'type': 'function', '_funcname': '_loadNodeData',
                  'args': (
                      {'name': 'name', 'type': 'str', 'desc': 'The name of the data to load.', },
                  ),
                  'returns': {'type': 'null', }}},
        {'name': 'cacheget',
         'desc': 'Retrieve data stored with cacheset() if it was stored more recently than the asof argument.',
         'type': {'type': 'function', '_funcname': 'cacheget',
                  'args': (
                      {'name': 'name', 'type': 'str', 'desc': 'The name of the data to load.', },
                      {'name': 'asof', 'type': 'time', 'default': 'now', 'desc': 'The max cache age.'},
                  ),
                  'returns': {'type': 'prim', 'desc': 'The cached value or null.'}}},
        {'name': 'cacheset',
         'desc': 'Set a node data value with an envelope that tracks time for cache use.',
         'type': {'type': 'function', '_funcname': 'cacheset',
                  'args': (
                      {'name': 'name', 'type': 'str', 'desc': 'The name of the data to set.', },
                      {'name': 'valu', 'type': 'prim', 'desc': 'The data to store.', },
                  ),
                  'returns': {'type': 'null', }}},
    )
    _storm_typename = 'node:data'
    _ismutable = True

    def __init__(self, node, path=None):

        Prim.__init__(self, node, path=path)
        self.locls.update(self.getObjLocals())

    def getObjLocals(self):
        return {
            'get': self._getNodeData,
            'set': self._setNodeData,
            'has': self._hasNodeData,
            'pop': self._popNodeData,
            'list': self._listNodeData,
            'load': self._loadNodeData,
            'cacheget': self.cacheget,
            'cacheset': self.cacheset,
        }

    @stormfunc(readonly=True)
    async def cacheget(self, name, asof='now'):
        envl = await self._getNodeData(name)
        if not envl:
            return None

        timetype = self.valu.view.core.model.type('time')

        asoftick = timetype.norm(asof)[0]
        if envl.get('asof') >= asoftick:
            return envl.get('data')

        return None

    async def cacheset(self, name, valu):
        envl = {'asof': s_common.now(), 'data': valu}
        return await self._setNodeData(name, envl)

    @stormfunc(readonly=True)
    async def _hasNodeData(self, name):
        name = await tostr(name)
        return await self.valu.hasData(name)

    @stormfunc(readonly=True)
    async def _getNodeData(self, name):
        name = await tostr(name)
        return await self.valu.getData(name)

    async def _setNodeData(self, name, valu):
        name = await tostr(name)
        gateiden = self.valu.view.wlyr.iden
        confirm(('node', 'data', 'set', name), gateiden=gateiden)
        valu = await toprim(valu)
        s_json.reqjsonsafe(valu)
        return await self.valu.setData(name, valu)

    async def _popNodeData(self, name):
        name = await tostr(name)
        gateiden = self.valu.view.wlyr.iden
        confirm(('node', 'data', 'del', name), gateiden=gateiden)

        if self.path is not None:
            self.path.popData(self.valu.nid, name)

        return await self.valu.popData(name)

    @stormfunc(readonly=True)
    async def _listNodeData(self):
        return [x async for x in self.valu.iterData()]

    @stormfunc(readonly=True)
    async def _loadNodeData(self, name):
        name = await tostr(name)
        valu = await self.valu.getData(name)

        if self.path is not None:
            # set the data value into the path nodedata dict so it gets sent
            self.path.setData(self.valu.nid, name, valu)

@registry.registerType
class Node(Prim):
    '''
    Implements the Storm api for a node instance.
    '''
    _storm_locals = (
        {'name': 'form', 'desc': 'Get the form of the Node.',
         'type': {'type': 'function', '_funcname': '_methNodeForm',
                  'returns': {'type': 'str', 'desc': 'The form of the Node.', }}},
        {'name': 'iden', 'desc': 'Get the iden of the Node.',
         'type': {'type': 'function', '_funcname': '_methNodeIden',
                  'returns': {'type': 'str', 'desc': 'The nodes iden.', }}},
        {'name': 'ndef', 'desc': 'Get the form and primary property of the Node.',
         'type': {'type': 'function', '_funcname': '_methNodeNdef',
                  'returns': {'type': 'list', 'desc': 'A tuple of the form and primary property.', }}},
        {'name': 'pack', 'desc': 'Return the serializable/packed version of the Node.',
         'type': {'type': 'function', '_funcname': '_methNodePack',
                  'args': (
                      {'name': 'dorepr', 'type': 'boolean', 'default': False,
                       'desc': 'Include repr information for human readable versions of properties.', },
                  ),
                  'returns': {'type': 'list', 'desc': 'A tuple containing the ndef and property bag of the node.', }}},
        {'name': 'repr', 'desc': 'Get the repr for the primary property or secondary property of a Node.',
         'type': {'type': 'function', '_funcname': '_methNodeRepr',
                  'args': (
                      {'name': 'name', 'type': 'str',
                       'desc': 'The name of the secondary property to get the repr for.', 'default': None, },
                      {'name': 'defv', 'type': 'str',
                       'desc': 'The default value to return if the secondary property does not exist',
                       'default': None, },
                  ),
                  'returns': {'type': 'str', 'desc': 'The string representation of the requested value.', }}},
        {'name': 'tags', 'desc': '''
         Get a list of the tags on the Node.

         Notes:
            When providing a glob argument, the following rules are used. A single asterisk(*) will replace exactly
            one dot-delimited component of a tag. A double asterisk(**) will replace one or more of any character.
         ''',
         'type': {'type': 'function', '_funcname': '_methNodeTags',
                  'args': (
                      {'name': 'glob', 'type': 'str', 'default': None,
                       'desc': 'A tag glob expression. If this is provided, only tags which match the expression '
                               'are returned.'},
                      {'name': 'leaf', 'type': 'boolean', 'default': False,
                       'desc': 'If true, only leaf tags are included in the returned tags.'},
                  ),
                  'returns': {'type': 'list',
                              'desc': 'A list of tags on the node. '
                              'If a glob match is provided, only matching tags are returned.', }}},
        {'name': 'edges', 'desc': 'Yields the (verb, iden) tuples for this nodes edges.',
         'type': {'type': 'function', '_funcname': '_methNodeEdges',
                  'args': (
                      {'name': 'verb', 'type': 'str', 'desc': 'If provided, only return edges with this verb.',
                       'default': None, },
                      {'name': 'reverse', 'type': 'boolean', 'desc': 'If true, yield edges with this node as the dest rather than source.',
                       'default': False, },
                  ),
                  'returns': {'name': 'Yields', 'type': 'list',
                              'desc': 'A tuple of (verb, iden) values for this nodes edges.', }}},
        {'name': 'addEdge', 'desc': 'Add a light-weight edge.',
         'type': {'type': 'function', '_funcname': '_methNodeAddEdge',
                  'args': (
                      {'name': 'verb', 'type': 'str', 'desc': 'The edge verb to add.'},
                      {'name': 'iden', 'type': 'str', 'desc': 'The node iden of the destination node.'},
                  ),
                  'returns': {'type': 'null', }}},
        {'name': 'delEdge', 'desc': 'Remove a light-weight edge.',
         'type': {'type': 'function', '_funcname': '_methNodeDelEdge',
                  'args': (
                      {'name': 'verb', 'type': 'str', 'desc': 'The edge verb to remove.'},
                      {'name': 'iden', 'type': 'str', 'desc': 'The node iden of the destination node to remove.'},
                  ),
                  'returns': {'type': 'null', }}},
        {'name': 'globtags', 'desc': 'Get a list of the tag components from a Node which match a tag glob expression.',
         'type': {'type': 'function', '_funcname': '_methNodeGlobTags',
                  'args': (
                      {'name': 'glob', 'type': 'str', 'desc': 'The glob expression to match.', },
                  ),
                  'returns':
                      {'type': 'list',
                       'desc': 'The components of tags which match the wildcard component of a glob expression.', }}},
        {'name': 'difftags', 'desc': 'Get and optionally apply the difference between the current set of tags and another set.',
         'type': {'type': 'function', '_funcname': '_methNodeDiffTags',
                  'args': (
                      {'name': 'tags', 'type': 'list', 'desc': 'The set to compare against.', },
                      {'name': 'prefix', 'type': 'str', 'default': None,
                       'desc': 'An optional prefix to match tags under.', },
                      {'name': 'apply', 'type': 'boolean', 'desc': 'If true, apply the diff.',
                       'default': False, },
                      {'name': 'norm', 'type': 'boolean', 'default': False,
                       'desc': 'Optionally norm the list of tags. If a prefix is provided, it will not be normed.'},
                  ),
                  'returns':
                      {'type': 'dict',
                       'desc': 'The tags which have been added/deleted in the new set.', }}},
        {'name': 'isform', 'desc': 'Check if a Node is a given form.',
         'type': {'type': 'function', '_funcname': '_methNodeIsForm',
                  'args': (
                      {'name': 'name', 'type': 'str', 'desc': 'The form to compare the Node against.', },
                  ),
                  'returns': {'type': 'boolean', 'desc': 'True if the form matches, false otherwise.', }}},
        {'name': 'value', 'desc': 'Get the value of the primary property of the Node.',
         'type': {'type': 'function', '_funcname': '_methNodeValue',
                  'returns': {'type': 'prim', 'desc': 'The primary property.', }}},
        {'name': 'getByLayer', 'desc': 'Return a dict you can use to lookup which props/tags came from which layers.',
         'type': {'type': 'function', '_funcname': '_methGetByLayer',
                  'returns': {'type': 'dict', 'desc': 'property / tag lookup dictionary.', }}},
        {'name': 'getStorNodes',
         'desc': 'Return a list of "storage nodes" which were fused from the layers to make this node.',
         'type': {'type': 'function', '_funcname': '_methGetStorNodes',
                  'returns': {'type': 'list', 'desc': 'List of storage node objects.', }}},
    )
    _storm_typename = 'node'
    _ismutable = False

    def __init__(self, node, path=None):
        Prim.__init__(self, node, path=path)

        self.ctors['data'] = self._ctorNodeData
        self.ctors['props'] = self._ctorNodeProps

        self.locls.update(self.getObjLocals())

    def __hash__(self):
        return hash((self._storm_typename, self.valu.iden))

    def getObjLocals(self):
        if self.valu.nid is not None:
            nid = s_common.int64un(self.valu.nid)
        else:
            nid = None

        return {
            'nid': nid,
            'form': self._methNodeForm,
            'iden': self._methNodeIden,
            'ndef': self._methNodeNdef,
            'pack': self._methNodePack,
            'repr': self._methNodeRepr,
            'tags': self._methNodeTags,
            'edges': self._methNodeEdges,
            'addEdge': self._methNodeAddEdge,
            'delEdge': self._methNodeDelEdge,
            'value': self._methNodeValue,
            'globtags': self._methNodeGlobTags,
            'difftags': self._methNodeDiffTags,
            'isform': self._methNodeIsForm,
            'getByLayer': self._methGetByLayer,
            'getStorNodes': self._methGetStorNodes,
        }

    @stormfunc(readonly=True)
    async def _methGetStorNodes(self):
        return await self.valu.getStorNodes()

    @stormfunc(readonly=True)
    def _methGetByLayer(self):
        return self.valu.getByLayer()

    def _ctorNodeData(self, path=None):
        return NodeData(self.valu, path=path)

    def _ctorNodeProps(self, path=None):
        return NodeProps(self.valu, path=path)

    @stormfunc(readonly=True)
    async def _methNodePack(self, dorepr=False):
        return self.valu.pack(dorepr=dorepr)

    @stormfunc(readonly=True)
    async def _methNodeEdges(self, verb=None, reverse=False):
        verb = await toprim(verb)
        reverse = await tobool(reverse)

        if reverse:
            async for (verb, n1nid) in self.valu.iterEdgesN2(verb=verb):
                n1iden = s_common.ehex(self.valu.view.core.getBuidByNid(n1nid))
                yield (verb, n1iden)
        else:
            async for (verb, n2nid) in self.valu.iterEdgesN1(verb=verb):
                n2iden = s_common.ehex(self.valu.view.core.getBuidByNid(n2nid))
                yield (verb, n2iden)

    async def _methNodeAddEdge(self, verb, iden):
        verb = await tostr(verb)
        iden = await tobuidhex(iden)

        gateiden = self.valu.view.wlyr.iden
        confirm(('node', 'edge', 'add', verb), gateiden=gateiden)

        nid = self.valu.view.core.getNidByBuid(s_common.uhex(iden))
        if nid is None:
            mesg = f'No node with iden: {iden}'
            raise s_exc.BadArg(mesg=mesg)

        await self.valu.addEdge(verb, nid)

    async def _methNodeDelEdge(self, verb, iden):
        verb = await tostr(verb)
        iden = await tobuidhex(iden)

        gateiden = self.valu.view.wlyr.iden
        confirm(('node', 'edge', 'del', verb), gateiden=gateiden)

        nid = self.valu.view.core.getNidByBuid(s_common.uhex(iden))
        if nid is None:
            mesg = f'No node with iden: {iden}'
            raise s_exc.BadArg(mesg=mesg)

        await self.valu.delEdge(verb, nid)

    @stormfunc(readonly=True)
    async def _methNodeIsForm(self, name):
        return self.valu.form.name == name

    @stormfunc(readonly=True)
    async def _methNodeTags(self, glob=None, leaf=False):
        glob = await tostr(glob, noneok=True)
        leaf = await tobool(leaf)

        tags = self.valu.getTagNames()
        if leaf:
            _tags = []
            # brute force rather than build a tree.  faster in small sets.
            for tag in sorted((t for t in tags), reverse=True, key=lambda x: len(x)):
                look = tag + '.'
                if any([r.startswith(look) for r in _tags]):
                    continue
                _tags.append(tag)
            tags = _tags

        if glob is not None:
            regx = s_cache.getTagGlobRegx(glob)
            tags = [t for t in tags if regx.fullmatch(t)]
        return tags

    @stormfunc(readonly=True)
    async def _methNodeGlobTags(self, glob):
        glob = await tostr(glob)
        if glob.find('***') != -1:
            mesg = f'Tag globs may not be adjacent: {glob}'
            raise s_exc.BadArg(mesg=mesg)

        tags = self.valu.getTagNames()
        regx = s_cache.getTagGlobRegx(glob)
        ret = []
        for tag in tags:
            match = regx.fullmatch(tag)
            if match is not None:
                groups = match.groups()
                # Per discussion: The simple use case of a single match is
                # intuitive for a user to simply loop over as a raw list.
                # In contrast, a glob match which yields multiple matching
                # values would have to be unpacked.
                if len(groups) == 1:
                    ret.append(groups[0])
                else:
                    ret.append(groups)
        return ret

    async def _methNodeDiffTags(self, tags, prefix=None, apply=False, norm=False):
        norm = await tobool(norm)
        apply = await tobool(apply)

        if norm:
            normtags = set()
            tagpart = self.valu.view.core.model.type('syn:tag:part')

            async for part in toiter(tags):
                try:
                    normtags.add(tagpart.norm(part)[0])
                except s_exc.BadTypeValu:
                    pass

            tags = normtags
        else:
            tags = set(await toprim(tags))

        if prefix:
            prefix = tuple((await tostr(prefix)).split('.'))
            plen = len(prefix)

            tags = set([prefix + tuple(tag.split('.')) for tag in tags if tag])
            curtags = set()
            for tag in self.valu.getTagNames():
                parts = tuple(tag.split('.'))
                if parts[:plen] == prefix:
                    curtags.add(parts)
        else:
            tags = set([tuple(tag.split('.')) for tag in tags if tag])
            curtags = set([tuple(tag.split('.')) for tag in self.valu.getTagNames()])

        adds = set([tag for tag in tags if tag not in curtags])
        dels = set()
        for cur in curtags:
            clen = len(cur)
            for tag in tags:
                if tag[:clen] == cur:
                    break
            else:
                dels.add(cur)

        adds = ['.'.join(tag) for tag in adds]
        dels = ['.'.join(tag) for tag in dels]
        if apply:
            for tag in adds:
                await self.valu.addTag(tag)

            for tag in dels:
                await self.valu.delTag(tag)

        return {'adds': adds, 'dels': dels}

    @stormfunc(readonly=True)
    async def _methNodeValue(self):
        return self.valu.ndef[1]

    @stormfunc(readonly=True)
    async def _methNodeForm(self):
        return self.valu.ndef[0]

    @stormfunc(readonly=True)
    async def _methNodeNdef(self):
        return self.valu.ndef

    @stormfunc(readonly=True)
    async def _methNodeRepr(self, name=None, defv=None):
        name = await toprim(name)
        defv = await toprim(defv)
        virts = None

        if name is not None:
            parts = name.strip().split('*')
            if len(parts) > 1:
                name = parts[0] or None
                virts = parts[1:]

        return self.valu.repr(name=name, virts=virts, defv=defv)

    @stormfunc(readonly=True)
    async def _methNodeIden(self):
        return self.valu.iden()

@registry.registerType
class PathMeta(Prim):
    '''
    Put the storm deref/setitem/iter convention on top of path meta information.
    '''
    _storm_typename = 'node:path:meta'
    _ismutable = True

    def __init__(self, path):
        Prim.__init__(self, None, path=path)

    async def deref(self, name):
        name = await tostr(name)
        return self.path.metadata.get(name)

    @stormfunc(readonly=True)
    async def setitem(self, name, valu):
        name = await tostr(name)
        if valu is undef:
            self.path.metadata.pop(name, None)
            return
        self.path.meta(name, valu)

    async def iter(self):
        # prevent "edit while iter" issues
        for item in list(self.path.metadata.items()):
            yield item

@registry.registerType
class PathVars(Prim):
    '''
    Put the storm deref/setitem/iter convention on top of path variables.
    '''
    _storm_typename = 'node:path:vars'
    _ismutable = True

    def __init__(self, path):
        Prim.__init__(self, None, path=path)

    async def deref(self, name):
        name = await tostr(name)

        valu = self.path.getVar(name)
        if valu is not s_common.novalu:
            return valu

        mesg = f'No var with name: {name}.'
        raise s_exc.StormRuntimeError(mesg=mesg)

    @stormfunc(readonly=True)
    async def setitem(self, name, valu):
        name = await tostr(name)
        runt = s_scope.get('runt')

        if valu is undef:
            await self.path.popVar(name)
            if runt:
                await runt.popVar(name)
            return

        await self.path.setVar(name, valu)
        if runt:
            await runt.setVar(name, valu)

    async def iter(self):
        # prevent "edit while iter" issues
        for item in list(self.path.vars.items()):
            yield item

@registry.registerType
class Path(Prim):
    '''
    Implements the Storm API for the Path object.
    '''
    _storm_locals = (
        {'name': 'vars', 'desc': 'The PathVars object for the Path.', 'type': 'node:path:vars', },
        {'name': 'meta', 'desc': 'The PathMeta object for the Path.', 'type': 'node:path:meta', },
        {'name': 'idens', 'desc': 'The list of Node idens which this Path has been forked from during pivot operations.',
         'type': {'type': 'function', '_funcname': '_methPathIdens',
                  'returns': {'type': 'list', 'desc': 'A list of node idens.', }}},
        {'name': 'listvars', 'desc': 'List variables available in the path of a storm query.',
         'type': {'type': 'function', '_funcname': '_methPathListVars',
                  'returns': {'type': 'list',
                              'desc': 'List of tuples containing the name and value of path variables.', }}},
    )
    _storm_typename = 'node:path'
    _ismutable = True

    def __init__(self, node, path=None):
        Prim.__init__(self, node, path=path)
        self.locls.update(self.getObjLocals())
        self.locls.update({
            'vars': PathVars(path),
            'meta': PathMeta(path),
        })

    def getObjLocals(self):
        return {
            'idens': self._methPathIdens,
            'listvars': self._methPathListVars,
        }

    @stormfunc(readonly=True)
    async def _methPathIdens(self):
        return [n.iden() for n in self.valu.nodes]

    @stormfunc(readonly=True)
    async def _methPathListVars(self):
        return list(self.path.vars.items())

@registry.registerLib
class LibLayer(Lib):
    '''
    A Storm Library for interacting with Layers in the Cortex.
    '''
    _storm_lib_path = ('layer',)
    _storm_locals = (
        {'name': 'add', 'desc': 'Add a layer to the Cortex.',
         'type': {'type': 'function', '_funcname': '_libLayerAdd',
                  'args': (
                      {'name': 'ldef', 'type': 'dict', 'desc': 'The layer definition dictionary.', 'default': None, },
                  ),
                  'returns': {'type': 'layer',
                              'desc': 'A ``layer`` object representing the new layer.', }}},
        {'name': 'del', 'desc': 'Delete a layer from the Cortex.',
         'type': {'type': 'function', '_funcname': '_libLayerDel',
                  'args': (
                      {'name': 'iden', 'type': 'str', 'desc': 'The iden of the layer to delete.', },
                  ),
                  'returns': {'type': 'null', }}},
        {'name': 'get', 'desc': 'Get a Layer from the Cortex.',
         'type': {'type': 'function', '_funcname': '_libLayerGet',
                  'args': (
                      {'name': 'iden', 'type': 'str', 'default': None,
                       'desc': 'The iden of the layer to get. '
                               'If not set, this defaults to the top layer of the current View.', },
                  ),
                  'returns': {'type': 'layer', 'desc': 'The storm layer object.', }}},
        {'name': 'list', 'desc': 'List the layers in a Cortex',
         'type': {'type': 'function', '_funcname': '_libLayerList',
                  'returns': {'type': 'list', 'desc': 'List of ``layer`` objects.', }}},
    )

    def getObjLocals(self):
        return {
            'add': self._libLayerAdd,
            'del': self._libLayerDel,
            'get': self._libLayerGet,
            'list': self._libLayerList,
        }

    async def _libLayerAdd(self, ldef=None):
        if ldef is None:
            ldef = {}
        else:
            ldef = await toprim(ldef)

        ldef['creator'] = self.runt.user.iden

        useriden = self.runt.user.iden

        gatekeys = ((useriden, ('layer', 'add'), None),)
        todo = ('addLayer', (ldef,), {})

        ldef = await self.runt.dyncall('cortex', todo, gatekeys=gatekeys)

        return Layer(self.runt, ldef, path=self.path)

    async def _libLayerDel(self, iden):
        todo = s_common.todo('getLayerDef', iden)
        ldef = await self.runt.dyncall('cortex', todo)
        if ldef is None:
            mesg = f'No layer with iden: {iden}'
            raise s_exc.NoSuchIden(mesg=mesg)

        layriden = ldef.get('iden')
        useriden = self.runt.user.iden
        gatekeys = ((useriden, ('layer', 'del'), iden),)

        todo = ('delLayer', (layriden,), {})
        return await self.runt.dyncall('cortex', todo, gatekeys=gatekeys)

    @stormfunc(readonly=True)
    async def _libLayerGet(self, iden=None):

        iden = await tostr(iden, noneok=True)
        if iden is None:
            iden = self.runt.view.wlyr.iden

        ldef = await self.runt.view.core.getLayerDef(iden=iden)
        if ldef is None:
            mesg = f'No layer with iden: {iden}'
            raise s_exc.NoSuchIden(mesg=mesg)

        return Layer(self.runt, ldef, path=self.path)

    @stormfunc(readonly=True)
    async def _libLayerList(self):
        todo = s_common.todo('getLayerDefs')
        defs = await self.runt.dyncall('cortex', todo)
        return [Layer(self.runt, ldef, path=self.path) for ldef in defs]

@registry.registerType
class Layer(Prim):
    '''
    Implements the Storm api for a layer instance.
    '''
    _storm_locals = (
        {'name': 'iden', 'desc': 'The iden of the Layer.', 'type': 'str'},
        {'name': 'name', 'desc': 'The name of the Layer.', 'type': 'str'},
        {'name': 'set', 'desc': 'Set an arbitrary value in the Layer definition.',
         'type': {'type': 'function', '_funcname': '_methLayerSet',
                  'args': (
                      {'name': 'name', 'type': 'str', 'desc': 'The name to set.', },
                      {'name': 'valu', 'type': 'any', 'desc': 'The value to set.', },
                  ),
                  'returns': {'type': 'null', }}},
        {'name': 'get', 'desc': 'Get a arbitrary value in the Layer definition.',
         'type': {'type': 'function', '_funcname': '_methLayerGet',
                  'args': (
                      {'name': 'name', 'type': 'str', 'desc': 'Name of the value to get.', },
                      {'name': 'defv', 'type': 'prim', 'default': None,
                       'desc': 'The default value returned if the name is not set in the Layer.', },
                  ),
                  'returns': {'type': 'prim', 'desc': 'The value requested or the default value.', }}},
        {'name': 'repr', 'desc': 'Get a string representation of the Layer.',
         'type': {'type': 'function', '_funcname': '_methLayerRepr',
                  'returns': {'type': 'str', 'desc': 'A string that can be printed, representing a Layer.', }}},
        {'name': 'edits', 'desc': '''
            Yield (offs, nodeedits) tuples from the given offset.

            Notes:
                Specifying reverse=(true) disables the wait behavior.
         ''',
         'type': {'type': 'function', '_funcname': '_methLayerEdits',
                  'args': (
                      {'name': 'offs', 'type': 'int', 'desc': 'Offset to start getting nodeedits from the layer at.',
                       'default': 0, },
                      {'name': 'wait', 'type': 'boolean', 'default': True,
                       'desc': 'If true, wait for new edits, '
                               'otherwise exit the generator when there are no more edits.', },
                      {'name': 'size', 'type': 'int', 'desc': 'The maximum number of nodeedits to yield.',
                       'default': None, },
                      {'name': 'reverse', 'type': 'boolean', 'desc': 'Yield the edits in reverse order.',
                       'default': False, },
                  ),
                  'returns': {'name': 'Yields', 'type': 'list',
                              'desc': 'Yields offset, nodeedit tuples from a given offset.', }}},
        {'name': 'edited', 'desc': 'Return the last time the layer was edited or null if no edits are present.',
         'type': {'type': 'function', '_funcname': '_methLayerEdited',
                  'returns': {'type': 'time', 'desc': 'The last time the layer was edited.', }}},
        {'name': 'addPush', 'desc': 'Configure the layer to push edits to a remote layer/feed.',
         'type': {'type': 'function', '_funcname': '_addPush',
                  'args': (
                      {'name': 'url', 'type': 'str', 'desc': 'A telepath URL of the target layer/feed.', },
                      {'name': 'offs', 'type': 'int', 'desc': 'The local layer offset to begin pushing from',
                       'default': 0, },
                      {'name': 'queue_size', 'type': 'int', 'desc': 'The queue size of the pusher.',
                       'default': s_const.layer_pdef_qsize},
                      {'name': 'chunk_size', 'type': 'int',
                       'desc': 'The chunk size of the pusher when pushing edits.',
                       'default': s_const.layer_pdef_csize}
                  ),
                  'returns': {'type': 'dict', 'desc': 'Dictionary containing the push definition.', }}},
        {'name': 'delPush', 'desc': 'Remove a push config from the layer.',
         'type': {'type': 'function', '_funcname': '_delPush',
                  'args': (
                      {'name': 'iden', 'type': 'str', 'desc': 'The iden of the push config to remove.', },
                  ),
                  'returns': {'type': 'null', }}},
        {'name': 'addPull', 'desc': 'Configure the layer to pull edits from a remote layer/feed.',
         'type': {'type': 'function', '_funcname': '_addPull',
                  'args': (
                      {'name': 'url', 'type': 'str', 'desc': 'The telepath URL to a layer/feed.', },
                      {'name': 'offs', 'type': 'int', 'desc': 'The offset to begin from.', 'default': 0, },
                      {'name': 'queue_size', 'type': 'int', 'desc': 'The queue size of the puller.',
                       'default': s_const.layer_pdef_qsize},
                      {'name': 'chunk_size', 'type': 'int',
                       'desc': 'The chunk size of the puller when consuming edits.',
                       'default': s_const.layer_pdef_csize}
                  ),
                  'returns': {'type': 'dict', 'desc': 'Dictionary containing the pull definition.', }}},
        {'name': 'delPull', 'desc': 'Remove a pull config from the layer.',
         'type': {'type': 'function', '_funcname': '_delPull',
                  'args': (
                      {'name': 'iden', 'type': 'str', 'desc': 'The iden of the push config to remove.', },
                  ),
                  'returns': {'type': 'null', }}},
        {'name': 'getTagCount', 'desc': '''
            Return the number of tag rows in the layer for the given tag and optional form.

            Examples:
                Get the number of ``inet:ipv4`` nodes with the ``$foo.bar`` tag::

                    $count = $lib.layer.get().getTagCount(foo.bar, formname=inet:ipv4)''',
         'type': {'type': 'function', '_funcname': '_methGetTagCount',
                  'args': (
                      {'name': 'tagname', 'type': 'str', 'desc': 'The name of the tag to look up.', },
                      {'name': 'formname', 'type': 'str', 'desc': 'The form to constrain the look up by.',
                       'default': None, },
                  ),
                  'returns': {'type': 'int', 'desc': 'The count of tag rows.', }}},
        {'name': 'getPropCount',
         'desc': 'Get the number of property rows in the layer for the given full form or property name.',
         'type': {'type': 'function', '_funcname': '_methGetPropCount',
                  'args': (
                      {'name': 'propname', 'type': 'str', 'desc': 'The property or form name to look up.', },
                      {'name': 'valu', 'type': 'any', 'default': '$lib.undef',
                       'desc': 'A specific value of the property to look up.', },
                  ),
                  'returns': {'type': 'int', 'desc': 'The count of rows.', }}},
        {'name': 'getPropArrayCount',
         'desc': 'Get the number of individual value rows in the layer for the given array property name.',
         'type': {'type': 'function', '_funcname': '_methGetPropArrayCount',
                  'args': (
                      {'name': 'propname', 'type': 'str', 'desc': 'The property name to look up.', },
                      {'name': 'valu', 'type': 'any', 'default': '$lib.undef',
                       'desc': 'A specific value in the array property to look up.', },
                  ),
                  'returns': {'type': 'int', 'desc': 'The count of rows.', }}},
        {'name': 'getTagPropCount',
         'desc': 'Get the number of rows in the layer for the given tag property.',
         'type': {'type': 'function', '_funcname': '_methGetTagPropCount',
                  'args': (
                      {'name': 'tag', 'type': 'str', 'desc': 'The tag to look up.', },
                      {'name': 'propname', 'type': 'str', 'desc': 'The property name to look up.', },
                      {'name': 'form', 'type': 'str', 'default': None,
                       'desc': 'The optional form to look up.', },
                      {'name': 'valu', 'type': 'any', 'default': '$lib.undef',
                       'desc': 'A specific value of the property to look up.', },
                  ),
                  'returns': {'type': 'int', 'desc': 'The count of rows.', }}},
        {'name': 'getFormCounts', 'desc': '''
            Get the formcounts for the Layer.

            Example:
                Get the formcounts for the current Layer::

                    $counts = $lib.layer.get().getFormCounts()''',
         'type': {'type': 'function', '_funcname': '_methGetFormcount',
                  'returns': {'type': 'dict',
                              'desc': 'Dictionary containing form names and the count of the nodes in the Layer.', }}},
        {'name': 'getPropValues',
         'desc': 'Yield unique property values in the layer for the given form or property name.',
         'type': {'type': 'function', '_funcname': '_methGetPropValues',
                  'args': (
                      {'name': 'propname', 'type': 'str', 'desc': 'The property or form name to look up.', },
                  ),
                  'returns': {'name': 'yields', 'type': 'any', 'desc': 'Unique property values.', }}},
        {'name': 'getStorNodes', 'desc': '''
            Get buid, sode tuples representing the data stored in the layer.

            Notes:
                The storage nodes represent **only** the data stored in the layer
                and may not represent whole nodes.
            ''',
         'type': {'type': 'function', '_funcname': 'getStorNodes',
                  'returns': {'name': 'Yields', 'type': 'list', 'desc': 'Tuple of buid, sode values.', }}},
        {'name': 'getStorNodesByForm', 'desc': '''
            Get buid, sode tuples representing the data stored in the layer for a given form.

            Notes:
                The storage nodes represent **only** the data stored in the layer
                and may not represent whole nodes.
            ''',
         'type': {'type': 'function', '_funcname': 'getStorNodesByForm',
                  'args': (
                      {'name': 'form', 'type': 'str',
                       'desc': 'The name of the form to get storage nodes for.'},
                   ),
                  'returns': {'name': 'Yields', 'type': 'list', 'desc': 'Tuple of buid, sode values.', }}},
        {'name': 'getMirrorStatus', 'desc': '''
            Return a dictionary of the mirror synchronization status for the layer.
            ''',
         'type': {'type': 'function', '_funcname': 'getMirrorStatus',
                  'returns': {'type': 'dict', 'desc': 'An info dictionary describing mirror sync status.', }}},

        {'name': 'verify', 'desc': '''
            Verify consistency between the node storage and indexes in the given layer.

            Example:
                Get all messages about consistency issues in the default layer::

                    for $mesg in $lib.layer.get().verify() {
                        $lib.print($mesg)
                    }

            Notes:
                The config format argument and message format yielded by this API is considered BETA
                and may be subject to change! The formats will be documented when the convention stabilizes.
            ''',
         'type': {'type': 'function', '_funcname': 'verify',
                  'args': (
                      {'name': 'config', 'type': 'dict', 'desc': 'The scan config to use (default all enabled).', 'default': None},
                  ),
                  'returns': {'name': 'Yields', 'type': 'list',
                              'desc': 'Yields messages describing any index inconsistencies.', }}},
        {'name': 'getStorNode', 'desc': '''
            Retrieve the raw storage node for the specified node iden.
            ''',
         'type': {'type': 'function', '_funcname': 'getStorNode',
                  'args': (
                      {'name': 'iden', 'type': 'str', 'desc': 'The hex string of the node iden.'},
                  ),
                  'returns': {'type': 'dict', 'desc': 'The storage node dictionary.', }}},
        {'name': 'getStorNodeByNid', 'desc': '''
            Retrieve the raw storage node for the specified node id.
            ''',
         'type': {'type': 'function', '_funcname': 'getStorNodeByNid',
                  'args': (
                      {'name': 'nid', 'type': 'int', 'desc': 'The integer node id'},
                  ),
                  'returns': {'type': 'dict', 'desc': 'The storage node dictionary.', }}},
        {'name': 'liftByProp', 'desc': '''
            Lift and yield nodes with the property and optional value set within the layer.

            Example:
                Yield all nodes with the property ``ou:org:name`` set in the top layer::

                    yield $lib.layer.get().liftByProp(ou:org:name)

                Yield all nodes with the property ``ou:org:name=woot`` in the top layer::

                    yield $lib.layer.get().liftByProp(ou:org:name, woot)

                Yield all nodes with the property ``ou:org:name^=woot`` in the top layer::

                    yield $lib.layer.get().liftByProp(ou:org:name, woot, "^=")

            ''',
         'type': {'type': 'function', '_funcname': 'liftByProp',
                  'args': (
                      {'name': 'propname', 'type': 'str', 'desc': 'The full property name to lift by.'},
                      {'name': 'propvalu', 'type': 'obj', 'desc': 'The value for the property.', 'default': None},
                      {'name': 'propcmpr', 'type': 'str', 'desc': 'The comparison operation to use on the value.', 'default': '='},
                  ),
                  'returns': {'name': 'Yields', 'type': 'node',
                              'desc': 'Yields nodes.', }}},
        {'name': 'liftByTag', 'desc': '''
            Lift and yield nodes with the tag set within the layer.

            Example:
                Yield all nodes with the tag #foo set in the layer::

                    yield $lib.layer.get().liftByTag(foo)

                Yield all inet:fqdn with the tag #foo set in the layer::

                    yield $lib.layer.get().liftByTag(foo, inet:fqdn)

            ''',
         'type': {'type': 'function', '_funcname': 'liftByTag',
                  'args': (
                      {'name': 'tagname', 'type': 'str', 'desc': 'The tag name to lift by.'},
                      {'name': 'formname', 'type': 'str', 'desc': 'The optional form to lift.', 'default': None},
                  ),
                  'returns': {'name': 'Yields', 'type': 'node',
                              'desc': 'Yields nodes.', }}},

        {'name': 'liftByNodeData', 'desc': '''
            Lift and yield nodes with the given node data key set within the layer.

            Example:
                Yield all nodes with the data key zootsuit set in the top layer::

                    yield $lib.layer.get().liftByNodeData(zootsuit)

            ''',
         'type': {'type': 'function', '_funcname': 'liftByNodeData',
                  'args': (
                      {'name': 'name', 'type': 'str', 'desc': 'The node data name to lift by.'},
                  ),
                  'returns': {'name': 'Yields', 'type': 'node',
                              'desc': 'Yields nodes.', }}},

        {'name': 'getEdges', 'desc': '''
            Yield (n1iden, verb, n2iden) tuples for any light edges in the layer.

            Example:
                Iterate the light edges in ``$layer``::

                    for ($n1iden, $verb, $n2iden) in $layer.getEdges() {
                        $lib.print(`{$n1iden} -({$verb})> {$n2iden}`)
                    }

            ''',
         'type': {'type': 'function', '_funcname': 'getEdges',
                  'args': (),
                  'returns': {'name': 'Yields', 'type': 'list',
                              'desc': 'Yields (<n1iden>, <verb>, <n2iden>) tuples', }}},

        {'name': 'getEdgesByN1', 'desc': '''
            Yield (verb, n2iden) tuples for any light edges in the layer for the source node iden.

            Example:
                Iterate the N1 edges for ``$node``::

                    for ($verb, $n2iden) in $layer.getEdgesByN1($node.iden()) {
                        $lib.print(`-({$verb})> {$n2iden}`)
                    }

            ''',
         'type': {'type': 'function', '_funcname': 'getEdgesByN1',
                  'args': (
                      {'name': 'iden', 'type': 'str', 'desc': 'The hex string of the node iden.'},
                  ),
                  'returns': {'name': 'Yields', 'type': 'list',
                              'desc': 'Yields (<verb>, <n2iden>) tuples', }}},

        {'name': 'getEdgesByN2', 'desc': '''
            Yield (verb, n1iden) tuples for any light edges in the layer for the target node iden.

            Example:
                Iterate the N2 edges for ``$node``::

                    for ($verb, $n1iden) in $layer.getEdgesByN2($node.iden()) {
                        $lib.print(`-({$verb})> {$n1iden}`)
                    }
            ''',
         'type': {'type': 'function', '_funcname': 'getEdgesByN2',
                  'args': (
                      {'name': 'iden', 'type': 'str', 'desc': 'The hex string of the node iden.'},
                  ),
                  'returns': {'name': 'Yields', 'type': 'list',
                              'desc': 'Yields (<verb>, <n1iden>) tuples', }}},
        {'name': 'getTombstones', 'desc': '''
            Get (iden, tombtype, info) tuples representing tombstones stored in the layer.
            ''',
         'type': {'type': 'function', '_funcname': 'getTombstones',
                  'returns': {'name': 'Yields', 'type': 'list',
                              'desc': 'Tuple of iden, tombstone type, and type specific info.'}}},
        {'name': 'delTombstone', 'desc': '''
            Delete a tombstone stored in the layer.
            ''',
         'type': {'type': 'function', '_funcname': 'delTombstone',
                  'args': (
                      {'name': 'nid', 'type': 'str', 'desc': 'The node id of the node.'},
                      {'name': 'tombtype', 'type': 'int', 'desc': 'The tombstone type.'},
                      {'name': 'tombinfo', 'type': 'list', 'desc': 'The tombstone info to delete.'},
                  ),
                  'returns': {'type': 'boolean',
                              'desc': 'True if the tombstone was deleted, False if not.'}}},
        {'name': 'getNodeData', 'desc': '''
            Yield (name, valu) tuples for any node data in the layer for the target node iden.

            Example:
                Iterate the node data for ``$node``::

                    for ($name, $valu) in $layer.getNodeData($node.iden()) {
                        $lib.print(`{$name} = {$valu}`)
                    }
            ''',
         'type': {'type': 'function', '_funcname': 'getNodeData',
                  'args': (
                      {'name': 'iden', 'type': 'str', 'desc': 'The hex string of the node iden.'},
                  ),
                  'returns': {'name': 'Yields', 'type': 'list',
                              'desc': 'Yields (<name>, <valu>) tuples', }}},
    )
    _storm_typename = 'layer'
    _ismutable = False

    def __init__(self, runt, ldef, path=None):
        Prim.__init__(self, ldef, path=path)
        self.runt = runt

        # hide any passwd in push URLs
        pushs = ldef.get('pushs')
        if pushs is not None:
            for pdef in pushs.values():
                url = pdef.get('url')
                if url is not None:
                    pdef['url'] = s_urlhelp.sanitizeUrl(url)

        pulls = ldef.get('pulls')
        if pulls is not None:
            for pdef in pulls.values():
                url = pdef.get('url')
                if url is not None:
                    pdef['url'] = s_urlhelp.sanitizeUrl(url)

        self.locls.update(self.getObjLocals())
        self.locls['iden'] = self.valu.get('iden')
        self.locls['name'] = self.valu.get('name')

    def __hash__(self):
        return hash((self._storm_typename, self.locls['iden']))

    def getObjLocals(self):
        return {
            'set': self._methLayerSet,
            'get': self._methLayerGet,
            'repr': self._methLayerRepr,
            'edits': self._methLayerEdits,
            'edited': self._methLayerEdited,
            'verify': self.verify,
            'addPush': self._addPush,
            'delPush': self._delPush,
            'addPull': self._addPull,
            'delPull': self._delPull,
            'getEdges': self.getEdges,
            'liftByTag': self.liftByTag,
            'liftByProp': self.liftByProp,
            'liftByNodeData': self.liftByNodeData,
            'getTagCount': self._methGetTagCount,
            'getPropCount': self._methGetPropCount,
            'getPropValues': self._methGetPropValues,
            'getTagPropCount': self._methGetTagPropCount,
            'getPropArrayCount': self._methGetPropArrayCount,
            'getFormCounts': self._methGetFormcount,
            'getStorNode': self.getStorNode,
            'getStorNodeByNid': self.getStorNodeByNid,
            'getStorNodes': self.getStorNodes,
            'getStorNodesByForm': self.getStorNodesByForm,
            'getEdgesByN1': self.getEdgesByN1,
            'getEdgesByN2': self.getEdgesByN2,
            'delTombstone': self.delTombstone,
            'getTombstones': self.getTombstones,
            'getNodeData': self.getNodeData,
            'getMirrorStatus': self.getMirrorStatus,
        }

    @stormfunc(readonly=True)
    async def liftByTag(self, tagname, formname=None):
        tagname = await tostr(tagname)
        formname = await tostr(formname, noneok=True)

        if formname is not None and self.runt.view.core.model.form(formname) is None:
            raise s_exc.NoSuchForm.init(formname)

        iden = self.valu.get('iden')
        layr = self.runt.view.core.getLayer(iden)

        await self.runt.reqUserCanReadLayer(iden)
        async for _, nid, _ in layr.liftByTag(tagname, form=formname):
            yield await self.runt.view._joinStorNode(nid)

    @stormfunc(readonly=True)
    async def liftByProp(self, propname, propvalu=None, propcmpr='='):

        propname = await tostr(propname)
        propvalu = await toprim(propvalu)
        propcmpr = await tostr(propcmpr)

        iden = self.valu.get('iden')
        layr = self.runt.view.core.getLayer(iden)

        await self.runt.reqUserCanReadLayer(iden)

        prop = self.runt.view.core.model.prop(propname)
        if prop is None:
            mesg = f'The property {propname} does not exist.'
            raise s_exc.NoSuchProp(mesg=mesg)

        if prop.isform:
            liftform = prop.name
            liftprop = None
        elif prop.isuniv:
            liftform = None
            liftprop = prop.name
        else:
            liftform = prop.form.name
            liftprop = prop.name

        if propvalu is None:
            async for _, nid, _ in layr.liftByProp(liftform, liftprop):
                yield await self.runt.view._joinStorNode(nid)
            return

        norm, info = prop.type.norm(propvalu)
        cmprvals = prop.type.getStorCmprs(propcmpr, norm)
        async for _, nid, _ in layr.liftByPropValu(liftform, liftprop, cmprvals):
            yield await self.runt.view._joinStorNode(nid)

    @stormfunc(readonly=True)
    async def liftByNodeData(self, name):

        name = await tostr(name)

        iden = self.valu.get('iden')
        layr = self.runt.view.core.getLayer(iden)

        await self.runt.reqUserCanReadLayer(iden)

        async for nid, _, tomb in layr.liftByDataName(name):
            if not tomb:
                yield await self.runt.view._joinStorNode(nid)

    @stormfunc(readonly=True)
    async def getMirrorStatus(self):
        iden = self.valu.get('iden')
        layr = self.runt.view.core.getLayer(iden)
        return await layr.getMirrorStatus()

    async def _addPull(self, url, offs=0, queue_size=s_const.layer_pdef_qsize, chunk_size=s_const.layer_pdef_csize):
        url = await tostr(url)
        offs = await toint(offs)
        queue_size = await toint(queue_size)
        chunk_size = await toint(chunk_size)

        useriden = self.runt.user.iden
        layriden = self.valu.get('iden')

        if not self.runt.isAdmin(gateiden=layriden):
            mesg = '$layr.addPull() requires admin privs on the layer.'
            raise s_exc.AuthDeny(mesg=mesg, user=self.runt.user.iden, username=self.runt.user.name)

        scheme = url.split('://')[0]
        if not self.runt.allowed(('lib', 'telepath', 'open', scheme)):
            self.runt.confirm(('telepath', 'open', scheme))

        async with await s_telepath.openurl(url):
            pass

        pdef = {
            'url': url,
            'offs': offs,
            'user': useriden,
            'time': s_common.now(),
            'iden': s_common.guid(),
            'queue:size': queue_size,
            'chunk:size': chunk_size,
        }
        todo = s_common.todo('addLayrPull', layriden, pdef)
        await self.runt.dyncall('cortex', todo)
        return pdef

    async def _delPull(self, iden):
        iden = await tostr(iden)

        layriden = self.valu.get('iden')
        if not self.runt.isAdmin(gateiden=layriden):
            mesg = '$layr.delPull() requires admin privs on the top layer.'
            raise s_exc.AuthDeny(mesg=mesg, user=self.runt.user.iden, username=self.runt.user.name)

        todo = s_common.todo('delLayrPull', layriden, iden)
        await self.runt.dyncall('cortex', todo)

    async def _addPush(self, url, offs=0, queue_size=s_const.layer_pdef_qsize, chunk_size=s_const.layer_pdef_csize):
        url = await tostr(url)
        offs = await toint(offs)
        queue_size = await toint(queue_size)
        chunk_size = await toint(chunk_size)

        useriden = self.runt.user.iden
        layriden = self.valu.get('iden')

        if not self.runt.isAdmin(gateiden=layriden):
            mesg = '$layer.addPush() requires admin privs on the layer.'
            raise s_exc.AuthDeny(mesg=mesg, user=self.runt.user.iden, username=self.runt.user.name)

        scheme = url.split('://')[0]

        if not self.runt.allowed(('lib', 'telepath', 'open', scheme)):
            self.runt.confirm(('telepath', 'open', scheme))

        async with await s_telepath.openurl(url):
            pass

        pdef = {
            'url': url,
            'offs': offs,
            'user': useriden,
            'time': s_common.now(),
            'iden': s_common.guid(),
            'queue:size': queue_size,
            'chunk:size': chunk_size,
        }
        todo = s_common.todo('addLayrPush', layriden, pdef)
        await self.runt.dyncall('cortex', todo)
        return pdef

    async def _delPush(self, iden):
        iden = await tostr(iden)
        layriden = self.valu.get('iden')

        if not self.runt.isAdmin(gateiden=layriden):
            mesg = '$layer.delPush() requires admin privs on the layer.'
            raise s_exc.AuthDeny(mesg=mesg, user=self.runt.user.iden, username=self.runt.user.name)

        todo = s_common.todo('delLayrPush', layriden, iden)
        await self.runt.dyncall('cortex', todo)

    @stormfunc(readonly=True)
    async def _methGetFormcount(self):
        layriden = self.valu.get('iden')
        await self.runt.reqUserCanReadLayer(layriden)
        layr = self.runt.view.core.getLayer(layriden)
        return await layr.getFormCounts()

    @stormfunc(readonly=True)
    async def _methGetTagCount(self, tagname, formname=None):
        tagname = await tostr(tagname)
        formname = await tostr(formname, noneok=True)
        layriden = self.valu.get('iden')
        await self.runt.reqUserCanReadLayer(layriden)
        layr = self.runt.view.core.getLayer(layriden)
        return await layr.getTagCount(tagname, formname=formname)

    @stormfunc(readonly=True)
    async def _methGetPropCount(self, propname, valu=undef):
        propname = await tostr(propname)

        prop = self.runt.view.core.model.prop(propname)
        if prop is None:
            mesg = f'No property named {propname}'
            raise s_exc.NoSuchProp(mesg=mesg)

        layriden = self.valu.get('iden')
        await self.runt.reqUserCanReadLayer(layriden)
        layr = self.runt.view.core.getLayer(layriden)

        if valu is undef:
            if prop.isform:
                return await layr.getPropCount(prop.name, None)

            if prop.isuniv:
                return await layr.getPropCount(None, prop.name)

            return await layr.getPropCount(prop.form.name, prop.name)

        valu = await toprim(valu)
        norm, info = prop.type.norm(valu)

        if prop.isform:
            return layr.getPropValuCount(prop.name, None, prop.type.stortype, norm)

        if prop.isuniv:
            return layr.getPropValuCount(None, prop.name, prop.type.stortype, norm)

        return layr.getPropValuCount(prop.form.name, prop.name, prop.type.stortype, norm)

    @stormfunc(readonly=True)
    async def _methGetPropArrayCount(self, propname, valu=undef):
        propname = await tostr(propname)

        prop = self.runt.view.core.model.prop(propname)
        if prop is None:
            mesg = f'No property named {propname}'
            raise s_exc.NoSuchProp(mesg=mesg)

        if not prop.type.isarray:
            mesg = f'Property is not an array type: {prop.type.name}.'
            raise s_exc.BadTypeValu(mesg=mesg)

        layriden = self.valu.get('iden')
        await self.runt.reqUserCanReadLayer(layriden)
        layr = self.runt.view.core.getLayer(layriden)

        if valu is undef:
            if prop.isform:
                return await layr.getPropArrayCount(prop.name, None)

            if prop.isuniv:
                return await layr.getPropArrayCount(None, prop.name)

            return await layr.getPropArrayCount(prop.form.name, prop.name)

        valu = await toprim(valu)
        atyp = prop.type.arraytype
        norm, info = atyp.norm(valu)

        if prop.isform:
            return layr.getPropArrayValuCount(prop.name, None, atyp.stortype, norm)

        if prop.isuniv:
            return layr.getPropArrayValuCount(None, prop.name, atyp.stortype, norm)

        return layr.getPropArrayValuCount(prop.form.name, prop.name, atyp.stortype, norm)

    @stormfunc(readonly=True)
    async def _methGetTagPropCount(self, tag, propname, form=None, valu=undef):
        tag = await tostr(tag)
        propname = await tostr(propname)
        form = await tostr(form, noneok=True)

        prop = self.runt.view.core.model.getTagProp(propname)
        if prop is None:
            mesg = f'No tag property named {propname}'
            raise s_exc.NoSuchTagProp(name=propname, mesg=mesg)

        layriden = self.valu.get('iden')
        await self.runt.reqUserCanReadLayer(layriden)
        layr = self.runt.view.core.getLayer(layriden)

        if valu is undef:
            return await layr.getTagPropCount(form, tag, prop.name)

        valu = await toprim(valu)
        norm, info = prop.type.norm(valu)

        return layr.getTagPropValuCount(form, tag, prop.name, prop.type.stortype, norm)

    @stormfunc(readonly=True)
    async def _methGetPropValues(self, propname):
        propname = await tostr(propname)

        prop = self.runt.view.core.model.reqProp(propname)

        layriden = self.valu.get('iden')
        await self.runt.reqUserCanReadLayer(layriden)
        layr = self.runt.view.core.getLayer(layriden)

        formname = None
        propname = None

        if prop.isform:
            formname = prop.name
        else:
            propname = prop.name
            if not prop.isuniv:
                formname = prop.form.name

        async for indx, valu in layr.iterPropValues(formname, propname, prop.type.stortype):
            yield valu

    @stormfunc(readonly=True)
    async def _methLayerEdits(self, offs=0, wait=True, size=None, reverse=False):
        offs = await toint(offs)
        wait = await tobool(wait)
        reverse = await tobool(reverse)

        layr = self.runt.view.core.reqLayer(self.valu.get('iden'))

        self.runt.confirm(('layer', 'edits', 'read'), gateiden=layr.iden)

        if reverse:
            wait = False
            if offs == 0:
                offs = 0xffffffffffffffff

        count = 0
        async for item in layr.syncNodeEdits(offs, wait=wait, reverse=reverse):

            yield item

            count += 1
            if size is not None and size == count:
                break

    @stormfunc(readonly=True)
    async def _methLayerEdited(self):
        layr = self.runt.view.core.reqLayer(self.valu.get('iden'))
        async for offs, edits, meta in layr.syncNodeEdits2(0xffffffffffffffff, wait=False, reverse=True):
            return meta.get('time')

    @stormfunc(readonly=True)
    async def getStorNode(self, iden):
        iden = await tostr(iden)
        layriden = self.valu.get('iden')
        await self.runt.reqUserCanReadLayer(layriden)
        layr = self.runt.view.core.getLayer(layriden)

        nid = self.runt.view.core.getNidByBuid(s_common.uhex(iden))
        return layr.getStorNode(nid)

    @stormfunc(readonly=True)
    async def getStorNodeByNid(self, nid):
        nid = await toint(nid)
        layriden = self.valu.get('iden')
        await self.runt.reqUserCanReadLayer(layriden)
        layr = self.runt.view.core.getLayer(layriden)

        return layr.getStorNode(s_common.int64en(nid))

    @stormfunc(readonly=True)
    async def getStorNodes(self):
        layriden = self.valu.get('iden')
        await self.runt.reqUserCanReadLayer(layriden)
        layr = self.runt.view.core.getLayer(layriden)

        async for nid, sode in layr.getStorNodes():
            yield (s_common.ehex(self.runt.view.core.getBuidByNid(nid)), sode)

    @stormfunc(readonly=True)
    async def getStorNodesByForm(self, form):
        form = await tostr(form)
        if self.runt.view.core.model.form(form) is None:
            raise s_exc.NoSuchForm.init(form)

        layriden = self.valu.get('iden')
        await self.runt.reqUserCanReadLayer(layriden)
        layr = self.runt.view.core.getLayer(layriden)

        async for nid, sode in layr.getStorNodesByForm(form):
            yield (s_common.ehex(self.runt.view.core.getBuidByNid(nid)), sode)

    @stormfunc(readonly=True)
    async def getEdges(self):
        layriden = self.valu.get('iden')
        await self.runt.reqUserCanReadLayer(layriden)
        layr = self.runt.view.core.getLayer(layriden)
        async for n1nid, abrv, n2nid, tomb in layr.getEdges():
            if tomb:
                continue

            n1buid = s_common.ehex(self.runt.view.core.getBuidByNid(n1nid))
            verb = self.runt.view.core.getAbrvIndx(abrv)[0]
            n2buid = s_common.ehex(self.runt.view.core.getBuidByNid(n2nid))
            yield (n1buid, verb, n2buid)

    @stormfunc(readonly=True)
    async def getEdgesByN1(self, iden):
        iden = await tostr(iden)

        layriden = self.valu.get('iden')
        await self.runt.reqUserCanReadLayer(layriden)
        layr = self.runt.view.core.getLayer(layriden)

        n1nid = self.runt.view.core.getNidByBuid(s_common.uhex(iden))
        async for abrv, n2nid, tomb in layr.iterNodeEdgesN1(n1nid):
            if tomb:
                continue

            verb = self.runt.view.core.getAbrvIndx(abrv)[0]
            yield (verb, s_common.ehex(self.runt.view.core.getBuidByNid(n2nid)))

    @stormfunc(readonly=True)
    async def getEdgesByN2(self, iden):
        iden = await tostr(iden)

        layriden = self.valu.get('iden')
        await self.runt.reqUserCanReadLayer(layriden)
        layr = self.runt.view.core.getLayer(layriden)

        n2nid = self.runt.view.core.getNidByBuid(s_common.uhex(iden))
        async for abrv, n1nid, tomb in layr.iterNodeEdgesN2(n2nid):
            if tomb:
                continue

            verb = self.runt.view.core.getAbrvIndx(abrv)[0]
            yield (verb, s_common.ehex(self.runt.view.core.getBuidByNid(n1nid)))

    async def delTombstone(self, nid, tombtype, tombinfo):
        nid = await toprim(nid)
        tombtype = await toprim(tombtype)
        tombinfo = await toprim(tombinfo)

        if not isinstance(nid, bytes):
            mesg = f'delTombstone() got an invalid type for nid: {nid}'
            raise s_exc.BadArg(mesg=mesg, nid=nid)

        if len(nid) != 8:
            mesg = f'delTombstone() got an invalid nid: {nid}'
            raise s_exc.BadArg(mesg=mesg, nid=nid)

        return await self.runt.view.delTombstone(nid, tombtype, tombinfo, runt=self.runt)

    @stormfunc(readonly=True)
    async def getTombstones(self):
        layriden = self.valu.get('iden')
        await self.runt.reqUserCanReadLayer(layriden)
        layr = self.runt.view.core.getLayer(layriden)

        async for item in layr.iterTombstones():
            yield item

    @stormfunc(readonly=True)
    async def getNodeData(self, iden):
        iden = await tostr(iden)
        layriden = self.valu.get('iden')
        await self.runt.reqUserCanReadLayer(layriden)
        layr = self.runt.view.core.getLayer(layriden)

        nid = self.runt.view.core.getNidByBuid(s_common.uhex(iden))
        async for abrv, valu, tomb in layr.iterNodeData(nid):
            if tomb:
                continue

            yield self.runt.view.core.getAbrvIndx(abrv)[0], valu

    @stormfunc(readonly=True)
    async def _methLayerGet(self, name, defv=None):
        return self.valu.get(name, defv)

    async def _methLayerSet(self, name, valu):
        name = await tostr(name)

        if name in ('name', 'desc'):
            if valu is undef:
                valu = None
            else:
                valu = await tostr(await toprim(valu), noneok=True)
        elif name == 'logedits':
            valu = await tobool(valu)
        elif name == 'readonly':
            valu = await tobool(valu)
        else:
            mesg = f'Layer does not support setting: {name}'
            raise s_exc.BadOptValu(mesg=mesg)

        useriden = self.runt.user.iden
        layriden = self.valu.get('iden')
        gatekeys = ((useriden, ('layer', 'set', name), layriden),)
        todo = s_common.todo('setLayerInfo', name, valu)
        valu = await self.runt.dyncall(layriden, todo, gatekeys=gatekeys)
        self.valu[name] = valu

    async def value(self):
        ldef = copy.deepcopy(self.valu)
        pushs = ldef.get('pushs')
        if pushs is not None:
            for iden, pdef in pushs.items():
                gvar = f'push:{iden}'
                pdef['offs'] = await self.runt.view.core.getStormVar(gvar, -1)

        pulls = ldef.get('pulls')
        if pulls is not None:
            for iden, pdef in pulls.items():
                gvar = f'push:{iden}'
                pdef['offs'] = await self.runt.view.core.getStormVar(gvar, -1)

        return ldef

    @stormfunc(readonly=True)
    async def _methLayerRepr(self):
        iden = self.valu.get('iden')
        name = self.valu.get('name', 'unnamed')
        creator = self.valu.get('creator')
        readonly = self.valu.get('readonly')
        return f'Layer: {iden} (name: {name}) readonly: {readonly} creator: {creator}'

    async def verify(self, config=None):

        config = await toprim(config)

        iden = self.valu.get('iden')
        layr = self.runt.view.core.getLayer(iden)
        async for mesg in layr.verify(config=config):
            yield mesg

@registry.registerLib
class LibView(Lib):
    '''
    A Storm Library for interacting with Views in the Cortex.
    '''
    _storm_lib_path = ('view',)
    _storm_locals = (
        {'name': 'add', 'desc': 'Add a View to the Cortex.',
         'type': {'type': 'function', '_funcname': '_methViewAdd',
                  'args': (
                      {'name': 'layers', 'type': 'list', 'desc': 'A list of layer idens which make up the view.', },
                      {'name': 'name', 'type': 'str', 'desc': 'The name of the view.', 'default': None, },
                      {'name': 'worldreadable', 'type': 'boolean', 'desc': 'Grant read access to the `all` role.', 'default': False, },
                  ),
                  'returns': {'type': 'view', 'desc': 'A ``view`` object representing the new View.', }}},
        {'name': 'del', 'desc': 'Delete a View from the Cortex.',
         'type': {'type': 'function', '_funcname': '_methViewDel',
                  'args': (
                      {'name': 'iden', 'type': 'str', 'desc': 'The iden of the View to delete.', },
                  ),
                  'returns': {'type': 'null', }}},
        {'name': 'get', 'desc': 'Get a View from the Cortex.',
         'type': {'type': 'function', '_funcname': '_methViewGet',
                  'args': (
                      {'name': 'iden', 'type': 'str', 'default': None,
                        'desc': 'The iden of the View to get. If not specified, returns the current View.', },
                  ),
                  'returns': {'type': 'view', 'desc': 'The storm view object.', }}},
        {'name': 'list', 'desc': 'List the Views in the Cortex.',
         'type': {'type': 'function', '_funcname': '_methViewList',
                  'args': (
                      {'name': 'deporder', 'type': 'boolean', 'default': False,
                        'desc': 'Return the lists in bottom-up dependency order.', },
                  ),
                  'returns': {'type': 'list', 'desc': 'List of ``view`` objects.', }}},
    )

    def getObjLocals(self):
        return {
            'add': self._methViewAdd,
            'del': self._methViewDel,
            'get': self._methViewGet,
            'list': self._methViewList,
        }

    async def _methViewAdd(self, layers, name=None, worldreadable=False):
        name = await tostr(name, noneok=True)
        layers = await toprim(layers)
        worldreadable = await tobool(worldreadable)

        vdef = {
            'creator': self.runt.user.iden,
            'layers': layers,
            'worldreadable': worldreadable,
        }

        if name is not None:
            vdef['name'] = name

        useriden = self.runt.user.iden
        gatekeys = [(useriden, ('view', 'add'), None)]

        for layriden in layers:
            gatekeys.append((useriden, ('layer', 'read'), layriden))

        todo = ('addView', (vdef,), {})

        vdef = await self.runt.dyncall('cortex', todo, gatekeys=gatekeys)
        return View(self.runt, vdef, path=self.path)

    async def _methViewDel(self, iden):
        useriden = self.runt.user.iden
        gatekeys = ((useriden, ('view', 'del'), iden),)
        todo = ('delView', (iden,), {})
        return await self.runt.dyncall('cortex', todo, gatekeys=gatekeys)

    @stormfunc(readonly=True)
    async def _methViewGet(self, iden=None):
        if iden is None:
            iden = self.runt.view.iden
        vdef = await self.runt.view.core.getViewDef(iden)
        if vdef is None:
            raise s_exc.NoSuchView(mesg=f'No view with {iden=}', iden=iden)

        return View(self.runt, vdef, path=self.path)

    @stormfunc(readonly=True)
    async def _methViewList(self, deporder=False):
        deporder = await tobool(deporder)
        viewdefs = await self.runt.view.core.getViewDefs(deporder=deporder)
        return [View(self.runt, vdef, path=self.path) for vdef in viewdefs]

@registry.registerType
class View(Prim):
    '''
    Implements the Storm api for a View instance.
    '''
    _storm_locals = (
        {'name': 'iden', 'desc': 'The iden of the View.', 'type': 'str', },
        {'name': 'layers', 'desc': 'The ``layer`` objects associated with the ``view``.', 'type': 'list', },
        {'name': 'parent', 'desc': 'The parent View. Will be ``(null)`` if the view is not a fork.', 'type': 'str'},
        {'name': 'triggers', 'desc': 'The ``trigger`` objects associated with the ``view``.',
         'type': 'list', },
        {'name': 'children', 'desc': 'Yield Views which are children of this View.',
         'type': {'type': 'function', '_funcname': '_methGetChildren',
                  'returns': {'name': 'yields', 'type': 'view', 'desc': 'Child Views.', }}},
        {'name': 'set', 'desc': '''
            Set a view configuration option.

            Current runtime updatable view options include:

                name (str)
                    A terse name for the View.

                desc (str)
                    A description of the View.

                parent (str)
                    The parent View iden.

                protected (bool)
                    Setting to ``(true)`` will prevent the layer from being merged or deleted.

                layers (list(str))
                    Set the list of layer idens for a non-forked view. Layers are specified
                    in precedence order with the first layer in the list being the write layer.

                quorum (dict)
                    A dictionary of the quorum settings which require users to vote on merges.
                    {
                        "count": <int>,
                        "roles": [ <roleid>, ... ]
                    }
                    Once quorum is enabled for a view, any forks must use the setMergeRequest()
                    API to request that the child view is merged. The $view.addMergeVote() API
                    is used for users to add their votes if they have been granted one of the
                    roles listed. Once the number of approvals are met and there are no vetoes, a
                    background process will kick off which merges the nodes and ultimately deletes
                    the view and top layer.

            To maintain consistency with the view.fork() semantics, setting the "parent"
            option on a view has a few limitations:

                * The view must not already have a parent
                * The view must not have more than 1 layer
         ''',
         'type': {'type': 'function', '_funcname': '_methViewSet',
                  'args': (
                      {'name': 'name', 'type': 'str', 'desc': 'The name of the value to set.', },
                      {'name': 'valu', 'type': 'prim', 'desc': 'The value to set.', },
                  ),
                  'returns': {'type': 'null', }}},
        {'name': 'get', 'desc': 'Get a view configuration option.',
         'type': {'type': 'function', '_funcname': '_methViewGet',
                  'args': (
                      {'name': 'name', 'type': 'str', 'desc': 'Name of the value to get.', },
                      {'name': 'defv', 'type': 'prim', 'default': None,
                       'desc': 'The default value returned if the name is not set in the View.', }
                  ),
                  'returns': {'type': 'prim', 'desc': 'The value requested or the default value.', }}},
        {'name': 'fork', 'desc': 'Fork a View in the Cortex.',
         'type': {'type': 'function', '_funcname': '_methViewFork',
                  'args': (
                      {'name': 'name', 'type': 'str', 'desc': 'The name of the new view.', 'default': None, },
                  ),
                  'returns': {'type': 'view', 'desc': 'The ``view`` object for the new View.', }}},
        {'name': 'insertParentFork', 'desc': 'Insert a new View between a forked View and its parent.',
         'type': {'type': 'function', '_funcname': '_methViewInsertParentFork',
                  'args': (
                      {'name': 'name', 'type': 'str', 'desc': 'The name of the new View.', 'default': None},
                  ),
                  'returns': {'type': 'view', 'desc': 'The ``view`` object for the new View.', }}},
        {'name': 'repr', 'desc': 'Get a string representation of the View.',
         'type': {'type': 'function', '_funcname': '_methViewRepr',
                  'returns': {'type': 'list', 'desc': 'A list of lines that can be printed, representing a View.', }}},
        {'name': 'merge', 'desc': 'Merge a forked View back into its parent View.',
         'type': {'type': 'function', '_funcname': '_methViewMerge',
                  'args': (
                    {'name': 'force', 'type': 'boolean', 'default': False, 'desc': 'Force the view to merge if possible.'},
                  ),
                  'returns': {'type': 'null', }}},
        {'name': 'getEdges', 'desc': 'Get node information for Edges in the View.',
         'type': {'type': 'function', '_funcname': '_methGetEdges',
                  'args': (
                      {'name': 'verb', 'type': 'str', 'desc': 'The name of the Edges verb to iterate over.',
                       'default': None, },
                  ),
                  'returns': {'name': 'Yields', 'type': 'list',
                              'desc': 'Yields tuples containing the source iden, verb, and destination iden.', }}},
        {'name': 'wipeLayer', 'desc': 'Delete all nodes and nodedata from the write layer. Triggers will be run.',
         'type': {'type': 'function', '_funcname': '_methWipeLayer',
                  'returns': {'type': 'null', }}},
        {'name': 'swapLayer', 'desc': 'Swaps the top layer for a fresh one and deletes the old layer.',
         'type': {'type': 'function', '_funcname': '_methSwapLayer',
                  'returns': {'type': 'null', }}},
        {'name': 'addNode', 'desc': '''Transactionally add a single node and all it's properties. If any validation fails, no changes are made.''',
         'type': {'type': 'function', '_funcname': 'addNode',
                  'args': (
                      {'name': 'form', 'type': 'str', 'desc': 'The form name.'},
                      {'name': 'valu', 'type': 'prim', 'desc': 'The primary property value.'},
                      {'name': 'props', 'type': 'dict', 'desc': 'An optional dictionary of props.', 'default': None},
                  ),
                  'returns': {'type': 'node', 'desc': 'The node if the view is the current view, otherwise null.', }}},
        {'name': 'addNodeEdits', 'desc': 'Add NodeEdits to the view.',
         'type': {'type': 'function', '_funcname': '_methAddNodeEdits',
                  'args': (
                      {'name': 'edits', 'type': 'list', 'desc': 'A list of nodeedits.', },
                  ),
                  'returns': {'type': 'null', }}},
        {'name': 'getEdgeVerbs', 'desc': 'Get the Edge verbs which exist in the View.',
         'type': {'type': 'function', '_funcname': '_methGetEdgeVerbs',
                  'returns': {'name': 'Yields', 'type': 'str',
                              'desc': 'Yields the edge verbs used by Layers which make up the View.', }}},
        {'name': 'getFormCounts', 'desc': '''
            Get the formcounts for the View.

            Example:
                Get the formcounts for the current View::

                    $counts = $lib.view.get().getFormCounts()''',
         'type': {'type': 'function', '_funcname': '_methGetFormcount',
                  'returns':
                      {'type': 'dict',
                       'desc': "Dictionary containing form names and the count of the nodes in the View's Layers.", }}},

        {'name': 'getPropCount',
         'desc': '''
            Get the number of nodes in the View with a specific property and optional value.

            Notes:
               This is a fast approximate count calculated by summing the number of
               nodes with the property value in each layer of the view. Property values
               which are overwritten by different values in higher layers will still
               be included in the count.
            ''',
         'type': {'type': 'function', '_funcname': '_methGetPropCount',
                  'args': (
                      {'name': 'propname', 'type': 'str', 'desc': 'The property name to look up.', },
                      {'name': 'valu', 'type': 'any', 'default': '$lib.undef',
                       'desc': 'The value of the property to look up.', },
                  ),
                  'returns': {'type': 'int', 'desc': 'The count of nodes.', }}},

        {'name': 'getPropArrayCount',
         'desc': '''
            Get the number of individual array property values in the View for the given array property name.

            Notes:
               This is a fast approximate count calculated by summing the number of
               array property values in each layer of the view. Property values
               which are overwritten by different values in higher layers will
               still be included in the count.
            ''',
         'type': {'type': 'function', '_funcname': '_methGetPropArrayCount',
                  'args': (
                      {'name': 'propname', 'type': 'str', 'desc': 'The property name to look up.', },
                      {'name': 'valu', 'type': 'any', 'default': '$lib.undef',
                       'desc': 'The value in the array property to look up.', },
                  ),
                  'returns': {'type': 'int', 'desc': 'The count of nodes.', }}},

        {'name': 'getTagPropCount',
         'desc': '''
            Get the number of nodes in the View with the given tag property and optional value.

            Notes:
               This is a fast approximate count calculated by summing the number of
               nodes with the tag property value in each layer of the view.
               Values which are overwritten by different values in higher layers
               will still be included in the count.
            ''',
         'type': {'type': 'function', '_funcname': '_methGetTagPropCount',
                  'args': (
                      {'name': 'tag', 'type': 'str', 'desc': 'The tag to look up.', },
                      {'name': 'propname', 'type': 'str', 'desc': 'The property name to look up.', },
                      {'name': 'form', 'type': 'str', 'default': None,
                       'desc': 'The optional form to look up.', },
                      {'name': 'valu', 'type': 'any', 'default': '$lib.undef',
                       'desc': 'The value of the property to look up.', },
                  ),
                  'returns': {'type': 'int', 'desc': 'The count of nodes.', }}},

        {'name': 'getPropValues',
         'desc': 'Yield unique property values in the view for the given form or property name.',
         'type': {'type': 'function', '_funcname': '_methGetPropValues',
                  'args': (
                      {'name': 'propname', 'type': 'str', 'desc': 'The property or form name to look up.', },
                  ),
                  'returns': {'name': 'yields', 'type': 'any', 'desc': 'Unique property values.', }}},

        {'name': 'detach', 'desc': 'Detach the view from its parent. WARNING: This cannot be reversed.',
         'type': {'type': 'function', '_funcname': 'detach',
                  'args': (),
                  'returns': {'type': 'null', }}},

        {'name': 'getMergeRequestSummary',
         'desc': 'Return the merge request, votes, parent quorum definition, and current layer offset.',
         'type': {'type': 'function', '_funcname': 'getMergeRequestSummary',
                  'args': (),
                  'returns': {'type': 'dict', 'desc': 'The summary info.'}}},

        {'name': 'getMergeRequest', 'desc': 'Return the existing merge request or null.',
         'type': {'type': 'function', '_funcname': 'getMergeRequest',
                  'args': (),
                  'returns': {'type': 'dict', 'desc': 'The merge request.'}}},

        {'name': 'setMergeRequest', 'desc': 'Setup a merge request for the view in the current state.',
         'type': {'type': 'function', '_funcname': 'setMergeRequest',
                  'args': (
                      {'name': 'comment', 'type': 'str', 'default': None,
                       'desc': 'A text comment to include in the merge request.'},
                  ),
                  'returns': {'type': 'dict', 'desc': 'The newly created merge request.'}}},
        {'name': 'delMergeRequest', 'desc': 'Remove the existing merge request.',
         'type': {'type': 'function', '_funcname': 'delMergeRequest',
                  'args': (),
                  'returns': {'type': 'dict', 'desc': 'The deleted merge request.'}}},

        {'name': 'setMergeVote', 'desc': 'Register a vote for or against the current merge request.',
         'type': {'type': 'function', '_funcname': 'setMergeVote',
                  'args': (
                      {'name': 'approved', 'type': 'boolean', 'default': True,
                       'desc': 'Set to (true) to approve the merge or (false) to veto it.'},
                      {'name': 'comment', 'type': 'str', 'default': None,
                       'desc': 'A comment attached to the vote.'},
                  ),
                  'returns': {'type': 'dict', 'desc': 'The vote record that was created.'}}},

        {'name': 'delMergeVote', 'desc': '''
            Remove a previously created merge vote.

            Notes:
                The default use case removes a vote cast by the current user. Specifying the useriden
                parameter allows you to remove a vote cast by another user but requires global admin
                permissions.
         ''',
         'type': {'type': 'function', '_funcname': 'delMergeVote',
                  'args': (
                      {'name': 'useriden', 'type': 'str', 'default': None,
                       'desc': 'Delete a merge vote by a different user.'},
                  ),
                  'returns': {'type': 'dict', 'desc': 'The vote record that was removed.'}}},
        {'name': 'getMerges', 'desc': 'Yields previously successful merges into the view.',
         'type': {'type': 'function', '_funcname': 'getMerges',
                  'args': (),
                  'returns': {'name': 'Yields', 'type': 'dict',
                              'desc': 'Yields previously successful merges into the view.'}}},
        {'name': 'getMergingViews', 'desc': 'Get a list of idens of Views that have open merge requests to this View.',
         'type': {'type': 'function', '_funcname': 'getMergingViews',
                  'args': (),
                  'returns': {'name': 'idens', 'type': 'list', 'desc': 'The list of View idens that have an open merge request into this View.'}}},
        {'name': 'setMergeVoteComment', 'desc': 'Set the comment associated with your vote on a merge request.',
         'type': {'type': 'function', '_funcname': 'setMergeVoteComment',
                  'args': ({'name': 'comment', 'type': 'str', 'desc': 'The text comment to set for the merge vote'},),
                  'returns': {'type': 'dict', 'desc': 'The fully updated vote record.'}}},
        {'name': 'setMergeComment', 'desc': 'Set the main comment/description of a merge request.',
         'type': {'type': 'function', '_funcname': 'setMergeComment',
                  'args': ({'name': 'comment', 'type': 'str', 'desc': 'The text comment to set for the merge request'}, ),
                  'returns': {'type': 'dict', 'desc': 'The updated merge request.'}}},
    )
    _storm_typename = 'view'
    _ismutable = False

    def __init__(self, runt, vdef, path=None):
        Prim.__init__(self, vdef, path=path)
        self.runt = runt
        self.locls.update(self.getObjLocals())
        self.locls.update({
            'iden': self.valu.get('iden'),
            'parent': self.valu.get('parent'),
            'triggers': [Trigger(self.runt, tdef) for tdef in self.valu.get('triggers')],
            'layers': [Layer(self.runt, ldef, path=self.path) for ldef in self.valu.get('layers')],
        })

    def __hash__(self):
        return hash((self._storm_typename, self.locls['iden']))

    def getObjLocals(self):
        return {
            'set': self._methViewSet,
            'get': self._methViewGet,
            'repr': self._methViewRepr,
            'merge': self._methViewMerge,
            'detach': self.detach,
            'addNode': self.addNode,
            'children': self._methGetChildren,
            'getEdges': self._methGetEdges,
            'wipeLayer': self._methWipeLayer,
            'swapLayer': self._methSwapLayer,
            'addNodeEdits': self._methAddNodeEdits,
            'getEdgeVerbs': self._methGetEdgeVerbs,
            'getFormCounts': self._methGetFormcount,
            'getPropCount': self._methGetPropCount,
            'getPropValues': self._methGetPropValues,
            'getTagPropCount': self._methGetTagPropCount,
            'getPropArrayCount': self._methGetPropArrayCount,

            'fork': self._methViewFork,
            'insertParentFork': self._methViewInsertParentFork,

            'getMerges': self.getMerges,
            'delMergeVote': self.delMergeVote,
            'setMergeVote': self.setMergeVote,
            'setMergeVoteComment': self.setMergeVoteComment,
            'getMergeRequest': self.getMergeRequest,
            'getMergeRequestSummary': self.getMergeRequestSummary,
            'delMergeRequest': self.delMergeRequest,
            'setMergeRequest': self.setMergeRequest,
            'setMergeComment': self.setMergeComment,
            'getMergingViews': self.getMergingViews,
        }

    async def addNode(self, form, valu, props=None):
        form = await tostr(form)
        valu = await toprim(valu)
        props = await toprim(props)

        viewiden = self.valu.get('iden')

        view = self.runt.view.core.getView(viewiden)
        layriden = view.wlyr.iden

        # check that the user can read from the view
        # ( to emulate perms check for being able to run storm at all )
        self.runt.confirm(('view', 'read'), gateiden=viewiden)

        self.runt.confirm(('node', 'add', form), gateiden=layriden)
        if props is not None:
            for propname in props.keys():
                fullname = f'{form}:{propname}'
                self.runt.confirm(('node', 'prop', 'set', fullname), gateiden=layriden)

        if viewiden == self.runt.view.iden:
            return await self.runt.view.addNode(form, valu, props=props)
        else:
            await view.addNode(form, valu, props=props, user=self.runt.user)

    async def detach(self):

        view = self._reqView()
        if not self.runt.isAdmin(gateiden=view.iden):
            mesg = 'You must be an admin of the view to detach.'
            raise s_exc.AuthDeny(mesg=mesg, user=self.runt.user.iden, username=self.runt.user.name)

        await view.detach()

    async def _methAddNodeEdits(self, edits):
        useriden = self.runt.user.iden
        viewiden = self.valu.get('iden')
        layriden = self.valu.get('layers')[0].get('iden')

        meta = {'user': useriden}
        todo = s_common.todo('addNodeEdits', edits, meta)

        # ensure the user may make *any* node edits
        gatekeys = ((useriden, ('node',), layriden),)
        await self.runt.dyncall(viewiden, todo, gatekeys=gatekeys)

    @stormfunc(readonly=True)
    async def _methGetFormcount(self):
        viewiden = self.valu.get('iden')
        self.runt.confirm(('view', 'read'), gateiden=viewiden)
        view = self.runt.view.core.getView(viewiden)

        return await view.getFormCounts()

    @stormfunc(readonly=True)
    async def _methGetPropCount(self, propname, valu=undef):
        propname = await tostr(propname)

        if valu is undef:
            valu = s_common.novalu
        else:
            valu = await toprim(valu)

        viewiden = self.valu.get('iden')
        self.runt.confirm(('view', 'read'), gateiden=viewiden)
        view = self.runt.view.core.getView(viewiden)

        return await view.getPropCount(propname, valu=valu)

    @stormfunc(readonly=True)
    async def _methGetTagPropCount(self, tag, propname, form=None, valu=undef):
        tag = await tostr(tag)
        propname = await tostr(propname)
        form = await tostr(form, noneok=True)

        if valu is undef:
            valu = s_common.novalu
        else:
            valu = await toprim(valu)

        viewiden = self.valu.get('iden')
        self.runt.confirm(('view', 'read'), gateiden=viewiden)
        view = self.runt.view.core.getView(viewiden)

        return await view.getTagPropCount(form, tag, propname, valu=valu)

    @stormfunc(readonly=True)
    async def _methGetPropArrayCount(self, propname, valu=undef):
        propname = await tostr(propname)

        if valu is undef:
            valu = s_common.novalu
        else:
            valu = await toprim(valu)

        viewiden = self.valu.get('iden')
        self.runt.confirm(('view', 'read'), gateiden=viewiden)
        view = self.runt.view.core.getView(viewiden)

        return await view.getPropArrayCount(propname, valu=valu)

    @stormfunc(readonly=True)
    async def _methGetPropValues(self, propname):
        propname = await tostr(propname)

        viewiden = self.valu.get('iden')
        self.runt.confirm(('view', 'read'), gateiden=viewiden)
        view = self.runt.view.core.getView(viewiden)

        async for valu in view.iterPropValues(propname):
            yield valu

    @stormfunc(readonly=True)
    async def _methGetChildren(self):
        view = self._reqView()
        async for child in view.children():
            yield View(self.runt, await child.pack(), path=self.path)

    @stormfunc(readonly=True)
    async def _methGetEdges(self, verb=None):
        verb = await toprim(verb)

        viewiden = self.valu.get('iden')
        self.runt.confirm(('view', 'read'), gateiden=viewiden)
        view = self.runt.view.core.getView(viewiden)

        if verb is not None:
            async for n1nid, _, n2nid in view.getEdges(verb=verb):
                n1buid = s_common.ehex(self.runt.view.core.getBuidByNid(n1nid))
                n2buid = s_common.ehex(self.runt.view.core.getBuidByNid(n2nid))
                yield (n1buid, verb, n2buid)
            return

        async for n1nid, vabrv, n2nid in view.getEdges(verb=verb):
            n1buid = s_common.ehex(self.runt.view.core.getBuidByNid(n1nid))
            verb = self.runt.view.core.getAbrvIndx(vabrv)[0]
            n2buid = s_common.ehex(self.runt.view.core.getBuidByNid(n2nid))
            yield (n1buid, verb, n2buid)

    @stormfunc(readonly=True)
    async def _methGetEdgeVerbs(self):
        viewiden = self.valu.get('iden')
        self.runt.confirm(('view', 'read'), gateiden=viewiden)
        view = self.runt.view.core.getView(viewiden)

        async for verb in view.getEdgeVerbs():
            yield verb

    @stormfunc(readonly=True)
    async def _methViewGet(self, name, defv=None):
        return self.valu.get(name, defv)

    def _reqView(self):
        return self.runt.view.core.reqView(self.valu.get('iden'))

    async def _methViewSet(self, name, valu):

        view = self._reqView()

        name = await tostr(name)

        if name in ('name', 'desc', 'parent'):
            if valu is undef:
                valu = None
            else:
                valu = await tostr(await toprim(valu), noneok=True)

            if name == 'parent' and valu is not None:
                self.runt.view.core.reqView(valu, mesg='The parent view must already exist.')
                self.runt.confirm(('view', 'read'), gateiden=valu)
                self.runt.confirm(('view', 'fork'), gateiden=valu)

        elif name == 'quorum':
            valu = await toprim(valu)

        elif name == 'protected':
            valu = await tobool(valu)

        elif name == 'layers':

            view = self._reqView()

            layers = await toprim(valu)
            layers = tuple(str(x) for x in layers)

            for layriden in layers:

                layr = self.runt.view.core.getLayer(layriden)
                if layr is None:
                    mesg = f'No layer with iden: {layriden}'
                    raise s_exc.NoSuchLayer(mesg=mesg)

                self.runt.confirm(('layer', 'read'), gateiden=layr.iden)

            if not self.runt.isAdmin(gateiden=view.iden):
                mesg = 'User must be an admin of the view to set the layers.'
                raise s_exc.AuthDeny(mesg=mesg, user=self.runt.user.iden, username=self.runt.user.name)

            await view.setLayers(layers)
            self.valu['layers'] = layers
            return

        else:
            mesg = f'View does not support setting: {name}'
            raise s_exc.BadOptValu(mesg=mesg)

        self.runt.confirm(('view', 'set', name), gateiden=view.iden)
        retn = await view.setViewInfo(name, valu)

        self.valu[name] = retn

        return retn

    @stormfunc(readonly=True)
    async def _methViewRepr(self):
        iden = self.valu.get('iden')
        name = self.valu.get('name', 'unnamed')
        creator = self.valu.get('creator')

        lines = [
            f'View: {iden} (name: {name})',
            f'  Creator: {creator}',
            '  Layers:',
        ]
        for layr in self.valu.get('layers', ()):
            layriden = layr.get('iden')
            readonly = layr.get('readonly')
            layrname = layr.get('name', 'unnamed')

            lines.append(f'    {layriden}: {layrname} readonly: {readonly}')

        return '\n'.join(lines)

    def value(self):
        return copy.deepcopy(self.valu)

    async def _methViewFork(self, name=None):
        useriden = self.runt.user.iden
        viewiden = self.valu.get('iden')

        self.runt.confirm(('view', 'add'))
        self.runt.confirm(('view', 'read'), gateiden=viewiden)
        self.runt.confirm(('view', 'fork'), gateiden=viewiden)

        ldef = {'creator': self.runt.user.iden}
        vdef = {'creator': self.runt.user.iden}

        if name is not None:
            vdef['name'] = name

        view = self.runt.view.core.reqView(viewiden)

        newv = await view.fork(ldef=ldef, vdef=vdef)

        return View(self.runt, newv, path=self.path)

    async def _methViewInsertParentFork(self, name=None):
        useriden = self.runt.user.iden
        viewiden = self.valu.get('iden')

        name = await tostr(name, noneok=True)

        self.runt.reqAdmin(gateiden=viewiden)

        view = self.runt.view.core.reqView(viewiden)
        if not view.isafork():
            mesg = f'View ({viewiden}) is not a fork, cannot insert a new fork between it and parent.'
            raise s_exc.BadState(mesg=mesg)

        self.runt.confirm(('view', 'add'))
        self.runt.confirm(('view', 'read'), gateiden=view.parent.iden)
        self.runt.confirm(('view', 'fork'), gateiden=view.parent.iden)

        newv = await view.insertParentFork(useriden, name=name)

        return View(self.runt, newv, path=self.path)

    async def _methViewMerge(self, force=False):
        '''
        Merge a forked view back into its parent.
        '''
        view = self._reqView()
        view.reqNoParentQuorum()
        force = await tobool(force)
        return await view.merge(useriden=self.runt.user.iden, force=force)

    async def _methWipeLayer(self):
        '''
        Delete nodes and nodedata from the view's write layer.
        '''
        useriden = self.runt.user.iden
        viewiden = self.valu.get('iden')
        view = self.runt.view.core.getView(viewiden)
        await view.wipeLayer(useriden=useriden)

    async def _methSwapLayer(self):

        view = self._reqView()

        self.runt.reqAdmin(gateiden=view.iden)
        self.runt.confirm(('layer', 'del'), gateiden=view.layers[0].iden)

        await view.swapLayer()

    async def getMerges(self):
        view = self._reqView()
        async for merge in view.getMerges():
            yield merge

    async def getMergeRequestSummary(self):

        view = self._reqView()
        self.runt.confirm(('view', 'read'), gateiden=view.iden)

        retn = {
            'quorum': view.reqParentQuorum(),
            'merge': view.getMergeRequest(),
            'merging': view.merging,
            'votes': [vote async for vote in view.getMergeVotes()],
            'offset': await view.wlyr.getEditIndx(),
        }
        return retn

    async def getMergeRequest(self):

        view = self._reqView()
        self.runt.confirm(('view', 'read'), gateiden=view.iden)

        quorum = view.reqParentQuorum()
        return view.getMergeRequest()

    async def delMergeRequest(self):

        view = self._reqView()
        quorum = view.reqParentQuorum()

        if not self.runt.isAdmin(gateiden=view.iden):
            mesg = 'Deleting a merge request requires admin permissions on the view.'
            raise s_exc.AuthDeny(mesg=mesg)

        return await view.delMergeRequest()

    async def setMergeRequest(self, comment=None):

        view = self._reqView()
        quorum = view.reqParentQuorum()

        if not self.runt.isAdmin(gateiden=view.iden):
            mesg = 'Creating a merge request requires admin permissions on the view.'
            raise s_exc.AuthDeny(mesg=mesg)

        mreq = {'creator': self.runt.user.iden}

        if comment is not None:
            mreq['comment'] = await tostr(comment)

        return await view.setMergeRequest(mreq)

    async def setMergeComment(self, comment):
        view = self._reqView()
        quorum = view.reqParentQuorum()

        if not self.runt.isAdmin(gateiden=view.iden):
            mesg = 'Editing a merge request requires admin permissions on the view.'
            raise s_exc.AuthDeny(mesg=mesg)

        return await view.setMergeComment((await tostr(comment)))

    async def getMergingViews(self):
        view = self._reqView()
        self.runt.confirm(('view', 'read'), gateiden=view.iden)

        return await view.getMergingViews()

    async def setMergeVote(self, approved=True, comment=None):
        view = self._reqView()
        quorum = view.reqParentQuorum()

        reqroles = set(quorum.get('roles', ()))
        userroles = set(self.runt.user.info.get('roles', ()))

        if not reqroles & userroles:
            mesg = 'You are not a member of a role with voting privileges for this merge request.'
            raise s_exc.AuthDeny(mesg=mesg)

        view.reqValidVoter(self.runt.user.iden)

        vote = {'user': self.runt.user.iden, 'approved': await tobool(approved)}

        if comment is not None:
            vote['comment'] = await tostr(comment)

        return await view.setMergeVote(vote)

    async def setMergeVoteComment(self, comment):
        view = self._reqView()

        return await view.setMergeVoteComment(self.runt.user.iden, (await tostr(comment)))

    async def delMergeVote(self, useriden=None):
        view = self._reqView()
        quorum = view.reqParentQuorum()

        useriden = await tostr(useriden, noneok=True)

        if not self.runt.isAdmin() and useriden is not None:
            mesg = 'Only a global admin may delete a vote for another user.'
            raise s_exc.AuthDeny(mesg=mesg)

        if useriden is None:
            useriden = self.runt.user.iden

        return await view.delMergeVote(useriden)

@registry.registerLib
class LibTrigger(Lib):
    '''
    A Storm Library for interacting with Triggers in the Cortex.
    '''
    _storm_locals = (
        {'name': 'add', 'desc': 'Add a Trigger to the Cortex.',
         'type': {'type': 'function', '_funcname': '_methTriggerAdd',
                  'args': (
                      {'name': 'tdef', 'type': 'dict', 'desc': 'A Trigger definition.', },
                  ),
                  'returns': {'type': 'trigger', 'desc': 'The new trigger.', }}},
        {'name': 'del', 'desc': 'Delete a Trigger from the Cortex.',
         'type': {'type': 'function', '_funcname': '_methTriggerDel',
                  'args': (
                      {'name': 'prefix', 'type': 'str',
                       'desc': 'A prefix to match in order to identify a trigger to delete. '
                               'Only a single matching prefix will be deleted.', },
                  ),
                  'returns': {'type': 'str', 'desc': 'The iden of the deleted trigger which matched the prefix.', }}},
        {'name': 'list', 'desc': 'Get a list of Triggers in the current view or every view.',
         'type': {'type': 'function', '_funcname': '_methTriggerList',
                  'args': (
                      {'name': 'all', 'type': 'boolean', 'default': False,
                       'desc': 'Get a list of all the readable Triggers in every readable View.'},
                  ),
                  'returns': {'type': 'list',
                              'desc': 'A list of ``trigger`` objects the user is allowed to access.', }}},
        {'name': 'get', 'desc': 'Get a Trigger in the Cortex.',
         'type': {'type': 'function', '_funcname': '_methTriggerGet',
                  'args': (
                      {'name': 'iden', 'type': 'str', 'desc': 'The iden of the Trigger to get.', },
                  ),
                  'returns': {'type': 'trigger', 'desc': 'The requested ``trigger`` object.', }}},
        {'name': 'enable', 'desc': 'Enable a Trigger in the Cortex.',
         'type': {'type': 'function', '_funcname': '_methTriggerEnable',
                  'args': (
                      {'name': 'prefix', 'type': 'str',
                       'desc': 'A prefix to match in order to identify a trigger to enable. '
                               'Only a single matching prefix will be enabled.', },
                  ),
                  'returns': {'type': 'str', 'desc': 'The iden of the trigger that was enabled.', }}},
        {'name': 'disable', 'desc': 'Disable a Trigger in the Cortex.',
         'type': {'type': 'function', '_funcname': '_methTriggerDisable',
                  'args': (
                      {'name': 'prefix', 'type': 'str',
                       'desc': 'A prefix to match in order to identify a trigger to disable. '
                               'Only a single matching prefix will be disabled.', },
                  ),
                  'returns': {'type': 'str', 'desc': 'The iden of the trigger that was disabled.', }}},
        {'name': 'mod', 'desc': 'Modify an existing Trigger in the Cortex.',
         'type': {'type': 'function', '_funcname': '_methTriggerMod',
                  'args': (
                      {'name': 'prefix', 'type': 'str',
                       'desc': 'A prefix to match in order to identify a trigger to modify. '
                               'Only a single matching prefix will be modified.', },
                      {'name': 'query', 'type': ['str', 'storm:query'],
                       'desc': 'The new Storm query to set as the trigger query.', }
                  ),
                  'returns': {'type': 'str', 'desc': 'The iden of the modified Trigger', }}},
    )
    _storm_lib_path = ('trigger',)
    _storm_lib_perms = (
        {'perm': ('trigger', 'add'), 'gate': 'cortex',
         'desc': 'Controls adding triggers.'},
        {'perm': ('trigger', 'del'), 'gate': 'view',
         'desc': 'Controls deleting triggers.'},
        {'perm': ('trigger', 'get'), 'gate': 'trigger',
         'desc': 'Controls listing/retrieving triggers.'},
        {'perm': ('trigger', 'set'), 'gate': 'view',
         'desc': 'Controls enabling, disabling, and modifying the query of a trigger.'},
        {'perm': ('trigger', 'set', 'doc'), 'gate': 'trigger',
         'desc': 'Controls modifying the doc property of triggers.'},
        {'perm': ('trigger', 'set', 'name'), 'gate': 'trigger',
         'desc': 'Controls modifying the name property of triggers.'},
        {'perm': ('trigger', 'set', 'user'), 'gate': 'cortex',
         'desc': 'Controls modifying the user property of triggers.'},
        {'perm': ('trigger', 'set', '<property>'), 'gate': 'view',
         'desc': 'Controls modifying specific trigger properties.'},
    )

    def getObjLocals(self):
        return {
            'add': self._methTriggerAdd,
            'del': self._methTriggerDel,
            'list': self._methTriggerList,
            'get': self._methTriggerGet,
            'enable': self._methTriggerEnable,
            'disable': self._methTriggerDisable,
            'mod': self._methTriggerMod,
        }

    async def _matchIdens(self, prefix):
        '''
        Returns the iden that starts with prefix.  Prints out error and returns None if it doesn't match
        exactly one.
        '''
        match = None
        for view in self.runt.view.core.listViews():
            if not allowed(('view', 'read'), gateiden=view.iden):
                continue

            trigs = await view.listTriggers()

            for iden, trig in trigs:
                if iden.startswith(prefix):
                    if match is not None:
                        mesg = 'Provided iden matches more than one trigger.'
                        raise s_exc.StormRuntimeError(mesg=mesg, iden=prefix)

                    if not allowed(('trigger', 'get'), gateiden=iden):
                        continue

                    match = trig

        if match is None:
            mesg = 'Provided iden does not match any valid authorized triggers.'
            raise s_exc.StormRuntimeError(mesg=mesg, iden=prefix)

        return match

    async def _methTriggerAdd(self, tdef):
        tdef = await toprim(tdef)

        useriden = self.runt.user.iden

        tdef['user'] = useriden
        tdef['creator'] = useriden

        viewiden = tdef.pop('view', None)
        if viewiden is None:
            viewiden = self.runt.view.iden

        tdef['view'] = viewiden

        cond = tdef.pop('condition', None)
        if cond is not None:
            tdef['cond'] = cond

        tag = tdef.pop('tag', None)
        if tag is not None:
            if tag[0] == '#':
                tdef['tag'] = tag[1:]
            else:
                tdef['tag'] = tag

        form = tdef.pop('form', None)
        if form is not None:
            tdef['form'] = form

        prop = tdef.pop('prop', None)
        if prop is not None:
            tdef['prop'] = prop

        verb = tdef.pop('verb', None)
        if verb is not None:
            tdef['verb'] = verb

        n2form = tdef.pop('n2form', None)
        if n2form is not None:
            tdef['n2form'] = n2form

        gatekeys = ((useriden, ('trigger', 'add'), viewiden),)
        todo = ('addTrigger', (tdef,), {})
        tdef = await self.dyncall(viewiden, todo, gatekeys=gatekeys)

        return Trigger(self.runt, tdef)

    async def _methTriggerDel(self, prefix):
        useriden = self.runt.user.iden
        trig = await self._matchIdens(prefix)
        iden = trig.iden

        todo = s_common.todo('delTrigger', iden)
        gatekeys = ((useriden, ('trigger', 'del'), iden),)
        await self.dyncall(trig.view.iden, todo, gatekeys=gatekeys)

        return iden

    async def _methTriggerMod(self, prefix, query):
        useriden = self.runt.user.iden
        query = await tostr(query)
        trig = await self._matchIdens(prefix)
        iden = trig.iden
        gatekeys = ((useriden, ('trigger', 'set'), iden),)
        todo = s_common.todo('setTriggerInfo', iden, 'storm', query)
        await self.dyncall(trig.view.iden, todo, gatekeys=gatekeys)

        return iden

    @stormfunc(readonly=True)
    async def _methTriggerList(self, all=False):
        if all:
            views = self.runt.view.core.listViews()
        else:
            views = [self.runt.view]

        triggers = []
        for view in views:
            if not allowed(('view', 'read'), gateiden=view.iden):
                continue

            for iden, trig in await view.listTriggers():
                if not allowed(('trigger', 'get'), gateiden=iden):
                    continue
                triggers.append(Trigger(self.runt, trig.pack()))

        return triggers

    @stormfunc(readonly=True)
    async def _methTriggerGet(self, iden):
        trigger = None
        try:
            # fast path to our current view
            trigger = await self.runt.view.getTrigger(iden)
        except s_exc.NoSuchIden:
            for view in self.runt.view.core.listViews():
                try:
                    trigger = await view.getTrigger(iden)
                except s_exc.NoSuchIden:
                    pass

        if trigger is None:
            raise s_exc.NoSuchIden(mesg='Trigger not found', iden=iden)

        self.runt.confirm(('trigger', 'get'), gateiden=iden)

        return Trigger(self.runt, trigger.pack())

    async def _methTriggerEnable(self, prefix):
        return await self._triggerendisable(prefix, True)

    async def _methTriggerDisable(self, prefix):
        return await self._triggerendisable(prefix, False)

    async def _triggerendisable(self, prefix, state):
        trig = await self._matchIdens(prefix)
        iden = trig.iden

        useriden = self.runt.user.iden
        gatekeys = ((useriden, ('trigger', 'set'), iden),)
        todo = s_common.todo('setTriggerInfo', iden, 'enabled', state)
        await self.dyncall(trig.view.iden, todo, gatekeys=gatekeys)

        return iden

@registry.registerType
class Trigger(Prim):
    '''
    Implements the Storm API for a Trigger.
    '''
    _storm_locals = (
        {'name': 'async', 'desc': 'Whether the Trigger runs asynchronously.', 'type': 'boolean'},
        {'name': 'cond', 'desc': 'The edit type which causes the Trigger to fire.', 'type': 'str'},
        {'name': 'created', 'desc': 'The timestamp when the Trigger was created.', 'type': 'int'},
        {'name': 'creator', 'desc': 'The iden of the user that created the Trigger.', 'type': 'str'},
        {'name': 'doc', 'desc': 'The description of the Trigger.', 'type': 'str'},
        {'name': 'enabled', 'desc': 'Whether the Trigger is enabled.', 'type': 'boolean'},
        {'name': 'form', 'desc': 'The form which causes the Trigger to fire.', 'type': 'str'},
        {'name': 'iden', 'desc': 'The Trigger iden.', 'type': 'str'},
        {'name': 'n2form', 'desc': 'The N2 form which causes the Trigger to fire.', 'type': 'str'},
        {'name': 'name', 'desc': 'The name of the Trigger.', 'type': 'str'},
        {'name': 'prop', 'desc': 'The prop which causes the Trigger to fire.', 'type': 'str'},
        {'name': 'storm', 'desc': 'The Storm query that the Trigger runs.', 'type': 'str'},
        {'name': 'tag', 'desc': 'The tag which causes the Trigger to fire.', 'type': 'str'},
        {'name': 'user', 'desc': 'The iden of the user the Trigger runs as.', 'type': 'str'},
        {'name': 'verb', 'desc': 'The edge verb which causes the Trigger to fire.', 'type': 'str'},
        {'name': 'view', 'desc': 'The iden of the view the Trigger runs in.', 'type': 'str'},
    )
    _storm_typename = 'trigger'
    _ismutable = False

    def __init__(self, runt, tdef):

        Prim.__init__(self, tdef)
        self.runt = runt

    def __hash__(self):
        return hash((self._storm_typename, self.valu.get('iden')))

    def value(self):
        return copy.deepcopy(self.valu)

    async def deref(self, name):
        name = await tostr(name)
        return self.valu.get(name)

    async def setitem(self, name, valu):
        viewiden = self.valu.get('view')

        name = await tostr(name)
        if name in ('async', 'enabled'):
            valu = await tobool(valu)
        elif name in ('user', 'doc', 'name', 'storm', 'view'):
            valu = await tostr(valu)

        if name == 'view':
            return await self._move(valu)
        elif name == 'user':
            self.runt.confirm(('trigger', 'set', 'user'))
        else:
            self.runt.confirm(('trigger', 'set', name), gateiden=viewiden)

        view = self.runt.view.core.reqView(viewiden)
        await view.setTriggerInfo(self.valu.get('iden'), name, valu)

        self.valu[name] = valu

        return self

    async def _move(self, viewiden):
        trigiden = self.valu.get('iden')
        view = self.runt.view.core.reqView(viewiden)

        trigview = self.valu.get('view')
        self.runt.confirm(('view', 'read'), gateiden=viewiden)
        self.runt.confirm(('trigger', 'add'), gateiden=viewiden)
        self.runt.confirm(('trigger', 'del'), gateiden=trigiden)

        useriden = self.runt.user.iden
        tdef = dict(self.valu)
        tdef['view'] = viewiden
        tdef['user'] = useriden
        tdef['creator'] = useriden

        try:
            s_schemas.reqValidTriggerDef(tdef)
            await self.runt.view.core.reqValidStorm(tdef['storm'])
        except (s_exc.SchemaViolation, s_exc.BadSyntax) as exc:
            raise s_exc.StormRuntimeError(mesg=f'Cannot move invalid trigger {trigiden}: {str(exc)}') from None

        gatekeys = ((useriden, ('trigger', 'del'), trigiden),)
        todo = s_common.todo('delTrigger', trigiden)
        await self.runt.dyncall(trigview, todo, gatekeys=gatekeys)

        gatekeys = ((useriden, ('trigger', 'add'), viewiden),)
        todo = ('addTrigger', (tdef,), {})
        tdef = await self.runt.dyncall(viewiden, todo, gatekeys=gatekeys)

        self.valu = tdef


@registry.registerLib
class LibJsonStor(Lib):
    '''
    Implements cortex JSON storage.
    '''
    _storm_lib_path = ('jsonstor',)
    _storm_locals = (
        {'name': 'get', 'desc': 'Return a stored JSON object or object property.',
         'type': {'type': 'function', '_funcname': 'get',
                   'args': (
                        {'name': 'path', 'type': 'str|list', 'desc': 'A path string or list of path parts.'},
                        {'name': 'prop', 'type': 'str|list', 'desc': 'A property name or list of name parts.', 'default': None},
                    ),
                    'returns': {'type': 'prim', 'desc': 'The previously stored value or ``(null)``.'}}},

        {'name': 'set', 'desc': 'Set a JSON object or object property.',
         'type': {'type': 'function', '_funcname': 'set',
                  'args': (
                       {'name': 'path', 'type': 'str|list', 'desc': 'A path string or list of path elements.'},
                       {'name': 'valu', 'type': 'prim', 'desc': 'The value to set as the JSON object or object property.'},
                       {'name': 'prop', 'type': 'str|list', 'desc': 'A property name or list of name parts.', 'default': None},
                   ),
                   'returns': {'type': 'boolean', 'desc': 'True if the set operation was successful.'}}},

        {'name': 'del', 'desc': 'Delete a stored JSON object or object.',
         'type': {'type': 'function', '_funcname': '_del',
                  'args': (
                       {'name': 'path', 'type': 'str|list', 'desc': 'A path string or list of path parts.'},
                       {'name': 'prop', 'type': 'str|list', 'desc': 'A property name or list of name parts.', 'default': None},
                   ),
                   'returns': {'type': 'boolean', 'desc': 'True if the del operation was successful.'}}},

        {'name': 'iter', 'desc': 'Yield (<path>, <valu>) tuples for the JSON objects.',
         'type': {'type': 'function', '_funcname': 'iter',
                  'args': (
                       {'name': 'path', 'type': 'str|list', 'desc': 'A path string or list of path parts.', 'default': None},
                   ),
                   'returns': {'name': 'Yields', 'type': 'list', 'desc': '(<path>, <item>) tuples.'}}},
        {'name': 'cacheget',
         'desc': 'Retrieve data stored with cacheset() if it was stored more recently than the asof argument.',
         'type': {'type': 'function', '_funcname': 'cacheget',
                  'args': (
                      {'name': 'path', 'type': 'str|list', 'desc': 'The base path to use for the cache key.', },
                      {'name': 'key', 'type': 'prim', 'desc': 'The value to use for the GUID cache key.', },
                      {'name': 'asof', 'type': 'time', 'default': 'now', 'desc': 'The max cache age.'},
                      {'name': 'envl', 'type': 'boolean', 'default': False, 'desc': 'Return the full cache envelope.'},
                  ),
                  'returns': {'type': 'prim', 'desc': 'The cached value (or envelope) or null.'}}},
        {'name': 'cacheset',
         'desc': 'Set cache data with an envelope that tracks time for cacheget() use.',
         'type': {'type': 'function', '_funcname': 'cacheset',
                  'args': (
                      {'name': 'path', 'type': 'str|list', 'desc': 'The base path to use for the cache key.', },
                      {'name': 'key', 'type': 'prim', 'desc': 'The value to use for the GUID cache key.', },
                      {'name': 'valu', 'type': 'prim', 'desc': 'The data to store.', },
                  ),
                  'returns': {'type': 'dict', 'desc': 'The cached asof time and path.'}}},
        {'name': 'cachedel',
         'desc': 'Remove cached data set with cacheset.',
         'type': {'type': 'function', '_funcname': 'cachedel',
                  'args': (
                      {'name': 'path', 'type': 'str|list', 'desc': 'The base path to use for the cache key.', },
                      {'name': 'key', 'type': 'prim', 'desc': 'The value to use for the GUID cache key.', },
                  ),
                  'returns': {'type': 'boolean', 'desc': 'True if the del operation was successful.'}}},
    )

    def addLibFuncs(self):
        self.locls.update({
            'get': self.get,
            'set': self.set,
            'has': self.has,
            'del': self._del,
            'iter': self.iter,
            'cacheget': self.cacheget,
            'cacheset': self.cacheset,
            'cachedel': self.cachedel,
        })

    @stormfunc(readonly=True)
    async def has(self, path):

        if not self.runt.isAdmin():
            mesg = '$lib.jsonstor.has() requires admin privileges.'
            raise s_exc.AuthDeny(mesg=mesg, user=self.runt.user.iden, username=self.runt.user.name)

        path = await toprim(path)
        if isinstance(path, str):
            path = tuple(path.split('/'))

        fullpath = ('cells', self.runt.view.core.iden) + path
        return await self.runt.view.core.hasJsonObj(fullpath)

    @stormfunc(readonly=True)
    async def get(self, path, prop=None):

        if not self.runt.isAdmin():
            mesg = '$lib.jsonstor.get() requires admin privileges.'
            raise s_exc.AuthDeny(mesg=mesg, user=self.runt.user.iden, username=self.runt.user.name)

        path = await toprim(path)
        prop = await toprim(prop)

        if isinstance(path, str):
            path = tuple(path.split('/'))

        fullpath = ('cells', self.runt.view.core.iden) + path

        if prop is None:
            return await self.runt.view.core.getJsonObj(fullpath)

        return await self.runt.view.core.getJsonObjProp(fullpath, prop=prop)

    async def set(self, path, valu, prop=None):

        if not self.runt.isAdmin():
            mesg = '$lib.jsonstor.set() requires admin privileges.'
            raise s_exc.AuthDeny(mesg=mesg, user=self.runt.user.iden, username=self.runt.user.name)

        path = await toprim(path)
        valu = await toprim(valu)
        prop = await toprim(prop)

        if isinstance(path, str):
            path = tuple(path.split('/'))

        fullpath = ('cells', self.runt.view.core.iden) + path

        if prop is None:
            await self.runt.view.core.setJsonObj(fullpath, valu)
            return True

        return await self.runt.view.core.setJsonObjProp(fullpath, prop, valu)

    async def _del(self, path, prop=None):

        if not self.runt.isAdmin():
            mesg = '$lib.jsonstor.del() requires admin privileges.'
            raise s_exc.AuthDeny(mesg=mesg, user=self.runt.user.iden, username=self.runt.user.name)

        path = await toprim(path)
        prop = await toprim(prop)

        if isinstance(path, str):
            path = tuple(path.split('/'))

        fullpath = ('cells', self.runt.view.core.iden) + path

        if prop is None:
            await self.runt.view.core.delJsonObj(fullpath)
            return True

        return await self.runt.view.core.delJsonObjProp(fullpath, prop=prop)

    @stormfunc(readonly=True)
    async def iter(self, path=None):

        if not self.runt.isAdmin():
            mesg = '$lib.jsonstor.iter() requires admin privileges.'
            raise s_exc.AuthDeny(mesg=mesg, user=self.runt.user.iden, username=self.runt.user.name)

        path = await toprim(path)

        fullpath = ('cells', self.runt.view.core.iden)
        if path is not None:
            if isinstance(path, str):
                path = tuple(path.split('/'))
            fullpath += path

        async for path, item in self.runt.view.core.getJsonObjs(fullpath):
            yield path, item

    @stormfunc(readonly=True)
    async def cacheget(self, path, key, asof='now', envl=False):

        if not self.runt.isAdmin():
            mesg = '$lib.jsonstor.cacheget() requires admin privileges.'
            raise s_exc.AuthDeny(mesg=mesg, user=self.runt.user.iden, username=self.runt.user.name)

        key = await toprim(key)
        path = await toprim(path)
        envl = await tobool(envl)

        if isinstance(path, str):
            path = tuple(path.split('/'))

        fullpath = ('cells', self.runt.view.core.iden) + path + (s_common.guid(key),)

        cachetick = await self.runt.view.core.getJsonObjProp(fullpath, prop='asof')
        if cachetick is None:
            return None

        timetype = self.runt.view.core.model.type('time')
        asoftick = timetype.norm(asof)[0]

        if cachetick >= asoftick:
            if envl:
                return await self.runt.view.core.getJsonObj(fullpath)
            return await self.runt.view.core.getJsonObjProp(fullpath, prop='data')

        return None

    async def cacheset(self, path, key, valu):

        if not self.runt.isAdmin():
            mesg = '$lib.jsonstor.cacheset() requires admin privileges.'
            raise s_exc.AuthDeny(mesg=mesg, user=self.runt.user.iden, username=self.runt.user.name)

        key = await toprim(key)
        path = await toprim(path)
        valu = await toprim(valu)

        if isinstance(path, str):
            path = tuple(path.split('/'))

        cachepath = path + (s_common.guid(key),)
        fullpath = ('cells', self.runt.view.core.iden) + cachepath

        now = s_common.now()

        envl = {
            'key': key,
            'asof': now,
            'data': valu,
        }

        await self.runt.view.core.setJsonObj(fullpath, envl)

        return {
            'asof': now,
            'path': cachepath,
        }

    async def cachedel(self, path, key):

        if not self.runt.isAdmin():
            mesg = '$lib.jsonstor.cachedel() requires admin privileges.'
            raise s_exc.AuthDeny(mesg=mesg, user=self.runt.user.iden, username=self.runt.user.name)

        key = await toprim(key)
        path = await toprim(path)

        if isinstance(path, str):
            path = tuple(path.split('/'))

        fullpath = ('cells', self.runt.view.core.iden) + path + (s_common.guid(key),)

        await self.runt.view.core.delJsonObj(fullpath)
        return True

@registry.registerLib
class LibCron(Lib):
    '''
    A Storm Library for interacting with Cron Jobs in the Cortex.
    '''
    _storm_locals = (
        {'name': 'at', 'desc': 'Add a non-recurring Cron Job to the Cortex.',
         'type': {'type': 'function', '_funcname': '_methCronAt',
                  'args': (
                      {'name': '**kwargs', 'type': 'any', 'desc': 'Key-value parameters used to add the cron job.', },
                  ),
                  'returns': {'type': 'cronjob', 'desc': 'The new Cron Job.', }}},
        {'name': 'add', 'desc': 'Add a recurring Cron Job to the Cortex.',
         'type': {'type': 'function', '_funcname': '_methCronAdd',
                  'args': (
                      {'name': '**kwargs', 'type': 'any', 'desc': 'Key-value parameters used to add the cron job.', },
                  ),
                  'returns': {'type': 'cronjob', 'desc': 'The new Cron Job.', }}},
        {'name': 'del', 'desc': 'Delete a CronJob from the Cortex.',
         'type': {'type': 'function', '_funcname': '_methCronDel',
                  'args': (
                      {'name': 'prefix', 'type': 'str',
                       'desc': 'A prefix to match in order to identify a cron job to delete. '
                               'Only a single matching prefix will be deleted.', },
                  ),
                  'returns': {'type': 'null', }}},
        {'name': 'get', 'desc': 'Get a CronJob in the Cortex.',
         'type': {'type': 'function', '_funcname': '_methCronGet',
                  'args': (
                      {'name': 'prefix', 'type': 'str',
                       'desc': 'A prefix to match in order to identify a cron job to get. '
                               'Only a single matching prefix will be retrieved.', },
                  ),
                  'returns': {'type': 'cronjob', 'desc': 'The requested cron job.', }}},
        {'name': 'mod', 'desc': 'Modify a CronJob in the Cortex.',
         'type': {'type': 'function', '_funcname': '_methCronMod',
                  'args': (
                      {'name': 'prefix', 'type': 'str',
                       'desc': 'A prefix to match in order to identify a cron job to modify. '
                               'Only a single matching prefix will be modified.'},
                      {'name': 'edits', 'type': 'dict',
                       'desc': 'A dictionary of properties and their values to update on the Cron Job.'}
                  ),
                  'returns': {'type': 'str', 'desc': 'The iden of the CronJob which was modified.'}}},
        {'name': 'list', 'desc': 'List CronJobs in the Cortex.',
         'type': {'type': 'function', '_funcname': '_methCronList',
                  'returns': {'type': 'list', 'desc': 'A list of ``cronjob`` objects.', }}},
    )
    _storm_lib_path = ('cron',)
    _storm_lib_perms = (
        {'perm': ('cron', 'add'), 'gate': 'view',
         'desc': 'Permits a user to create a cron job.'},
        {'perm': ('cron', 'del'), 'gate': 'cronjob',
         'desc': 'Permits a user to remove a cron job.'},
        {'perm': ('cron', 'kill'), 'gate': 'cronjob',
         'desc': 'Controls the ability to terminate a running cron job.'},
        {'perm': ('cron', 'get'), 'gate': 'cronjob',
         'desc': 'Permits a user to list cron jobs.'},
        {'perm': ('cron', 'set'), 'gate': 'cronjob',
         'desc': 'Permits a user to modify/move a cron job.'},
        {'perm': ('cron', 'set', 'user'), 'gate': 'cortex',
         'desc': 'Permits a user to modify the user property of a cron job.'},
    )

    def getObjLocals(self):
        return {
            'at': self._methCronAt,
            'add': self._methCronAdd,
            'del': self._methCronDel,
            'get': self._methCronGet,
            'mod': self._methCronMod,
            'list': self._methCronList,
        }

    async def _matchIdens(self, prefix, perm):
        '''
        Returns the cron that starts with prefix.  Prints out error and returns None if it doesn't match
        exactly one.
        '''
        todo = s_common.todo('listCronJobs')
        crons = await self.dyncall('cortex', todo)
        matchcron = None

        for cron in crons:
            iden = cron.get('iden')

            if iden.startswith(prefix) and allowed(perm, gateiden=iden):
                if matchcron is not None:
                    mesg = 'Provided iden matches more than one cron job.'
                    raise s_exc.StormRuntimeError(mesg=mesg, iden=prefix)
                matchcron = cron

        if matchcron is not None:
            return matchcron

        mesg = 'Provided iden does not match any valid authorized cron job.'
        raise s_exc.StormRuntimeError(mesg=mesg, iden=prefix)

    def _parseWeekday(self, val):
        ''' Try to match a day-of-week abbreviation, then try a day-of-week full name '''
        val = val.title()
        try:
            return list(calendar.day_abbr).index(val)
        except ValueError:
            try:
                return list(calendar.day_name).index(val)
            except ValueError:
                return None

    def _parseIncval(self, incval):
        ''' Parse a non-day increment value. Should be an integer or a comma-separated integer list. '''
        try:
            retn = [int(val) for val in incval.split(',')]
        except ValueError:
            return None

        return retn[0] if len(retn) == 1 else retn

    def _parseReq(self, requnit, reqval):
        ''' Parse a non-day fixed value '''
        assert reqval[0] != '='

        try:
            retn = []
            for val in reqval.split(','):
                if requnit == 'month':
                    if reqval[0].isdigit():
                        retn.append(int(reqval))  # must be a month (1-12)
                    else:
                        try:
                            retn.append(list(calendar.month_abbr).index(val.title()))
                        except ValueError:
                            retn.append(list(calendar.month_name).index(val.title()))
                else:
                    retn.append(int(val))
        except ValueError:
            return None

        return retn[0] if len(retn) == 1 else retn

    def _parseDay(self, optval):
        ''' Parse a --day argument '''
        isreq = not optval.startswith('+')
        if not isreq:
            optval = optval[1:]

        try:
            retnval = []
            unit = None
            for val in optval.split(','):
                if not val:
                    raise ValueError
                if val[-1].isdigit():
                    newunit = 'dayofmonth' if isreq else 'day'
                    if unit is None:
                        unit = newunit
                    elif newunit != unit:
                        raise ValueError
                    retnval.append(int(val))
                else:
                    newunit = 'dayofweek'
                    if unit is None:
                        unit = newunit
                    elif newunit != unit:
                        raise ValueError

                    weekday = self._parseWeekday(val)
                    if weekday is None:
                        raise ValueError
                    retnval.append(weekday)
            if len(retnval) == 0:
                raise ValueError
        except ValueError:
            return None, None
        if len(retnval) == 1:
            retnval = retnval[0]
        return unit, retnval

    def _parseAlias(self, opts):
        retn = {}

        hourly = opts.get('hourly')
        if hourly is not None:
            retn['hour'] = '+1'
            retn['minute'] = str(int(hourly))
            return retn

        daily = opts.get('daily')
        if daily is not None:
            fields = time.strptime(daily, '%H:%M')
            retn['day'] = '+1'
            retn['hour'] = str(fields.tm_hour)
            retn['minute'] = str(fields.tm_min)
            return retn

        monthly = opts.get('monthly')
        if monthly is not None:
            day, rest = monthly.split(':', 1)
            fields = time.strptime(rest, '%H:%M')
            retn['month'] = '+1'
            retn['day'] = day
            retn['hour'] = str(fields.tm_hour)
            retn['minute'] = str(fields.tm_min)
            return retn

        yearly = opts.get('yearly')
        if yearly is not None:
            fields = yearly.split(':')
            if len(fields) != 4:
                raise ValueError(f'Failed to parse parameter {yearly}')
            retn['year'] = '+1'
            retn['month'], retn['day'], retn['hour'], retn['minute'] = fields
            return retn

        return None

    async def _methCronAdd(self, **kwargs):
        incunit = None
        incval = None
        reqdict = {}
        pool = await tobool(kwargs.get('pool', False))
        valinfo = {  # unit: (minval, next largest unit)
            'month': (1, 'year'),
            'dayofmonth': (1, 'month'),
            'hour': (0, 'day'),
            'minute': (0, 'hour'),
        }

        query = kwargs.get('query', None)
        if query is None:
            mesg = 'Query parameter is required.'
            raise s_exc.StormRuntimeError(mesg=mesg, kwargs=kwargs)

        query = await tostr(query)

        try:
            alias_opts = self._parseAlias(kwargs)
        except ValueError as e:
            mesg = f'Failed to parse ..ly parameter: {" ".join(e.args)}'
            raise s_exc.StormRuntimeError(mesg=mesg, kwargs=kwargs)

        if alias_opts:
            year = kwargs.get('year')
            month = kwargs.get('month')
            day = kwargs.get('day')
            hour = kwargs.get('hour')
            minute = kwargs.get('minute')

            if year or month or day or hour or minute:
                mesg = 'May not use both alias (..ly) and explicit options at the same time'
                raise s_exc.StormRuntimeError(mesg=mesg, kwargs=kwargs)
            opts = alias_opts
        else:
            opts = kwargs

        for optname in ('year', 'month', 'day', 'hour', 'minute'):
            optval = opts.get(optname)

            if optval is None:
                if incunit is None and not reqdict:
                    continue
                # The option isn't set, but a higher unit is.  Go ahead and set the required part to the lowest valid
                # value, e.g. so --month 2 would run on the *first* of every other month at midnight
                if optname == 'day':
                    reqdict['dayofmonth'] = 1
                else:
                    reqdict[optname] = valinfo[optname][0]
                continue

            isreq = not optval.startswith('+')

            if optname == 'day':
                unit, val = self._parseDay(optval)
                if val is None:
                    mesg = f'Failed to parse day value "{optval}"'
                    raise s_exc.StormRuntimeError(mesg=mesg, kwargs=kwargs)
                if unit == 'dayofweek':
                    if incunit is not None:
                        mesg = 'May not provide a recurrence value with day of week'
                        raise s_exc.StormRuntimeError(mesg=mesg, kwargs=kwargs)
                    if reqdict:
                        mesg = 'May not fix month or year with day of week'
                        raise s_exc.StormRuntimeError(mesg=mesg, kwargs=kwargs)
                    incunit, incval = unit, val
                elif unit == 'day':
                    incunit, incval = unit, val
                else:
                    assert unit == 'dayofmonth'
                    reqdict[unit] = val
                continue

            if not isreq:
                if incunit is not None:
                    mesg = 'May not provide more than 1 recurrence parameter'
                    raise s_exc.StormRuntimeError(mesg=mesg, kwargs=kwargs)
                if reqdict:
                    mesg = 'Fixed unit may not be larger than recurrence unit'
                    raise s_exc.StormRuntimeError(mesg=mesg, kwargs=kwargs)
                incunit = optname
                incval = self._parseIncval(optval)
                if incval is None:
                    mesg = 'Failed to parse parameter'
                    raise s_exc.StormRuntimeError(mesg=mesg, kwargs=kwargs)
                continue

            if optname == 'year':
                mesg = 'Year may not be a fixed value'
                raise s_exc.StormRuntimeError(mesg=mesg, kwargs=kwargs)

            reqval = self._parseReq(optname, optval)
            if reqval is None:
                mesg = f'Failed to parse fixed parameter "{optval}"'
                raise s_exc.StormRuntimeError(mesg=mesg, kwargs=kwargs)
            reqdict[optname] = reqval

        # If not set, default (incunit, incval) to (1, the next largest unit)
        if incunit is None:
            if not reqdict:
                mesg = 'Must provide at least one optional argument'
                raise s_exc.StormRuntimeError(mesg=mesg, kwargs=kwargs)
            requnit = next(iter(reqdict))  # the first key added is the biggest unit
            incunit = valinfo[requnit][1]
            incval = 1

        cdef = {'storm': query,
                'reqs': reqdict,
                'pool': pool,
                'incunit': incunit,
                'incvals': incval,
                'user': self.runt.user.iden,
                'creator': self.runt.user.iden
                }

        iden = kwargs.get('iden')
        if iden:
            cdef['iden'] = iden

        view = kwargs.get('view')
        if not view:
            view = self.runt.view.iden
        cdef['view'] = view

        for argname in ('name', 'doc'):
            if (valu := kwargs.get(argname)) is not None:
                cdef[argname] = await tostr(valu)

        todo = s_common.todo('addCronJob', cdef)
        gatekeys = ((self.runt.user.iden, ('cron', 'add'), view),)
        cdef = await self.dyncall('cortex', todo, gatekeys=gatekeys)

        return CronJob(self.runt, cdef, path=self.path)

    async def _methCronAt(self, **kwargs):
        tslist = []
        now = time.time()

        query = kwargs.get('query', None)
        if query is None:
            mesg = 'Query parameter is required.'
            raise s_exc.StormRuntimeError(mesg=mesg, kwargs=kwargs)

        query = await tostr(query)

        for optname in ('day', 'hour', 'minute'):
            opts = kwargs.get(optname)

            if not opts:
                continue

            for optval in opts.split(','):
                try:
                    arg = f'{optval} {optname}'
                    ts = now + s_time.delta(arg) / 1000000.0
                    tslist.append(ts)
                except (ValueError, s_exc.BadTypeValu):
                    mesg = f'Trouble parsing "{arg}"'
                    raise s_exc.StormRuntimeError(mesg=mesg, kwargs=kwargs)

        dts = kwargs.get('dt')
        if dts:
            for dt in dts.split(','):
                try:
                    ts = s_time.parse(dt) / 1000000.0
                    tslist.append(ts)
                except (ValueError, s_exc.BadTypeValu):
                    mesg = f'Trouble parsing "{dt}"'
                    raise s_exc.StormRuntimeError(mesg=mesg, kwargs=kwargs)

        def _ts_to_reqdict(ts):
            dt = datetime.datetime.fromtimestamp(ts, datetime.timezone.utc)
            return {
                'minute': dt.minute,
                'hour': dt.hour,
                'dayofmonth': dt.day,
                'month': dt.month,
                'year': dt.year
            }

        atnow = kwargs.get('now')

        if not tslist and not atnow:
            mesg = 'At least one requirement must be provided'
            raise s_exc.StormRuntimeError(mesg=mesg, kwargs=kwargs)

        reqdicts = [_ts_to_reqdict(ts) for ts in tslist]

        if atnow:
            reqdicts.append({'now': True})

        cdef = {'storm': query,
                'reqs': reqdicts,
                'incunit': None,
                'incvals': None,
                'user': self.runt.user.iden,
                'creator': self.runt.user.iden
                }

        iden = kwargs.get('iden')
        if iden:
            cdef['iden'] = iden

        view = kwargs.get('view')
        if not view:
            view = self.runt.view.iden
        cdef['view'] = view

        todo = s_common.todo('addCronJob', cdef)
        gatekeys = ((self.runt.user.iden, ('cron', 'add'), view),)
        cdef = await self.dyncall('cortex', todo, gatekeys=gatekeys)

        return CronJob(self.runt, cdef, path=self.path)

    async def _methCronDel(self, prefix):
        cron = await self._matchIdens(prefix, ('cron', 'del'))
        iden = cron['iden']

        return await self.runt.view.core.delCronJob(iden)

    async def _methCronMod(self, prefix, edits):
        cdef = await self._matchIdens(prefix, ('cron', 'set'))
        iden = cdef['iden']
        edits = await toprim(edits)

        if 'user' in edits:
            # this permission must be granted cortex wide to prevent abuse...
            self.runt.confirm(('cron', 'set', 'user'))

        return await self.runt.view.core.editCronJob(iden, edits)

    @stormfunc(readonly=True)
    async def _methCronList(self):
        todo = s_common.todo('listCronJobs')
        gatekeys = ((self.runt.user.iden, ('cron', 'get'), None),)
        defs = await self.dyncall('cortex', todo, gatekeys=gatekeys)

        return [CronJob(self.runt, cdef, path=self.path) for cdef in defs]

    @stormfunc(readonly=True)
    async def _methCronGet(self, prefix):
        cdef = await self._matchIdens(prefix, ('cron', 'get'))

        return CronJob(self.runt, cdef, path=self.path)

@registry.registerType
class CronJob(Prim):
    '''
    Implements the Storm api for a cronjob instance.
    '''
    _storm_locals = (
        {'name': 'completed', 'desc': 'True if a non-recurring Cron Job has completed.', 'type': 'boolean'},
        {'name': 'creator', 'desc': 'The iden of the user that created the Cron Job.', 'type': 'str'},
        {'name': 'created', 'desc': 'The timestamp when the Cron Job was created.', 'type': 'int'},
        {'name': 'doc', 'desc': 'The description of the Cron Job.', 'type': 'str'},
        {'name': 'enabled', 'desc': 'Whether the Cron Job is enabled.', 'type': 'boolean'},
        {'name': 'iden', 'desc': 'The iden of the Cron Job.', 'type': 'str'},
        {'name': 'name', 'desc': 'The name of the Cron Job.', 'type': 'str'},
        {'name': 'pool', 'desc': 'Whether the Cron Job will offload the query to a Storm pool.', 'type': 'boolean'},
        {'name': 'storm', 'desc': 'The Storm query the Cron Job runs.', 'type': 'str'},
        {'name': 'view', 'desc': 'The iden of the view the Cron Job runs in.', 'type': 'str'},
        {'name': 'user', 'desc': 'The iden of the user the Cron Job runs as.', 'type': 'str'},
        {'name': 'kill', 'desc': 'If the job is currently running, terminate the task.',
         'type': {'type': 'function', '_funcname': '_methCronJobKill',
                  'returns': {'type': 'boolean', 'desc': 'A boolean value which is true if the task was terminated.'}}},

        {'name': 'pprint', 'desc': 'Get a dictionary containing user friendly strings for printing the CronJob.',
         'type': {'type': 'function', '_funcname': '_methCronJobPprint',
                  'returns':
                      {'type': 'dict',
                       'desc': 'A dictionary containing structured data about a cronjob for display purposes.'}}},
    )
    _storm_typename = 'cronjob'
    _ismutable = False

    def __init__(self, runt, cdef, path=None):
        Prim.__init__(self, cdef, path=path)
        self.runt = runt
        self.locls.update(self.getObjLocals())

    def __hash__(self):
        return hash((self._storm_typename, self.valu.get('iden')))

    def getObjLocals(self):
        return {
            'kill': self._methCronJobKill,
            'pprint': self._methCronJobPprint,
        }

    async def _methCronJobKill(self):
        iden = self.valu.get('iden')
        self.runt.confirm(('cron', 'kill'), gateiden=iden)
        return await self.runt.view.core.killCronTask(iden)

    async def setitem(self, name, valu):
        name = await tostr(name)
        valu = await toprim(valu)
        iden = self.valu.get('iden')

        if name == 'user':
            # this permission must be granted cortex wide
            # to prevent abuse...
            self.runt.confirm(('cron', 'set', 'user'))
        else:
            self.runt.confirm(('cron', 'set', name), gateiden=iden)

        self.valu = await self.runt.view.core.editCronJob(iden, {name: valu})

        return self

    @stormfunc(readonly=True)
    async def _derefGet(self, name):
        name = await tostr(name)

        if name == 'completed':
            return not bool(self.valu.get('recs'))

        return copy.deepcopy(self.valu.get(name))

    def value(self):
        return copy.deepcopy(self.valu)

    @staticmethod
    def _formatTimestamp(ts):
        return datetime.datetime.fromtimestamp(ts, datetime.UTC).strftime('%Y-%m-%dT%H:%M')

    @stormfunc(readonly=True)
    async def _methCronJobPprint(self):
        user = self.valu.get('username')
        creator = self.valu.get('creatorname')

        view = self.valu.get('view')
        if not view:
            view = self.runt.view.core.view.iden

        laststart = self.valu.get('laststarttime')
        lastend = self.valu.get('lastfinishtime')
        result = self.valu.get('lastresult')
        iden = self.valu.get('iden')

        job = {
            'iden': iden,
            'idenshort': iden[:8] + '..',
            'user': user or '<None>',
            'creator': creator or '<None>',
            'view': view,
            'viewshort': view[:8] + '..',
            'storm': self.valu.get('storm') or '<missing>',
            'pool': self.valu.get('pool', False),
            'isrecur': 'Y' if self.valu.get('recur') else 'N',
            'isrunning': 'Y' if self.valu.get('isrunning') else 'N',
            'enabled': 'Y' if self.valu.get('enabled', True) else 'N',
            'startcount': self.valu.get('startcount') or 0,
            'errcount': self.valu.get('errcount') or 0,
            'laststart': 'Never' if laststart is None else self._formatTimestamp(laststart),
            'lastend': 'Never' if lastend is None else self._formatTimestamp(lastend),
            'lastresult': self.valu.get('lastresult') or '<None>',
            'lasterrs': self.valu.get('lasterrs') or [],
            'iserr': 'X' if result is not None and not result.startswith('finished successfully') else ' ',
            'recs': []
        }

        for reqdict, incunit, incval in self.valu.get('recs', []):
            job['recs'].append({
                'reqdict': reqdict or '<None>',
                'incunit': incunit or '<None>',
                'incval': incval or '<None>'
            })

        return job

# These will go away once we have value objects in storm runtime
async def toprim(valu, path=None, use_list=False):

    if isinstance(valu, (str, int, bool, float, bytes, types.AsyncGeneratorType, types.GeneratorType)) or valu is None:
        return valu

    if isinstance(valu, (tuple, list)):
        retn = []
        for v in valu:
            try:
                retn.append(await toprim(v, use_list=use_list))
            except s_exc.NoSuchType:
                pass

        if not use_list:
            return tuple(retn)
        return retn

    if isinstance(valu, dict):
        retn = {}
        for k, v in valu.items():
            try:
                retn[k] = await toprim(v, use_list=use_list)
            except s_exc.NoSuchType:
                pass
        return retn

    if isinstance(valu, Number):
        return float(valu.value())

    if isinstance(valu, (Dict, List)):
        return await valu.value(use_list=use_list)

    if isinstance(valu, Prim):
        return await s_coro.ornot(valu.value)

    if isinstance(valu, s_node.Node):
        return valu.ndef[1]

    mesg = 'Unable to convert object to Storm primitive.'
    raise s_exc.NoSuchType(mesg=mesg, name=valu.__class__.__name__)

def fromprim(valu, path=None, basetypes=True):

    if valu is None:
        return valu

    if basetypes:

        if isinstance(valu, str):
            return Str(valu, path=path)

    # TODO: make s_node.Node a storm type itself?
    if isinstance(valu, s_node.NodeBase):
        return Node(valu, path=path)

    if isinstance(valu, s_node.Path):
        return Path(valu, path=path)

    if isinstance(valu, tuple):
        return List(list(valu), path=path)

    if isinstance(valu, list):
        return List(valu, path=path)

    if isinstance(valu, dict):
        return Dict(valu, path=path)

    if isinstance(valu, bytes):
        return Bytes(valu, path=path)

    if isinstance(valu, bool):
        return Bool(valu, path=path)

    if isinstance(valu, (float, decimal.Decimal)):
        return Number(valu, path=path)

    if isinstance(valu, StormType):
        return valu

    if basetypes:
        ptyp = valu.__class__.__name__
        mesg = f'Unable to convert python primitive to StormType ( {ptyp} )'
        raise s_exc.NoSuchType(mesg=mesg, python_type=ptyp)

    return valu

async def tostor(valu, isndef=False):

    if isinstance(valu, Number):
        return str(valu.value())

    if isinstance(valu, (tuple, list)):
        retn = []
        for v in valu:
            try:
                retn.append(await tostor(v, isndef=isndef))
            except s_exc.NoSuchType:
                pass
        return tuple(retn)

    if isinstance(valu, dict):
        retn = {}
        for k, v in valu.items():
            try:
                retn[k] = await tostor(v, isndef=isndef)
            except s_exc.NoSuchType:
                pass
        return retn

    if isndef and isinstance(valu, s_node.Node):
        return valu.ndef

    return await toprim(valu)

async def tocmprvalu(valu):

    if isinstance(valu, (str, int, bool, float, bytes, types.AsyncGeneratorType, types.GeneratorType, Number)) or valu is None:
        return valu

    if isinstance(valu, (tuple, list)):
        retn = []
        for v in valu:
            retn.append(await tocmprvalu(v))
        return tuple(retn)

    if isinstance(valu, dict):
        retn = {}
        for k, v in valu.items():
            retn[k] = await tocmprvalu(v)
        return retn

    if isinstance(valu, Prim):
        return await s_coro.ornot(valu.value)

    if isinstance(valu, s_node.Node):
        return valu.ndef[1]

    return valu

def ismutable(valu):
    if isinstance(valu, StormType):
        return valu.ismutable()

    # N.B. In Python, tuple is immutable, but in Storm, gets converted in toprim to a storm List
    return isinstance(valu, (set, dict, list, s_node.Path))

async def tostr(valu, noneok=False):

    if noneok and valu is None:
        return None

    try:
        if isinstance(valu, bytes):
            return valu.decode('utf8', 'surrogatepass')

        if isinstance(valu, s_node.Node):
            return valu.repr()

        return str(valu)
    except Exception as e:
        mesg = f'Failed to make a string from {s_common.trimText(repr(valu))}.'
        raise s_exc.BadCast(mesg=mesg) from e

async def tobool(valu, noneok=False):

    if noneok and valu is None:
        return None

    if isinstance(valu, Prim):
        return await valu.bool()

    try:
        return bool(valu)
    except Exception:
        mesg = f'Failed to make a boolean from {s_common.trimText(repr(valu))}.'
        raise s_exc.BadCast(mesg=mesg)

async def tonumber(valu, noneok=False):

    if noneok and valu is None:
        return None

    if isinstance(valu, Number):
        return valu

    if isinstance(valu, (float, decimal.Decimal)) or (isinstance(valu, str) and '.' in valu):
        return Number(valu)

    return await toint(valu, noneok=noneok)

async def toint(valu, noneok=False):

    if noneok and valu is None:
        return None

    if isinstance(valu, str):
        try:
            return int(valu, 0)
        except ValueError as e:
            mesg = f'Failed to make an integer from {s_common.trimText(repr(valu))}.'
            raise s_exc.BadCast(mesg=mesg) from e

    try:
        return int(valu)
    except Exception as e:
        mesg = f'Failed to make an integer from {s_common.trimText(repr(valu))}.'
        raise s_exc.BadCast(mesg=mesg) from e

async def toiter(valu, noneok=False):

    if noneok and valu is None:
        return

    if isinstance(valu, Prim):
        async with contextlib.aclosing(valu.iter()) as agen:
            async for item in agen:
                yield item
        return

    try:
        async with contextlib.aclosing(s_coro.agen(valu)) as agen:
            async for item in agen:
                yield item
    except TypeError as e:
        mesg = f'Value is not iterable: {s_common.trimText(repr(valu))}'
        raise s_exc.StormRuntimeError(mesg=mesg) from e

async def torepr(valu, usestr=False):
    if hasattr(valu, 'stormrepr') and callable(valu.stormrepr):
        return await valu.stormrepr()

    if isinstance(valu, bool):
        return str(valu).lower()

    if valu is None:
        return '$lib.null'

    if usestr:
        return str(valu)
    return repr(valu)

async def tobuidhex(valu, noneok=False):

    if noneok and valu is None:
        return None

    if isinstance(valu, Node):
        return valu.valu.iden()

    if isinstance(valu, s_node.Node):
        return valu.iden()

    valu = await tostr(valu)
    if not s_common.isbuidhex(valu):
        mesg = f'Invalid buid string: {valu}'
        raise s_exc.BadCast(mesg=mesg)

    return valu

async def totype(valu, basetypes=False) -> str:
    '''
    Convert a value to its Storm type string.

    Args:
        valu: The object to check.
        basetypes (bool): If True, return the base Python class name as a fallback.

    Returns:
        str: The type name.

    Raises:
        StormRuntimeError: If the valu does not resolve to a known type and basetypes=False.
    '''
    if valu is undef:
        return 'undef'

    if valu is None:
        return 'null'

    if isinstance(valu, bool):
        return 'boolean'

    if isinstance(valu, int):
        return 'int'

    if isinstance(valu, (types.AsyncGeneratorType, types.GeneratorType)):
        return 'generator'

    if isinstance(valu, (types.FunctionType, types.MethodType)):
        return 'function'

    # This may raise s_exc.NoSuchType
    fp = fromprim(valu, basetypes=not basetypes)

    if isinstance(fp, StormType):
        return fp._storm_typename

    return valu.__class__.__name__

async def typeerr(name, reqt):
    if not isinstance(name, reqt):
        styp = await totype(name, basetypes=True)
        mesg = f"Expected value of type '{reqt}', got '{styp}' with value {name}."
        return s_exc.StormRuntimeError(mesg=mesg, name=name, type=styp)<|MERGE_RESOLUTION|>--- conflicted
+++ resolved
@@ -2806,13 +2806,8 @@
             Examples:
                 Convert a timestamp from seconds to micros and format it::
 
-<<<<<<< HEAD
-                    cli> storm $seconds=1594684800 $micros=$lib.time.fromunix($seconds)
+                    storm> $seconds=1594684800 $micros=$lib.time.fromunix($seconds)
                          $str=$lib.time.format($micros, '%A %d, %B %Y') $lib.print($str)
-=======
-                    storm> $seconds=1594684800 $millis=$lib.time.fromunix($seconds)
-                         $str=$lib.time.format($millis, '%A %d, %B %Y') $lib.print($str)
->>>>>>> 7f34c2cd
 
                     Tuesday 14, July 2020''',
          'type': {'type': 'function', '_funcname': '_fromunix',
