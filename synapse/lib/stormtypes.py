--- conflicted
+++ resolved
@@ -2709,12 +2709,8 @@
 
         self.runt.confirm(('axon', 'has'))
 
-<<<<<<< HEAD
         await self.runt.view.core.getAxon()
         return await self.runt.view.core.axon.hashset(s_common.uhex(sha256))
-=======
-        await self.runt.snap.core.getAxon()
-        return await self.runt.snap.core.axon.hashset(s_common.uhex(sha256))
 
     @stormfunc(readonly=True)
     async def read(self, sha256, offs=0, size=s_const.mebibyte):
@@ -2732,10 +2728,10 @@
         if not self.runt.allowed(('axon', 'get')):
             self.runt.confirm(('storm', 'lib', 'axon', 'get'))
 
-        await self.runt.snap.core.getAxon()
+        await self.runt.view.core.getAxon()
 
         byts = b''
-        async for chunk in self.runt.snap.core.axon.get(s_common.uhex(sha256), offs=offs, size=size):
+        async for chunk in self.runt.view.core.axon.get(s_common.uhex(sha256), offs=offs, size=size):
             byts += chunk
         return byts
 
@@ -2744,7 +2740,7 @@
         '''
         Unpack bytes from a file in the Axon using struct.
         '''
-        if self.runt.snap.core.axoninfo.get('features', {}).get('unpack', 0) < 1:
+        if self.runt.view.core.axoninfo.get('features', {}).get('unpack', 0) < 1:
             mesg = 'The connected Axon does not support the the unpack API. Please update your Axon.'
             raise s_exc.FeatureNotSupported(mesg=mesg)
 
@@ -2755,167 +2751,8 @@
         if not self.runt.allowed(('axon', 'get')):
             self.runt.confirm(('storm', 'lib', 'axon', 'get'))
 
-        await self.runt.snap.core.getAxon()
-        return await self.runt.snap.core.axon.unpack(s_common.uhex(sha256), fmt, offs)
-
-@registry.registerLib
-class LibBytes(Lib):
-    '''
-    A Storm Library for interacting with bytes storage. This Library is deprecated; use ``$lib.axon.*`` instead.
-    '''
-    _storm_locals = (
-        {'name': 'put', 'desc': '''
-            Save the given bytes variable to the Axon the Cortex is configured to use.
-
-            Examples:
-                Save a base64 encoded buffer to the Axon::
-
-                    cli> storm $s='dGVzdA==' $buf=$lib.base64.decode($s) ($size, $sha256)=$lib.bytes.put($buf)
-                         $lib.print('size={size} sha256={sha256}', size=$size, sha256=$sha256)
-
-                    size=4 sha256=9f86d081884c7d659a2feaa0c55ad015a3bf4f1b2b0b822cd15d6c15b0f00a08''',
-         'type': {'type': 'function', '_funcname': '_libBytesPut',
-                  'args': (
-                      {'name': 'byts', 'type': 'bytes', 'desc': 'The bytes to save.', },
-                  ),
-                  'returns': {'type': 'list', 'desc': 'A tuple of the file size and sha256 value.', }}},
-        {'name': 'has', 'desc': '''
-            Check if the Axon the Cortex is configured to use has a given sha256 value.
-
-            Examples:
-                Check if the Axon has a given file::
-
-                    # This example assumes the Axon does have the bytes
-                    cli> storm if $lib.bytes.has(9f86d081884c7d659a2feaa0c55ad015a3bf4f1b2b0b822cd15d6c15b0f00a08) {
-                            $lib.print("Has bytes")
-                        } else {
-                            $lib.print("Does not have bytes")
-                        }
-
-                    Has bytes
-            ''',
-         'type': {'type': 'function', '_funcname': '_libBytesHas',
-                  'args': (
-                      {'name': 'sha256', 'type': 'str', 'desc': 'The sha256 value to check.', },
-                  ),
-                  'returns': {'type': 'boolean', 'desc': 'True if the Axon has the file, false if it does not.', }}},
-        {'name': 'size', 'desc': '''
-            Return the size of the bytes stored in the Axon for the given sha256.
-
-            Examples:
-                Get the size for a file given a variable named ``$sha256``::
-
-                    $size = $lib.bytes.size($sha256)
-            ''',
-         'type': {'type': 'function', '_funcname': '_libBytesSize',
-                  'args': (
-                      {'name': 'sha256', 'type': 'str', 'desc': 'The sha256 value to check.', },
-                  ),
-                  'returns': {'type': ['int', 'null'],
-                              'desc': 'The size of the file or ``null`` if the file is not found.', }}},
-        {'name': 'hashset', 'desc': '''
-            Return additional hashes of the bytes stored in the Axon for the given sha256.
-
-            Examples:
-                Get the md5 hash for a file given a variable named ``$sha256``::
-
-                    $hashset = $lib.bytes.hashset($sha256)
-                    $md5 = $hashset.md5
-            ''',
-         'type': {'type': 'function', '_funcname': '_libBytesHashset',
-                  'args': (
-                      {'name': 'sha256', 'type': 'str', 'desc': 'The sha256 value to calculate hashes for.', },
-                  ),
-                  'returns': {'type': 'dict', 'desc': 'A dictionary of additional hashes.', }}},
-        {'name': 'upload', 'desc': '''
-            Upload a stream of bytes to the Axon as a file.
-
-            Examples:
-                Upload bytes from a generator::
-
-                    ($size, $sha256) = $lib.bytes.upload($getBytesChunks())
-            ''',
-         'type': {'type': 'function', '_funcname': '_libBytesUpload',
-                  'args': (
-                      {'name': 'genr', 'type': 'generator', 'desc': 'A generator which yields bytes.', },
-                  ),
-                  'returns': {'type': 'list', 'desc': 'A tuple of the file size and sha256 value.', }}},
-    )
-    _storm_lib_path = ('bytes',)
-    _storm_lib_deprecation = {'eolvers': 'v3.0.0', 'mesg': 'Use the corresponding ``$lib.axon`` function.'}
-
-    def getObjLocals(self):
-        return {
-            'put': self._libBytesPut,
-            'has': self._libBytesHas,
-            'size': self._libBytesSize,
-            'upload': self._libBytesUpload,
-            'hashset': self._libBytesHashset,
-        }
-
-    async def _libBytesUpload(self, genr):
-
-        self.runt.confirm(('axon', 'upload'), default=True)
-
-        await self.runt.snap.core.getAxon()
-        async with await self.runt.snap.core.axon.upload() as upload:
-            async for byts in s_coro.agen(genr):
-                await upload.write(byts)
-            size, sha256 = await upload.save()
-            return size, s_common.ehex(sha256)
-
-    @stormfunc(readonly=True)
-    async def _libBytesHas(self, sha256):
-
-        sha256 = await tostr(sha256, noneok=True)
-        if sha256 is None:
-            return None
-
-        self.runt.confirm(('axon', 'has'), default=True)
-
-        await self.runt.snap.core.getAxon()
-        todo = s_common.todo('has', s_common.uhex(sha256))
-        ret = await self.dyncall('axon', todo)
-        return ret
-
-    @stormfunc(readonly=True)
-    async def _libBytesSize(self, sha256):
-
-        sha256 = await tostr(sha256)
-
-        self.runt.confirm(('axon', 'has'), default=True)
-
-        await self.runt.snap.core.getAxon()
-        todo = s_common.todo('size', s_common.uhex(sha256))
-        ret = await self.dyncall('axon', todo)
-        return ret
-
-    async def _libBytesPut(self, byts):
-
-        if not isinstance(byts, bytes):
-            mesg = '$lib.bytes.put() requires a bytes argument'
-            raise s_exc.BadArg(mesg=mesg)
-
-        self.runt.confirm(('axon', 'upload'), default=True)
-
-        await self.runt.snap.core.getAxon()
-        todo = s_common.todo('put', byts)
-        size, sha2 = await self.dyncall('axon', todo)
-
-        return (size, s_common.ehex(sha2))
-
-    @stormfunc(readonly=True)
-    async def _libBytesHashset(self, sha256):
-
-        sha256 = await tostr(sha256)
-
-        self.runt.confirm(('axon', 'has'), default=True)
-
-        await self.runt.snap.core.getAxon()
-        todo = s_common.todo('hashset', s_common.uhex(sha256))
-        ret = await self.dyncall('axon', todo)
-        return ret
->>>>>>> 22bdd493
+        await self.runt.view.core.getAxon()
+        return await self.runt.view.core.axon.unpack(s_common.uhex(sha256), fmt, offs)
 
 @registry.registerLib
 class LibLift(Lib):
@@ -7064,12 +6901,13 @@
         name = await tostr(name)
 
         iden = self.valu.get('iden')
-        layr = self.runt.snap.core.getLayer(iden)
+        layr = self.runt.view.core.getLayer(iden)
 
         await self.runt.reqUserCanReadLayer(iden)
 
-        async for _, buid, sode in layr.liftByDataName(name):
-            yield await self.runt.snap._joinStorNode(buid, {iden: sode})
+        async for nid, _, tomb in layr.liftByDataName(name):
+            if not tomb:
+                yield await self.runt.view._joinStorNode(nid)
 
     @stormfunc(readonly=True)
     async def getMirrorStatus(self):
