import os
import bz2
import copy
import gzip
import time

import regex
import types
import base64
import pprint
import struct
import asyncio
import decimal
import inspect
import logging
import binascii
import datetime
import calendar
import functools
import contextlib
import collections

import synapse.exc as s_exc
import synapse.common as s_common
import synapse.telepath as s_telepath

import synapse.lib.coro as s_coro
import synapse.lib.json as s_json
import synapse.lib.node as s_node
import synapse.lib.time as s_time
import synapse.lib.cache as s_cache
import synapse.lib.const as s_const
import synapse.lib.queue as s_queue
import synapse.lib.scope as s_scope
import synapse.lib.msgpack as s_msgpack
import synapse.lib.schemas as s_schemas
import synapse.lib.urlhelp as s_urlhelp
import synapse.lib.version as s_version
import synapse.lib.stormctrl as s_stormctrl

logger = logging.getLogger(__name__)

AXON_MINVERS_PROXY = (2, 97, 0)
AXON_MINVERS_PROXYTRUE = (2, 192, 0)
AXON_MINVERS_SSLOPTS = '>=2.162.0'

class Undef:
    _storm_typename = 'undef'
    async def stormrepr(self):
        return '$lib.undef'

undef = Undef()

def confirm(perm, gateiden=None):
    s_scope.get('runt').confirm(perm, gateiden=gateiden)

def allowed(perm, gateiden=None):
    return s_scope.get('runt').allowed(perm, gateiden=gateiden)

def confirmEasyPerm(item, perm, mesg=None):
    return s_scope.get('runt').confirmEasyPerm(item, perm, mesg=mesg)

def allowedEasyPerm(item, perm):
    return s_scope.get('runt').allowedEasyPerm(item, perm)

def strifyHttpArg(item, multi=False):
    if isinstance(item, (list, tuple)):
        return [(str(k), str(v)) for (k, v) in item]
    elif isinstance(item, dict):
        retn = {}
        for name, valu in item.items():
            if isinstance(valu, (list, tuple)) and multi:
                retn[str(name)] = [str(v) for v in valu]
            else:
                retn[str(name)] = str(valu)
        return retn
    return item

async def resolveCoreProxyUrl(valu):
    '''
    Resolve a proxy value to a proxy URL.

    Args:
        valu (str|bool): The proxy value.

    Returns:
        (str|None): A proxy URL string or None.
    '''
    runt = s_scope.get('runt')

    match valu:
        case True:
            return await runt.view.core.getConfOpt('http:proxy')

        case False:
            runt.confirm(('inet', 'http', 'proxy'))
            return None

        case str():
            runt.confirm(('inet', 'http', 'proxy'))
            return valu

        case _:
            raise s_exc.BadArg(mesg='HTTP proxy argument must be a string or bool.')

async def resolveAxonProxyArg(valu):
    '''
    Resolve a proxy value to the kwarg to set for an Axon HTTP call.

    Args:
        valu (str|bool): The proxy value.

    Returns:
        tuple: A retn tuple where the proxy kwarg should not be set if ok=False, otherwise a proxy URL or None.
    '''
    runt = s_scope.get('runt')

    await runt.view.core.getAxon()

    axonvers = runt.view.core.axoninfo['synapse']['version']
    if axonvers < AXON_MINVERS_PROXY:
        await runt.warnonce(f'Axon version does not support proxy argument: {axonvers} < {AXON_MINVERS_PROXY}')
        return False, None

    match valu:
        case True:
            if axonvers < AXON_MINVERS_PROXYTRUE:
                return True, None
            return True, True

        case False:
            runt.confirm(('inet', 'http', 'proxy'))
            return True, False

        case str():
            runt.confirm(('inet', 'http', 'proxy'))
            return True, valu

        case _:
            raise s_exc.BadArg(mesg='HTTP proxy argument must be a string or bool.')

class StormTypesRegistry:
    # The following types are currently undefined.
    base_undefined_types = (
        'any',
        'int',
        'lib',  # lib.import
        'null',
        'time',
        'prim',
        'undef',
        'float',
        'generator',
    )
    undefined_types = set(base_undefined_types)
    known_types = set()
    rtypes = collections.defaultdict(set)  # callable -> return types, populated on demand.

    def __init__(self):
        self._LIBREG = {}
        self._TYPREG = {}

    def addStormLib(self, path, ctor):
        if path in self._LIBREG:
            raise Exception('cannot register a library twice')
        assert isinstance(path, tuple)
        self._LIBREG[path] = ctor

    def delStormLib(self, path):
        if not self._LIBREG.pop(path, None):
            raise Exception('no such path!')

    def addStormType(self, path, ctor):
        if path in self._TYPREG:
            raise Exception('cannot register a type twice')
        assert ctor._storm_typename is not None, f'path={path} ctor={ctor}'
        self._TYPREG[path] = ctor
        self.known_types.add(ctor._storm_typename)
        self.undefined_types.discard(ctor._storm_typename)

    def delStormType(self, path):
        ctor = self._TYPREG.pop(path, None)
        if ctor is None:
            raise Exception('no such path!')
        self.known_types.discard(ctor._storm_typename)
        self.undefined_types.add(ctor._storm_typename)

    def registerLib(self, ctor):
        '''Decorator to register a StormLib'''
        path = getattr(ctor, '_storm_lib_path', s_common.novalu)
        if path is s_common.novalu:
            raise Exception('no key!')
        self.addStormLib(path, ctor)

        for info in ctor._storm_locals:
            rtype = info.get('type')
            if isinstance(rtype, dict) and rtype.get('type') == 'function':
                if (fname := rtype.get('_funcname')) == '_storm_query':
                    continue

                if (func := getattr(ctor, fname, None)) is not None:
                    funcpath = '.'.join(('lib',) + ctor._storm_lib_path + (info['name'],))
                    func._storm_funcpath = f"${funcpath}"

        return ctor

    def registerType(self, ctor):
        '''Decorator to register a StormPrim'''
        self.addStormType(ctor.__name__, ctor)

        for info in ctor._storm_locals:
            rtype = info.get('type')
            if isinstance(rtype, dict) and rtype.get('type') == 'function':
                fname = rtype.get('_funcname')
                if (func := getattr(ctor, fname, None)) is not None:
                    func._storm_funcpath = f"{ctor._storm_typename}.{info['name']}"

        return ctor

    def iterLibs(self):
        return list(self._LIBREG.items())

    def iterTypes(self):
        return list(self._TYPREG.items())

    def _validateInfo(self, obj, info, name):
        # Check the rtype of the info to see if its a dict; and  if so,
        # validate it has the _funcname key pointing to the to a
        # callable on the obj, and that the documented arguments match
        # those of the callable. The _funcname key is removed.

        rtype = info.get('type')
        if isinstance(rtype, dict):
            rname = rtype.get('type')
            rname = copy.deepcopy(rname)  # Make a mutable copy we're going to modify

            if isinstance(rname, tuple):
                rname = list(rname)

            isstor = False
            isfunc = False
            isgtor = False
            isctor = False

            if rname == 'ctor' or 'ctor' in rname:
                isctor = True
                if isinstance(rname, str):
                    rname = ''
                if isinstance(rname, list):
                    rname.remove('ctor')
                if isinstance(rname, dict):
                    rname.pop('ctor', None)
            if rname == 'function' or 'function' in rname:
                isfunc = True
                if isinstance(rname, str):
                    rname = ''
                if isinstance(rname, list):
                    rname.remove('function')
                if isinstance(rname, dict):
                    rname.pop('function', None)
            if rname == 'gtor' or 'gtor' in rname:
                isgtor = True
                if isinstance(rname, str):
                    rname = ''
                if isinstance(rname, list):
                    rname.remove('gtor')
                if isinstance(rname, dict):
                    rname.pop('gtor', None)
            if rname == 'stor' or 'stor' in rname:
                if isinstance(rname, str):
                    rname = ''
                if isinstance(rname, list):
                    rname.remove('stor')
                if isinstance(rname, dict):
                    rname.pop('stor', None)
                isstor = True

            invalid = (isgtor and isctor) or (isfunc and (isgtor or isctor))
            if invalid:
                mesg = f'Dictionary represents invalid combination of ctors, gtors, locls, and stors [{name} {obj} {info.get("name")}] [{rtype}].'
                raise AssertionError(mesg)

            if rname:
                mesg = f'Dictionary return types represents a unknown rtype [{name} {obj} {info.get("name")}] [{rtype}] [{rname}].'
                raise AssertionError(mesg)

            if isfunc:
                self._validateFunction(obj, info, name)
            if isstor:
                self._validateStor(obj, info, name)
            if isctor:
                self._validateCtor(obj, info, name)
            if isgtor:
                self._validateGtor(obj, info, name)

    def _validateFunction(self, obj, info, name):
        rtype = info.get('type')
        funcname = rtype.get('_funcname')
        if funcname == '_storm_query':
            # Sentinel used for future validation of pure storm
            # functions defined in _storm_query data.
            return
        locl = getattr(obj, funcname, None)
        assert locl is not None, f'bad _funcname=[{funcname}] for {obj} {info.get("name")}'
        args = rtype.get('args', ())
        callsig = getCallSig(locl)
        # Assert the callsigs match
        callsig_args = [str(v).split('=')[0] for v in callsig.parameters.values()]
        assert [d.get('name') for d in
                args] == callsig_args, f'args / callsig args mismatch for {funcname} {name} {obj} {args} {callsig_args}'
        # ensure default values are provided
        for parameter, argdef in zip(callsig.parameters.values(), args):
            pdef = parameter.default  # defaults to inspect._empty for undefined default values.
            adef = argdef.get('default', inspect._empty)
            # Allow $lib.undef as a defined default to represent the undef constant.
            if pdef is undef:
                assert adef == '$lib.undef', \
                    f'Expected $lib.undef for default value {obj} {funcname}, defvals {pdef} != {adef} for {parameter}'
            else:
                assert pdef == adef, \
                    f'Default value mismatch for {obj} {funcname}, defvals {pdef} != {adef} for {parameter}'

    def _validateStor(self, obj, info, name):
        rtype = info.get('type')
        funcname = rtype.pop('_storfunc')
        locl = getattr(obj, funcname, None)
        assert locl is not None, f'bad _storfunc=[{funcname}] for {obj} {info.get("name")}'
        args = rtype.get('args')
        assert args is None, f'stors have no defined args funcname=[{funcname}] for {obj} {info.get("name")}'
        callsig = getCallSig(locl)
        # Assert the callsig for a stor has one argument
        callsig_args = [str(v).split('=')[0] for v in callsig.parameters.values()]
        assert len(callsig_args) == 1, f'stor funcs must only have one argument for {obj} {info.get("name")}'

    def _validateCtor(self, obj, info, name):
        rtype = info.get('type')
        funcname = rtype.pop('_ctorfunc')
        locl = getattr(obj, funcname, None)
        assert locl is not None, f'bad _ctorfunc=[{funcname}] for {obj} {info.get("name")}'
        args = rtype.get('args')
        assert args is None, f'ctors have no defined args funcname=[{funcname}] for {obj} {info.get("name")}'
        callsig = getCallSig(locl)
        # Assert the callsig for a ctor has one argument
        callsig_args = [str(v).split('=')[0] for v in callsig.parameters.values()]
        assert len(callsig_args) == 1, f'ctor funcs must only have one argument for {obj} {info.get("name")}'

    def _validateGtor(self, obj, info, name):
        rtype = info.get('type')
        funcname = rtype.pop('_gtorfunc')
        locl = getattr(obj, funcname, None)
        assert locl is not None, f'bad _gtorfunc=[{funcname}] for {obj} {info.get("name")}'
        args = rtype.get('args')
        assert args is None, f'gtors have no defined args funcname=[{funcname}] for {obj} {info.get("name")}'
        callsig = getCallSig(locl)
        # Assert the callsig for a stor has one argument
        callsig_args = [str(v).split('=')[0] for v in callsig.parameters.values()]
        assert len(callsig_args) == 0, f'gtor funcs must only have one argument for {obj} {info.get("name")}'

    def getLibDocs(self, lib=None):
        # Ensure type docs are loaded/verified.
        _ = self.getTypeDocs()

        if lib is None:
            libs = self.iterLibs()
            libs.sort(key=lambda x: x[0])
        else:
            libs = ((lib._storm_lib_path, lib),)

        docs = []
        for (sname, slib) in libs:
            sname = slib.__class__.__name__
            locs = []
            tdoc = {
                'desc': getDoc(slib, sname),
                'locals': locs,
                'path': ('lib',) + slib._storm_lib_path,
                'deprecated': slib._storm_lib_deprecation,
            }
            for info in sorted(slib._storm_locals, key=lambda x: x.get('name')):
                info = s_msgpack.deepcopy(info)
                self._validateInfo(slib, info, sname)
                locs.append(info)

            docs.append(tdoc)

        for tdoc in docs:
            basepath = tdoc.get('path')
            assert basepath[0] == 'lib'
            locls = tdoc.get('locals')
            for info in locls:
                path = basepath + (info.get('name'),)
                ityp = info.get('type')
                if isinstance(ityp, str):
                    self.rtypes[path].add(ityp)
                    continue
                retv = ityp.get('returns')
                rtyp = retv.get('type')
                if isinstance(rtyp, (list, tuple)):
                    [self.rtypes[path].add(r) for r in rtyp]
                    continue
                self.rtypes[path].add(rtyp)

        for path, rtyps in self.rtypes.items():
            for rtyp in rtyps:
                if rtyp not in self.known_types and rtyp not in self.undefined_types:  # pragma: no cover
                    raise s_exc.NoSuchType(mesg=f'The return type {rtyp} for {path} is unknown.', type=rtyp)

        return docs

    def getTypeDocs(self, styp: str =None):
        if styp is None:
            types = self.iterTypes()
            types.sort(key=lambda x: x[1]._storm_typename)
        else:
            types = [(k, v) for (k, v) in self.iterTypes() if styp == v._storm_typename]

        docs = []
        for (sname, styp) in types:
            locs = []
            tdoc = {
                'desc': getDoc(styp, sname),
                'locals': locs,
                'path': (styp._storm_typename,),
            }
            for info in sorted(styp._storm_locals, key=lambda x: x.get('name')):
                info = s_msgpack.deepcopy(info)
                self._validateInfo(styp, info, sname)
                locs.append(info)

            docs.append(tdoc)

        for tdoc in docs:
            basepath = tdoc.get('path')
            assert len(basepath) == 1
            locls = tdoc.get('locals')
            for info in locls:
                path = basepath + (info.get('name'),)
                ityp = info.get('type')
                if isinstance(ityp, str):
                    self.rtypes[path].add(ityp)
                    continue
                retv = ityp.get('returns')
                rtyp = retv.get('type')
                if isinstance(rtyp, (list, tuple)):
                    [self.rtypes[path].add(r) for r in rtyp]
                    continue
                self.rtypes[path].add(rtyp)

        for path, rtyps in self.rtypes.items():
            for rtyp in rtyps:
                if rtyp not in self.known_types and rtyp not in self.undefined_types:  # pragma: no cover
                    raise s_exc.NoSuchType(mesg=f'The return type {rtyp} for {path} is unknown.', type=rtyp)

        return docs

registry = StormTypesRegistry()


def getDoc(obj, errstr):
    '''Helper to get __doc__'''
    doc = getattr(obj, '__doc__')
    if doc is None:
        doc = f'No doc for {errstr}'
        logger.warning(doc)
    return doc

def getCallSig(func) -> inspect.Signature:
    '''Get the callsig of a function, stripping self if present.'''
    callsig = inspect.signature(func)
    params = list(callsig.parameters.values())
    if params and params[0].name == 'self':
        callsig = callsig.replace(parameters=params[1:])
    return callsig


def stormfunc(readonly=False):
    def wrap(f):
        f._storm_readonly = readonly
        return f
    return wrap

def intify(x):

    if isinstance(x, str):

        x = x.lower()
        if x == 'true':
            return 1

        if x == 'false':
            return 0

        try:
            return int(x, 0)
        except ValueError as e:
            mesg = f'Failed to make an integer from "{x}".'
            raise s_exc.BadCast(mesg=mesg) from e

    try:
        return int(x)
    except Exception as e:
        mesg = f'Failed to make an integer from "{x}".'
        raise s_exc.BadCast(mesg=mesg) from e

async def kwarg_format(_text, **kwargs):
    '''
    Replaces instances curly-braced argument names in text with their values
    '''
    for name, valu in kwargs.items():
        temp = '{%s}' % (name,)
        _text = _text.replace(temp, await torepr(valu, usestr=True))

    return _text

class StormType:
    '''
    The base type for storm runtime value objects.
    '''
    _storm_locals = ()  # type: Any # To be overridden for deref constants that need documentation
    _ismutable = True
    _storm_typename = 'unknown'

    def __init__(self, path=None):
        self.path = path

        # ctors take no arguments and are intended to return Prim objects. This must be sync.
        # These are intended for delayed Prim object construction until they are needed.
        self.ctors = {}

        # stors are setter functions which take a single value for setting.
        # These are intended to act similar to python @setter decorators.
        self.stors = {}

        # gtors are getter functions which are called without arguments. This must be async.
        # These are intended as to act similar to python @property decorators.
        self.gtors = {}

        # Locals are intended for storing callable functions and constants.
        self.locls = {}

    def getObjLocals(self):
        '''
        Get the default list of key-value pairs which may be added to the object ``.locls`` dictionary.

        Returns:
            dict: A key/value pairs.
        '''
        return {}

    async def _storm_copy(self):
        mesg = f'Type ({self._storm_typename}) does not support being copied!'
        raise s_exc.BadArg(mesg=mesg)

    @stormfunc(readonly=True)
    async def setitem(self, name, valu):

        if not self.stors:
            mesg = f'{self.__class__.__name__} does not support assignment.'
            raise s_exc.StormRuntimeError(mesg=mesg)

        name = await tostr(name)

        stor = self.stors.get(name)
        if stor is None:
            mesg = f'Setting {name} is not supported on {self._storm_typename}.'
            raise s_exc.NoSuchName(name=name, mesg=mesg)

        if s_scope.get('runt').readonly and not getattr(stor, '_storm_readonly', False):
            mesg = f'Setting {name} on {self._storm_typename} is not marked readonly safe.'
            raise s_exc.IsReadOnly(mesg=mesg, name=name, valu=valu)

        await s_coro.ornot(stor, valu)

    async def deref(self, name):
        name = await tostr(name)

        locl = self.locls.get(name, s_common.novalu)
        if locl is not s_common.novalu:
            return locl

        ctor = self.ctors.get(name)
        if ctor is not None:
            item = ctor(path=self.path)
            self.locls[name] = item
            return item

        valu = await self._derefGet(name)
        if valu is not s_common.novalu:
            return valu

        raise s_exc.NoSuchName(mesg=f'Cannot find name [{name}] on type {self._storm_typename}', name=name, styp=self.__class__.__name__)

    async def _derefGet(self, name):
        gtor = self.gtors.get(name)
        if gtor is None:
            return s_common.novalu
        return await gtor()

    def ismutable(self):
        return self._ismutable

class Lib(StormType):
    '''
    A collection of storm methods under a name
    '''
    _ismutable = False
    _storm_query = None
    _storm_typename = 'lib'
    _storm_lib_perms = ()
    _storm_lib_deprecation = None

    def __init__(self, runt, name=()):
        StormType.__init__(self)
        self.runt = runt
        self.name = name
        self.auth = runt.view.core.auth
        self.addLibFuncs()

    def addLibFuncs(self):
        self.locls.update(self.getObjLocals())

    async def initLibAsync(self):

        if self._storm_query is not None:

            query = await self.runt.view.core.getStormQuery(self._storm_query)
            self.modrunt = await self.runt.getModRuntime(query)

            self.runt.onfini(self.modrunt)

            async for item in self.modrunt.execute():
                await asyncio.sleep(0)  # pragma: no cover

            for k, v in self.modrunt.vars.items():
                # Annotate the name and lib onto the callable
                # so that it can be inspected later.
                if callable(v) and v.__name__ == 'realfunc':
                    v._storm_runtime_lib = self
                    v._storm_runtime_lib_func = k
                    v._storm_funcpath = f'${".".join(("lib",) + self.name + (k,))}'

                self.locls[k] = v

    async def stormrepr(self):
        if '__module__' in self.locls:
            return f'Imported Module {".".join(self.name)}'
        return f'Library ${".".join(("lib",) + self.name)}'

    async def deref(self, name):

        name = await tostr(name)

        if name.startswith('__'):
            raise s_exc.StormRuntimeError(mesg=f'Cannot dereference private value [{name}]', name=name)

        try:
            return await StormType.deref(self, name)
        except s_exc.NoSuchName:
            pass

        path = self.name + (name,)

        slib = self.runt.view.core.getStormLib(path)
        if slib is None:
            raise s_exc.NoSuchName(mesg=f'Cannot find name [{name}]', name=name)

        ctor = slib[2].get('ctor', Lib)
        libinst = ctor(self.runt, name=path)

        await libinst.initLibAsync()

        return libinst

    async def dyncall(self, iden, todo, gatekeys=()):
        return await self.runt.dyncall(iden, todo, gatekeys=gatekeys)

    async def dyniter(self, iden, todo, gatekeys=()):
        async for item in self.runt.dyniter(iden, todo, gatekeys=gatekeys):
            yield item

@registry.registerLib
class LibPkg(Lib):
    '''
    A Storm Library for interacting with Storm Packages.
    '''
    _storm_locals = (
        {'name': 'add', 'desc': 'Add a Storm Package to the Cortex.',
         'type': {'type': 'function', '_funcname': '_libPkgAdd',
                  'args': (
                      {'name': 'pkgdef', 'type': 'dict', 'desc': 'A Storm Package definition.', },
                      {'name': 'verify', 'type': 'boolean', 'default': False,
                       'desc': 'Verify storm package signature.', },
                  ),
                  'returns': {'type': 'null', }}},
        {'name': 'get', 'desc': 'Get a Storm Package from the Cortex.',
         'type': {'type': 'function', '_funcname': '_libPkgGet',
                  'args': (
                      {'name': 'name', 'type': 'str', 'desc': 'A Storm Package name.', },
                  ),
                  'returns': {'type': 'dict', 'desc': 'The Storm package definition.', }}},
        {'name': 'has', 'desc': 'Check if a Storm Package is available in the Cortex.',
         'type': {'type': 'function', '_funcname': '_libPkgHas',
                  'args': (
                      {'name': 'name', 'type': 'str',
                       'desc': 'A Storm Package name to check for the existence of.', },
                  ),
                  'returns': {'type': 'boolean',
                              'desc': 'True if the package exists in the Cortex, False if it does not.', }}},
        {'name': 'del', 'desc': 'Delete a Storm Package from the Cortex.',
         'type': {'type': 'function', '_funcname': '_libPkgDel',
                  'args': (
                      {'name': 'name', 'type': 'str', 'desc': 'The name of the package to delete.', },
                  ),
                  'returns': {'type': 'null', }}},
        {'name': 'list', 'desc': 'Get a list of Storm Packages loaded in the Cortex.',
         'type': {'type': 'function', '_funcname': '_libPkgList',
                  'returns': {'type': 'list', 'desc': 'A list of Storm Package definitions.', }}},
        {'name': 'deps', 'desc': 'Verify the dependencies for a Storm Package.',
         'type': {'type': 'function', '_funcname': '_libPkgDeps',
                  'args': (
                      {'name': 'pkgdef', 'type': 'dict', 'desc': 'A Storm Package definition.', },
                  ),
                  'returns': {'type': 'dict', 'desc': 'A dictionary listing dependencies and if they are met.', }}},
    )
    _storm_lib_path = ('pkg',)

    def getObjLocals(self):
        return {
            'add': self._libPkgAdd,
            'get': self._libPkgGet,
            'has': self._libPkgHas,
            'del': self._libPkgDel,
            'list': self._libPkgList,
            'deps': self._libPkgDeps,
        }

    async def _libPkgAdd(self, pkgdef, verify=False):
        self.runt.confirm(('pkg', 'add'), None)
        pkgdef = await toprim(pkgdef)
        verify = await tobool(verify)
        await self.runt.view.core.addStormPkg(pkgdef, verify=verify)

    @stormfunc(readonly=True)
    async def _libPkgGet(self, name):
        name = await tostr(name)
        pkgdef = await self.runt.view.core.getStormPkg(name)
        if pkgdef is None:
            return None

        return Dict(pkgdef)

    @stormfunc(readonly=True)
    async def _libPkgHas(self, name):
        name = await tostr(name)
        pkgdef = await self.runt.view.core.getStormPkg(name)
        if pkgdef is None:
            return False
        return True

    async def _libPkgDel(self, name):
        self.runt.confirm(('pkg', 'del'), None)
        await self.runt.view.core.delStormPkg(name)

    @stormfunc(readonly=True)
    async def _libPkgList(self):
        pkgs = await self.runt.view.core.getStormPkgs()
        return list(sorted(pkgs, key=lambda x: x.get('name')))

    @stormfunc(readonly=True)
    async def _libPkgDeps(self, pkgdef):
        pkgdef = await toprim(pkgdef)
        return await self.runt.view.core.verifyStormPkgDeps(pkgdef)

@registry.registerLib
class LibDmon(Lib):
    '''
    A Storm Library for interacting with StormDmons.
    '''
    _storm_locals = (
        {'name': 'add', 'desc': '''
        Add a Storm Dmon to the Cortex.

        Examples:
            Add a dmon that executes a query::

                $lib.dmon.add(${ myquery }, name='example dmon')
                ''',
         'type': {'type': 'function', '_funcname': '_libDmonAdd',
                  'args': (
                      {'name': 'text', 'type': ['str', 'storm:query'],
                       'desc': 'The Storm query to execute in the Dmon loop.'},
                      {'name': 'name', 'type': 'str', 'desc': 'The name of the Dmon.', 'default': 'noname'},
                      {'name': 'ddef', 'type': 'dict', 'desc': 'Additional daemon definition fields. ', 'default': None},
                  ),
                  'returns': {'type': 'str', 'desc': 'The iden of the newly created Storm Dmon.'}}},
        {'name': 'get', 'desc': 'Get a Storm Dmon definition by iden.',
         'type': {'type': 'function', '_funcname': '_libDmonGet',
                  'args': (
                      {'name': 'iden', 'type': 'str', 'desc': 'The iden of the Storm Dmon to get.'},
                  ),
                  'returns': {'type': 'dict', 'desc': 'A Storm Dmon definition dict.', }}},
        {'name': 'del', 'desc': 'Delete a Storm Dmon by iden.',
         'type': {'type': 'function', '_funcname': '_libDmonDel',
                  'args': (
                      {'name': 'iden', 'type': 'str', 'desc': 'The iden of the Storm Dmon to delete.'},
                  ),
                  'returns': {'type': 'null', }}},
        {'name': 'log', 'desc': 'Get the messages from a Storm Dmon.',
         'type': {'type': 'function', '_funcname': '_libDmonLog',
                  'args': (
                      {'name': 'iden', 'type': 'str', 'desc': 'The iden of the Storm Dmon to get logs for.'},
                  ),
                  'returns': {'type': 'list', 'desc': 'A list of messages from the StormDmon.'}}},
        {'name': 'list', 'desc': 'Get a list of Storm Dmons.',
         'type': {
             'type': 'function', '_funcname': '_libDmonList',
             'returns': {'type': 'list', 'desc': 'A list of Storm Dmon definitions.'}}},
        {'name': 'bump', 'desc': 'Restart the Dmon.',
         'type': {'type': 'function', '_funcname': '_libDmonBump',
                  'args': (
                      {'name': 'iden', 'type': 'str', 'desc': 'The GUID of the dmon to restart.'},
                  ),
                  'returns': {'type': 'boolean',
                              'desc': 'True if the Dmon is restarted; False if the iden does not exist.'}}},
        {'name': 'stop', 'desc': 'Stop a Storm Dmon.',
         'type': {'type': 'function', '_funcname': '_libDmonStop',
                  'args': (
                      {'name': 'iden', 'type': 'str', 'desc': 'The GUID of the Dmon to stop.'},
                  ),
                  'returns': {'type': 'boolean',
                              'desc': '``(true)`` unless the dmon does not exist or was already stopped.'}}},
        {'name': 'start', 'desc': 'Start a storm dmon.',
         'type': {'type': 'function', '_funcname': '_libDmonStart',
                  'args': (
                      {'name': 'iden', 'type': 'str', 'desc': 'The GUID of the dmon to start.'},
                  ),
                  'returns': {'type': 'boolean',
                              'desc': '``(true)`` unless the dmon does not exist or was already started.'}}},
    )
    _storm_lib_path = ('dmon',)

    def getObjLocals(self):
        return {
            'add': self._libDmonAdd,
            'get': self._libDmonGet,
            'del': self._libDmonDel,
            'log': self._libDmonLog,
            'list': self._libDmonList,
            'bump': self._libDmonBump,
            'stop': self._libDmonStop,
            'start': self._libDmonStart,
        }

    async def _libDmonDel(self, iden):
        dmon = await self.runt.view.core.getStormDmon(iden)
        if dmon is None:
            mesg = f'No storm dmon with iden: {iden}'
            raise s_exc.NoSuchIden(mesg=mesg)

        if dmon.get('user') != self.runt.user.iden:
            self.runt.confirm(('dmon', 'del', iden))

        await self.runt.view.core.delStormDmon(iden)

    @stormfunc(readonly=True)
    async def _libDmonGet(self, iden):
        return await self.runt.view.core.getStormDmon(iden)

    @stormfunc(readonly=True)
    async def _libDmonList(self):
        return await self.runt.view.core.getStormDmons()

    @stormfunc(readonly=True)
    async def _libDmonLog(self, iden):
        self.runt.confirm(('dmon', 'log'))
        return await self.runt.view.core.getStormDmonLog(iden)

    async def _libDmonAdd(self, text, name='noname', ddef=None):

        varz = {}

        # closure style capture of runtime and query vars
        if isinstance(text, Query):
            varz.update(await toprim(text.varz))

        varz.update(await toprim(self.runt.vars))

        varz = s_msgpack.getvars(varz)

        text = await tostr(text)
        ddef = await toprim(ddef)

        viewiden = self.runt.view.iden
        self.runt.confirm(('dmon', 'add'), gateiden=viewiden)

        opts = {'vars': varz, 'view': viewiden}

        if ddef is None:
            ddef = {}

        ddef['name'] = name
        ddef['user'] = self.runt.user.iden
        ddef['storm'] = text
        ddef['stormopts'] = opts

        ddef.setdefault('enabled', True)

        return await self.runt.view.core.addStormDmon(ddef)

    async def _libDmonBump(self, iden):
        iden = await tostr(iden)

        ddef = await self.runt.view.core.getStormDmon(iden)
        if ddef is None:
            return False

        viewiden = ddef['stormopts']['view']
        self.runt.confirm(('dmon', 'add'), gateiden=viewiden)

        await self.runt.view.core.bumpStormDmon(iden)
        return True

    async def _libDmonStop(self, iden):
        iden = await tostr(iden)

        ddef = await self.runt.view.core.getStormDmon(iden)
        if ddef is None:
            return False

        viewiden = ddef['stormopts']['view']
        self.runt.confirm(('dmon', 'add'), gateiden=viewiden)

        return await self.runt.view.core.disableStormDmon(iden)

    async def _libDmonStart(self, iden):
        iden = await tostr(iden)

        ddef = await self.runt.view.core.getStormDmon(iden)
        if ddef is None:
            return False

        viewiden = ddef['stormopts']['view']
        self.runt.confirm(('dmon', 'add'), gateiden=viewiden)

        return await self.runt.view.core.enableStormDmon(iden)

@registry.registerLib
class LibService(Lib):
    '''
    A Storm Library for interacting with Storm Services.
    '''
    _storm_locals = (
        {'name': 'add', 'desc': 'Add a Storm Service to the Cortex.',
         'type': {'type': 'function', '_funcname': '_libSvcAdd',
                  'args': (
                      {'name': 'name', 'type': 'str', 'desc': 'Name of the Storm Service to add.', },
                      {'name': 'url', 'type': 'str', 'desc': 'The Telepath URL to the Storm Service.', },
                  ),
                  'returns': {'type': 'dict', 'desc': 'The Storm Service definition.', }}},
        {'name': 'del', 'desc': 'Remove a Storm Service from the Cortex.',
         'type': {'type': 'function', '_funcname': '_libSvcDel',
                  'args': (
                      {'name': 'iden', 'type': 'str', 'desc': 'The iden of the service to remove.', },
                  ),
                  'returns': {'type': 'null', }}},
        {'name': 'get', 'desc': 'Get a Storm Service definition.',
         'type': {'type': 'function', '_funcname': '_libSvcGet',
                  'args': (
                      {'name': 'name', 'type': 'str',
                       'desc': 'The local name, local iden, or remote name, '
                               'of the service to get the definition for.', },
                  ),
                  'returns': {'type': 'dict', 'desc': 'A Storm Service definition.', }}},
        {'name': 'has', 'desc': 'Check if a Storm Service is available in the Cortex.',
         'type': {'type': 'function', '_funcname': '_libSvcHas',
                  'args': (
                      {'name': 'name', 'type': 'str',
                       'desc': 'The local name, local iden, or remote name, '
                               'of the service to check for the existence of.', },
                  ),
                  'returns': {'type': 'boolean',
                              'desc': 'True if the service exists in the Cortex, False if it does not.', }}},
        {'name': 'list',
         'desc': '''
            List the Storm Service definitions for the Cortex.

            Notes:
                The definition dictionaries have an additional ``ready`` key added to them to
                indicate if the Cortex is currently connected to the Storm Service or not.
            ''',
         'type': {'type': 'function', '_funcname': '_libSvcList',
                  'returns': {'type': 'list', 'desc': 'A list of Storm Service definitions.', }}},
        {'name': 'wait', 'desc': '''
        Wait for a given service to be ready.

        Notes:
            If a timeout value is not specified, this will block a Storm query until the service is available.
        ''',
         'type': {'type': 'function', '_funcname': '_libSvcWait',
                  'args': (
                      {'name': 'name', 'type': 'str', 'desc': 'The name, or iden, of the service to wait for.', },
                      {'name': 'timeout', 'type': 'int', 'desc': 'Number of seconds to wait for the service.',
                       'default': None, }
                  ),
                  'returns': {'type': 'boolean', 'desc': 'Returns true if the service is available, false on a '
                                                         'timeout waiting for the service to be ready.', }}},
    )
    _storm_lib_perms = (
        {'perm': ('service', 'add'), 'gate': 'cortex',
            'desc': 'Controls the ability to add a Storm Service to the Cortex.'},
        {'perm': ('service', 'del'), 'gate': 'cortex',
            'desc': 'Controls the ability to delete a Storm Service from the Cortex'},
        {'perm': ('service', 'get'), 'gate': 'cortex',
            'desc': 'Controls the ability to get the Service object for any Storm Service.'},
        {'perm': ('service', 'get', '<iden>'), 'gate': 'cortex',
            'desc': 'Controls the ability to get the Service object for a Storm Service by iden.'},
        {'perm': ('service', 'list'), 'gate': 'cortex',
         'desc': 'Controls the ability to list all available Storm Services and their service definitions.'},
    )
    _storm_lib_path = ('service',)

    def getObjLocals(self):
        return {
            'add': self._libSvcAdd,
            'del': self._libSvcDel,
            'get': self._libSvcGet,
            'has': self._libSvcHas,
            'list': self._libSvcList,
            'wait': self._libSvcWait,
        }

    async def _checkSvcGetPerm(self, ssvc):
        '''
        Helper to handle service.get.* permissions
        '''
        self.runt.confirm(('service', 'get', ssvc.iden))

    async def _libSvcAdd(self, name, url):
        self.runt.confirm(('service', 'add'))
        sdef = {
            'name': name,
            'url': url,
        }
        return await self.runt.view.core.addStormSvc(sdef)

    async def _libSvcDel(self, iden):
        self.runt.confirm(('service', 'del'))
        return await self.runt.view.core.delStormSvc(iden)

    async def _libSvcGet(self, name):
        ssvc = self.runt.view.core.getStormSvc(name)
        if ssvc is None:
            mesg = f'No service with name/iden: {name}'
            raise s_exc.NoSuchName(mesg=mesg)
        await self._checkSvcGetPerm(ssvc)
        return Service(self.runt, ssvc)

    @stormfunc(readonly=True)
    async def _libSvcHas(self, name):
        ssvc = self.runt.view.core.getStormSvc(name)
        if ssvc is None:
            return False
        return True

    @stormfunc(readonly=True)
    async def _libSvcList(self):
        self.runt.confirm(('service', 'list'))
        retn = []

        for ssvc in self.runt.view.core.getStormSvcs():
            sdef = dict(ssvc.sdef)
            sdef['ready'] = ssvc.ready.is_set()
            sdef['svcname'] = ssvc.svcname
            sdef['svcvers'] = ssvc.svcvers
            retn.append(sdef)

        return retn

    @stormfunc(readonly=True)
    async def _libSvcWait(self, name, timeout=None):
        name = await tostr(name)
        timeout = await toint(timeout, noneok=True)
        ssvc = self.runt.view.core.getStormSvc(name)
        if ssvc is None:
            mesg = f'No service with name/iden: {name}'
            raise s_exc.NoSuchName(mesg=mesg, name=name)
        await self._checkSvcGetPerm(ssvc)

        # Short circuit asyncio.wait_for logic by checking the ready event
        # value. If we call wait_for with a timeout=0 we'll almost always
        # raise a TimeoutError unless the future previously had the option
        # to complete.
        if timeout == 0:
            return ssvc.ready.is_set()

        fut = ssvc.ready.wait()
        try:
            await asyncio.wait_for(fut, timeout=timeout)
        except asyncio.TimeoutError:
            return False
        else:
            return True

@registry.registerLib
class LibTags(Lib):
    '''
    Storm utility functions for tags.
    '''
    _storm_lib_path = ('tags',)

    _storm_locals = (
        {'name': 'prefix', 'desc': '''
            Normalize and prefix a list of syn:tag:part values so they can be applied.

            Examples:
                Add tag prefixes and then use them to tag nodes::

                    $tags = $lib.tags.prefix($result.tags, vtx.visi)
                    { for $tag in $tags { [ +#$tag ] } }

         ''',
         'type': {'type': 'function', '_funcname': 'prefix',
                  'args': (
                      {'name': 'names', 'type': 'list', 'desc': 'A list of syn:tag:part values to normalize and prefix.'},
                      {'name': 'prefix', 'type': 'str', 'desc': 'The string prefix to add to the syn:tag:part values.'},
                      {'name': 'ispart', 'type': 'boolean', 'default': False,
                       'desc': 'Whether the names have already been normalized. Normalization will be skipped if set to true.'},
                  ),
                  'returns': {'type': 'list', 'desc': 'A list of normalized and prefixed syn:tag values.', }}},
    )

    def getObjLocals(self):
        return {
            'prefix': self.prefix,
        }

    @stormfunc(readonly=True)
    async def prefix(self, names, prefix, ispart=False):

        prefix = await tostr(prefix)
        ispart = await tobool(ispart)
        tagpart = self.runt.view.core.model.type('syn:tag:part')

        retn = []
        async for part in toiter(names):
            if not ispart:
                try:
                    partnorm = tagpart.norm(part)[0]
                    retn.append(f'{prefix}.{partnorm}')
                except s_exc.BadTypeValu:
                    pass
            else:
                retn.append(f'{prefix}.{part}')

        return retn

@registry.registerLib
class LibBase(Lib):
    '''
    The Base Storm Library. This mainly contains utility functionality.
    '''
    _storm_lib_path = ()

    _storm_locals = (
        {'name': 'len', 'desc': '''
            Get the length of a item.

            This could represent the size of a string, or the number of keys in
            a dictionary, or the number of elements in an array. It may also be used
            to iterate an emitter or yield function and count the total.''',
         'type': {'type': 'function', '_funcname': '_len',
                  'args': (
                      {'name': 'item', 'desc': 'The item to get the length of.', 'type': 'prim', },
                  ),
                  'returns': {'type': 'int', 'desc': 'The length of the item.', }}},
        {'name': 'min', 'desc': 'Get the minimum value in a list of arguments.',
         'type': {'type': 'function', '_funcname': '_min',
                  'args': (
                      {'name': '*args', 'type': 'any', 'desc': 'List of arguments to evaluate.', },
                  ),
                  'returns': {'type': 'int', 'desc': 'The smallest argument.', }}},
        {'name': 'max', 'desc': 'Get the maximum value in a list of arguments.',
         'type': {'type': 'function', '_funcname': '_max',
                  'args': (
                      {'name': '*args', 'type': 'any', 'desc': 'List of arguments to evaluate.', },
                  ),
                  'returns': {'type': 'int', 'desc': 'The largest argument.', }}},
        {'name': 'set', 'desc': 'Get a Storm Set object.',
         'type': {'type': 'function', '_funcname': '_set',
                  'args': (
                      {'name': '*vals', 'type': 'any', 'desc': 'Initial values to place in the set.', },
                  ),
                  'returns': {'type': 'set', 'desc': 'The new set.', }}},
        {'name': 'exit', 'desc': 'Cause a Storm Runtime to stop running.',
         'type': {'type': 'function', '_funcname': '_exit',
                  'args': (
                      {'name': 'mesg', 'type': 'str', 'desc': 'Optional string to warn.', 'default': None, },
                      {'name': '**kwargs', 'type': 'any', 'desc': 'Keyword arguments to substitute into the mesg.', },
                  ),
                  'returns': {'type': 'null', }}},
        {'name': 'guid', 'desc': 'Get a random guid, or generate a guid from the arguments.',
         'type': {'type': 'function', '_funcname': '_guid',
                  'args': (
                      {'name': '*args', 'type': 'prim', 'desc': 'Arguments which are hashed to create a guid.', },
                      {'name': 'valu', 'type': 'prim', 'default': '$lib.undef',
                       'desc': 'Create a guid from a single value (no positional arguments can be specified).', },
                  ),
                  'returns': {'type': 'str', 'desc': 'A guid.', }}},
        {'name': 'fire', 'desc': '''
            Fire an event onto the runtime.

            Notes:
                This fires events as ``storm:fire`` event types. The name of the event is placed into a ``type`` key,
                and any additional keyword arguments are added to a dictionary under the ``data`` key.

            Examples:
                Fire an event called ``demo`` with some data::

                    storm> $foo='bar' $lib.fire('demo', foo=$foo, knight='ni')
                    ...
                    ('storm:fire', {'type': 'demo', 'data': {'foo': 'bar', 'knight': 'ni'}})
                    ...
            ''',
         'type': {'type': 'function', '_funcname': '_fire',
                  'args': (
                      {'name': 'name', 'type': 'str', 'desc': 'The name of the event to fire.', },
                      {'name': '**info', 'type': 'any',
                       'desc': 'Additional keyword arguments containing data to add to the event.', },
                  ),
                  'returns': {'type': 'null', }}},
        {'name': 'raise', 'desc': 'Raise an exception in the storm runtime.',
         'type': {'type': 'function', '_funcname': '_raise',
                  'args': (
                      {'name': 'name', 'type': 'str', 'desc': 'The name of the error condition to raise.', },
                      {'name': 'mesg', 'type': 'str', 'desc': 'A friendly description of the specific error.', },
                      {'name': '**info', 'type': 'any', 'desc': 'Additional metadata to include in the exception.', },
                  ),
                  'returns': {'type': 'null', 'desc': 'This function does not return.', }}},
        {'name': 'null', 'desc': '''
            This constant represents a value of None that can be used in Storm.

            Examples:
                Create a dictionary object with a key whose value is null, and call ``$lib.fire()`` with it::

                    storm> $d=({"key": $lib.null}) $lib.fire('demo', d=$d)
                    ('storm:fire', {'type': 'demo', 'data': {'d': {'key': None}}})
            ''',
            'type': 'null', },
        {'name': 'undef', 'desc': '''
            This constant can be used to unset variables and derefs.

            Examples:
                Unset the variable $foo::

                    $foo = $lib.undef

                Remove a dictionary key bar::

                    $foo.bar = $lib.undef

                Remove a list index of 0::

                    $foo.0 = $lib.undef
            ''',
            'type': 'undef', },
        {'name': 'true', 'desc': '''
            This constant represents a value of True that can be used in Storm.

            Examples:
                Conditionally print a statement based on the constant value::

                    storm> if $lib.true { $lib.print('Is True') } else { $lib.print('Is False') }
                    Is True
                ''',
         'type': 'boolean', },
        {'name': 'false', 'desc': '''
            This constant represents a value of False that can be used in Storm.

            Examples:
                Conditionally print a statement based on the constant value::

                    storm> if $lib.false { $lib.print('Is True') } else { $lib.print('Is False') }
                    Is False''',
         'type': 'boolean', },
<<<<<<< HEAD
=======
        {'name': 'text', 'desc': "Get a Storm Text object. This is deprecated; please use a list to append strings to, and then use ``('.').join($listOfStr)`` to join them on demand.",
         'deprecated': {'eolvers': '3.0.0'},
         'type': {'type': 'function', '_funcname': '_text',
                  'args': (
                      {'name': '*args', 'type': 'str',
                       'desc': 'An initial set of values to place in the Text. '
                               'These values are joined together with an empty string.', },
                  ),
                  'returns': {'type': 'text', 'desc': 'The new Text object.', }}},
>>>>>>> 2cc5a903
        {'name': 'cast', 'desc': 'Normalize a value as a Synapse Data Model Type.',
         'type': {'type': 'function', '_funcname': '_cast',
                  'args': (
                      {'name': 'name', 'type': 'str',
                       'desc': 'The name of the model type to normalize the value as.', },
                      {'name': 'valu', 'type': 'any', 'desc': 'The value to normalize.', },
                  ),
                  'returns': {'type': 'prim', 'desc': 'The normalized value.', }}},
        {'name': 'warn',
         'desc': '''
            Print a warning message to the runtime.

            Notes:
                Arbitrary objects can be warned as well. They will have their Python __repr()__ printed.
            ''',
         'type': {'type': 'function', '_funcname': '_warn',
                  'args': (
                      {'name': 'mesg', 'type': 'str', 'desc': 'String to warn.', },
                      {'name': '**kwargs', 'type': 'any', 'desc': 'Keyword arguments to substitute into the mesg.', },
                  ),
                  'returns': {'type': 'null', }}},
        {'name': 'print', 'desc': '''
            Print a message to the runtime.

            Examples:
                Print a simple string::

                    storm> $lib.print("Hello world!")
                    Hello world!

                Format and print string based on variables::

                    storm> $d=({"key1": (1), "key2": "two"})
                         for ($key, $value) in $d { $lib.print('{k} => {v}', k=$key, v=$value) }
                    key1 => 1
                    key2 => two

                Use values off of a node to format and print string::

                    storm> inet:ipv4:asn
                         $lib.print("node: {ndef}, asn: {asn}", ndef=$node.ndef(), asn=:asn) | spin
                    node: ('inet:ipv4', 16909060), asn: 1138

            Notes:
                Arbitrary objects can be printed as well. They will have their Python __repr()__ printed.

            ''',
         'type': {'type': 'function', '_funcname': '_print',
                  'args': (
                      {'name': 'mesg', 'type': 'str', 'desc': 'String to print.', },
                      {'name': '**kwargs', 'type': 'any', 'desc': 'Keyword arguments to substitute into the mesg.', },
                  ),
                  'returns': {'type': 'null', }}},
        {'name': 'range', 'desc': '''
        Generate a range of integers.

        Examples:
            Generate a sequence of integers based on the size of an array::

                storm> $a=(foo,bar,(2)) for $i in $lib.range($lib.len($a)) {$lib.fire('test', indx=$i, valu=$a.$i)}
                Executing query at 2021/03/22 19:25:48.835
                ('storm:fire', {'type': 'test', 'data': {'index': 0, 'valu': 'foo'}})
                ('storm:fire', {'type': 'test', 'data': {'index': 1, 'valu': 'bar'}})
                ('storm:fire', {'type': 'test', 'data': {'index': 2, 'valu': 2}})

        Notes:
            The range behavior is the same as the Python3 ``range()`` builtin Sequence type.
        ''',
         'type': {'type': 'function', '_funcname': '_range',
                  'args': (
                      {'name': 'stop', 'type': 'int', 'desc': 'The value to stop at.', },
                      {'name': 'start', 'type': 'int', 'desc': 'The value to start at.', 'default': None, },
                      {'name': 'step', 'type': 'int', 'desc': 'The range step size.', 'default': None, },
                  ),
                  'returns': {'name': 'Yields', 'type': 'int', 'desc': 'The sequence of integers.'}}},
        {'name': 'pprint', 'desc': 'The pprint API should not be considered a stable interface.',
         'type': {'type': 'function', '_funcname': '_pprint',
                  'args': (
                      {'name': 'item', 'type': 'any', 'desc': 'Item to pprint', },
                      {'name': 'prefix', 'type': 'str', 'desc': 'Line prefix.', 'default': '', },
                      {'name': 'clamp', 'type': 'int', 'desc': 'Line clamping length.', 'default': None, },
                  ),
                  'returns': {'type': 'null', }}},
        {'name': 'sorted', 'desc': 'Yield sorted values.',
         'type': {'type': 'function', '_funcname': '_sorted',
                  'args': (
                      {'name': 'valu', 'type': 'any', 'desc': 'An iterable object to sort.', },
                      {'name': 'reverse', 'type': 'boolean', 'desc': 'Reverse the sort order.',
                       'default': False},
                  ),
                  'returns': {'name': 'Yields', 'type': 'any', 'desc': 'Yields the sorted output.', }}},
        {'name': 'import', 'desc': 'Import a Storm module.',
         'type': {'type': 'function', '_funcname': '_libBaseImport',
                  'args': (
                      {'name': 'name', 'type': 'str', 'desc': 'Name of the module to import.', },
                      {'name': 'debug', 'type': 'boolean', 'default': False,
                       'desc': 'Enable debugging in the module.'},
                      {'name': 'reqvers', 'type': 'str', 'default': None,
                       'desc': 'Version requirement for the imported module.', },
                  ),
                  'returns': {'type': 'lib',
                              'desc': 'A ``lib`` instance representing the imported package.', }}},

        {'name': 'trycast', 'desc': '''
            Attempt to normalize a value and return status and the normalized value.

            Examples:
                Do something if the value is a valid IPV4::

                    ($ok, $ipv4) = $lib.trycast(inet:ipv4, 1.2.3.4)
                    if $ok { $dostuff($ipv4) }
         ''',
         'type': {'type': 'function', '_funcname': 'trycast',
                  'args': (
                      {'name': 'name', 'type': 'str',
                       'desc': 'The name of the model type to normalize the value as.', },
                      {'name': 'valu', 'type': 'any', 'desc': 'The value to normalize.', },
                  ),
                  'returns': {'type': 'list',
                              'desc': 'A list of (<bool>, <prim>) for status and normalized value.', }}},
        {'name': 'repr', 'desc': '''
            Attempt to convert a system mode value to a display mode string.

            Examples:
                Print the Synapse user name for an iden::

                    $lib.print($lib.repr(syn:user, $iden))

         ''',
         'type': {'type': 'function', '_funcname': '_repr',
                  'args': (
                      {'name': 'name', 'type': 'str', 'desc': 'The name of the model type.'},
                      {'name': 'valu', 'type': 'any', 'desc': 'The value to convert.'},
                  ),
                  'returns': {'type': 'str', 'desc': 'A display mode representation of the value.'}}},

        {'name': 'debug', 'desc': '''
            True if the current runtime has debugging enabled.

            Note:
                The debug state is inherited by sub-runtimes at instantiation time.  Any
                changes to a runtime's debug state do not percolate automatically.

            Examples:
                Check if the runtime is in debug and print a message::

                    if $lib.debug {
                        $lib.print('Doing stuff!')
                    }

                Update the current runtime to enable debugging::

                    $lib.debug = (true)''',
         'type': {
             'type': ['gtor', 'stor'],
             '_storfunc': '_setRuntDebug',
             '_gtorfunc': '_getRuntDebug',
             'returns': {'type': 'boolean'}}},

        {'name': 'copy', 'desc': '''
            Create and return a deep copy of the given storm object.

            Note:
                This is currently limited to msgpack compatible primitives.

            Examples:
                Make a copy of a list or dict::

                    $copy = $lib.copy($item)
         ''',
         'type': {'type': 'function', '_funcname': '_copy',
                  'args': (
                      {'name': 'item', 'type': 'prim',
                       'desc': 'The item to make a copy of.', },
                  ),
                  'returns': {'type': 'prim',
                              'desc': 'A deep copy of the primitive object.', }}},
    )

    _storm_lib_perms = (
        {'perm': ('globals',), 'gate': 'cortex',
            'desc': 'Used to control all operations for global variables.'},

        {'perm': ('globals', 'get'), 'gate': 'cortex',
            'desc': 'Used to control read access to all global variables.'},
        {'perm': ('globals', 'get', '<name>'), 'gate': 'cortex',
            'desc': 'Used to control read access to a specific global variable.'},

        {'perm': ('globals', 'set'), 'gate': 'cortex',
            'desc': 'Used to control edit access to all global variables.'},
        {'perm': ('globals', 'set', '<name>'), 'gate': 'cortex',
            'desc': 'Used to control edit access to a specific global variable.'},

        {'perm': ('globals', 'del'), 'gate': 'cortex',
            'desc': 'Used to control delete access to all global variables.'},
        {'perm': ('globals', 'del', '<name>'), 'gate': 'cortex',
            'desc': 'Used to control delete access to a specific global variable.'},
    )

    def __init__(self, runt, name=()):
        Lib.__init__(self, runt, name=name)
        self.stors['debug'] = self._setRuntDebug
        self.gtors['debug'] = self._getRuntDebug

        self.ctors.update({
            'env': self._ctorEnvVars,
            'vars': self._ctorRuntVars,
            'globals': self._ctorGlobalVars,
        })

    async def _getRuntDebug(self):
        return self.runt.debug

    @stormfunc(readonly=True)
    async def _setRuntDebug(self, debug):
        self.runt.debug = await tobool(debug)

    def getObjLocals(self):
        return {
            'len': self._len,
            'min': self._min,
            'max': self._max,
            'set': self._set,
            'copy': self._copy,
            'exit': self._exit,
            'guid': self._guid,
            'fire': self._fire,
            'null': None,
            'undef': undef,
            'true': True,
            'false': False,
            'cast': self._cast,
            'repr': self._repr,
            'warn': self._warn,
            'print': self._print,
            'raise': self._raise,
            'range': self._range,
            'pprint': self._pprint,
            'sorted': self._sorted,
            'import': self._libBaseImport,
            'trycast': self.trycast,
        }

    @stormfunc(readonly=True)
    async def _libBaseImport(self, name, debug=False, reqvers=None):

        name = await tostr(name)
        debug = await tobool(debug)
        reqvers = await tostr(reqvers, noneok=True)

        mdef = await self.runt.view.core.getStormMod(name, reqvers=reqvers)
        if mdef is None:
            mesg = f'No storm module named {name} matching version requirement {reqvers}'
            raise s_exc.NoSuchName(mesg=mesg, name=name, reqvers=reqvers)

        text = mdef.get('storm')
        modconf = mdef.get('modconf')

        query = await self.runt.getStormQuery(text)

        asroot = False

        rootperms = mdef.get('asroot:perms')
        if rootperms is not None:

            for perm in rootperms:
                if self.runt.allowed(perm):
                    asroot = True
                    break

            if not asroot:
                permtext = ' or '.join(('.'.join(p) for p in rootperms))
                mesg = f'Module ({name}) requires permission: {permtext}'
                raise s_exc.AuthDeny(mesg=mesg, user=self.runt.user.iden, username=self.runt.user.name)

        else:
            perm = ('asroot', 'mod') + tuple(name.split('.'))
            asroot = self.runt.allowed(perm)

            if mdef.get('asroot', False) and not asroot:
                mesg = f'Module ({name}) elevates privileges.  You need perm: asroot.mod.{name}'
                raise s_exc.AuthDeny(mesg=mesg, user=self.runt.user.iden, username=self.runt.user.name)

        modr = await self.runt.getModRuntime(query, opts={'vars': {'modconf': modconf}})
        modr.asroot = asroot

        if debug:
            modr.debug = debug

        self.runt.onfini(modr)

        async for item in modr.execute():
            await asyncio.sleep(0)  # pragma: no cover

        modlib = Lib(modr)
        modlib.locls.update(modr.vars)
        modlib.locls['__module__'] = mdef
        modlib.name = (name,)

        return modlib

    @stormfunc(readonly=True)
    async def _copy(self, item):
        # short circuit a few python types
        if item is None:
            return None

        if isinstance(item, (int, str, bool)):
            return item

        try:
            valu = fromprim(item)
        except s_exc.NoSuchType:
            mesg = 'Type does not have a Storm primitive and cannot be copied.'
            raise s_exc.BadArg(mesg=mesg) from None

        try:
            return await valu._storm_copy()
        except s_exc.NoSuchType:
            mesg = 'Nested type does not support being copied!'
            raise s_exc.BadArg(mesg=mesg) from None

    def _reqTypeByName(self, name):
        typeitem = self.runt.view.core.model.type(name)
        if typeitem is not None:
            return typeitem

        # If a type cannot be found for the form, see if name is a property
        # that has a type we can use
        propitem = self.runt.view.core.model.prop(name)
        if propitem is not None:
            return propitem.type

        mesg = f'No type or prop found for name {name}.'
        raise s_exc.NoSuchType(mesg=mesg)

    @stormfunc(readonly=True)
    async def _cast(self, name, valu):
        name = await toprim(name)
        valu = await toprim(valu)

        typeitem = self._reqTypeByName(name)
        # TODO an eventual mapping between model types and storm prims

        norm, info = typeitem.norm(valu)
        return fromprim(norm, basetypes=False)

    @stormfunc(readonly=True)
    async def trycast(self, name, valu):
        name = await toprim(name)
        valu = await toprim(valu)

        typeitem = self._reqTypeByName(name)

        try:
            norm, info = typeitem.norm(valu)
            return (True, fromprim(norm, basetypes=False))
        except s_exc.BadTypeValu:
            return (False, None)

    @stormfunc(readonly=True)
    async def _repr(self, name, valu):
        name = await tostr(name)
        valu = await toprim(valu)

        parts = name.strip().split('*')
        name = parts[0]

        typeitem = self._reqTypeByName(name)
        if len(parts) > 1:
            typeitem = typeitem.getVirtType(parts[1:])

        return typeitem.repr(valu)

    @stormfunc(readonly=True)
    async def _exit(self, mesg=None, **kwargs):
        if mesg:
            mesg = await self._get_mesg(mesg, **kwargs)
            await self.runt.warn(mesg, log=False)
            raise s_stormctrl.StormExit(mesg=mesg)
        raise s_stormctrl.StormExit()

    @stormfunc(readonly=True)
    async def _sorted(self, valu, reverse=False):
        valu = await toprim(valu)
        if isinstance(valu, dict):
            valu = list(valu.items())
        for item in sorted(valu, reverse=reverse):
            yield item

    @stormfunc(readonly=True)
    async def _set(self, *vals):
        return Set(vals)

    @stormfunc(readonly=True)
<<<<<<< HEAD
=======
    async def _list(self, *vals):
        s_common.deprecated('$lib.list()', curv='2.194.0')
        await self.runt.snap.warnonce('$lib.list() is deprecated. Use ([]) instead.')
        return List(list(vals))

    @stormfunc(readonly=True)
    async def _text(self, *args):
        s_common.deprecated('$lib.text()', curv='2.194.0')
        runt = s_scope.get('runt')
        if runt:
            await runt.snap.warnonce("$lib.text() is deprecated. Please use a list to append strings to, and then use ``('').join($listOfStr)`` to join them on demand.")
        valu = ''.join(args)
        return Text(valu)

    @stormfunc(readonly=True)
>>>>>>> 2cc5a903
    async def _guid(self, *args, valu=undef):
        if args:
            if valu is not undef:
                raise s_exc.BadArg(mesg='Valu cannot be specified if positional arguments are provided')
            args = await toprim(args)
            return s_common.guid(args)

        if valu is not undef:
            valu = await toprim(valu)
            return s_common.guid(valu)

        return s_common.guid()

    @stormfunc(readonly=True)
    async def _len(self, item):

        if isinstance(item, (types.GeneratorType, types.AsyncGeneratorType)):
            size = 0
            async for _ in s_coro.agen(item):
                size += 1
                await asyncio.sleep(0)
            return size

        try:
            return len(item)
        except TypeError:
            name = f'{item.__class__.__module__}.{item.__class__.__name__}'
            raise s_exc.StormRuntimeError(mesg=f'Object {name} does not have a length.', name=name) from None
        except Exception as e:  # pragma: no cover
            name = f'{item.__class__.__module__}.{item.__class__.__name__}'
            raise s_exc.StormRuntimeError(mesg=f'Unknown error during len(): {repr(e)}', name=name)

    @stormfunc(readonly=True)
    async def _min(self, *args):
        args = await toprim(args)
        # allow passing in a list of ints
        vals = []
        for arg in args:
            if isinstance(arg, (list, tuple)):
                vals.extend(arg)
                continue
            vals.append(arg)

        if len(vals) < 1:
            mesg = '$lib.min() must have at least one argument or a list containing at least one value.'
            raise s_exc.StormRuntimeError(mesg=mesg)

        ints = [await toint(x) for x in vals]
        return min(ints)

    @stormfunc(readonly=True)
    async def _max(self, *args):
        args = await toprim(args)
        # allow passing in a list of ints
        vals = []
        for arg in args:
            if isinstance(arg, (list, tuple)):
                vals.extend(arg)
                continue
            vals.append(arg)

        if len(vals) < 1:
            mesg = '$lib.max() must have at least one argument or a list containing at least one value.'
            raise s_exc.StormRuntimeError(mesg=mesg)

        ints = [await toint(x) for x in vals]
        return max(ints)

    @staticmethod
    async def _get_mesg(mesg, **kwargs):
        if not isinstance(mesg, str):
            mesg = await torepr(mesg)
        elif kwargs:
            mesg = await kwarg_format(mesg, **kwargs)
        return mesg

    @stormfunc(readonly=True)
    async def _print(self, mesg, **kwargs):
        mesg = await self._get_mesg(mesg, **kwargs)
        await self.runt.printf(mesg)

    @stormfunc(readonly=True)
    async def _raise(self, name, mesg, **info):
        name = await tostr(name)
        mesg = await tostr(mesg)
        info = await toprim(info)
        s_json.reqjsonsafe(info)

        ctor = getattr(s_exc, name, None)
        if ctor is not None:
            raise ctor(mesg=mesg, **info)

        info['mesg'] = mesg
        info['errname'] = name
        raise s_exc.StormRaise(**info)

    @stormfunc(readonly=True)
    async def _range(self, stop, start=None, step=None):
        stop = await toint(stop)
        start = await toint(start, True)
        step = await toint(step, True)

        if start is not None:
            if step is not None:
                genr = range(start, stop, step)
            else:
                genr = range(start, stop)
        else:
            genr = range(stop)

        for valu in genr:
            yield valu
            await asyncio.sleep(0)

    @stormfunc(readonly=True)
    async def _pprint(self, item, prefix='', clamp=None):
        if clamp is not None:
            clamp = await toint(clamp)

            if clamp < 3:
                mesg = 'Invalid clamp length.'
                raise s_exc.StormRuntimeError(mesg=mesg, clamp=clamp)

        try:
            item = await toprim(item)
        except s_exc.NoSuchType:
            pass

        lines = pprint.pformat(item).splitlines()

        for line in lines:
            fline = f'{prefix}{line}'
            if clamp and len(fline) > clamp:
                await self.runt.printf(f'{fline[:clamp - 3]}...')
            else:
                await self.runt.printf(fline)

    @stormfunc(readonly=True)
    async def _warn(self, mesg, **kwargs):
        mesg = await self._get_mesg(mesg, **kwargs)
        await self.runt.warn(mesg, log=False)

    @stormfunc(readonly=True)
    async def _fire(self, name, **info):
        info = await toprim(info)
        s_json.reqjsonsafe(info)
        await self.runt.bus.fire('storm:fire', type=name, data=info)

    def _ctorGlobalVars(self, path=None):
        return GlobalVars(path=path)

    def _ctorEnvVars(self, path=None):
        return EnvVars(path=path)

    def _ctorRuntVars(self, path=None):
        return RuntVars(path=path)

@registry.registerLib
class LibDict(Lib):
    '''
    A Storm Library for interacting with dictionaries.
    '''
    _storm_locals = (
        {'name': 'has', 'desc': 'Check a dictionary has a specific key.',
         'type': {'type': 'function', '_funcname': '_has',
                  'args': (
                      {'name': 'valu', 'type': 'dict', 'desc': 'The dictionary being checked.'},
                      {'name': 'key', 'type': 'any', 'desc': 'The key to check.'},
                  ),
                  'returns': {'type': 'boolean', 'desc': 'True if the key is present, false if the key is not present.'}}},
        {'name': 'keys', 'desc': 'Retrieve a list of keys in the specified dictionary.',
         'type': {'type': 'function', '_funcname': '_keys',
                  'args': (
                      {'name': 'valu', 'type': 'dict', 'desc': 'The dictionary to operate on.'},
                  ),
                  'returns': {'type': 'list', 'desc': 'List of keys in the specified dictionary.', }}},
        {'name': 'pop', 'desc': 'Remove specified key and return the corresponding value.',
         'type': {'type': 'function', '_funcname': '_pop',
                  'args': (
                      {'name': 'valu', 'type': 'dict', 'desc': 'The dictionary to operate on.'},
                      {'name': 'key', 'type': 'any', 'desc': 'The key to pop.'},
                      {'name': 'default', 'type': 'any', 'default': '$lib.undef',
                       'desc': 'Optional default value to return if the key does not exist in the dictionary.'},
                  ),
                  'returns': {'type': 'any', 'desc': 'The popped value.', }}},
        {'name': 'update', 'desc': 'Update the specified dictionary with keys/values from another dictionary.',
         'type': {'type': 'function', '_funcname': '_update',
                  'args': (
                      {'name': 'valu', 'type': 'dict', 'desc': 'The target dictionary (update to).'},
                      {'name': 'other', 'type': 'dict', 'desc': 'The source dictionary (update from).'},
                  ),
                  'returns': {'type': 'null'}}},
        {'name': 'values', 'desc': 'Retrieve a list of values in the specified dictionary.',
         'type': {'type': 'function', '_funcname': '_values',
                  'args': (
                      {'name': 'valu', 'type': 'dict', 'desc': 'The dictionary to operate on.'},
                  ),
                  'returns': {'type': 'list', 'desc': 'List of values in the specified dictionary.', }}},
    )
    _storm_lib_path = ('dict',)

    def getObjLocals(self):
        return {
            'has': self._has,
            'keys': self._keys,
            'pop': self._pop,
            'update': self._update,
            'values': self._values,
        }

    async def _check_type(self, valu, name='valu'):
        if isinstance(valu, (dict, Dict)):
            return

        typ = getattr(valu, '_storm_typename', None)
        if typ is None:
            prim = await toprim(valu)
            typ = type(prim).__name__

        mesg = f'{name} argument must be a dict, not {typ}.'
        raise s_exc.BadArg(mesg=mesg)

    @stormfunc(readonly=True)
    async def _has(self, valu, key):
        await self._check_type(valu)
        key = await toprim(key)
        valu = await toprim(valu)
        return key in valu

    @stormfunc(readonly=True)
    async def _keys(self, valu):
        await self._check_type(valu)
        valu = await toprim(valu)
        return list(valu.keys())

    @stormfunc(readonly=True)
    async def _pop(self, valu, key, default=undef):
        await self._check_type(valu)

        key = await toprim(key)
        real = await toprim(valu)

        if key not in real:
            if default == undef:
                mesg = f'Key {key} does not exist in dictionary.'
                raise s_exc.BadArg(mesg=mesg)
            return await toprim(default)

        # Make sure we have a storm Dict
        valu = fromprim(valu)

        ret = await valu.deref(key)
        await valu.setitem(key, undef)
        return ret

    @stormfunc(readonly=True)
    async def _update(self, valu, other):
        await self._check_type(valu)
        await self._check_type(other, name='other')

        valu = fromprim(valu)
        other = await toprim(other)

        for k, v in other.items():
            await valu.setitem(k, v)

    @stormfunc(readonly=True)
    async def _values(self, valu):
        await self._check_type(valu)

        valu = await toprim(valu)
        return list(valu.values())

@registry.registerLib
class LibPs(Lib):
    '''
    A Storm Library for interacting with running tasks on the Cortex.
    '''
    _storm_locals = (  # type:  ignore
        {'name': 'kill', 'desc': 'Stop a running task on the Cortex.',
         'type': {'type': 'function', '_funcname': '_kill',
                  'args': (
                      {'name': 'prefix', 'type': 'str',
                       'desc': 'The prefix of the task to stop. '
                               'Tasks will only be stopped if there is a single prefix match.'},
                  ),
                  'returns': {'type': 'boolean', 'desc': 'True if the task was cancelled, False otherwise.', }}},
        {'name': 'list', 'desc': 'List tasks the current user can access.',
         'type': {'type': 'function', '_funcname': '_list',
                  'returns': {'type': 'list', 'desc': 'A list of task definitions.', }}},
    )
    _storm_lib_path = ('ps',)

    def getObjLocals(self):
        return {
            'kill': self._kill,
            'list': self._list,
        }

    async def _kill(self, prefix):
        idens = []

        todo = s_common.todo('ps', self.runt.user)
        tasks = await self.dyncall('cell', todo)
        for task in tasks:
            iden = task.get('iden')
            if iden.startswith(prefix):
                idens.append(iden)

        if len(idens) == 0:
            mesg = 'Provided iden does not match any processes.'
            raise s_exc.StormRuntimeError(mesg=mesg, iden=prefix)

        if len(idens) > 1:
            mesg = 'Provided iden matches more than one process.'
            raise s_exc.StormRuntimeError(mesg=mesg, iden=prefix)

        todo = s_common.todo('kill', self.runt.user, idens[0])
        return await self.dyncall('cell', todo)

    @stormfunc(readonly=True)
    async def _list(self):
        todo = s_common.todo('ps', self.runt.user)
        return await self.dyncall('cell', todo)

@registry.registerLib
class LibStr(Lib):
    '''
    A Storm Library for interacting with strings.
    '''
    _storm_locals = (
        {'name': 'join', 'desc': 'Join items into a string using a separator.',
         # 'deprecated': {'eolvers': 'v3.0.0', 'mesg': 'Use ``('').join($foo, $bar, $baz, ....)`` instead.'},
         'type': {'type': 'function', '_funcname': 'join',
                  'args': (
                      {'name': 'sepr', 'type': 'str', 'desc': 'The separator used to join strings with.', },
                      {'name': 'items', 'type': 'list', 'desc': 'A list of items to join together.', },
                  ),
                  'returns': {'type': 'str', 'desc': 'The joined string.', }}},
        {'name': 'concat', 'desc': 'Concatenate a set of strings together.',
         # 'deprecated': {'eolvers': 'v3.0.0', 'mesg': "Use ``('').join($foo, $bar, $baz, ....)`` instead."},
         'type': {'type': 'function', '_funcname': 'concat',
                  'args': (
                      {'name': '*args', 'type': 'any', 'desc': 'Items to join together.', },
                  ),
                  'returns': {'type': 'str', 'desc': 'The joined string.', }}},
        {'name': 'format', 'desc': 'Format a text string.',
         # 'deprecated': {'eolvers': 'v3.0.0', 'mesg': 'Use ``$mystr.format(foo=$bar)`` instead.'},
         'type': {'type': 'function', '_funcname': 'format',
                  'args': (
                      {'name': 'text', 'type': 'str', 'desc': 'The base text string.', },
                      {'name': '**kwargs', 'type': 'any',
                       'desc': 'Keyword values which are substituted into the string.', },
                  ),
                  'returns': {'type': 'str', 'desc': 'The new string.', }}},
    )
    _storm_lib_path = ('str',)

    # _lib_str_join_depr_mesg = '$lib.str.join(), use "$sepr.join($items)" instead.'
    # _lib_str_concat_depr_mesg = "$lib.str.concat(), use ('').join($foo, $bar, $baz, ....) instead."
    # _lib_str_format_depr_mesg = '$lib.str.format(), use "$mystr.format(foo=$bar)" instead.'

    def getObjLocals(self):
        return {
            'join': self.join,
            'concat': self.concat,
            'format': self.format,
        }

    @stormfunc(readonly=True)
    async def concat(self, *args):
        # s_common.deprecated(self._lib_str_concat_depr_mesg)
        # runt = s_scope.get('runt')
        # if runt:
        #     await runt.snap.warnonce(self._lib_str_concat_depr_mesg)
        strs = [await tostr(a) for a in args]
        return ''.join(strs)

    @stormfunc(readonly=True)
    async def format(self, text, **kwargs):
        # s_common.deprecated(self._lib_str_format_depr_mesg)
        # runt = s_scope.get('runt')
        # if runt:
        #     await runt.snap.warnonce(self._lib_str_format_depr_mesg)
        text = await kwarg_format(text, **kwargs)

        return text

    @stormfunc(readonly=True)
    async def join(self, sepr, items):
        # s_common.deprecated(self._lib_str_join_depr_mesg)
        # runt = s_scope.get('runt')
        # if runt:
        #     await runt.snap.warnonce(self._lib_str_join_depr_mesg)
        strs = [await tostr(item) async for item in toiter(items)]
        return sepr.join(strs)

@registry.registerLib
class LibAxon(Lib):
    '''
    A Storm library for interacting with the Cortex's Axon.

    For APIs that accept an ssl_opts argument, the dictionary may contain the following values::

        ({
            'verify': <bool> - Perform SSL/TLS verification. Is overridden by the ssl argument.
            'client_cert': <str> - PEM encoded full chain certificate for use in mTLS.
            'client_key': <str> - PEM encoded key for use in mTLS. Alternatively, can be included in client_cert.
        })

    For APIs that accept a proxy argument, the following values are supported::

        ``(true)``: Use the proxy defined by the http:proxy configuration option if set.
        ``(false)``: Do not use the proxy defined by the http:proxy configuration option if set.
        <str>: A proxy URL string.
    '''
    _storm_locals = (
        {'name': 'wget', 'desc': """
            A method to download an HTTP(S) resource into the Cortex's Axon.

            Notes:
                The response body will be stored regardless of the status code. See the ``Axon.wget()`` API
                documentation to see the complete structure of the response dictionary.

            Example:
                Get the Vertex Project website::

                    $headers = ({})
                    $headers."User-Agent" = Foo/Bar

                    $resp = $lib.axon.wget("http://vertex.link", method=GET, headers=$headers)
                    if $resp.ok { $lib.print("Downloaded: {size} bytes", size=$resp.size) }
            """,
         'type': {'type': 'function', '_funcname': 'wget',
                  'args': (
                      {'name': 'url', 'type': 'str', 'desc': 'The URL to download'},
                      {'name': 'headers', 'type': 'dict', 'desc': 'An optional dictionary of HTTP headers to send.',
                       'default': None},
                      {'name': 'params', 'type': 'dict', 'desc': 'An optional dictionary of URL parameters to add.',
                       'default': None},
                      {'name': 'method', 'type': 'str', 'desc': 'The HTTP method to use.', 'default': 'GET'},
                      {'name': 'json', 'type': 'dict', 'desc': 'A JSON object to send as the body.',
                       'default': None},
                      {'name': 'body', 'type': 'bytes', 'desc': 'Bytes to send as the body.', 'default': None},
                      {'name': 'ssl', 'type': 'boolean',
                       'desc': 'Set to False to disable SSL/TLS certificate verification.', 'default': True},
                      {'name': 'timeout', 'type': 'int', 'desc': 'Timeout for the download operation.',
                       'default': None},
                      {'name': 'proxy', 'type': ['bool', 'str'],
                       'desc': 'Configure proxy usage. See $lib.axon help for additional details.', 'default': True},
                      {'name': 'ssl_opts', 'type': 'dict',
                       'desc': 'Optional SSL/TLS options. See $lib.axon help for additional details.',
                       'default': None},
                  ),
                  'returns': {'type': 'dict', 'desc': 'A status dictionary of metadata.'}}},
        {'name': 'wput', 'desc': """
            A method to upload a blob from the axon to an HTTP(S) endpoint.
            """,
         'type': {'type': 'function', '_funcname': 'wput',
                  'args': (
                      {'name': 'sha256', 'type': 'str', 'desc': 'The sha256 of the file blob to upload.'},
                      {'name': 'url', 'type': 'str', 'desc': 'The URL to upload the file to.'},
                      {'name': 'headers', 'type': 'dict', 'desc': 'An optional dictionary of HTTP headers to send.',
                       'default': None},
                      {'name': 'params', 'type': 'dict', 'desc': 'An optional dictionary of URL parameters to add.',
                       'default': None},
                      {'name': 'method', 'type': 'str', 'desc': 'The HTTP method to use.', 'default': 'PUT'},
                      {'name': 'ssl', 'type': 'boolean',
                       'desc': 'Set to False to disable SSL/TLS certificate verification.', 'default': True},
                      {'name': 'timeout', 'type': 'int', 'desc': 'Timeout for the download operation.',
                       'default': None},
                      {'name': 'proxy', 'type': ['bool', 'str'],
                       'desc': 'Configure proxy usage. See $lib.axon help for additional details.', 'default': True},
                      {'name': 'ssl_opts', 'type': 'dict',
                       'desc': 'Optional SSL/TLS options. See $lib.axon help for additional details.',
                       'default': None},
                  ),
                  'returns': {'type': 'dict', 'desc': 'A status dictionary of metadata.'}}},
        {'name': 'urlfile', 'desc': '''
            Retrieve the target URL using the wget() function and construct an inet:urlfile node from the response.

            Notes:
                This accepts the same arguments as ``$lib.axon.wget()``.
                ''',
         'type': {'type': 'function', '_funcname': 'urlfile',
                  'args': (
                      {'name': '*args', 'type': 'any', 'desc': 'Args from ``$lib.axon.wget()``.'},
                      {'name': '**kwargs', 'type': 'any', 'desc': 'Args from ``$lib.axon.wget()``.'},
                  ),
                  'returns': {'type': ['node', 'null'],
                              'desc': 'The ``inet:urlfile`` node on success,  ``null`` on error.'}}},
        {'name': 'del', 'desc': '''
            Remove the bytes from the Cortex's Axon by sha256.

            Example:
                Delete files from the axon based on a tag::

                    file:bytes#foo +:sha256 $lib.axon.del(:sha256)
        ''',
         'type': {'type': 'function', '_funcname': 'del_',
                  'args': (
                      {'name': 'sha256', 'type': 'hash:sha256',
                       'desc': 'The sha256 of the bytes to remove from the Axon.'},
                  ),
                  'returns': {'type': 'boolean', 'desc': 'True if the bytes were found and removed.'}}},

        {'name': 'dels', 'desc': '''
            Remove multiple byte blobs from the Cortex's Axon by a list of sha256 hashes.

            Example:
                Delete a list of files (by hash) from the Axon::

                    $list = ($hash0, $hash1, $hash2)
                    $lib.axon.dels($list)
        ''',
         'type': {'type': 'function', '_funcname': 'dels',
                  'args': (
                      {'name': 'sha256s', 'type': 'list', 'desc': 'A list of sha256 hashes to remove from the Axon.'},
                  ),
                  'returns': {'type': 'list',
                              'desc': 'A list of boolean values that are True if the bytes were found.'}}},

        {'name': 'list', 'desc': '''
        List (offset, sha256, size) tuples for files in the Axon in added order.

        Example:
            List files::

                for ($offs, $sha256, $size) in $lib.axon.list() {
                    $lib.print($sha256)
                }

            Start list from offset 10::

                for ($offs, $sha256, $size) in $lib.axon.list(10) {
                    $lib.print($sha256)
                }
        ''',
         'type': {'type': 'function', '_funcname': 'list',
                  'args': (
                      {'name': 'offs', 'type': 'int', 'desc': 'The offset to start from.', 'default': 0},
                      {'name': 'wait', 'type': 'boolean', 'default': False,
                        'desc': 'Wait for new results and yield them in realtime.'},
                      {'name': 'timeout', 'type': 'int', 'default': None,
                        'desc': 'The maximum time to wait for a new result before returning.'},
                  ),
                  'returns': {'name': 'yields', 'type': 'list',
                              'desc': 'Tuple of (offset, sha256, size) in added order.'}}},
        {'name': 'readlines', 'desc': '''
        Yields lines of text from a plain-text file stored in the Axon.

        Examples:

            // Get the lines for a given file.
            for $line in $lib.axon.readlines($sha256) {
                $dostuff($line)
            }
        ''',
         'type': {'type': 'function', '_funcname': 'readlines',
                  'args': (
                      {'name': 'sha256', 'type': 'str', 'desc': 'The SHA256 hash of the file.'},
                      {'name': 'errors', 'type': 'str', 'default': 'ignore',
                       'desc': 'Specify how encoding errors should handled.'},
                  ),
                  'returns': {'name': 'yields', 'type': 'str',
                              'desc': 'A line of text from the file.'}}},

        {'name': 'jsonlines', 'desc': '''
        Yields JSON objects from a JSON-lines file stored in the Axon.

        Example:
            Get the JSON objects from a given JSONL file::

                for $item in $lib.axon.jsonlines($sha256) {
                    $dostuff($item)
                }
        ''',
         'type': {'type': 'function', '_funcname': 'jsonlines',
                  'args': (
                      {'name': 'sha256', 'type': 'str', 'desc': 'The SHA256 hash of the file.'},
                      {'name': 'errors', 'type': 'str', 'default': 'ignore',
                       'desc': 'Specify how encoding errors should handled.'},
                  ),
                  'returns': {'name': 'yields', 'type': 'any',
                              'desc': 'A JSON object parsed from a line of text.'}}},
        {'name': 'csvrows', 'desc': '''
            Yields CSV rows from a CSV file stored in the Axon.

            Notes:
                The dialect and fmtparams expose the Python csv.reader() parameters.

            Example:
                Get the rows from a given csv file::

                    for $row in $lib.axon.csvrows($sha256) {
                        $dostuff($row)
                    }

                Get the rows from a given tab separated file::

                    for $row in $lib.axon.csvrows($sha256, delimiter="\\t") {
                        $dostuff($row)
                    }
            ''',
         'type': {'type': 'function', '_funcname': 'csvrows',
                  'args': (
                      {'name': 'sha256', 'type': 'str', 'desc': 'The SHA256 hash of the file.'},
                      {'name': 'dialect', 'type': 'str', 'desc': 'The default CSV dialect to use.',
                       'default': 'excel'},
                      {'name': 'errors', 'type': 'str', 'default': 'ignore',
                       'desc': 'Specify how encoding errors should handled.'},
                      {'name': '**fmtparams', 'type': 'any', 'desc': 'Format arguments.'},
                  ),
                  'returns': {'name': 'yields', 'type': 'list',
                              'desc': 'A list of strings from the CSV file.'}}},
        {'name': 'metrics', 'desc': '''
        Get runtime metrics of the Axon.

        Example:
            Print the total number of files stored in the Axon::

                $data = $lib.axon.metrics()
                $lib.print("The Axon has {n} files", n=$data."file:count")
        ''',
        'type': {'type': 'function', '_funcname': 'metrics',
                 'returns': {'type': 'dict', 'desc': 'A dictionary containing runtime data about the Axon.'}}},
        {'name': 'put', 'desc': '''
            Save the given bytes variable to the Axon the Cortex is configured to use.

            Examples:
                Save a base64 encoded buffer to the Axon::

                    storm> $s='dGVzdA==' $buf=$lib.base64.decode($s) ($size, $sha256)=$lib.axon.put($buf)
                         $lib.print('size={size} sha256={sha256}', size=$size, sha256=$sha256)

                    size=4 sha256=9f86d081884c7d659a2feaa0c55ad015a3bf4f1b2b0b822cd15d6c15b0f00a08''',
         'type': {'type': 'function', '_funcname': 'put',
                  'args': (
                      {'name': 'byts', 'type': 'bytes', 'desc': 'The bytes to save.', },
                  ),
                  'returns': {'type': 'list', 'desc': 'A tuple of the file size and sha256 value.', }}},
        {'name': 'has', 'desc': '''
            Check if the Axon the Cortex is configured to use has a given sha256 value.

            Examples:
                Check if the Axon has a given file::

                    # This example assumes the Axon does have the bytes
                    storm> if $lib.axon.has(9f86d081884c7d659a2feaa0c55ad015a3bf4f1b2b0b822cd15d6c15b0f00a08) {
                            $lib.print("Has bytes")
                        } else {
                            $lib.print("Does not have bytes")
                        }

                    Has bytes
            ''',
         'type': {'type': 'function', '_funcname': 'has',
                  'args': (
                      {'name': 'sha256', 'type': 'str', 'desc': 'The sha256 value to check.', },
                  ),
                  'returns': {'type': 'boolean', 'desc': 'True if the Axon has the file, false if it does not.', }}},
        {'name': 'size', 'desc': '''
            Return the size of the bytes stored in the Axon for the given sha256.

            Examples:
                Get the size for a file given a variable named ``$sha256``::

                    $size = $lib.axon.size($sha256)
            ''',
         'type': {'type': 'function', '_funcname': 'size',
                  'args': (
                      {'name': 'sha256', 'type': 'str', 'desc': 'The sha256 value to check.', },
                  ),
                  'returns': {'type': ['int', 'null'],
                              'desc': 'The size of the file or ``null`` if the file is not found.', }}},
        {'name': 'hashset', 'desc': '''
            Return additional hashes of the bytes stored in the Axon for the given sha256.

            Examples:
                Get the md5 hash for a file given a variable named ``$sha256``::

                    $hashset = $lib.axon.hashset($sha256)
                    $md5 = $hashset.md5
            ''',
         'type': {'type': 'function', '_funcname': 'hashset',
                  'args': (
                      {'name': 'sha256', 'type': 'str', 'desc': 'The sha256 value to calculate hashes for.', },
                  ),
                  'returns': {'type': 'dict', 'desc': 'A dictionary of additional hashes.', }}},

        {'name': 'read', 'desc': '''
            Read bytes from a file stored in the Axon by its SHA256 hash.

            Examples:
                Read 100 bytes starting at offset 0::

                    $byts = $lib.axon.read($sha256, size=100)

                Read 50 bytes starting at offset 200::

                    $byts = $lib.axon.read($sha256, offs=200, size=50)
            ''',
         'type': {'type': 'function', '_funcname': 'read',
                  'args': (
                      {'name': 'sha256', 'type': 'str', 'desc': 'The SHA256 hash of the file to read.'},
                      {'name': 'offs', 'type': 'int', 'default': 0,
                       'desc': 'The offset to start reading from.'},
                      {'name': 'size', 'type': 'int', 'default': s_const.mebibyte,
                       'desc': 'The number of bytes to read. Max is 1 MiB.'},
                  ),
                  'returns': {'type': 'bytes', 'desc': 'The requested bytes from the file.'}}},

        {'name': 'unpack', 'desc': '''
            Unpack bytes from a file stored in the Axon into a struct using the specified format.

            Examples:
                Unpack two 32-bit integers from the start of a file::

                    $nums = $lib.axon.unpack($sha256, '<II')

                Unpack a 64-bit float starting at offset 100::

                    $float = $lib.axon.unpack($sha256, '<d', offs=100)
            ''',
         'type': {'type': 'function', '_funcname': 'unpack',
                  'args': (
                      {'name': 'sha256', 'type': 'str', 'desc': 'The SHA256 hash of the file to read.'},
                      {'name': 'fmt', 'type': 'str', 'desc': 'The struct format string.'},
                      {'name': 'offs', 'type': 'int', 'default': 0,
                       'desc': 'The offset to start reading from.'},
                  ),
                  'returns': {'type': 'list', 'desc': 'The unpacked values as a tuple.'}}},

        {'name': 'upload', 'desc': '''
            Upload a stream of bytes to the Axon as a file.

            Examples:
                Upload bytes from a generator::

                    ($size, $sha256) = $lib.axon.upload($getBytesChunks())
            ''',
         'type': {'type': 'function', '_funcname': 'upload',
                  'args': (
                      {'name': 'genr', 'type': 'generator', 'desc': 'A generator which yields bytes.', },
                  ),
                  'returns': {'type': 'list', 'desc': 'A tuple of the file size and sha256 value.', }}},
    )
    _storm_lib_path = ('axon',)

    def getObjLocals(self):
        return {
            'wget': self.wget,
            'wput': self.wput,
            'urlfile': self.urlfile,
            'del': self.del_,
            'dels': self.dels,
            'list': self.list,
            'readlines': self.readlines,
            'jsonlines': self.jsonlines,
            'csvrows': self.csvrows,
            'metrics': self.metrics,
            'put': self.put,
            'has': self.has,
            'size': self.size,
            'upload': self.upload,
            'hashset': self.hashset,
            'read': self.read,
            'unpack': self.unpack,
        }

    @stormfunc(readonly=True)
    async def readlines(self, sha256, errors='ignore'):
        self.runt.confirm(('axon', 'get'))
        await self.runt.view.core.getAxon()

        sha256 = await tostr(sha256)
        async for line in self.runt.view.core.axon.readlines(sha256, errors=errors):
            yield line

    @stormfunc(readonly=True)
    async def jsonlines(self, sha256, errors='ignore'):
        self.runt.confirm(('axon', 'get'))
        await self.runt.view.core.getAxon()

        sha256 = await tostr(sha256)
        async for line in self.runt.view.core.axon.jsonlines(sha256):
            yield line

    async def dels(self, sha256s):

        self.runt.confirm(('axon', 'del'))

        sha256s = await toprim(sha256s)

        if not isinstance(sha256s, (list, tuple)):
            raise s_exc.BadArg()

        hashes = [s_common.uhex(s) for s in sha256s]

        await self.runt.view.core.getAxon()

        axon = self.runt.view.core.axon
        return await axon.dels(hashes)

    async def del_(self, sha256):

        self.runt.confirm(('axon', 'del'))

        sha256 = await tostr(sha256)

        sha256b = s_common.uhex(sha256)
        await self.runt.view.core.getAxon()

        axon = self.runt.view.core.axon
        return await axon.del_(sha256b)

    async def wget(self, url, headers=None, params=None, method='GET', json=None, body=None,
                   ssl=True, timeout=None, proxy=True, ssl_opts=None):

        self.runt.confirm(('axon', 'upload'))

        url = await tostr(url)
        method = await tostr(method)

        ssl = await tobool(ssl)
        body = await toprim(body)
        json = await toprim(json)
        params = await toprim(params)
        headers = await toprim(headers)
        timeout = await toprim(timeout)
        proxy = await toprim(proxy)
        ssl_opts = await toprim(ssl_opts)

        params = strifyHttpArg(params, multi=True)
        headers = strifyHttpArg(headers)

        await self.runt.view.core.getAxon()

        kwargs = {}

        ok, proxy = await resolveAxonProxyArg(proxy)
        if ok:
            kwargs['proxy'] = proxy

        if ssl_opts is not None:
            axonvers = self.runt.view.core.axoninfo['synapse']['version']
            mesg = f'The ssl_opts argument requires an Axon Synapse version {AXON_MINVERS_SSLOPTS}, ' \
                   f'but the Axon is running {axonvers}'
            s_version.reqVersion(axonvers, AXON_MINVERS_SSLOPTS, mesg=mesg)
            kwargs['ssl_opts'] = ssl_opts

        axon = self.runt.view.core.axon
        resp = await axon.wget(url, headers=headers, params=params, method=method, ssl=ssl, body=body, json=json,
                               timeout=timeout, **kwargs)
        resp['original_url'] = url
        return resp

    async def wput(self, sha256, url, headers=None, params=None, method='PUT',
                   ssl=True, timeout=None, proxy=True, ssl_opts=None):

        self.runt.confirm(('axon', 'get'))

        url = await tostr(url)
        sha256 = await tostr(sha256)
        method = await tostr(method)
        proxy = await toprim(proxy)

        ssl = await tobool(ssl)
        params = await toprim(params)
        headers = await toprim(headers)
        timeout = await toprim(timeout)
        ssl_opts = await toprim(ssl_opts)

        params = strifyHttpArg(params, multi=True)
        headers = strifyHttpArg(headers)

        await self.runt.view.core.getAxon()

        kwargs = {}

        ok, proxy = await resolveAxonProxyArg(proxy)
        if ok:
            kwargs['proxy'] = proxy

        if ssl_opts is not None:
            axonvers = self.runt.view.core.axoninfo['synapse']['version']
            mesg = f'The ssl_opts argument requires an Axon Synapse version {AXON_MINVERS_SSLOPTS}, ' \
                   f'but the Axon is running {axonvers}'
            s_version.reqVersion(axonvers, AXON_MINVERS_SSLOPTS, mesg=mesg)
            kwargs['ssl_opts'] = ssl_opts

        axon = self.runt.view.core.axon
        sha256byts = s_common.uhex(sha256)

        return await axon.wput(sha256byts, url, headers=headers, params=params, method=method,
                               ssl=ssl, timeout=timeout, **kwargs)

    async def urlfile(self, *args, **kwargs):
        gateiden = self.runt.view.wlyr.iden
        self.runt.confirm(('node', 'add', 'file:bytes'), gateiden=gateiden)
        self.runt.confirm(('node', 'add', 'inet:urlfile'), gateiden=gateiden)

        resp = await self.wget(*args, **kwargs)
        code = resp.get('code')

        if code != 200:
            mesg = f'$lib.axon.urlfile(): HTTP code {code}: {resp.get("reason")}'
            await self.runt.warn(mesg, log=False)
            return

        now = self.runt.model.type('time').norm('now')[0]

        original_url = resp.get('original_url')
        hashes = resp.get('hashes')
        sha256 = hashes.get('sha256')
        props = {
            'size': resp.get('size'),
            'md5': hashes.get('md5'),
            'sha1': hashes.get('sha1'),
            'sha256': sha256,
            '.seen': now,
        }

        filenode = await self.runt.view.addNode('file:bytes', sha256, props=props)

        if not filenode.get('name'):
            info = s_urlhelp.chopurl(original_url)
            base = info.get('path').strip('/').split('/')[-1]
            if base:
                await filenode.set('name', base)

        props = {'.seen': now}
        urlfile = await self.runt.view.addNode('inet:urlfile', (original_url, sha256), props=props)

        history = resp.get('history')
        if history is not None:
            redirs = []
            src = original_url

            # We skip the first entry in history, since that URL is the original URL
            # having been redirected. The second+ history item represents the
            # requested URL. We then capture the last part of the chain in our list.
            # The recorded URLs after the original_url are all the resolved URLS,
            # since Location headers may be partial paths and this avoids needing to
            # do url introspection that has already been done by the Axon.

            for info in history[1:]:
                url = info.get('url')
                redirs.append((src, url))
                src = url

            redirs.append((src, resp.get('url')))

            for valu in redirs:
                props = {'.seen': now}
                await self.runt.view.addNode('inet:urlredir', valu, props=props)

        return urlfile

    @stormfunc(readonly=True)
    async def list(self, offs=0, wait=False, timeout=None):
        offs = await toint(offs)
        wait = await tobool(wait)
        timeout = await toint(timeout, noneok=True)

        self.runt.confirm(('axon', 'has'))

        await self.runt.view.core.getAxon()
        axon = self.runt.view.core.axon

        async for item in axon.hashes(offs, wait=wait, timeout=timeout):
            yield (item[0], s_common.ehex(item[1][0]), item[1][1])

    @stormfunc(readonly=True)
    async def csvrows(self, sha256, dialect='excel', errors='ignore', **fmtparams):

        self.runt.confirm(('axon', 'get'))

        await self.runt.view.core.getAxon()

        sha256 = await tostr(sha256)
        dialect = await tostr(dialect)
        fmtparams = await toprim(fmtparams)
        async for item in self.runt.view.core.axon.csvrows(s_common.uhex(sha256), dialect,
                                                           errors=errors, **fmtparams):
            yield item
            await asyncio.sleep(0)

    @stormfunc(readonly=True)
    async def metrics(self):
        self.runt.confirm(('axon', 'has'))
        return await self.runt.view.core.axon.metrics()

    async def upload(self, genr):

        self.runt.confirm(('axon', 'upload'))

        await self.runt.view.core.getAxon()
        async with await self.runt.view.core.axon.upload() as upload:
            async for byts in s_coro.agen(genr):
                await upload.write(byts)
            size, sha256 = await upload.save()
            return size, s_common.ehex(sha256)

    @stormfunc(readonly=True)
    async def has(self, sha256):
        sha256 = await tostr(sha256, noneok=True)
        if sha256 is None:
            return None

        self.runt.confirm(('axon', 'has'))

        await self.runt.view.core.getAxon()
        return await self.runt.view.core.axon.has(s_common.uhex(sha256))

    @stormfunc(readonly=True)
    async def size(self, sha256):
        sha256 = await tostr(sha256)

        self.runt.confirm(('axon', 'has'))

        await self.runt.view.core.getAxon()
        return await self.runt.view.core.axon.size(s_common.uhex(sha256))

    async def put(self, byts):
        if not isinstance(byts, bytes):
            mesg = '$lib.axon.put() requires a bytes argument'
            raise s_exc.BadArg(mesg=mesg)

        self.runt.confirm(('axon', 'upload'))

        await self.runt.view.core.getAxon()
        size, sha256 = await self.runt.view.core.axon.put(byts)

        return (size, s_common.ehex(sha256))

    @stormfunc(readonly=True)
    async def hashset(self, sha256):
        sha256 = await tostr(sha256)

        self.runt.confirm(('axon', 'has'))

        await self.runt.view.core.getAxon()
        return await self.runt.view.core.axon.hashset(s_common.uhex(sha256))

    @stormfunc(readonly=True)
    async def read(self, sha256, offs=0, size=s_const.mebibyte):
        '''
        Read bytes from a file in the Axon.
        '''
        sha256 = await tostr(sha256)
        size = await toint(size)
        offs = await toint(offs)

        if size > s_const.mebibyte:
            mesg = f'Size must be between 1 and {s_const.mebibyte} bytes'
            raise s_exc.BadArg(mesg=mesg)

        self.runt.confirm(('axon', 'get'))

        await self.runt.view.core.getAxon()

        byts = b''
        async for chunk in self.runt.view.core.axon.get(s_common.uhex(sha256), offs=offs, size=size):
            byts += chunk
        return byts

    @stormfunc(readonly=True)
    async def unpack(self, sha256, fmt, offs=0):
        '''
        Unpack bytes from a file in the Axon using struct.
        '''
        if self.runt.view.core.axoninfo.get('features', {}).get('unpack', 0) < 1:
            mesg = 'The connected Axon does not support the the unpack API. Please update your Axon.'
            raise s_exc.FeatureNotSupported(mesg=mesg)

        sha256 = await tostr(sha256)
        fmt = await tostr(fmt)
        offs = await toint(offs)

        self.runt.confirm(('axon', 'get'))

        await self.runt.view.core.getAxon()
        return await self.runt.view.core.axon.unpack(s_common.uhex(sha256), fmt, offs)

@registry.registerLib
class LibLift(Lib):
    '''
    A Storm Library for interacting with lift helpers.
    '''
    _storm_locals = (
        {'name': 'byNodeData', 'desc': 'Lift nodes which have a given nodedata name set on them.',
         'type': {'type': 'function', '_funcname': '_byNodeData',
                  'args': (
                      {'name': 'name', 'desc': 'The name to of the nodedata key to lift by.', 'type': 'str', },
                  ),
                  'returns': {'name': 'Yields', 'type': 'node',
                              'desc': 'Yields nodes to the pipeline. '
                                      'This must be used in conjunction with the ``yield`` keyword.', }}},
    )
    _storm_lib_path = ('lift',)

    def getObjLocals(self):
        return {
            'byNodeData': self._byNodeData,
        }

    @stormfunc(readonly=True)
    async def _byNodeData(self, name):
        name = await tostr(name)
        async for node in self.runt.view.nodesByDataName(name):
            yield node

@registry.registerLib
class LibTime(Lib):
    '''
    A Storm Library for interacting with timestamps.
    '''
    _storm_locals = (
        {'name': 'now', 'desc': 'Get the current epoch time in milliseconds.',
         'type': {
             'type': 'function', '_funcname': '_now',
             'returns': {'desc': 'Epoch time in milliseconds.', 'type': 'int', }}},
        {'name': 'fromunix',
         'desc': '''
            Normalize a timestamp from a unix epoch time in seconds to milliseconds.

            Examples:
                Convert a timestamp from seconds to millis and format it::

                    storm> $seconds=1594684800 $millis=$lib.time.fromunix($seconds)
                         $str=$lib.time.format($millis, '%A %d, %B %Y') $lib.print($str)

                    Tuesday 14, July 2020''',
         'type': {'type': 'function', '_funcname': '_fromunix',
                  'args': (
                      {'name': 'secs', 'type': 'int', 'desc': 'Unix epoch time in seconds.', },
                  ),
                  'returns': {'type': 'int', 'desc': 'The normalized time in milliseconds.', }}},
        {'name': 'parse', 'desc': '''
            Parse a timestamp string using ``datetime.strptime()`` into an epoch timestamp.

            Examples:
                Parse a string as for its month/day/year value into a timestamp::

                    storm> $s='06/01/2020' $ts=$lib.time.parse($s, '%m/%d/%Y') $lib.print($ts)

                    1590969600000''',
         'type': {'type': 'function', '_funcname': '_parse',
                  'args': (
                      {'name': 'valu', 'type': 'str', 'desc': 'The timestamp string to parse.', },
                      {'name': 'format', 'type': 'str', 'desc': 'The format string to use for parsing.', },
                      {'name': 'errok', 'type': 'boolean', 'default': False,
                       'desc': 'If set, parsing errors will return ``(null)`` instead of raising an exception.'}
                  ),
                  'returns': {'type': 'int', 'desc': 'The epoch timestamp for the string.', }}},
        {'name': 'format', 'desc': '''
            Format a Synapse timestamp into a string value using ``datetime.strftime()``.

            Examples:
                Format a timestamp into a string::

                    storm> $now=$lib.time.now() $str=$lib.time.format($now, '%A %d, %B %Y') $lib.print($str)

                    Tuesday 14, July 2020''',
         'type': {'type': 'function', '_funcname': '_format',
                  'args': (
                      {'name': 'valu', 'type': 'int', 'desc': 'A timestamp in epoch milliseconds.', },
                      {'name': 'format', 'type': 'str', 'desc': 'The strftime format string.', },
                  ),
                  'returns': {'type': 'str', 'desc': 'The formatted time string.', }}},
        {'name': 'sleep', 'desc': '''
            Pause the processing of data in the storm query.
            ''',
         'type': {'type': 'function', '_funcname': '_sleep',
                  'args': (
                      {'name': 'valu', 'type': 'int', 'desc': 'The number of seconds to pause for.', },
                  ),
                  'returns': {'type': 'null', }}},
        {'name': 'ticker', 'desc': '''
        Periodically pause the processing of data in the storm query.
        ''',
         'type': {'type': 'function', '_funcname': '_ticker',
                  'args': (
                      {'name': 'tick',
                       'desc': 'The amount of time to wait between each tick, in seconds.', 'type': 'int', },
                      {'name': 'count', 'default': None, 'type': 'int',
                       'desc': 'The number of times to pause the query before exiting the loop. '
                               'This defaults to None and will yield forever if not set.', }
                  ),
                  'returns': {'name': 'Yields', 'type': 'int',
                              'desc': 'This yields the current tick count after each time it wakes up.', }}},

        {'name': 'year', 'desc': '''
        Returns the year part of a time value.
        ''',
         'type': {'type': 'function', '_funcname': 'year',
                  'args': (
                      {'name': 'tick', 'desc': 'A time value.', 'type': 'time', },
                  ),
                  'returns': {'type': 'int', 'desc': 'The year part of the time expression.', }}},

        {'name': 'month', 'desc': '''
        Returns the month part of a time value.
        ''',
         'type': {'type': 'function', '_funcname': 'month',
                  'args': (
                      {'name': 'tick', 'desc': 'A time value.', 'type': 'time', },
                  ),
                  'returns': {'type': 'int', 'desc': 'The month part of the time expression.', }}},

        {'name': 'day', 'desc': '''
        Returns the day part of a time value.
        ''',
         'type': {'type': 'function', '_funcname': 'day',
                  'args': (
                      {'name': 'tick', 'desc': 'A time value.', 'type': 'time', },
                  ),
                  'returns': {'type': 'int', 'desc': 'The day part of the time expression.', }}},

        {'name': 'hour', 'desc': '''
        Returns the hour part of a time value.
        ''',
         'type': {'type': 'function', '_funcname': 'hour',
                  'args': (
                      {'name': 'tick', 'desc': 'A time value.', 'type': 'time', },
                  ),
                  'returns': {'type': 'int', 'desc': 'The hour part of the time expression.', }}},

        {'name': 'minute', 'desc': '''
        Returns the minute part of a time value.
        ''',
         'type': {'type': 'function', '_funcname': 'minute',
                  'args': (
                      {'name': 'tick', 'desc': 'A time value.', 'type': 'time', },
                  ),
                  'returns': {'type': 'int', 'desc': 'The minute part of the time expression.', }}},

        {'name': 'second', 'desc': '''
        Returns the second part of a time value.
        ''',
         'type': {'type': 'function', '_funcname': 'second',
                  'args': (
                      {'name': 'tick', 'desc': 'A time value.', 'type': 'time', },
                  ),
                  'returns': {'type': 'int', 'desc': 'The second part of the time expression.', }}},

        {'name': 'dayofweek', 'desc': '''
        Returns the index (beginning with monday as 0) of the day within the week.
        ''',
         'type': {'type': 'function', '_funcname': 'dayofweek',
                  'args': (
                      {'name': 'tick', 'desc': 'A time value.', 'type': 'time', },
                  ),
                  'returns': {'type': 'int', 'desc': 'The index of the day within week.', }}},

        {'name': 'dayofyear', 'desc': '''
        Returns the index (beginning with 0) of the day within the year.
        ''',
         'type': {'type': 'function', '_funcname': 'dayofyear',
                  'args': (
                      {'name': 'tick', 'desc': 'A time value.', 'type': 'time', },
                  ),
                  'returns': {'type': 'int', 'desc': 'The index of the day within year.', }}},

        {'name': 'dayofmonth', 'desc': '''
        Returns the index (beginning with 0) of the day within the month.
        ''',
         'type': {'type': 'function', '_funcname': 'dayofmonth',
                  'args': (
                      {'name': 'tick', 'desc': 'A time value.', 'type': 'time', },
                  ),
                  'returns': {'type': 'int', 'desc': 'The index of the day within month.', }}},

        {'name': 'monthofyear', 'desc': '''
        Returns the index (beginning with 0) of the month within the year.
        ''',
         'type': {'type': 'function', '_funcname': 'monthofyear',
                  'args': (
                      {'name': 'tick', 'desc': 'A time value.', 'type': 'time', },
                  ),
                  'returns': {'type': 'int', 'desc': 'The index of the month within year.', }}},
        {'name': 'toUTC', 'desc': '''
        Adjust an epoch milliseconds timestamp to UTC from the given timezone.
        ''',
         'type': {'type': 'function', '_funcname': 'toUTC',
                  'args': (
                      {'name': 'tick', 'desc': 'A time value.', 'type': 'time'},
                      {'name': 'timezone', 'desc': 'A timezone name. See python pytz docs for options.', 'type': 'str'},
                  ),
                  'returns': {'type': 'list', 'desc': 'An ($ok, $valu) tuple.', }}},
    )
    _storm_lib_path = ('time',)

    def getObjLocals(self):
        return {
            'now': self._now,
            'toUTC': self.toUTC,
            'fromunix': self._fromunix,
            'parse': self._parse,
            'format': self._format,
            'sleep': self._sleep,
            'ticker': self._ticker,

            'day': self.day,
            'hour': self.hour,
            'year': self.year,
            'month': self.month,
            'minute': self.minute,
            'second': self.second,

            'dayofweek': self.dayofweek,
            'dayofyear': self.dayofyear,
            'dayofmonth': self.dayofmonth,
            'monthofyear': self.monthofyear,
        }

    @stormfunc(readonly=True)
    async def toUTC(self, tick, timezone):

        tick = await toprim(tick)
        timezone = await tostr(timezone)

        timetype = self.runt.view.core.model.type('time')

        norm, info = timetype.norm(tick)
        try:
            return (True, s_time.toUTC(norm, timezone))
        except s_exc.BadArg as e:
            return (False, s_common.excinfo(e))

    @stormfunc(readonly=True)
    def _now(self):
        return s_common.now()

    @stormfunc(readonly=True)
    async def day(self, tick):
        tick = await toprim(tick)
        timetype = self.runt.view.core.model.type('time')
        norm, info = timetype.norm(tick)
        return s_time.day(norm)

    @stormfunc(readonly=True)
    async def hour(self, tick):
        tick = await toprim(tick)
        timetype = self.runt.view.core.model.type('time')
        norm, info = timetype.norm(tick)
        return s_time.hour(norm)

    @stormfunc(readonly=True)
    async def year(self, tick):
        tick = await toprim(tick)
        timetype = self.runt.view.core.model.type('time')
        norm, info = timetype.norm(tick)
        return s_time.year(norm)

    @stormfunc(readonly=True)
    async def month(self, tick):
        tick = await toprim(tick)
        timetype = self.runt.view.core.model.type('time')
        norm, info = timetype.norm(tick)
        return s_time.month(norm)

    @stormfunc(readonly=True)
    async def minute(self, tick):
        tick = await toprim(tick)
        timetype = self.runt.view.core.model.type('time')
        norm, info = timetype.norm(tick)
        return s_time.minute(norm)

    @stormfunc(readonly=True)
    async def second(self, tick):
        tick = await toprim(tick)
        timetype = self.runt.view.core.model.type('time')
        norm, info = timetype.norm(tick)
        return s_time.second(norm)

    @stormfunc(readonly=True)
    async def dayofweek(self, tick):
        tick = await toprim(tick)
        timetype = self.runt.view.core.model.type('time')
        norm, info = timetype.norm(tick)
        return s_time.dayofweek(norm)

    @stormfunc(readonly=True)
    async def dayofyear(self, tick):
        tick = await toprim(tick)
        timetype = self.runt.view.core.model.type('time')
        norm, info = timetype.norm(tick)
        return s_time.dayofyear(norm)

    @stormfunc(readonly=True)
    async def dayofmonth(self, tick):
        tick = await toprim(tick)
        timetype = self.runt.view.core.model.type('time')
        norm, info = timetype.norm(tick)
        return s_time.dayofmonth(norm)

    @stormfunc(readonly=True)
    async def monthofyear(self, tick):
        tick = await toprim(tick)
        timetype = self.runt.view.core.model.type('time')
        norm, info = timetype.norm(tick)
        return s_time.month(norm) - 1

    @stormfunc(readonly=True)
    async def _format(self, valu, format):
        timetype = self.runt.view.core.model.type('time')
        # Give a times string a shot at being normed prior to formatting.
        try:
            norm, _ = timetype.norm(valu)
        except s_exc.BadTypeValu as e:
            mesg = f'Failed to norm a time value prior to formatting - {str(e)}'
            raise s_exc.StormRuntimeError(mesg=mesg, valu=valu,
                                          format=format) from None

        if norm == timetype.futsize:
            mesg = 'Cannot format a timestamp for ongoing/future time.'
            raise s_exc.StormRuntimeError(mesg=mesg, valu=valu, format=format)

        try:
            dt = datetime.datetime(1970, 1, 1) + datetime.timedelta(milliseconds=norm)
            ret = dt.strftime(format)
        except Exception as e:
            mesg = f'Error during time format - {str(e)}'
            raise s_exc.StormRuntimeError(mesg=mesg, valu=valu,
                                          format=format) from None
        return ret

    @stormfunc(readonly=True)
    async def _parse(self, valu, format, errok=False):
        valu = await tostr(valu)
        errok = await tobool(errok)
        try:
            dt = datetime.datetime.strptime(valu, format)
        except ValueError as e:
            if errok:
                return None
            mesg = f'Error during time parsing - {str(e)}'
            raise s_exc.StormRuntimeError(mesg=mesg, valu=valu,
                                          format=format) from None
        if dt.tzinfo is not None:
            # Convert the aware dt to UTC, then strip off the tzinfo
            dt = dt.astimezone(datetime.timezone.utc).replace(tzinfo=None)
        return int((dt - s_time.EPOCH).total_seconds() * 1000)

    @stormfunc(readonly=True)
    async def _sleep(self, valu):
        await self.runt.waitfini(timeout=float(valu))

    async def _ticker(self, tick, count=None):
        if count is not None:
            count = await toint(count)

        tick = float(tick)

        offs = 0
        while True:

            await self.runt.waitfini(timeout=tick)
            yield offs

            offs += 1
            if count is not None and offs == count:
                break

    async def _fromunix(self, secs):
        secs = float(secs)
        return int(secs * 1000)

@registry.registerLib
class LibRegx(Lib):
    '''
    A Storm library for searching/matching with regular expressions.
    '''
    _storm_locals = (
        {'name': 'search', 'desc': '''
            Search the given text for the pattern and return the matching groups.

            Note:
                In order to get the matching groups, patterns must use parentheses
                to indicate the start and stop of the regex to return portions of.
                If groups are not used, a successful match will return a empty list
                and a unsuccessful match will return ``(null)``.

            Example:
                Extract the matching groups from a piece of text::

                    $m = $lib.regex.search("^([0-9])+.([0-9])+.([0-9])+$", $text)
                    if $m {
                        ($maj, $min, $pat) = $m
                    }''',
         'type': {'type': 'function', '_funcname': 'search',
                  'args': (
                      {'name': 'pattern', 'type': 'str', 'desc': 'The regular expression pattern.', },
                      {'name': 'text', 'type': 'str', 'desc': 'The text to match.', },
                      {'name': 'flags', 'type': 'int', 'desc': 'Regex flags to control the match behavior.',
                       'default': 0},
                  ),
                  'returns': {'type': 'list', 'desc': 'A list of strings for the matching groups in the pattern.', }}},
        {'name': 'findall', 'desc': '''
            Search the given text for the patterns and return a list of matching strings.

            Note:
                If multiple matching groups are specified, the return value is a
                list of lists of strings.

            Example:

                Extract the matching strings from a piece of text::

                    for $x in $lib.regex.findall("G[0-9]{4}", "G0006 and G0001") {
                        $dostuff($x)
                    }
                    ''',
         'type': {'type': 'function', '_funcname': 'findall',
                  'args': (
                      {'name': 'pattern', 'type': 'str', 'desc': 'The regular expression pattern.', },
                      {'name': 'text', 'type': 'str', 'desc': 'The text to match.', },
                      {'name': 'flags', 'type': 'int', 'desc': 'Regex flags to control the match behavior.',
                       'default': 0},
                  ),
                  'returns': {'type': 'list', 'desc': 'A list of lists of strings for the matching groups in the pattern.', }}},
        {'name': 'matches', 'desc': '''
            Check if text matches a pattern.

            Notes:
                This API requires the pattern to match at the start of the string.

            Example:
                Check if the variable matches a expression::

                    if $lib.regex.matches("^[0-9]+.[0-9]+.[0-9]+$", $text) {
                        $lib.print("It's semver! ...probably")
                    }
            ''',
         'type': {'type': 'function', '_funcname': 'matches',
                  'args': (
                      {'name': 'pattern', 'type': 'str', 'desc': 'The regular expression pattern.', },
                      {'name': 'text', 'type': 'str', 'desc': 'The text to match.', },
                      {'name': 'flags', 'type': 'int', 'desc': 'Regex flags to control the match behavior.',
                       'default': 0, },
                  ),
                  'returns': {'type': 'boolean', 'desc': 'True if there is a match, False otherwise.', }}},
        {'name': 'replace', 'desc': '''
            Replace any substrings that match the given regular expression with the specified replacement.

            Example:
                Replace a portion of a string with a new part based on a regex::

                    $norm = $lib.regex.replace("\\sAND\\s", " & ", "Ham and eggs!", $lib.regex.flags.i)
            ''',
         'type': {'type': 'function', '_funcname': 'replace',
                  'args': (
                      {'name': 'pattern', 'type': 'str', 'desc': 'The regular expression pattern.', },
                      {'name': 'replace', 'type': 'str', 'desc': 'The text to replace matching sub strings.', },
                      {'name': 'text', 'type': 'str', 'desc': 'The input text to search/replace.', },
                      {'name': 'flags', 'type': 'int', 'desc': 'Regex flags to control the match behavior.',
                       'default': 0, },
                  ),
                  'returns': {'type': 'str', 'desc': 'The new string with matches replaced.', }}},
        {'name': 'escape', 'desc': '''
            Escape arbitrary strings for use in a regular expression pattern.

            Example:

                Escape node values for use in a regex pattern::

                    for $match in $lib.regex.findall($lib.regex.escape($node.repr()), $mydocument) {
                        // do something with $match
                    }

                Escape node values for use in regular expression filters::

                    it:dev:str~=$lib.regex.escape($node.repr())
                    ''',
         'type': {'type': 'function', '_funcname': 'escape',
                  'args': (
                      {'name': 'text', 'type': 'str', 'desc': 'The text to escape.', },
                  ),
                  'returns': {'type': 'str', 'desc': 'Input string with special characters escaped.', }}},
        {'name': 'flags.i', 'desc': 'Regex flag to indicate that case insensitive matches are allowed.',
         'type': 'int', },
        {'name': 'flags.m', 'desc': 'Regex flag to indicate that multiline matches are allowed.', 'type': 'int', },
    )
    _storm_lib_path = ('regex',)

    def __init__(self, runt, name=()):
        Lib.__init__(self, runt, name=name)
        self.compiled = {}

    def getObjLocals(self):
        return {
            'search': self.search,
            'matches': self.matches,
            'findall': self.findall,
            'replace': self.replace,
            'escape': self.escape,
            'flags': {'i': regex.IGNORECASE,
                      'm': regex.MULTILINE,
                      },
        }

    async def _getRegx(self, pattern, flags):
        lkey = (pattern, flags)
        regx = self.compiled.get(lkey)
        if regx is None:
            try:
                regx = self.compiled[lkey] = regex.compile(pattern, flags=flags)
            except (regex.error, ValueError) as e:
                mesg = f'Error compiling regex pattern: {e}: pattern="{s_common.trimText(pattern)}"'
                raise s_exc.BadArg(mesg=mesg) from None
        return regx

    @stormfunc(readonly=True)
    async def replace(self, pattern, replace, text, flags=0):
        text = await tostr(text)
        flags = await toint(flags)
        pattern = await tostr(pattern)
        replace = await tostr(replace)
        regx = await self._getRegx(pattern, flags)

        try:
            return regx.sub(replace, text)
        except (regex.error, IndexError) as e:
            mesg = f'$lib.regex.replace() error: {e}'
            raise s_exc.BadArg(mesg=mesg) from None

    @stormfunc(readonly=True)
    async def matches(self, pattern, text, flags=0):
        text = await tostr(text)
        flags = await toint(flags)
        pattern = await tostr(pattern)
        regx = await self._getRegx(pattern, flags)
        return regx.match(text) is not None

    @stormfunc(readonly=True)
    async def search(self, pattern, text, flags=0):
        text = await tostr(text)
        flags = await toint(flags)
        pattern = await tostr(pattern)
        regx = await self._getRegx(pattern, flags)

        m = regx.search(text)
        if m is None:
            return None

        return m.groups()

    @stormfunc(readonly=True)
    async def findall(self, pattern, text, flags=0):
        text = await tostr(text)
        flags = await toint(flags)
        pattern = await tostr(pattern)
        regx = await self._getRegx(pattern, flags)
        return regx.findall(text)

    @stormfunc(readonly=True)
    async def escape(self, text):
        text = await tostr(text)
        return regex.escape(text)

@registry.registerLib
class LibCsv(Lib):
    '''
    A Storm Library for interacting with csvtool.
    '''
    _storm_locals = (
        {'name': 'emit', 'desc': 'Emit a ``csv:row`` event to the Storm runtime for the given args.',
         'type': {'type': 'function', '_funcname': '_libCsvEmit',
                  'args': (
                      {'name': '*args', 'type': 'any', 'desc': 'Items which are emitted as a ``csv:row`` event.', },
                      {'name': 'table', 'type': 'str', 'default': None,
                       'desc': 'The name of the table to emit data too. Optional.', },
                  ),
                  'returns': {'type': 'null', }}},
    )
    _storm_lib_path = ('csv',)

    def getObjLocals(self):
        return {
            'emit': self._libCsvEmit,
        }

    @stormfunc(readonly=True)
    async def _libCsvEmit(self, *args, table=None):
        row = [await toprim(a) for a in args]
        await self.runt.bus.fire('csv:row', row=row, table=table)

@registry.registerLib
class LibExport(Lib):
    '''
    A Storm Library for exporting data.
    '''
    _storm_lib_path = ('export',)
    _storm_locals = (
        {'name': 'toaxon', 'desc': '''
            Run a query as an export (fully resolving relationships between nodes in the output set)
            and save the resulting stream of packed nodes to the axon.
            ''',
         'type': {'type': 'function', '_funcname': 'toaxon',
                  'args': (
                      {'name': 'query', 'type': 'str', 'desc': 'A query to run as an export.', },
                      {'name': 'opts', 'type': 'dict', 'desc': 'Storm runtime query option params.',
                       'default': None, },
                  ),
                  'returns': {'type': 'list', 'desc': 'Returns a tuple of (size, sha256).', }}},
    )

    def getObjLocals(self):
        return {
            'toaxon': self.toaxon,
        }

    async def toaxon(self, query, opts=None):

        query = await tostr(query)

        opts = await toprim(opts)
        if opts is None:
            opts = {}

        if not isinstance(opts, dict):
            mesg = '$lib.export.toaxon() opts argument must be a dictionary.'
            raise s_exc.BadArg(mesg=mesg)

        opts['user'] = self.runt.user.iden
        opts.setdefault('view', self.runt.view.iden)
        return await self.runt.view.core.exportStormToAxon(query, opts=opts)

@registry.registerLib
class LibFeed(Lib):
    '''
    A Storm Library for feeding bulk nodes into a Cortex.
    '''
    _storm_locals = (
        {'name': 'genr', 'desc': '''
            Yield nodes being added to the graph by adding data in nodes format.

            Notes:
                This is using the Runtimes's View to call addNodes().
                If the generator is not entirely consumed there is no guarantee
                that all of the nodes which should be made by the feed function
                will be made.
            ''',
         'type': {'type': 'function', '_funcname': '_libGenr',
                  'args': (
                      {'name': 'data', 'type': 'prim', 'desc': 'Nodes data to ingest', },
                  ),
                  'returns': {'name': 'Yields', 'type': 'node',
                              'desc': 'Yields Nodes as they are created.', }}},
        {'name': 'ingest', 'desc': '''
            Add nodes to the graph.

            Notes:
                This API will cause errors during node creation and property setting
                to produce warning messages, instead of causing the Storm Runtime
                to be torn down.''',
         'type': {'type': 'function', '_funcname': '_libIngest',
                  'args': (
                      {'name': 'data', 'type': 'prim', 'desc': 'Data to send to the ingest function.', },
                  ),
                  'returns': {'type': 'null', }}},
    )
    _storm_lib_path = ('feed',)

    def getObjLocals(self):
        return {
            'genr': self._libGenr,
            'ingest': self._libIngest,
            'fromAxon': self._fromAxon,
        }

    async def _fromAxon(self, sha256):
        '''
        Use the feed API to load a syn.nodes formatted export from the axon.

        Args:
            sha256 (str): The sha256 of the file saved in the axon.

        Returns:
            int: The number of nodes loaded.
        '''
        sha256 = await tostr(sha256)
        opts = {
            'user': self.runt.user.iden,
            'view': self.runt.view.iden,
        }
        return await self.runt.view.core.feedFromAxon(sha256, opts=opts)

    async def _libGenr(self, data):
        data = await toprim(data)

        self.runt.layerConfirm(('feed:data',))

        async for node in self.runt.view.addNodes(data, user=self.runt.user):
            yield node

    async def _libIngest(self, data):
        data = await toprim(data)

        self.runt.layerConfirm(('feed:data',))

        async for node in self.runt.view.addNodes(data, user=self.runt.user):
            await asyncio.sleep(0)

@registry.registerLib
class LibPipe(Lib):
    '''
    A Storm library for interacting with non-persistent queues.
    '''
    _storm_locals = (
        {'name': 'gen', 'desc': '''
            Generate and return a Storm Pipe.

            Notes:
                The filler query is run in parallel with $pipe.

            Examples:
                Fill a pipe with a query and consume it with another::

                    $pipe = $lib.pipe.gen(${ $pipe.puts((1, 2, 3)) })

                    for $items in $pipe.slices(size=2) {
                        $dostuff($items)
                    }
            ''',
         'type': {'type': 'function', '_funcname': '_methPipeGen',
                  'args': (
                      {'name': 'filler', 'type': ['str', 'storm:query'],
                       'desc': 'A Storm query to fill the Pipe.', },
                      {'name': 'size', 'type': 'int', 'default': 10000,
                       'desc': 'Maximum size of the pipe.', },
                  ),
                  'returns': {'type': 'pipe', 'desc': 'The pipe containing query results.', }}},
    )

    _storm_lib_path = ('pipe',)

    def getObjLocals(self):
        return {
            'gen': self._methPipeGen,
        }

    @stormfunc(readonly=True)
    async def _methPipeGen(self, filler, size=10000):
        size = await toint(size)
        text = await tostr(filler)

        if size < 1 or size > 10000:
            mesg = '$lib.pipe.gen() size must be 1-10000'
            raise s_exc.BadArg(mesg=mesg)

        pipe = Pipe(self.runt, size)

        opts = {'vars': {'pipe': pipe}}
        query = await self.runt.getStormQuery(text)

        async def coro():
            try:
                async with self.runt.getSubRuntime(query, opts=opts) as runt:
                    async for item in runt.execute():
                        await asyncio.sleep(0)

            except asyncio.CancelledError:  # pragma: no cover
                raise

            except Exception as e:
                await self.runt.warn(f'pipe filler error: {e}', log=False)

            await pipe.close()

        self.runt.schedCoro(coro())

        return pipe

@registry.registerType
class Pipe(StormType):
    '''
    A Storm Pipe provides fast ephemeral queues.
    '''
    _storm_locals = (
        {'name': 'put', 'desc': 'Add a single item to the Pipe.',
         'type': {'type': 'function', '_funcname': '_methPipePut',
                  'args': (
                      {'name': 'item', 'type': 'any', 'desc': 'An object to add to the Pipe.', },
                  ),
                  'returns': {'type': 'null', }}},
        {'name': 'puts', 'desc': 'Add a list of items to the Pipe.',
         'type': {'type': 'function', '_funcname': '_methPipePuts',
                  'args': (
                      {'name': 'items', 'type': 'list', 'desc': 'A list of items to add.', },
                  ),
                  'returns': {'type': 'null', }}},
        {'name': 'slice', 'desc': 'Return a list of up to size items from the Pipe.',
         'type': {'type': 'function', '_funcname': '_methPipeSlice',
                  'args': (
                      {'name': 'size', 'type': 'int', 'default': 1000,
                       'desc': 'The max number of items to return.', },
                  ),
                  'returns': {'type': 'list', 'desc': 'A list of at least 1 item from the Pipe.', }}},
        {'name': 'slices', 'desc': '''
            Yield lists of up to size items from the Pipe.

            Notes:
                The loop will exit when the Pipe is closed and empty.

            Examples:
                Operation on slices from a pipe one at a time::

                    for $slice in $pipe.slices(1000) {
                        for $item in $slice { $dostuff($item) }
                    }

                Operate on slices from a pipe in bulk::

                    for $slice in $pipe.slices(1000) {
                        $dostuff_batch($slice)
                    }''',
         'type': {'type': 'function', '_funcname': '_methPipeSlices',
                  'args': (
                      {'name': 'size', 'type': 'int', 'default': 1000,
                       'desc': 'The max number of items to yield per slice.', },
                  ),
                  'returns': {'name': 'Yields', 'type': 'any', 'desc': 'Yields objects from the Pipe.', }}},
        {'name': 'size', 'desc': 'Retrieve the number of items in the Pipe.',
         'type': {'type': 'function', '_funcname': '_methPipeSize',
                  'returns': {'type': 'int', 'desc': 'The number of items in the Pipe.', }}},
    )
    _storm_typename = 'pipe'

    def __init__(self, runt, size):
        StormType.__init__(self)
        self.runt = runt

        self.locls.update(self.getObjLocals())
        self.queue = s_queue.Queue(maxsize=size)

    def getObjLocals(self):
        return {
            'put': self._methPipePut,
            'puts': self._methPipePuts,
            'slice': self._methPipeSlice,
            'slices': self._methPipeSlices,
            'size': self._methPipeSize,
        }

    @stormfunc(readonly=True)
    async def _methPipePuts(self, items):
        items = await toprim(items)
        return await self.queue.puts(items)

    @stormfunc(readonly=True)
    async def _methPipePut(self, item):
        item = await toprim(item)
        return await self.queue.put(item)

    async def close(self):
        '''
        Close the pipe for writing.  This will cause
        the slice()/slices() API to return once drained.
        '''
        await self.queue.close()

    @stormfunc(readonly=True)
    async def _methPipeSize(self):
        return await self.queue.size()

    @stormfunc(readonly=True)
    async def _methPipeSlice(self, size=1000):

        size = await toint(size)
        if size < 1 or size > 10000:
            mesg = '$pipe.slice() size must be 1-10000'
            raise s_exc.BadArg(mesg=mesg)

        items = await self.queue.slice(size=size)
        if items is None:
            return None

        return List(items)

    @stormfunc(readonly=True)
    async def _methPipeSlices(self, size=1000):
        size = await toint(size)
        if size < 1 or size > 10000:
            mesg = '$pipe.slice() size must be 1-10000'
            raise s_exc.BadArg(mesg=mesg)

        async for items in self.queue.slices(size=size):
            yield List(items)

@registry.registerLib
class LibQueue(Lib):
    '''
    A Storm Library for interacting with persistent Queues in the Cortex.
    '''
    _storm_locals = (
        {'name': 'add', 'desc': 'Add a Queue to the Cortex with a given name.',
         'type': {'type': 'function', '_funcname': '_methQueueAdd',
                  'args': (
                      {'name': 'name', 'type': 'str', 'desc': 'The name of the queue to add.', },
                  ),
                  'returns': {'type': 'queue', }}},
        {'name': 'gen', 'desc': 'Add or get a Storm Queue in a single operation.',
         'type': {'type': 'function', '_funcname': '_methQueueGen',
                  'args': (
                      {'name': 'name', 'type': 'str', 'desc': 'The name of the Queue to add or get.', },
                  ),
                  'returns': {'type': 'queue', }}},
        {'name': 'del', 'desc': 'Delete a given named Queue.',
         'type': {'type': 'function', '_funcname': '_methQueueDel',
                  'args': (
                      {'name': 'name', 'type': 'str', 'desc': 'The name of the queue to delete.', },
                  ),
                  'returns': {'type': 'null', }}},
        {'name': 'get', 'desc': 'Get an existing Storm Queue object.',
         'type': {'type': 'function', '_funcname': '_methQueueGet',
                  'args': (
                      {'name': 'name', 'type': 'str', 'desc': 'The name of the Queue to get.', },
                  ),
                  'returns': {'type': 'queue', 'desc': 'A ``queue`` object.', }}},
        {'name': 'list', 'desc': 'Get a list of the Queues in the Cortex.',
         'type': {'type': 'function', '_funcname': '_methQueueList',
                  'returns': {'type': 'list',
                              'desc': 'A list of queue definitions the current user is allowed to interact with.', }}},
    )
    _storm_lib_perms = (
        {'perm': ('queue', 'add'), 'gate': 'cortex',
         'desc': 'Permits a user to create a named queue.'},
        {'perm': ('queue', 'get'), 'gate': 'queue',
         'desc': 'Permits a user to access a queue. This allows the user to read from the queue and remove items from it.'},
        {'perm': ('queue', 'put'), 'gate': 'queue',
         'desc': 'Permits a user to put items into a queue.'},
        {'perm': ('queue', 'del'), 'gate': 'queue',
         'desc': 'Permits a user to delete a queue.'},
    )
    _storm_lib_path = ('queue',)

    def getObjLocals(self):
        return {
            'add': self._methQueueAdd,
            'gen': self._methQueueGen,
            'del': self._methQueueDel,
            'get': self._methQueueGet,
            'list': self._methQueueList,
        }

    async def _methQueueAdd(self, name):

        info = {
            'time': s_common.now(),
            'creator': self.runt.user.iden,
        }

        todo = s_common.todo('addCoreQueue', name, info)
        gatekeys = ((self.runt.user.iden, ('queue', 'add'), None),)
        info = await self.dyncall('cortex', todo, gatekeys=gatekeys)

        return Queue(self.runt, name, info)

    @stormfunc(readonly=True)
    async def _methQueueGet(self, name):
        todo = s_common.todo('getCoreQueue', name)
        gatekeys = ((self.runt.user.iden, ('queue', 'get'), f'queue:{name}'),)
        info = await self.dyncall('cortex', todo, gatekeys=gatekeys)

        return Queue(self.runt, name, info)

    async def _methQueueGen(self, name):
        try:
            return await self._methQueueGet(name)
        except s_exc.NoSuchName:
            return await self._methQueueAdd(name)

    async def _methQueueDel(self, name):
        todo = s_common.todo('delCoreQueue', name)
        gatekeys = ((self.runt.user.iden, ('queue', 'del',), f'queue:{name}'), )
        await self.dyncall('cortex', todo, gatekeys=gatekeys)

    @stormfunc(readonly=True)
    async def _methQueueList(self):
        retn = []

        todo = s_common.todo('listCoreQueues')
        qlist = await self.dyncall('cortex', todo)

        for queue in qlist:
            if not allowed(('queue', 'get'), f"queue:{queue['name']}"):
                continue

            retn.append(queue)

        return retn

@registry.registerType
class Queue(StormType):
    '''
    A StormLib API instance of a named channel in the Cortex multiqueue.
    '''
    _storm_locals = (
        {'name': 'name', 'desc': 'The name of the Queue.', 'type': 'str', },
        {'name': 'get', 'desc': 'Get a particular item from the Queue.',
         'type': {'type': 'function', '_funcname': '_methQueueGet',
                  'args': (
                      {'name': 'offs', 'type': 'int', 'desc': 'The offset to retrieve an item from.', 'default': 0, },
                      {'name': 'cull', 'type': 'boolean', 'default': True,
                       'desc': 'Culls items up to, but not including, the specified offset.', },
                      {'name': 'wait', 'type': 'boolean', 'default': True,
                       'desc': 'Wait for the offset to be available before returning the item.', },
                  ),
                  'returns': {'type': 'list',
                              'desc': 'A tuple of the offset and the item from the queue. If wait is false and '
                                      'the offset is not present, null is returned.', }}},
        {'name': 'pop', 'desc': 'Pop a item from the Queue at a specific offset.',
         'type': {'type': 'function', '_funcname': '_methQueuePop',
                  'args': (
                      {'name': 'offs', 'type': 'int', 'default': None,
                        'desc': 'Offset to pop the item from. If not specified, the first item in the queue will be'
                                ' popped.', },
                      {'name': 'wait', 'type': 'boolean', 'default': False,
                        'desc': 'Wait for an item to be available to pop.'},
                  ),
                  'returns': {'type': 'list',
                              'desc': 'The offset and item popped from the queue. If there is no item at the '
                                      'offset or the  queue is empty and wait is false, it returns null.', }}},
        {'name': 'put', 'desc': 'Put an item into the queue.',
         'type': {'type': 'function', '_funcname': '_methQueuePut',
                  'args': (
                      {'name': 'item', 'type': 'prim', 'desc': 'The item being put into the queue.', },
                  ),
                  'returns': {'type': 'int', 'desc': 'The queue offset of the item.'}}},
        {'name': 'puts', 'desc': 'Put multiple items into the Queue.',
         'type': {'type': 'function', '_funcname': '_methQueuePuts',
                  'args': (
                      {'name': 'items', 'type': 'list', 'desc': 'The items to put into the Queue.', },
                  ),
                  'returns': {'type': 'int', 'desc': 'The queue offset of the first item.'}}},
        {'name': 'gets', 'desc': 'Get multiple items from the Queue as a iterator.',
         'type': {'type': 'function', '_funcname': '_methQueueGets',
                  'args': (
                      {'name': 'offs', 'type': 'int', 'desc': 'The offset to retrieve an items from.', 'default': 0, },
                      {'name': 'wait', 'type': 'boolean', 'default': True,
                       'desc': 'Wait for the offset to be available before returning the item.', },
                      {'name': 'cull', 'type': 'boolean', 'default': False,
                       'desc': 'Culls items up to, but not including, the specified offset.', },
                      {'name': 'size', 'type': 'int', 'desc': 'The maximum number of items to yield',
                       'default': None, },
                  ),
                  'returns': {'name': 'Yields', 'type': 'list', 'desc': 'Yields tuples of the offset and item.', }}},
        {'name': 'cull', 'desc': 'Remove items from the queue up to, and including, the offset.',
         'type': {'type': 'function', '_funcname': '_methQueueCull',
                  'args': (
                      {'name': 'offs', 'type': 'int', 'desc': 'The offset which to cull records from the queue.', },
                  ),
                  'returns': {'type': 'null', }}},
        {'name': 'size', 'desc': 'Get the number of items in the Queue.',
         'type': {'type': 'function', '_funcname': '_methQueueSize',
                  'returns': {'type': 'int', 'desc': 'The number of items in the Queue.', }}},
    )
    _storm_typename = 'queue'
    _ismutable = False

    def __init__(self, runt, name, info):

        StormType.__init__(self)
        self.runt = runt
        self.name = name
        self.info = info

        self.gateiden = f'queue:{name}'

        self.locls.update(self.getObjLocals())
        self.locls['name'] = self.name

    def __hash__(self):
        return hash((self._storm_typename, self.name))

    def __eq__(self, othr):
        if not isinstance(othr, type(self)):
            return False
        return self.name == othr.name

    def getObjLocals(self):
        return {
            'get': self._methQueueGet,
            'pop': self._methQueuePop,
            'put': self._methQueuePut,
            'puts': self._methQueuePuts,
            'gets': self._methQueueGets,
            'cull': self._methQueueCull,
            'size': self._methQueueSize,
        }

    async def _methQueueCull(self, offs):
        offs = await toint(offs)
        gatekeys = self._getGateKeys('get')
        await self.runt.reqGateKeys(gatekeys)
        await self.runt.view.core.coreQueueCull(self.name, offs)

    @stormfunc(readonly=True)
    async def _methQueueSize(self):
        gatekeys = self._getGateKeys('get')
        await self.runt.reqGateKeys(gatekeys)
        return await self.runt.view.core.coreQueueSize(self.name)

    async def _methQueueGets(self, offs=0, wait=True, cull=False, size=None):
        wait = await toint(wait)
        offs = await toint(offs)
        size = await toint(size, noneok=True)

        gatekeys = self._getGateKeys('get')
        await self.runt.reqGateKeys(gatekeys)

        async for item in self.runt.view.core.coreQueueGets(self.name, offs, cull=cull, wait=wait, size=size):
            yield item

    async def _methQueuePuts(self, items):
        items = await toprim(items)
        gatekeys = self._getGateKeys('put')
        await self.runt.reqGateKeys(gatekeys)
        return await self.runt.view.core.coreQueuePuts(self.name, items)

    async def _methQueueGet(self, offs=0, cull=True, wait=True):
        offs = await toint(offs)
        wait = await toint(wait)

        gatekeys = self._getGateKeys('get')
        await self.runt.reqGateKeys(gatekeys)

        return await self.runt.view.core.coreQueueGet(self.name, offs, cull=cull, wait=wait)

    async def _methQueuePop(self, offs=None, wait=False):
        offs = await toint(offs, noneok=True)
        wait = await tobool(wait)

        gatekeys = self._getGateKeys('get')
        await self.runt.reqGateKeys(gatekeys)

        # emulate the old behavior on no argument
        core = self.runt.view.core
        if offs is None:
            async for item in core.coreQueueGets(self.name, 0, wait=wait):
                return await core.coreQueuePop(self.name, item[0])
            return

        return await core.coreQueuePop(self.name, offs)

    async def _methQueuePut(self, item):
        return await self._methQueuePuts((item,))

    def _getGateKeys(self, perm):
        return ((self.runt.user.iden, ('queue', perm), self.gateiden),)

    async def stormrepr(self):
        return f'{self._storm_typename}: {self.name}'

@registry.registerLib
class LibTelepath(Lib):
    '''
    A Storm Library for making Telepath connections to remote services.
    '''
    _storm_locals = (
        {'name': 'open', 'desc': 'Open and return a Telepath RPC proxy.',
         'type': {'type': 'function', '_funcname': '_methTeleOpen',
                  'args': (
                      {'name': 'url', 'type': 'str', 'desc': 'The Telepath URL to connect to.', },
                  ),
                  'returns': {'type': 'telepath:proxy', 'desc': 'A object representing a Telepath Proxy.', }}},
    )
    _storm_lib_path = ('telepath',)
    _storm_lib_perms = (
        {'perm': ('telepath', 'open'), 'gate': 'cortex',
         'desc': 'Controls the ability to open an arbitrary telepath URL. USE WITH CAUTION.'},
        {'perm': ('telepath', 'open', '<scheme>'), 'gate': 'cortex',
         'desc': 'Controls the ability to open a telepath URL with a specific URI scheme. USE WITH CAUTION.'},
    )

    def getObjLocals(self):
        return {
            'open': self._methTeleOpen,
        }

    async def _methTeleOpen(self, url):
        url = await tostr(url)
        scheme = url.split('://')[0]
        if not self.runt.allowed(('lib', 'telepath', 'open', scheme)):
            self.runt.confirm(('telepath', 'open', scheme))
        try:
            return Proxy(self.runt, await self.runt.getTeleProxy(url))
        except s_exc.SynErr:
            raise
        except Exception as e:
            mesg = f'Failed to connect to Telepath service: "{s_urlhelp.sanitizeUrl(url)}" error: {str(e)}'
            raise s_exc.StormRuntimeError(mesg=mesg) from e

@registry.registerType
class Proxy(StormType):
    '''
    Implements the Storm API for a Telepath proxy.

    These can be created via ``$lib.telepath.open()``. Storm Service objects
    are also Telepath proxy objects.

    Methods called off of these objects are executed like regular Telepath RMI
    calls.

    An example of calling a method which returns data::

        $prox = $lib.telepath.open($url)
        $result = $prox.doWork($data)
        return ( $result )

    An example of calling a method which is a generator::

        $prox = $lib.telepath.open($url)
        for $item in $prox.genrStuff($data) {
            $doStuff($item)
        }

    '''
    _storm_typename = 'telepath:proxy'

    def __init__(self, runt, proxy, path=None):
        StormType.__init__(self, path=path)
        self.runt = runt
        self.proxy = proxy

    async def deref(self, name):

        name = await tostr(name)

        if name[0] == '_':
            mesg = f'No proxy method named {name}'
            raise s_exc.NoSuchName(mesg=mesg, name=name)

        meth = getattr(self.proxy, name, None)

        if isinstance(meth, s_telepath.GenrMethod):
            return ProxyGenrMethod(meth)

        if isinstance(meth, s_telepath.Method):
            return ProxyMethod(self.runt, meth)

    async def stormrepr(self):
        return f'{self._storm_typename}: {self.proxy}'

@registry.registerType
class ProxyMethod(StormType):
    '''
    Implements the call methods for the telepath:proxy.

    An example of calling a method which returns data::

        $prox = $lib.telepath.open($url)
        $result = $prox.doWork($data)
        $doStuff($result)
    '''

    _storm_typename = 'telepath:proxy:method'

    def __init__(self, runt, meth, path=None):
        StormType.__init__(self, path=path)
        self.runt = runt
        self.meth = meth

    async def __call__(self, *args, **kwargs):
        args = await toprim(args)
        kwargs = await toprim(kwargs)
        # TODO: storm types fromprim()
        ret = await self.meth(*args, **kwargs)
        if isinstance(ret, s_telepath.Share):
            self.runt.bus.onfini(ret)
            return Proxy(self.runt, ret)
        return ret

    async def stormrepr(self):
        return f'{self._storm_typename}: {self.meth}'

@registry.registerType
class ProxyGenrMethod(StormType):
    '''
    Implements the generator methods for the telepath:proxy.

    An example of calling a method which is a generator::

        $prox = $lib.telepath.open($url)
        for $item in $prox.genrStuff($data) {
            $doStuff($item)
        }
    '''
    _storm_typename = 'telepath:proxy:genrmethod'

    def __init__(self, meth, path=None):
        StormType.__init__(self, path=path)
        self.meth = meth

    async def __call__(self, *args, **kwargs):
        args = await toprim(args)
        kwargs = await toprim(kwargs)
        async for prim in self.meth(*args, **kwargs):
            # TODO: storm types fromprim()
            yield prim

    async def stormrepr(self):
        return f'{self._storm_typename}: {self.meth}'

# @registry.registerType
class Service(Proxy):

    def __init__(self, runt, ssvc):
        Proxy.__init__(self, runt, ssvc.proxy)
        self.name = ssvc.name

    async def deref(self, name):

        name = await tostr(name)

        try:
            await self.proxy.waitready()
            return await Proxy.deref(self, name)
        except asyncio.TimeoutError:
            mesg = f'Timeout waiting for storm service {self.name}.{name}'
            raise s_exc.StormRuntimeError(mesg=mesg, name=name, service=self.name) from None
        except AttributeError as e:  # pragma: no cover
            # possible client race condition seen in the real world
            mesg = f'Error dereferencing storm service - {self.name}.{name} - {str(e)}'
            raise s_exc.StormRuntimeError(mesg=mesg, name=name, service=self.name) from None

@registry.registerLib
class LibBase64(Lib):
    '''
    A Storm Library for encoding and decoding base64 data.
    '''
    _storm_locals = (
        {'name': 'encode', 'desc': 'Encode a bytes object to a base64 encoded string.',
         'type': {'type': 'function', '_funcname': '_encode',
                  'args': (
                      {'name': 'valu', 'type': 'bytes', 'desc': 'The object to encode.', },
                      {'name': 'urlsafe', 'type': 'boolean', 'default': True,
                       'desc': 'Perform the encoding in a urlsafe manner if true.', },
                  ),
                  'returns': {'type': 'str', 'desc': 'A base64 encoded string.', }}},
        {'name': 'decode', 'desc': 'Decode a base64 string into a bytes object.',
         'type': {'type': 'function', '_funcname': '_decode',
                  'args': (
                      {'name': 'valu', 'type': 'str', 'desc': 'The string to decode.', },
                      {'name': 'urlsafe', 'type': 'boolean', 'default': True,
                       'desc': 'Perform the decoding in a urlsafe manner if true.', },
                  ),
                  'returns': {'type': 'bytes', 'desc': 'A bytes object for the decoded data.', }}},
    )
    _storm_lib_path = ('base64',)

    def getObjLocals(self):
        return {
            'encode': self._encode,
            'decode': self._decode
        }

    @stormfunc(readonly=True)
    async def _encode(self, valu, urlsafe=True):
        try:
            if urlsafe:
                return base64.urlsafe_b64encode(valu).decode('ascii')
            return base64.b64encode(valu).decode('ascii')
        except TypeError as e:
            mesg = f'Error during base64 encoding - {str(e)}: {s_common.trimText(repr(valu))}'
            raise s_exc.StormRuntimeError(mesg=mesg, urlsafe=urlsafe) from None

    @stormfunc(readonly=True)
    async def _decode(self, valu, urlsafe=True):
        try:
            if urlsafe:
                return base64.urlsafe_b64decode(valu)
            return base64.b64decode(valu)
        except (binascii.Error, TypeError) as e:
            mesg = f'Error during base64 decoding - {str(e)}: {s_common.trimText(repr(valu))}'
            raise s_exc.StormRuntimeError(mesg=mesg, urlsafe=urlsafe) from None

@functools.total_ordering
class Prim(StormType):
    '''
    The base type for all Storm primitive values.
    '''

    def __init__(self, valu, path=None):
        StormType.__init__(self, path=path)
        self.valu = valu

    def __int__(self):
        mesg = 'Storm type {__class__.__name__.lower()} cannot be cast to an int'
        raise s_exc.BadCast(mesg)

    def __len__(self):
        name = f'{self.__class__.__module__}.{self.__class__.__name__}'
        raise s_exc.StormRuntimeError(mesg=f'Object {name} does not have a length.', name=name)

    def __eq__(self, othr):
        if not isinstance(othr, type(self)):
            return False
        return self.valu == othr.valu

    def __lt__(self, other):
        if not isinstance(other, type(self)):
            mesg = f"'<' not supported between instance of {self.__class__.__name__} and {other.__class__.__name__}"
            raise TypeError(mesg)
        return self.valu < other.valu

    def value(self):
        return self.valu

    async def iter(self):  # pragma: no cover
        for x in ():
            yield x
        name = f'{self.__class__.__module__}.{self.__class__.__name__}'
        raise s_exc.StormRuntimeError(mesg=f'Object {name} is not iterable.', name=name)

    async def nodes(self):  # pragma: no cover
        for x in ():
            yield x

    async def bool(self):
        return bool(await s_coro.ornot(self.value))

    async def stormrepr(self):  # pragma: no cover
        return f'{self._storm_typename}: {await s_coro.ornot(self.value)}'

@registry.registerType
class Str(Prim):
    '''
    Implements the Storm API for a String object.
    '''
    _storm_locals = (
        {'name': 'split', 'desc': '''
            Split the string into multiple parts based on a separator.

            Example:
                Split a string on the colon character::

                    ($foo, $bar) = $baz.split(":")''',
         'type': {'type': 'function', '_funcname': '_methStrSplit',
                  'args': (
                      {'name': 'text', 'type': 'str', 'desc': 'The text to split the string up with.', },
                      {'name': 'maxsplit', 'type': 'int', 'default': -1, 'desc': 'The max number of splits.', },
                  ),
                  'returns': {'type': 'list', 'desc': 'A list of parts representing the split string.', }}},
        {'name': 'rsplit', 'desc': '''
            Split the string into multiple parts, from the right, based on a separator.

            Example:
                Split a string on the colon character::

                    ($foo, $bar) = $baz.rsplit(":", maxsplit=1)''',
         'type': {'type': 'function', '_funcname': '_methStrRsplit',
                  'args': (
                      {'name': 'text', 'type': 'str', 'desc': 'The text to split the string up with.', },
                      {'name': 'maxsplit', 'type': 'int', 'default': -1, 'desc': 'The max number of splits.', },
                  ),
                  'returns': {'type': 'list', 'desc': 'A list of parts representing the split string.', }}},
        {'name': 'endswith', 'desc': 'Check if a string ends with text.',
         'type': {'type': 'function', '_funcname': '_methStrEndswith',
                  'args': (
                      {'name': 'text', 'type': 'str', 'desc': 'The text to check.', },
                  ),
                  'returns': {'type': 'boolean', 'desc': 'True if the text ends with the string, false otherwise.', }}},
        {'name': 'startswith', 'desc': 'Check if a string starts with text.',
         'type': {'type': 'function', '_funcname': '_methStrStartswith',
                  'args': (
                      {'name': 'text', 'type': 'str', 'desc': 'The text to check.', },
                  ),
                  'returns': {'type': 'boolean',
                              'desc': 'True if the text starts with the string, false otherwise.', }}},
        {'name': 'ljust', 'desc': 'Left justify the string.',
         'type': {'type': 'function', '_funcname': '_methStrLjust',
                  'args': (
                      {'name': 'size', 'type': 'int', 'desc': 'The length of character to left justify.', },
                      {'name': 'fillchar', 'type': 'str', 'default': ' ',
                       'desc': 'The character to use for padding.', },
                  ),
                  'returns': {'type': 'str', 'desc': 'The left justified string.', }}},
        {'name': 'rjust', 'desc': 'Right justify the string.',
         'type': {'type': 'function', '_funcname': '_methStrRjust',
                  'args': (
                      {'name': 'size', 'type': 'int', 'desc': 'The length of character to right justify.', },
                      {'name': 'fillchar', 'type': 'str', 'default': ' ',
                       'desc': 'The character to use for padding.', },
                  ),
                  'returns': {'type': 'str', 'desc': 'The right justified string.', }}},
        {'name': 'encode', 'desc': 'Encoding a string value to bytes.',
         'type': {'type': 'function', '_funcname': '_methEncode',
                  'args': (
                      {'name': 'encoding', 'type': 'str', 'desc': 'Encoding to use. Defaults to utf8.',
                       'default': 'utf8', },
                  ),
                  'returns': {'type': 'bytes', 'desc': 'The encoded string.', }}},
        {'name': 'replace', 'desc': '''
            Replace occurrences of a string with a new string, optionally restricting the number of replacements.

            Example:
                Replace instances of the string "bar" with the string "baz"::

                    $foo.replace('bar', 'baz')''',
         'type': {'type': 'function', '_funcname': '_methStrReplace',
                  'args': (
                      {'name': 'oldv', 'type': 'str', 'desc': 'The value to replace.', },
                      {'name': 'newv', 'type': 'str', 'desc': 'The value to add into the string.', },
                      {'name': 'maxv', 'type': 'int', 'desc': 'The maximum number of occurrences to replace.',
                       'default': None, },
                  ),
                  'returns': {'type': 'str', 'desc': 'The new string with replaced instances.', }}},
        {'name': 'strip', 'desc': '''
            Remove leading and trailing characters from a string.

            Examples:
                Removing whitespace and specific characters::

                    $strippedFoo = $foo.strip()
                    $strippedBar = $bar.strip(asdf)''',
         'type': {'type': 'function', '_funcname': '_methStrStrip',
                  'args': (
                      {'name': 'chars', 'type': 'str', 'default': None,
                       'desc': 'A list of characters to remove. If not specified, whitespace is stripped.', },
                  ),
                  'returns': {'type': 'str', 'desc': 'The stripped string.', }}},
        {'name': 'lstrip', 'desc': '''
            Remove leading characters from a string.

            Examples:
                Removing whitespace and specific characters::

                    $strippedFoo = $foo.lstrip()
                    $strippedBar = $bar.lstrip(w)''',
         'type': {'type': 'function', '_funcname': '_methStrLstrip',
                  'args': (
                      {'name': 'chars', 'type': 'str', 'default': None,
                       'desc': 'A list of characters to remove. If not specified, whitespace is stripped.', },
                  ),
                  'returns': {'type': 'str', 'desc': 'The stripped string.', }}},
        {'name': 'rstrip', 'desc': '''
            Remove trailing characters from a string.

            Examples:
                Removing whitespace and specific characters::

                    $strippedFoo = $foo.rstrip()
                    $strippedBar = $bar.rstrip(asdf)
                ''',
         'type': {'type': 'function', '_funcname': '_methStrRstrip',
                  'args': (
                      {'name': 'chars', 'type': 'str', 'default': None,
                       'desc': 'A list of characters to remove. If not specified, whitespace is stripped.', },
                  ),
                  'returns': {'type': 'str', 'desc': 'The stripped string.', }}},
        {'name': 'lower', 'desc': '''
            Get a lowercased copy of the string.

            Examples:
                Printing a lowercased string::

                    $foo="Duck"
                    $lib.print($foo.lower())''',
         'type': {'type': 'function', '_funcname': '_methStrLower',
                  'returns': {'type': 'str', 'desc': 'The lowercased string.', }}},
        {'name': 'upper', 'desc': '''
                Get a uppercased copy of the string.

                Examples:
                    Printing a uppercased string::

                        $foo="Duck"
                        $lib.print($foo.upper())''',
         'type': {'type': 'function', '_funcname': '_methStrUpper',
                  'returns': {'type': 'str', 'desc': 'The uppercased string.', }}},
        {'name': 'title', 'desc': '''
                Get a title cased copy of the string.

                Examples:
                    Printing a title cased string::

                        $foo="Hello world."
                        $lib.print($foo.title())''',
         'type': {'type': 'function', '_funcname': '_methStrTitle',
                  'returns': {'type': 'str', 'desc': 'The title cased string.', }}},

        {'name': 'slice', 'desc': '''
            Get a substring slice of the string.

            Examples:
                Slice from index to 1 to 5::

                    $x="foobar"
                    $y=$x.slice(1,5)  // "ooba"

                Slice from index 3 to the end of the string::

                    $y=$x.slice(3)  // "bar"
            ''',
         'type': {'type': 'function', '_funcname': '_methStrSlice',
                  'args': (
                      {'name': 'start', 'type': 'int', 'desc': 'The starting character index.'},
                      {'name': 'end', 'type': 'int', 'default': None,
                       'desc': 'The ending character index. If not specified, slice to the end of the string'},
                  ),
                  'returns': {'type': 'str', 'desc': 'The slice substring.'}}},
        {'name': 'reverse', 'desc': '''
        Get a reversed copy of the string.

        Examples:
            Printing a reversed string::

                $foo="foobar"
                $lib.print($foo.reverse())''',
         'type': {'type': 'function', '_funcname': '_methStrReverse',
                  'returns': {'type': 'str', 'desc': 'The reversed string.', }}},

        {'name': 'find', 'desc': '''
            Find the offset of a given string within another.

            Examples:
                Find values in the string ``asdf``::

                    $x = asdf
                    $x.find(d) // returns 2
                    $x.find(v) // returns null

            ''',
         'type': {'type': 'function', '_funcname': '_methStrFind',
                  'args': (
                      {'name': 'valu', 'type': 'str', 'desc': 'The substring to find.'},
                  ),
                  'returns': {'type': 'int', 'desc': 'The first offset of substring or null.'}}},
        {'name': 'size', 'desc': 'Return the length of the string.',
         'type': {'type': 'function', '_funcname': '_methStrSize',
                  'returns': {'type': 'int', 'desc': 'The size of the string.', }}},
        {'name': 'format', 'desc': '''
        Format a text string from an existing string.

        Examples:
            Format a string with a fixed argument and a variable::

                $template='Hello {name}, list is {list}!' $list=(1,2,3,4) $new=$template.format(name='Reader', list=$list)

                ''',
         'type': {'type': 'function', '_funcname': '_methStrFormat',
                  'args': (
                      {'name': '**kwargs', 'type': 'any',
                       'desc': 'Keyword values which are substituted into the string.', },
                  ),
                  'returns': {'type': 'str', 'desc': 'The new string.', }}},
        {'name': 'json', 'desc': 'Parse a JSON string and return the deserialized data.',
         'type': {'type': 'function', '_funcname': '_methStrJson', 'args': (),
                  'returns': {'type': 'prim', 'desc': 'The JSON deserialized object.', }}},
        {'name': 'join', 'desc': '''
                Join items into a string using the current string as a separator.

                Examples:
                    Join together a list of strings with a dot separator::

                        storm> $sepr='.' $foo=$sepr.join(('rep', 'vtx', 'tag')) $lib.print($foo)

                        rep.vtx.tag

                    Join values inline together with a dot separator::

                        storm> $foo=('.').join(('rep', 'vtx', 'tag')) $lib.print($foo)

                        rep.vtx.tag''',
         'type': {'type': 'function', '_funcname': '_methStrJoin',
                  'args': (
                      {'name': 'items', 'type': 'list', 'desc': 'A list of items to join together.', },
                  ),
                  'returns': {'type': 'str', 'desc': 'The joined string.', }}},
    )
    _storm_typename = 'str'
    _ismutable = False

    def __init__(self, valu, path=None):
        Prim.__init__(self, valu, path=path)
        self.locls.update(self.getObjLocals())

    def getObjLocals(self):
        return {
            'find': self._methStrFind,
            'size': self._methStrSize,
            'split': self._methStrSplit,
            'rsplit': self._methStrRsplit,
            'endswith': self._methStrEndswith,
            'startswith': self._methStrStartswith,
            'ljust': self._methStrLjust,
            'rjust': self._methStrRjust,
            'encode': self._methEncode,
            'replace': self._methStrReplace,
            'strip': self._methStrStrip,
            'lstrip': self._methStrLstrip,
            'rstrip': self._methStrRstrip,
            'lower': self._methStrLower,
            'upper': self._methStrUpper,
            'title': self._methStrTitle,
            'slice': self._methStrSlice,
            'reverse': self._methStrReverse,
            'format': self._methStrFormat,
            'json': self._methStrJson,
            'join': self._methStrJoin,
        }

    def __int__(self):
        return int(self.value(), 0)

    def __str__(self):
        return self.value()

    def __len__(self):
        return len(self.valu)

    def __hash__(self):
        # As a note, this hash of the typename and the value means that s_stormtypes.Str('foo') != 'foo'
        return hash((self._storm_typename, self.valu))

    def __eq__(self, othr):
        if isinstance(othr, (Str, str)):
            return str(self) == str(othr)
        return False

    @stormfunc(readonly=True)
    async def _methStrFind(self, valu):
        text = await tostr(valu)
        retn = self.valu.find(text)
        if retn == -1:
            retn = None
        return retn

    @stormfunc(readonly=True)
    async def _methStrFormat(self, **kwargs):
        text = await kwarg_format(self.valu, **kwargs)
        return text

    @stormfunc(readonly=True)
    async def _methStrSize(self):
        return len(self.valu)

    @stormfunc(readonly=True)
    async def _methEncode(self, encoding='utf8'):
        try:
            return self.valu.encode(encoding)
        except UnicodeEncodeError as e:
            raise s_exc.StormRuntimeError(mesg=f'{e}: {s_common.trimText(repr(self.valu))}') from None

    @stormfunc(readonly=True)
    async def _methStrSplit(self, text, maxsplit=-1):
        maxsplit = await toint(maxsplit)
        return self.valu.split(text, maxsplit=maxsplit)

    @stormfunc(readonly=True)
    async def _methStrRsplit(self, text, maxsplit=-1):
        maxsplit = await toint(maxsplit)
        return self.valu.rsplit(text, maxsplit=maxsplit)

    @stormfunc(readonly=True)
    async def _methStrEndswith(self, text):
        return self.valu.endswith(text)

    @stormfunc(readonly=True)
    async def _methStrStartswith(self, text):
        return self.valu.startswith(text)

    @stormfunc(readonly=True)
    async def _methStrRjust(self, size, fillchar=' '):
        return self.valu.rjust(await toint(size), await tostr(fillchar))

    @stormfunc(readonly=True)
    async def _methStrLjust(self, size, fillchar=' '):
        return self.valu.ljust(await toint(size), await tostr(fillchar))

    @stormfunc(readonly=True)
    async def _methStrReplace(self, oldv, newv, maxv=None):
        if maxv is None:
            return self.valu.replace(oldv, newv)
        else:
            return self.valu.replace(oldv, newv, int(maxv))

    @stormfunc(readonly=True)
    async def _methStrStrip(self, chars=None):
        return self.valu.strip(chars)

    @stormfunc(readonly=True)
    async def _methStrLstrip(self, chars=None):
        return self.valu.lstrip(chars)

    @stormfunc(readonly=True)
    async def _methStrRstrip(self, chars=None):
        return self.valu.rstrip(chars)

    @stormfunc(readonly=True)
    async def _methStrLower(self):
        return self.valu.lower()

    @stormfunc(readonly=True)
    async def _methStrUpper(self):
        return self.valu.upper()

    @stormfunc(readonly=True)
    async def _methStrTitle(self):
        return self.valu.title()

    @stormfunc(readonly=True)
    async def _methStrSlice(self, start, end=None):
        start = await toint(start)

        if end is None:
            return self.valu[start:]

        end = await toint(end)
        return self.valu[start:end]

    @stormfunc(readonly=True)
    async def _methStrReverse(self):
        return self.valu[::-1]

    @stormfunc(readonly=True)
    async def _methStrJson(self):
        return s_json.loads(self.valu)

    @stormfunc(readonly=True)
    async def _methStrJoin(self, items):
        strs = [await tostr(item) async for item in toiter(items)]
        return self.valu.join(strs)

@registry.registerType
class Bytes(Prim):
    '''
    Implements the Storm API for a Bytes object.
    '''
    _storm_locals = (
        {'name': 'decode', 'desc': 'Decode bytes to a string.',
         'type': {'type': 'function', '_funcname': '_methDecode',
                  'args': (
                      {'name': 'encoding', 'type': 'str', 'desc': 'The encoding to use.', 'default': 'utf8', },
                      {'name': 'strict', 'type': 'str', 'default': False,
                       'desc': 'If True, raise an exception on invalid values rather than replacing the character.'},
                  ),
                  'returns': {'type': 'str', 'desc': 'The decoded string.', }}},
        {'name': 'bunzip', 'desc': '''
            Decompress the bytes using bzip2.

            Example:
                Decompress bytes with bzip2::

                    $foo = $mybytez.bunzip()''',
         'type': {'type': 'function', '_funcname': '_methBunzip',
                  'returns': {'type': 'bytes', 'desc': 'Decompressed bytes.', }}},
        {'name': 'gunzip', 'desc': '''
            Decompress the bytes using gzip and return them.

            Example:
                Decompress bytes with bzip2::

                $foo = $mybytez.gunzip()''',
         'type': {'type': 'function', '_funcname': '_methGunzip',
                  'returns': {'type': 'bytes', 'desc': 'Decompressed bytes.', }}},
        {'name': 'bzip', 'desc': '''
            Compress the bytes using bzip2 and return them.

            Example:
                Compress bytes with bzip::

                    $foo = $mybytez.bzip()''',
         'type': {'type': 'function', '_funcname': '_methBzip',
                  'returns': {'type': 'bytes', 'desc': 'The bzip2 compressed bytes.', }}},
        {'name': 'gzip', 'desc': '''
            Compress the bytes using gzip and return them.

            Example:
                Compress bytes with gzip::

                    $foo = $mybytez.gzip()''',
         'type': {'type': 'function', '_funcname': '_methGzip',
                  'returns': {'type': 'bytes', 'desc': 'The gzip compressed bytes.', }}},
        {'name': 'json', 'desc': '''
            Load JSON data from bytes.

            Notes:
                The bytes must be UTF8, UTF16 or UTF32 encoded.

            Example:
                Load bytes to a object::

                    $foo = $mybytez.json()''',
         'type': {'type': 'function', '_funcname': '_methJsonLoad',
                  'args': (
                      {'name': 'encoding', 'type': 'str', 'desc': 'Specify an encoding to use.', 'default': None, },
                      {'name': 'strict', 'type': 'str', 'default': False,
                       'desc': 'If True, raise an exception on invalid string encoding rather than replacing the character.'},
                  ),
                  'returns': {'type': 'prim', 'desc': 'The deserialized object.', }}},

        {'name': 'slice', 'desc': '''
            Slice a subset of bytes from an existing bytes.

            Examples:
                Slice from index to 1 to 5::

                    $subbyts = $byts.slice(1,5)

                Slice from index 3 to the end of the bytes::

                    $subbyts = $byts.slice(3)
            ''',
         'type': {'type': 'function', '_funcname': '_methSlice',
                  'args': (
                      {'name': 'start', 'type': 'int', 'desc': 'The starting byte index.'},
                      {'name': 'end', 'type': 'int', 'default': None,
                       'desc': 'The ending byte index. If not specified, slice to the end.'},
                  ),
                  'returns': {'type': 'bytes', 'desc': 'The slice of bytes.', }}},

        {'name': 'unpack', 'desc': '''
            Unpack structures from bytes using python struct.unpack syntax.

            Examples:
                Unpack 3 unsigned 16 bit integers in little endian format::

                    ($x, $y, $z) = $byts.unpack("<HHH")
            ''',
         'type': {'type': 'function', '_funcname': '_methUnpack',
                  'args': (
                      {'name': 'fmt', 'type': 'str', 'desc': 'A python struck.pack format string.'},
                      {'name': 'offset', 'type': 'int', 'desc': 'An offset to begin unpacking from.', 'default': 0},
                  ),
                  'returns': {'type': 'list', 'desc': 'The unpacked primitive values.', }}},
    )
    _storm_typename = 'bytes'
    _ismutable = False

    def __init__(self, valu, path=None):
        Prim.__init__(self, valu, path=path)
        self.locls.update(self.getObjLocals())

    def getObjLocals(self):
        return {
            'decode': self._methDecode,
            'bunzip': self._methBunzip,
            'gunzip': self._methGunzip,
            'bzip': self._methBzip,
            'gzip': self._methGzip,
            'json': self._methJsonLoad,
            'slice': self._methSlice,
            'unpack': self._methUnpack,
        }

    def __len__(self):
        return len(self.valu)

    def __str__(self):
        return self.valu.decode()

    def __hash__(self):
        return hash((self._storm_typename, self.valu))

    def __eq__(self, othr):
        if isinstance(othr, Bytes):
            return self.valu == othr.valu
        return False

    async def _storm_copy(self):
        item = await s_coro.ornot(self.value)
        return s_msgpack.deepcopy(item, use_list=True)

    @stormfunc(readonly=True)
    async def _methSlice(self, start, end=None):
        start = await toint(start)
        if end is None:
            return self.valu[start:]

        end = await toint(end)
        return self.valu[start:end]

    @stormfunc(readonly=True)
    async def _methUnpack(self, fmt, offset=0):
        fmt = await tostr(fmt)
        offset = await toint(offset)
        try:
            return struct.unpack_from(fmt, self.valu, offset=offset)
        except struct.error as e:
            raise s_exc.BadArg(mesg=f'unpack() error: {e}')

    @stormfunc(readonly=True)
    async def _methDecode(self, encoding='utf8', strict=False):
        encoding = await tostr(encoding)
        strict = await tobool(strict)
        errors = 'strict' if strict else 'replace'
        try:
            return self.valu.decode(encoding, errors)
        except UnicodeDecodeError as e:
            raise s_exc.StormRuntimeError(mesg=f'{e}: {s_common.trimText(repr(self.valu))}') from None

    async def _methBunzip(self):
        return bz2.decompress(self.valu)

    @stormfunc(readonly=True)
    async def _methBzip(self):
        return bz2.compress(self.valu)

    async def _methGunzip(self):
        return gzip.decompress(self.valu)

    @stormfunc(readonly=True)
    async def _methGzip(self):
        return gzip.compress(self.valu)

    @stormfunc(readonly=True)
    async def _methJsonLoad(self, encoding=None, strict=False):
        try:
            valu = self.valu
            strict = await tobool(strict)
            errors = 'strict' if strict else 'replace'

            if encoding is None:
                encoding = s_json.detect_encoding(valu)
            else:
                encoding = await tostr(encoding)

            return s_json.loads(valu.decode(encoding, errors))

        except UnicodeDecodeError as e:
            raise s_exc.StormRuntimeError(mesg=f'{e}: {s_common.trimText(repr(valu))}') from None

@registry.registerType
class Dict(Prim):
    '''
    Implements the Storm API for a Dictionary object.
    '''
    _storm_typename = 'dict'
    _ismutable = True

    def __len__(self):
        return len(self.valu)

    async def _storm_copy(self):
        item = await s_coro.ornot(self.value)
        return s_msgpack.deepcopy(item, use_list=True)

    async def _storm_contains(self, item):
        item = await toprim(item)
        return item in self.valu

    async def iter(self):
        for item in tuple(self.valu.items()):
            yield item

    @stormfunc(readonly=True)
    async def setitem(self, name, valu):

        if ismutable(name):
            raise s_exc.BadArg(mesg='Mutable values are not allowed as dictionary keys', name=await torepr(name))

        name = await toprim(name)

        if valu is undef:
            self.valu.pop(name, None)
            return

        self.valu[name] = valu

    async def deref(self, name):
        name = await toprim(name)
        return self.valu.get(name)

    async def value(self, use_list=False):
        return {await toprim(k): await toprim(v, use_list=use_list) for (k, v) in self.valu.items()}

    async def stormrepr(self):
        reprs = ["{}: {}".format(await torepr(k), await torepr(v)) for (k, v) in list(self.valu.items())]
        rval = ', '.join(reprs)
        return f'{{{rval}}}'

@registry.registerType
class CmdOpts(Dict):
    '''
    A dictionary like object that holds a reference to a command options namespace.
    ( This allows late-evaluation of command arguments rather than forcing capture )
    '''
    _storm_typename = 'cmdopts'
    _ismutable = False

    def __len__(self):
        valu = vars(self.valu.opts)
        return len(valu)

    def __hash__(self):
        valu = vars(self.valu.opts)
        return hash((self._storm_typename, tuple(valu.items())))

    async def _storm_contains(self, item):
        item = await toprim(item)
        valu = getattr(self.valu.opts, item, s_common.novalu)
        return valu is not s_common.novalu

    @stormfunc(readonly=True)
    async def setitem(self, name, valu):
        # due to self.valu.opts potentially being replaced
        # we disallow setitem() to prevent confusion
        name = await tostr(name)
        mesg = 'CmdOpts may not be modified by the runtime'
        raise s_exc.StormRuntimeError(mesg=mesg, name=name)

    async def deref(self, name):
        name = await tostr(name)
        return getattr(self.valu.opts, name, None)

    async def value(self, use_list=False):
        valu = vars(self.valu.opts)
        return {await toprim(k): await toprim(v, use_list=use_list) for (k, v) in valu.items()}

    async def iter(self):
        valu = vars(self.valu.opts)
        for item in valu.items():
            yield item

    async def stormrepr(self):
        valu = vars(self.valu.opts)
        reprs = ["{}: {}".format(await torepr(k), await torepr(v)) for (k, v) in valu.items()]
        rval = ', '.join(reprs)
        return f'{self._storm_typename}: {{{rval}}}'

@registry.registerType
class Set(Prim):
    '''
    Implements the Storm API for a Set object.
    '''
    _storm_locals = (
        {'name': 'add', 'desc': 'Add a item to the set. Each argument is added to the set.',
         'type': {'type': 'function', '_funcname': '_methSetAdd',
                  'args': (
                      {'name': '*items', 'type': 'any', 'desc': 'The items to add to the set.', },
                  ),
                  'returns': {'type': 'null', }}},
        {'name': 'has', 'desc': 'Check if a item is a member of the set.',
         'type': {'type': 'function', '_funcname': '_methSetHas',
                  'args': (
                      {'name': 'item', 'type': 'any', 'desc': 'The item to check the set for membership.', },
                  ),
                  'returns': {'type': 'boolean', 'desc': 'True if the item is in the set, false otherwise.', }}},
        {'name': 'rem', 'desc': 'Remove an item from the set.',
         'type': {'type': 'function', '_funcname': '_methSetRem',
                  'args': (
                      {'name': '*items', 'type': 'any', 'desc': 'Items to be removed from the set.', },
                  ),
                  'returns': {'type': 'null', }}},
        {'name': 'adds', 'desc': 'Add the contents of a iterable items to the set.',
         'type': {'type': 'function', '_funcname': '_methSetAdds',
                  'args': (
                      {'name': '*items', 'type': 'any', 'desc': 'Iterables items to add to the set.', },
                  ),
                  'returns': {'type': 'null', }}},
        {'name': 'rems', 'desc': 'Remove the contents of a iterable object from the set.',
         'type': {'type': 'function', '_funcname': '_methSetRems',
                  'args': (
                      {'name': '*items', 'type': 'any', 'desc': 'Iterables items to remove from the set.', },
                  ),
                  'returns': {'type': 'null', }}},
        {'name': 'list', 'desc': 'Get a list of the current members of the set.',
         'type': {'type': 'function', '_funcname': '_methSetList',
                  'returns': {'type': 'list', 'desc': 'A list containing the members of the set.', }}},
        {'name': 'size', 'desc': 'Get the size of the set.',
         'type': {'type': 'function', '_funcname': '_methSetSize',
                  'returns': {'type': 'int', 'desc': 'The size of the set.', }}},
    )
    _storm_typename = 'set'
    _ismutable = True

    def __init__(self, valu, path=None):
        valu = list(valu)
        for item in valu:
            if ismutable(item):
                mesg = f'{repr(item)} is mutable and cannot be used in a set.'
                raise s_exc.StormRuntimeError(mesg=mesg)

        Prim.__init__(self, set(valu), path=path)
        self.locls.update(self.getObjLocals())

    def getObjLocals(self):
        return {
            'add': self._methSetAdd,
            'has': self._methSetHas,
            'rem': self._methSetRem,
            'adds': self._methSetAdds,
            'rems': self._methSetRems,
            'list': self._methSetList,
            'size': self._methSetSize,
        }

    async def iter(self):
        for item in self.valu:
            yield item

    def __len__(self):
        return len(self.valu)

    async def _storm_contains(self, item):
        return item in self.valu

    async def _methSetSize(self):
        return len(self)

    @stormfunc(readonly=True)
    async def _methSetHas(self, item):
        return item in self.valu

    @stormfunc(readonly=True)
    async def _methSetAdd(self, *items):
        for i in items:
            if ismutable(i):
                mesg = f'{await torepr(i)} is mutable and cannot be used in a set.'
                raise s_exc.StormRuntimeError(mesg=mesg)
            self.valu.add(i)

    @stormfunc(readonly=True)
    async def _methSetAdds(self, *items):
        for item in items:
            async for i in toiter(item):
                if ismutable(i):
                    mesg = f'{await torepr(i)} is mutable and cannot be used in a set.'
                    raise s_exc.StormRuntimeError(mesg=mesg)
                self.valu.add(i)

    @stormfunc(readonly=True)
    async def _methSetRem(self, *items):
        [self.valu.discard(i) for i in items]

    @stormfunc(readonly=True)
    async def _methSetRems(self, *items):
        for item in items:
            [self.valu.discard(i) async for i in toiter(item)]

    @stormfunc(readonly=True)
    async def _methSetList(self):
        return list(self.valu)

    async def stormrepr(self):
        reprs = [await torepr(k) for k in self.valu]
        rval = ', '.join(reprs)
        return f'{{{rval}}}'

@registry.registerType
class List(Prim):
    '''
    Implements the Storm API for a List instance.
    '''
    _storm_locals = (
        {'name': 'has', 'desc': 'Check if a value is in the list.',
         'type': {'type': 'function', '_funcname': '_methListHas',
                  'args': (
                      {'name': 'valu', 'type': 'any', 'desc': 'The value to check.', },
                  ),
                  'returns': {'type': 'boolean', 'desc': 'True if the item is in the list, false otherwise.', }}},
        {'name': 'pop', 'desc': 'Pop and return the entry at the specified index in the list. If no index is specified, pop the last entry.',
         'type': {'type': 'function', '_funcname': '_methListPop',
                  'args': (
                      {'name': 'index', 'type': 'int', 'desc': 'Index of entry to pop.', 'default': -1},
                  ),
                  'returns': {'type': 'any', 'desc': 'The entry at the specified index in the list.', }}},
        {'name': 'size', 'desc': 'Return the length of the list.',
         'type': {'type': 'function', '_funcname': '_methListSize',
                  'returns': {'type': 'int', 'desc': 'The size of the list.', }}},
        {'name': 'sort', 'desc': 'Sort the list in place.',
         'type': {'type': 'function', '_funcname': '_methListSort',
                  'args': (
                      {'name': 'reverse', 'type': 'boolean', 'desc': 'Sort the list in reverse order.',
                       'default': False},
                  ),
                  'returns': {'type': 'null', }}},
        {'name': 'index', 'desc': 'Return a single field from the list by index.',
         'type': {'type': 'function', '_funcname': '_methListIndex',
                  'args': (
                      {'name': 'valu', 'type': 'int', 'desc': 'The list index value.', },
                  ),
                  'returns': {'type': 'any', 'desc': 'The item present in the list at the index position.', }}},
        {'name': 'append', 'desc': 'Append a value to the list.',
         'type': {'type': 'function', '_funcname': '_methListAppend',
                  'args': (
                      {'name': 'valu', 'type': 'any', 'desc': 'The item to append to the list.', },
                  ),
                  'returns': {'type': 'null', }}},
        {'name': 'reverse', 'desc': 'Reverse the order of the list in place',
         'type': {'type': 'function', '_funcname': '_methListReverse',
                  'returns': {'type': 'null', }}},
        {'name': 'slice', 'desc': '''
            Get a slice of the list.

            Examples:
                Slice from index to 1 to 5::

                    $x=(f, o, o, b, a, r)
                    $y=$x.slice(1,5)  // (o, o, b, a)

                Slice from index 3 to the end of the list::

                    $y=$x.slice(3)  // (b, a, r)
            ''',
         'type': {'type': 'function', '_funcname': '_methListSlice',
                  'args': (
                      {'name': 'start', 'type': 'int', 'desc': 'The starting index.'},
                      {'name': 'end', 'type': 'int', 'default': None,
                       'desc': 'The ending index. If not specified, slice to the end of the list.'},
                  ),
                  'returns': {'type': 'list', 'desc': 'The slice of the list.'}}},

        {'name': 'extend', 'desc': '''
            Extend a list using another iterable.

            Examples:
                Populate a list by extending it with to other lists::

                    $list = ()

                    $foo = (f, o, o)
                    $bar = (b, a, r)

                    $list.extend($foo)
                    $list.extend($bar)

                    // $list is now (f, o, o, b, a, r)
            ''',
         'type': {'type': 'function', '_funcname': '_methListExtend',
                  'args': (
                      {'name': 'valu', 'type': 'list', 'desc': 'A list or other iterable.'},
                  ),
                  'returns': {'type': 'null'}}},
        {'name': 'unique', 'desc': 'Get a copy of the list containing unique items.',
         'type': {'type': 'function', '_funcname': '_methListUnique',
                  'returns': {'type': 'list'}}},
        {'name': 'rem', 'desc': 'Remove a specific item from anywhere in the list.',
         'type': {'type': 'function', '_funcname': '_methListRemove',
                  'args': (
                      {'name': 'item', 'type': 'any', 'desc': 'An item in the list.'},
                      {'name': 'all', 'type': 'boolean', 'default': False,
                       'desc': 'Remove all instances of item from the list.'},
                  ),
                  'returns': {'type': 'boolean', 'desc': 'Boolean indicating if the item was removed from the list.'}}},
    )
    _storm_typename = 'list'
    _ismutable = True

    def __init__(self, valu, path=None):
        Prim.__init__(self, valu, path=path)
        self.locls.update(self.getObjLocals())

    def getObjLocals(self):
        return {
            'has': self._methListHas,
            'pop': self._methListPop,
            'size': self._methListSize,
            'sort': self._methListSort,
            'index': self._methListIndex,
            'append': self._methListAppend,
            'reverse': self._methListReverse,
            'slice': self._methListSlice,
            'extend': self._methListExtend,
            'unique': self._methListUnique,
            'rem': self._methListRemove,
        }

    @stormfunc(readonly=True)
    async def setitem(self, name, valu):

        indx = await toint(name)

        if valu is undef:
            try:
                self.valu.pop(indx)
            except IndexError:
                pass
            return

        self.valu[indx] = valu

    async def _storm_copy(self):
        item = await s_coro.ornot(self.value)
        return s_msgpack.deepcopy(item, use_list=True)

    async def _storm_contains(self, item):
        return await self._methListHas(item)

    async def _derefGet(self, name):
        return await self._methListIndex(name)

    def __len__(self):
        return len(self.valu)

    @stormfunc(readonly=True)
    async def _methListHas(self, valu):
        if valu in self.valu:
            return True

        prim = await toprim(valu)
        if prim == valu:
            return False

        return prim in self.valu

    @stormfunc(readonly=True)
    async def _methListPop(self, index=-1):
        index = await toint(index)
        try:
            return self.valu.pop(index)
        except IndexError as exc:
            mesg = str(exc)
            raise s_exc.StormRuntimeError(mesg=mesg)

    @stormfunc(readonly=True)
    async def _methListAppend(self, valu):
        '''
        '''
        self.valu.append(valu)

    @stormfunc(readonly=True)
    async def _methListIndex(self, valu):
        indx = await toint(valu)
        try:
            return self.valu[indx]
        except IndexError as e:
            raise s_exc.StormRuntimeError(mesg=str(e), valurepr=await self.stormrepr(),
                                          len=len(self.valu), indx=indx) from None

    @stormfunc(readonly=True)
    async def _methListReverse(self):
        self.valu.reverse()

    @stormfunc(readonly=True)
    async def _methListSort(self, reverse=False):
        reverse = await tobool(reverse, noneok=True)
        try:
            self.valu.sort(reverse=reverse)
        except TypeError as e:
            raise s_exc.StormRuntimeError(mesg=f'Error sorting list: {str(e)}',
                                          valurepr=await self.stormrepr()) from None

    @stormfunc(readonly=True)
    async def _methListSize(self):
        return len(self)

    async def _methListSlice(self, start, end=None):
        start = await toint(start)

        if end is None:
            return self.valu[start:]

        end = await toint(end)
        return self.valu[start:end]

    async def _methListExtend(self, valu):
        async for item in toiter(valu):
            self.valu.append(item)

    async def value(self, use_list=False):
        if use_list:
            return [await toprim(v, use_list=use_list) for v in self.valu]
        return tuple([await toprim(v, use_list=use_list) for v in self.valu])

    async def iter(self):
        for item in self.valu:
            yield item

    @stormfunc(readonly=True)
    async def _methListUnique(self):
        ret = []
        checkret = []

        for val in self.valu:
            try:
                _cval = await toprim(val)
            except s_exc.NoSuchType:
                _cval = val
            if _cval in checkret:
                continue
            checkret.append(_cval)
            ret.append(val)
        return ret

    async def _methListRemove(self, item, all=False):
        item = await toprim(item)
        all = await tobool(all)

        if item not in self.valu:
            return False

        while item in self.valu:
            self.valu.remove(item)

            if not all:
                break

        return True

    async def stormrepr(self):
        reprs = [await torepr(k) for k in self.valu]
        rval = ', '.join(reprs)
        return f'[{rval}]'

@registry.registerType
class Bool(Prim):
    '''
    Implements the Storm API for a boolean instance.
    '''
    _storm_typename = 'boolean'
    _ismutable = False

    def __str__(self):
        return str(self.value()).lower()

    def __int__(self):
        return int(self.value())

    def __hash__(self):
        return hash((self._storm_typename, self.value()))

@registry.registerType
class Number(Prim):
    '''
    Implements the Storm API for a Number instance.

    Storm Numbers are high precision fixed point decimals corresponding to the
    the hugenum storage type.
    '''
    _storm_locals = (
        {'name': 'scaleb', 'desc': '''
            Return the number multiplied by 10**other.

            Example:
                Multiply the value by 10**-18::

                    $baz.scaleb(-18)''',
         'type': {'type': 'function', '_funcname': '_methScaleb',
                  'args': (
                      {'name': 'other', 'type': 'int', 'desc': 'The amount to adjust the exponent.', },
                  ),
                  'returns': {'type': 'number', 'desc': 'The exponent adjusted number.', }}},
        {'name': 'toint', 'desc': '''
            Return the number as an integer.

            By default, decimal places will be truncated. Optionally, rounding rules
            can be specified by providing the name of a Python decimal rounding mode
            to the 'rounding' argument.

            Example:
                Round the value stored in $baz up instead of truncating::

                    $baz.toint(rounding=ROUND_UP)''',
         'type': {'type': 'function', '_funcname': '_methToInt',
                  'args': (
                      {'name': 'rounding', 'type': 'str', 'default': None,
                       'desc': 'An optional rounding mode to use.', },
                  ),
                  'returns': {'type': 'int', 'desc': 'The number as an integer.', }}},
        {'name': 'tostr', 'desc': 'Return the number as a string.',
         'type': {'type': 'function', '_funcname': '_methToStr',
                  'returns': {'type': 'str', 'desc': 'The number as a string.', }}},
        {'name': 'tofloat', 'desc': 'Return the number as a float.',
         'type': {'type': 'function', '_funcname': '_methToFloat',
                  'returns': {'type': 'float', 'desc': 'The number as a float.', }}},
    )
    _storm_typename = 'number'
    _ismutable = False

    def __init__(self, valu, path=None):
        try:
            valu = s_common.hugenum(valu)
        except (TypeError, decimal.DecimalException) as e:
            mesg = f'Failed to make number from {s_common.trimText(repr(valu))}'
            raise s_exc.BadCast(mesg=mesg) from e

        Prim.__init__(self, valu, path=path)
        self.locls.update(self.getObjLocals())

    def getObjLocals(self):
        return {
            'toint': self._methToInt,
            'tostr': self._methToStr,
            'tofloat': self._methToFloat,
            'scaleb': self._methScaleb,
        }

    @stormfunc(readonly=True)
    async def _methScaleb(self, other):
        newv = s_common.hugescaleb(self.value(), await toint(other))
        return Number(newv)

    @stormfunc(readonly=True)
    async def _methToInt(self, rounding=None):
        if rounding is None:
            return int(self.valu)

        try:
            return int(self.valu.quantize(decimal.Decimal('1'), rounding=rounding))
        except TypeError as e:
            raise s_exc.StormRuntimeError(mesg=f'Error rounding number: {str(e)}',
                                          valurepr=await self.stormrepr()) from None

    @stormfunc(readonly=True)
    async def _methToStr(self):
        return str(self.valu)

    @stormfunc(readonly=True)
    async def _methToFloat(self):
        return float(self.valu)

    def __str__(self):
        return str(self.value())

    def __int__(self):
        return int(self.value())

    def __float__(self):
        return float(self.value())

    def __hash__(self):
        return hash((self._storm_typename, self.value()))

    def __eq__(self, othr):
        if isinstance(othr, float):
            othr = s_common.hugenum(othr)
            return self.value() == othr
        elif isinstance(othr, (int, decimal.Decimal)):
            return self.value() == othr
        elif isinstance(othr, Number):
            return self.value() == othr.value()
        return False

    def __lt__(self, othr):
        if isinstance(othr, float):
            othr = s_common.hugenum(othr)
            return self.value() < othr
        elif isinstance(othr, (int, decimal.Decimal)):
            return self.value() < othr
        elif isinstance(othr, Number):
            return self.value() < othr.value()

        mesg = f"comparison not supported between instance of {self.__class__.__name__} and {othr.__class__.__name__}"
        raise TypeError(mesg)

    def __add__(self, othr):
        if isinstance(othr, float):
            othr = s_common.hugenum(othr)
            return Number(s_common.hugeadd(self.value(), othr))
        elif isinstance(othr, (int, decimal.Decimal)):
            return Number(s_common.hugeadd(self.value(), othr))
        elif isinstance(othr, Number):
            return Number(s_common.hugeadd(self.value(), othr.value()))

        mesg = f"'+' not supported between instance of {self.__class__.__name__} and {othr.__class__.__name__}"
        raise TypeError(mesg)

    __radd__ = __add__

    def __sub__(self, othr):
        if isinstance(othr, float):
            othr = s_common.hugenum(othr)
            return Number(s_common.hugesub(self.value(), othr))
        elif isinstance(othr, (int, decimal.Decimal)):
            return Number(s_common.hugesub(self.value(), othr))
        elif isinstance(othr, Number):
            return Number(s_common.hugesub(self.value(), othr.value()))

        mesg = f"'-' not supported between instance of {self.__class__.__name__} and {othr.__class__.__name__}"
        raise TypeError(mesg)

    def __rsub__(self, othr):
        othr = Number(othr)
        return othr.__sub__(self)

    def __mul__(self, othr):
        if isinstance(othr, float):
            othr = s_common.hugenum(othr)
            return Number(s_common.hugemul(self.value(), othr))
        elif isinstance(othr, (int, decimal.Decimal)):
            return Number(s_common.hugemul(self.value(), othr))
        elif isinstance(othr, Number):
            return Number(s_common.hugemul(self.value(), othr.value()))

        mesg = f"'*' not supported between instance of {self.__class__.__name__} and {othr.__class__.__name__}"
        raise TypeError(mesg)

    __rmul__ = __mul__

    def __truediv__(self, othr):
        if isinstance(othr, float):
            othr = s_common.hugenum(othr)
            return Number(s_common.hugediv(self.value(), othr))
        elif isinstance(othr, (int, decimal.Decimal)):
            return Number(s_common.hugediv(self.value(), othr))
        elif isinstance(othr, Number):
            return Number(s_common.hugediv(self.value(), othr.value()))

        mesg = f"'/' not supported between instance of {self.__class__.__name__} and {othr.__class__.__name__}"
        raise TypeError(mesg)

    def __rtruediv__(self, othr):
        othr = Number(othr)
        return othr.__truediv__(self)

    def __pow__(self, othr):
        if isinstance(othr, float):
            othr = s_common.hugenum(othr)
            return Number(s_common.hugepow(self.value(), othr))
        elif isinstance(othr, (int, decimal.Decimal)):
            return Number(s_common.hugepow(self.value(), othr))
        elif isinstance(othr, Number):
            return Number(s_common.hugepow(self.value(), othr.value()))

        mesg = f"'**' not supported between instance of {self.__class__.__name__} and {othr.__class__.__name__}"
        raise TypeError(mesg)

    def __rpow__(self, othr):
        othr = Number(othr)
        return othr.__pow__(self)

    def __mod__(self, othr):
        if isinstance(othr, float):
            othr = s_common.hugenum(othr)
            return Number(s_common.hugemod(self.value(), othr)[1])
        elif isinstance(othr, (int, decimal.Decimal)):
            return Number(s_common.hugemod(self.value(), othr)[1])
        elif isinstance(othr, Number):
            return Number(s_common.hugemod(self.value(), othr.value())[1])

        mesg = f"'%' not supported between instance of {self.__class__.__name__} and {othr.__class__.__name__}"
        raise TypeError(mesg)

    def __rmod__(self, othr):
        othr = Number(othr)
        return othr.__mod__(self)

    async def stormrepr(self):
        return str(self.value())

@registry.registerType
class GlobalVars(Prim):
    '''
    The Storm deref/setitem/iter convention on top of global vars information.
    '''
    _storm_typename = 'global:vars'
    _ismutable = True

    def __init__(self, path=None):
        Prim.__init__(self, None, path=path)

    async def _storm_contains(self, item):
        item = await tostr(item)
        runt = s_scope.get('runt')
        runt.confirm(('globals', 'get', item))
        valu = await runt.view.core.getStormVar(item, default=s_common.novalu)
        return valu is not s_common.novalu

    async def deref(self, name):
        name = await tostr(name)
        runt = s_scope.get('runt')
        runt.confirm(('globals', 'get', name))
        return await runt.view.core.getStormVar(name)

    async def setitem(self, name, valu):
        name = await tostr(name)
        runt = s_scope.get('runt')

        if valu is undef:
            runt.confirm(('globals', 'del', name))
            await runt.view.core.popStormVar(name)
            return

        runt.confirm(('globals', 'set', name))
        valu = await toprim(valu)
        await runt.view.core.setStormVar(name, valu)

    async def iter(self):
        runt = s_scope.get('runt')
        async for name, valu in runt.view.core.itemsStormVar():
            if runt.allowed(('globals', 'get', name)):
                yield name, valu
            await asyncio.sleep(0)

    async def stormrepr(self):
        reprs = ["{}: {}".format(await torepr(k), await torepr(v)) async for (k, v) in self.iter()]
        rval = ', '.join(reprs)
        return f'{{{rval}}}'

@registry.registerType
class EnvVars(Prim):
    '''
    The Storm deref/iter convention on top of environment vars information.
    '''
    _storm_typename = 'environment:vars'

    def __init__(self, path=None):
        Prim.__init__(self, None, path=path)

    async def _storm_contains(self, item):
        item = await tostr(item)
        runt = s_scope.get('runt')
        runt.reqAdmin(mesg='$lib.env requires admin privileges.')

        if not item.startswith('SYN_STORM_ENV_'):
            mesg = f'Environment variable must start with SYN_STORM_ENV_ : {item}'
            raise s_exc.BadArg(mesg=mesg)

        valu = os.getenv(item, default=s_common.novalu)
        return valu is not s_common.novalu

    @stormfunc(readonly=True)
    async def deref(self, name):
        runt = s_scope.get('runt')
        runt.reqAdmin(mesg='$lib.env requires admin privileges.')
        name = await tostr(name)

        if not name.startswith('SYN_STORM_ENV_'):
            mesg = f'Environment variable must start with SYN_STORM_ENV_ : {name}'
            raise s_exc.BadArg(mesg=mesg)

        return os.getenv(name)

    @stormfunc(readonly=True)
    async def iter(self):
        runt = s_scope.get('runt')
        runt.reqAdmin(mesg='$lib.env requires admin privileges.')

        for name, valu in list(os.environ.items()):
            await asyncio.sleep(0)

            if name.startswith('SYN_STORM_ENV_'):
                yield name, valu

    async def stormrepr(self):
        reprs = ["{}: {}".format(await torepr(k), await torepr(v)) async for (k, v) in self.iter()]
        rval = ', '.join(reprs)
        return f'{{{rval}}}'

@registry.registerType
class RuntVars(Prim):
    '''
    The Storm deref/setitem/iter convention on top of runtime vars information.
    '''
    _storm_typename = 'runtime:vars'
    _ismutable = True

    def __init__(self, path=None):
        Prim.__init__(self, None, path=path)

    async def _storm_contains(self, item):
        item = await tostr(item)
        runt = s_scope.get('runt')
        valu = runt.getVar(item, defv=s_common.novalu)
        return valu is not s_common.novalu

    @stormfunc(readonly=True)
    async def deref(self, name):
        name = await tostr(name)
        runt = s_scope.get('runt')
        return runt.getVar(name)

    @stormfunc(readonly=True)
    async def setitem(self, name, valu):
        name = await tostr(name)
        runt = s_scope.get('runt')

        if valu is undef:
            await runt.popVar(name)
            return

        await runt.setVar(name, valu)

    @stormfunc(readonly=True)
    async def iter(self):
        runt = s_scope.get('runt')
        for name, valu in list(runt.vars.items()):
            yield name, valu
            await asyncio.sleep(0)

    async def stormrepr(self):
        reprs = ["{}: {}".format(await torepr(k), await torepr(v)) async for (k, v) in self.iter()]
        rval = ', '.join(reprs)
        return f'{{{rval}}}'

@registry.registerType
class Query(Prim):
    '''
    A storm primitive representing an embedded query.
    '''
    _storm_locals = (
        {'name': 'exec', 'desc': '''
            Execute the Query in a sub-runtime.

            Notes:
                The ``.exec()`` method can return a value if the Storm query
                contains a ``return( ... )`` statement in it.''',
         'type': {'type': 'function', '_funcname': '_methQueryExec',
                  'returns': {'type': ['null', 'any'],
                              'desc': 'A value specified with a return statement, or none.', }}},
        {'name': 'size',
         'desc': 'Execute the Query in a sub-runtime and return the number of nodes yielded.',
         'type': {'type': 'function', '_funcname': '_methQuerySize',
                  'args': (
                      {'name': 'limit', 'type': 'int', 'default': 1000,
                       'desc': 'Limit the maximum number of nodes produced by the query.', },
                  ),
                  'returns': {'type': 'int',
                              'desc': 'The number of nodes yielded by the query.', }}},
    )

    _storm_typename = 'storm:query'

    def __init__(self, text, varz, runt, path=None):

        Prim.__init__(self, text, path=path)

        self.text = text
        self.varz = varz
        self.runt = runt

        self.locls.update(self.getObjLocals())

    def getObjLocals(self):
        return {
            'exec': self._methQueryExec,
            'size': self._methQuerySize,
        }

    def __str__(self):
        return self.text

    async def _getRuntGenr(self):
        opts = {'vars': self.varz}
        query = await self.runt.getStormQuery(self.text)
        async with self.runt.getCmdRuntime(query, opts=opts) as runt:
            async for item in runt.execute():
                yield item

    async def nodes(self):
        async with contextlib.aclosing(self._getRuntGenr()) as genr:
            async for node, path in genr:
                yield node

    async def iter(self):
        async for node, path in self._getRuntGenr():
            yield Node(node)

    @stormfunc(readonly=True)
    async def _methQueryExec(self):
        logger.info(f'Executing storm query via exec() {{{self.text}}} as [{self.runt.user.name}]')
        try:
            async for item in self._getRuntGenr():
                await asyncio.sleep(0)
        except s_stormctrl.StormReturn as e:
            return e.item
        except asyncio.CancelledError:  # pragma: no cover
            raise

    @stormfunc(readonly=True)
    async def _methQuerySize(self, limit=1000):
        limit = await toint(limit)

        logger.info(f'Executing storm query via size(limit={limit}) {{{self.text}}} as [{self.runt.user.name}]')
        size = 0
        try:
            async for item in self._getRuntGenr():
                size += 1
                if size >= limit:
                    break
                await asyncio.sleep(0)

        except s_stormctrl.StormReturn as e:
            pass
        except asyncio.CancelledError:  # pragma: no cover
            raise
        return size

    async def stormrepr(self):
        return f'{self._storm_typename}: "{self.text}"'

@registry.registerType
class NodeProps(Prim):
    # TODO How to document setitem ?
    '''
    A Storm Primitive representing the properties on a Node.
    '''
    _storm_typename = 'node:props'
    _ismutable = True

    def __init__(self, node, path=None):
        Prim.__init__(self, node, path=path)
        self.locls.update(self.getObjLocals())

    async def _storm_contains(self, item):
        item = await tostr(item)
        valu = self.valu.get(item, defv=s_common.novalu)
        return valu is not s_common.novalu

    async def _derefGet(self, name):
        name = await tostr(name)
        return self.valu.get(name)

    async def setitem(self, name, valu):
        '''
        Set a property on a Node.

        Args:
            name (str): The name of the property to set.
            valu: The value being set.

        Raises:
            s_exc:NoSuchProp: If the property being set is not valid for the node.
            s_exc.BadTypeValu: If the value of the property fails to normalize.
        '''
        name = await tostr(name)

        formprop = self.valu.form.prop(name)
        if formprop is None:
            mesg = f'No prop {self.valu.form.name}:{name}'
            raise s_exc.NoSuchProp(mesg=mesg, name=name, form=self.valu.form.name)

        gateiden = self.valu.view.wlyr.iden

        if valu is undef:
            confirm(('node', 'prop', 'del', formprop.full), gateiden=gateiden)
            await self.valu.pop(name, None)
            return

        valu = await toprim(valu)
        confirm(('node', 'prop', 'set', formprop.full), gateiden=gateiden)
        return await self.valu.set(name, valu)

    async def iter(self):
        # Make copies of property values since array types are mutable
        items = tuple((key, copy.deepcopy(valu)) for key, valu in self.valu.getProps().items())
        for item in items:
            yield item

    @stormfunc(readonly=True)
    def value(self):
        return self.valu.getProps()

@registry.registerType
class NodeData(Prim):
    '''
    A Storm Primitive representing the NodeData stored for a Node.
    '''
    _storm_locals = (
        {'name': 'has', 'desc': 'Check if the Node data has the given key set on it',
         'type': {'type': 'function', '_funcname': '_hasNodeData',
                  'args': (
                      {'name': 'name', 'type': 'str', 'desc': 'Name of the data to check for.', },
                  ),
                  'returns': {'type': 'boolean', 'desc': 'True if the key is found, otherwise false.', }}},
        {'name': 'get', 'desc': 'Get the Node data for a given name for the Node.',
         'type': {'type': 'function', '_funcname': '_getNodeData',
                  'args': (
                      {'name': 'name', 'type': 'str', 'desc': 'Name of the data to get.', },
                  ),
                  'returns': {'type': 'prim', 'desc': 'The stored node data.', }}},
        {'name': 'pop', 'desc': 'Pop (remove) a the Node data from the Node.',
         'type': {'type': 'function', '_funcname': '_popNodeData',
                  'args': (
                      {'name': 'name', 'type': 'str', 'desc': 'The name of the data to remove from the node.', },
                  ),
                  'returns': {'type': 'prim', 'desc': 'The data removed.', }}},
        {'name': 'set', 'desc': 'Set the Node data for a given name on the Node.',
         'type': {'type': 'function', '_funcname': '_setNodeData',
                  'args': (
                      {'name': 'name', 'type': 'str', 'desc': 'The name of the data.', },
                      {'name': 'valu', 'type': 'prim', 'desc': 'The data to store.', },
                  ),
                  'returns': {'type': 'null', }}},
        {'name': 'list', 'desc': 'Get a list of the Node data names on the Node.',
         'type': {'type': 'function', '_funcname': '_listNodeData',
                  'returns': {'type': 'list', 'desc': 'List of the names of values stored on the node.', }}},
        {'name': 'load',
         'desc': 'Load the Node data onto the Node so that the Node data is packed and returned by the runtime.',
         'type': {'type': 'function', '_funcname': '_loadNodeData',
                  'args': (
                      {'name': 'name', 'type': 'str', 'desc': 'The name of the data to load.', },
                  ),
                  'returns': {'type': 'null', }}},
        {'name': 'cacheget',
         'desc': 'Retrieve data stored with cacheset() if it was stored more recently than the asof argument.',
         'type': {'type': 'function', '_funcname': 'cacheget',
                  'args': (
                      {'name': 'name', 'type': 'str', 'desc': 'The name of the data to load.', },
                      {'name': 'asof', 'type': 'time', 'default': 'now', 'desc': 'The max cache age.'},
                  ),
                  'returns': {'type': 'prim', 'desc': 'The cached value or null.'}}},
        {'name': 'cacheset',
         'desc': 'Set a node data value with an envelope that tracks time for cache use.',
         'type': {'type': 'function', '_funcname': 'cacheset',
                  'args': (
                      {'name': 'name', 'type': 'str', 'desc': 'The name of the data to set.', },
                      {'name': 'valu', 'type': 'prim', 'desc': 'The data to store.', },
                  ),
                  'returns': {'type': 'null', }}},
    )
    _storm_typename = 'node:data'
    _ismutable = True

    def __init__(self, node, path=None):

        Prim.__init__(self, node, path=path)
        self.locls.update(self.getObjLocals())

    def getObjLocals(self):
        return {
            'get': self._getNodeData,
            'set': self._setNodeData,
            'has': self._hasNodeData,
            'pop': self._popNodeData,
            'list': self._listNodeData,
            'load': self._loadNodeData,
            'cacheget': self.cacheget,
            'cacheset': self.cacheset,
        }

    @stormfunc(readonly=True)
    async def cacheget(self, name, asof='now'):
        envl = await self._getNodeData(name)
        if not envl:
            return None

        timetype = self.valu.view.core.model.type('time')

        asoftick = timetype.norm(asof)[0]
        if envl.get('asof') >= asoftick:
            return envl.get('data')

        return None

    async def cacheset(self, name, valu):
        envl = {'asof': s_common.now(), 'data': valu}
        return await self._setNodeData(name, envl)

    async def _storm_contains(self, item):
        item = await tostr(item)
        return await self.valu.hasData(item)

    @stormfunc(readonly=True)
    async def _hasNodeData(self, name):
        name = await tostr(name)
        return await self.valu.hasData(name)

    @stormfunc(readonly=True)
    async def _getNodeData(self, name):
        name = await tostr(name)
        return await self.valu.getData(name)

    async def _setNodeData(self, name, valu):
        name = await tostr(name)
        gateiden = self.valu.view.wlyr.iden
        confirm(('node', 'data', 'set', name), gateiden=gateiden)
        valu = await toprim(valu)
        s_json.reqjsonsafe(valu)
        return await self.valu.setData(name, valu)

    async def _popNodeData(self, name):
        name = await tostr(name)
        gateiden = self.valu.view.wlyr.iden
        confirm(('node', 'data', 'del', name), gateiden=gateiden)

        if self.path is not None:
            self.path.popData(self.valu.nid, name)

        return await self.valu.popData(name)

    @stormfunc(readonly=True)
    async def _listNodeData(self):
        return [x async for x in self.valu.iterData()]

    @stormfunc(readonly=True)
    async def _loadNodeData(self, name):
        name = await tostr(name)
        valu = await self.valu.getData(name)

        if self.path is not None:
            # set the data value into the path nodedata dict so it gets sent
            self.path.setData(self.valu.nid, name, valu)

@registry.registerType
class Node(Prim):
    '''
    Implements the Storm api for a node instance.
    '''
    _storm_locals = (
        {'name': 'form', 'desc': 'Get the form of the Node.',
         'type': {'type': 'function', '_funcname': '_methNodeForm',
                  'returns': {'type': 'str', 'desc': 'The form of the Node.', }}},
        {'name': 'iden', 'desc': 'Get the iden of the Node.',
         'type': {'type': 'function', '_funcname': '_methNodeIden',
                  'returns': {'type': 'str', 'desc': 'The nodes iden.', }}},
        {'name': 'ndef', 'desc': 'Get the form and primary property of the Node.',
         'type': {'type': 'function', '_funcname': '_methNodeNdef',
                  'returns': {'type': 'list', 'desc': 'A tuple of the form and primary property.', }}},
        {'name': 'pack', 'desc': 'Return the serializable/packed version of the Node.',
         'type': {'type': 'function', '_funcname': '_methNodePack',
                  'args': (
                      {'name': 'dorepr', 'type': 'boolean', 'default': False,
                       'desc': 'Include repr information for human readable versions of properties.', },
                  ),
                  'returns': {'type': 'list', 'desc': 'A tuple containing the ndef and property bag of the node.', }}},
        {'name': 'repr', 'desc': 'Get the repr for the primary property or secondary property of a Node.',
         'type': {'type': 'function', '_funcname': '_methNodeRepr',
                  'args': (
                      {'name': 'name', 'type': 'str',
                       'desc': 'The name of the secondary property to get the repr for.', 'default': None, },
                      {'name': 'defv', 'type': 'str',
                       'desc': 'The default value to return if the secondary property does not exist',
                       'default': None, },
                  ),
                  'returns': {'type': 'str', 'desc': 'The string representation of the requested value.', }}},
        {'name': 'tags', 'desc': '''
         Get a list of the tags on the Node.

         Notes:
            When providing a glob argument, the following rules are used. A single asterisk(*) will replace exactly
            one dot-delimited component of a tag. A double asterisk(**) will replace one or more of any character.
         ''',
         'type': {'type': 'function', '_funcname': '_methNodeTags',
                  'args': (
                      {'name': 'glob', 'type': 'str', 'default': None,
                       'desc': 'A tag glob expression. If this is provided, only tags which match the expression '
                               'are returned.'},
                      {'name': 'leaf', 'type': 'boolean', 'default': False,
                       'desc': 'If true, only leaf tags are included in the returned tags.'},
                  ),
                  'returns': {'type': 'list',
                              'desc': 'A list of tags on the node. '
                              'If a glob match is provided, only matching tags are returned.', }}},
        {'name': 'edges', 'desc': 'Yields the (verb, iden) tuples for this nodes edges.',
         'type': {'type': 'function', '_funcname': '_methNodeEdges',
                  'args': (
                      {'name': 'verb', 'type': 'str', 'desc': 'If provided, only return edges with this verb.',
                       'default': None, },
                      {'name': 'reverse', 'type': 'boolean', 'desc': 'If true, yield edges with this node as the dest rather than source.',
                       'default': False, },
                  ),
                  'returns': {'name': 'Yields', 'type': 'list',
                              'desc': 'A tuple of (verb, iden) values for this nodes edges.', }}},
        {'name': 'addEdge', 'desc': 'Add a light-weight edge.',
         'type': {'type': 'function', '_funcname': '_methNodeAddEdge',
                  'args': (
                      {'name': 'verb', 'type': 'str', 'desc': 'The edge verb to add.'},
                      {'name': 'iden', 'type': 'str', 'desc': 'The node iden of the destination node.'},
                  ),
                  'returns': {'type': 'null', }}},
        {'name': 'delEdge', 'desc': 'Remove a light-weight edge.',
         'type': {'type': 'function', '_funcname': '_methNodeDelEdge',
                  'args': (
                      {'name': 'verb', 'type': 'str', 'desc': 'The edge verb to remove.'},
                      {'name': 'iden', 'type': 'str', 'desc': 'The node iden of the destination node to remove.'},
                  ),
                  'returns': {'type': 'null', }}},
        {'name': 'globtags', 'desc': 'Get a list of the tag components from a Node which match a tag glob expression.',
         'type': {'type': 'function', '_funcname': '_methNodeGlobTags',
                  'args': (
                      {'name': 'glob', 'type': 'str', 'desc': 'The glob expression to match.', },
                  ),
                  'returns':
                      {'type': 'list',
                       'desc': 'The components of tags which match the wildcard component of a glob expression.', }}},
        {'name': 'difftags', 'desc': 'Get and optionally apply the difference between the current set of tags and another set.',
         'type': {'type': 'function', '_funcname': '_methNodeDiffTags',
                  'args': (
                      {'name': 'tags', 'type': 'list', 'desc': 'The set to compare against.', },
                      {'name': 'prefix', 'type': 'str', 'default': None,
                       'desc': 'An optional prefix to match tags under.', },
                      {'name': 'apply', 'type': 'boolean', 'desc': 'If true, apply the diff.',
                       'default': False, },
                      {'name': 'norm', 'type': 'boolean', 'default': False,
                       'desc': 'Optionally norm the list of tags. If a prefix is provided, it will not be normed.'},
                  ),
                  'returns':
                      {'type': 'dict',
                       'desc': 'The tags which have been added/deleted in the new set.', }}},
        {'name': 'isform', 'desc': 'Check if a Node is a given form.',
         'type': {'type': 'function', '_funcname': '_methNodeIsForm',
                  'args': (
                      {'name': 'name', 'type': 'str', 'desc': 'The form to compare the Node against.', },
                  ),
                  'returns': {'type': 'boolean', 'desc': 'True if the form matches, false otherwise.', }}},
        {'name': 'value', 'desc': 'Get the value of the primary property of the Node.',
         'type': {'type': 'function', '_funcname': '_methNodeValue',
                  'returns': {'type': 'prim', 'desc': 'The primary property.', }}},
        {'name': 'getByLayer', 'desc': 'Return a dict you can use to lookup which props/tags came from which layers.',
         'type': {'type': 'function', '_funcname': '_methGetByLayer',
                  'returns': {'type': 'dict', 'desc': 'property / tag lookup dictionary.', }}},
        {'name': 'getStorNodes',
         'desc': 'Return a list of "storage nodes" which were fused from the layers to make this node.',
         'type': {'type': 'function', '_funcname': '_methGetStorNodes',
                  'returns': {'type': 'list', 'desc': 'List of storage node objects.', }}},
    )
    _storm_typename = 'node'
    _ismutable = False

    def __init__(self, node, path=None):
        Prim.__init__(self, node, path=path)

        self.ctors['data'] = self._ctorNodeData
        self.ctors['props'] = self._ctorNodeProps

        self.locls.update(self.getObjLocals())

    def __hash__(self):
        return hash((self._storm_typename, self.valu.iden))

    def getObjLocals(self):
        if self.valu.nid is not None:
            nid = s_common.int64un(self.valu.nid)
        else:
            nid = None

        return {
            'nid': nid,
            'form': self._methNodeForm,
            'iden': self._methNodeIden,
            'ndef': self._methNodeNdef,
            'pack': self._methNodePack,
            'repr': self._methNodeRepr,
            'tags': self._methNodeTags,
            'edges': self._methNodeEdges,
            'addEdge': self._methNodeAddEdge,
            'delEdge': self._methNodeDelEdge,
            'value': self._methNodeValue,
            'globtags': self._methNodeGlobTags,
            'difftags': self._methNodeDiffTags,
            'isform': self._methNodeIsForm,
            'getByLayer': self._methGetByLayer,
            'getStorNodes': self._methGetStorNodes,
        }

    @stormfunc(readonly=True)
    async def _methGetStorNodes(self):
        return await self.valu.getStorNodes()

    @stormfunc(readonly=True)
    def _methGetByLayer(self):
        return self.valu.getByLayer()

    def _ctorNodeData(self, path=None):
        return NodeData(self.valu, path=path)

    def _ctorNodeProps(self, path=None):
        return NodeProps(self.valu, path=path)

    @stormfunc(readonly=True)
    async def _methNodePack(self, dorepr=False):
        return self.valu.pack(dorepr=dorepr)

    @stormfunc(readonly=True)
    async def _methNodeEdges(self, verb=None, reverse=False):
        verb = await toprim(verb)
        reverse = await tobool(reverse)

        if reverse:
            async for (verb, n1nid) in self.valu.iterEdgesN2(verb=verb):
                n1iden = s_common.ehex(self.valu.view.core.getBuidByNid(n1nid))
                yield (verb, n1iden)
        else:
            async for (verb, n2nid) in self.valu.iterEdgesN1(verb=verb):
                n2iden = s_common.ehex(self.valu.view.core.getBuidByNid(n2nid))
                yield (verb, n2iden)

    async def _methNodeAddEdge(self, verb, iden):
        verb = await tostr(verb)
        iden = await tobuidhex(iden)

        gateiden = self.valu.view.wlyr.iden
        confirm(('node', 'edge', 'add', verb), gateiden=gateiden)

        nid = self.valu.view.core.getNidByBuid(s_common.uhex(iden))
        if nid is None:
            mesg = f'No node with iden: {iden}'
            raise s_exc.BadArg(mesg=mesg)

        await self.valu.addEdge(verb, nid)

    async def _methNodeDelEdge(self, verb, iden):
        verb = await tostr(verb)
        iden = await tobuidhex(iden)

        gateiden = self.valu.view.wlyr.iden
        confirm(('node', 'edge', 'del', verb), gateiden=gateiden)

        nid = self.valu.view.core.getNidByBuid(s_common.uhex(iden))
        if nid is None:
            mesg = f'No node with iden: {iden}'
            raise s_exc.BadArg(mesg=mesg)

        await self.valu.delEdge(verb, nid)

    @stormfunc(readonly=True)
    async def _methNodeIsForm(self, name):
        return self.valu.form.name == name

    @stormfunc(readonly=True)
    async def _methNodeTags(self, glob=None, leaf=False):
        glob = await tostr(glob, noneok=True)
        leaf = await tobool(leaf)

        tags = self.valu.getTagNames()
        if leaf:
            _tags = []
            # brute force rather than build a tree.  faster in small sets.
            for tag in sorted((t for t in tags), reverse=True, key=lambda x: len(x)):
                look = tag + '.'
                if any([r.startswith(look) for r in _tags]):
                    continue
                _tags.append(tag)
            tags = _tags

        if glob is not None:
            regx = s_cache.getTagGlobRegx(glob)
            tags = [t for t in tags if regx.fullmatch(t)]
        return tags

    @stormfunc(readonly=True)
    async def _methNodeGlobTags(self, glob):
        glob = await tostr(glob)
        if glob.find('***') != -1:
            mesg = f'Tag globs may not be adjacent: {glob}'
            raise s_exc.BadArg(mesg=mesg)

        tags = self.valu.getTagNames()
        regx = s_cache.getTagGlobRegx(glob)
        ret = []
        for tag in tags:
            match = regx.fullmatch(tag)
            if match is not None:
                groups = match.groups()
                # Per discussion: The simple use case of a single match is
                # intuitive for a user to simply loop over as a raw list.
                # In contrast, a glob match which yields multiple matching
                # values would have to be unpacked.
                if len(groups) == 1:
                    ret.append(groups[0])
                else:
                    ret.append(groups)
        return ret

    async def _methNodeDiffTags(self, tags, prefix=None, apply=False, norm=False):
        norm = await tobool(norm)
        apply = await tobool(apply)

        if norm:
            normtags = set()
            tagpart = self.valu.view.core.model.type('syn:tag:part')

            async for part in toiter(tags):
                try:
                    normtags.add(tagpart.norm(part)[0])
                except s_exc.BadTypeValu:
                    pass

            tags = normtags
        else:
            tags = set(await toprim(tags))

        if prefix:
            prefix = tuple((await tostr(prefix)).split('.'))
            plen = len(prefix)

            tags = set([prefix + tuple(tag.split('.')) for tag in tags if tag])
            curtags = set()
            for tag in self.valu.getTagNames():
                parts = tuple(tag.split('.'))
                if parts[:plen] == prefix:
                    curtags.add(parts)
        else:
            tags = set([tuple(tag.split('.')) for tag in tags if tag])
            curtags = set([tuple(tag.split('.')) for tag in self.valu.getTagNames()])

        adds = set([tag for tag in tags if tag not in curtags])
        dels = set()
        for cur in curtags:
            clen = len(cur)
            for tag in tags:
                if tag[:clen] == cur:
                    break
            else:
                dels.add(cur)

        adds = ['.'.join(tag) for tag in adds]
        dels = ['.'.join(tag) for tag in dels]
        if apply:
            for tag in adds:
                await self.valu.addTag(tag)

            for tag in dels:
                await self.valu.delTag(tag)

        return {'adds': adds, 'dels': dels}

    @stormfunc(readonly=True)
    async def _methNodeValue(self):
        return self.valu.ndef[1]

    @stormfunc(readonly=True)
    async def _methNodeForm(self):
        return self.valu.ndef[0]

    @stormfunc(readonly=True)
    async def _methNodeNdef(self):
        return self.valu.ndef

    @stormfunc(readonly=True)
    async def _methNodeRepr(self, name=None, defv=None):
        name = await toprim(name)
        defv = await toprim(defv)
        virts = None

        if name is not None:
            parts = name.strip().split('*')
            if len(parts) > 1:
                name = parts[0] or None
                virts = parts[1:]

        return self.valu.repr(name=name, virts=virts, defv=defv)

    @stormfunc(readonly=True)
    async def _methNodeIden(self):
        return self.valu.iden()

@registry.registerType
class PathMeta(Prim):
    '''
    Put the storm deref/setitem/iter convention on top of path meta information.
    '''
    _storm_typename = 'node:path:meta'
    _ismutable = True

    def __init__(self, path):
        Prim.__init__(self, None, path=path)

    async def _storm_contains(self, item):
        item = await tostr(item)
        return item in self.path.metadata

    async def deref(self, name):
        name = await tostr(name)
        return self.path.metadata.get(name)

    @stormfunc(readonly=True)
    async def setitem(self, name, valu):
        name = await tostr(name)
        if valu is undef:
            self.path.metadata.pop(name, None)
            return
        self.path.meta(name, valu)

    async def iter(self):
        # prevent "edit while iter" issues
        for item in list(self.path.metadata.items()):
            yield item

@registry.registerType
class PathVars(Prim):
    '''
    Put the storm deref/setitem/iter convention on top of path variables.
    '''
    _storm_typename = 'node:path:vars'
    _ismutable = True

    def __init__(self, path):
        Prim.__init__(self, None, path=path)

    async def _storm_contains(self, item):
        item = await tostr(item)
        valu = self.path.getVar(item, defv=s_common.novalu)
        return valu is not s_common.novalu

    async def deref(self, name):
        name = await tostr(name)

        valu = self.path.getVar(name)
        if valu is not s_common.novalu:
            return valu

        mesg = f'No var with name: {name}.'
        raise s_exc.StormRuntimeError(mesg=mesg)

    @stormfunc(readonly=True)
    async def setitem(self, name, valu):
        name = await tostr(name)
        runt = s_scope.get('runt')

        if valu is undef:
            await self.path.popVar(name)
            if runt:
                await runt.popVar(name)
            return

        await self.path.setVar(name, valu)
        if runt:
            await runt.setVar(name, valu)

    async def iter(self):
        # prevent "edit while iter" issues
        for item in list(self.path.vars.items()):
            yield item

@registry.registerType
class Path(Prim):
    '''
    Implements the Storm API for the Path object.
    '''
    _storm_locals = (
        {'name': 'vars', 'desc': 'The PathVars object for the Path.', 'type': 'node:path:vars', },
        {'name': 'meta', 'desc': 'The PathMeta object for the Path.', 'type': 'node:path:meta', },
        {'name': 'idens', 'desc': 'The list of Node idens which this Path has been forked from during pivot operations.',
         'type': {'type': 'function', '_funcname': '_methPathIdens',
                  'returns': {'type': 'list', 'desc': 'A list of node idens.', }}},
        {'name': 'listvars', 'desc': 'List variables available in the path of a storm query.',
         'type': {'type': 'function', '_funcname': '_methPathListVars',
                  'returns': {'type': 'list',
                              'desc': 'List of tuples containing the name and value of path variables.', }}},
    )
    _storm_typename = 'node:path'
    _ismutable = True

    def __init__(self, node, path=None):
        Prim.__init__(self, node, path=path)
        self.locls.update(self.getObjLocals())
        self.locls.update({
            'vars': PathVars(path),
            'meta': PathMeta(path),
        })

    def getObjLocals(self):
        return {
            'idens': self._methPathIdens,
            'listvars': self._methPathListVars,
        }

    @stormfunc(readonly=True)
    async def _methPathIdens(self):
        return [n.iden() for n in self.valu.nodes]

    @stormfunc(readonly=True)
    async def _methPathListVars(self):
        return list(self.path.vars.items())

@registry.registerLib
class LibLayer(Lib):
    '''
    A Storm Library for interacting with Layers in the Cortex.
    '''
    _storm_lib_path = ('layer',)
    _storm_locals = (
        {'name': 'add', 'desc': 'Add a layer to the Cortex.',
         'type': {'type': 'function', '_funcname': '_libLayerAdd',
                  'args': (
                      {'name': 'ldef', 'type': 'dict', 'desc': 'The layer definition dictionary.', 'default': None, },
                  ),
                  'returns': {'type': 'layer',
                              'desc': 'A ``layer`` object representing the new layer.', }}},
        {'name': 'del', 'desc': 'Delete a layer from the Cortex.',
         'type': {'type': 'function', '_funcname': '_libLayerDel',
                  'args': (
                      {'name': 'iden', 'type': 'str', 'desc': 'The iden of the layer to delete.', },
                  ),
                  'returns': {'type': 'null', }}},
        {'name': 'get', 'desc': 'Get a Layer from the Cortex.',
         'type': {'type': 'function', '_funcname': '_libLayerGet',
                  'args': (
                      {'name': 'iden', 'type': 'str', 'default': None,
                       'desc': 'The iden of the layer to get. '
                               'If not set, this defaults to the top layer of the current View.', },
                  ),
                  'returns': {'type': 'layer', 'desc': 'The storm layer object.', }}},
        {'name': 'list', 'desc': 'List the layers in a Cortex',
         'type': {'type': 'function', '_funcname': '_libLayerList',
                  'returns': {'type': 'list', 'desc': 'List of ``layer`` objects.', }}},
    )

    def getObjLocals(self):
        return {
            'add': self._libLayerAdd,
            'del': self._libLayerDel,
            'get': self._libLayerGet,
            'list': self._libLayerList,
        }

    async def _libLayerAdd(self, ldef=None):
        if ldef is None:
            ldef = {}
        else:
            ldef = await toprim(ldef)

        ldef['creator'] = self.runt.user.iden

        useriden = self.runt.user.iden

        gatekeys = ((useriden, ('layer', 'add'), None),)
        todo = ('addLayer', (ldef,), {})

        ldef = await self.runt.dyncall('cortex', todo, gatekeys=gatekeys)

        return Layer(self.runt, ldef, path=self.path)

    async def _libLayerDel(self, iden):
        todo = s_common.todo('getLayerDef', iden)
        ldef = await self.runt.dyncall('cortex', todo)
        if ldef is None:
            mesg = f'No layer with iden: {iden}'
            raise s_exc.NoSuchIden(mesg=mesg)

        layriden = ldef.get('iden')
        useriden = self.runt.user.iden
        gatekeys = ((useriden, ('layer', 'del'), iden),)

        todo = ('delLayer', (layriden,), {})
        return await self.runt.dyncall('cortex', todo, gatekeys=gatekeys)

    @stormfunc(readonly=True)
    async def _libLayerGet(self, iden=None):

        iden = await tostr(iden, noneok=True)
        if iden is None:
            iden = self.runt.view.wlyr.iden

        ldef = await self.runt.view.core.getLayerDef(iden=iden)
        if ldef is None:
            mesg = f'No layer with iden: {iden}'
            raise s_exc.NoSuchIden(mesg=mesg)

        return Layer(self.runt, ldef, path=self.path)

    @stormfunc(readonly=True)
    async def _libLayerList(self):
        todo = s_common.todo('getLayerDefs')
        defs = await self.runt.dyncall('cortex', todo)
        return [Layer(self.runt, ldef, path=self.path) for ldef in defs]

@registry.registerType
class Layer(Prim):
    '''
    Implements the Storm api for a layer instance.
    '''
    _storm_locals = (
        {'name': 'iden', 'desc': 'The iden of the Layer.', 'type': 'str'},
        {'name': 'name', 'desc': 'The name of the Layer.', 'type': 'str'},
        {'name': 'set', 'desc': 'Set an arbitrary value in the Layer definition.',
         'type': {'type': 'function', '_funcname': '_methLayerSet',
                  'args': (
                      {'name': 'name', 'type': 'str', 'desc': 'The name to set.', },
                      {'name': 'valu', 'type': 'any', 'desc': 'The value to set.', },
                  ),
                  'returns': {'type': 'null', }}},
        {'name': 'get', 'desc': 'Get a arbitrary value in the Layer definition.',
         'type': {'type': 'function', '_funcname': '_methLayerGet',
                  'args': (
                      {'name': 'name', 'type': 'str', 'desc': 'Name of the value to get.', },
                      {'name': 'defv', 'type': 'prim', 'default': None,
                       'desc': 'The default value returned if the name is not set in the Layer.', },
                  ),
                  'returns': {'type': 'prim', 'desc': 'The value requested or the default value.', }}},
        {'name': 'repr', 'desc': 'Get a string representation of the Layer.',
         'type': {'type': 'function', '_funcname': '_methLayerRepr',
                  'returns': {'type': 'str', 'desc': 'A string that can be printed, representing a Layer.', }}},
        {'name': 'edits', 'desc': '''
            Yield (offs, nodeedits) tuples from the given offset.

            Notes:
                Specifying reverse=(true) disables the wait behavior.
         ''',
         'type': {'type': 'function', '_funcname': '_methLayerEdits',
                  'args': (
                      {'name': 'offs', 'type': 'int', 'desc': 'Offset to start getting nodeedits from the layer at.',
                       'default': 0, },
                      {'name': 'wait', 'type': 'boolean', 'default': True,
                       'desc': 'If true, wait for new edits, '
                               'otherwise exit the generator when there are no more edits.', },
                      {'name': 'size', 'type': 'int', 'desc': 'The maximum number of nodeedits to yield.',
                       'default': None, },
                      {'name': 'reverse', 'type': 'boolean', 'desc': 'Yield the edits in reverse order.',
                       'default': False, },
                  ),
                  'returns': {'name': 'Yields', 'type': 'list',
                              'desc': 'Yields offset, nodeedit tuples from a given offset.', }}},
        {'name': 'edited', 'desc': 'Return the last time the layer was edited or null if no edits are present.',
         'type': {'type': 'function', '_funcname': '_methLayerEdited',
                  'returns': {'type': 'time', 'desc': 'The last time the layer was edited.', }}},
        {'name': 'addPush', 'desc': 'Configure the layer to push edits to a remote layer/feed.',
         'type': {'type': 'function', '_funcname': '_addPush',
                  'args': (
                      {'name': 'url', 'type': 'str', 'desc': 'A telepath URL of the target layer/feed.', },
                      {'name': 'offs', 'type': 'int', 'desc': 'The local layer offset to begin pushing from',
                       'default': 0, },
                      {'name': 'queue_size', 'type': 'int', 'desc': 'The queue size of the pusher.',
                       'default': s_const.layer_pdef_qsize},
                      {'name': 'chunk_size', 'type': 'int',
                       'desc': 'The chunk size of the pusher when pushing edits.',
                       'default': s_const.layer_pdef_csize}
                  ),
                  'returns': {'type': 'dict', 'desc': 'Dictionary containing the push definition.', }}},
        {'name': 'delPush', 'desc': 'Remove a push config from the layer.',
         'type': {'type': 'function', '_funcname': '_delPush',
                  'args': (
                      {'name': 'iden', 'type': 'str', 'desc': 'The iden of the push config to remove.', },
                  ),
                  'returns': {'type': 'null', }}},
        {'name': 'addPull', 'desc': 'Configure the layer to pull edits from a remote layer/feed.',
         'type': {'type': 'function', '_funcname': '_addPull',
                  'args': (
                      {'name': 'url', 'type': 'str', 'desc': 'The telepath URL to a layer/feed.', },
                      {'name': 'offs', 'type': 'int', 'desc': 'The offset to begin from.', 'default': 0, },
                      {'name': 'queue_size', 'type': 'int', 'desc': 'The queue size of the puller.',
                       'default': s_const.layer_pdef_qsize},
                      {'name': 'chunk_size', 'type': 'int',
                       'desc': 'The chunk size of the puller when consuming edits.',
                       'default': s_const.layer_pdef_csize}
                  ),
                  'returns': {'type': 'dict', 'desc': 'Dictionary containing the pull definition.', }}},
        {'name': 'delPull', 'desc': 'Remove a pull config from the layer.',
         'type': {'type': 'function', '_funcname': '_delPull',
                  'args': (
                      {'name': 'iden', 'type': 'str', 'desc': 'The iden of the push config to remove.', },
                  ),
                  'returns': {'type': 'null', }}},
        {'name': 'getTagCount', 'desc': '''
            Return the number of tag rows in the layer for the given tag and optional form.

            Examples:
                Get the number of ``inet:ipv4`` nodes with the ``$foo.bar`` tag::

                    $count = $lib.layer.get().getTagCount(foo.bar, formname=inet:ipv4)''',
         'type': {'type': 'function', '_funcname': '_methGetTagCount',
                  'args': (
                      {'name': 'tagname', 'type': 'str', 'desc': 'The name of the tag to look up.', },
                      {'name': 'formname', 'type': 'str', 'desc': 'The form to constrain the look up by.',
                       'default': None, },
                  ),
                  'returns': {'type': 'int', 'desc': 'The count of tag rows.', }}},
        {'name': 'getPropCount',
         'desc': 'Get the number of property rows in the layer for the given full form or property name.',
         'type': {'type': 'function', '_funcname': '_methGetPropCount',
                  'args': (
                      {'name': 'propname', 'type': 'str', 'desc': 'The property or form name to look up.', },
                      {'name': 'valu', 'type': 'any', 'default': '$lib.undef',
                       'desc': 'A specific value of the property to look up.', },
                  ),
                  'returns': {'type': 'int', 'desc': 'The count of rows.', }}},
        {'name': 'getPropArrayCount',
         'desc': 'Get the number of individual value rows in the layer for the given array property name.',
         'type': {'type': 'function', '_funcname': '_methGetPropArrayCount',
                  'args': (
                      {'name': 'propname', 'type': 'str', 'desc': 'The property name to look up.', },
                      {'name': 'valu', 'type': 'any', 'default': '$lib.undef',
                       'desc': 'A specific value in the array property to look up.', },
                  ),
                  'returns': {'type': 'int', 'desc': 'The count of rows.', }}},
        {'name': 'getTagPropCount',
         'desc': 'Get the number of rows in the layer for the given tag property.',
         'type': {'type': 'function', '_funcname': '_methGetTagPropCount',
                  'args': (
                      {'name': 'tag', 'type': 'str', 'desc': 'The tag to look up.', },
                      {'name': 'propname', 'type': 'str', 'desc': 'The property name to look up.', },
                      {'name': 'form', 'type': 'str', 'default': None,
                       'desc': 'The optional form to look up.', },
                      {'name': 'valu', 'type': 'any', 'default': '$lib.undef',
                       'desc': 'A specific value of the property to look up.', },
                  ),
                  'returns': {'type': 'int', 'desc': 'The count of rows.', }}},
        {'name': 'getFormCounts', 'desc': '''
            Get the formcounts for the Layer.

            Example:
                Get the formcounts for the current Layer::

                    $counts = $lib.layer.get().getFormCounts()''',
         'type': {'type': 'function', '_funcname': '_methGetFormcount',
                  'returns': {'type': 'dict',
                              'desc': 'Dictionary containing form names and the count of the nodes in the Layer.', }}},
        {'name': 'getPropValues',
         'desc': 'Yield unique property values in the layer for the given form or property name.',
         'type': {'type': 'function', '_funcname': '_methGetPropValues',
                  'args': (
                      {'name': 'propname', 'type': 'str', 'desc': 'The property or form name to look up.', },
                  ),
                  'returns': {'name': 'yields', 'type': 'any', 'desc': 'Unique property values.', }}},
        {'name': 'getStorNodes', 'desc': '''
            Get buid, sode tuples representing the data stored in the layer.

            Notes:
                The storage nodes represent **only** the data stored in the layer
                and may not represent whole nodes.
            ''',
         'type': {'type': 'function', '_funcname': 'getStorNodes',
                  'returns': {'name': 'Yields', 'type': 'list', 'desc': 'Tuple of buid, sode values.', }}},
        {'name': 'getStorNodesByForm', 'desc': '''
            Get buid, sode tuples representing the data stored in the layer for a given form.

            Notes:
                The storage nodes represent **only** the data stored in the layer
                and may not represent whole nodes.
            ''',
         'type': {'type': 'function', '_funcname': 'getStorNodesByForm',
                  'args': (
                      {'name': 'form', 'type': 'str',
                       'desc': 'The name of the form to get storage nodes for.'},
                   ),
                  'returns': {'name': 'Yields', 'type': 'list', 'desc': 'Tuple of buid, sode values.', }}},
        {'name': 'getMirrorStatus', 'desc': '''
            Return a dictionary of the mirror synchronization status for the layer.
            ''',
         'type': {'type': 'function', '_funcname': 'getMirrorStatus',
                  'returns': {'type': 'dict', 'desc': 'An info dictionary describing mirror sync status.', }}},

        {'name': 'verify', 'desc': '''
            Verify consistency between the node storage and indexes in the given layer.

            Example:
                Get all messages about consistency issues in the default layer::

                    for $mesg in $lib.layer.get().verify() {
                        $lib.print($mesg)
                    }

            Notes:
                The config format argument and message format yielded by this API is considered BETA
                and may be subject to change! The formats will be documented when the convention stabilizes.
            ''',
         'type': {'type': 'function', '_funcname': 'verify',
                  'args': (
                      {'name': 'config', 'type': 'dict', 'desc': 'The scan config to use (default all enabled).', 'default': None},
                  ),
                  'returns': {'name': 'Yields', 'type': 'list',
                              'desc': 'Yields messages describing any index inconsistencies.', }}},
        {'name': 'getStorNode', 'desc': '''
            Retrieve the raw storage node for the specified node iden.
            ''',
         'type': {'type': 'function', '_funcname': 'getStorNode',
                  'args': (
                      {'name': 'iden', 'type': 'str', 'desc': 'The hex string of the node iden.'},
                  ),
                  'returns': {'type': 'dict', 'desc': 'The storage node dictionary.', }}},
        {'name': 'getStorNodeByNid', 'desc': '''
            Retrieve the raw storage node for the specified node id.
            ''',
         'type': {'type': 'function', '_funcname': 'getStorNodeByNid',
                  'args': (
                      {'name': 'nid', 'type': 'int', 'desc': 'The integer node id'},
                  ),
                  'returns': {'type': 'dict', 'desc': 'The storage node dictionary.', }}},
        {'name': 'liftByProp', 'desc': '''
            Lift and yield nodes with the property and optional value set within the layer.

            Example:
                Yield all nodes with the property ``ou:org:name`` set in the top layer::

                    yield $lib.layer.get().liftByProp(ou:org:name)

                Yield all nodes with the property ``ou:org:name=woot`` in the top layer::

                    yield $lib.layer.get().liftByProp(ou:org:name, woot)

                Yield all nodes with the property ``ou:org:name^=woot`` in the top layer::

                    yield $lib.layer.get().liftByProp(ou:org:name, woot, "^=")

            ''',
         'type': {'type': 'function', '_funcname': 'liftByProp',
                  'args': (
                      {'name': 'propname', 'type': 'str', 'desc': 'The full property name to lift by.'},
                      {'name': 'propvalu', 'type': 'obj', 'desc': 'The value for the property.', 'default': None},
                      {'name': 'propcmpr', 'type': 'str', 'desc': 'The comparison operation to use on the value.', 'default': '='},
                  ),
                  'returns': {'name': 'Yields', 'type': 'node',
                              'desc': 'Yields nodes.', }}},
        {'name': 'liftByTag', 'desc': '''
            Lift and yield nodes with the tag set within the layer.

            Example:
                Yield all nodes with the tag #foo set in the layer::

                    yield $lib.layer.get().liftByTag(foo)

                Yield all inet:fqdn with the tag #foo set in the layer::

                    yield $lib.layer.get().liftByTag(foo, inet:fqdn)

            ''',
         'type': {'type': 'function', '_funcname': 'liftByTag',
                  'args': (
                      {'name': 'tagname', 'type': 'str', 'desc': 'The tag name to lift by.'},
                      {'name': 'formname', 'type': 'str', 'desc': 'The optional form to lift.', 'default': None},
                  ),
                  'returns': {'name': 'Yields', 'type': 'node',
                              'desc': 'Yields nodes.', }}},

        {'name': 'liftByNodeData', 'desc': '''
            Lift and yield nodes with the given node data key set within the layer.

            Example:
                Yield all nodes with the data key zootsuit set in the top layer::

                    yield $lib.layer.get().liftByNodeData(zootsuit)

            ''',
         'type': {'type': 'function', '_funcname': 'liftByNodeData',
                  'args': (
                      {'name': 'name', 'type': 'str', 'desc': 'The node data name to lift by.'},
                  ),
                  'returns': {'name': 'Yields', 'type': 'node',
                              'desc': 'Yields nodes.', }}},

        {'name': 'getEdges', 'desc': '''
            Yield (n1iden, verb, n2iden) tuples for any light edges in the layer.

            Example:
                Iterate the light edges in ``$layer``::

                    for ($n1iden, $verb, $n2iden) in $layer.getEdges() {
                        $lib.print(`{$n1iden} -({$verb})> {$n2iden}`)
                    }

            ''',
         'type': {'type': 'function', '_funcname': 'getEdges',
                  'args': (),
                  'returns': {'name': 'Yields', 'type': 'list',
                              'desc': 'Yields (<n1iden>, <verb>, <n2iden>) tuples', }}},

        {'name': 'getEdgesByN1', 'desc': '''
            Yield (verb, n2iden) tuples for any light edges in the layer for the source node iden.

            Example:
                Iterate the N1 edges for ``$node``::

                    for ($verb, $n2iden) in $layer.getEdgesByN1($node.iden()) {
                        $lib.print(`-({$verb})> {$n2iden}`)
                    }

            ''',
         'type': {'type': 'function', '_funcname': 'getEdgesByN1',
                  'args': (
                      {'name': 'iden', 'type': 'str', 'desc': 'The hex string of the node iden.'},
                  ),
                  'returns': {'name': 'Yields', 'type': 'list',
                              'desc': 'Yields (<verb>, <n2iden>) tuples', }}},

        {'name': 'getEdgesByN2', 'desc': '''
            Yield (verb, n1iden) tuples for any light edges in the layer for the target node iden.

            Example:
                Iterate the N2 edges for ``$node``::

                    for ($verb, $n1iden) in $layer.getEdgesByN2($node.iden()) {
                        $lib.print(`-({$verb})> {$n1iden}`)
                    }
            ''',
         'type': {'type': 'function', '_funcname': 'getEdgesByN2',
                  'args': (
                      {'name': 'iden', 'type': 'str', 'desc': 'The hex string of the node iden.'},
                  ),
                  'returns': {'name': 'Yields', 'type': 'list',
                              'desc': 'Yields (<verb>, <n1iden>) tuples', }}},
        {'name': 'getTombstones', 'desc': '''
            Get (iden, tombtype, info) tuples representing tombstones stored in the layer.
            ''',
         'type': {'type': 'function', '_funcname': 'getTombstones',
                  'returns': {'name': 'Yields', 'type': 'list',
                              'desc': 'Tuple of iden, tombstone type, and type specific info.'}}},
        {'name': 'delTombstone', 'desc': '''
            Delete a tombstone stored in the layer.
            ''',
         'type': {'type': 'function', '_funcname': 'delTombstone',
                  'args': (
                      {'name': 'nid', 'type': 'str', 'desc': 'The node id of the node.'},
                      {'name': 'tombtype', 'type': 'int', 'desc': 'The tombstone type.'},
                      {'name': 'tombinfo', 'type': 'list', 'desc': 'The tombstone info to delete.'},
                  ),
                  'returns': {'type': 'boolean',
                              'desc': 'True if the tombstone was deleted, False if not.'}}},
        {'name': 'getNodeData', 'desc': '''
            Yield (name, valu) tuples for any node data in the layer for the target node iden.

            Example:
                Iterate the node data for ``$node``::

                    for ($name, $valu) in $layer.getNodeData($node.iden()) {
                        $lib.print(`{$name} = {$valu}`)
                    }
            ''',
         'type': {'type': 'function', '_funcname': 'getNodeData',
                  'args': (
                      {'name': 'iden', 'type': 'str', 'desc': 'The hex string of the node iden.'},
                  ),
                  'returns': {'name': 'Yields', 'type': 'list',
                              'desc': 'Yields (<name>, <valu>) tuples', }}},
    )
    _storm_typename = 'layer'
    _ismutable = False

    def __init__(self, runt, ldef, path=None):
        Prim.__init__(self, ldef, path=path)
        self.runt = runt

        # hide any passwd in push URLs
        pushs = ldef.get('pushs')
        if pushs is not None:
            for pdef in pushs.values():
                url = pdef.get('url')
                if url is not None:
                    pdef['url'] = s_urlhelp.sanitizeUrl(url)

        pulls = ldef.get('pulls')
        if pulls is not None:
            for pdef in pulls.values():
                url = pdef.get('url')
                if url is not None:
                    pdef['url'] = s_urlhelp.sanitizeUrl(url)

        self.locls.update(self.getObjLocals())
        self.locls['iden'] = self.valu.get('iden')
        self.locls['name'] = self.valu.get('name')

    def __hash__(self):
        return hash((self._storm_typename, self.locls['iden']))

    def getObjLocals(self):
        return {
            'set': self._methLayerSet,
            'get': self._methLayerGet,
            'repr': self._methLayerRepr,
            'edits': self._methLayerEdits,
            'edited': self._methLayerEdited,
            'verify': self.verify,
            'addPush': self._addPush,
            'delPush': self._delPush,
            'addPull': self._addPull,
            'delPull': self._delPull,
            'getEdges': self.getEdges,
            'liftByTag': self.liftByTag,
            'liftByProp': self.liftByProp,
            'liftByNodeData': self.liftByNodeData,
            'getTagCount': self._methGetTagCount,
            'getPropCount': self._methGetPropCount,
            'getPropValues': self._methGetPropValues,
            'getTagPropCount': self._methGetTagPropCount,
            'getPropArrayCount': self._methGetPropArrayCount,
            'getFormCounts': self._methGetFormcount,
            'getStorNode': self.getStorNode,
            'getStorNodeByNid': self.getStorNodeByNid,
            'getStorNodes': self.getStorNodes,
            'getStorNodesByForm': self.getStorNodesByForm,
            'getEdgesByN1': self.getEdgesByN1,
            'getEdgesByN2': self.getEdgesByN2,
            'delTombstone': self.delTombstone,
            'getTombstones': self.getTombstones,
            'getNodeData': self.getNodeData,
            'getMirrorStatus': self.getMirrorStatus,
        }

    @stormfunc(readonly=True)
    async def liftByTag(self, tagname, formname=None):
        tagname = await tostr(tagname)
        formname = await tostr(formname, noneok=True)

        if formname is not None and self.runt.view.core.model.form(formname) is None:
            raise s_exc.NoSuchForm.init(formname)

        iden = self.valu.get('iden')
        layr = self.runt.view.core.getLayer(iden)

        await self.runt.reqUserCanReadLayer(iden)
        async for _, nid, _ in layr.liftByTag(tagname, form=formname):
            yield await self.runt.view._joinStorNode(nid)

    @stormfunc(readonly=True)
    async def liftByProp(self, propname, propvalu=None, propcmpr='='):

        propname = await tostr(propname)
        propvalu = await toprim(propvalu)
        propcmpr = await tostr(propcmpr)

        iden = self.valu.get('iden')
        layr = self.runt.view.core.getLayer(iden)

        await self.runt.reqUserCanReadLayer(iden)

        prop = self.runt.view.core.model.prop(propname)
        if prop is None:
            mesg = f'The property {propname} does not exist.'
            raise s_exc.NoSuchProp(mesg=mesg)

        if prop.isform:
            liftform = prop.name
            liftprop = None
        elif prop.isuniv:
            liftform = None
            liftprop = prop.name
        else:
            liftform = prop.form.name
            liftprop = prop.name

        if propvalu is None:
            async for _, nid, _ in layr.liftByProp(liftform, liftprop):
                yield await self.runt.view._joinStorNode(nid)
            return

        norm, info = prop.type.norm(propvalu)
        cmprvals = prop.type.getStorCmprs(propcmpr, norm)
        async for _, nid, _ in layr.liftByPropValu(liftform, liftprop, cmprvals):
            yield await self.runt.view._joinStorNode(nid)

    @stormfunc(readonly=True)
    async def liftByNodeData(self, name):

        name = await tostr(name)

        iden = self.valu.get('iden')
        layr = self.runt.view.core.getLayer(iden)

        await self.runt.reqUserCanReadLayer(iden)

        async for nid, _, tomb in layr.liftByDataName(name):
            if not tomb:
                yield await self.runt.view._joinStorNode(nid)

    @stormfunc(readonly=True)
    async def getMirrorStatus(self):
        iden = self.valu.get('iden')
        layr = self.runt.view.core.getLayer(iden)
        return await layr.getMirrorStatus()

    async def _addPull(self, url, offs=0, queue_size=s_const.layer_pdef_qsize, chunk_size=s_const.layer_pdef_csize):
        url = await tostr(url)
        offs = await toint(offs)
        queue_size = await toint(queue_size)
        chunk_size = await toint(chunk_size)

        useriden = self.runt.user.iden
        layriden = self.valu.get('iden')

        if not self.runt.isAdmin(gateiden=layriden):
            mesg = '$layr.addPull() requires admin privs on the layer.'
            raise s_exc.AuthDeny(mesg=mesg, user=self.runt.user.iden, username=self.runt.user.name)

        scheme = url.split('://')[0]
        if not self.runt.allowed(('lib', 'telepath', 'open', scheme)):
            self.runt.confirm(('telepath', 'open', scheme))

        async with await s_telepath.openurl(url):
            pass

        pdef = {
            'url': url,
            'offs': offs,
            'user': useriden,
            'time': s_common.now(),
            'iden': s_common.guid(),
            'queue:size': queue_size,
            'chunk:size': chunk_size,
        }
        todo = s_common.todo('addLayrPull', layriden, pdef)
        await self.runt.dyncall('cortex', todo)
        return pdef

    async def _delPull(self, iden):
        iden = await tostr(iden)

        layriden = self.valu.get('iden')
        if not self.runt.isAdmin(gateiden=layriden):
            mesg = '$layr.delPull() requires admin privs on the top layer.'
            raise s_exc.AuthDeny(mesg=mesg, user=self.runt.user.iden, username=self.runt.user.name)

        todo = s_common.todo('delLayrPull', layriden, iden)
        await self.runt.dyncall('cortex', todo)

    async def _addPush(self, url, offs=0, queue_size=s_const.layer_pdef_qsize, chunk_size=s_const.layer_pdef_csize):
        url = await tostr(url)
        offs = await toint(offs)
        queue_size = await toint(queue_size)
        chunk_size = await toint(chunk_size)

        useriden = self.runt.user.iden
        layriden = self.valu.get('iden')

        if not self.runt.isAdmin(gateiden=layriden):
            mesg = '$layer.addPush() requires admin privs on the layer.'
            raise s_exc.AuthDeny(mesg=mesg, user=self.runt.user.iden, username=self.runt.user.name)

        scheme = url.split('://')[0]

        if not self.runt.allowed(('lib', 'telepath', 'open', scheme)):
            self.runt.confirm(('telepath', 'open', scheme))

        async with await s_telepath.openurl(url):
            pass

        pdef = {
            'url': url,
            'offs': offs,
            'user': useriden,
            'time': s_common.now(),
            'iden': s_common.guid(),
            'queue:size': queue_size,
            'chunk:size': chunk_size,
        }
        todo = s_common.todo('addLayrPush', layriden, pdef)
        await self.runt.dyncall('cortex', todo)
        return pdef

    async def _delPush(self, iden):
        iden = await tostr(iden)
        layriden = self.valu.get('iden')

        if not self.runt.isAdmin(gateiden=layriden):
            mesg = '$layer.delPush() requires admin privs on the layer.'
            raise s_exc.AuthDeny(mesg=mesg, user=self.runt.user.iden, username=self.runt.user.name)

        todo = s_common.todo('delLayrPush', layriden, iden)
        await self.runt.dyncall('cortex', todo)

    @stormfunc(readonly=True)
    async def _methGetFormcount(self):
        layriden = self.valu.get('iden')
        await self.runt.reqUserCanReadLayer(layriden)
        layr = self.runt.view.core.getLayer(layriden)
        return await layr.getFormCounts()

    @stormfunc(readonly=True)
    async def _methGetTagCount(self, tagname, formname=None):
        tagname = await tostr(tagname)
        formname = await tostr(formname, noneok=True)
        layriden = self.valu.get('iden')
        await self.runt.reqUserCanReadLayer(layriden)
        layr = self.runt.view.core.getLayer(layriden)
        return await layr.getTagCount(tagname, formname=formname)

    @stormfunc(readonly=True)
    async def _methGetPropCount(self, propname, valu=undef):
        propname = await tostr(propname)

        prop = self.runt.view.core.model.prop(propname)
        if prop is None:
            mesg = f'No property named {propname}'
            raise s_exc.NoSuchProp(mesg=mesg)

        layriden = self.valu.get('iden')
        await self.runt.reqUserCanReadLayer(layriden)
        layr = self.runt.view.core.getLayer(layriden)

        if valu is undef:
            if prop.isform:
                return await layr.getPropCount(prop.name, None)

            if prop.isuniv:
                return await layr.getPropCount(None, prop.name)

            return await layr.getPropCount(prop.form.name, prop.name)

        valu = await toprim(valu)
        norm, info = prop.type.norm(valu)

        if prop.isform:
            return layr.getPropValuCount(prop.name, None, prop.type.stortype, norm)

        if prop.isuniv:
            return layr.getPropValuCount(None, prop.name, prop.type.stortype, norm)

        return layr.getPropValuCount(prop.form.name, prop.name, prop.type.stortype, norm)

    @stormfunc(readonly=True)
    async def _methGetPropArrayCount(self, propname, valu=undef):
        propname = await tostr(propname)

        prop = self.runt.view.core.model.prop(propname)
        if prop is None:
            mesg = f'No property named {propname}'
            raise s_exc.NoSuchProp(mesg=mesg)

        if not prop.type.isarray:
            mesg = f'Property is not an array type: {prop.type.name}.'
            raise s_exc.BadTypeValu(mesg=mesg)

        layriden = self.valu.get('iden')
        await self.runt.reqUserCanReadLayer(layriden)
        layr = self.runt.view.core.getLayer(layriden)

        if valu is undef:
            if prop.isform:
                return await layr.getPropArrayCount(prop.name, None)

            if prop.isuniv:
                return await layr.getPropArrayCount(None, prop.name)

            return await layr.getPropArrayCount(prop.form.name, prop.name)

        valu = await toprim(valu)
        atyp = prop.type.arraytype
        norm, info = atyp.norm(valu)

        if prop.isform:
            return layr.getPropArrayValuCount(prop.name, None, atyp.stortype, norm)

        if prop.isuniv:
            return layr.getPropArrayValuCount(None, prop.name, atyp.stortype, norm)

        return layr.getPropArrayValuCount(prop.form.name, prop.name, atyp.stortype, norm)

    @stormfunc(readonly=True)
    async def _methGetTagPropCount(self, tag, propname, form=None, valu=undef):
        tag = await tostr(tag)
        propname = await tostr(propname)
        form = await tostr(form, noneok=True)

        prop = self.runt.view.core.model.getTagProp(propname)
        if prop is None:
            mesg = f'No tag property named {propname}'
            raise s_exc.NoSuchTagProp(name=propname, mesg=mesg)

        layriden = self.valu.get('iden')
        await self.runt.reqUserCanReadLayer(layriden)
        layr = self.runt.view.core.getLayer(layriden)

        if valu is undef:
            return await layr.getTagPropCount(form, tag, prop.name)

        valu = await toprim(valu)
        norm, info = prop.type.norm(valu)

        return layr.getTagPropValuCount(form, tag, prop.name, prop.type.stortype, norm)

    @stormfunc(readonly=True)
    async def _methGetPropValues(self, propname):
        propname = await tostr(propname)

        prop = self.runt.view.core.model.reqProp(propname)

        layriden = self.valu.get('iden')
        await self.runt.reqUserCanReadLayer(layriden)
        layr = self.runt.view.core.getLayer(layriden)

        formname = None
        propname = None

        if prop.isform:
            formname = prop.name
        else:
            propname = prop.name
            if not prop.isuniv:
                formname = prop.form.name

        async for indx, valu in layr.iterPropValues(formname, propname, prop.type.stortype):
            yield valu

    @stormfunc(readonly=True)
    async def _methLayerEdits(self, offs=0, wait=True, size=None, reverse=False):
        offs = await toint(offs)
        wait = await tobool(wait)
        reverse = await tobool(reverse)

        layr = self.runt.view.core.reqLayer(self.valu.get('iden'))

        self.runt.confirm(('layer', 'edits', 'read'), gateiden=layr.iden)

        if reverse:
            wait = False
            if offs == 0:
                offs = 0xffffffffffffffff

        count = 0
        async for item in layr.syncNodeEdits(offs, wait=wait, reverse=reverse):

            yield item

            count += 1
            if size is not None and size == count:
                break

    @stormfunc(readonly=True)
    async def _methLayerEdited(self):
        layr = self.runt.view.core.reqLayer(self.valu.get('iden'))
        async for offs, edits, meta in layr.syncNodeEdits2(0xffffffffffffffff, wait=False, reverse=True):
            return meta.get('time')

    @stormfunc(readonly=True)
    async def getStorNode(self, iden):
        iden = await tostr(iden)
        layriden = self.valu.get('iden')
        await self.runt.reqUserCanReadLayer(layriden)
        layr = self.runt.view.core.getLayer(layriden)

        nid = self.runt.view.core.getNidByBuid(s_common.uhex(iden))
        return layr.getStorNode(nid)

    @stormfunc(readonly=True)
    async def getStorNodeByNid(self, nid):
        nid = await toint(nid)
        layriden = self.valu.get('iden')
        await self.runt.reqUserCanReadLayer(layriden)
        layr = self.runt.view.core.getLayer(layriden)

        return layr.getStorNode(s_common.int64en(nid))

    @stormfunc(readonly=True)
    async def getStorNodes(self):
        layriden = self.valu.get('iden')
        await self.runt.reqUserCanReadLayer(layriden)
        layr = self.runt.view.core.getLayer(layriden)

        async for nid, sode in layr.getStorNodes():
            yield (s_common.ehex(self.runt.view.core.getBuidByNid(nid)), sode)

    @stormfunc(readonly=True)
    async def getStorNodesByForm(self, form):
        form = await tostr(form)
        if self.runt.view.core.model.form(form) is None:
            raise s_exc.NoSuchForm.init(form)

        layriden = self.valu.get('iden')
        await self.runt.reqUserCanReadLayer(layriden)
        layr = self.runt.view.core.getLayer(layriden)

        async for nid, sode in layr.getStorNodesByForm(form):
            yield (s_common.ehex(self.runt.view.core.getBuidByNid(nid)), sode)

    @stormfunc(readonly=True)
    async def getEdges(self):
        layriden = self.valu.get('iden')
        await self.runt.reqUserCanReadLayer(layriden)
        layr = self.runt.view.core.getLayer(layriden)
        async for n1nid, abrv, n2nid, tomb in layr.getEdges():
            if tomb:
                continue

            n1buid = s_common.ehex(self.runt.view.core.getBuidByNid(n1nid))
            verb = self.runt.view.core.getAbrvIndx(abrv)[0]
            n2buid = s_common.ehex(self.runt.view.core.getBuidByNid(n2nid))
            yield (n1buid, verb, n2buid)

    @stormfunc(readonly=True)
    async def getEdgesByN1(self, iden):
        iden = await tostr(iden)

        layriden = self.valu.get('iden')
        await self.runt.reqUserCanReadLayer(layriden)
        layr = self.runt.view.core.getLayer(layriden)

        n1nid = self.runt.view.core.getNidByBuid(s_common.uhex(iden))
        async for abrv, n2nid, tomb in layr.iterNodeEdgesN1(n1nid):
            if tomb:
                continue

            verb = self.runt.view.core.getAbrvIndx(abrv)[0]
            yield (verb, s_common.ehex(self.runt.view.core.getBuidByNid(n2nid)))

    @stormfunc(readonly=True)
    async def getEdgesByN2(self, iden):
        iden = await tostr(iden)

        layriden = self.valu.get('iden')
        await self.runt.reqUserCanReadLayer(layriden)
        layr = self.runt.view.core.getLayer(layriden)

        n2nid = self.runt.view.core.getNidByBuid(s_common.uhex(iden))
        async for abrv, n1nid, tomb in layr.iterNodeEdgesN2(n2nid):
            if tomb:
                continue

            verb = self.runt.view.core.getAbrvIndx(abrv)[0]
            yield (verb, s_common.ehex(self.runt.view.core.getBuidByNid(n1nid)))

    async def delTombstone(self, nid, tombtype, tombinfo):
        nid = await toprim(nid)
        tombtype = await toprim(tombtype)
        tombinfo = await toprim(tombinfo)

        if not isinstance(nid, bytes):
            mesg = f'delTombstone() got an invalid type for nid: {nid}'
            raise s_exc.BadArg(mesg=mesg, nid=nid)

        if len(nid) != 8:
            mesg = f'delTombstone() got an invalid nid: {nid}'
            raise s_exc.BadArg(mesg=mesg, nid=nid)

        return await self.runt.view.delTombstone(nid, tombtype, tombinfo, runt=self.runt)

    @stormfunc(readonly=True)
    async def getTombstones(self):
        layriden = self.valu.get('iden')
        await self.runt.reqUserCanReadLayer(layriden)
        layr = self.runt.view.core.getLayer(layriden)

        async for item in layr.iterTombstones():
            yield item

    @stormfunc(readonly=True)
    async def getNodeData(self, iden):
        iden = await tostr(iden)
        layriden = self.valu.get('iden')
        await self.runt.reqUserCanReadLayer(layriden)
        layr = self.runt.view.core.getLayer(layriden)

        nid = self.runt.view.core.getNidByBuid(s_common.uhex(iden))
        async for abrv, valu, tomb in layr.iterNodeData(nid):
            if tomb:
                continue

            yield self.runt.view.core.getAbrvIndx(abrv)[0], valu

    @stormfunc(readonly=True)
    async def _methLayerGet(self, name, defv=None):
        return self.valu.get(name, defv)

    async def _methLayerSet(self, name, valu):
        name = await tostr(name)

        if name in ('name', 'desc'):
            if valu is undef:
                valu = None
            else:
                valu = await tostr(await toprim(valu), noneok=True)
        elif name == 'logedits':
            valu = await tobool(valu)
        elif name == 'readonly':
            valu = await tobool(valu)
        else:
            mesg = f'Layer does not support setting: {name}'
            raise s_exc.BadOptValu(mesg=mesg)

        useriden = self.runt.user.iden
        layriden = self.valu.get('iden')
        gatekeys = ((useriden, ('layer', 'set', name), layriden),)
        todo = s_common.todo('setLayerInfo', name, valu)
        valu = await self.runt.dyncall(layriden, todo, gatekeys=gatekeys)
        self.valu[name] = valu

    async def value(self):
        ldef = copy.deepcopy(self.valu)
        pushs = ldef.get('pushs')
        if pushs is not None:
            for iden, pdef in pushs.items():
                gvar = f'push:{iden}'
                pdef['offs'] = await self.runt.view.core.getStormVar(gvar, -1)

        pulls = ldef.get('pulls')
        if pulls is not None:
            for iden, pdef in pulls.items():
                gvar = f'push:{iden}'
                pdef['offs'] = await self.runt.view.core.getStormVar(gvar, -1)

        return ldef

    @stormfunc(readonly=True)
    async def _methLayerRepr(self):
        iden = self.valu.get('iden')
        name = self.valu.get('name', 'unnamed')
        creator = self.valu.get('creator')
        readonly = self.valu.get('readonly')
        return f'Layer: {iden} (name: {name}) readonly: {readonly} creator: {creator}'

    async def verify(self, config=None):

        config = await toprim(config)

        iden = self.valu.get('iden')
        layr = self.runt.view.core.getLayer(iden)
        async for mesg in layr.verify(config=config):
            yield mesg

@registry.registerLib
class LibView(Lib):
    '''
    A Storm Library for interacting with Views in the Cortex.
    '''
    _storm_lib_path = ('view',)
    _storm_locals = (
        {'name': 'add', 'desc': 'Add a View to the Cortex.',
         'type': {'type': 'function', '_funcname': '_methViewAdd',
                  'args': (
                      {'name': 'layers', 'type': 'list', 'desc': 'A list of layer idens which make up the view.', },
                      {'name': 'name', 'type': 'str', 'desc': 'The name of the view.', 'default': None, },
                      {'name': 'worldreadable', 'type': 'boolean', 'desc': 'Grant read access to the `all` role.', 'default': False, },
                  ),
                  'returns': {'type': 'view', 'desc': 'A ``view`` object representing the new View.', }}},
        {'name': 'del', 'desc': 'Delete a View from the Cortex.',
         'type': {'type': 'function', '_funcname': '_methViewDel',
                  'args': (
                      {'name': 'iden', 'type': 'str', 'desc': 'The iden of the View to delete.', },
                  ),
                  'returns': {'type': 'null', }}},
        {'name': 'get', 'desc': 'Get a View from the Cortex.',
         'type': {'type': 'function', '_funcname': '_methViewGet',
                  'args': (
                      {'name': 'iden', 'type': 'str', 'default': None,
                        'desc': 'The iden of the View to get. If not specified, returns the current View.', },
                  ),
                  'returns': {'type': 'view', 'desc': 'The storm view object.', }}},
        {'name': 'list', 'desc': 'List the Views in the Cortex.',
         'type': {'type': 'function', '_funcname': '_methViewList',
                  'args': (
                      {'name': 'deporder', 'type': 'boolean', 'default': False,
                        'desc': 'Return the lists in bottom-up dependency order.', },
                  ),
                  'returns': {'type': 'list', 'desc': 'List of ``view`` objects.', }}},
    )

    def getObjLocals(self):
        return {
            'add': self._methViewAdd,
            'del': self._methViewDel,
            'get': self._methViewGet,
            'list': self._methViewList,
        }

    async def _methViewAdd(self, layers, name=None, worldreadable=False):
        name = await tostr(name, noneok=True)
        layers = await toprim(layers)
        worldreadable = await tobool(worldreadable)

        vdef = {
            'creator': self.runt.user.iden,
            'layers': layers,
            'worldreadable': worldreadable,
        }

        if name is not None:
            vdef['name'] = name

        useriden = self.runt.user.iden
        gatekeys = [(useriden, ('view', 'add'), None)]

        for layriden in layers:
            gatekeys.append((useriden, ('layer', 'read'), layriden))

        todo = ('addView', (vdef,), {})

        vdef = await self.runt.dyncall('cortex', todo, gatekeys=gatekeys)
        return View(self.runt, vdef, path=self.path)

    async def _methViewDel(self, iden):
        useriden = self.runt.user.iden
        gatekeys = ((useriden, ('view', 'del'), iden),)
        todo = ('delView', (iden,), {})
        return await self.runt.dyncall('cortex', todo, gatekeys=gatekeys)

    @stormfunc(readonly=True)
    async def _methViewGet(self, iden=None):
        if iden is None:
            iden = self.runt.view.iden
        vdef = await self.runt.view.core.getViewDef(iden)
        if vdef is None:
            raise s_exc.NoSuchView(mesg=f'No view with {iden=}', iden=iden)

        return View(self.runt, vdef, path=self.path)

    @stormfunc(readonly=True)
    async def _methViewList(self, deporder=False):
        deporder = await tobool(deporder)
        viewdefs = await self.runt.view.core.getViewDefs(deporder=deporder)
        return [View(self.runt, vdef, path=self.path) for vdef in viewdefs]

@registry.registerType
class View(Prim):
    '''
    Implements the Storm api for a View instance.
    '''
    _storm_locals = (
        {'name': 'iden', 'desc': 'The iden of the View.', 'type': 'str', },
        {'name': 'layers', 'desc': 'The ``layer`` objects associated with the ``view``.', 'type': 'list', },
        {'name': 'parent', 'desc': 'The parent View. Will be ``(null)`` if the view is not a fork.', 'type': 'str'},
        {'name': 'triggers', 'desc': 'The ``trigger`` objects associated with the ``view``.',
         'type': 'list', },
        {'name': 'children', 'desc': 'Yield Views which are children of this View.',
         'type': {'type': 'function', '_funcname': '_methGetChildren',
                  'returns': {'name': 'yields', 'type': 'view', 'desc': 'Child Views.', }}},
        {'name': 'set', 'desc': '''
            Set a view configuration option.

            Current runtime updatable view options include:

                name (str)
                    A terse name for the View.

                desc (str)
                    A description of the View.

                parent (str)
                    The parent View iden.

                protected (bool)
                    Setting to ``(true)`` will prevent the layer from being merged or deleted.

                layers (list(str))
                    Set the list of layer idens for a non-forked view. Layers are specified
                    in precedence order with the first layer in the list being the write layer.

                quorum (dict)
                    A dictionary of the quorum settings which require users to vote on merges.
                    {
                        "count": <int>,
                        "roles": [ <roleid>, ... ]
                    }
                    Once quorum is enabled for a view, any forks must use the setMergeRequest()
                    API to request that the child view is merged. The $view.addMergeVote() API
                    is used for users to add their votes if they have been granted one of the
                    roles listed. Once the number of approvals are met and there are no vetoes, a
                    background process will kick off which merges the nodes and ultimately deletes
                    the view and top layer.

            To maintain consistency with the view.fork() semantics, setting the "parent"
            option on a view has a few limitations:

                * The view must not already have a parent
                * The view must not have more than 1 layer
         ''',
         'type': {'type': 'function', '_funcname': '_methViewSet',
                  'args': (
                      {'name': 'name', 'type': 'str', 'desc': 'The name of the value to set.', },
                      {'name': 'valu', 'type': 'prim', 'desc': 'The value to set.', },
                  ),
                  'returns': {'type': 'null', }}},
        {'name': 'get', 'desc': 'Get a view configuration option.',
         'type': {'type': 'function', '_funcname': '_methViewGet',
                  'args': (
                      {'name': 'name', 'type': 'str', 'desc': 'Name of the value to get.', },
                      {'name': 'defv', 'type': 'prim', 'default': None,
                       'desc': 'The default value returned if the name is not set in the View.', }
                  ),
                  'returns': {'type': 'prim', 'desc': 'The value requested or the default value.', }}},
        {'name': 'fork', 'desc': 'Fork a View in the Cortex.',
         'type': {'type': 'function', '_funcname': '_methViewFork',
                  'args': (
                      {'name': 'name', 'type': 'str', 'desc': 'The name of the new view.', 'default': None, },
                  ),
                  'returns': {'type': 'view', 'desc': 'The ``view`` object for the new View.', }}},
        {'name': 'insertParentFork', 'desc': 'Insert a new View between a forked View and its parent.',
         'type': {'type': 'function', '_funcname': '_methViewInsertParentFork',
                  'args': (
                      {'name': 'name', 'type': 'str', 'desc': 'The name of the new View.', 'default': None},
                  ),
                  'returns': {'type': 'view', 'desc': 'The ``view`` object for the new View.', }}},
        {'name': 'repr', 'desc': 'Get a string representation of the View.',
         'type': {'type': 'function', '_funcname': '_methViewRepr',
                  'returns': {'type': 'list', 'desc': 'A list of lines that can be printed, representing a View.', }}},
        {'name': 'merge', 'desc': 'Merge a forked View back into its parent View.',
         'type': {'type': 'function', '_funcname': '_methViewMerge',
                  'args': (
                    {'name': 'force', 'type': 'boolean', 'default': False, 'desc': 'Force the view to merge if possible.'},
                  ),
                  'returns': {'type': 'null', }}},
        {'name': 'getEdges', 'desc': 'Get node information for Edges in the View.',
         'type': {'type': 'function', '_funcname': '_methGetEdges',
                  'args': (
                      {'name': 'verb', 'type': 'str', 'desc': 'The name of the Edges verb to iterate over.',
                       'default': None, },
                  ),
                  'returns': {'name': 'Yields', 'type': 'list',
                              'desc': 'Yields tuples containing the source iden, verb, and destination iden.', }}},
        {'name': 'wipeLayer', 'desc': 'Delete all nodes and nodedata from the write layer. Triggers will be run.',
         'type': {'type': 'function', '_funcname': '_methWipeLayer',
                  'returns': {'type': 'null', }}},
        {'name': 'swapLayer', 'desc': 'Swaps the top layer for a fresh one and deletes the old layer.',
         'type': {'type': 'function', '_funcname': '_methSwapLayer',
                  'returns': {'type': 'null', }}},
        {'name': 'addNode', 'desc': '''Transactionally add a single node and all it's properties. If any validation fails, no changes are made.''',
         'type': {'type': 'function', '_funcname': 'addNode',
                  'args': (
                      {'name': 'form', 'type': 'str', 'desc': 'The form name.'},
                      {'name': 'valu', 'type': 'prim', 'desc': 'The primary property value.'},
                      {'name': 'props', 'type': 'dict', 'desc': 'An optional dictionary of props.', 'default': None},
                  ),
                  'returns': {'type': 'node', 'desc': 'The node if the view is the current view, otherwise null.', }}},
        {'name': 'addNodeEdits', 'desc': 'Add NodeEdits to the view.',
         'type': {'type': 'function', '_funcname': '_methAddNodeEdits',
                  'args': (
                      {'name': 'edits', 'type': 'list', 'desc': 'A list of nodeedits.', },
                  ),
                  'returns': {'type': 'null', }}},
        {'name': 'getEdgeVerbs', 'desc': 'Get the Edge verbs which exist in the View.',
         'type': {'type': 'function', '_funcname': '_methGetEdgeVerbs',
                  'returns': {'name': 'Yields', 'type': 'str',
                              'desc': 'Yields the edge verbs used by Layers which make up the View.', }}},
        {'name': 'getFormCounts', 'desc': '''
            Get the formcounts for the View.

            Example:
                Get the formcounts for the current View::

                    $counts = $lib.view.get().getFormCounts()''',
         'type': {'type': 'function', '_funcname': '_methGetFormcount',
                  'returns':
                      {'type': 'dict',
                       'desc': "Dictionary containing form names and the count of the nodes in the View's Layers.", }}},

        {'name': 'getPropCount',
         'desc': '''
            Get the number of nodes in the View with a specific property and optional value.

            Notes:
               This is a fast approximate count calculated by summing the number of
               nodes with the property value in each layer of the view. Property values
               which are overwritten by different values in higher layers will still
               be included in the count.
            ''',
         'type': {'type': 'function', '_funcname': '_methGetPropCount',
                  'args': (
                      {'name': 'propname', 'type': 'str', 'desc': 'The property name to look up.', },
                      {'name': 'valu', 'type': 'any', 'default': '$lib.undef',
                       'desc': 'The value of the property to look up.', },
                  ),
                  'returns': {'type': 'int', 'desc': 'The count of nodes.', }}},

        {'name': 'getPropArrayCount',
         'desc': '''
            Get the number of individual array property values in the View for the given array property name.

            Notes:
               This is a fast approximate count calculated by summing the number of
               array property values in each layer of the view. Property values
               which are overwritten by different values in higher layers will
               still be included in the count.
            ''',
         'type': {'type': 'function', '_funcname': '_methGetPropArrayCount',
                  'args': (
                      {'name': 'propname', 'type': 'str', 'desc': 'The property name to look up.', },
                      {'name': 'valu', 'type': 'any', 'default': '$lib.undef',
                       'desc': 'The value in the array property to look up.', },
                  ),
                  'returns': {'type': 'int', 'desc': 'The count of nodes.', }}},

        {'name': 'getTagPropCount',
         'desc': '''
            Get the number of nodes in the View with the given tag property and optional value.

            Notes:
               This is a fast approximate count calculated by summing the number of
               nodes with the tag property value in each layer of the view.
               Values which are overwritten by different values in higher layers
               will still be included in the count.
            ''',
         'type': {'type': 'function', '_funcname': '_methGetTagPropCount',
                  'args': (
                      {'name': 'tag', 'type': 'str', 'desc': 'The tag to look up.', },
                      {'name': 'propname', 'type': 'str', 'desc': 'The property name to look up.', },
                      {'name': 'form', 'type': 'str', 'default': None,
                       'desc': 'The optional form to look up.', },
                      {'name': 'valu', 'type': 'any', 'default': '$lib.undef',
                       'desc': 'The value of the property to look up.', },
                  ),
                  'returns': {'type': 'int', 'desc': 'The count of nodes.', }}},

        {'name': 'getPropValues',
         'desc': 'Yield unique property values in the view for the given form or property name.',
         'type': {'type': 'function', '_funcname': '_methGetPropValues',
                  'args': (
                      {'name': 'propname', 'type': 'str', 'desc': 'The property or form name to look up.', },
                  ),
                  'returns': {'name': 'yields', 'type': 'any', 'desc': 'Unique property values.', }}},

        {'name': 'detach', 'desc': 'Detach the view from its parent. WARNING: This cannot be reversed.',
         'type': {'type': 'function', '_funcname': 'detach',
                  'args': (),
                  'returns': {'type': 'null', }}},

        {'name': 'getMergeRequestSummary',
         'desc': 'Return the merge request, votes, parent quorum definition, and current layer offset.',
         'type': {'type': 'function', '_funcname': 'getMergeRequestSummary',
                  'args': (),
                  'returns': {'type': 'dict', 'desc': 'The summary info.'}}},

        {'name': 'getMergeRequest', 'desc': 'Return the existing merge request or null.',
         'type': {'type': 'function', '_funcname': 'getMergeRequest',
                  'args': (),
                  'returns': {'type': 'dict', 'desc': 'The merge request.'}}},

        {'name': 'setMergeRequest', 'desc': 'Setup a merge request for the view in the current state.',
         'type': {'type': 'function', '_funcname': 'setMergeRequest',
                  'args': (
                      {'name': 'comment', 'type': 'str', 'default': None,
                       'desc': 'A text comment to include in the merge request.'},
                  ),
                  'returns': {'type': 'dict', 'desc': 'The newly created merge request.'}}},
        {'name': 'delMergeRequest', 'desc': 'Remove the existing merge request.',
         'type': {'type': 'function', '_funcname': 'delMergeRequest',
                  'args': (),
                  'returns': {'type': 'dict', 'desc': 'The deleted merge request.'}}},

        {'name': 'setMergeVote', 'desc': 'Register a vote for or against the current merge request.',
         'type': {'type': 'function', '_funcname': 'setMergeVote',
                  'args': (
                      {'name': 'approved', 'type': 'boolean', 'default': True,
                       'desc': 'Set to (true) to approve the merge or (false) to veto it.'},
                      {'name': 'comment', 'type': 'str', 'default': None,
                       'desc': 'A comment attached to the vote.'},
                  ),
                  'returns': {'type': 'dict', 'desc': 'The vote record that was created.'}}},

        {'name': 'delMergeVote', 'desc': '''
            Remove a previously created merge vote.

            Notes:
                The default use case removes a vote cast by the current user. Specifying the useriden
                parameter allows you to remove a vote cast by another user but requires global admin
                permissions.
         ''',
         'type': {'type': 'function', '_funcname': 'delMergeVote',
                  'args': (
                      {'name': 'useriden', 'type': 'str', 'default': None,
                       'desc': 'Delete a merge vote by a different user.'},
                  ),
                  'returns': {'type': 'dict', 'desc': 'The vote record that was removed.'}}},
        {'name': 'getMerges', 'desc': 'Yields previously successful merges into the view.',
         'type': {'type': 'function', '_funcname': 'getMerges',
                  'args': (),
                  'returns': {'name': 'Yields', 'type': 'dict',
                              'desc': 'Yields previously successful merges into the view.'}}},
        {'name': 'getMergingViews', 'desc': 'Get a list of idens of Views that have open merge requests to this View.',
         'type': {'type': 'function', '_funcname': 'getMergingViews',
                  'args': (),
                  'returns': {'name': 'idens', 'type': 'list', 'desc': 'The list of View idens that have an open merge request into this View.'}}},
        {'name': 'setMergeVoteComment', 'desc': 'Set the comment associated with your vote on a merge request.',
         'type': {'type': 'function', '_funcname': 'setMergeVoteComment',
                  'args': ({'name': 'comment', 'type': 'str', 'desc': 'The text comment to set for the merge vote'},),
                  'returns': {'type': 'dict', 'desc': 'The fully updated vote record.'}}},
        {'name': 'setMergeComment', 'desc': 'Set the main comment/description of a merge request.',
         'type': {'type': 'function', '_funcname': 'setMergeComment',
                  'args': ({'name': 'comment', 'type': 'str', 'desc': 'The text comment to set for the merge request'}, ),
                  'returns': {'type': 'dict', 'desc': 'The updated merge request.'}}},
    )
    _storm_typename = 'view'
    _ismutable = False

    def __init__(self, runt, vdef, path=None):
        Prim.__init__(self, vdef, path=path)
        self.runt = runt
        self.locls.update(self.getObjLocals())
        self.locls.update({
            'iden': self.valu.get('iden'),
            'parent': self.valu.get('parent'),
            'triggers': [Trigger(self.runt, tdef) for tdef in self.valu.get('triggers')],
            'layers': [Layer(self.runt, ldef, path=self.path) for ldef in self.valu.get('layers')],
        })

    def __hash__(self):
        return hash((self._storm_typename, self.locls['iden']))

    def getObjLocals(self):
        return {
            'set': self._methViewSet,
            'get': self._methViewGet,
            'repr': self._methViewRepr,
            'merge': self._methViewMerge,
            'detach': self.detach,
            'addNode': self.addNode,
            'children': self._methGetChildren,
            'getEdges': self._methGetEdges,
            'wipeLayer': self._methWipeLayer,
            'swapLayer': self._methSwapLayer,
            'addNodeEdits': self._methAddNodeEdits,
            'getEdgeVerbs': self._methGetEdgeVerbs,
            'getFormCounts': self._methGetFormcount,
            'getPropCount': self._methGetPropCount,
            'getPropValues': self._methGetPropValues,
            'getTagPropCount': self._methGetTagPropCount,
            'getPropArrayCount': self._methGetPropArrayCount,

            'fork': self._methViewFork,
            'insertParentFork': self._methViewInsertParentFork,

            'getMerges': self.getMerges,
            'delMergeVote': self.delMergeVote,
            'setMergeVote': self.setMergeVote,
            'setMergeVoteComment': self.setMergeVoteComment,
            'getMergeRequest': self.getMergeRequest,
            'getMergeRequestSummary': self.getMergeRequestSummary,
            'delMergeRequest': self.delMergeRequest,
            'setMergeRequest': self.setMergeRequest,
            'setMergeComment': self.setMergeComment,
            'getMergingViews': self.getMergingViews,
        }

    async def addNode(self, form, valu, props=None):
        form = await tostr(form)
        valu = await toprim(valu)
        props = await toprim(props)

        viewiden = self.valu.get('iden')

        view = self.runt.view.core.getView(viewiden)
        layriden = view.wlyr.iden

        # check that the user can read from the view
        # ( to emulate perms check for being able to run storm at all )
        self.runt.confirm(('view', 'read'), gateiden=viewiden)

        self.runt.confirm(('node', 'add', form), gateiden=layriden)
        if props is not None:
            for propname in props.keys():
                fullname = f'{form}:{propname}'
                self.runt.confirm(('node', 'prop', 'set', fullname), gateiden=layriden)

        if viewiden == self.runt.view.iden:
            return await self.runt.view.addNode(form, valu, props=props)
        else:
            await view.addNode(form, valu, props=props, user=self.runt.user)

    async def detach(self):

        view = self._reqView()
        if not self.runt.isAdmin(gateiden=view.iden):
            mesg = 'You must be an admin of the view to detach.'
            raise s_exc.AuthDeny(mesg=mesg, user=self.runt.user.iden, username=self.runt.user.name)

        await view.detach()

    async def _methAddNodeEdits(self, edits):
        useriden = self.runt.user.iden
        viewiden = self.valu.get('iden')
        layriden = self.valu.get('layers')[0].get('iden')

        meta = {'user': useriden}
        todo = s_common.todo('addNodeEdits', edits, meta)

        # ensure the user may make *any* node edits
        gatekeys = ((useriden, ('node',), layriden),)
        await self.runt.dyncall(viewiden, todo, gatekeys=gatekeys)

    @stormfunc(readonly=True)
    async def _methGetFormcount(self):
        viewiden = self.valu.get('iden')
        self.runt.confirm(('view', 'read'), gateiden=viewiden)
        view = self.runt.view.core.getView(viewiden)

        return await view.getFormCounts()

    @stormfunc(readonly=True)
    async def _methGetPropCount(self, propname, valu=undef):
        propname = await tostr(propname)

        if valu is undef:
            valu = s_common.novalu
        else:
            valu = await toprim(valu)

        viewiden = self.valu.get('iden')
        self.runt.confirm(('view', 'read'), gateiden=viewiden)
        view = self.runt.view.core.getView(viewiden)

        return await view.getPropCount(propname, valu=valu)

    @stormfunc(readonly=True)
    async def _methGetTagPropCount(self, tag, propname, form=None, valu=undef):
        tag = await tostr(tag)
        propname = await tostr(propname)
        form = await tostr(form, noneok=True)

        if valu is undef:
            valu = s_common.novalu
        else:
            valu = await toprim(valu)

        viewiden = self.valu.get('iden')
        self.runt.confirm(('view', 'read'), gateiden=viewiden)
        view = self.runt.view.core.getView(viewiden)

        return await view.getTagPropCount(form, tag, propname, valu=valu)

    @stormfunc(readonly=True)
    async def _methGetPropArrayCount(self, propname, valu=undef):
        propname = await tostr(propname)

        if valu is undef:
            valu = s_common.novalu
        else:
            valu = await toprim(valu)

        viewiden = self.valu.get('iden')
        self.runt.confirm(('view', 'read'), gateiden=viewiden)
        view = self.runt.view.core.getView(viewiden)

        return await view.getPropArrayCount(propname, valu=valu)

    @stormfunc(readonly=True)
    async def _methGetPropValues(self, propname):
        propname = await tostr(propname)

        viewiden = self.valu.get('iden')
        self.runt.confirm(('view', 'read'), gateiden=viewiden)
        view = self.runt.view.core.getView(viewiden)

        async for valu in view.iterPropValues(propname):
            yield valu

    @stormfunc(readonly=True)
    async def _methGetChildren(self):
        view = self._reqView()
        async for child in view.children():
            yield View(self.runt, await child.pack(), path=self.path)

    @stormfunc(readonly=True)
    async def _methGetEdges(self, verb=None):
        verb = await toprim(verb)

        viewiden = self.valu.get('iden')
        self.runt.confirm(('view', 'read'), gateiden=viewiden)
        view = self.runt.view.core.getView(viewiden)

        if verb is not None:
            async for n1nid, _, n2nid in view.getEdges(verb=verb):
                n1buid = s_common.ehex(self.runt.view.core.getBuidByNid(n1nid))
                n2buid = s_common.ehex(self.runt.view.core.getBuidByNid(n2nid))
                yield (n1buid, verb, n2buid)
            return

        async for n1nid, vabrv, n2nid in view.getEdges(verb=verb):
            n1buid = s_common.ehex(self.runt.view.core.getBuidByNid(n1nid))
            verb = self.runt.view.core.getAbrvIndx(vabrv)[0]
            n2buid = s_common.ehex(self.runt.view.core.getBuidByNid(n2nid))
            yield (n1buid, verb, n2buid)

    @stormfunc(readonly=True)
    async def _methGetEdgeVerbs(self):
        viewiden = self.valu.get('iden')
        self.runt.confirm(('view', 'read'), gateiden=viewiden)
        view = self.runt.view.core.getView(viewiden)

        async for verb in view.getEdgeVerbs():
            yield verb

    @stormfunc(readonly=True)
    async def _methViewGet(self, name, defv=None):
        return self.valu.get(name, defv)

    def _reqView(self):
        return self.runt.view.core.reqView(self.valu.get('iden'))

    async def _methViewSet(self, name, valu):

        view = self._reqView()

        name = await tostr(name)

        if name in ('name', 'desc', 'parent'):
            if valu is undef:
                valu = None
            else:
                valu = await tostr(await toprim(valu), noneok=True)

            if name == 'parent' and valu is not None:
                self.runt.view.core.reqView(valu, mesg='The parent view must already exist.')
                self.runt.confirm(('view', 'read'), gateiden=valu)
                self.runt.confirm(('view', 'fork'), gateiden=valu)

        elif name == 'quorum':
            valu = await toprim(valu)

        elif name == 'protected':
            valu = await tobool(valu)

        elif name == 'layers':

            view = self._reqView()

            layers = await toprim(valu)
            layers = tuple(str(x) for x in layers)

            for layriden in layers:

                layr = self.runt.view.core.getLayer(layriden)
                if layr is None:
                    mesg = f'No layer with iden: {layriden}'
                    raise s_exc.NoSuchLayer(mesg=mesg)

                self.runt.confirm(('layer', 'read'), gateiden=layr.iden)

            if not self.runt.isAdmin(gateiden=view.iden):
                mesg = 'User must be an admin of the view to set the layers.'
                raise s_exc.AuthDeny(mesg=mesg, user=self.runt.user.iden, username=self.runt.user.name)

            await view.setLayers(layers)
            self.valu['layers'] = layers
            return

        else:
            mesg = f'View does not support setting: {name}'
            raise s_exc.BadOptValu(mesg=mesg)

        self.runt.confirm(('view', 'set', name), gateiden=view.iden)
        retn = await view.setViewInfo(name, valu)

        self.valu[name] = retn

        return retn

    @stormfunc(readonly=True)
    async def _methViewRepr(self):
        iden = self.valu.get('iden')
        name = self.valu.get('name', 'unnamed')
        creator = self.valu.get('creator')

        lines = [
            f'View: {iden} (name: {name})',
            f'  Creator: {creator}',
            '  Layers:',
        ]
        for layr in self.valu.get('layers', ()):
            layriden = layr.get('iden')
            readonly = layr.get('readonly')
            layrname = layr.get('name', 'unnamed')

            lines.append(f'    {layriden}: {layrname} readonly: {readonly}')

        return '\n'.join(lines)

    def value(self):
        return copy.deepcopy(self.valu)

    async def _methViewFork(self, name=None):
        useriden = self.runt.user.iden
        viewiden = self.valu.get('iden')

        self.runt.confirm(('view', 'add'))
        self.runt.confirm(('view', 'read'), gateiden=viewiden)
        self.runt.confirm(('view', 'fork'), gateiden=viewiden)

        ldef = {'creator': self.runt.user.iden}
        vdef = {'creator': self.runt.user.iden}

        if name is not None:
            vdef['name'] = name

        view = self.runt.view.core.reqView(viewiden)

        newv = await view.fork(ldef=ldef, vdef=vdef)

        return View(self.runt, newv, path=self.path)

    async def _methViewInsertParentFork(self, name=None):
        useriden = self.runt.user.iden
        viewiden = self.valu.get('iden')

        name = await tostr(name, noneok=True)

        self.runt.reqAdmin(gateiden=viewiden)

        view = self.runt.view.core.reqView(viewiden)
        if not view.isafork():
            mesg = f'View ({viewiden}) is not a fork, cannot insert a new fork between it and parent.'
            raise s_exc.BadState(mesg=mesg)

        self.runt.confirm(('view', 'add'))
        self.runt.confirm(('view', 'read'), gateiden=view.parent.iden)
        self.runt.confirm(('view', 'fork'), gateiden=view.parent.iden)

        newv = await view.insertParentFork(useriden, name=name)

        return View(self.runt, newv, path=self.path)

    async def _methViewMerge(self, force=False):
        '''
        Merge a forked view back into its parent.
        '''
        view = self._reqView()
        view.reqNoParentQuorum()
        force = await tobool(force)
        return await view.merge(useriden=self.runt.user.iden, force=force)

    async def _methWipeLayer(self):
        '''
        Delete nodes and nodedata from the view's write layer.
        '''
        useriden = self.runt.user.iden
        viewiden = self.valu.get('iden')
        view = self.runt.view.core.getView(viewiden)
        await view.wipeLayer(useriden=useriden)

    async def _methSwapLayer(self):

        view = self._reqView()

        self.runt.reqAdmin(gateiden=view.iden)
        self.runt.confirm(('layer', 'del'), gateiden=view.layers[0].iden)

        await view.swapLayer()

    async def getMerges(self):
        view = self._reqView()
        async for merge in view.getMerges():
            yield merge

    async def getMergeRequestSummary(self):

        view = self._reqView()
        self.runt.confirm(('view', 'read'), gateiden=view.iden)

        retn = {
            'quorum': view.reqParentQuorum(),
            'merge': view.getMergeRequest(),
            'merging': view.merging,
            'votes': [vote async for vote in view.getMergeVotes()],
            'offset': await view.wlyr.getEditIndx(),
        }
        return retn

    async def getMergeRequest(self):

        view = self._reqView()
        self.runt.confirm(('view', 'read'), gateiden=view.iden)

        quorum = view.reqParentQuorum()
        return view.getMergeRequest()

    async def delMergeRequest(self):

        view = self._reqView()
        quorum = view.reqParentQuorum()

        if not self.runt.isAdmin(gateiden=view.iden):
            mesg = 'Deleting a merge request requires admin permissions on the view.'
            raise s_exc.AuthDeny(mesg=mesg)

        return await view.delMergeRequest()

    async def setMergeRequest(self, comment=None):

        view = self._reqView()
        quorum = view.reqParentQuorum()

        if not self.runt.isAdmin(gateiden=view.iden):
            mesg = 'Creating a merge request requires admin permissions on the view.'
            raise s_exc.AuthDeny(mesg=mesg)

        mreq = {'creator': self.runt.user.iden}

        if comment is not None:
            mreq['comment'] = await tostr(comment)

        return await view.setMergeRequest(mreq)

    async def setMergeComment(self, comment):
        view = self._reqView()
        quorum = view.reqParentQuorum()

        if not self.runt.isAdmin(gateiden=view.iden):
            mesg = 'Editing a merge request requires admin permissions on the view.'
            raise s_exc.AuthDeny(mesg=mesg)

        return await view.setMergeComment((await tostr(comment)))

    async def getMergingViews(self):
        view = self._reqView()
        self.runt.confirm(('view', 'read'), gateiden=view.iden)

        return await view.getMergingViews()

    async def setMergeVote(self, approved=True, comment=None):
        view = self._reqView()
        quorum = view.reqParentQuorum()

        reqroles = set(quorum.get('roles', ()))
        userroles = set(self.runt.user.info.get('roles', ()))

        if not reqroles & userroles:
            mesg = 'You are not a member of a role with voting privileges for this merge request.'
            raise s_exc.AuthDeny(mesg=mesg)

        view.reqValidVoter(self.runt.user.iden)

        vote = {'user': self.runt.user.iden, 'approved': await tobool(approved)}

        if comment is not None:
            vote['comment'] = await tostr(comment)

        return await view.setMergeVote(vote)

    async def setMergeVoteComment(self, comment):
        view = self._reqView()

        return await view.setMergeVoteComment(self.runt.user.iden, (await tostr(comment)))

    async def delMergeVote(self, useriden=None):
        view = self._reqView()
        quorum = view.reqParentQuorum()

        useriden = await tostr(useriden, noneok=True)

        if not self.runt.isAdmin() and useriden is not None:
            mesg = 'Only a global admin may delete a vote for another user.'
            raise s_exc.AuthDeny(mesg=mesg)

        if useriden is None:
            useriden = self.runt.user.iden

        return await view.delMergeVote(useriden)

@registry.registerLib
class LibTrigger(Lib):
    '''
    A Storm Library for interacting with Triggers in the Cortex.
    '''
    _storm_locals = (
        {'name': 'add', 'desc': 'Add a Trigger to the Cortex.',
         'type': {'type': 'function', '_funcname': '_methTriggerAdd',
                  'args': (
                      {'name': 'tdef', 'type': 'dict', 'desc': 'A Trigger definition.', },
                  ),
                  'returns': {'type': 'trigger', 'desc': 'The new trigger.', }}},
        {'name': 'del', 'desc': 'Delete a Trigger from the Cortex.',
         'type': {'type': 'function', '_funcname': '_methTriggerDel',
                  'args': (
                      {'name': 'prefix', 'type': 'str',
                       'desc': 'A prefix to match in order to identify a trigger to delete. '
                               'Only a single matching prefix will be deleted.', },
                  ),
                  'returns': {'type': 'str', 'desc': 'The iden of the deleted trigger which matched the prefix.', }}},
        {'name': 'list', 'desc': 'Get a list of Triggers in the current view or every view.',
         'type': {'type': 'function', '_funcname': '_methTriggerList',
                  'args': (
                      {'name': 'all', 'type': 'boolean', 'default': False,
                       'desc': 'Get a list of all the readable Triggers in every readable View.'},
                  ),
                  'returns': {'type': 'list',
                              'desc': 'A list of ``trigger`` objects the user is allowed to access.', }}},
        {'name': 'get', 'desc': 'Get a Trigger in the Cortex.',
         'type': {'type': 'function', '_funcname': '_methTriggerGet',
                  'args': (
                      {'name': 'iden', 'type': 'str', 'desc': 'The iden of the Trigger to get.', },
                  ),
                  'returns': {'type': 'trigger', 'desc': 'The requested ``trigger`` object.', }}},
        {'name': 'enable', 'desc': 'Enable a Trigger in the Cortex.',
         'type': {'type': 'function', '_funcname': '_methTriggerEnable',
                  'args': (
                      {'name': 'prefix', 'type': 'str',
                       'desc': 'A prefix to match in order to identify a trigger to enable. '
                               'Only a single matching prefix will be enabled.', },
                  ),
                  'returns': {'type': 'str', 'desc': 'The iden of the trigger that was enabled.', }}},
        {'name': 'disable', 'desc': 'Disable a Trigger in the Cortex.',
         'type': {'type': 'function', '_funcname': '_methTriggerDisable',
                  'args': (
                      {'name': 'prefix', 'type': 'str',
                       'desc': 'A prefix to match in order to identify a trigger to disable. '
                               'Only a single matching prefix will be disabled.', },
                  ),
                  'returns': {'type': 'str', 'desc': 'The iden of the trigger that was disabled.', }}},
        {'name': 'mod', 'desc': 'Modify an existing Trigger in the Cortex.',
         'type': {'type': 'function', '_funcname': '_methTriggerMod',
                  'args': (
                      {'name': 'prefix', 'type': 'str',
                       'desc': 'A prefix to match in order to identify a trigger to modify. '
                               'Only a single matching prefix will be modified.', },
                      {'name': 'query', 'type': ['str', 'storm:query'],
                       'desc': 'The new Storm query to set as the trigger query.', }
                  ),
                  'returns': {'type': 'str', 'desc': 'The iden of the modified Trigger', }}},
    )
    _storm_lib_path = ('trigger',)
    _storm_lib_perms = (
        {'perm': ('trigger', 'add'), 'gate': 'cortex',
         'desc': 'Controls adding triggers.'},
        {'perm': ('trigger', 'del'), 'gate': 'view',
         'desc': 'Controls deleting triggers.'},
        {'perm': ('trigger', 'get'), 'gate': 'trigger',
         'desc': 'Controls listing/retrieving triggers.'},
        {'perm': ('trigger', 'set'), 'gate': 'view',
         'desc': 'Controls enabling, disabling, and modifying the query of a trigger.'},
        {'perm': ('trigger', 'set', 'doc'), 'gate': 'trigger',
         'desc': 'Controls modifying the doc property of triggers.'},
        {'perm': ('trigger', 'set', 'name'), 'gate': 'trigger',
         'desc': 'Controls modifying the name property of triggers.'},
        {'perm': ('trigger', 'set', 'user'), 'gate': 'cortex',
         'desc': 'Controls modifying the user property of triggers.'},
        {'perm': ('trigger', 'set', '<property>'), 'gate': 'view',
         'desc': 'Controls modifying specific trigger properties.'},
    )

    def getObjLocals(self):
        return {
            'add': self._methTriggerAdd,
            'del': self._methTriggerDel,
            'list': self._methTriggerList,
            'get': self._methTriggerGet,
            'enable': self._methTriggerEnable,
            'disable': self._methTriggerDisable,
            'mod': self._methTriggerMod,
        }

    async def _matchIdens(self, prefix):
        '''
        Returns the iden that starts with prefix.  Prints out error and returns None if it doesn't match
        exactly one.
        '''
        match = None
        for view in self.runt.view.core.listViews():
            if not allowed(('view', 'read'), gateiden=view.iden):
                continue

            trigs = await view.listTriggers()

            for iden, trig in trigs:
                if iden.startswith(prefix):
                    if match is not None:
                        mesg = 'Provided iden matches more than one trigger.'
                        raise s_exc.StormRuntimeError(mesg=mesg, iden=prefix)

                    if not allowed(('trigger', 'get'), gateiden=iden):
                        continue

                    match = trig

        if match is None:
            mesg = 'Provided iden does not match any valid authorized triggers.'
            raise s_exc.StormRuntimeError(mesg=mesg, iden=prefix)

        return match

    async def _methTriggerAdd(self, tdef):
        tdef = await toprim(tdef)

        useriden = self.runt.user.iden

        tdef['user'] = useriden
        tdef['creator'] = useriden

        viewiden = tdef.pop('view', None)
        if viewiden is None:
            viewiden = self.runt.view.iden

        tdef['view'] = viewiden

        cond = tdef.pop('condition', None)
        if cond is not None:
            tdef['cond'] = cond

        tag = tdef.pop('tag', None)
        if tag is not None:
            if tag[0] == '#':
                tdef['tag'] = tag[1:]
            else:
                tdef['tag'] = tag

        form = tdef.pop('form', None)
        if form is not None:
            tdef['form'] = form

        prop = tdef.pop('prop', None)
        if prop is not None:
            tdef['prop'] = prop

        verb = tdef.pop('verb', None)
        if verb is not None:
            tdef['verb'] = verb

        n2form = tdef.pop('n2form', None)
        if n2form is not None:
            tdef['n2form'] = n2form

        gatekeys = ((useriden, ('trigger', 'add'), viewiden),)
        todo = ('addTrigger', (tdef,), {})
        tdef = await self.dyncall(viewiden, todo, gatekeys=gatekeys)

        return Trigger(self.runt, tdef)

    async def _methTriggerDel(self, prefix):
        useriden = self.runt.user.iden
        trig = await self._matchIdens(prefix)
        iden = trig.iden

        todo = s_common.todo('delTrigger', iden)
        gatekeys = ((useriden, ('trigger', 'del'), iden),)
        await self.dyncall(trig.view.iden, todo, gatekeys=gatekeys)

        return iden

    async def _methTriggerMod(self, prefix, query):
        useriden = self.runt.user.iden
        query = await tostr(query)
        trig = await self._matchIdens(prefix)
        iden = trig.iden
        gatekeys = ((useriden, ('trigger', 'set'), iden),)
        todo = s_common.todo('setTriggerInfo', iden, 'storm', query)
        await self.dyncall(trig.view.iden, todo, gatekeys=gatekeys)

        return iden

    @stormfunc(readonly=True)
    async def _methTriggerList(self, all=False):
        if all:
            views = self.runt.view.core.listViews()
        else:
            views = [self.runt.view]

        triggers = []
        for view in views:
            if not allowed(('view', 'read'), gateiden=view.iden):
                continue

            for iden, trig in await view.listTriggers():
                if not allowed(('trigger', 'get'), gateiden=iden):
                    continue
                triggers.append(Trigger(self.runt, trig.pack()))

        return triggers

    @stormfunc(readonly=True)
    async def _methTriggerGet(self, iden):
        trigger = None
        try:
            # fast path to our current view
            trigger = await self.runt.view.getTrigger(iden)
        except s_exc.NoSuchIden:
            for view in self.runt.view.core.listViews():
                try:
                    trigger = await view.getTrigger(iden)
                except s_exc.NoSuchIden:
                    pass

        if trigger is None:
            raise s_exc.NoSuchIden(mesg='Trigger not found', iden=iden)

        self.runt.confirm(('trigger', 'get'), gateiden=iden)

        return Trigger(self.runt, trigger.pack())

    async def _methTriggerEnable(self, prefix):
        return await self._triggerendisable(prefix, True)

    async def _methTriggerDisable(self, prefix):
        return await self._triggerendisable(prefix, False)

    async def _triggerendisable(self, prefix, state):
        trig = await self._matchIdens(prefix)
        iden = trig.iden

        useriden = self.runt.user.iden
        gatekeys = ((useriden, ('trigger', 'set'), iden),)
        todo = s_common.todo('setTriggerInfo', iden, 'enabled', state)
        await self.dyncall(trig.view.iden, todo, gatekeys=gatekeys)

        return iden

@registry.registerType
class Trigger(Prim):
    '''
    Implements the Storm API for a Trigger.
    '''
    _storm_locals = (
        {'name': 'async', 'desc': 'Whether the Trigger runs asynchronously.', 'type': 'boolean'},
        {'name': 'cond', 'desc': 'The edit type which causes the Trigger to fire.', 'type': 'str'},
        {'name': 'created', 'desc': 'The timestamp when the Trigger was created.', 'type': 'int'},
        {'name': 'creator', 'desc': 'The iden of the user that created the Trigger.', 'type': 'str'},
        {'name': 'doc', 'desc': 'The description of the Trigger.', 'type': 'str'},
        {'name': 'enabled', 'desc': 'Whether the Trigger is enabled.', 'type': 'boolean'},
        {'name': 'form', 'desc': 'The form which causes the Trigger to fire.', 'type': 'str'},
        {'name': 'iden', 'desc': 'The Trigger iden.', 'type': 'str'},
        {'name': 'n2form', 'desc': 'The N2 form which causes the Trigger to fire.', 'type': 'str'},
        {'name': 'name', 'desc': 'The name of the Trigger.', 'type': 'str'},
        {'name': 'prop', 'desc': 'The prop which causes the Trigger to fire.', 'type': 'str'},
        {'name': 'storm', 'desc': 'The Storm query that the Trigger runs.', 'type': 'str'},
        {'name': 'tag', 'desc': 'The tag which causes the Trigger to fire.', 'type': 'str'},
        {'name': 'user', 'desc': 'The iden of the user the Trigger runs as.', 'type': 'str'},
        {'name': 'verb', 'desc': 'The edge verb which causes the Trigger to fire.', 'type': 'str'},
        {'name': 'view', 'desc': 'The iden of the view the Trigger runs in.', 'type': 'str'},
    )
    _storm_typename = 'trigger'
    _ismutable = False

    def __init__(self, runt, tdef):

        Prim.__init__(self, tdef)
        self.runt = runt

    def __hash__(self):
        return hash((self._storm_typename, self.valu.get('iden')))

    def value(self):
        return copy.deepcopy(self.valu)

    async def deref(self, name):
        name = await tostr(name)
        return self.valu.get(name)

    async def setitem(self, name, valu):
        viewiden = self.valu.get('view')

        name = await tostr(name)
        if name in ('async', 'enabled'):
            valu = await tobool(valu)
        elif name in ('user', 'doc', 'name', 'storm', 'view'):
            valu = await tostr(valu)

        if name == 'view':
            return await self._move(valu)
        elif name == 'user':
            self.runt.confirm(('trigger', 'set', 'user'))
        else:
            self.runt.confirm(('trigger', 'set', name), gateiden=viewiden)

        view = self.runt.view.core.reqView(viewiden)
        await view.setTriggerInfo(self.valu.get('iden'), name, valu)

        self.valu[name] = valu

        return self

    async def _move(self, viewiden):
        trigiden = self.valu.get('iden')
        view = self.runt.view.core.reqView(viewiden)

        trigview = self.valu.get('view')
        self.runt.confirm(('view', 'read'), gateiden=viewiden)
        self.runt.confirm(('trigger', 'add'), gateiden=viewiden)
        self.runt.confirm(('trigger', 'del'), gateiden=trigiden)

        useriden = self.runt.user.iden
        tdef = dict(self.valu)
        tdef['view'] = viewiden
        tdef['user'] = useriden
        tdef['creator'] = useriden

        try:
            s_schemas.reqValidTriggerDef(tdef)
            await self.runt.view.core.reqValidStorm(tdef['storm'])
        except (s_exc.SchemaViolation, s_exc.BadSyntax) as exc:
            raise s_exc.StormRuntimeError(mesg=f'Cannot move invalid trigger {trigiden}: {str(exc)}') from None

        gatekeys = ((useriden, ('trigger', 'del'), trigiden),)
        todo = s_common.todo('delTrigger', trigiden)
        await self.runt.dyncall(trigview, todo, gatekeys=gatekeys)

        gatekeys = ((useriden, ('trigger', 'add'), viewiden),)
        todo = ('addTrigger', (tdef,), {})
        tdef = await self.runt.dyncall(viewiden, todo, gatekeys=gatekeys)

        self.valu = tdef


@registry.registerLib
class LibJsonStor(Lib):
    '''
    Implements cortex JSON storage.
    '''
    _storm_lib_path = ('jsonstor',)
    _storm_locals = (
        {'name': 'get', 'desc': 'Return a stored JSON object or object property.',
         'type': {'type': 'function', '_funcname': 'get',
                   'args': (
                        {'name': 'path', 'type': 'str|list', 'desc': 'A path string or list of path parts.'},
                        {'name': 'prop', 'type': 'str|list', 'desc': 'A property name or list of name parts.', 'default': None},
                    ),
                    'returns': {'type': 'prim', 'desc': 'The previously stored value or ``(null)``.'}}},

        {'name': 'set', 'desc': 'Set a JSON object or object property.',
         'type': {'type': 'function', '_funcname': 'set',
                  'args': (
                       {'name': 'path', 'type': 'str|list', 'desc': 'A path string or list of path elements.'},
                       {'name': 'valu', 'type': 'prim', 'desc': 'The value to set as the JSON object or object property.'},
                       {'name': 'prop', 'type': 'str|list', 'desc': 'A property name or list of name parts.', 'default': None},
                   ),
                   'returns': {'type': 'boolean', 'desc': 'True if the set operation was successful.'}}},

        {'name': 'del', 'desc': 'Delete a stored JSON object or object.',
         'type': {'type': 'function', '_funcname': '_del',
                  'args': (
                       {'name': 'path', 'type': 'str|list', 'desc': 'A path string or list of path parts.'},
                       {'name': 'prop', 'type': 'str|list', 'desc': 'A property name or list of name parts.', 'default': None},
                   ),
                   'returns': {'type': 'boolean', 'desc': 'True if the del operation was successful.'}}},

        {'name': 'iter', 'desc': 'Yield (<path>, <valu>) tuples for the JSON objects.',
         'type': {'type': 'function', '_funcname': 'iter',
                  'args': (
                       {'name': 'path', 'type': 'str|list', 'desc': 'A path string or list of path parts.', 'default': None},
                   ),
                   'returns': {'name': 'Yields', 'type': 'list', 'desc': '(<path>, <item>) tuples.'}}},
        {'name': 'cacheget',
         'desc': 'Retrieve data stored with cacheset() if it was stored more recently than the asof argument.',
         'type': {'type': 'function', '_funcname': 'cacheget',
                  'args': (
                      {'name': 'path', 'type': 'str|list', 'desc': 'The base path to use for the cache key.', },
                      {'name': 'key', 'type': 'prim', 'desc': 'The value to use for the GUID cache key.', },
                      {'name': 'asof', 'type': 'time', 'default': 'now', 'desc': 'The max cache age.'},
                      {'name': 'envl', 'type': 'boolean', 'default': False, 'desc': 'Return the full cache envelope.'},
                  ),
                  'returns': {'type': 'prim', 'desc': 'The cached value (or envelope) or null.'}}},
        {'name': 'cacheset',
         'desc': 'Set cache data with an envelope that tracks time for cacheget() use.',
         'type': {'type': 'function', '_funcname': 'cacheset',
                  'args': (
                      {'name': 'path', 'type': 'str|list', 'desc': 'The base path to use for the cache key.', },
                      {'name': 'key', 'type': 'prim', 'desc': 'The value to use for the GUID cache key.', },
                      {'name': 'valu', 'type': 'prim', 'desc': 'The data to store.', },
                  ),
                  'returns': {'type': 'dict', 'desc': 'The cached asof time and path.'}}},
        {'name': 'cachedel',
         'desc': 'Remove cached data set with cacheset.',
         'type': {'type': 'function', '_funcname': 'cachedel',
                  'args': (
                      {'name': 'path', 'type': 'str|list', 'desc': 'The base path to use for the cache key.', },
                      {'name': 'key', 'type': 'prim', 'desc': 'The value to use for the GUID cache key.', },
                  ),
                  'returns': {'type': 'boolean', 'desc': 'True if the del operation was successful.'}}},
    )

    def addLibFuncs(self):
        self.locls.update({
            'get': self.get,
            'set': self.set,
            'has': self.has,
            'del': self._del,
            'iter': self.iter,
            'cacheget': self.cacheget,
            'cacheset': self.cacheset,
            'cachedel': self.cachedel,
        })

    @stormfunc(readonly=True)
    async def has(self, path):

        if not self.runt.isAdmin():
            mesg = '$lib.jsonstor.has() requires admin privileges.'
            raise s_exc.AuthDeny(mesg=mesg, user=self.runt.user.iden, username=self.runt.user.name)

        path = await toprim(path)
        if isinstance(path, str):
            path = tuple(path.split('/'))

        fullpath = ('cells', self.runt.view.core.iden) + path
        return await self.runt.view.core.hasJsonObj(fullpath)

    @stormfunc(readonly=True)
    async def get(self, path, prop=None):

        if not self.runt.isAdmin():
            mesg = '$lib.jsonstor.get() requires admin privileges.'
            raise s_exc.AuthDeny(mesg=mesg, user=self.runt.user.iden, username=self.runt.user.name)

        path = await toprim(path)
        prop = await toprim(prop)

        if isinstance(path, str):
            path = tuple(path.split('/'))

        fullpath = ('cells', self.runt.view.core.iden) + path

        if prop is None:
            return await self.runt.view.core.getJsonObj(fullpath)

        return await self.runt.view.core.getJsonObjProp(fullpath, prop=prop)

    async def set(self, path, valu, prop=None):

        if not self.runt.isAdmin():
            mesg = '$lib.jsonstor.set() requires admin privileges.'
            raise s_exc.AuthDeny(mesg=mesg, user=self.runt.user.iden, username=self.runt.user.name)

        path = await toprim(path)
        valu = await toprim(valu)
        prop = await toprim(prop)

        if isinstance(path, str):
            path = tuple(path.split('/'))

        fullpath = ('cells', self.runt.view.core.iden) + path

        if prop is None:
            await self.runt.view.core.setJsonObj(fullpath, valu)
            return True

        return await self.runt.view.core.setJsonObjProp(fullpath, prop, valu)

    async def _del(self, path, prop=None):

        if not self.runt.isAdmin():
            mesg = '$lib.jsonstor.del() requires admin privileges.'
            raise s_exc.AuthDeny(mesg=mesg, user=self.runt.user.iden, username=self.runt.user.name)

        path = await toprim(path)
        prop = await toprim(prop)

        if isinstance(path, str):
            path = tuple(path.split('/'))

        fullpath = ('cells', self.runt.view.core.iden) + path

        if prop is None:
            await self.runt.view.core.delJsonObj(fullpath)
            return True

        return await self.runt.view.core.delJsonObjProp(fullpath, prop=prop)

    @stormfunc(readonly=True)
    async def iter(self, path=None):

        if not self.runt.isAdmin():
            mesg = '$lib.jsonstor.iter() requires admin privileges.'
            raise s_exc.AuthDeny(mesg=mesg, user=self.runt.user.iden, username=self.runt.user.name)

        path = await toprim(path)

        fullpath = ('cells', self.runt.view.core.iden)
        if path is not None:
            if isinstance(path, str):
                path = tuple(path.split('/'))
            fullpath += path

        async for path, item in self.runt.view.core.getJsonObjs(fullpath):
            yield path, item

    @stormfunc(readonly=True)
    async def cacheget(self, path, key, asof='now', envl=False):

        if not self.runt.isAdmin():
            mesg = '$lib.jsonstor.cacheget() requires admin privileges.'
            raise s_exc.AuthDeny(mesg=mesg, user=self.runt.user.iden, username=self.runt.user.name)

        key = await toprim(key)
        path = await toprim(path)
        envl = await tobool(envl)

        if isinstance(path, str):
            path = tuple(path.split('/'))

        fullpath = ('cells', self.runt.view.core.iden) + path + (s_common.guid(key),)

        cachetick = await self.runt.view.core.getJsonObjProp(fullpath, prop='asof')
        if cachetick is None:
            return None

        timetype = self.runt.view.core.model.type('time')
        asoftick = timetype.norm(asof)[0]

        if cachetick >= asoftick:
            if envl:
                return await self.runt.view.core.getJsonObj(fullpath)
            return await self.runt.view.core.getJsonObjProp(fullpath, prop='data')

        return None

    async def cacheset(self, path, key, valu):

        if not self.runt.isAdmin():
            mesg = '$lib.jsonstor.cacheset() requires admin privileges.'
            raise s_exc.AuthDeny(mesg=mesg, user=self.runt.user.iden, username=self.runt.user.name)

        key = await toprim(key)
        path = await toprim(path)
        valu = await toprim(valu)

        if isinstance(path, str):
            path = tuple(path.split('/'))

        cachepath = path + (s_common.guid(key),)
        fullpath = ('cells', self.runt.view.core.iden) + cachepath

        now = s_common.now()

        envl = {
            'key': key,
            'asof': now,
            'data': valu,
        }

        await self.runt.view.core.setJsonObj(fullpath, envl)

        return {
            'asof': now,
            'path': cachepath,
        }

    async def cachedel(self, path, key):

        if not self.runt.isAdmin():
            mesg = '$lib.jsonstor.cachedel() requires admin privileges.'
            raise s_exc.AuthDeny(mesg=mesg, user=self.runt.user.iden, username=self.runt.user.name)

        key = await toprim(key)
        path = await toprim(path)

        if isinstance(path, str):
            path = tuple(path.split('/'))

        fullpath = ('cells', self.runt.view.core.iden) + path + (s_common.guid(key),)

        await self.runt.view.core.delJsonObj(fullpath)
        return True

@registry.registerLib
class LibCron(Lib):
    '''
    A Storm Library for interacting with Cron Jobs in the Cortex.
    '''
    _storm_locals = (
        {'name': 'at', 'desc': 'Add a non-recurring Cron Job to the Cortex.',
         'type': {'type': 'function', '_funcname': '_methCronAt',
                  'args': (
                      {'name': '**kwargs', 'type': 'any', 'desc': 'Key-value parameters used to add the cron job.', },
                  ),
                  'returns': {'type': 'cronjob', 'desc': 'The new Cron Job.', }}},
        {'name': 'add', 'desc': 'Add a recurring Cron Job to the Cortex.',
         'type': {'type': 'function', '_funcname': '_methCronAdd',
                  'args': (
                      {'name': '**kwargs', 'type': 'any', 'desc': 'Key-value parameters used to add the cron job.', },
                  ),
                  'returns': {'type': 'cronjob', 'desc': 'The new Cron Job.', }}},
        {'name': 'del', 'desc': 'Delete a CronJob from the Cortex.',
         'type': {'type': 'function', '_funcname': '_methCronDel',
                  'args': (
                      {'name': 'prefix', 'type': 'str',
                       'desc': 'A prefix to match in order to identify a cron job to delete. '
                               'Only a single matching prefix will be deleted.', },
                  ),
                  'returns': {'type': 'null', }}},
        {'name': 'get', 'desc': 'Get a CronJob in the Cortex.',
         'type': {'type': 'function', '_funcname': '_methCronGet',
                  'args': (
                      {'name': 'prefix', 'type': 'str',
                       'desc': 'A prefix to match in order to identify a cron job to get. '
                               'Only a single matching prefix will be retrieved.', },
                  ),
                  'returns': {'type': 'cronjob', 'desc': 'The requested cron job.', }}},
        {'name': 'mod', 'desc': 'Modify a CronJob in the Cortex.',
         'type': {'type': 'function', '_funcname': '_methCronMod',
                  'args': (
                      {'name': 'prefix', 'type': 'str',
                       'desc': 'A prefix to match in order to identify a cron job to modify. '
                               'Only a single matching prefix will be modified.'},
                      {'name': 'edits', 'type': 'dict',
                       'desc': 'A dictionary of properties and their values to update on the Cron Job.'}
                  ),
                  'returns': {'type': 'str', 'desc': 'The iden of the CronJob which was modified.'}}},
        {'name': 'list', 'desc': 'List CronJobs in the Cortex.',
         'type': {'type': 'function', '_funcname': '_methCronList',
                  'returns': {'type': 'list', 'desc': 'A list of ``cronjob`` objects.', }}},
    )
    _storm_lib_path = ('cron',)
    _storm_lib_perms = (
        {'perm': ('cron', 'add'), 'gate': 'view',
         'desc': 'Permits a user to create a cron job.'},
        {'perm': ('cron', 'del'), 'gate': 'cronjob',
         'desc': 'Permits a user to remove a cron job.'},
        {'perm': ('cron', 'kill'), 'gate': 'cronjob',
         'desc': 'Controls the ability to terminate a running cron job.'},
        {'perm': ('cron', 'get'), 'gate': 'cronjob',
         'desc': 'Permits a user to list cron jobs.'},
        {'perm': ('cron', 'set'), 'gate': 'cronjob',
         'desc': 'Permits a user to modify/move a cron job.'},
        {'perm': ('cron', 'set', 'user'), 'gate': 'cortex',
         'desc': 'Permits a user to modify the user property of a cron job.'},
    )

    def getObjLocals(self):
        return {
            'at': self._methCronAt,
            'add': self._methCronAdd,
            'del': self._methCronDel,
            'get': self._methCronGet,
            'mod': self._methCronMod,
            'list': self._methCronList,
        }

    async def _matchIdens(self, prefix, perm):
        '''
        Returns the cron that starts with prefix.  Prints out error and returns None if it doesn't match
        exactly one.
        '''
        todo = s_common.todo('listCronJobs')
        crons = await self.dyncall('cortex', todo)
        matchcron = None

        for cron in crons:
            iden = cron.get('iden')

            if iden.startswith(prefix) and allowed(perm, gateiden=iden):
                if matchcron is not None:
                    mesg = 'Provided iden matches more than one cron job.'
                    raise s_exc.StormRuntimeError(mesg=mesg, iden=prefix)
                matchcron = cron

        if matchcron is not None:
            return matchcron

        mesg = 'Provided iden does not match any valid authorized cron job.'
        raise s_exc.StormRuntimeError(mesg=mesg, iden=prefix)

    def _parseWeekday(self, val):
        ''' Try to match a day-of-week abbreviation, then try a day-of-week full name '''
        val = val.title()
        try:
            return list(calendar.day_abbr).index(val)
        except ValueError:
            try:
                return list(calendar.day_name).index(val)
            except ValueError:
                return None

    def _parseIncval(self, incval):
        ''' Parse a non-day increment value. Should be an integer or a comma-separated integer list. '''
        try:
            retn = [int(val) for val in incval.split(',')]
        except ValueError:
            return None

        return retn[0] if len(retn) == 1 else retn

    def _parseReq(self, requnit, reqval):
        ''' Parse a non-day fixed value '''
        assert reqval[0] != '='

        try:
            retn = []
            for val in reqval.split(','):
                if requnit == 'month':
                    if reqval[0].isdigit():
                        retn.append(int(reqval))  # must be a month (1-12)
                    else:
                        try:
                            retn.append(list(calendar.month_abbr).index(val.title()))
                        except ValueError:
                            retn.append(list(calendar.month_name).index(val.title()))
                else:
                    retn.append(int(val))
        except ValueError:
            return None

        return retn[0] if len(retn) == 1 else retn

    def _parseDay(self, optval):
        ''' Parse a --day argument '''
        isreq = not optval.startswith('+')
        if not isreq:
            optval = optval[1:]

        try:
            retnval = []
            unit = None
            for val in optval.split(','):
                if not val:
                    raise ValueError
                if val[-1].isdigit():
                    newunit = 'dayofmonth' if isreq else 'day'
                    if unit is None:
                        unit = newunit
                    elif newunit != unit:
                        raise ValueError
                    retnval.append(int(val))
                else:
                    newunit = 'dayofweek'
                    if unit is None:
                        unit = newunit
                    elif newunit != unit:
                        raise ValueError

                    weekday = self._parseWeekday(val)
                    if weekday is None:
                        raise ValueError
                    retnval.append(weekday)
            if len(retnval) == 0:
                raise ValueError
        except ValueError:
            return None, None
        if len(retnval) == 1:
            retnval = retnval[0]
        return unit, retnval

    def _parseAlias(self, opts):
        retn = {}

        hourly = opts.get('hourly')
        if hourly is not None:
            retn['hour'] = '+1'
            retn['minute'] = str(int(hourly))
            return retn

        daily = opts.get('daily')
        if daily is not None:
            fields = time.strptime(daily, '%H:%M')
            retn['day'] = '+1'
            retn['hour'] = str(fields.tm_hour)
            retn['minute'] = str(fields.tm_min)
            return retn

        monthly = opts.get('monthly')
        if monthly is not None:
            day, rest = monthly.split(':', 1)
            fields = time.strptime(rest, '%H:%M')
            retn['month'] = '+1'
            retn['day'] = day
            retn['hour'] = str(fields.tm_hour)
            retn['minute'] = str(fields.tm_min)
            return retn

        yearly = opts.get('yearly')
        if yearly is not None:
            fields = yearly.split(':')
            if len(fields) != 4:
                raise ValueError(f'Failed to parse parameter {yearly}')
            retn['year'] = '+1'
            retn['month'], retn['day'], retn['hour'], retn['minute'] = fields
            return retn

        return None

    async def _methCronAdd(self, **kwargs):
        incunit = None
        incval = None
        reqdict = {}
        pool = await tobool(kwargs.get('pool', False))
        valinfo = {  # unit: (minval, next largest unit)
            'month': (1, 'year'),
            'dayofmonth': (1, 'month'),
            'hour': (0, 'day'),
            'minute': (0, 'hour'),
        }

        query = kwargs.get('query', None)
        if query is None:
            mesg = 'Query parameter is required.'
            raise s_exc.StormRuntimeError(mesg=mesg, kwargs=kwargs)

        query = await tostr(query)

        try:
            alias_opts = self._parseAlias(kwargs)
        except ValueError as e:
            mesg = f'Failed to parse ..ly parameter: {" ".join(e.args)}'
            raise s_exc.StormRuntimeError(mesg=mesg, kwargs=kwargs)

        if alias_opts:
            year = kwargs.get('year')
            month = kwargs.get('month')
            day = kwargs.get('day')
            hour = kwargs.get('hour')
            minute = kwargs.get('minute')

            if year or month or day or hour or minute:
                mesg = 'May not use both alias (..ly) and explicit options at the same time'
                raise s_exc.StormRuntimeError(mesg=mesg, kwargs=kwargs)
            opts = alias_opts
        else:
            opts = kwargs

        for optname in ('year', 'month', 'day', 'hour', 'minute'):
            optval = opts.get(optname)

            if optval is None:
                if incunit is None and not reqdict:
                    continue
                # The option isn't set, but a higher unit is.  Go ahead and set the required part to the lowest valid
                # value, e.g. so --month 2 would run on the *first* of every other month at midnight
                if optname == 'day':
                    reqdict['dayofmonth'] = 1
                else:
                    reqdict[optname] = valinfo[optname][0]
                continue

            isreq = not optval.startswith('+')

            if optname == 'day':
                unit, val = self._parseDay(optval)
                if val is None:
                    mesg = f'Failed to parse day value "{optval}"'
                    raise s_exc.StormRuntimeError(mesg=mesg, kwargs=kwargs)
                if unit == 'dayofweek':
                    if incunit is not None:
                        mesg = 'May not provide a recurrence value with day of week'
                        raise s_exc.StormRuntimeError(mesg=mesg, kwargs=kwargs)
                    if reqdict:
                        mesg = 'May not fix month or year with day of week'
                        raise s_exc.StormRuntimeError(mesg=mesg, kwargs=kwargs)
                    incunit, incval = unit, val
                elif unit == 'day':
                    incunit, incval = unit, val
                else:
                    assert unit == 'dayofmonth'
                    reqdict[unit] = val
                continue

            if not isreq:
                if incunit is not None:
                    mesg = 'May not provide more than 1 recurrence parameter'
                    raise s_exc.StormRuntimeError(mesg=mesg, kwargs=kwargs)
                if reqdict:
                    mesg = 'Fixed unit may not be larger than recurrence unit'
                    raise s_exc.StormRuntimeError(mesg=mesg, kwargs=kwargs)
                incunit = optname
                incval = self._parseIncval(optval)
                if incval is None:
                    mesg = 'Failed to parse parameter'
                    raise s_exc.StormRuntimeError(mesg=mesg, kwargs=kwargs)
                continue

            if optname == 'year':
                mesg = 'Year may not be a fixed value'
                raise s_exc.StormRuntimeError(mesg=mesg, kwargs=kwargs)

            reqval = self._parseReq(optname, optval)
            if reqval is None:
                mesg = f'Failed to parse fixed parameter "{optval}"'
                raise s_exc.StormRuntimeError(mesg=mesg, kwargs=kwargs)
            reqdict[optname] = reqval

        # If not set, default (incunit, incval) to (1, the next largest unit)
        if incunit is None:
            if not reqdict:
                mesg = 'Must provide at least one optional argument'
                raise s_exc.StormRuntimeError(mesg=mesg, kwargs=kwargs)
            requnit = next(iter(reqdict))  # the first key added is the biggest unit
            incunit = valinfo[requnit][1]
            incval = 1

        cdef = {'storm': query,
                'reqs': reqdict,
                'pool': pool,
                'incunit': incunit,
                'incvals': incval,
                'user': self.runt.user.iden,
                'creator': self.runt.user.iden
                }

        iden = kwargs.get('iden')
        if iden:
            cdef['iden'] = iden

        view = kwargs.get('view')
        if not view:
            view = self.runt.view.iden
        cdef['view'] = view

        for argname in ('name', 'doc'):
            if (valu := kwargs.get(argname)) is not None:
                cdef[argname] = await tostr(valu)

        todo = s_common.todo('addCronJob', cdef)
        gatekeys = ((self.runt.user.iden, ('cron', 'add'), view),)
        cdef = await self.dyncall('cortex', todo, gatekeys=gatekeys)

        return CronJob(self.runt, cdef, path=self.path)

    async def _methCronAt(self, **kwargs):
        tslist = []
        now = time.time()

        query = kwargs.get('query', None)
        if query is None:
            mesg = 'Query parameter is required.'
            raise s_exc.StormRuntimeError(mesg=mesg, kwargs=kwargs)

        query = await tostr(query)

        for optname in ('day', 'hour', 'minute'):
            opts = kwargs.get(optname)

            if not opts:
                continue

            for optval in opts.split(','):
                try:
                    arg = f'{optval} {optname}'
                    ts = now + s_time.delta(arg) / 1000.0
                    tslist.append(ts)
                except (ValueError, s_exc.BadTypeValu):
                    mesg = f'Trouble parsing "{arg}"'
                    raise s_exc.StormRuntimeError(mesg=mesg, kwargs=kwargs)

        dts = kwargs.get('dt')
        if dts:
            for dt in dts.split(','):
                try:
                    ts = s_time.parse(dt) / 1000.0
                    tslist.append(ts)
                except (ValueError, s_exc.BadTypeValu):
                    mesg = f'Trouble parsing "{dt}"'
                    raise s_exc.StormRuntimeError(mesg=mesg, kwargs=kwargs)

        def _ts_to_reqdict(ts):
            dt = datetime.datetime.fromtimestamp(ts, datetime.timezone.utc)
            return {
                'minute': dt.minute,
                'hour': dt.hour,
                'dayofmonth': dt.day,
                'month': dt.month,
                'year': dt.year
            }

        atnow = kwargs.get('now')

        if not tslist and not atnow:
            mesg = 'At least one requirement must be provided'
            raise s_exc.StormRuntimeError(mesg=mesg, kwargs=kwargs)

        reqdicts = [_ts_to_reqdict(ts) for ts in tslist]

        if atnow:
            reqdicts.append({'now': True})

        cdef = {'storm': query,
                'reqs': reqdicts,
                'incunit': None,
                'incvals': None,
                'user': self.runt.user.iden,
                'creator': self.runt.user.iden
                }

        iden = kwargs.get('iden')
        if iden:
            cdef['iden'] = iden

        view = kwargs.get('view')
        if not view:
            view = self.runt.view.iden
        cdef['view'] = view

        todo = s_common.todo('addCronJob', cdef)
        gatekeys = ((self.runt.user.iden, ('cron', 'add'), view),)
        cdef = await self.dyncall('cortex', todo, gatekeys=gatekeys)

        return CronJob(self.runt, cdef, path=self.path)

    async def _methCronDel(self, prefix):
        cron = await self._matchIdens(prefix, ('cron', 'del'))
        iden = cron['iden']

        return await self.runt.view.core.delCronJob(iden)

    async def _methCronMod(self, prefix, edits):
        cdef = await self._matchIdens(prefix, ('cron', 'set'))
        iden = cdef['iden']
        edits = await toprim(edits)

        if 'user' in edits:
            # this permission must be granted cortex wide to prevent abuse...
            self.runt.confirm(('cron', 'set', 'user'))

        return await self.runt.view.core.editCronJob(iden, edits)

    @stormfunc(readonly=True)
    async def _methCronList(self):
        todo = s_common.todo('listCronJobs')
        gatekeys = ((self.runt.user.iden, ('cron', 'get'), None),)
        defs = await self.dyncall('cortex', todo, gatekeys=gatekeys)

        return [CronJob(self.runt, cdef, path=self.path) for cdef in defs]

    @stormfunc(readonly=True)
    async def _methCronGet(self, prefix):
        cdef = await self._matchIdens(prefix, ('cron', 'get'))

        return CronJob(self.runt, cdef, path=self.path)

@registry.registerType
class CronJob(Prim):
    '''
    Implements the Storm api for a cronjob instance.
    '''
    _storm_locals = (
        {'name': 'completed', 'desc': 'True if a non-recurring Cron Job has completed.', 'type': 'boolean'},
        {'name': 'creator', 'desc': 'The iden of the user that created the Cron Job.', 'type': 'str'},
        {'name': 'created', 'desc': 'The timestamp when the Cron Job was created.', 'type': 'int'},
        {'name': 'doc', 'desc': 'The description of the Cron Job.', 'type': 'str'},
        {'name': 'enabled', 'desc': 'Whether the Cron Job is enabled.', 'type': 'boolean'},
        {'name': 'iden', 'desc': 'The iden of the Cron Job.', 'type': 'str'},
        {'name': 'name', 'desc': 'The name of the Cron Job.', 'type': 'str'},
        {'name': 'pool', 'desc': 'Whether the Cron Job will offload the query to a Storm pool.', 'type': 'boolean'},
        {'name': 'storm', 'desc': 'The Storm query the Cron Job runs.', 'type': 'str'},
        {'name': 'view', 'desc': 'The iden of the view the Cron Job runs in.', 'type': 'str'},
        {'name': 'user', 'desc': 'The iden of the user the Cron Job runs as.', 'type': 'str'},
        {'name': 'kill', 'desc': 'If the job is currently running, terminate the task.',
         'type': {'type': 'function', '_funcname': '_methCronJobKill',
                  'returns': {'type': 'boolean', 'desc': 'A boolean value which is true if the task was terminated.'}}},

        {'name': 'pprint', 'desc': 'Get a dictionary containing user friendly strings for printing the CronJob.',
         'type': {'type': 'function', '_funcname': '_methCronJobPprint',
                  'returns':
                      {'type': 'dict',
                       'desc': 'A dictionary containing structured data about a cronjob for display purposes.'}}},
    )
    _storm_typename = 'cronjob'
    _ismutable = False

    def __init__(self, runt, cdef, path=None):
        Prim.__init__(self, cdef, path=path)
        self.runt = runt
        self.locls.update(self.getObjLocals())

    def __hash__(self):
        return hash((self._storm_typename, self.valu.get('iden')))

    def getObjLocals(self):
        return {
            'kill': self._methCronJobKill,
            'pprint': self._methCronJobPprint,
        }

    async def _methCronJobKill(self):
        iden = self.valu.get('iden')
        self.runt.confirm(('cron', 'kill'), gateiden=iden)
        return await self.runt.view.core.killCronTask(iden)

    async def setitem(self, name, valu):
        name = await tostr(name)
        valu = await toprim(valu)
        iden = self.valu.get('iden')

        if name == 'user':
            # this permission must be granted cortex wide
            # to prevent abuse...
            self.runt.confirm(('cron', 'set', 'user'))
        else:
            self.runt.confirm(('cron', 'set', name), gateiden=iden)

        self.valu = await self.runt.view.core.editCronJob(iden, {name: valu})

        return self

    @stormfunc(readonly=True)
    async def _derefGet(self, name):
        name = await tostr(name)

        if name == 'completed':
            return not bool(self.valu.get('recs'))

        return copy.deepcopy(self.valu.get(name))

    def value(self):
        return copy.deepcopy(self.valu)

    @staticmethod
    def _formatTimestamp(ts):
        return datetime.datetime.fromtimestamp(ts, datetime.UTC).strftime('%Y-%m-%dT%H:%M')

    @stormfunc(readonly=True)
    async def _methCronJobPprint(self):
        user = self.valu.get('username')
        creator = self.valu.get('creatorname')

        view = self.valu.get('view')
        if not view:
            view = self.runt.view.core.view.iden

        laststart = self.valu.get('laststarttime')
        lastend = self.valu.get('lastfinishtime')
        result = self.valu.get('lastresult')
        iden = self.valu.get('iden')

        job = {
            'iden': iden,
            'idenshort': iden[:8] + '..',
            'user': user or '<None>',
            'creator': creator or '<None>',
            'view': view,
            'viewshort': view[:8] + '..',
            'storm': self.valu.get('storm') or '<missing>',
            'pool': self.valu.get('pool', False),
            'isrecur': 'Y' if self.valu.get('recur') else 'N',
            'isrunning': 'Y' if self.valu.get('isrunning') else 'N',
            'enabled': 'Y' if self.valu.get('enabled', True) else 'N',
            'startcount': self.valu.get('startcount') or 0,
            'errcount': self.valu.get('errcount') or 0,
            'laststart': 'Never' if laststart is None else self._formatTimestamp(laststart),
            'lastend': 'Never' if lastend is None else self._formatTimestamp(lastend),
            'lastresult': self.valu.get('lastresult') or '<None>',
            'lasterrs': self.valu.get('lasterrs') or [],
            'iserr': 'X' if result is not None and not result.startswith('finished successfully') else ' ',
            'recs': []
        }

        for reqdict, incunit, incval in self.valu.get('recs', []):
            job['recs'].append({
                'reqdict': reqdict or '<None>',
                'incunit': incunit or '<None>',
                'incval': incval or '<None>'
            })

        return job

# These will go away once we have value objects in storm runtime
async def toprim(valu, path=None, use_list=False):

    if isinstance(valu, (str, int, bool, float, bytes, types.AsyncGeneratorType, types.GeneratorType)) or valu is None:
        return valu

    if isinstance(valu, (tuple, list)):
        retn = []
        for v in valu:
            try:
                retn.append(await toprim(v, use_list=use_list))
            except s_exc.NoSuchType:
                pass

        if not use_list:
            return tuple(retn)
        return retn

    if isinstance(valu, dict):
        retn = {}
        for k, v in valu.items():
            try:
                retn[k] = await toprim(v, use_list=use_list)
            except s_exc.NoSuchType:
                pass
        return retn

    if isinstance(valu, Number):
        return float(valu.value())

    if isinstance(valu, (Dict, List)):
        return await valu.value(use_list=use_list)

    if isinstance(valu, Prim):
        return await s_coro.ornot(valu.value)

    if isinstance(valu, s_node.Node):
        return valu.ndef[1]

    mesg = 'Unable to convert object to Storm primitive.'
    raise s_exc.NoSuchType(mesg=mesg, name=valu.__class__.__name__)

def fromprim(valu, path=None, basetypes=True):

    if valu is None:
        return valu

    if basetypes:

        if isinstance(valu, str):
            return Str(valu, path=path)

    # TODO: make s_node.Node a storm type itself?
    if isinstance(valu, s_node.NodeBase):
        return Node(valu, path=path)

    if isinstance(valu, s_node.Path):
        return Path(valu, path=path)

    if isinstance(valu, tuple):
        return List(list(valu), path=path)

    if isinstance(valu, list):
        return List(valu, path=path)

    if isinstance(valu, dict):
        return Dict(valu, path=path)

    if isinstance(valu, bytes):
        return Bytes(valu, path=path)

    if isinstance(valu, bool):
        return Bool(valu, path=path)

    if isinstance(valu, (float, decimal.Decimal)):
        return Number(valu, path=path)

    if isinstance(valu, StormType):
        return valu

    if basetypes:
        ptyp = valu.__class__.__name__
        mesg = f'Unable to convert python primitive to StormType ( {ptyp} )'
        raise s_exc.NoSuchType(mesg=mesg, python_type=ptyp)

    return valu

async def tostor(valu, isndef=False):

    if isinstance(valu, Number):
        return str(valu.value())

    if isinstance(valu, (tuple, list)):
        retn = []
        for v in valu:
            try:
                retn.append(await tostor(v, isndef=isndef))
            except s_exc.NoSuchType:
                pass
        return tuple(retn)

    if isinstance(valu, dict):
        retn = {}
        for k, v in valu.items():
            try:
                retn[k] = await tostor(v, isndef=isndef)
            except s_exc.NoSuchType:
                pass
        return retn

    if isndef and isinstance(valu, s_node.Node):
        return valu.ndef

    return await toprim(valu)

async def tocmprvalu(valu):

    if isinstance(valu, (str, int, bool, float, bytes, types.AsyncGeneratorType, types.GeneratorType, Number)) or valu is None:
        return valu

    if isinstance(valu, (tuple, list)):
        retn = []
        for v in valu:
            retn.append(await tocmprvalu(v))
        return tuple(retn)

    if isinstance(valu, dict):
        retn = {}
        for k, v in valu.items():
            retn[k] = await tocmprvalu(v)
        return retn

    if isinstance(valu, Prim):
        return await s_coro.ornot(valu.value)

    if isinstance(valu, s_node.Node):
        return valu.ndef[1]

    return valu

def ismutable(valu):
    if isinstance(valu, StormType):
        return valu.ismutable()

    # N.B. In Python, tuple is immutable, but in Storm, gets converted in toprim to a storm List
    return isinstance(valu, (set, dict, list, s_node.Path))

async def tostr(valu, noneok=False):

    if noneok and valu is None:
        return None

    try:
        if isinstance(valu, bytes):
            return valu.decode('utf8')

        if isinstance(valu, s_node.Node):
            return valu.repr()

        return str(valu)
    except Exception as e:
        mesg = f'Failed to make a string from {s_common.trimText(repr(valu))}.'
        raise s_exc.BadCast(mesg=mesg) from e

async def tobool(valu, noneok=False):

    if noneok and valu is None:
        return None

    if isinstance(valu, Prim):
        return await valu.bool()

    try:
        return bool(valu)
    except Exception:
        mesg = f'Failed to make a boolean from {s_common.trimText(repr(valu))}.'
        raise s_exc.BadCast(mesg=mesg)

async def tonumber(valu, noneok=False):

    if noneok and valu is None:
        return None

    if isinstance(valu, Number):
        return valu

    if isinstance(valu, (float, decimal.Decimal)) or (isinstance(valu, str) and '.' in valu):
        return Number(valu)

    return await toint(valu, noneok=noneok)

async def toint(valu, noneok=False):

    if noneok and valu is None:
        return None

    if isinstance(valu, str):
        try:
            return int(valu, 0)
        except ValueError as e:
            mesg = f'Failed to make an integer from {s_common.trimText(repr(valu))}.'
            raise s_exc.BadCast(mesg=mesg) from e

    try:
        return int(valu)
    except Exception as e:
        mesg = f'Failed to make an integer from {s_common.trimText(repr(valu))}.'
        raise s_exc.BadCast(mesg=mesg) from e

async def toiter(valu, noneok=False):

    if noneok and valu is None:
        return

    if isinstance(valu, Prim):
        async with contextlib.aclosing(valu.iter()) as agen:
            async for item in agen:
                yield item
        return

    try:
        async with contextlib.aclosing(s_coro.agen(valu)) as agen:
            async for item in agen:
                yield item
    except TypeError as e:
        mesg = f'Value is not iterable: {s_common.trimText(repr(valu))}'
        raise s_exc.StormRuntimeError(mesg=mesg) from e

async def torepr(valu, usestr=False):
    if hasattr(valu, 'stormrepr') and callable(valu.stormrepr):
        return await valu.stormrepr()

    if isinstance(valu, bool):
        return str(valu).lower()

    if valu is None:
        return '$lib.null'

    if usestr:
        return str(valu)
    return repr(valu)

async def tobuidhex(valu, noneok=False):

    if noneok and valu is None:
        return None

    if isinstance(valu, Node):
        return valu.valu.iden()

    if isinstance(valu, s_node.Node):
        return valu.iden()

    valu = await tostr(valu)
    if not s_common.isbuidhex(valu):
        mesg = f'Invalid buid string: {valu}'
        raise s_exc.BadCast(mesg=mesg)

    return valu

async def totype(valu, basetypes=False) -> str:
    '''
    Convert a value to its Storm type string.

    Args:
        valu: The object to check.
        basetypes (bool): If True, return the base Python class name as a fallback.

    Returns:
        str: The type name.

    Raises:
        StormRuntimeError: If the valu does not resolve to a known type and basetypes=False.
    '''
    if valu is undef:
        return 'undef'

    if valu is None:
        return 'null'

    if isinstance(valu, bool):
        return 'boolean'

    if isinstance(valu, int):
        return 'int'

    if isinstance(valu, (types.AsyncGeneratorType, types.GeneratorType)):
        return 'generator'

    if isinstance(valu, (types.FunctionType, types.MethodType)):
        return 'function'

    # This may raise s_exc.NoSuchType
    fp = fromprim(valu, basetypes=not basetypes)

    if isinstance(fp, StormType):
        return fp._storm_typename

    return valu.__class__.__name__

async def typeerr(name, reqt):
    if not isinstance(name, reqt):
        styp = await totype(name, basetypes=True)
        mesg = f"Expected value of type '{reqt}', got '{styp}' with value {name}."
        return s_exc.StormRuntimeError(mesg=mesg, name=name, type=styp)<|MERGE_RESOLUTION|>--- conflicted
+++ resolved
@@ -1282,18 +1282,6 @@
                     storm> if $lib.false { $lib.print('Is True') } else { $lib.print('Is False') }
                     Is False''',
          'type': 'boolean', },
-<<<<<<< HEAD
-=======
-        {'name': 'text', 'desc': "Get a Storm Text object. This is deprecated; please use a list to append strings to, and then use ``('.').join($listOfStr)`` to join them on demand.",
-         'deprecated': {'eolvers': '3.0.0'},
-         'type': {'type': 'function', '_funcname': '_text',
-                  'args': (
-                      {'name': '*args', 'type': 'str',
-                       'desc': 'An initial set of values to place in the Text. '
-                               'These values are joined together with an empty string.', },
-                  ),
-                  'returns': {'type': 'text', 'desc': 'The new Text object.', }}},
->>>>>>> 2cc5a903
         {'name': 'cast', 'desc': 'Normalize a value as a Synapse Data Model Type.',
          'type': {'type': 'function', '_funcname': '_cast',
                   'args': (
@@ -1689,24 +1677,6 @@
         return Set(vals)
 
     @stormfunc(readonly=True)
-<<<<<<< HEAD
-=======
-    async def _list(self, *vals):
-        s_common.deprecated('$lib.list()', curv='2.194.0')
-        await self.runt.snap.warnonce('$lib.list() is deprecated. Use ([]) instead.')
-        return List(list(vals))
-
-    @stormfunc(readonly=True)
-    async def _text(self, *args):
-        s_common.deprecated('$lib.text()', curv='2.194.0')
-        runt = s_scope.get('runt')
-        if runt:
-            await runt.snap.warnonce("$lib.text() is deprecated. Please use a list to append strings to, and then use ``('').join($listOfStr)`` to join them on demand.")
-        valu = ''.join(args)
-        return Text(valu)
-
-    @stormfunc(readonly=True)
->>>>>>> 2cc5a903
     async def _guid(self, *args, valu=undef):
         if args:
             if valu is not undef:
@@ -2031,78 +2001,6 @@
     async def _list(self):
         todo = s_common.todo('ps', self.runt.user)
         return await self.dyncall('cell', todo)
-
-@registry.registerLib
-class LibStr(Lib):
-    '''
-    A Storm Library for interacting with strings.
-    '''
-    _storm_locals = (
-        {'name': 'join', 'desc': 'Join items into a string using a separator.',
-         # 'deprecated': {'eolvers': 'v3.0.0', 'mesg': 'Use ``('').join($foo, $bar, $baz, ....)`` instead.'},
-         'type': {'type': 'function', '_funcname': 'join',
-                  'args': (
-                      {'name': 'sepr', 'type': 'str', 'desc': 'The separator used to join strings with.', },
-                      {'name': 'items', 'type': 'list', 'desc': 'A list of items to join together.', },
-                  ),
-                  'returns': {'type': 'str', 'desc': 'The joined string.', }}},
-        {'name': 'concat', 'desc': 'Concatenate a set of strings together.',
-         # 'deprecated': {'eolvers': 'v3.0.0', 'mesg': "Use ``('').join($foo, $bar, $baz, ....)`` instead."},
-         'type': {'type': 'function', '_funcname': 'concat',
-                  'args': (
-                      {'name': '*args', 'type': 'any', 'desc': 'Items to join together.', },
-                  ),
-                  'returns': {'type': 'str', 'desc': 'The joined string.', }}},
-        {'name': 'format', 'desc': 'Format a text string.',
-         # 'deprecated': {'eolvers': 'v3.0.0', 'mesg': 'Use ``$mystr.format(foo=$bar)`` instead.'},
-         'type': {'type': 'function', '_funcname': 'format',
-                  'args': (
-                      {'name': 'text', 'type': 'str', 'desc': 'The base text string.', },
-                      {'name': '**kwargs', 'type': 'any',
-                       'desc': 'Keyword values which are substituted into the string.', },
-                  ),
-                  'returns': {'type': 'str', 'desc': 'The new string.', }}},
-    )
-    _storm_lib_path = ('str',)
-
-    # _lib_str_join_depr_mesg = '$lib.str.join(), use "$sepr.join($items)" instead.'
-    # _lib_str_concat_depr_mesg = "$lib.str.concat(), use ('').join($foo, $bar, $baz, ....) instead."
-    # _lib_str_format_depr_mesg = '$lib.str.format(), use "$mystr.format(foo=$bar)" instead.'
-
-    def getObjLocals(self):
-        return {
-            'join': self.join,
-            'concat': self.concat,
-            'format': self.format,
-        }
-
-    @stormfunc(readonly=True)
-    async def concat(self, *args):
-        # s_common.deprecated(self._lib_str_concat_depr_mesg)
-        # runt = s_scope.get('runt')
-        # if runt:
-        #     await runt.snap.warnonce(self._lib_str_concat_depr_mesg)
-        strs = [await tostr(a) for a in args]
-        return ''.join(strs)
-
-    @stormfunc(readonly=True)
-    async def format(self, text, **kwargs):
-        # s_common.deprecated(self._lib_str_format_depr_mesg)
-        # runt = s_scope.get('runt')
-        # if runt:
-        #     await runt.snap.warnonce(self._lib_str_format_depr_mesg)
-        text = await kwarg_format(text, **kwargs)
-
-        return text
-
-    @stormfunc(readonly=True)
-    async def join(self, sepr, items):
-        # s_common.deprecated(self._lib_str_join_depr_mesg)
-        # runt = s_scope.get('runt')
-        # if runt:
-        #     await runt.snap.warnonce(self._lib_str_join_depr_mesg)
-        strs = [await tostr(item) async for item in toiter(items)]
-        return sepr.join(strs)
 
 @registry.registerLib
 class LibAxon(Lib):
