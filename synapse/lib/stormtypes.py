import os
import bz2
import copy
import gzip
import time

import regex
import types
import base64
import pprint
import struct
import asyncio
import decimal
import inspect
import logging
import binascii
import datetime
import calendar
import functools
import contextlib
import collections

import synapse.exc as s_exc
import synapse.common as s_common
import synapse.telepath as s_telepath

import synapse.lib.coro as s_coro
import synapse.lib.json as s_json
import synapse.lib.node as s_node
import synapse.lib.time as s_time
import synapse.lib.cache as s_cache
import synapse.lib.const as s_const
import synapse.lib.queue as s_queue
import synapse.lib.scope as s_scope
import synapse.lib.msgpack as s_msgpack
import synapse.lib.schemas as s_schemas
import synapse.lib.urlhelp as s_urlhelp
import synapse.lib.version as s_version
import synapse.lib.stormctrl as s_stormctrl

logger = logging.getLogger(__name__)

AXON_MINVERS_PROXY = (2, 97, 0)
AXON_MINVERS_PROXYTRUE = (2, 192, 0)
AXON_MINVERS_SSLOPTS = '>=2.162.0'

class Undef:
    _storm_typename = 'undef'
    async def stormrepr(self):
        return '$lib.undef'

undef = Undef()

def confirm(perm, gateiden=None):
    s_scope.get('runt').confirm(perm, gateiden=gateiden)

def allowed(perm, gateiden=None):
    return s_scope.get('runt').allowed(perm, gateiden=gateiden)

def confirmEasyPerm(item, perm, mesg=None):
    return s_scope.get('runt').confirmEasyPerm(item, perm, mesg=mesg)

def allowedEasyPerm(item, perm):
    return s_scope.get('runt').allowedEasyPerm(item, perm)

def strifyHttpArg(item, multi=False):
    if isinstance(item, (list, tuple)):
        return [(str(k), str(v)) for (k, v) in item]
    elif isinstance(item, dict):
        retn = {}
        for name, valu in item.items():
            if isinstance(valu, (list, tuple)) and multi:
                retn[str(name)] = [str(v) for v in valu]
            else:
                retn[str(name)] = str(valu)
        return retn
    return item

async def resolveCoreProxyUrl(valu):
    '''
    Resolve a proxy value to a proxy URL.

    Args:
        valu (str|bool): The proxy value.

    Returns:
        (str|None): A proxy URL string or None.
    '''
    runt = s_scope.get('runt')

    match valu:
        case True:
            return await runt.view.core.getConfOpt('http:proxy')

        case False:
            runt.confirm(('inet', 'http', 'proxy'))
            return None

        case str():
            runt.confirm(('inet', 'http', 'proxy'))
            return valu

        case _:
            raise s_exc.BadArg(mesg='HTTP proxy argument must be a string or bool.')

async def resolveAxonProxyArg(valu):
    '''
    Resolve a proxy value to the kwarg to set for an Axon HTTP call.

    Args:
        valu (str|bool): The proxy value.

    Returns:
        tuple: A retn tuple where the proxy kwarg should not be set if ok=False, otherwise a proxy URL or None.
    '''
    runt = s_scope.get('runt')

    await runt.view.core.getAxon()

    axonvers = runt.view.core.axoninfo['synapse']['version']
    if axonvers < AXON_MINVERS_PROXY:
        await runt.warnonce(f'Axon version does not support proxy argument: {axonvers} < {AXON_MINVERS_PROXY}')
        return False, None

    match valu:
        case True:
            if axonvers < AXON_MINVERS_PROXYTRUE:
                return True, None
            return True, True

        case False:
            runt.confirm(('inet', 'http', 'proxy'))
            return True, False

        case str():
            runt.confirm(('inet', 'http', 'proxy'))
            return True, valu

        case _:
            raise s_exc.BadArg(mesg='HTTP proxy argument must be a string or bool.')

class StormTypesRegistry:
    # The following types are currently undefined.
    base_undefined_types = (
        'any',
        'int',
        'lib',  # lib.import
        'null',
        'time',
        'prim',
        'undef',
        'float',
        'generator',
    )
    undefined_types = set(base_undefined_types)
    known_types = set()
    rtypes = collections.defaultdict(set)  # callable -> return types, populated on demand.

    def __init__(self):
        self._LIBREG = {}
        self._TYPREG = {}

    def addStormLib(self, path, ctor):
        if path in self._LIBREG:
            raise Exception('cannot register a library twice')
        assert isinstance(path, tuple)
        self._LIBREG[path] = ctor

    def delStormLib(self, path):
        if not self._LIBREG.pop(path, None):
            raise Exception('no such path!')

    def addStormType(self, path, ctor):
        if path in self._TYPREG:
            raise Exception('cannot register a type twice')
        assert ctor._storm_typename is not None, f'path={path} ctor={ctor}'
        self._TYPREG[path] = ctor
        self.known_types.add(ctor._storm_typename)
        self.undefined_types.discard(ctor._storm_typename)

    def delStormType(self, path):
        ctor = self._TYPREG.pop(path, None)
        if ctor is None:
            raise Exception('no such path!')
        self.known_types.discard(ctor._storm_typename)
        self.undefined_types.add(ctor._storm_typename)

    def registerLib(self, ctor):
        '''Decorator to register a StormLib'''
        path = getattr(ctor, '_storm_lib_path', s_common.novalu)
        if path is s_common.novalu:
            raise Exception('no key!')
        self.addStormLib(path, ctor)

        for info in ctor._storm_locals:
            rtype = info.get('type')
            if isinstance(rtype, dict) and rtype.get('type') == 'function':
                if (fname := rtype.get('_funcname')) == '_storm_query':
                    continue

                if (func := getattr(ctor, fname, None)) is not None:
                    funcpath = '.'.join(('lib',) + ctor._storm_lib_path + (info['name'],))
                    func._storm_funcpath = f"${funcpath}"

        return ctor

    def registerType(self, ctor):
        '''Decorator to register a StormPrim'''
        self.addStormType(ctor.__name__, ctor)

        for info in ctor._storm_locals:
            rtype = info.get('type')
            if isinstance(rtype, dict) and rtype.get('type') == 'function':
                fname = rtype.get('_funcname')
                if (func := getattr(ctor, fname, None)) is not None:
                    func._storm_funcpath = f"{ctor._storm_typename}.{info['name']}"

        return ctor

    def iterLibs(self):
        return list(self._LIBREG.items())

    def iterTypes(self):
        return list(self._TYPREG.items())

    def _validateInfo(self, obj, info, name):
        # Check the rtype of the info to see if its a dict; and  if so,
        # validate it has the _funcname key pointing to the to a
        # callable on the obj, and that the documented arguments match
        # those of the callable. The _funcname key is removed.

        rtype = info.get('type')
        if isinstance(rtype, dict):
            rname = rtype.get('type')
            rname = copy.deepcopy(rname)  # Make a mutable copy we're going to modify

            if isinstance(rname, tuple):
                rname = list(rname)

            isstor = False
            isfunc = False
            isgtor = False
            isctor = False

            if rname == 'ctor' or 'ctor' in rname:
                isctor = True
                if isinstance(rname, str):
                    rname = ''
                if isinstance(rname, list):
                    rname.remove('ctor')
                if isinstance(rname, dict):
                    rname.pop('ctor', None)
            if rname == 'function' or 'function' in rname:
                isfunc = True
                if isinstance(rname, str):
                    rname = ''
                if isinstance(rname, list):
                    rname.remove('function')
                if isinstance(rname, dict):
                    rname.pop('function', None)
            if rname == 'gtor' or 'gtor' in rname:
                isgtor = True
                if isinstance(rname, str):
                    rname = ''
                if isinstance(rname, list):
                    rname.remove('gtor')
                if isinstance(rname, dict):
                    rname.pop('gtor', None)
            if rname == 'stor' or 'stor' in rname:
                if isinstance(rname, str):
                    rname = ''
                if isinstance(rname, list):
                    rname.remove('stor')
                if isinstance(rname, dict):
                    rname.pop('stor', None)
                isstor = True

            invalid = (isgtor and isctor) or (isfunc and (isgtor or isctor))
            if invalid:
                mesg = f'Dictionary represents invalid combination of ctors, gtors, locls, and stors [{name} {obj} {info.get("name")}] [{rtype}].'
                raise AssertionError(mesg)

            if rname:
                mesg = f'Dictionary return types represents a unknown rtype [{name} {obj} {info.get("name")}] [{rtype}] [{rname}].'
                raise AssertionError(mesg)

            if isfunc:
                self._validateFunction(obj, info, name)
            if isstor:
                self._validateStor(obj, info, name)
            if isctor:
                self._validateCtor(obj, info, name)
            if isgtor:
                self._validateGtor(obj, info, name)

    def _validateFunction(self, obj, info, name):
        rtype = info.get('type')
        funcname = rtype.get('_funcname')
        if funcname == '_storm_query':
            # Sentinel used for future validation of pure storm
            # functions defined in _storm_query data.
            return
        locl = getattr(obj, funcname, None)
        assert locl is not None, f'bad _funcname=[{funcname}] for {obj} {info.get("name")}'
        args = rtype.get('args', ())
        callsig = getCallSig(locl)
        # Assert the callsigs match
        callsig_args = [str(v).split('=')[0] for v in callsig.parameters.values()]
        assert [d.get('name') for d in
                args] == callsig_args, f'args / callsig args mismatch for {funcname} {name} {obj} {args} {callsig_args}'
        # ensure default values are provided
        for parameter, argdef in zip(callsig.parameters.values(), args):
            pdef = parameter.default  # defaults to inspect._empty for undefined default values.
            adef = argdef.get('default', inspect._empty)
            # Allow $lib.undef as a defined default to represent the undef constant.
            if pdef is undef:
                assert adef == '$lib.undef', \
                    f'Expected $lib.undef for default value {obj} {funcname}, defvals {pdef} != {adef} for {parameter}'
            else:
                assert pdef == adef, \
                    f'Default value mismatch for {obj} {funcname}, defvals {pdef} != {adef} for {parameter}'

    def _validateStor(self, obj, info, name):
        rtype = info.get('type')
        funcname = rtype.pop('_storfunc')
        locl = getattr(obj, funcname, None)
        assert locl is not None, f'bad _storfunc=[{funcname}] for {obj} {info.get("name")}'
        args = rtype.get('args')
        assert args is None, f'stors have no defined args funcname=[{funcname}] for {obj} {info.get("name")}'
        callsig = getCallSig(locl)
        # Assert the callsig for a stor has one argument
        callsig_args = [str(v).split('=')[0] for v in callsig.parameters.values()]
        assert len(callsig_args) == 1, f'stor funcs must only have one argument for {obj} {info.get("name")}'

    def _validateCtor(self, obj, info, name):
        rtype = info.get('type')
        funcname = rtype.pop('_ctorfunc')
        locl = getattr(obj, funcname, None)
        assert locl is not None, f'bad _ctorfunc=[{funcname}] for {obj} {info.get("name")}'
        args = rtype.get('args')
        assert args is None, f'ctors have no defined args funcname=[{funcname}] for {obj} {info.get("name")}'
        callsig = getCallSig(locl)
        # Assert the callsig for a ctor has one argument
        callsig_args = [str(v).split('=')[0] for v in callsig.parameters.values()]
        assert len(callsig_args) == 1, f'ctor funcs must only have one argument for {obj} {info.get("name")}'

    def _validateGtor(self, obj, info, name):
        rtype = info.get('type')
        funcname = rtype.pop('_gtorfunc')
        locl = getattr(obj, funcname, None)
        assert locl is not None, f'bad _gtorfunc=[{funcname}] for {obj} {info.get("name")}'
        args = rtype.get('args')
        assert args is None, f'gtors have no defined args funcname=[{funcname}] for {obj} {info.get("name")}'
        callsig = getCallSig(locl)
        # Assert the callsig for a stor has one argument
        callsig_args = [str(v).split('=')[0] for v in callsig.parameters.values()]
        assert len(callsig_args) == 0, f'gtor funcs must only have one argument for {obj} {info.get("name")}'

    def getLibDocs(self, lib=None):
        # Ensure type docs are loaded/verified.
        _ = self.getTypeDocs()

        if lib is None:
            libs = self.iterLibs()
            libs.sort(key=lambda x: x[0])
        else:
            libs = ((lib._storm_lib_path, lib),)

        docs = []
        for (sname, slib) in libs:
            sname = slib.__class__.__name__
            locs = []
            tdoc = {
                'desc': getDoc(slib, sname),
                'locals': locs,
                'path': ('lib',) + slib._storm_lib_path,
                'deprecated': slib._storm_lib_deprecation,
            }
            for info in sorted(slib._storm_locals, key=lambda x: x.get('name')):
                info = s_msgpack.deepcopy(info)
                self._validateInfo(slib, info, sname)
                locs.append(info)

            docs.append(tdoc)

        for tdoc in docs:
            basepath = tdoc.get('path')
            assert basepath[0] == 'lib'
            locls = tdoc.get('locals')
            for info in locls:
                path = basepath + (info.get('name'),)
                ityp = info.get('type')
                if isinstance(ityp, str):
                    self.rtypes[path].add(ityp)
                    continue
                retv = ityp.get('returns')
                rtyp = retv.get('type')
                if isinstance(rtyp, (list, tuple)):
                    [self.rtypes[path].add(r) for r in rtyp]
                    continue
                self.rtypes[path].add(rtyp)

        for path, rtyps in self.rtypes.items():
            for rtyp in rtyps:
                if rtyp not in self.known_types and rtyp not in self.undefined_types:  # pragma: no cover
                    raise s_exc.NoSuchType(mesg=f'The return type {rtyp} for {path} is unknown.', type=rtyp)

        return docs

    def getTypeDocs(self, styp: str =None):
        if styp is None:
            types = self.iterTypes()
            types.sort(key=lambda x: x[1]._storm_typename)
        else:
            types = [(k, v) for (k, v) in self.iterTypes() if styp == v._storm_typename]

        docs = []
        for (sname, styp) in types:
            locs = []
            tdoc = {
                'desc': getDoc(styp, sname),
                'locals': locs,
                'path': (styp._storm_typename,),
            }
            for info in sorted(styp._storm_locals, key=lambda x: x.get('name')):
                info = s_msgpack.deepcopy(info)
                self._validateInfo(styp, info, sname)
                locs.append(info)

            docs.append(tdoc)

        for tdoc in docs:
            basepath = tdoc.get('path')
            assert len(basepath) == 1
            locls = tdoc.get('locals')
            for info in locls:
                path = basepath + (info.get('name'),)
                ityp = info.get('type')
                if isinstance(ityp, str):
                    self.rtypes[path].add(ityp)
                    continue
                retv = ityp.get('returns')
                rtyp = retv.get('type')
                if isinstance(rtyp, (list, tuple)):
                    [self.rtypes[path].add(r) for r in rtyp]
                    continue
                self.rtypes[path].add(rtyp)

        for path, rtyps in self.rtypes.items():
            for rtyp in rtyps:
                if rtyp not in self.known_types and rtyp not in self.undefined_types:  # pragma: no cover
                    raise s_exc.NoSuchType(mesg=f'The return type {rtyp} for {path} is unknown.', type=rtyp)

        return docs

registry = StormTypesRegistry()


def getDoc(obj, errstr):
    '''Helper to get __doc__'''
    doc = getattr(obj, '__doc__')
    if doc is None:
        doc = f'No doc for {errstr}'
        logger.warning(doc)
    return doc

def getCallSig(func) -> inspect.Signature:
    '''Get the callsig of a function, stripping self if present.'''
    callsig = inspect.signature(func)
    params = list(callsig.parameters.values())
    if params and params[0].name == 'self':
        callsig = callsig.replace(parameters=params[1:])
    return callsig


def stormfunc(readonly=False):
    def wrap(f):
        f._storm_readonly = readonly
        return f
    return wrap

def intify(x):

    if isinstance(x, str):

        x = x.lower()
        if x == 'true':
            return 1

        if x == 'false':
            return 0

        try:
            return int(x, 0)
        except ValueError as e:
            mesg = f'Failed to make an integer from "{x}".'
            raise s_exc.BadCast(mesg=mesg) from e

    try:
        return int(x)
    except Exception as e:
        mesg = f'Failed to make an integer from "{x}".'
        raise s_exc.BadCast(mesg=mesg) from e

async def kwarg_format(_text, **kwargs):
    '''
    Replaces instances curly-braced argument names in text with their values
    '''
    for name, valu in kwargs.items():
        temp = '{%s}' % (name,)
        _text = _text.replace(temp, await torepr(valu, usestr=True))

    return _text

class StormType:
    '''
    The base type for storm runtime value objects.
    '''
    _storm_locals = ()  # type: Any # To be overridden for deref constants that need documentation
    _ismutable = True
    _storm_typename = 'unknown'

    def __init__(self, path=None):
        self.path = path

        # ctors take no arguments and are intended to return Prim objects. This must be sync.
        # These are intended for delayed Prim object construction until they are needed.
        self.ctors = {}

        # stors are setter functions which take a single value for setting.
        # These are intended to act similar to python @setter decorators.
        self.stors = {}

        # gtors are getter functions which are called without arguments. This must be async.
        # These are intended as to act similar to python @property decorators.
        self.gtors = {}

        # Locals are intended for storing callable functions and constants.
        self.locls = {}

    def getObjLocals(self):
        '''
        Get the default list of key-value pairs which may be added to the object ``.locls`` dictionary.

        Returns:
            dict: A key/value pairs.
        '''
        return {}

    async def _storm_copy(self):
        mesg = f'Type ({self._storm_typename}) does not support being copied!'
        raise s_exc.BadArg(mesg=mesg)

    @stormfunc(readonly=True)
    async def setitem(self, name, valu):

        if not self.stors:
            mesg = f'{self.__class__.__name__} does not support assignment.'
            raise s_exc.StormRuntimeError(mesg=mesg)

        name = await tostr(name)

        stor = self.stors.get(name)
        if stor is None:
            mesg = f'Setting {name} is not supported on {self._storm_typename}.'
            raise s_exc.NoSuchName(name=name, mesg=mesg)

        if s_scope.get('runt').readonly and not getattr(stor, '_storm_readonly', False):
            mesg = f'Setting {name} on {self._storm_typename} is not marked readonly safe.'
            raise s_exc.IsReadOnly(mesg=mesg, name=name, valu=valu)

        await s_coro.ornot(stor, valu)

    async def deref(self, name):
        name = await tostr(name)

        locl = self.locls.get(name, s_common.novalu)
        if locl is not s_common.novalu:
            return locl

        ctor = self.ctors.get(name)
        if ctor is not None:
            item = ctor(path=self.path)
            self.locls[name] = item
            return item

        valu = await self._derefGet(name)
        if valu is not s_common.novalu:
            return valu

        raise s_exc.NoSuchName(mesg=f'Cannot find name [{name}] on type {self._storm_typename}', name=name, styp=self.__class__.__name__)

    async def _derefGet(self, name):
        gtor = self.gtors.get(name)
        if gtor is None:
            return s_common.novalu
        return await gtor()

    def ismutable(self):
        return self._ismutable

class Lib(StormType):
    '''
    A collection of storm methods under a name
    '''
    _ismutable = False
    _storm_query = None
    _storm_typename = 'lib'
    _storm_lib_perms = ()
    _storm_lib_deprecation = None

    def __init__(self, runt, name=()):
        StormType.__init__(self)
        self.runt = runt
        self.name = name
        self.auth = runt.view.core.auth
        self.addLibFuncs()

    def addLibFuncs(self):
        self.locls.update(self.getObjLocals())

    async def initLibAsync(self):

        if self._storm_query is not None:

            query = await self.runt.view.core.getStormQuery(self._storm_query)
            self.modrunt = await self.runt.getModRuntime(query)

            self.runt.onfini(self.modrunt)

            async for item in self.modrunt.execute():
                await asyncio.sleep(0)  # pragma: no cover

            for k, v in self.modrunt.vars.items():
                # Annotate the name and lib onto the callable
                # so that it can be inspected later.
                if callable(v) and v.__name__ == 'realfunc':
                    v._storm_runtime_lib = self
                    v._storm_runtime_lib_func = k
                    v._storm_funcpath = f'${".".join(("lib",) + self.name + (k,))}'

                self.locls[k] = v

    async def stormrepr(self):
        if '__module__' in self.locls:
            return f'Imported Module {".".join(self.name)}'
        return f'Library ${".".join(("lib",) + self.name)}'

    async def deref(self, name):

        name = await tostr(name)

        if name.startswith('__'):
            raise s_exc.StormRuntimeError(mesg=f'Cannot dereference private value [{name}]', name=name)

        try:
            return await StormType.deref(self, name)
        except s_exc.NoSuchName:
            pass

        path = self.name + (name,)

        slib = self.runt.view.core.getStormLib(path)
        if slib is None:
            raise s_exc.NoSuchName(mesg=f'Cannot find name [{name}]', name=name)

        ctor = slib[2].get('ctor', Lib)
        libinst = ctor(self.runt, name=path)

        await libinst.initLibAsync()

        return libinst

    async def dyncall(self, iden, todo, gatekeys=()):
        return await self.runt.dyncall(iden, todo, gatekeys=gatekeys)

    async def dyniter(self, iden, todo, gatekeys=()):
        async for item in self.runt.dyniter(iden, todo, gatekeys=gatekeys):
            yield item

@registry.registerLib
class LibPkg(Lib):
    '''
    A Storm Library for interacting with Storm Packages.
    '''
    _storm_locals = (
        {'name': 'add', 'desc': 'Add a Storm Package to the Cortex.',
         'type': {'type': 'function', '_funcname': '_libPkgAdd',
                  'args': (
                      {'name': 'pkgdef', 'type': 'dict', 'desc': 'A Storm Package definition.', },
                      {'name': 'verify', 'type': 'boolean', 'default': False,
                       'desc': 'Verify storm package signature.', },
                  ),
                  'returns': {'type': 'null', }}},
        {'name': 'get', 'desc': 'Get a Storm Package from the Cortex.',
         'type': {'type': 'function', '_funcname': '_libPkgGet',
                  'args': (
                      {'name': 'name', 'type': 'str', 'desc': 'A Storm Package name.', },
                  ),
                  'returns': {'type': 'dict', 'desc': 'The Storm package definition.', }}},
        {'name': 'has', 'desc': 'Check if a Storm Package is available in the Cortex.',
         'type': {'type': 'function', '_funcname': '_libPkgHas',
                  'args': (
                      {'name': 'name', 'type': 'str',
                       'desc': 'A Storm Package name to check for the existence of.', },
                  ),
                  'returns': {'type': 'boolean',
                              'desc': 'True if the package exists in the Cortex, False if it does not.', }}},
        {'name': 'del', 'desc': 'Delete a Storm Package from the Cortex.',
         'type': {'type': 'function', '_funcname': '_libPkgDel',
                  'args': (
                      {'name': 'name', 'type': 'str', 'desc': 'The name of the package to delete.', },
                  ),
                  'returns': {'type': 'null', }}},
        {'name': 'list', 'desc': 'Get a list of Storm Packages loaded in the Cortex.',
         'type': {'type': 'function', '_funcname': '_libPkgList',
                  'returns': {'type': 'list', 'desc': 'A list of Storm Package definitions.', }}},
        {'name': 'deps', 'desc': 'Verify the dependencies for a Storm Package.',
         'type': {'type': 'function', '_funcname': '_libPkgDeps',
                  'args': (
                      {'name': 'pkgdef', 'type': 'dict', 'desc': 'A Storm Package definition.', },
                  ),
                  'returns': {'type': 'dict', 'desc': 'A dictionary listing dependencies and if they are met.', }}},
    )
    _storm_lib_path = ('pkg',)

    def getObjLocals(self):
        return {
            'add': self._libPkgAdd,
            'get': self._libPkgGet,
            'has': self._libPkgHas,
            'del': self._libPkgDel,
            'list': self._libPkgList,
            'deps': self._libPkgDeps,
        }

    async def _libPkgAdd(self, pkgdef, verify=False):
        self.runt.confirm(('pkg', 'add'), None)
        pkgdef = await toprim(pkgdef)
        verify = await tobool(verify)
        await self.runt.view.core.addStormPkg(pkgdef, verify=verify)

    @stormfunc(readonly=True)
    async def _libPkgGet(self, name):
        name = await tostr(name)
        pkgdef = await self.runt.view.core.getStormPkg(name)
        if pkgdef is None:
            return None

        return Dict(pkgdef)

    @stormfunc(readonly=True)
    async def _libPkgHas(self, name):
        name = await tostr(name)
        pkgdef = await self.runt.view.core.getStormPkg(name)
        if pkgdef is None:
            return False
        return True

    async def _libPkgDel(self, name):
        self.runt.confirm(('pkg', 'del'), None)
        await self.runt.view.core.delStormPkg(name)

    @stormfunc(readonly=True)
    async def _libPkgList(self):
        pkgs = await self.runt.view.core.getStormPkgs()
        return list(sorted(pkgs, key=lambda x: x.get('name')))

    @stormfunc(readonly=True)
    async def _libPkgDeps(self, pkgdef):
        pkgdef = await toprim(pkgdef)
        return await self.runt.view.core.verifyStormPkgDeps(pkgdef)

@registry.registerLib
class LibDmon(Lib):
    '''
    A Storm Library for interacting with StormDmons.
    '''
    _storm_locals = (
        {'name': 'add', 'desc': '''
        Add a Storm Dmon to the Cortex.

        Examples:
            Add a dmon that executes a query::

                $lib.dmon.add(${ myquery }, name='example dmon')
                ''',
         'type': {'type': 'function', '_funcname': '_libDmonAdd',
                  'args': (
                      {'name': 'text', 'type': ['str', 'storm:query'],
                       'desc': 'The Storm query to execute in the Dmon loop.'},
                      {'name': 'name', 'type': 'str', 'desc': 'The name of the Dmon.', 'default': 'noname'},
                      {'name': 'ddef', 'type': 'dict', 'desc': 'Additional daemon definition fields. ', 'default': None},
                  ),
                  'returns': {'type': 'str', 'desc': 'The iden of the newly created Storm Dmon.'}}},
        {'name': 'get', 'desc': 'Get a Storm Dmon definition by iden.',
         'type': {'type': 'function', '_funcname': '_libDmonGet',
                  'args': (
                      {'name': 'iden', 'type': 'str', 'desc': 'The iden of the Storm Dmon to get.'},
                  ),
                  'returns': {'type': 'dict', 'desc': 'A Storm Dmon definition dict.', }}},
        {'name': 'del', 'desc': 'Delete a Storm Dmon by iden.',
         'type': {'type': 'function', '_funcname': '_libDmonDel',
                  'args': (
                      {'name': 'iden', 'type': 'str', 'desc': 'The iden of the Storm Dmon to delete.'},
                  ),
                  'returns': {'type': 'null', }}},
        {'name': 'log', 'desc': 'Get the messages from a Storm Dmon.',
         'type': {'type': 'function', '_funcname': '_libDmonLog',
                  'args': (
                      {'name': 'iden', 'type': 'str', 'desc': 'The iden of the Storm Dmon to get logs for.'},
                  ),
                  'returns': {'type': 'list', 'desc': 'A list of messages from the StormDmon.'}}},
        {'name': 'list', 'desc': 'Get a list of Storm Dmons.',
         'type': {
             'type': 'function', '_funcname': '_libDmonList',
             'returns': {'type': 'list', 'desc': 'A list of Storm Dmon definitions.'}}},
        {'name': 'bump', 'desc': 'Restart the Dmon.',
         'type': {'type': 'function', '_funcname': '_libDmonBump',
                  'args': (
                      {'name': 'iden', 'type': 'str', 'desc': 'The GUID of the dmon to restart.'},
                  ),
                  'returns': {'type': 'boolean',
                              'desc': 'True if the Dmon is restarted; False if the iden does not exist.'}}},
        {'name': 'stop', 'desc': 'Stop a Storm Dmon.',
         'type': {'type': 'function', '_funcname': '_libDmonStop',
                  'args': (
                      {'name': 'iden', 'type': 'str', 'desc': 'The GUID of the Dmon to stop.'},
                  ),
                  'returns': {'type': 'boolean',
                              'desc': '``(true)`` unless the dmon does not exist or was already stopped.'}}},
        {'name': 'start', 'desc': 'Start a storm dmon.',
         'type': {'type': 'function', '_funcname': '_libDmonStart',
                  'args': (
                      {'name': 'iden', 'type': 'str', 'desc': 'The GUID of the dmon to start.'},
                  ),
                  'returns': {'type': 'boolean',
                              'desc': '``(true)`` unless the dmon does not exist or was already started.'}}},
    )
    _storm_lib_path = ('dmon',)

    def getObjLocals(self):
        return {
            'add': self._libDmonAdd,
            'get': self._libDmonGet,
            'del': self._libDmonDel,
            'log': self._libDmonLog,
            'list': self._libDmonList,
            'bump': self._libDmonBump,
            'stop': self._libDmonStop,
            'start': self._libDmonStart,
        }

    async def _libDmonDel(self, iden):
        dmon = await self.runt.view.core.getStormDmon(iden)
        if dmon is None:
            mesg = f'No storm dmon with iden: {iden}'
            raise s_exc.NoSuchIden(mesg=mesg)

        if dmon.get('user') != self.runt.user.iden:
            self.runt.confirm(('dmon', 'del', iden))

        await self.runt.view.core.delStormDmon(iden)

    @stormfunc(readonly=True)
    async def _libDmonGet(self, iden):
        return await self.runt.view.core.getStormDmon(iden)

    @stormfunc(readonly=True)
    async def _libDmonList(self):
        return await self.runt.view.core.getStormDmons()

    @stormfunc(readonly=True)
    async def _libDmonLog(self, iden):
        self.runt.confirm(('dmon', 'log'))
        return await self.runt.view.core.getStormDmonLog(iden)

    async def _libDmonAdd(self, text, name='noname', ddef=None):

        varz = {}

        # closure style capture of runtime and query vars
        if isinstance(text, Query):
            varz.update(await toprim(text.varz))

        varz.update(await toprim(self.runt.vars))

        varz = s_msgpack.getvars(varz)

        text = await tostr(text)
        ddef = await toprim(ddef)

        viewiden = self.runt.view.iden
        self.runt.confirm(('dmon', 'add'), gateiden=viewiden)

        opts = {'vars': varz, 'view': viewiden}

        if ddef is None:
            ddef = {}

        ddef['name'] = name
        ddef['user'] = self.runt.user.iden
        ddef['storm'] = text
        ddef['stormopts'] = opts

        ddef.setdefault('enabled', True)

        return await self.runt.view.core.addStormDmon(ddef)

    async def _libDmonBump(self, iden):
        iden = await tostr(iden)

        ddef = await self.runt.view.core.getStormDmon(iden)
        if ddef is None:
            return False

        viewiden = ddef['stormopts']['view']
        self.runt.confirm(('dmon', 'add'), gateiden=viewiden)

        await self.runt.view.core.bumpStormDmon(iden)
        return True

    async def _libDmonStop(self, iden):
        iden = await tostr(iden)

        ddef = await self.runt.view.core.getStormDmon(iden)
        if ddef is None:
            return False

        viewiden = ddef['stormopts']['view']
        self.runt.confirm(('dmon', 'add'), gateiden=viewiden)

        return await self.runt.view.core.disableStormDmon(iden)

    async def _libDmonStart(self, iden):
        iden = await tostr(iden)

        ddef = await self.runt.view.core.getStormDmon(iden)
        if ddef is None:
            return False

        viewiden = ddef['stormopts']['view']
        self.runt.confirm(('dmon', 'add'), gateiden=viewiden)

        return await self.runt.view.core.enableStormDmon(iden)

@registry.registerLib
class LibService(Lib):
    '''
    A Storm Library for interacting with Storm Services.
    '''
    _storm_locals = (
        {'name': 'add', 'desc': 'Add a Storm Service to the Cortex.',
         'type': {'type': 'function', '_funcname': '_libSvcAdd',
                  'args': (
                      {'name': 'name', 'type': 'str', 'desc': 'Name of the Storm Service to add.', },
                      {'name': 'url', 'type': 'str', 'desc': 'The Telepath URL to the Storm Service.', },
                  ),
                  'returns': {'type': 'dict', 'desc': 'The Storm Service definition.', }}},
        {'name': 'del', 'desc': 'Remove a Storm Service from the Cortex.',
         'type': {'type': 'function', '_funcname': '_libSvcDel',
                  'args': (
                      {'name': 'iden', 'type': 'str', 'desc': 'The iden of the service to remove.', },
                  ),
                  'returns': {'type': 'null', }}},
        {'name': 'get', 'desc': 'Get a Storm Service definition.',
         'type': {'type': 'function', '_funcname': '_libSvcGet',
                  'args': (
                      {'name': 'name', 'type': 'str',
                       'desc': 'The local name, local iden, or remote name, '
                               'of the service to get the definition for.', },
                  ),
                  'returns': {'type': 'dict', 'desc': 'A Storm Service definition.', }}},
        {'name': 'has', 'desc': 'Check if a Storm Service is available in the Cortex.',
         'type': {'type': 'function', '_funcname': '_libSvcHas',
                  'args': (
                      {'name': 'name', 'type': 'str',
                       'desc': 'The local name, local iden, or remote name, '
                               'of the service to check for the existence of.', },
                  ),
                  'returns': {'type': 'boolean',
                              'desc': 'True if the service exists in the Cortex, False if it does not.', }}},
        {'name': 'list',
         'desc': '''
            List the Storm Service definitions for the Cortex.

            Notes:
                The definition dictionaries have an additional ``ready`` key added to them to
                indicate if the Cortex is currently connected to the Storm Service or not.
            ''',
         'type': {'type': 'function', '_funcname': '_libSvcList',
                  'returns': {'type': 'list', 'desc': 'A list of Storm Service definitions.', }}},
        {'name': 'wait', 'desc': '''
        Wait for a given service to be ready.

        Notes:
            If a timeout value is not specified, this will block a Storm query until the service is available.
        ''',
         'type': {'type': 'function', '_funcname': '_libSvcWait',
                  'args': (
                      {'name': 'name', 'type': 'str', 'desc': 'The name, or iden, of the service to wait for.', },
                      {'name': 'timeout', 'type': 'int', 'desc': 'Number of seconds to wait for the service.',
                       'default': None, }
                  ),
                  'returns': {'type': 'boolean', 'desc': 'Returns true if the service is available, false on a '
                                                         'timeout waiting for the service to be ready.', }}},
    )
    _storm_lib_perms = (
        {'perm': ('service', 'add'), 'gate': 'cortex',
            'desc': 'Controls the ability to add a Storm Service to the Cortex.'},
        {'perm': ('service', 'del'), 'gate': 'cortex',
            'desc': 'Controls the ability to delete a Storm Service from the Cortex'},
        {'perm': ('service', 'get'), 'gate': 'cortex',
            'desc': 'Controls the ability to get the Service object for any Storm Service.'},
        {'perm': ('service', 'get', '<iden>'), 'gate': 'cortex',
            'desc': 'Controls the ability to get the Service object for a Storm Service by iden.'},
        {'perm': ('service', 'list'), 'gate': 'cortex',
         'desc': 'Controls the ability to list all available Storm Services and their service definitions.'},
    )
    _storm_lib_path = ('service',)

    def getObjLocals(self):
        return {
            'add': self._libSvcAdd,
            'del': self._libSvcDel,
            'get': self._libSvcGet,
            'has': self._libSvcHas,
            'list': self._libSvcList,
            'wait': self._libSvcWait,
        }

    async def _checkSvcGetPerm(self, ssvc):
        '''
        Helper to handle service.get.* permissions
        '''
        self.runt.confirm(('service', 'get', ssvc.iden))

    async def _libSvcAdd(self, name, url):
        self.runt.confirm(('service', 'add'))
        sdef = {
            'name': name,
            'url': url,
        }
        return await self.runt.view.core.addStormSvc(sdef)

    async def _libSvcDel(self, iden):
        self.runt.confirm(('service', 'del'))
        return await self.runt.view.core.delStormSvc(iden)

    async def _libSvcGet(self, name):
        ssvc = self.runt.view.core.getStormSvc(name)
        if ssvc is None:
            mesg = f'No service with name/iden: {name}'
            raise s_exc.NoSuchName(mesg=mesg)
        await self._checkSvcGetPerm(ssvc)
        return Service(self.runt, ssvc)

    @stormfunc(readonly=True)
    async def _libSvcHas(self, name):
        ssvc = self.runt.view.core.getStormSvc(name)
        if ssvc is None:
            return False
        return True

    @stormfunc(readonly=True)
    async def _libSvcList(self):
        self.runt.confirm(('service', 'list'))
        retn = []

        for ssvc in self.runt.view.core.getStormSvcs():
            sdef = dict(ssvc.sdef)
            sdef['ready'] = ssvc.ready.is_set()
            sdef['svcname'] = ssvc.svcname
            sdef['svcvers'] = ssvc.svcvers
            retn.append(sdef)

        return retn

    @stormfunc(readonly=True)
    async def _libSvcWait(self, name, timeout=None):
        name = await tostr(name)
        timeout = await toint(timeout, noneok=True)
        ssvc = self.runt.view.core.getStormSvc(name)
        if ssvc is None:
            mesg = f'No service with name/iden: {name}'
            raise s_exc.NoSuchName(mesg=mesg, name=name)
        await self._checkSvcGetPerm(ssvc)

        # Short circuit asyncio.wait_for logic by checking the ready event
        # value. If we call wait_for with a timeout=0 we'll almost always
        # raise a TimeoutError unless the future previously had the option
        # to complete.
        if timeout == 0:
            return ssvc.ready.is_set()

        fut = ssvc.ready.wait()
        try:
            await asyncio.wait_for(fut, timeout=timeout)
        except asyncio.TimeoutError:
            return False
        else:
            return True

@registry.registerLib
class LibTags(Lib):
    '''
    Storm utility functions for tags.
    '''
    _storm_lib_path = ('tags',)

    _storm_locals = (
        {'name': 'prefix', 'desc': '''
            Normalize and prefix a list of syn:tag:part values so they can be applied.

            Examples:
                Add tag prefixes and then use them to tag nodes::

                    $tags = $lib.tags.prefix($result.tags, vtx.visi)
                    { for $tag in $tags { [ +#$tag ] } }

         ''',
         'type': {'type': 'function', '_funcname': 'prefix',
                  'args': (
                      {'name': 'names', 'type': 'list', 'desc': 'A list of syn:tag:part values to normalize and prefix.'},
                      {'name': 'prefix', 'type': 'str', 'desc': 'The string prefix to add to the syn:tag:part values.'},
                      {'name': 'ispart', 'type': 'boolean', 'default': False,
                       'desc': 'Whether the names have already been normalized. Normalization will be skipped if set to true.'},
                  ),
                  'returns': {'type': 'list', 'desc': 'A list of normalized and prefixed syn:tag values.', }}},
    )

    def getObjLocals(self):
        return {
            'prefix': self.prefix,
        }

    @stormfunc(readonly=True)
    async def prefix(self, names, prefix, ispart=False):

        prefix = await tostr(prefix)
        ispart = await tobool(ispart)
        tagpart = self.runt.view.core.model.type('syn:tag:part')

        retn = []
        async for part in toiter(names):
            if not ispart:
                try:
                    partnorm = tagpart.norm(part)[0]
                    retn.append(f'{prefix}.{partnorm}')
                except s_exc.BadTypeValu:
                    pass
            else:
                retn.append(f'{prefix}.{part}')

        return retn

@registry.registerLib
class LibBase(Lib):
    '''
    The Base Storm Library. This mainly contains utility functionality.
    '''
    _storm_lib_path = ()

    _storm_locals = (
        {'name': 'len', 'desc': '''
            Get the length of a item.

            This could represent the size of a string, or the number of keys in
            a dictionary, or the number of elements in an array. It may also be used
            to iterate an emitter or yield function and count the total.''',
         'type': {'type': 'function', '_funcname': '_len',
                  'args': (
                      {'name': 'item', 'desc': 'The item to get the length of.', 'type': 'prim', },
                  ),
                  'returns': {'type': 'int', 'desc': 'The length of the item.', }}},
        {'name': 'min', 'desc': 'Get the minimum value in a list of arguments.',
         'type': {'type': 'function', '_funcname': '_min',
                  'args': (
                      {'name': '*args', 'type': 'any', 'desc': 'List of arguments to evaluate.', },
                  ),
                  'returns': {'type': 'int', 'desc': 'The smallest argument.', }}},
        {'name': 'max', 'desc': 'Get the maximum value in a list of arguments.',
         'type': {'type': 'function', '_funcname': '_max',
                  'args': (
                      {'name': '*args', 'type': 'any', 'desc': 'List of arguments to evaluate.', },
                  ),
                  'returns': {'type': 'int', 'desc': 'The largest argument.', }}},
        {'name': 'set', 'desc': 'Get a Storm Set object.',
         'type': {'type': 'function', '_funcname': '_set',
                  'args': (
                      {'name': '*vals', 'type': 'any', 'desc': 'Initial values to place in the set.', },
                  ),
                  'returns': {'type': 'set', 'desc': 'The new set.', }}},
        {'name': 'exit', 'desc': 'Cause a Storm Runtime to stop running.',
         'type': {'type': 'function', '_funcname': '_exit',
                  'args': (
                      {'name': 'mesg', 'type': 'str', 'desc': 'Optional string to warn.', 'default': None, },
                      {'name': '**kwargs', 'type': 'any', 'desc': 'Keyword arguments to substitute into the mesg.', },
                  ),
                  'returns': {'type': 'null', }}},
        {'name': 'guid', 'desc': 'Get a random guid, or generate a guid from the arguments.',
         'type': {'type': 'function', '_funcname': '_guid',
                  'args': (
                      {'name': '*args', 'type': 'prim', 'desc': 'Arguments which are hashed to create a guid.', },
                      {'name': 'valu', 'type': 'prim', 'default': '$lib.undef',
                       'desc': 'Create a guid from a single value (no positional arguments can be specified).', },
                  ),
                  'returns': {'type': 'str', 'desc': 'A guid.', }}},
        {'name': 'fire', 'desc': '''
            Fire an event onto the runtime.

            Notes:
                This fires events as ``storm:fire`` event types. The name of the event is placed into a ``type`` key,
                and any additional keyword arguments are added to a dictionary under the ``data`` key.

            Examples:
                Fire an event called ``demo`` with some data::

                    storm> $foo='bar' $lib.fire('demo', foo=$foo, knight='ni')
                    ...
                    ('storm:fire', {'type': 'demo', 'data': {'foo': 'bar', 'knight': 'ni'}})
                    ...
            ''',
         'type': {'type': 'function', '_funcname': '_fire',
                  'args': (
                      {'name': 'name', 'type': 'str', 'desc': 'The name of the event to fire.', },
                      {'name': '**info', 'type': 'any',
                       'desc': 'Additional keyword arguments containing data to add to the event.', },
                  ),
                  'returns': {'type': 'null', }}},
        {'name': 'raise', 'desc': 'Raise an exception in the storm runtime.',
         'type': {'type': 'function', '_funcname': '_raise',
                  'args': (
                      {'name': 'name', 'type': 'str', 'desc': 'The name of the error condition to raise.', },
                      {'name': 'mesg', 'type': 'str', 'desc': 'A friendly description of the specific error.', },
                      {'name': '**info', 'type': 'any', 'desc': 'Additional metadata to include in the exception.', },
                  ),
                  'returns': {'type': 'null', 'desc': 'This function does not return.', }}},
        {'name': 'null', 'desc': '''
            This constant represents a value of None that can be used in Storm.

            Examples:
                Create a dictionary object with a key whose value is null, and call ``$lib.fire()`` with it::

                    storm> $d=({"key": $lib.null}) $lib.fire('demo', d=$d)
                    ('storm:fire', {'type': 'demo', 'data': {'d': {'key': None}}})
            ''',
            'type': 'null', },
        {'name': 'undef', 'desc': '''
            This constant can be used to unset variables and derefs.

            Examples:
                Unset the variable $foo::

                    $foo = $lib.undef

                Remove a dictionary key bar::

                    $foo.bar = $lib.undef

                Remove a list index of 0::

                    $foo.0 = $lib.undef
            ''',
            'type': 'undef', },
        {'name': 'true', 'desc': '''
            This constant represents a value of True that can be used in Storm.

            Examples:
                Conditionally print a statement based on the constant value::

                    storm> if $lib.true { $lib.print('Is True') } else { $lib.print('Is False') }
                    Is True
                ''',
         'type': 'boolean', },
        {'name': 'false', 'desc': '''
            This constant represents a value of False that can be used in Storm.

            Examples:
                Conditionally print a statement based on the constant value::

                    storm> if $lib.false { $lib.print('Is True') } else { $lib.print('Is False') }
                    Is False''',
         'type': 'boolean', },
        {'name': 'cast', 'desc': 'Normalize a value as a Synapse Data Model Type.',
         'type': {'type': 'function', '_funcname': '_cast',
                  'args': (
                      {'name': 'name', 'type': 'str',
                       'desc': 'The name of the model type to normalize the value as.', },
                      {'name': 'valu', 'type': 'any', 'desc': 'The value to normalize.', },
                  ),
                  'returns': {'type': 'prim', 'desc': 'The normalized value.', }}},
        {'name': 'warn',
         'desc': '''
            Print a warning message to the runtime.

            Notes:
                Arbitrary objects can be warned as well. They will have their Python __repr()__ printed.
            ''',
         'type': {'type': 'function', '_funcname': '_warn',
                  'args': (
                      {'name': 'mesg', 'type': 'str', 'desc': 'String to warn.', },
                      {'name': '**kwargs', 'type': 'any', 'desc': 'Keyword arguments to substitute into the mesg.', },
                  ),
                  'returns': {'type': 'null', }}},
        {'name': 'print', 'desc': '''
            Print a message to the runtime.

            Examples:
                Print a simple string::

                    storm> $lib.print("Hello world!")
                    Hello world!

                Format and print string based on variables::

                    storm> $d=({"key1": (1), "key2": "two"})
                         for ($key, $value) in $d { $lib.print('{k} => {v}', k=$key, v=$value) }
                    key1 => 1
                    key2 => two

                Use values off of a node to format and print string::

                    storm> inet:ipv4:asn
                         $lib.print("node: {ndef}, asn: {asn}", ndef=$node.ndef(), asn=:asn) | spin
                    node: ('inet:ipv4', 16909060), asn: 1138

            Notes:
                Arbitrary objects can be printed as well. They will have their Python __repr()__ printed.

            ''',
         'type': {'type': 'function', '_funcname': '_print',
                  'args': (
                      {'name': 'mesg', 'type': 'str', 'desc': 'String to print.', },
                      {'name': '**kwargs', 'type': 'any', 'desc': 'Keyword arguments to substitute into the mesg.', },
                  ),
                  'returns': {'type': 'null', }}},
        {'name': 'range', 'desc': '''
        Generate a range of integers.

        Examples:
            Generate a sequence of integers based on the size of an array::

                storm> $a=(foo,bar,(2)) for $i in $lib.range($lib.len($a)) {$lib.fire('test', indx=$i, valu=$a.$i)}
                Executing query at 2021/03/22 19:25:48.835
                ('storm:fire', {'type': 'test', 'data': {'index': 0, 'valu': 'foo'}})
                ('storm:fire', {'type': 'test', 'data': {'index': 1, 'valu': 'bar'}})
                ('storm:fire', {'type': 'test', 'data': {'index': 2, 'valu': 2}})

        Notes:
            The range behavior is the same as the Python3 ``range()`` builtin Sequence type.
        ''',
         'type': {'type': 'function', '_funcname': '_range',
                  'args': (
                      {'name': 'stop', 'type': 'int', 'desc': 'The value to stop at.', },
                      {'name': 'start', 'type': 'int', 'desc': 'The value to start at.', 'default': None, },
                      {'name': 'step', 'type': 'int', 'desc': 'The range step size.', 'default': None, },
                  ),
                  'returns': {'name': 'Yields', 'type': 'int', 'desc': 'The sequence of integers.'}}},
        {'name': 'pprint', 'desc': 'The pprint API should not be considered a stable interface.',
         'type': {'type': 'function', '_funcname': '_pprint',
                  'args': (
                      {'name': 'item', 'type': 'any', 'desc': 'Item to pprint', },
                      {'name': 'prefix', 'type': 'str', 'desc': 'Line prefix.', 'default': '', },
                      {'name': 'clamp', 'type': 'int', 'desc': 'Line clamping length.', 'default': None, },
                  ),
                  'returns': {'type': 'null', }}},
        {'name': 'sorted', 'desc': 'Yield sorted values.',
         'type': {'type': 'function', '_funcname': '_sorted',
                  'args': (
                      {'name': 'valu', 'type': 'any', 'desc': 'An iterable object to sort.', },
                      {'name': 'reverse', 'type': 'boolean', 'desc': 'Reverse the sort order.',
                       'default': False},
                  ),
                  'returns': {'name': 'Yields', 'type': 'any', 'desc': 'Yields the sorted output.', }}},
        {'name': 'import', 'desc': 'Import a Storm module.',
         'type': {'type': 'function', '_funcname': '_libBaseImport',
                  'args': (
                      {'name': 'name', 'type': 'str', 'desc': 'Name of the module to import.', },
                      {'name': 'debug', 'type': 'boolean', 'default': False,
                       'desc': 'Enable debugging in the module.'},
                      {'name': 'reqvers', 'type': 'str', 'default': None,
                       'desc': 'Version requirement for the imported module.', },
                  ),
                  'returns': {'type': 'lib',
                              'desc': 'A ``lib`` instance representing the imported package.', }}},

        {'name': 'trycast', 'desc': '''
            Attempt to normalize a value and return status and the normalized value.

            Examples:
                Do something if the value is a valid IPV4::

                    ($ok, $ipv4) = $lib.trycast(inet:ipv4, 1.2.3.4)
                    if $ok { $dostuff($ipv4) }
         ''',
         'type': {'type': 'function', '_funcname': 'trycast',
                  'args': (
                      {'name': 'name', 'type': 'str',
                       'desc': 'The name of the model type to normalize the value as.', },
                      {'name': 'valu', 'type': 'any', 'desc': 'The value to normalize.', },
                  ),
                  'returns': {'type': 'list',
                              'desc': 'A list of (<bool>, <prim>) for status and normalized value.', }}},
        {'name': 'repr', 'desc': '''
            Attempt to convert a system mode value to a display mode string.

            Examples:
                Print the Synapse user name for an iden::

                    $lib.print($lib.repr(syn:user, $iden))

         ''',
         'type': {'type': 'function', '_funcname': '_repr',
                  'args': (
                      {'name': 'name', 'type': 'str', 'desc': 'The name of the model type.'},
                      {'name': 'valu', 'type': 'any', 'desc': 'The value to convert.'},
                  ),
                  'returns': {'type': 'str', 'desc': 'A display mode representation of the value.'}}},

        {'name': 'debug', 'desc': '''
            True if the current runtime has debugging enabled.

            Note:
                The debug state is inherited by sub-runtimes at instantiation time.  Any
                changes to a runtime's debug state do not percolate automatically.

            Examples:
                Check if the runtime is in debug and print a message::

                    if $lib.debug {
                        $lib.print('Doing stuff!')
                    }

                Update the current runtime to enable debugging::

                    $lib.debug = (true)''',
         'type': {
             'type': ['gtor', 'stor'],
             '_storfunc': '_setRuntDebug',
             '_gtorfunc': '_getRuntDebug',
             'returns': {'type': 'boolean'}}},

        {'name': 'copy', 'desc': '''
            Create and return a deep copy of the given storm object.

            Note:
                This is currently limited to msgpack compatible primitives.

            Examples:
                Make a copy of a list or dict::

                    $copy = $lib.copy($item)
         ''',
         'type': {'type': 'function', '_funcname': '_copy',
                  'args': (
                      {'name': 'item', 'type': 'prim',
                       'desc': 'The item to make a copy of.', },
                  ),
                  'returns': {'type': 'prim',
                              'desc': 'A deep copy of the primitive object.', }}},
    )

    _storm_lib_perms = (
        {'perm': ('globals',), 'gate': 'cortex',
            'desc': 'Used to control all operations for global variables.'},

        {'perm': ('globals', 'get'), 'gate': 'cortex',
            'desc': 'Used to control read access to all global variables.'},
        {'perm': ('globals', 'get', '<name>'), 'gate': 'cortex',
            'desc': 'Used to control read access to a specific global variable.'},

        {'perm': ('globals', 'set'), 'gate': 'cortex',
            'desc': 'Used to control edit access to all global variables.'},
        {'perm': ('globals', 'set', '<name>'), 'gate': 'cortex',
            'desc': 'Used to control edit access to a specific global variable.'},

        {'perm': ('globals', 'del'), 'gate': 'cortex',
            'desc': 'Used to control delete access to all global variables.'},
        {'perm': ('globals', 'del', '<name>'), 'gate': 'cortex',
            'desc': 'Used to control delete access to a specific global variable.'},
    )

    def __init__(self, runt, name=()):
        Lib.__init__(self, runt, name=name)
        self.stors['debug'] = self._setRuntDebug
        self.gtors['debug'] = self._getRuntDebug

        self.ctors.update({
            'env': self._ctorEnvVars,
            'vars': self._ctorRuntVars,
            'globals': self._ctorGlobalVars,
        })

    async def _getRuntDebug(self):
        return self.runt.debug

    @stormfunc(readonly=True)
    async def _setRuntDebug(self, debug):
        self.runt.debug = await tobool(debug)

    def getObjLocals(self):
        return {
            'len': self._len,
            'min': self._min,
            'max': self._max,
            'set': self._set,
            'copy': self._copy,
            'exit': self._exit,
            'guid': self._guid,
            'fire': self._fire,
            'null': None,
            'undef': undef,
            'true': True,
            'false': False,
            'cast': self._cast,
            'repr': self._repr,
            'warn': self._warn,
            'print': self._print,
            'raise': self._raise,
            'range': self._range,
            'pprint': self._pprint,
            'sorted': self._sorted,
            'import': self._libBaseImport,
            'trycast': self.trycast,
        }

    @stormfunc(readonly=True)
    async def _libBaseImport(self, name, debug=False, reqvers=None):

        name = await tostr(name)
        debug = await tobool(debug)
        reqvers = await tostr(reqvers, noneok=True)

        mdef = await self.runt.view.core.getStormMod(name, reqvers=reqvers)
        if mdef is None:
            mesg = f'No storm module named {name} matching version requirement {reqvers}'
            raise s_exc.NoSuchName(mesg=mesg, name=name, reqvers=reqvers)

        text = mdef.get('storm')
        modconf = mdef.get('modconf')

        query = await self.runt.getStormQuery(text)

        asroot = False

        rootperms = mdef.get('asroot:perms')
        if rootperms is not None:

            for perm in rootperms:
                if self.runt.allowed(perm):
                    asroot = True
                    break

            if not asroot:
                permtext = ' or '.join(('.'.join(p) for p in rootperms))
                mesg = f'Module ({name}) requires permission: {permtext}'
                raise s_exc.AuthDeny(mesg=mesg, user=self.runt.user.iden, username=self.runt.user.name)

        else:
            perm = ('asroot', 'mod') + tuple(name.split('.'))
            asroot = self.runt.allowed(perm)

            if mdef.get('asroot', False) and not asroot:
                mesg = f'Module ({name}) elevates privileges.  You need perm: asroot.mod.{name}'
                raise s_exc.AuthDeny(mesg=mesg, user=self.runt.user.iden, username=self.runt.user.name)

        modr = await self.runt.getModRuntime(query, opts={'vars': {'modconf': modconf}})
        modr.asroot = asroot

        if debug:
            modr.debug = debug

        self.runt.onfini(modr)

        async for item in modr.execute():
            await asyncio.sleep(0)  # pragma: no cover

        modlib = Lib(modr)
        modlib.locls.update(modr.vars)
        modlib.locls['__module__'] = mdef
        modlib.name = (name,)

        return modlib

    @stormfunc(readonly=True)
    async def _copy(self, item):
        # short circuit a few python types
        if item is None:
            return None

        if isinstance(item, (int, str, bool)):
            return item

        try:
            valu = fromprim(item)
        except s_exc.NoSuchType:
            mesg = 'Type does not have a Storm primitive and cannot be copied.'
            raise s_exc.BadArg(mesg=mesg) from None

        try:
            return await valu._storm_copy()
        except s_exc.NoSuchType:
            mesg = 'Nested type does not support being copied!'
            raise s_exc.BadArg(mesg=mesg) from None

    def _reqTypeByName(self, name):
        typeitem = self.runt.view.core.model.type(name)
        if typeitem is not None:
            return typeitem

        # If a type cannot be found for the form, see if name is a property
        # that has a type we can use
        propitem = self.runt.view.core.model.prop(name)
        if propitem is not None:
            return propitem.type

        mesg = f'No type or prop found for name {name}.'
        raise s_exc.NoSuchType(mesg=mesg)

    @stormfunc(readonly=True)
    async def _cast(self, name, valu):
        name = await toprim(name)
        valu = await toprim(valu)

        typeitem = self._reqTypeByName(name)
        # TODO an eventual mapping between model types and storm prims

        norm, info = typeitem.norm(valu)
        return fromprim(norm, basetypes=False)

    @stormfunc(readonly=True)
    async def trycast(self, name, valu):
        name = await toprim(name)
        valu = await toprim(valu)

        typeitem = self._reqTypeByName(name)

        try:
            norm, info = typeitem.norm(valu)
            return (True, fromprim(norm, basetypes=False))
        except s_exc.BadTypeValu:
            return (False, None)

    @stormfunc(readonly=True)
    async def _repr(self, name, valu):
        name = await tostr(name)
        valu = await toprim(valu)

        parts = name.strip().split('.')
        name = parts[0]

        typeitem = self._reqTypeByName(name)
        if len(parts) > 1:
            typeitem = typeitem.getVirtType(parts[1:])

        return typeitem.repr(valu)

    @stormfunc(readonly=True)
    async def _exit(self, mesg=None, **kwargs):
        if mesg:
            mesg = await self._get_mesg(mesg, **kwargs)
            await self.runt.warn(mesg, log=False)
            raise s_stormctrl.StormExit(mesg=mesg)
        raise s_stormctrl.StormExit()

    @stormfunc(readonly=True)
    async def _sorted(self, valu, reverse=False):
        valu = await toprim(valu)
        if isinstance(valu, dict):
            valu = list(valu.items())
        for item in sorted(valu, reverse=reverse):
            yield item

    @stormfunc(readonly=True)
    async def _set(self, *vals):
        return Set(vals)

    @stormfunc(readonly=True)
    async def _guid(self, *args, valu=undef):
        if args:
            if valu is not undef:
                raise s_exc.BadArg(mesg='Valu cannot be specified if positional arguments are provided')
            args = await toprim(args)
            return s_common.guid(args)

        if valu is not undef:
            valu = await toprim(valu)
            return s_common.guid(valu)

        return s_common.guid()

    @stormfunc(readonly=True)
    async def _len(self, item):

        if isinstance(item, (types.GeneratorType, types.AsyncGeneratorType)):
            size = 0
            async for _ in s_coro.agen(item):
                size += 1
                await asyncio.sleep(0)
            return size

        try:
            return len(item)
        except TypeError:
            name = f'{item.__class__.__module__}.{item.__class__.__name__}'
            raise s_exc.StormRuntimeError(mesg=f'Object {name} does not have a length.', name=name) from None
        except Exception as e:  # pragma: no cover
            name = f'{item.__class__.__module__}.{item.__class__.__name__}'
            raise s_exc.StormRuntimeError(mesg=f'Unknown error during len(): {repr(e)}', name=name)

    @stormfunc(readonly=True)
    async def _min(self, *args):
        args = await toprim(args)
        # allow passing in a list of ints
        vals = []
        for arg in args:
            if isinstance(arg, (list, tuple)):
                vals.extend(arg)
                continue
            vals.append(arg)

        if len(vals) < 1:
            mesg = '$lib.min() must have at least one argument or a list containing at least one value.'
            raise s_exc.StormRuntimeError(mesg=mesg)

        ints = [await toint(x) for x in vals]
        return min(ints)

    @stormfunc(readonly=True)
    async def _max(self, *args):
        args = await toprim(args)
        # allow passing in a list of ints
        vals = []
        for arg in args:
            if isinstance(arg, (list, tuple)):
                vals.extend(arg)
                continue
            vals.append(arg)

        if len(vals) < 1:
            mesg = '$lib.max() must have at least one argument or a list containing at least one value.'
            raise s_exc.StormRuntimeError(mesg=mesg)

        ints = [await toint(x) for x in vals]
        return max(ints)

    @staticmethod
    async def _get_mesg(mesg, **kwargs):
        if not isinstance(mesg, str):
            mesg = await torepr(mesg)
        elif kwargs:
            mesg = await kwarg_format(mesg, **kwargs)
        return mesg

    @stormfunc(readonly=True)
    async def _print(self, mesg, **kwargs):
        mesg = await self._get_mesg(mesg, **kwargs)
        await self.runt.printf(mesg)

    @stormfunc(readonly=True)
    async def _raise(self, name, mesg, **info):
        name = await tostr(name)
        mesg = await tostr(mesg)
        info = await toprim(info)
        s_json.reqjsonsafe(info)

        ctor = getattr(s_exc, name, None)
        if ctor is not None:
            raise ctor(mesg=mesg, **info)

        info['mesg'] = mesg
        info['errname'] = name
        raise s_exc.StormRaise(**info)

    @stormfunc(readonly=True)
    async def _range(self, stop, start=None, step=None):
        stop = await toint(stop)
        start = await toint(start, True)
        step = await toint(step, True)

        if start is not None:
            if step is not None:
                genr = range(start, stop, step)
            else:
                genr = range(start, stop)
        else:
            genr = range(stop)

        for valu in genr:
            yield valu
            await asyncio.sleep(0)

    @stormfunc(readonly=True)
    async def _pprint(self, item, prefix='', clamp=None):
        if clamp is not None:
            clamp = await toint(clamp)

            if clamp < 3:
                mesg = 'Invalid clamp length.'
                raise s_exc.StormRuntimeError(mesg=mesg, clamp=clamp)

        try:
            item = await toprim(item)
        except s_exc.NoSuchType:
            pass

        lines = pprint.pformat(item).splitlines()

        for line in lines:
            fline = f'{prefix}{line}'
            if clamp and len(fline) > clamp:
                await self.runt.printf(f'{fline[:clamp - 3]}...')
            else:
                await self.runt.printf(fline)

    @stormfunc(readonly=True)
    async def _warn(self, mesg, **kwargs):
        mesg = await self._get_mesg(mesg, **kwargs)
        await self.runt.warn(mesg, log=False)

    @stormfunc(readonly=True)
    async def _fire(self, name, **info):
        info = await toprim(info)
        s_json.reqjsonsafe(info)
        await self.runt.bus.fire('storm:fire', type=name, data=info)

    def _ctorGlobalVars(self, path=None):
        return GlobalVars(path=path)

    def _ctorEnvVars(self, path=None):
        return EnvVars(path=path)

    def _ctorRuntVars(self, path=None):
        return RuntVars(path=path)

@registry.registerLib
class LibDict(Lib):
    '''
    A Storm Library for interacting with dictionaries.
    '''
    _storm_locals = (
        {'name': 'has', 'desc': 'Check a dictionary has a specific key.',
         'type': {'type': 'function', '_funcname': '_has',
                  'args': (
                      {'name': 'valu', 'type': 'dict', 'desc': 'The dictionary being checked.'},
                      {'name': 'key', 'type': 'any', 'desc': 'The key to check.'},
                  ),
                  'returns': {'type': 'boolean', 'desc': 'True if the key is present, false if the key is not present.'}}},
        {'name': 'keys', 'desc': 'Retrieve a list of keys in the specified dictionary.',
         'type': {'type': 'function', '_funcname': '_keys',
                  'args': (
                      {'name': 'valu', 'type': 'dict', 'desc': 'The dictionary to operate on.'},
                  ),
                  'returns': {'type': 'list', 'desc': 'List of keys in the specified dictionary.', }}},
        {'name': 'pop', 'desc': 'Remove specified key and return the corresponding value.',
         'type': {'type': 'function', '_funcname': '_pop',
                  'args': (
                      {'name': 'valu', 'type': 'dict', 'desc': 'The dictionary to operate on.'},
                      {'name': 'key', 'type': 'any', 'desc': 'The key to pop.'},
                      {'name': 'default', 'type': 'any', 'default': '$lib.undef',
                       'desc': 'Optional default value to return if the key does not exist in the dictionary.'},
                  ),
                  'returns': {'type': 'any', 'desc': 'The popped value.', }}},
        {'name': 'update', 'desc': 'Update the specified dictionary with keys/values from another dictionary.',
         'type': {'type': 'function', '_funcname': '_update',
                  'args': (
                      {'name': 'valu', 'type': 'dict', 'desc': 'The target dictionary (update to).'},
                      {'name': 'other', 'type': 'dict', 'desc': 'The source dictionary (update from).'},
                  ),
                  'returns': {'type': 'null'}}},
        {'name': 'values', 'desc': 'Retrieve a list of values in the specified dictionary.',
         'type': {'type': 'function', '_funcname': '_values',
                  'args': (
                      {'name': 'valu', 'type': 'dict', 'desc': 'The dictionary to operate on.'},
                  ),
                  'returns': {'type': 'list', 'desc': 'List of values in the specified dictionary.', }}},
    )
    _storm_lib_path = ('dict',)

    def getObjLocals(self):
        return {
            'has': self._has,
            'keys': self._keys,
            'pop': self._pop,
            'update': self._update,
            'values': self._values,
        }

    async def _check_type(self, valu, name='valu'):
        if isinstance(valu, (dict, Dict)):
            return

        typ = getattr(valu, '_storm_typename', None)
        if typ is None:
            prim = await toprim(valu)
            typ = type(prim).__name__

        mesg = f'{name} argument must be a dict, not {typ}.'
        raise s_exc.BadArg(mesg=mesg)

    @stormfunc(readonly=True)
    async def _has(self, valu, key):
        await self._check_type(valu)
        key = await toprim(key)
        valu = await toprim(valu)
        return key in valu

    @stormfunc(readonly=True)
    async def _keys(self, valu):
        await self._check_type(valu)
        valu = await toprim(valu)
        return list(valu.keys())

    @stormfunc(readonly=True)
    async def _pop(self, valu, key, default=undef):
        await self._check_type(valu)

        key = await toprim(key)
        real = await toprim(valu)

        if key not in real:
            if default == undef:
                mesg = f'Key {key} does not exist in dictionary.'
                raise s_exc.BadArg(mesg=mesg)
            return await toprim(default)

        # Make sure we have a storm Dict
        valu = fromprim(valu)

        ret = await valu.deref(key)
        await valu.setitem(key, undef)
        return ret

    @stormfunc(readonly=True)
    async def _update(self, valu, other):
        await self._check_type(valu)
        await self._check_type(other, name='other')

        valu = fromprim(valu)
        other = await toprim(other)

        for k, v in other.items():
            await valu.setitem(k, v)

    @stormfunc(readonly=True)
    async def _values(self, valu):
        await self._check_type(valu)

        valu = await toprim(valu)
        return list(valu.values())

@registry.registerLib
class LibPs(Lib):
    '''
    A Storm Library for interacting with running tasks on the Cortex.
    '''
    _storm_locals = (  # type:  ignore
        {'name': 'kill', 'desc': 'Stop a running task on the Cortex.',
         'type': {'type': 'function', '_funcname': '_kill',
                  'args': (
                      {'name': 'prefix', 'type': 'str',
                       'desc': 'The prefix of the task to stop. '
                               'Tasks will only be stopped if there is a single prefix match.'},
                  ),
                  'returns': {'type': 'boolean', 'desc': 'True if the task was cancelled, False otherwise.', }}},
        {'name': 'list', 'desc': 'List tasks the current user can access.',
         'type': {'type': 'function', '_funcname': '_list',
                  'returns': {'type': 'list', 'desc': 'A list of task definitions.', }}},
    )
    _storm_lib_path = ('ps',)

    def getObjLocals(self):
        return {
            'kill': self._kill,
            'list': self._list,
        }

    async def _kill(self, prefix):
        idens = []

        todo = s_common.todo('ps', self.runt.user)
        tasks = await self.dyncall('cell', todo)
        for task in tasks:
            iden = task.get('iden')
            if iden.startswith(prefix):
                idens.append(iden)

        if len(idens) == 0:
            mesg = 'Provided iden does not match any processes.'
            raise s_exc.StormRuntimeError(mesg=mesg, iden=prefix)

        if len(idens) > 1:
            mesg = 'Provided iden matches more than one process.'
            raise s_exc.StormRuntimeError(mesg=mesg, iden=prefix)

        todo = s_common.todo('kill', self.runt.user, idens[0])
        return await self.dyncall('cell', todo)

    @stormfunc(readonly=True)
    async def _list(self):
        todo = s_common.todo('ps', self.runt.user)
        return await self.dyncall('cell', todo)

@registry.registerLib
class LibAxon(Lib):
    '''
    A Storm library for interacting with the Cortex's Axon.

    For APIs that accept an ssl_opts argument, the dictionary may contain the following values::

        ({
            'verify': <bool> - Perform SSL/TLS verification. Is overridden by the ssl argument.
            'client_cert': <str> - PEM encoded full chain certificate for use in mTLS.
            'client_key': <str> - PEM encoded key for use in mTLS. Alternatively, can be included in client_cert.
        })

    For APIs that accept a proxy argument, the following values are supported::

        ``(true)``: Use the proxy defined by the http:proxy configuration option if set.
        ``(false)``: Do not use the proxy defined by the http:proxy configuration option if set.
        <str>: A proxy URL string.
    '''
    _storm_locals = (
        {'name': 'wget', 'desc': """
            A method to download an HTTP(S) resource into the Cortex's Axon.

            Notes:
                The response body will be stored regardless of the status code. See the ``Axon.wget()`` API
                documentation to see the complete structure of the response dictionary.

            Example:
                Get the Vertex Project website::

                    $headers = ({})
                    $headers."User-Agent" = Foo/Bar

                    $resp = $lib.axon.wget("http://vertex.link", method=GET, headers=$headers)
                    if $resp.ok { $lib.print("Downloaded: {size} bytes", size=$resp.size) }
            """,
         'type': {'type': 'function', '_funcname': 'wget',
                  'args': (
                      {'name': 'url', 'type': 'str', 'desc': 'The URL to download'},
                      {'name': 'headers', 'type': 'dict', 'desc': 'An optional dictionary of HTTP headers to send.',
                       'default': None},
                      {'name': 'params', 'type': 'dict', 'desc': 'An optional dictionary of URL parameters to add.',
                       'default': None},
                      {'name': 'method', 'type': 'str', 'desc': 'The HTTP method to use.', 'default': 'GET'},
                      {'name': 'json', 'type': 'dict', 'desc': 'A JSON object to send as the body.',
                       'default': None},
                      {'name': 'body', 'type': 'bytes', 'desc': 'Bytes to send as the body.', 'default': None},
                      {'name': 'ssl', 'type': 'boolean',
                       'desc': 'Set to False to disable SSL/TLS certificate verification.', 'default': True},
                      {'name': 'timeout', 'type': 'int', 'desc': 'Timeout for the download operation.',
                       'default': None},
                      {'name': 'proxy', 'type': ['bool', 'str'],
                       'desc': 'Configure proxy usage. See $lib.axon help for additional details.', 'default': True},
                      {'name': 'ssl_opts', 'type': 'dict',
                       'desc': 'Optional SSL/TLS options. See $lib.axon help for additional details.',
                       'default': None},
                  ),
                  'returns': {'type': 'dict', 'desc': 'A status dictionary of metadata.'}}},
        {'name': 'wput', 'desc': """
            A method to upload a blob from the axon to an HTTP(S) endpoint.
            """,
         'type': {'type': 'function', '_funcname': 'wput',
                  'args': (
                      {'name': 'sha256', 'type': 'str', 'desc': 'The sha256 of the file blob to upload.'},
                      {'name': 'url', 'type': 'str', 'desc': 'The URL to upload the file to.'},
                      {'name': 'headers', 'type': 'dict', 'desc': 'An optional dictionary of HTTP headers to send.',
                       'default': None},
                      {'name': 'params', 'type': 'dict', 'desc': 'An optional dictionary of URL parameters to add.',
                       'default': None},
                      {'name': 'method', 'type': 'str', 'desc': 'The HTTP method to use.', 'default': 'PUT'},
                      {'name': 'ssl', 'type': 'boolean',
                       'desc': 'Set to False to disable SSL/TLS certificate verification.', 'default': True},
                      {'name': 'timeout', 'type': 'int', 'desc': 'Timeout for the download operation.',
                       'default': None},
                      {'name': 'proxy', 'type': ['bool', 'str'],
                       'desc': 'Configure proxy usage. See $lib.axon help for additional details.', 'default': True},
                      {'name': 'ssl_opts', 'type': 'dict',
                       'desc': 'Optional SSL/TLS options. See $lib.axon help for additional details.',
                       'default': None},
                  ),
                  'returns': {'type': 'dict', 'desc': 'A status dictionary of metadata.'}}},
        {'name': 'urlfile', 'desc': '''
            Retrieve the target URL using the wget() function and construct an inet:urlfile node from the response.

            Notes:
                This accepts the same arguments as ``$lib.axon.wget()``.
                ''',
         'type': {'type': 'function', '_funcname': 'urlfile',
                  'args': (
                      {'name': '*args', 'type': 'any', 'desc': 'Args from ``$lib.axon.wget()``.'},
                      {'name': '**kwargs', 'type': 'any', 'desc': 'Args from ``$lib.axon.wget()``.'},
                  ),
                  'returns': {'type': ['node', 'null'],
                              'desc': 'The ``inet:urlfile`` node on success,  ``null`` on error.'}}},
        {'name': 'del', 'desc': '''
            Remove the bytes from the Cortex's Axon by sha256.

            Example:
                Delete files from the axon based on a tag::

                    file:bytes#foo +:sha256 $lib.axon.del(:sha256)
        ''',
         'type': {'type': 'function', '_funcname': 'del_',
                  'args': (
                      {'name': 'sha256', 'type': 'hash:sha256',
                       'desc': 'The sha256 of the bytes to remove from the Axon.'},
                  ),
                  'returns': {'type': 'boolean', 'desc': 'True if the bytes were found and removed.'}}},

        {'name': 'dels', 'desc': '''
            Remove multiple byte blobs from the Cortex's Axon by a list of sha256 hashes.

            Example:
                Delete a list of files (by hash) from the Axon::

                    $list = ($hash0, $hash1, $hash2)
                    $lib.axon.dels($list)
        ''',
         'type': {'type': 'function', '_funcname': 'dels',
                  'args': (
                      {'name': 'sha256s', 'type': 'list', 'desc': 'A list of sha256 hashes to remove from the Axon.'},
                  ),
                  'returns': {'type': 'list',
                              'desc': 'A list of boolean values that are True if the bytes were found.'}}},

        {'name': 'list', 'desc': '''
        List (offset, sha256, size) tuples for files in the Axon in added order.

        Example:
            List files::

                for ($offs, $sha256, $size) in $lib.axon.list() {
                    $lib.print($sha256)
                }

            Start list from offset 10::

                for ($offs, $sha256, $size) in $lib.axon.list(10) {
                    $lib.print($sha256)
                }
        ''',
         'type': {'type': 'function', '_funcname': 'list',
                  'args': (
                      {'name': 'offs', 'type': 'int', 'desc': 'The offset to start from.', 'default': 0},
                      {'name': 'wait', 'type': 'boolean', 'default': False,
                        'desc': 'Wait for new results and yield them in realtime.'},
                      {'name': 'timeout', 'type': 'int', 'default': None,
                        'desc': 'The maximum time to wait for a new result before returning.'},
                  ),
                  'returns': {'name': 'yields', 'type': 'list',
                              'desc': 'Tuple of (offset, sha256, size) in added order.'}}},
        {'name': 'readlines', 'desc': '''
        Yields lines of text from a plain-text file stored in the Axon.

        Examples:

            // Get the lines for a given file.
            for $line in $lib.axon.readlines($sha256) {
                $dostuff($line)
            }
        ''',
         'type': {'type': 'function', '_funcname': 'readlines',
                  'args': (
                      {'name': 'sha256', 'type': 'str', 'desc': 'The SHA256 hash of the file.'},
                      {'name': 'errors', 'type': 'str', 'default': 'ignore',
                       'desc': 'Specify how encoding errors should handled.'},
                  ),
                  'returns': {'name': 'yields', 'type': 'str',
                              'desc': 'A line of text from the file.'}}},

        {'name': 'jsonlines', 'desc': '''
        Yields JSON objects from a JSON-lines file stored in the Axon.

        Example:
            Get the JSON objects from a given JSONL file::

                for $item in $lib.axon.jsonlines($sha256) {
                    $dostuff($item)
                }
        ''',
         'type': {'type': 'function', '_funcname': 'jsonlines',
                  'args': (
                      {'name': 'sha256', 'type': 'str', 'desc': 'The SHA256 hash of the file.'},
                      {'name': 'errors', 'type': 'str', 'default': 'ignore',
                       'desc': 'Specify how encoding errors should handled.'},
                  ),
                  'returns': {'name': 'yields', 'type': 'any',
                              'desc': 'A JSON object parsed from a line of text.'}}},
        {'name': 'csvrows', 'desc': '''
            Yields CSV rows from a CSV file stored in the Axon.

            Notes:
                The dialect and fmtparams expose the Python csv.reader() parameters.

            Example:
                Get the rows from a given csv file::

                    for $row in $lib.axon.csvrows($sha256) {
                        $dostuff($row)
                    }

                Get the rows from a given tab separated file::

                    for $row in $lib.axon.csvrows($sha256, delimiter="\\t") {
                        $dostuff($row)
                    }
            ''',
         'type': {'type': 'function', '_funcname': 'csvrows',
                  'args': (
                      {'name': 'sha256', 'type': 'str', 'desc': 'The SHA256 hash of the file.'},
                      {'name': 'dialect', 'type': 'str', 'desc': 'The default CSV dialect to use.',
                       'default': 'excel'},
                      {'name': 'errors', 'type': 'str', 'default': 'ignore',
                       'desc': 'Specify how encoding errors should handled.'},
                      {'name': '**fmtparams', 'type': 'any', 'desc': 'Format arguments.'},
                  ),
                  'returns': {'name': 'yields', 'type': 'list',
                              'desc': 'A list of strings from the CSV file.'}}},
        {'name': 'metrics', 'desc': '''
        Get runtime metrics of the Axon.

        Example:
            Print the total number of files stored in the Axon::

                $data = $lib.axon.metrics()
                $lib.print("The Axon has {n} files", n=$data."file:count")
        ''',
        'type': {'type': 'function', '_funcname': 'metrics',
                 'returns': {'type': 'dict', 'desc': 'A dictionary containing runtime data about the Axon.'}}},
        {'name': 'put', 'desc': '''
            Save the given bytes variable to the Axon the Cortex is configured to use.

            Examples:
                Save a base64 encoded buffer to the Axon::

                    storm> $s='dGVzdA==' $buf=$lib.base64.decode($s) ($size, $sha256)=$lib.axon.put($buf)
                         $lib.print('size={size} sha256={sha256}', size=$size, sha256=$sha256)

                    size=4 sha256=9f86d081884c7d659a2feaa0c55ad015a3bf4f1b2b0b822cd15d6c15b0f00a08''',
         'type': {'type': 'function', '_funcname': 'put',
                  'args': (
                      {'name': 'byts', 'type': 'bytes', 'desc': 'The bytes to save.', },
                  ),
                  'returns': {'type': 'list', 'desc': 'A tuple of the file size and sha256 value.', }}},
        {'name': 'has', 'desc': '''
            Check if the Axon the Cortex is configured to use has a given sha256 value.

            Examples:
                Check if the Axon has a given file::

                    # This example assumes the Axon does have the bytes
                    storm> if $lib.axon.has(9f86d081884c7d659a2feaa0c55ad015a3bf4f1b2b0b822cd15d6c15b0f00a08) {
                            $lib.print("Has bytes")
                        } else {
                            $lib.print("Does not have bytes")
                        }

                    Has bytes
            ''',
         'type': {'type': 'function', '_funcname': 'has',
                  'args': (
                      {'name': 'sha256', 'type': 'str', 'desc': 'The sha256 value to check.', },
                  ),
                  'returns': {'type': 'boolean', 'desc': 'True if the Axon has the file, false if it does not.', }}},
        {'name': 'size', 'desc': '''
            Return the size of the bytes stored in the Axon for the given sha256.

            Examples:
                Get the size for a file given a variable named ``$sha256``::

                    $size = $lib.axon.size($sha256)
            ''',
         'type': {'type': 'function', '_funcname': 'size',
                  'args': (
                      {'name': 'sha256', 'type': 'str', 'desc': 'The sha256 value to check.', },
                  ),
                  'returns': {'type': ['int', 'null'],
                              'desc': 'The size of the file or ``null`` if the file is not found.', }}},
        {'name': 'hashset', 'desc': '''
            Return additional hashes of the bytes stored in the Axon for the given sha256.

            Examples:
                Get the md5 hash for a file given a variable named ``$sha256``::

                    $hashset = $lib.axon.hashset($sha256)
                    $md5 = $hashset.md5
            ''',
         'type': {'type': 'function', '_funcname': 'hashset',
                  'args': (
                      {'name': 'sha256', 'type': 'str', 'desc': 'The sha256 value to calculate hashes for.', },
                  ),
                  'returns': {'type': 'dict', 'desc': 'A dictionary of additional hashes.', }}},

        {'name': 'read', 'desc': '''
            Read bytes from a file stored in the Axon by its SHA256 hash.

            Examples:
                Read 100 bytes starting at offset 0::

                    $byts = $lib.axon.read($sha256, size=100)

                Read 50 bytes starting at offset 200::

                    $byts = $lib.axon.read($sha256, offs=200, size=50)
            ''',
         'type': {'type': 'function', '_funcname': 'read',
                  'args': (
                      {'name': 'sha256', 'type': 'str', 'desc': 'The SHA256 hash of the file to read.'},
                      {'name': 'offs', 'type': 'int', 'default': 0,
                       'desc': 'The offset to start reading from.'},
                      {'name': 'size', 'type': 'int', 'default': s_const.mebibyte,
                       'desc': 'The number of bytes to read. Max is 1 MiB.'},
                  ),
                  'returns': {'type': 'bytes', 'desc': 'The requested bytes from the file.'}}},

        {'name': 'unpack', 'desc': '''
            Unpack bytes from a file stored in the Axon into a struct using the specified format.

            Examples:
                Unpack two 32-bit integers from the start of a file::

                    $nums = $lib.axon.unpack($sha256, '<II')

                Unpack a 64-bit float starting at offset 100::

                    $float = $lib.axon.unpack($sha256, '<d', offs=100)
            ''',
         'type': {'type': 'function', '_funcname': 'unpack',
                  'args': (
                      {'name': 'sha256', 'type': 'str', 'desc': 'The SHA256 hash of the file to read.'},
                      {'name': 'fmt', 'type': 'str', 'desc': 'The struct format string.'},
                      {'name': 'offs', 'type': 'int', 'default': 0,
                       'desc': 'The offset to start reading from.'},
                  ),
                  'returns': {'type': 'list', 'desc': 'The unpacked values as a tuple.'}}},

        {'name': 'upload', 'desc': '''
            Upload a stream of bytes to the Axon as a file.

            Examples:
                Upload bytes from a generator::

                    ($size, $sha256) = $lib.axon.upload($getBytesChunks())
            ''',
         'type': {'type': 'function', '_funcname': 'upload',
                  'args': (
                      {'name': 'genr', 'type': 'generator', 'desc': 'A generator which yields bytes.', },
                  ),
                  'returns': {'type': 'list', 'desc': 'A tuple of the file size and sha256 value.', }}},
    )
    _storm_lib_path = ('axon',)

    def getObjLocals(self):
        return {
            'wget': self.wget,
            'wput': self.wput,
            'urlfile': self.urlfile,
            'del': self.del_,
            'dels': self.dels,
            'list': self.list,
            'readlines': self.readlines,
            'jsonlines': self.jsonlines,
            'csvrows': self.csvrows,
            'metrics': self.metrics,
            'put': self.put,
            'has': self.has,
            'size': self.size,
            'upload': self.upload,
            'hashset': self.hashset,
            'read': self.read,
            'unpack': self.unpack,
        }

    @stormfunc(readonly=True)
    async def readlines(self, sha256, errors='ignore'):
        self.runt.confirm(('axon', 'get'))
        await self.runt.view.core.getAxon()

        sha256 = await tostr(sha256)
        async for line in self.runt.view.core.axon.readlines(sha256, errors=errors):
            yield line

    @stormfunc(readonly=True)
    async def jsonlines(self, sha256, errors='ignore'):
        self.runt.confirm(('axon', 'get'))
        await self.runt.view.core.getAxon()

        sha256 = await tostr(sha256)
        async for line in self.runt.view.core.axon.jsonlines(sha256):
            yield line

    async def dels(self, sha256s):

        self.runt.confirm(('axon', 'del'))

        sha256s = await toprim(sha256s)

        if not isinstance(sha256s, (list, tuple)):
            raise s_exc.BadArg()

        hashes = [s_common.uhex(s) for s in sha256s]

        await self.runt.view.core.getAxon()

        axon = self.runt.view.core.axon
        return await axon.dels(hashes)

    async def del_(self, sha256):

        self.runt.confirm(('axon', 'del'))

        sha256 = await tostr(sha256)

        sha256b = s_common.uhex(sha256)
        await self.runt.view.core.getAxon()

        axon = self.runt.view.core.axon
        return await axon.del_(sha256b)

    async def wget(self, url, headers=None, params=None, method='GET', json=None, body=None,
                   ssl=True, timeout=None, proxy=True, ssl_opts=None):

        self.runt.confirm(('axon', 'upload'))

        url = await tostr(url)
        method = await tostr(method)

        ssl = await tobool(ssl)
        body = await toprim(body)
        json = await toprim(json)
        params = await toprim(params)
        headers = await toprim(headers)
        timeout = await toprim(timeout)
        proxy = await toprim(proxy)
        ssl_opts = await toprim(ssl_opts)

        params = strifyHttpArg(params, multi=True)
        headers = strifyHttpArg(headers)

        await self.runt.view.core.getAxon()

        kwargs = {}

        ok, proxy = await resolveAxonProxyArg(proxy)
        if ok:
            kwargs['proxy'] = proxy

        if ssl_opts is not None:
            axonvers = self.runt.view.core.axoninfo['synapse']['version']
            mesg = f'The ssl_opts argument requires an Axon Synapse version {AXON_MINVERS_SSLOPTS}, ' \
                   f'but the Axon is running {axonvers}'
            s_version.reqVersion(axonvers, AXON_MINVERS_SSLOPTS, mesg=mesg)
            kwargs['ssl_opts'] = ssl_opts

        axon = self.runt.view.core.axon
        resp = await axon.wget(url, headers=headers, params=params, method=method, ssl=ssl, body=body, json=json,
                               timeout=timeout, **kwargs)
        resp['original_url'] = url
        return resp

    async def wput(self, sha256, url, headers=None, params=None, method='PUT',
                   ssl=True, timeout=None, proxy=True, ssl_opts=None):

        self.runt.confirm(('axon', 'get'))

        url = await tostr(url)
        sha256 = await tostr(sha256)
        method = await tostr(method)
        proxy = await toprim(proxy)

        ssl = await tobool(ssl)
        params = await toprim(params)
        headers = await toprim(headers)
        timeout = await toprim(timeout)
        ssl_opts = await toprim(ssl_opts)

        params = strifyHttpArg(params, multi=True)
        headers = strifyHttpArg(headers)

        await self.runt.view.core.getAxon()

        kwargs = {}

        ok, proxy = await resolveAxonProxyArg(proxy)
        if ok:
            kwargs['proxy'] = proxy

        if ssl_opts is not None:
            axonvers = self.runt.view.core.axoninfo['synapse']['version']
            mesg = f'The ssl_opts argument requires an Axon Synapse version {AXON_MINVERS_SSLOPTS}, ' \
                   f'but the Axon is running {axonvers}'
            s_version.reqVersion(axonvers, AXON_MINVERS_SSLOPTS, mesg=mesg)
            kwargs['ssl_opts'] = ssl_opts

        axon = self.runt.view.core.axon
        sha256byts = s_common.uhex(sha256)

        return await axon.wput(sha256byts, url, headers=headers, params=params, method=method,
                               ssl=ssl, timeout=timeout, **kwargs)

    async def urlfile(self, *args, **kwargs):
        gateiden = self.runt.view.wlyr.iden
        self.runt.confirm(('node', 'add', 'file:bytes'), gateiden=gateiden)
        self.runt.confirm(('node', 'add', 'inet:urlfile'), gateiden=gateiden)

        resp = await self.wget(*args, **kwargs)
        code = resp.get('code')

        if code != 200:
            mesg = f'$lib.axon.urlfile(): HTTP code {code}: {resp.get("reason")}'
            await self.runt.warn(mesg, log=False)
            return

        now = self.runt.model.type('time').norm('now')[0]

        original_url = resp.get('original_url')
        hashes = resp.get('hashes')
        sha256 = hashes.get('sha256')
        props = {
            'size': resp.get('size'),
            'md5': hashes.get('md5'),
            'sha1': hashes.get('sha1'),
            'sha256': sha256,
        # TODO: update once we know where this ends up in the model
        #    'seen': now,
        }

        valu = {'sha256': sha256}
        filenode = await self.runt.view.addNode('file:bytes', valu, props=props)

        if not filenode.get('name'):
            info = s_urlhelp.chopurl(original_url)
            base = info.get('path').strip('/').split('/')[-1]
            if base:
                await filenode.set('name', base)

<<<<<<< HEAD
        # props = {'seen': now}
        props = {}
        urlfile = await self.runt.view.addNode('inet:urlfile', (original_url, sha256), props=props)
=======
        props = {'.seen': now}
        urlfile = await self.runt.view.addNode('inet:urlfile', (original_url, filenode.ndef[1]), props=props)
>>>>>>> ad73e882

        history = resp.get('history')
        if history is not None:
            redirs = []
            src = original_url

            # We skip the first entry in history, since that URL is the original URL
            # having been redirected. The second+ history item represents the
            # requested URL. We then capture the last part of the chain in our list.
            # The recorded URLs after the original_url are all the resolved URLS,
            # since Location headers may be partial paths and this avoids needing to
            # do url introspection that has already been done by the Axon.

            for info in history[1:]:
                url = info.get('url')
                redirs.append((src, url))
                src = url

            redirs.append((src, resp.get('url')))

            for valu in redirs:
                # props = {'seen': now}
                props = {}
                await self.runt.view.addNode('inet:urlredir', valu, props=props)

        return urlfile

    @stormfunc(readonly=True)
    async def list(self, offs=0, wait=False, timeout=None):
        offs = await toint(offs)
        wait = await tobool(wait)
        timeout = await toint(timeout, noneok=True)

        self.runt.confirm(('axon', 'has'))

        await self.runt.view.core.getAxon()
        axon = self.runt.view.core.axon

        async for item in axon.hashes(offs, wait=wait, timeout=timeout):
            yield (item[0], s_common.ehex(item[1][0]), item[1][1])

    @stormfunc(readonly=True)
    async def csvrows(self, sha256, dialect='excel', errors='ignore', **fmtparams):

        self.runt.confirm(('axon', 'get'))

        await self.runt.view.core.getAxon()

        sha256 = await tostr(sha256)
        dialect = await tostr(dialect)
        fmtparams = await toprim(fmtparams)
        async for item in self.runt.view.core.axon.csvrows(s_common.uhex(sha256), dialect,
                                                           errors=errors, **fmtparams):
            yield item
            await asyncio.sleep(0)

    @stormfunc(readonly=True)
    async def metrics(self):
        self.runt.confirm(('axon', 'has'))
        return await self.runt.view.core.axon.metrics()

    async def upload(self, genr):

        self.runt.confirm(('axon', 'upload'))

        await self.runt.view.core.getAxon()
        async with await self.runt.view.core.axon.upload() as upload:
            async for byts in s_coro.agen(genr):
                await upload.write(byts)
            size, sha256 = await upload.save()
            return size, s_common.ehex(sha256)

    @stormfunc(readonly=True)
    async def has(self, sha256):
        sha256 = await tostr(sha256, noneok=True)
        if sha256 is None:
            return None

        self.runt.confirm(('axon', 'has'))

        await self.runt.view.core.getAxon()
        return await self.runt.view.core.axon.has(s_common.uhex(sha256))

    @stormfunc(readonly=True)
    async def size(self, sha256):
        sha256 = await tostr(sha256)

        self.runt.confirm(('axon', 'has'))

        await self.runt.view.core.getAxon()
        return await self.runt.view.core.axon.size(s_common.uhex(sha256))

    async def put(self, byts):
        if not isinstance(byts, bytes):
            mesg = '$lib.axon.put() requires a bytes argument'
            raise s_exc.BadArg(mesg=mesg)

        self.runt.confirm(('axon', 'upload'))

        await self.runt.view.core.getAxon()
        size, sha256 = await self.runt.view.core.axon.put(byts)

        return (size, s_common.ehex(sha256))

    @stormfunc(readonly=True)
    async def hashset(self, sha256):
        sha256 = await tostr(sha256)

        self.runt.confirm(('axon', 'has'))

        await self.runt.view.core.getAxon()
        return await self.runt.view.core.axon.hashset(s_common.uhex(sha256))

    @stormfunc(readonly=True)
    async def read(self, sha256, offs=0, size=s_const.mebibyte):
        '''
        Read bytes from a file in the Axon.
        '''
        sha256 = await tostr(sha256)
        size = await toint(size)
        offs = await toint(offs)

        if size > s_const.mebibyte:
            mesg = f'Size must be between 1 and {s_const.mebibyte} bytes'
            raise s_exc.BadArg(mesg=mesg)

        self.runt.confirm(('axon', 'get'))

        await self.runt.view.core.getAxon()

        byts = b''
        async for chunk in self.runt.view.core.axon.get(s_common.uhex(sha256), offs=offs, size=size):
            byts += chunk
        return byts

    @stormfunc(readonly=True)
    async def unpack(self, sha256, fmt, offs=0):
        '''
        Unpack bytes from a file in the Axon using struct.
        '''
        if self.runt.view.core.axoninfo.get('features', {}).get('unpack', 0) < 1:
            mesg = 'The connected Axon does not support the the unpack API. Please update your Axon.'
            raise s_exc.FeatureNotSupported(mesg=mesg)

        sha256 = await tostr(sha256)
        fmt = await tostr(fmt)
        offs = await toint(offs)

        self.runt.confirm(('axon', 'get'))

        await self.runt.view.core.getAxon()
        return await self.runt.view.core.axon.unpack(s_common.uhex(sha256), fmt, offs)

@registry.registerLib
class LibLift(Lib):
    '''
    A Storm Library for interacting with lift helpers.
    '''
    _storm_locals = (
        {'name': 'byNodeData', 'desc': 'Lift nodes which have a given nodedata name set on them.',
         'type': {'type': 'function', '_funcname': '_byNodeData',
                  'args': (
                      {'name': 'name', 'desc': 'The name to of the nodedata key to lift by.', 'type': 'str', },
                  ),
                  'returns': {'name': 'Yields', 'type': 'node',
                              'desc': 'Yields nodes to the pipeline. '
                                      'This must be used in conjunction with the ``yield`` keyword.', }}},
    )
    _storm_lib_path = ('lift',)

    def getObjLocals(self):
        return {
            'byNodeData': self._byNodeData,
        }

    @stormfunc(readonly=True)
    async def _byNodeData(self, name):
        name = await tostr(name)
        async for node in self.runt.view.nodesByDataName(name):
            yield node

@registry.registerLib
class LibTime(Lib):
    '''
    A Storm Library for interacting with timestamps.
    '''
    _storm_locals = (
        {'name': 'now', 'desc': 'Get the current epoch time in microseconds.',
         'type': {
             'type': 'function', '_funcname': '_now',
             'returns': {'desc': 'Epoch time in microseconds.', 'type': 'int', }}},
        {'name': 'fromunix',
         'desc': '''
            Normalize a timestamp from a unix epoch time in seconds to microseconds.

            Examples:
                Convert a timestamp from seconds to micros and format it::

                    storm> $seconds=1594684800 $micros=$lib.time.fromunix($seconds)
                         $str=$lib.time.format($micros, '%A %d, %B %Y') $lib.print($str)

                    Tuesday 14, July 2020''',
         'type': {'type': 'function', '_funcname': '_fromunix',
                  'args': (
                      {'name': 'secs', 'type': 'int', 'desc': 'Unix epoch time in seconds.', },
                  ),
                  'returns': {'type': 'int', 'desc': 'The normalized time in microseconds.', }}},
        {'name': 'parse', 'desc': '''
            Parse a timestamp string using ``datetime.strptime()`` into an epoch timestamp.

            Examples:
                Parse a string as for its month/day/year value into a timestamp::

                    storm> $s='06/01/2020' $ts=$lib.time.parse($s, '%m/%d/%Y') $lib.print($ts)

                    1590969600000000''',
         'type': {'type': 'function', '_funcname': '_parse',
                  'args': (
                      {'name': 'valu', 'type': 'str', 'desc': 'The timestamp string to parse.', },
                      {'name': 'format', 'type': 'str', 'desc': 'The format string to use for parsing.', },
                      {'name': 'errok', 'type': 'boolean', 'default': False,
                       'desc': 'If set, parsing errors will return ``(null)`` instead of raising an exception.'}
                  ),
                  'returns': {'type': 'int', 'desc': 'The epoch timestamp for the string.', }}},
        {'name': 'format', 'desc': '''
            Format a Synapse timestamp into a string value using ``datetime.strftime()``.

            Examples:
                Format a timestamp into a string::

                    storm> $now=$lib.time.now() $str=$lib.time.format($now, '%A %d, %B %Y') $lib.print($str)

                    Tuesday 14, July 2020''',
         'type': {'type': 'function', '_funcname': '_format',
                  'args': (
                      {'name': 'valu', 'type': 'int', 'desc': 'A timestamp in epoch microseconds.', },
                      {'name': 'format', 'type': 'str', 'desc': 'The strftime format string.', },
                  ),
                  'returns': {'type': 'str', 'desc': 'The formatted time string.', }}},
        {'name': 'sleep', 'desc': '''
            Pause the processing of data in the storm query.
            ''',
         'type': {'type': 'function', '_funcname': '_sleep',
                  'args': (
                      {'name': 'valu', 'type': 'int', 'desc': 'The number of seconds to pause for.', },
                  ),
                  'returns': {'type': 'null', }}},
        {'name': 'ticker', 'desc': '''
        Periodically pause the processing of data in the storm query.
        ''',
         'type': {'type': 'function', '_funcname': '_ticker',
                  'args': (
                      {'name': 'tick',
                       'desc': 'The amount of time to wait between each tick, in seconds.', 'type': 'int', },
                      {'name': 'count', 'default': None, 'type': 'int',
                       'desc': 'The number of times to pause the query before exiting the loop. '
                               'This defaults to None and will yield forever if not set.', }
                  ),
                  'returns': {'name': 'Yields', 'type': 'int',
                              'desc': 'This yields the current tick count after each time it wakes up.', }}},

        {'name': 'year', 'desc': '''
        Returns the year part of a time value.
        ''',
         'type': {'type': 'function', '_funcname': 'year',
                  'args': (
                      {'name': 'tick', 'desc': 'A time value.', 'type': 'time', },
                  ),
                  'returns': {'type': 'int', 'desc': 'The year part of the time expression.', }}},

        {'name': 'month', 'desc': '''
        Returns the month part of a time value.
        ''',
         'type': {'type': 'function', '_funcname': 'month',
                  'args': (
                      {'name': 'tick', 'desc': 'A time value.', 'type': 'time', },
                  ),
                  'returns': {'type': 'int', 'desc': 'The month part of the time expression.', }}},

        {'name': 'day', 'desc': '''
        Returns the day part of a time value.
        ''',
         'type': {'type': 'function', '_funcname': 'day',
                  'args': (
                      {'name': 'tick', 'desc': 'A time value.', 'type': 'time', },
                  ),
                  'returns': {'type': 'int', 'desc': 'The day part of the time expression.', }}},

        {'name': 'hour', 'desc': '''
        Returns the hour part of a time value.
        ''',
         'type': {'type': 'function', '_funcname': 'hour',
                  'args': (
                      {'name': 'tick', 'desc': 'A time value.', 'type': 'time', },
                  ),
                  'returns': {'type': 'int', 'desc': 'The hour part of the time expression.', }}},

        {'name': 'minute', 'desc': '''
        Returns the minute part of a time value.
        ''',
         'type': {'type': 'function', '_funcname': 'minute',
                  'args': (
                      {'name': 'tick', 'desc': 'A time value.', 'type': 'time', },
                  ),
                  'returns': {'type': 'int', 'desc': 'The minute part of the time expression.', }}},

        {'name': 'second', 'desc': '''
        Returns the second part of a time value.
        ''',
         'type': {'type': 'function', '_funcname': 'second',
                  'args': (
                      {'name': 'tick', 'desc': 'A time value.', 'type': 'time', },
                  ),
                  'returns': {'type': 'int', 'desc': 'The second part of the time expression.', }}},

        {'name': 'dayofweek', 'desc': '''
        Returns the index (beginning with monday as 0) of the day within the week.
        ''',
         'type': {'type': 'function', '_funcname': 'dayofweek',
                  'args': (
                      {'name': 'tick', 'desc': 'A time value.', 'type': 'time', },
                  ),
                  'returns': {'type': 'int', 'desc': 'The index of the day within week.', }}},

        {'name': 'dayofyear', 'desc': '''
        Returns the index (beginning with 0) of the day within the year.
        ''',
         'type': {'type': 'function', '_funcname': 'dayofyear',
                  'args': (
                      {'name': 'tick', 'desc': 'A time value.', 'type': 'time', },
                  ),
                  'returns': {'type': 'int', 'desc': 'The index of the day within year.', }}},

        {'name': 'dayofmonth', 'desc': '''
        Returns the index (beginning with 0) of the day within the month.
        ''',
         'type': {'type': 'function', '_funcname': 'dayofmonth',
                  'args': (
                      {'name': 'tick', 'desc': 'A time value.', 'type': 'time', },
                  ),
                  'returns': {'type': 'int', 'desc': 'The index of the day within month.', }}},

        {'name': 'monthofyear', 'desc': '''
        Returns the index (beginning with 0) of the month within the year.
        ''',
         'type': {'type': 'function', '_funcname': 'monthofyear',
                  'args': (
                      {'name': 'tick', 'desc': 'A time value.', 'type': 'time', },
                  ),
                  'returns': {'type': 'int', 'desc': 'The index of the month within year.', }}},
        {'name': 'toUTC', 'desc': '''
        Adjust an epoch microseconds timestamp to UTC from the given timezone.
        ''',
         'type': {'type': 'function', '_funcname': 'toUTC',
                  'args': (
                      {'name': 'tick', 'desc': 'A time value.', 'type': 'time'},
                      {'name': 'timezone', 'desc': 'A timezone name. See python pytz docs for options.', 'type': 'str'},
                  ),
                  'returns': {'type': 'list', 'desc': 'An ($ok, $valu) tuple.', }}},
    )
    _storm_lib_path = ('time',)

    def getObjLocals(self):
        return {
            'now': self._now,
            'toUTC': self.toUTC,
            'fromunix': self._fromunix,
            'parse': self._parse,
            'format': self._format,
            'sleep': self._sleep,
            'ticker': self._ticker,

            'day': self.day,
            'hour': self.hour,
            'year': self.year,
            'month': self.month,
            'minute': self.minute,
            'second': self.second,

            'dayofweek': self.dayofweek,
            'dayofyear': self.dayofyear,
            'dayofmonth': self.dayofmonth,
            'monthofyear': self.monthofyear,
        }

    @stormfunc(readonly=True)
    async def toUTC(self, tick, timezone):

        tick = await toprim(tick)
        timezone = await tostr(timezone)

        timetype = self.runt.view.core.model.type('time')

        norm, info = timetype.norm(tick)
        try:
            return (True, s_time.toUTC(norm, timezone))
        except s_exc.BadArg as e:
            return (False, s_common.excinfo(e))

    @stormfunc(readonly=True)
    def _now(self):
        return s_common.now()

    @stormfunc(readonly=True)
    async def day(self, tick):
        tick = await toprim(tick)
        timetype = self.runt.view.core.model.type('time')
        norm, info = timetype.norm(tick)
        return s_time.day(norm)

    @stormfunc(readonly=True)
    async def hour(self, tick):
        tick = await toprim(tick)
        timetype = self.runt.view.core.model.type('time')
        norm, info = timetype.norm(tick)
        return s_time.hour(norm)

    @stormfunc(readonly=True)
    async def year(self, tick):
        tick = await toprim(tick)
        timetype = self.runt.view.core.model.type('time')
        norm, info = timetype.norm(tick)
        return s_time.year(norm)

    @stormfunc(readonly=True)
    async def month(self, tick):
        tick = await toprim(tick)
        timetype = self.runt.view.core.model.type('time')
        norm, info = timetype.norm(tick)
        return s_time.month(norm)

    @stormfunc(readonly=True)
    async def minute(self, tick):
        tick = await toprim(tick)
        timetype = self.runt.view.core.model.type('time')
        norm, info = timetype.norm(tick)
        return s_time.minute(norm)

    @stormfunc(readonly=True)
    async def second(self, tick):
        tick = await toprim(tick)
        timetype = self.runt.view.core.model.type('time')
        norm, info = timetype.norm(tick)
        return s_time.second(norm)

    @stormfunc(readonly=True)
    async def dayofweek(self, tick):
        tick = await toprim(tick)
        timetype = self.runt.view.core.model.type('time')
        norm, info = timetype.norm(tick)
        return s_time.dayofweek(norm)

    @stormfunc(readonly=True)
    async def dayofyear(self, tick):
        tick = await toprim(tick)
        timetype = self.runt.view.core.model.type('time')
        norm, info = timetype.norm(tick)
        return s_time.dayofyear(norm)

    @stormfunc(readonly=True)
    async def dayofmonth(self, tick):
        tick = await toprim(tick)
        timetype = self.runt.view.core.model.type('time')
        norm, info = timetype.norm(tick)
        return s_time.dayofmonth(norm)

    @stormfunc(readonly=True)
    async def monthofyear(self, tick):
        tick = await toprim(tick)
        timetype = self.runt.view.core.model.type('time')
        norm, info = timetype.norm(tick)
        return s_time.month(norm) - 1

    @stormfunc(readonly=True)
    async def _format(self, valu, format):
        timetype = self.runt.view.core.model.type('time')
        # Give a times string a shot at being normed prior to formatting.
        try:
            norm, _ = timetype.norm(valu)
        except s_exc.BadTypeValu as e:
            mesg = f'Failed to norm a time value prior to formatting - {str(e)}'
            raise s_exc.StormRuntimeError(mesg=mesg, valu=valu,
                                          format=format) from None

        if norm == timetype.futsize:
            mesg = 'Cannot format a timestamp for ongoing/future time.'
            raise s_exc.StormRuntimeError(mesg=mesg, valu=valu, format=format)

        try:
            dt = datetime.datetime(1970, 1, 1) + datetime.timedelta(microseconds=norm)
            ret = dt.strftime(format)
        except Exception as e:
            mesg = f'Error during time format - {str(e)}'
            raise s_exc.StormRuntimeError(mesg=mesg, valu=valu,
                                          format=format) from None
        return ret

    @stormfunc(readonly=True)
    async def _parse(self, valu, format, errok=False):
        valu = await tostr(valu)
        errok = await tobool(errok)
        try:
            dt = datetime.datetime.strptime(valu, format)
        except ValueError as e:
            if errok:
                return None
            mesg = f'Error during time parsing - {str(e)}'
            raise s_exc.StormRuntimeError(mesg=mesg, valu=valu,
                                          format=format) from None
        if dt.tzinfo is not None:
            # Convert the aware dt to UTC, then strip off the tzinfo
            dt = dt.astimezone(datetime.timezone.utc).replace(tzinfo=None)
        return s_time.total_microseconds(dt - s_time.EPOCH)

    @stormfunc(readonly=True)
    async def _sleep(self, valu):
        await self.runt.waitfini(timeout=float(valu))

    async def _ticker(self, tick, count=None):
        if count is not None:
            count = await toint(count)

        tick = float(tick)

        offs = 0
        while True:

            await self.runt.waitfini(timeout=tick)
            yield offs

            offs += 1
            if count is not None and offs == count:
                break

    async def _fromunix(self, secs):
        secs = float(secs)
        return int(secs * 1000000)

@registry.registerLib
class LibRegx(Lib):
    '''
    A Storm library for searching/matching with regular expressions.
    '''
    _storm_locals = (
        {'name': 'search', 'desc': '''
            Search the given text for the pattern and return the matching groups.

            Note:
                In order to get the matching groups, patterns must use parentheses
                to indicate the start and stop of the regex to return portions of.
                If groups are not used, a successful match will return a empty list
                and a unsuccessful match will return ``(null)``.

            Example:
                Extract the matching groups from a piece of text::

                    $m = $lib.regex.search("^([0-9])+.([0-9])+.([0-9])+$", $text)
                    if $m {
                        ($maj, $min, $pat) = $m
                    }''',
         'type': {'type': 'function', '_funcname': 'search',
                  'args': (
                      {'name': 'pattern', 'type': 'str', 'desc': 'The regular expression pattern.', },
                      {'name': 'text', 'type': 'str', 'desc': 'The text to match.', },
                      {'name': 'flags', 'type': 'int', 'desc': 'Regex flags to control the match behavior.',
                       'default': 0},
                  ),
                  'returns': {'type': 'list', 'desc': 'A list of strings for the matching groups in the pattern.', }}},
        {'name': 'findall', 'desc': '''
            Search the given text for the patterns and return a list of matching strings.

            Note:
                If multiple matching groups are specified, the return value is a
                list of lists of strings.

            Example:

                Extract the matching strings from a piece of text::

                    for $x in $lib.regex.findall("G[0-9]{4}", "G0006 and G0001") {
                        $dostuff($x)
                    }
                    ''',
         'type': {'type': 'function', '_funcname': 'findall',
                  'args': (
                      {'name': 'pattern', 'type': 'str', 'desc': 'The regular expression pattern.', },
                      {'name': 'text', 'type': 'str', 'desc': 'The text to match.', },
                      {'name': 'flags', 'type': 'int', 'desc': 'Regex flags to control the match behavior.',
                       'default': 0},
                  ),
                  'returns': {'type': 'list', 'desc': 'A list of lists of strings for the matching groups in the pattern.', }}},
        {'name': 'matches', 'desc': '''
            Check if text matches a pattern.

            Notes:
                This API requires the pattern to match at the start of the string.

            Example:
                Check if the variable matches a expression::

                    if $lib.regex.matches("^[0-9]+.[0-9]+.[0-9]+$", $text) {
                        $lib.print("It's semver! ...probably")
                    }
            ''',
         'type': {'type': 'function', '_funcname': 'matches',
                  'args': (
                      {'name': 'pattern', 'type': 'str', 'desc': 'The regular expression pattern.', },
                      {'name': 'text', 'type': 'str', 'desc': 'The text to match.', },
                      {'name': 'flags', 'type': 'int', 'desc': 'Regex flags to control the match behavior.',
                       'default': 0, },
                  ),
                  'returns': {'type': 'boolean', 'desc': 'True if there is a match, False otherwise.', }}},
        {'name': 'replace', 'desc': '''
            Replace any substrings that match the given regular expression with the specified replacement.

            Example:
                Replace a portion of a string with a new part based on a regex::

                    $norm = $lib.regex.replace("\\sAND\\s", " & ", "Ham and eggs!", $lib.regex.flags.i)
            ''',
         'type': {'type': 'function', '_funcname': 'replace',
                  'args': (
                      {'name': 'pattern', 'type': 'str', 'desc': 'The regular expression pattern.', },
                      {'name': 'replace', 'type': 'str', 'desc': 'The text to replace matching sub strings.', },
                      {'name': 'text', 'type': 'str', 'desc': 'The input text to search/replace.', },
                      {'name': 'flags', 'type': 'int', 'desc': 'Regex flags to control the match behavior.',
                       'default': 0, },
                  ),
                  'returns': {'type': 'str', 'desc': 'The new string with matches replaced.', }}},
        {'name': 'escape', 'desc': '''
            Escape arbitrary strings for use in a regular expression pattern.

            Example:

                Escape node values for use in a regex pattern::

                    for $match in $lib.regex.findall($lib.regex.escape($node.repr()), $mydocument) {
                        // do something with $match
                    }

                Escape node values for use in regular expression filters::

                    it:dev:str~=$lib.regex.escape($node.repr())
                    ''',
         'type': {'type': 'function', '_funcname': 'escape',
                  'args': (
                      {'name': 'text', 'type': 'str', 'desc': 'The text to escape.', },
                  ),
                  'returns': {'type': 'str', 'desc': 'Input string with special characters escaped.', }}},
        {'name': 'flags.i', 'desc': 'Regex flag to indicate that case insensitive matches are allowed.',
         'type': 'int', },
        {'name': 'flags.m', 'desc': 'Regex flag to indicate that multiline matches are allowed.', 'type': 'int', },
    )
    _storm_lib_path = ('regex',)

    def __init__(self, runt, name=()):
        Lib.__init__(self, runt, name=name)
        self.compiled = {}

    def getObjLocals(self):
        return {
            'search': self.search,
            'matches': self.matches,
            'findall': self.findall,
            'replace': self.replace,
            'escape': self.escape,
            'flags': {'i': regex.IGNORECASE,
                      'm': regex.MULTILINE,
                      },
        }

    async def _getRegx(self, pattern, flags):
        lkey = (pattern, flags)
        regx = self.compiled.get(lkey)
        if regx is None:
            try:
                regx = self.compiled[lkey] = regex.compile(pattern, flags=flags)
            except (regex.error, ValueError) as e:
                mesg = f'Error compiling regex pattern: {e}: pattern="{s_common.trimText(pattern)}"'
                raise s_exc.BadArg(mesg=mesg) from None
        return regx

    @stormfunc(readonly=True)
    async def replace(self, pattern, replace, text, flags=0):
        text = await tostr(text)
        flags = await toint(flags)
        pattern = await tostr(pattern)
        replace = await tostr(replace)
        regx = await self._getRegx(pattern, flags)

        try:
            return regx.sub(replace, text)
        except (regex.error, IndexError) as e:
            mesg = f'$lib.regex.replace() error: {e}'
            raise s_exc.BadArg(mesg=mesg) from None

    @stormfunc(readonly=True)
    async def matches(self, pattern, text, flags=0):
        text = await tostr(text)
        flags = await toint(flags)
        pattern = await tostr(pattern)
        regx = await self._getRegx(pattern, flags)
        return regx.match(text) is not None

    @stormfunc(readonly=True)
    async def search(self, pattern, text, flags=0):
        text = await tostr(text)
        flags = await toint(flags)
        pattern = await tostr(pattern)
        regx = await self._getRegx(pattern, flags)

        m = regx.search(text)
        if m is None:
            return None

        return m.groups()

    @stormfunc(readonly=True)
    async def findall(self, pattern, text, flags=0):
        text = await tostr(text)
        flags = await toint(flags)
        pattern = await tostr(pattern)
        regx = await self._getRegx(pattern, flags)
        return regx.findall(text)

    @stormfunc(readonly=True)
    async def escape(self, text):
        text = await tostr(text)
        return regex.escape(text)

@registry.registerLib
class LibCsv(Lib):
    '''
    A Storm Library for interacting with csvtool.
    '''
    _storm_locals = (
        {'name': 'emit', 'desc': 'Emit a ``csv:row`` event to the Storm runtime for the given args.',
         'type': {'type': 'function', '_funcname': '_libCsvEmit',
                  'args': (
                      {'name': '*args', 'type': 'any', 'desc': 'Items which are emitted as a ``csv:row`` event.', },
                      {'name': 'table', 'type': 'str', 'default': None,
                       'desc': 'The name of the table to emit data too. Optional.', },
                  ),
                  'returns': {'type': 'null', }}},
    )
    _storm_lib_path = ('csv',)

    def getObjLocals(self):
        return {
            'emit': self._libCsvEmit,
        }

    @stormfunc(readonly=True)
    async def _libCsvEmit(self, *args, table=None):
        row = [await toprim(a) for a in args]
        await self.runt.bus.fire('csv:row', row=row, table=table)

@registry.registerLib
class LibExport(Lib):
    '''
    A Storm Library for exporting data.
    '''
    _storm_lib_path = ('export',)
    _storm_locals = (
        {'name': 'toaxon', 'desc': '''
            Run a query as an export (fully resolving relationships between nodes in the output set)
            and save the resulting stream of packed nodes to the axon.
            ''',
         'type': {'type': 'function', '_funcname': 'toaxon',
                  'args': (
                      {'name': 'query', 'type': 'str', 'desc': 'A query to run as an export.', },
                      {'name': 'opts', 'type': 'dict', 'desc': 'Storm runtime query option params.',
                       'default': None, },
                  ),
                  'returns': {'type': 'list', 'desc': 'Returns a tuple of (size, sha256).', }}},
    )

    def getObjLocals(self):
        return {
            'toaxon': self.toaxon,
        }

    async def toaxon(self, query, opts=None):

        query = await tostr(query)

        opts = await toprim(opts)
        if opts is None:
            opts = {}

        if not isinstance(opts, dict):
            mesg = '$lib.export.toaxon() opts argument must be a dictionary.'
            raise s_exc.BadArg(mesg=mesg)

        opts['user'] = self.runt.user.iden
        opts.setdefault('view', self.runt.view.iden)
        return await self.runt.view.core.exportStormToAxon(query, opts=opts)

@registry.registerLib
class LibFeed(Lib):
    '''
    A Storm Library for feeding bulk nodes into a Cortex.
    '''
    _storm_locals = (
        {'name': 'genr', 'desc': '''
            Yield nodes being added to the graph by adding data in nodes format.

            Notes:
                This is using the Runtimes's View to call addNodes().
                If the generator is not entirely consumed there is no guarantee
                that all of the nodes which should be made by the feed function
                will be made.
            ''',
         'type': {'type': 'function', '_funcname': '_libGenr',
                  'args': (
                      {'name': 'data', 'type': 'prim', 'desc': 'Nodes data to ingest', },
                  ),
                  'returns': {'name': 'Yields', 'type': 'node',
                              'desc': 'Yields Nodes as they are created.', }}},
        {'name': 'ingest', 'desc': '''
            Add nodes to the graph.

            Notes:
                This API will cause errors during node creation and property setting
                to produce warning messages, instead of causing the Storm Runtime
                to be torn down.''',
         'type': {'type': 'function', '_funcname': '_libIngest',
                  'args': (
                      {'name': 'data', 'type': 'prim', 'desc': 'Data to send to the ingest function.', },
                  ),
                  'returns': {'type': 'null', }}},
    )
    _storm_lib_path = ('feed',)

    def getObjLocals(self):
        return {
            'genr': self._libGenr,
            'ingest': self._libIngest,
            'fromAxon': self._fromAxon,
        }

    async def _fromAxon(self, sha256):
        '''
        Use the feed API to load a syn.nodes formatted export from the axon.

        Args:
            sha256 (str): The sha256 of the file saved in the axon.

        Returns:
            int: The number of nodes loaded.
        '''
        sha256 = await tostr(sha256)
        opts = {
            'user': self.runt.user.iden,
            'view': self.runt.view.iden,
        }
        return await self.runt.view.core.feedFromAxon(sha256, opts=opts)

    async def _libGenr(self, data):
        data = await toprim(data)

        self.runt.layerConfirm(('feed:data',))

        async for node in self.runt.view.addNodes(data, user=self.runt.user):
            yield node

    async def _libIngest(self, data):
        data = await toprim(data)

        self.runt.layerConfirm(('feed:data',))

        async for node in self.runt.view.addNodes(data, user=self.runt.user):
            await asyncio.sleep(0)

@registry.registerLib
class LibPipe(Lib):
    '''
    A Storm library for interacting with non-persistent queues.
    '''
    _storm_locals = (
        {'name': 'gen', 'desc': '''
            Generate and return a Storm Pipe.

            Notes:
                The filler query is run in parallel with $pipe.

            Examples:
                Fill a pipe with a query and consume it with another::

                    $pipe = $lib.pipe.gen(${ $pipe.puts((1, 2, 3)) })

                    for $items in $pipe.slices(size=2) {
                        $dostuff($items)
                    }
            ''',
         'type': {'type': 'function', '_funcname': '_methPipeGen',
                  'args': (
                      {'name': 'filler', 'type': ['str', 'storm:query'],
                       'desc': 'A Storm query to fill the Pipe.', },
                      {'name': 'size', 'type': 'int', 'default': 10000,
                       'desc': 'Maximum size of the pipe.', },
                  ),
                  'returns': {'type': 'pipe', 'desc': 'The pipe containing query results.', }}},
    )

    _storm_lib_path = ('pipe',)

    def getObjLocals(self):
        return {
            'gen': self._methPipeGen,
        }

    @stormfunc(readonly=True)
    async def _methPipeGen(self, filler, size=10000):
        size = await toint(size)
        text = await tostr(filler)

        if size < 1 or size > 10000:
            mesg = '$lib.pipe.gen() size must be 1-10000'
            raise s_exc.BadArg(mesg=mesg)

        pipe = Pipe(self.runt, size)

        opts = {'vars': {'pipe': pipe}}
        query = await self.runt.getStormQuery(text)

        async def coro():
            try:
                async with self.runt.getSubRuntime(query, opts=opts) as runt:
                    async for item in runt.execute():
                        await asyncio.sleep(0)

            except asyncio.CancelledError:  # pragma: no cover
                raise

            except Exception as e:
                await self.runt.warn(f'pipe filler error: {e}', log=False)

            await pipe.close()

        self.runt.schedCoro(coro())

        return pipe

@registry.registerType
class Pipe(StormType):
    '''
    A Storm Pipe provides fast ephemeral queues.
    '''
    _storm_locals = (
        {'name': 'put', 'desc': 'Add a single item to the Pipe.',
         'type': {'type': 'function', '_funcname': '_methPipePut',
                  'args': (
                      {'name': 'item', 'type': 'any', 'desc': 'An object to add to the Pipe.', },
                  ),
                  'returns': {'type': 'null', }}},
        {'name': 'puts', 'desc': 'Add a list of items to the Pipe.',
         'type': {'type': 'function', '_funcname': '_methPipePuts',
                  'args': (
                      {'name': 'items', 'type': 'list', 'desc': 'A list of items to add.', },
                  ),
                  'returns': {'type': 'null', }}},
        {'name': 'slice', 'desc': 'Return a list of up to size items from the Pipe.',
         'type': {'type': 'function', '_funcname': '_methPipeSlice',
                  'args': (
                      {'name': 'size', 'type': 'int', 'default': 1000,
                       'desc': 'The max number of items to return.', },
                  ),
                  'returns': {'type': 'list', 'desc': 'A list of at least 1 item from the Pipe.', }}},
        {'name': 'slices', 'desc': '''
            Yield lists of up to size items from the Pipe.

            Notes:
                The loop will exit when the Pipe is closed and empty.

            Examples:
                Operation on slices from a pipe one at a time::

                    for $slice in $pipe.slices(1000) {
                        for $item in $slice { $dostuff($item) }
                    }

                Operate on slices from a pipe in bulk::

                    for $slice in $pipe.slices(1000) {
                        $dostuff_batch($slice)
                    }''',
         'type': {'type': 'function', '_funcname': '_methPipeSlices',
                  'args': (
                      {'name': 'size', 'type': 'int', 'default': 1000,
                       'desc': 'The max number of items to yield per slice.', },
                  ),
                  'returns': {'name': 'Yields', 'type': 'any', 'desc': 'Yields objects from the Pipe.', }}},
        {'name': 'size', 'desc': 'Retrieve the number of items in the Pipe.',
         'type': {'type': 'function', '_funcname': '_methPipeSize',
                  'returns': {'type': 'int', 'desc': 'The number of items in the Pipe.', }}},
    )
    _storm_typename = 'pipe'

    def __init__(self, runt, size):
        StormType.__init__(self)
        self.runt = runt

        self.locls.update(self.getObjLocals())
        self.queue = s_queue.Queue(maxsize=size)

    def getObjLocals(self):
        return {
            'put': self._methPipePut,
            'puts': self._methPipePuts,
            'slice': self._methPipeSlice,
            'slices': self._methPipeSlices,
            'size': self._methPipeSize,
        }

    @stormfunc(readonly=True)
    async def _methPipePuts(self, items):
        items = await toprim(items)
        return await self.queue.puts(items)

    @stormfunc(readonly=True)
    async def _methPipePut(self, item):
        item = await toprim(item)
        return await self.queue.put(item)

    async def close(self):
        '''
        Close the pipe for writing.  This will cause
        the slice()/slices() API to return once drained.
        '''
        await self.queue.close()

    @stormfunc(readonly=True)
    async def _methPipeSize(self):
        return await self.queue.size()

    @stormfunc(readonly=True)
    async def _methPipeSlice(self, size=1000):

        size = await toint(size)
        if size < 1 or size > 10000:
            mesg = '$pipe.slice() size must be 1-10000'
            raise s_exc.BadArg(mesg=mesg)

        items = await self.queue.slice(size=size)
        if items is None:
            return None

        return List(items)

    @stormfunc(readonly=True)
    async def _methPipeSlices(self, size=1000):
        size = await toint(size)
        if size < 1 or size > 10000:
            mesg = '$pipe.slice() size must be 1-10000'
            raise s_exc.BadArg(mesg=mesg)

        async for items in self.queue.slices(size=size):
            yield List(items)

@registry.registerLib
class LibQueue(Lib):
    '''
    A Storm Library for interacting with persistent Queues in the Cortex.
    '''
    _storm_locals = (
        {'name': 'add', 'desc': 'Add a Queue to the Cortex with a given name.',
         'type': {'type': 'function', '_funcname': '_methQueueAdd',
                  'args': (
                      {'name': 'name', 'type': 'str', 'desc': 'The name of the queue to add.', },
                  ),
                  'returns': {'type': 'queue', }}},
        {'name': 'gen', 'desc': 'Add or get a Storm Queue in a single operation.',
         'type': {'type': 'function', '_funcname': '_methQueueGen',
                  'args': (
                      {'name': 'name', 'type': 'str', 'desc': 'The name of the Queue to add or get.', },
                  ),
                  'returns': {'type': 'queue', }}},
        {'name': 'del', 'desc': 'Delete a given named Queue.',
         'type': {'type': 'function', '_funcname': '_methQueueDel',
                  'args': (
                      {'name': 'name', 'type': 'str', 'desc': 'The name of the queue to delete.', },
                  ),
                  'returns': {'type': 'null', }}},
        {'name': 'get', 'desc': 'Get an existing Storm Queue object.',
         'type': {'type': 'function', '_funcname': '_methQueueGet',
                  'args': (
                      {'name': 'name', 'type': 'str', 'desc': 'The name of the Queue to get.', },
                  ),
                  'returns': {'type': 'queue', 'desc': 'A ``queue`` object.', }}},
        {'name': 'list', 'desc': 'Get a list of the Queues in the Cortex.',
         'type': {'type': 'function', '_funcname': '_methQueueList',
                  'returns': {'type': 'list',
                              'desc': 'A list of queue definitions the current user is allowed to interact with.', }}},
    )
    _storm_lib_perms = (
        {'perm': ('queue', 'add'), 'gate': 'cortex',
         'desc': 'Permits a user to create a named queue.'},
        {'perm': ('queue', 'get'), 'gate': 'queue',
         'desc': 'Permits a user to access a queue. This allows the user to read from the queue and remove items from it.'},
        {'perm': ('queue', 'put'), 'gate': 'queue',
         'desc': 'Permits a user to put items into a queue.'},
        {'perm': ('queue', 'del'), 'gate': 'queue',
         'desc': 'Permits a user to delete a queue.'},
    )
    _storm_lib_path = ('queue',)

    def getObjLocals(self):
        return {
            'add': self._methQueueAdd,
            'gen': self._methQueueGen,
            'del': self._methQueueDel,
            'get': self._methQueueGet,
            'list': self._methQueueList,
        }

    async def _methQueueAdd(self, name):

        info = {
            'time': s_common.now(),
            'creator': self.runt.user.iden,
        }

        todo = s_common.todo('addCoreQueue', name, info)
        gatekeys = ((self.runt.user.iden, ('queue', 'add'), None),)
        info = await self.dyncall('cortex', todo, gatekeys=gatekeys)

        return Queue(self.runt, name, info)

    @stormfunc(readonly=True)
    async def _methQueueGet(self, name):
        todo = s_common.todo('getCoreQueue', name)
        gatekeys = ((self.runt.user.iden, ('queue', 'get'), f'queue:{name}'),)
        info = await self.dyncall('cortex', todo, gatekeys=gatekeys)

        return Queue(self.runt, name, info)

    async def _methQueueGen(self, name):
        try:
            return await self._methQueueGet(name)
        except s_exc.NoSuchName:
            return await self._methQueueAdd(name)

    async def _methQueueDel(self, name):
        todo = s_common.todo('delCoreQueue', name)
        gatekeys = ((self.runt.user.iden, ('queue', 'del',), f'queue:{name}'), )
        await self.dyncall('cortex', todo, gatekeys=gatekeys)

    @stormfunc(readonly=True)
    async def _methQueueList(self):
        retn = []

        todo = s_common.todo('listCoreQueues')
        qlist = await self.dyncall('cortex', todo)

        for queue in qlist:
            if not allowed(('queue', 'get'), f"queue:{queue['name']}"):
                continue

            retn.append(queue)

        return retn

@registry.registerType
class Queue(StormType):
    '''
    A StormLib API instance of a named channel in the Cortex multiqueue.
    '''
    _storm_locals = (
        {'name': 'name', 'desc': 'The name of the Queue.', 'type': 'str', },
        {'name': 'get', 'desc': 'Get a particular item from the Queue.',
         'type': {'type': 'function', '_funcname': '_methQueueGet',
                  'args': (
                      {'name': 'offs', 'type': 'int', 'desc': 'The offset to retrieve an item from.', 'default': 0, },
                      {'name': 'cull', 'type': 'boolean', 'default': True,
                       'desc': 'Culls items up to, but not including, the specified offset.', },
                      {'name': 'wait', 'type': 'boolean', 'default': True,
                       'desc': 'Wait for the offset to be available before returning the item.', },
                  ),
                  'returns': {'type': 'list',
                              'desc': 'A tuple of the offset and the item from the queue. If wait is false and '
                                      'the offset is not present, null is returned.', }}},
        {'name': 'pop', 'desc': 'Pop a item from the Queue at a specific offset.',
         'type': {'type': 'function', '_funcname': '_methQueuePop',
                  'args': (
                      {'name': 'offs', 'type': 'int', 'default': None,
                        'desc': 'Offset to pop the item from. If not specified, the first item in the queue will be'
                                ' popped.', },
                      {'name': 'wait', 'type': 'boolean', 'default': False,
                        'desc': 'Wait for an item to be available to pop.'},
                  ),
                  'returns': {'type': 'list',
                              'desc': 'The offset and item popped from the queue. If there is no item at the '
                                      'offset or the  queue is empty and wait is false, it returns null.', }}},
        {'name': 'put', 'desc': 'Put an item into the queue.',
         'type': {'type': 'function', '_funcname': '_methQueuePut',
                  'args': (
                      {'name': 'item', 'type': 'prim', 'desc': 'The item being put into the queue.', },
                  ),
                  'returns': {'type': 'int', 'desc': 'The queue offset of the item.'}}},
        {'name': 'puts', 'desc': 'Put multiple items into the Queue.',
         'type': {'type': 'function', '_funcname': '_methQueuePuts',
                  'args': (
                      {'name': 'items', 'type': 'list', 'desc': 'The items to put into the Queue.', },
                  ),
                  'returns': {'type': 'int', 'desc': 'The queue offset of the first item.'}}},
        {'name': 'gets', 'desc': 'Get multiple items from the Queue as a iterator.',
         'type': {'type': 'function', '_funcname': '_methQueueGets',
                  'args': (
                      {'name': 'offs', 'type': 'int', 'desc': 'The offset to retrieve an items from.', 'default': 0, },
                      {'name': 'wait', 'type': 'boolean', 'default': True,
                       'desc': 'Wait for the offset to be available before returning the item.', },
                      {'name': 'cull', 'type': 'boolean', 'default': False,
                       'desc': 'Culls items up to, but not including, the specified offset.', },
                      {'name': 'size', 'type': 'int', 'desc': 'The maximum number of items to yield',
                       'default': None, },
                  ),
                  'returns': {'name': 'Yields', 'type': 'list', 'desc': 'Yields tuples of the offset and item.', }}},
        {'name': 'cull', 'desc': 'Remove items from the queue up to, and including, the offset.',
         'type': {'type': 'function', '_funcname': '_methQueueCull',
                  'args': (
                      {'name': 'offs', 'type': 'int', 'desc': 'The offset which to cull records from the queue.', },
                  ),
                  'returns': {'type': 'null', }}},
        {'name': 'size', 'desc': 'Get the number of items in the Queue.',
         'type': {'type': 'function', '_funcname': '_methQueueSize',
                  'returns': {'type': 'int', 'desc': 'The number of items in the Queue.', }}},
    )
    _storm_typename = 'queue'
    _ismutable = False

    def __init__(self, runt, name, info):

        StormType.__init__(self)
        self.runt = runt
        self.name = name
        self.info = info

        self.gateiden = f'queue:{name}'

        self.locls.update(self.getObjLocals())
        self.locls['name'] = self.name

    def __hash__(self):
        return hash((self._storm_typename, self.name))

    def __eq__(self, othr):
        if not isinstance(othr, type(self)):
            return False
        return self.name == othr.name

    def getObjLocals(self):
        return {
            'get': self._methQueueGet,
            'pop': self._methQueuePop,
            'put': self._methQueuePut,
            'puts': self._methQueuePuts,
            'gets': self._methQueueGets,
            'cull': self._methQueueCull,
            'size': self._methQueueSize,
        }

    async def _methQueueCull(self, offs):
        offs = await toint(offs)
        gatekeys = self._getGateKeys('get')
        await self.runt.reqGateKeys(gatekeys)
        await self.runt.view.core.coreQueueCull(self.name, offs)

    @stormfunc(readonly=True)
    async def _methQueueSize(self):
        gatekeys = self._getGateKeys('get')
        await self.runt.reqGateKeys(gatekeys)
        return await self.runt.view.core.coreQueueSize(self.name)

    async def _methQueueGets(self, offs=0, wait=True, cull=False, size=None):
        wait = await toint(wait)
        offs = await toint(offs)
        size = await toint(size, noneok=True)

        gatekeys = self._getGateKeys('get')
        await self.runt.reqGateKeys(gatekeys)

        async for item in self.runt.view.core.coreQueueGets(self.name, offs, cull=cull, wait=wait, size=size):
            yield item

    async def _methQueuePuts(self, items):
        items = await toprim(items)
        gatekeys = self._getGateKeys('put')
        await self.runt.reqGateKeys(gatekeys)
        return await self.runt.view.core.coreQueuePuts(self.name, items)

    async def _methQueueGet(self, offs=0, cull=True, wait=True):
        offs = await toint(offs)
        wait = await toint(wait)

        gatekeys = self._getGateKeys('get')
        await self.runt.reqGateKeys(gatekeys)

        return await self.runt.view.core.coreQueueGet(self.name, offs, cull=cull, wait=wait)

    async def _methQueuePop(self, offs=None, wait=False):
        offs = await toint(offs, noneok=True)
        wait = await tobool(wait)

        gatekeys = self._getGateKeys('get')
        await self.runt.reqGateKeys(gatekeys)

        # emulate the old behavior on no argument
        core = self.runt.view.core
        if offs is None:
            async for item in core.coreQueueGets(self.name, 0, wait=wait):
                return await core.coreQueuePop(self.name, item[0])
            return

        return await core.coreQueuePop(self.name, offs)

    async def _methQueuePut(self, item):
        return await self._methQueuePuts((item,))

    def _getGateKeys(self, perm):
        return ((self.runt.user.iden, ('queue', perm), self.gateiden),)

    async def stormrepr(self):
        return f'{self._storm_typename}: {self.name}'

@registry.registerLib
class LibTelepath(Lib):
    '''
    A Storm Library for making Telepath connections to remote services.
    '''
    _storm_locals = (
        {'name': 'open', 'desc': 'Open and return a Telepath RPC proxy.',
         'type': {'type': 'function', '_funcname': '_methTeleOpen',
                  'args': (
                      {'name': 'url', 'type': 'str', 'desc': 'The Telepath URL to connect to.', },
                  ),
                  'returns': {'type': 'telepath:proxy', 'desc': 'A object representing a Telepath Proxy.', }}},
    )
    _storm_lib_path = ('telepath',)
    _storm_lib_perms = (
        {'perm': ('telepath', 'open'), 'gate': 'cortex',
         'desc': 'Controls the ability to open an arbitrary telepath URL. USE WITH CAUTION.'},
        {'perm': ('telepath', 'open', '<scheme>'), 'gate': 'cortex',
         'desc': 'Controls the ability to open a telepath URL with a specific URI scheme. USE WITH CAUTION.'},
    )

    def getObjLocals(self):
        return {
            'open': self._methTeleOpen,
        }

    async def _methTeleOpen(self, url):
        url = await tostr(url)
        scheme = url.split('://')[0]
        if not self.runt.allowed(('lib', 'telepath', 'open', scheme)):
            self.runt.confirm(('telepath', 'open', scheme))
        try:
            return Proxy(self.runt, await self.runt.getTeleProxy(url))
        except s_exc.SynErr:
            raise
        except Exception as e:
            mesg = f'Failed to connect to Telepath service: "{s_urlhelp.sanitizeUrl(url)}" error: {str(e)}'
            raise s_exc.StormRuntimeError(mesg=mesg) from e

@registry.registerType
class Proxy(StormType):
    '''
    Implements the Storm API for a Telepath proxy.

    These can be created via ``$lib.telepath.open()``. Storm Service objects
    are also Telepath proxy objects.

    Methods called off of these objects are executed like regular Telepath RMI
    calls.

    An example of calling a method which returns data::

        $prox = $lib.telepath.open($url)
        $result = $prox.doWork($data)
        return ( $result )

    An example of calling a method which is a generator::

        $prox = $lib.telepath.open($url)
        for $item in $prox.genrStuff($data) {
            $doStuff($item)
        }

    '''
    _storm_typename = 'telepath:proxy'

    def __init__(self, runt, proxy, path=None):
        StormType.__init__(self, path=path)
        self.runt = runt
        self.proxy = proxy

    async def deref(self, name):

        name = await tostr(name)

        if name[0] == '_':
            mesg = f'No proxy method named {name}'
            raise s_exc.NoSuchName(mesg=mesg, name=name)

        meth = getattr(self.proxy, name, None)

        if isinstance(meth, s_telepath.GenrMethod):
            return ProxyGenrMethod(meth)

        if isinstance(meth, s_telepath.Method):
            return ProxyMethod(self.runt, meth)

    async def stormrepr(self):
        return f'{self._storm_typename}: {self.proxy}'

@registry.registerType
class ProxyMethod(StormType):
    '''
    Implements the call methods for the telepath:proxy.

    An example of calling a method which returns data::

        $prox = $lib.telepath.open($url)
        $result = $prox.doWork($data)
        $doStuff($result)
    '''

    _storm_typename = 'telepath:proxy:method'

    def __init__(self, runt, meth, path=None):
        StormType.__init__(self, path=path)
        self.runt = runt
        self.meth = meth

    async def __call__(self, *args, **kwargs):
        args = await toprim(args)
        kwargs = await toprim(kwargs)
        # TODO: storm types fromprim()
        ret = await self.meth(*args, **kwargs)
        if isinstance(ret, s_telepath.Share):
            self.runt.bus.onfini(ret)
            return Proxy(self.runt, ret)
        return ret

    async def stormrepr(self):
        return f'{self._storm_typename}: {self.meth}'

@registry.registerType
class ProxyGenrMethod(StormType):
    '''
    Implements the generator methods for the telepath:proxy.

    An example of calling a method which is a generator::

        $prox = $lib.telepath.open($url)
        for $item in $prox.genrStuff($data) {
            $doStuff($item)
        }
    '''
    _storm_typename = 'telepath:proxy:genrmethod'

    def __init__(self, meth, path=None):
        StormType.__init__(self, path=path)
        self.meth = meth

    async def __call__(self, *args, **kwargs):
        args = await toprim(args)
        kwargs = await toprim(kwargs)
        async for prim in self.meth(*args, **kwargs):
            # TODO: storm types fromprim()
            yield prim

    async def stormrepr(self):
        return f'{self._storm_typename}: {self.meth}'

# @registry.registerType
class Service(Proxy):

    def __init__(self, runt, ssvc):
        Proxy.__init__(self, runt, ssvc.proxy)
        self.name = ssvc.name

    async def deref(self, name):

        name = await tostr(name)

        try:
            await self.proxy.waitready()
            return await Proxy.deref(self, name)
        except asyncio.TimeoutError:
            mesg = f'Timeout waiting for storm service {self.name}.{name}'
            raise s_exc.StormRuntimeError(mesg=mesg, name=name, service=self.name) from None
        except AttributeError as e:  # pragma: no cover
            # possible client race condition seen in the real world
            mesg = f'Error dereferencing storm service - {self.name}.{name} - {str(e)}'
            raise s_exc.StormRuntimeError(mesg=mesg, name=name, service=self.name) from None

@registry.registerLib
class LibBase64(Lib):
    '''
    A Storm Library for encoding and decoding base64 data.
    '''
    _storm_locals = (
        {'name': 'encode', 'desc': 'Encode a bytes object to a base64 encoded string.',
         'type': {'type': 'function', '_funcname': '_encode',
                  'args': (
                      {'name': 'valu', 'type': 'bytes', 'desc': 'The object to encode.', },
                      {'name': 'urlsafe', 'type': 'boolean', 'default': True,
                       'desc': 'Perform the encoding in a urlsafe manner if true.', },
                  ),
                  'returns': {'type': 'str', 'desc': 'A base64 encoded string.', }}},
        {'name': 'decode', 'desc': 'Decode a base64 string into a bytes object.',
         'type': {'type': 'function', '_funcname': '_decode',
                  'args': (
                      {'name': 'valu', 'type': 'str', 'desc': 'The string to decode.', },
                      {'name': 'urlsafe', 'type': 'boolean', 'default': True,
                       'desc': 'Perform the decoding in a urlsafe manner if true.', },
                  ),
                  'returns': {'type': 'bytes', 'desc': 'A bytes object for the decoded data.', }}},
    )
    _storm_lib_path = ('base64',)

    def getObjLocals(self):
        return {
            'encode': self._encode,
            'decode': self._decode
        }

    @stormfunc(readonly=True)
    async def _encode(self, valu, urlsafe=True):
        try:
            if urlsafe:
                return base64.urlsafe_b64encode(valu).decode('ascii')
            return base64.b64encode(valu).decode('ascii')
        except TypeError as e:
            mesg = f'Error during base64 encoding - {str(e)}: {s_common.trimText(repr(valu))}'
            raise s_exc.StormRuntimeError(mesg=mesg, urlsafe=urlsafe) from None

    @stormfunc(readonly=True)
    async def _decode(self, valu, urlsafe=True):
        try:
            if urlsafe:
                return base64.urlsafe_b64decode(valu)
            return base64.b64decode(valu)
        except (binascii.Error, TypeError) as e:
            mesg = f'Error during base64 decoding - {str(e)}: {s_common.trimText(repr(valu))}'
            raise s_exc.StormRuntimeError(mesg=mesg, urlsafe=urlsafe) from None

@functools.total_ordering
class Prim(StormType):
    '''
    The base type for all Storm primitive values.
    '''

    def __init__(self, valu, path=None):
        StormType.__init__(self, path=path)
        self.valu = valu

    def __int__(self):
        mesg = 'Storm type {__class__.__name__.lower()} cannot be cast to an int'
        raise s_exc.BadCast(mesg)

    def __len__(self):
        name = f'{self.__class__.__module__}.{self.__class__.__name__}'
        raise s_exc.StormRuntimeError(mesg=f'Object {name} does not have a length.', name=name)

    def __eq__(self, othr):
        if not isinstance(othr, type(self)):
            return False
        return self.valu == othr.valu

    def __lt__(self, other):
        if not isinstance(other, type(self)):
            mesg = f"'<' not supported between instance of {self.__class__.__name__} and {other.__class__.__name__}"
            raise TypeError(mesg)
        return self.valu < other.valu

    def value(self):
        return self.valu

    async def iter(self):  # pragma: no cover
        for x in ():
            yield x
        name = f'{self.__class__.__module__}.{self.__class__.__name__}'
        raise s_exc.StormRuntimeError(mesg=f'Object {name} is not iterable.', name=name)

    async def nodes(self):  # pragma: no cover
        for x in ():
            yield x

    async def bool(self):
        return bool(await s_coro.ornot(self.value))

    async def stormrepr(self):  # pragma: no cover
        return f'{self._storm_typename}: {await s_coro.ornot(self.value)}'

@registry.registerType
class Str(Prim):
    '''
    Implements the Storm API for a String object.
    '''
    _storm_locals = (
        {'name': 'split', 'desc': '''
            Split the string into multiple parts based on a separator.

            Example:
                Split a string on the colon character::

                    ($foo, $bar) = $baz.split(":")''',
         'type': {'type': 'function', '_funcname': '_methStrSplit',
                  'args': (
                      {'name': 'text', 'type': 'str', 'desc': 'The text to split the string up with.', },
                      {'name': 'maxsplit', 'type': 'int', 'default': -1, 'desc': 'The max number of splits.', },
                  ),
                  'returns': {'type': 'list', 'desc': 'A list of parts representing the split string.', }}},
        {'name': 'rsplit', 'desc': '''
            Split the string into multiple parts, from the right, based on a separator.

            Example:
                Split a string on the colon character::

                    ($foo, $bar) = $baz.rsplit(":", maxsplit=1)''',
         'type': {'type': 'function', '_funcname': '_methStrRsplit',
                  'args': (
                      {'name': 'text', 'type': 'str', 'desc': 'The text to split the string up with.', },
                      {'name': 'maxsplit', 'type': 'int', 'default': -1, 'desc': 'The max number of splits.', },
                  ),
                  'returns': {'type': 'list', 'desc': 'A list of parts representing the split string.', }}},
        {'name': 'endswith', 'desc': 'Check if a string ends with text.',
         'type': {'type': 'function', '_funcname': '_methStrEndswith',
                  'args': (
                      {'name': 'text', 'type': 'str', 'desc': 'The text to check.', },
                  ),
                  'returns': {'type': 'boolean', 'desc': 'True if the text ends with the string, false otherwise.', }}},
        {'name': 'startswith', 'desc': 'Check if a string starts with text.',
         'type': {'type': 'function', '_funcname': '_methStrStartswith',
                  'args': (
                      {'name': 'text', 'type': 'str', 'desc': 'The text to check.', },
                  ),
                  'returns': {'type': 'boolean',
                              'desc': 'True if the text starts with the string, false otherwise.', }}},
        {'name': 'ljust', 'desc': 'Left justify the string.',
         'type': {'type': 'function', '_funcname': '_methStrLjust',
                  'args': (
                      {'name': 'size', 'type': 'int', 'desc': 'The length of character to left justify.', },
                      {'name': 'fillchar', 'type': 'str', 'default': ' ',
                       'desc': 'The character to use for padding.', },
                  ),
                  'returns': {'type': 'str', 'desc': 'The left justified string.', }}},
        {'name': 'rjust', 'desc': 'Right justify the string.',
         'type': {'type': 'function', '_funcname': '_methStrRjust',
                  'args': (
                      {'name': 'size', 'type': 'int', 'desc': 'The length of character to right justify.', },
                      {'name': 'fillchar', 'type': 'str', 'default': ' ',
                       'desc': 'The character to use for padding.', },
                  ),
                  'returns': {'type': 'str', 'desc': 'The right justified string.', }}},
        {'name': 'encode', 'desc': 'Encoding a string value to bytes.',
         'type': {'type': 'function', '_funcname': '_methEncode',
                  'args': (
                      {'name': 'encoding', 'type': 'str', 'desc': 'Encoding to use. Defaults to utf8.',
                       'default': 'utf8', },
                  ),
                  'returns': {'type': 'bytes', 'desc': 'The encoded string.', }}},
        {'name': 'replace', 'desc': '''
            Replace occurrences of a string with a new string, optionally restricting the number of replacements.

            Example:
                Replace instances of the string "bar" with the string "baz"::

                    $foo.replace('bar', 'baz')''',
         'type': {'type': 'function', '_funcname': '_methStrReplace',
                  'args': (
                      {'name': 'oldv', 'type': 'str', 'desc': 'The value to replace.', },
                      {'name': 'newv', 'type': 'str', 'desc': 'The value to add into the string.', },
                      {'name': 'maxv', 'type': 'int', 'desc': 'The maximum number of occurrences to replace.',
                       'default': None, },
                  ),
                  'returns': {'type': 'str', 'desc': 'The new string with replaced instances.', }}},
        {'name': 'strip', 'desc': '''
            Remove leading and trailing characters from a string.

            Examples:
                Removing whitespace and specific characters::

                    $strippedFoo = $foo.strip()
                    $strippedBar = $bar.strip(asdf)''',
         'type': {'type': 'function', '_funcname': '_methStrStrip',
                  'args': (
                      {'name': 'chars', 'type': 'str', 'default': None,
                       'desc': 'A list of characters to remove. If not specified, whitespace is stripped.', },
                  ),
                  'returns': {'type': 'str', 'desc': 'The stripped string.', }}},
        {'name': 'lstrip', 'desc': '''
            Remove leading characters from a string.

            Examples:
                Removing whitespace and specific characters::

                    $strippedFoo = $foo.lstrip()
                    $strippedBar = $bar.lstrip(w)''',
         'type': {'type': 'function', '_funcname': '_methStrLstrip',
                  'args': (
                      {'name': 'chars', 'type': 'str', 'default': None,
                       'desc': 'A list of characters to remove. If not specified, whitespace is stripped.', },
                  ),
                  'returns': {'type': 'str', 'desc': 'The stripped string.', }}},
        {'name': 'rstrip', 'desc': '''
            Remove trailing characters from a string.

            Examples:
                Removing whitespace and specific characters::

                    $strippedFoo = $foo.rstrip()
                    $strippedBar = $bar.rstrip(asdf)
                ''',
         'type': {'type': 'function', '_funcname': '_methStrRstrip',
                  'args': (
                      {'name': 'chars', 'type': 'str', 'default': None,
                       'desc': 'A list of characters to remove. If not specified, whitespace is stripped.', },
                  ),
                  'returns': {'type': 'str', 'desc': 'The stripped string.', }}},
        {'name': 'lower', 'desc': '''
            Get a lowercased copy of the string.

            Examples:
                Printing a lowercased string::

                    $foo="Duck"
                    $lib.print($foo.lower())''',
         'type': {'type': 'function', '_funcname': '_methStrLower',
                  'returns': {'type': 'str', 'desc': 'The lowercased string.', }}},
        {'name': 'upper', 'desc': '''
                Get a uppercased copy of the string.

                Examples:
                    Printing a uppercased string::

                        $foo="Duck"
                        $lib.print($foo.upper())''',
         'type': {'type': 'function', '_funcname': '_methStrUpper',
                  'returns': {'type': 'str', 'desc': 'The uppercased string.', }}},
        {'name': 'title', 'desc': '''
                Get a title cased copy of the string.

                Examples:
                    Printing a title cased string::

                        $foo="Hello world."
                        $lib.print($foo.title())''',
         'type': {'type': 'function', '_funcname': '_methStrTitle',
                  'returns': {'type': 'str', 'desc': 'The title cased string.', }}},

        {'name': 'slice', 'desc': '''
            Get a substring slice of the string.

            Examples:
                Slice from index to 1 to 5::

                    $x="foobar"
                    $y=$x.slice(1,5)  // "ooba"

                Slice from index 3 to the end of the string::

                    $y=$x.slice(3)  // "bar"
            ''',
         'type': {'type': 'function', '_funcname': '_methStrSlice',
                  'args': (
                      {'name': 'start', 'type': 'int', 'desc': 'The starting character index.'},
                      {'name': 'end', 'type': 'int', 'default': None,
                       'desc': 'The ending character index. If not specified, slice to the end of the string'},
                  ),
                  'returns': {'type': 'str', 'desc': 'The slice substring.'}}},
        {'name': 'reverse', 'desc': '''
        Get a reversed copy of the string.

        Examples:
            Printing a reversed string::

                $foo="foobar"
                $lib.print($foo.reverse())''',
         'type': {'type': 'function', '_funcname': '_methStrReverse',
                  'returns': {'type': 'str', 'desc': 'The reversed string.', }}},

        {'name': 'find', 'desc': '''
            Find the offset of a given string within another.

            Examples:
                Find values in the string ``asdf``::

                    $x = asdf
                    $x.find(d) // returns 2
                    $x.find(v) // returns null

            ''',
         'type': {'type': 'function', '_funcname': '_methStrFind',
                  'args': (
                      {'name': 'valu', 'type': 'str', 'desc': 'The substring to find.'},
                  ),
                  'returns': {'type': 'int', 'desc': 'The first offset of substring or null.'}}},
        {'name': 'size', 'desc': 'Return the length of the string.',
         'type': {'type': 'function', '_funcname': '_methStrSize',
                  'returns': {'type': 'int', 'desc': 'The size of the string.', }}},
        {'name': 'format', 'desc': '''
        Format a text string from an existing string.

        Examples:
            Format a string with a fixed argument and a variable::

                $template='Hello {name}, list is {list}!' $list=(1,2,3,4) $new=$template.format(name='Reader', list=$list)

                ''',
         'type': {'type': 'function', '_funcname': '_methStrFormat',
                  'args': (
                      {'name': '**kwargs', 'type': 'any',
                       'desc': 'Keyword values which are substituted into the string.', },
                  ),
                  'returns': {'type': 'str', 'desc': 'The new string.', }}},
        {'name': 'json', 'desc': 'Parse a JSON string and return the deserialized data.',
         'type': {'type': 'function', '_funcname': '_methStrJson', 'args': (),
                  'returns': {'type': 'prim', 'desc': 'The JSON deserialized object.', }}},
        {'name': 'join', 'desc': '''
                Join items into a string using the current string as a separator.

                Examples:
                    Join together a list of strings with a dot separator::

                        storm> $sepr='.' $foo=$sepr.join(('rep', 'vtx', 'tag')) $lib.print($foo)

                        rep.vtx.tag

                    Join values inline together with a dot separator::

                        storm> $foo=('.').join(('rep', 'vtx', 'tag')) $lib.print($foo)

                        rep.vtx.tag''',
         'type': {'type': 'function', '_funcname': '_methStrJoin',
                  'args': (
                      {'name': 'items', 'type': 'list', 'desc': 'A list of items to join together.', },
                  ),
                  'returns': {'type': 'str', 'desc': 'The joined string.', }}},
    )
    _storm_typename = 'str'
    _ismutable = False

    def __init__(self, valu, path=None):
        Prim.__init__(self, valu, path=path)
        self.locls.update(self.getObjLocals())

    def getObjLocals(self):
        return {
            'find': self._methStrFind,
            'size': self._methStrSize,
            'split': self._methStrSplit,
            'rsplit': self._methStrRsplit,
            'endswith': self._methStrEndswith,
            'startswith': self._methStrStartswith,
            'ljust': self._methStrLjust,
            'rjust': self._methStrRjust,
            'encode': self._methEncode,
            'replace': self._methStrReplace,
            'strip': self._methStrStrip,
            'lstrip': self._methStrLstrip,
            'rstrip': self._methStrRstrip,
            'lower': self._methStrLower,
            'upper': self._methStrUpper,
            'title': self._methStrTitle,
            'slice': self._methStrSlice,
            'reverse': self._methStrReverse,
            'format': self._methStrFormat,
            'json': self._methStrJson,
            'join': self._methStrJoin,
        }

    def __int__(self):
        return int(self.value(), 0)

    def __str__(self):
        return self.value()

    def __len__(self):
        return len(self.valu)

    def __hash__(self):
        # As a note, this hash of the typename and the value means that s_stormtypes.Str('foo') != 'foo'
        return hash((self._storm_typename, self.valu))

    def __eq__(self, othr):
        if isinstance(othr, (Str, str)):
            return str(self) == str(othr)
        return False

    async def bool(self):
        return bool(self.valu)

    @stormfunc(readonly=True)
    async def _methStrFind(self, valu):
        text = await tostr(valu)
        retn = self.valu.find(text)
        if retn == -1:
            retn = None
        return retn

    @stormfunc(readonly=True)
    async def _methStrFormat(self, **kwargs):
        text = await kwarg_format(self.valu, **kwargs)
        return text

    @stormfunc(readonly=True)
    async def _methStrSize(self):
        return len(self.valu)

    @stormfunc(readonly=True)
    async def _methEncode(self, encoding='utf8'):
        try:
            return self.valu.encode(encoding)
        except UnicodeEncodeError as e:
            raise s_exc.StormRuntimeError(mesg=f'{e}: {s_common.trimText(repr(self.valu))}') from None

    @stormfunc(readonly=True)
    async def _methStrSplit(self, text, maxsplit=-1):
        maxsplit = await toint(maxsplit)
        return self.valu.split(text, maxsplit=maxsplit)

    @stormfunc(readonly=True)
    async def _methStrRsplit(self, text, maxsplit=-1):
        maxsplit = await toint(maxsplit)
        return self.valu.rsplit(text, maxsplit=maxsplit)

    @stormfunc(readonly=True)
    async def _methStrEndswith(self, text):
        return self.valu.endswith(text)

    @stormfunc(readonly=True)
    async def _methStrStartswith(self, text):
        return self.valu.startswith(text)

    @stormfunc(readonly=True)
    async def _methStrRjust(self, size, fillchar=' '):
        return self.valu.rjust(await toint(size), await tostr(fillchar))

    @stormfunc(readonly=True)
    async def _methStrLjust(self, size, fillchar=' '):
        return self.valu.ljust(await toint(size), await tostr(fillchar))

    @stormfunc(readonly=True)
    async def _methStrReplace(self, oldv, newv, maxv=None):
        if maxv is None:
            return self.valu.replace(oldv, newv)
        else:
            return self.valu.replace(oldv, newv, int(maxv))

    @stormfunc(readonly=True)
    async def _methStrStrip(self, chars=None):
        return self.valu.strip(chars)

    @stormfunc(readonly=True)
    async def _methStrLstrip(self, chars=None):
        return self.valu.lstrip(chars)

    @stormfunc(readonly=True)
    async def _methStrRstrip(self, chars=None):
        return self.valu.rstrip(chars)

    @stormfunc(readonly=True)
    async def _methStrLower(self):
        return self.valu.lower()

    @stormfunc(readonly=True)
    async def _methStrUpper(self):
        return self.valu.upper()

    @stormfunc(readonly=True)
    async def _methStrTitle(self):
        return self.valu.title()

    @stormfunc(readonly=True)
    async def _methStrSlice(self, start, end=None):
        start = await toint(start)

        if end is None:
            return self.valu[start:]

        end = await toint(end)
        return self.valu[start:end]

    @stormfunc(readonly=True)
    async def _methStrReverse(self):
        return self.valu[::-1]

    @stormfunc(readonly=True)
    async def _methStrJson(self):
        return s_json.loads(self.valu)

    @stormfunc(readonly=True)
    async def _methStrJoin(self, items):
        strs = [await tostr(item) async for item in toiter(items)]
        return self.valu.join(strs)

@registry.registerType
class Bytes(Prim):
    '''
    Implements the Storm API for a Bytes object.
    '''
    _storm_locals = (
        {'name': 'decode', 'desc': 'Decode bytes to a string.',
         'type': {'type': 'function', '_funcname': '_methDecode',
                  'args': (
                      {'name': 'encoding', 'type': 'str', 'desc': 'The encoding to use.', 'default': 'utf8', },
                      {'name': 'strict', 'type': 'str', 'default': False,
                       'desc': 'If True, raise an exception on invalid values rather than replacing the character.'},
                  ),
                  'returns': {'type': 'str', 'desc': 'The decoded string.', }}},
        {'name': 'bunzip', 'desc': '''
            Decompress the bytes using bzip2.

            Example:
                Decompress bytes with bzip2::

                    $foo = $mybytez.bunzip()''',
         'type': {'type': 'function', '_funcname': '_methBunzip',
                  'returns': {'type': 'bytes', 'desc': 'Decompressed bytes.', }}},
        {'name': 'gunzip', 'desc': '''
            Decompress the bytes using gzip and return them.

            Example:
                Decompress bytes with bzip2::

                $foo = $mybytez.gunzip()''',
         'type': {'type': 'function', '_funcname': '_methGunzip',
                  'returns': {'type': 'bytes', 'desc': 'Decompressed bytes.', }}},
        {'name': 'bzip', 'desc': '''
            Compress the bytes using bzip2 and return them.

            Example:
                Compress bytes with bzip::

                    $foo = $mybytez.bzip()''',
         'type': {'type': 'function', '_funcname': '_methBzip',
                  'returns': {'type': 'bytes', 'desc': 'The bzip2 compressed bytes.', }}},
        {'name': 'gzip', 'desc': '''
            Compress the bytes using gzip and return them.

            Example:
                Compress bytes with gzip::

                    $foo = $mybytez.gzip()''',
         'type': {'type': 'function', '_funcname': '_methGzip',
                  'returns': {'type': 'bytes', 'desc': 'The gzip compressed bytes.', }}},
        {'name': 'json', 'desc': '''
            Load JSON data from bytes.

            Notes:
                The bytes must be UTF8, UTF16 or UTF32 encoded.

            Example:
                Load bytes to a object::

                    $foo = $mybytez.json()''',
         'type': {'type': 'function', '_funcname': '_methJsonLoad',
                  'args': (
                      {'name': 'encoding', 'type': 'str', 'desc': 'Specify an encoding to use.', 'default': None, },
                      {'name': 'strict', 'type': 'str', 'default': False,
                       'desc': 'If True, raise an exception on invalid string encoding rather than replacing the character.'},
                  ),
                  'returns': {'type': 'prim', 'desc': 'The deserialized object.', }}},

        {'name': 'slice', 'desc': '''
            Slice a subset of bytes from an existing bytes.

            Examples:
                Slice from index to 1 to 5::

                    $subbyts = $byts.slice(1,5)

                Slice from index 3 to the end of the bytes::

                    $subbyts = $byts.slice(3)
            ''',
         'type': {'type': 'function', '_funcname': '_methSlice',
                  'args': (
                      {'name': 'start', 'type': 'int', 'desc': 'The starting byte index.'},
                      {'name': 'end', 'type': 'int', 'default': None,
                       'desc': 'The ending byte index. If not specified, slice to the end.'},
                  ),
                  'returns': {'type': 'bytes', 'desc': 'The slice of bytes.', }}},

        {'name': 'unpack', 'desc': '''
            Unpack structures from bytes using python struct.unpack syntax.

            Examples:
                Unpack 3 unsigned 16 bit integers in little endian format::

                    ($x, $y, $z) = $byts.unpack("<HHH")
            ''',
         'type': {'type': 'function', '_funcname': '_methUnpack',
                  'args': (
                      {'name': 'fmt', 'type': 'str', 'desc': 'A python struck.pack format string.'},
                      {'name': 'offset', 'type': 'int', 'desc': 'An offset to begin unpacking from.', 'default': 0},
                  ),
                  'returns': {'type': 'list', 'desc': 'The unpacked primitive values.', }}},
    )
    _storm_typename = 'bytes'
    _ismutable = False

    def __init__(self, valu, path=None):
        Prim.__init__(self, valu, path=path)
        self.locls.update(self.getObjLocals())

    def getObjLocals(self):
        return {
            'decode': self._methDecode,
            'bunzip': self._methBunzip,
            'gunzip': self._methGunzip,
            'bzip': self._methBzip,
            'gzip': self._methGzip,
            'json': self._methJsonLoad,
            'slice': self._methSlice,
            'unpack': self._methUnpack,
        }

    def __len__(self):
        return len(self.valu)

    def __str__(self):
        return self.valu.decode()

    def __hash__(self):
        return hash((self._storm_typename, self.valu))

    def __eq__(self, othr):
        if isinstance(othr, Bytes):
            return self.valu == othr.valu
        return False

    async def bool(self):
        return bool(self.valu)

    async def _storm_copy(self):
        item = await s_coro.ornot(self.value)
        return s_msgpack.deepcopy(item, use_list=True)

    @stormfunc(readonly=True)
    async def _methSlice(self, start, end=None):
        start = await toint(start)
        if end is None:
            return self.valu[start:]

        end = await toint(end)
        return self.valu[start:end]

    @stormfunc(readonly=True)
    async def _methUnpack(self, fmt, offset=0):
        fmt = await tostr(fmt)
        offset = await toint(offset)
        try:
            return struct.unpack_from(fmt, self.valu, offset=offset)
        except struct.error as e:
            raise s_exc.BadArg(mesg=f'unpack() error: {e}')

    @stormfunc(readonly=True)
    async def _methDecode(self, encoding='utf8', strict=False):
        encoding = await tostr(encoding)
        strict = await tobool(strict)
        errors = 'strict' if strict else 'replace'
        try:
            return self.valu.decode(encoding, errors)
        except UnicodeDecodeError as e:
            raise s_exc.StormRuntimeError(mesg=f'{e}: {s_common.trimText(repr(self.valu))}') from None

    async def _methBunzip(self):
        return bz2.decompress(self.valu)

    @stormfunc(readonly=True)
    async def _methBzip(self):
        return bz2.compress(self.valu)

    async def _methGunzip(self):
        return gzip.decompress(self.valu)

    @stormfunc(readonly=True)
    async def _methGzip(self):
        return gzip.compress(self.valu)

    @stormfunc(readonly=True)
    async def _methJsonLoad(self, encoding=None, strict=False):
        try:
            valu = self.valu
            strict = await tobool(strict)
            errors = 'strict' if strict else 'replace'

            if encoding is None:
                encoding = s_json.detect_encoding(valu)
            else:
                encoding = await tostr(encoding)

            return s_json.loads(valu.decode(encoding, errors))

        except UnicodeDecodeError as e:
            raise s_exc.StormRuntimeError(mesg=f'{e}: {s_common.trimText(repr(valu))}') from None

@registry.registerType
class Dict(Prim):
    '''
    Implements the Storm API for a Dictionary object.
    '''
    _storm_typename = 'dict'
    _ismutable = True

    def __len__(self):
        return len(self.valu)

    async def bool(self):
        return bool(self.valu)

    async def _storm_copy(self):
        item = await s_coro.ornot(self.value)
        return s_msgpack.deepcopy(item, use_list=True)

    async def _storm_contains(self, item):
        item = await toprim(item)
        return item in self.valu

    async def iter(self):
        for item in tuple(self.valu.items()):
            yield item

    @stormfunc(readonly=True)
    async def setitem(self, name, valu):

        if ismutable(name):
            raise s_exc.BadArg(mesg='Mutable values are not allowed as dictionary keys', name=await torepr(name))

        name = await toprim(name)

        if valu is undef:
            self.valu.pop(name, None)
            return

        self.valu[name] = valu

    async def deref(self, name):
        name = await toprim(name)
        return self.valu.get(name)

    async def value(self, use_list=False):
        return {await toprim(k): await toprim(v, use_list=use_list) for (k, v) in self.valu.items()}

    async def stormrepr(self):
        reprs = ["{}: {}".format(await torepr(k), await torepr(v)) for (k, v) in list(self.valu.items())]
        rval = ', '.join(reprs)
        return f'{{{rval}}}'

@registry.registerType
class CmdOpts(Dict):
    '''
    A dictionary like object that holds a reference to a command options namespace.
    ( This allows late-evaluation of command arguments rather than forcing capture )
    '''
    _storm_typename = 'cmdopts'
    _ismutable = False

    def __len__(self):
        valu = vars(self.valu.opts)
        return len(valu)

    def __hash__(self):
        valu = vars(self.valu.opts)
        return hash((self._storm_typename, tuple(valu.items())))

    async def _storm_contains(self, item):
        item = await toprim(item)
        valu = getattr(self.valu.opts, item, s_common.novalu)
        return valu is not s_common.novalu

    @stormfunc(readonly=True)
    async def setitem(self, name, valu):
        # due to self.valu.opts potentially being replaced
        # we disallow setitem() to prevent confusion
        name = await tostr(name)
        mesg = 'CmdOpts may not be modified by the runtime'
        raise s_exc.StormRuntimeError(mesg=mesg, name=name)

    async def deref(self, name):
        name = await tostr(name)
        return getattr(self.valu.opts, name, None)

    async def value(self, use_list=False):
        valu = vars(self.valu.opts)
        return {await toprim(k): await toprim(v, use_list=use_list) for (k, v) in valu.items()}

    async def iter(self):
        valu = vars(self.valu.opts)
        for item in valu.items():
            yield item

    async def stormrepr(self):
        valu = vars(self.valu.opts)
        reprs = ["{}: {}".format(await torepr(k), await torepr(v)) for (k, v) in valu.items()]
        rval = ', '.join(reprs)
        return f'{self._storm_typename}: {{{rval}}}'

@registry.registerType
class Set(Prim):
    '''
    Implements the Storm API for a Set object.
    '''
    _storm_locals = (
        {'name': 'add', 'desc': 'Add a item to the set. Each argument is added to the set.',
         'type': {'type': 'function', '_funcname': '_methSetAdd',
                  'args': (
                      {'name': '*items', 'type': 'any', 'desc': 'The items to add to the set.', },
                  ),
                  'returns': {'type': 'null', }}},
        {'name': 'has', 'desc': 'Check if a item is a member of the set.',
         'type': {'type': 'function', '_funcname': '_methSetHas',
                  'args': (
                      {'name': 'item', 'type': 'any', 'desc': 'The item to check the set for membership.', },
                  ),
                  'returns': {'type': 'boolean', 'desc': 'True if the item is in the set, false otherwise.', }}},
        {'name': 'rem', 'desc': 'Remove an item from the set.',
         'type': {'type': 'function', '_funcname': '_methSetRem',
                  'args': (
                      {'name': '*items', 'type': 'any', 'desc': 'Items to be removed from the set.', },
                  ),
                  'returns': {'type': 'null', }}},
        {'name': 'adds', 'desc': 'Add the contents of a iterable items to the set.',
         'type': {'type': 'function', '_funcname': '_methSetAdds',
                  'args': (
                      {'name': '*items', 'type': 'any', 'desc': 'Iterables items to add to the set.', },
                  ),
                  'returns': {'type': 'null', }}},
        {'name': 'rems', 'desc': 'Remove the contents of a iterable object from the set.',
         'type': {'type': 'function', '_funcname': '_methSetRems',
                  'args': (
                      {'name': '*items', 'type': 'any', 'desc': 'Iterables items to remove from the set.', },
                  ),
                  'returns': {'type': 'null', }}},
        {'name': 'list', 'desc': 'Get a list of the current members of the set.',
         'type': {'type': 'function', '_funcname': '_methSetList',
                  'returns': {'type': 'list', 'desc': 'A list containing the members of the set.', }}},
        {'name': 'size', 'desc': 'Get the size of the set.',
         'type': {'type': 'function', '_funcname': '_methSetSize',
                  'returns': {'type': 'int', 'desc': 'The size of the set.', }}},
    )
    _storm_typename = 'set'
    _ismutable = True

    def __init__(self, valu, path=None):
        valu = list(valu)
        for item in valu:
            if ismutable(item):
                mesg = f'{repr(item)} is mutable and cannot be used in a set.'
                raise s_exc.StormRuntimeError(mesg=mesg)

        Prim.__init__(self, set(valu), path=path)
        self.locls.update(self.getObjLocals())

    def getObjLocals(self):
        return {
            'add': self._methSetAdd,
            'has': self._methSetHas,
            'rem': self._methSetRem,
            'adds': self._methSetAdds,
            'rems': self._methSetRems,
            'list': self._methSetList,
            'size': self._methSetSize,
        }

    async def iter(self):
        for item in self.valu:
            yield item

    def __len__(self):
        return len(self.valu)

    async def _storm_contains(self, item):
        return item in self.valu

    async def bool(self):
        return bool(self.valu)

    async def _methSetSize(self):
        return len(self)

    @stormfunc(readonly=True)
    async def _methSetHas(self, item):
        return item in self.valu

    @stormfunc(readonly=True)
    async def _methSetAdd(self, *items):
        for i in items:
            if ismutable(i):
                mesg = f'{await torepr(i)} is mutable and cannot be used in a set.'
                raise s_exc.StormRuntimeError(mesg=mesg)
            self.valu.add(i)

    @stormfunc(readonly=True)
    async def _methSetAdds(self, *items):
        for item in items:
            async for i in toiter(item):
                if ismutable(i):
                    mesg = f'{await torepr(i)} is mutable and cannot be used in a set.'
                    raise s_exc.StormRuntimeError(mesg=mesg)
                self.valu.add(i)

    @stormfunc(readonly=True)
    async def _methSetRem(self, *items):
        [self.valu.discard(i) for i in items]

    @stormfunc(readonly=True)
    async def _methSetRems(self, *items):
        for item in items:
            [self.valu.discard(i) async for i in toiter(item)]

    @stormfunc(readonly=True)
    async def _methSetList(self):
        return list(self.valu)

    async def stormrepr(self):
        reprs = [await torepr(k) for k in self.valu]
        rval = ', '.join(reprs)
        return f'{{{rval}}}'

@registry.registerType
class List(Prim):
    '''
    Implements the Storm API for a List instance.
    '''
    _storm_locals = (
        {'name': 'has', 'desc': 'Check if a value is in the list.',
         'type': {'type': 'function', '_funcname': '_methListHas',
                  'args': (
                      {'name': 'valu', 'type': 'any', 'desc': 'The value to check.', },
                  ),
                  'returns': {'type': 'boolean', 'desc': 'True if the item is in the list, false otherwise.', }}},
        {'name': 'pop', 'desc': 'Pop and return the entry at the specified index in the list. If no index is specified, pop the last entry.',
         'type': {'type': 'function', '_funcname': '_methListPop',
                  'args': (
                      {'name': 'index', 'type': 'int', 'desc': 'Index of entry to pop.', 'default': -1},
                  ),
                  'returns': {'type': 'any', 'desc': 'The entry at the specified index in the list.', }}},
        {'name': 'size', 'desc': 'Return the length of the list.',
         'type': {'type': 'function', '_funcname': '_methListSize',
                  'returns': {'type': 'int', 'desc': 'The size of the list.', }}},
        {'name': 'sort', 'desc': 'Sort the list in place.',
         'type': {'type': 'function', '_funcname': '_methListSort',
                  'args': (
                      {'name': 'reverse', 'type': 'boolean', 'desc': 'Sort the list in reverse order.',
                       'default': False},
                  ),
                  'returns': {'type': 'null', }}},
        {'name': 'index', 'desc': 'Return a single field from the list by index.',
         'type': {'type': 'function', '_funcname': '_methListIndex',
                  'args': (
                      {'name': 'valu', 'type': 'int', 'desc': 'The list index value.', },
                  ),
                  'returns': {'type': 'any', 'desc': 'The item present in the list at the index position.', }}},
        {'name': 'append', 'desc': 'Append a value to the list.',
         'type': {'type': 'function', '_funcname': '_methListAppend',
                  'args': (
                      {'name': 'valu', 'type': 'any', 'desc': 'The item to append to the list.', },
                  ),
                  'returns': {'type': 'null', }}},
        {'name': 'reverse', 'desc': 'Reverse the order of the list in place',
         'type': {'type': 'function', '_funcname': '_methListReverse',
                  'returns': {'type': 'null', }}},
        {'name': 'slice', 'desc': '''
            Get a slice of the list.

            Examples:
                Slice from index to 1 to 5::

                    $x=(f, o, o, b, a, r)
                    $y=$x.slice(1,5)  // (o, o, b, a)

                Slice from index 3 to the end of the list::

                    $y=$x.slice(3)  // (b, a, r)
            ''',
         'type': {'type': 'function', '_funcname': '_methListSlice',
                  'args': (
                      {'name': 'start', 'type': 'int', 'desc': 'The starting index.'},
                      {'name': 'end', 'type': 'int', 'default': None,
                       'desc': 'The ending index. If not specified, slice to the end of the list.'},
                  ),
                  'returns': {'type': 'list', 'desc': 'The slice of the list.'}}},

        {'name': 'extend', 'desc': '''
            Extend a list using another iterable.

            Examples:
                Populate a list by extending it with to other lists::

                    $list = ()

                    $foo = (f, o, o)
                    $bar = (b, a, r)

                    $list.extend($foo)
                    $list.extend($bar)

                    // $list is now (f, o, o, b, a, r)
            ''',
         'type': {'type': 'function', '_funcname': '_methListExtend',
                  'args': (
                      {'name': 'valu', 'type': 'list', 'desc': 'A list or other iterable.'},
                  ),
                  'returns': {'type': 'null'}}},
        {'name': 'unique', 'desc': 'Get a copy of the list containing unique items.',
         'type': {'type': 'function', '_funcname': '_methListUnique',
                  'returns': {'type': 'list'}}},
        {'name': 'rem', 'desc': 'Remove a specific item from anywhere in the list.',
         'type': {'type': 'function', '_funcname': '_methListRemove',
                  'args': (
                      {'name': 'item', 'type': 'any', 'desc': 'An item in the list.'},
                      {'name': 'all', 'type': 'boolean', 'default': False,
                       'desc': 'Remove all instances of item from the list.'},
                  ),
                  'returns': {'type': 'boolean', 'desc': 'Boolean indicating if the item was removed from the list.'}}},
    )
    _storm_typename = 'list'
    _ismutable = True

    def __init__(self, valu, path=None):
        Prim.__init__(self, valu, path=path)
        self.locls.update(self.getObjLocals())

    def getObjLocals(self):
        return {
            'has': self._methListHas,
            'pop': self._methListPop,
            'size': self._methListSize,
            'sort': self._methListSort,
            'index': self._methListIndex,
            'append': self._methListAppend,
            'reverse': self._methListReverse,
            'slice': self._methListSlice,
            'extend': self._methListExtend,
            'unique': self._methListUnique,
            'rem': self._methListRemove,
        }

    @stormfunc(readonly=True)
    async def setitem(self, name, valu):

        indx = await toint(name)

        if valu is undef:
            try:
                self.valu.pop(indx)
            except IndexError:
                pass
            return

        self.valu[indx] = valu

    async def _storm_copy(self):
        item = await s_coro.ornot(self.value)
        return s_msgpack.deepcopy(item, use_list=True)

    async def _storm_contains(self, item):
        return await self._methListHas(item)

    async def _derefGet(self, name):
        return await self._methListIndex(name)

    def __len__(self):
        return len(self.valu)

    async def bool(self):
        return bool(self.valu)

    @stormfunc(readonly=True)
    async def _methListHas(self, valu):
        if valu in self.valu:
            return True

        prim = await toprim(valu)
        if prim == valu:
            return False

        return prim in self.valu

    @stormfunc(readonly=True)
    async def _methListPop(self, index=-1):
        index = await toint(index)
        try:
            return self.valu.pop(index)
        except IndexError as exc:
            mesg = str(exc)
            raise s_exc.StormRuntimeError(mesg=mesg)

    @stormfunc(readonly=True)
    async def _methListAppend(self, valu):
        '''
        '''
        self.valu.append(valu)

    @stormfunc(readonly=True)
    async def _methListIndex(self, valu):
        indx = await toint(valu)
        try:
            return self.valu[indx]
        except IndexError as e:
            raise s_exc.StormRuntimeError(mesg=str(e), valurepr=await self.stormrepr(),
                                          len=len(self.valu), indx=indx) from None

    @stormfunc(readonly=True)
    async def _methListReverse(self):
        self.valu.reverse()

    @stormfunc(readonly=True)
    async def _methListSort(self, reverse=False):
        reverse = await tobool(reverse, noneok=True)
        try:
            self.valu.sort(reverse=reverse)
        except TypeError as e:
            raise s_exc.StormRuntimeError(mesg=f'Error sorting list: {str(e)}',
                                          valurepr=await self.stormrepr()) from None

    @stormfunc(readonly=True)
    async def _methListSize(self):
        return len(self)

    async def _methListSlice(self, start, end=None):
        start = await toint(start)

        if end is None:
            return self.valu[start:]

        end = await toint(end)
        return self.valu[start:end]

    async def _methListExtend(self, valu):
        async for item in toiter(valu):
            self.valu.append(item)

    async def value(self, use_list=False):
        if use_list:
            return [await toprim(v, use_list=use_list) for v in self.valu]
        return tuple([await toprim(v, use_list=use_list) for v in self.valu])

    async def iter(self):
        for item in self.valu:
            yield item

    @stormfunc(readonly=True)
    async def _methListUnique(self):
        ret = []
        checkret = []

        for val in self.valu:
            try:
                _cval = await toprim(val)
            except s_exc.NoSuchType:
                _cval = val
            if _cval in checkret:
                continue
            checkret.append(_cval)
            ret.append(val)
        return ret

    async def _methListRemove(self, item, all=False):
        item = await toprim(item)
        all = await tobool(all)

        if item not in self.valu:
            return False

        while item in self.valu:
            self.valu.remove(item)

            if not all:
                break

        return True

    async def stormrepr(self):
        reprs = [await torepr(k) for k in self.valu]
        rval = ', '.join(reprs)
        return f'[{rval}]'

@registry.registerType
class Bool(Prim):
    '''
    Implements the Storm API for a boolean instance.
    '''
    _storm_typename = 'boolean'
    _ismutable = False

    def __str__(self):
        return str(self.value()).lower()

    def __int__(self):
        return int(self.value())

    def __hash__(self):
        return hash((self._storm_typename, self.value()))

    async def bool(self):
        return bool(self.valu)

@registry.registerType
class Number(Prim):
    '''
    Implements the Storm API for a Number instance.

    Storm Numbers are high precision fixed point decimals corresponding to the
    the hugenum storage type.
    '''
    _storm_locals = (
        {'name': 'scaleb', 'desc': '''
            Return the number multiplied by 10**other.

            Example:
                Multiply the value by 10**-18::

                    $baz.scaleb(-18)''',
         'type': {'type': 'function', '_funcname': '_methScaleb',
                  'args': (
                      {'name': 'other', 'type': 'int', 'desc': 'The amount to adjust the exponent.', },
                  ),
                  'returns': {'type': 'number', 'desc': 'The exponent adjusted number.', }}},
        {'name': 'toint', 'desc': '''
            Return the number as an integer.

            By default, decimal places will be truncated. Optionally, rounding rules
            can be specified by providing the name of a Python decimal rounding mode
            to the 'rounding' argument.

            Example:
                Round the value stored in $baz up instead of truncating::

                    $baz.toint(rounding=ROUND_UP)''',
         'type': {'type': 'function', '_funcname': '_methToInt',
                  'args': (
                      {'name': 'rounding', 'type': 'str', 'default': None,
                       'desc': 'An optional rounding mode to use.', },
                  ),
                  'returns': {'type': 'int', 'desc': 'The number as an integer.', }}},
        {'name': 'tostr', 'desc': 'Return the number as a string.',
         'type': {'type': 'function', '_funcname': '_methToStr',
                  'returns': {'type': 'str', 'desc': 'The number as a string.', }}},
        {'name': 'tofloat', 'desc': 'Return the number as a float.',
         'type': {'type': 'function', '_funcname': '_methToFloat',
                  'returns': {'type': 'float', 'desc': 'The number as a float.', }}},
    )
    _storm_typename = 'number'
    _ismutable = False

    def __init__(self, valu, path=None):
        try:
            valu = s_common.hugenum(valu)
        except (TypeError, decimal.DecimalException) as e:
            mesg = f'Failed to make number from {s_common.trimText(repr(valu))}'
            raise s_exc.BadCast(mesg=mesg) from e

        Prim.__init__(self, valu, path=path)
        self.locls.update(self.getObjLocals())

    def getObjLocals(self):
        return {
            'toint': self._methToInt,
            'tostr': self._methToStr,
            'tofloat': self._methToFloat,
            'scaleb': self._methScaleb,
        }

    @stormfunc(readonly=True)
    async def _methScaleb(self, other):
        newv = s_common.hugescaleb(self.value(), await toint(other))
        return Number(newv)

    @stormfunc(readonly=True)
    async def _methToInt(self, rounding=None):
        if rounding is None:
            return int(self.valu)

        try:
            return int(self.valu.quantize(decimal.Decimal('1'), rounding=rounding))
        except TypeError as e:
            raise s_exc.StormRuntimeError(mesg=f'Error rounding number: {str(e)}',
                                          valurepr=await self.stormrepr()) from None

    @stormfunc(readonly=True)
    async def _methToStr(self):
        return str(self.valu)

    @stormfunc(readonly=True)
    async def _methToFloat(self):
        return float(self.valu)

    def __str__(self):
        return str(self.value())

    def __int__(self):
        return int(self.value())

    def __float__(self):
        return float(self.value())

    def __hash__(self):
        return hash((self._storm_typename, self.value()))

    def __eq__(self, othr):
        if isinstance(othr, float):
            othr = s_common.hugenum(othr)
            return self.value() == othr
        elif isinstance(othr, (int, decimal.Decimal)):
            return self.value() == othr
        elif isinstance(othr, Number):
            return self.value() == othr.value()
        return False

    def __lt__(self, othr):
        if isinstance(othr, float):
            othr = s_common.hugenum(othr)
            return self.value() < othr
        elif isinstance(othr, (int, decimal.Decimal)):
            return self.value() < othr
        elif isinstance(othr, Number):
            return self.value() < othr.value()

        mesg = f"comparison not supported between instance of {self.__class__.__name__} and {othr.__class__.__name__}"
        raise TypeError(mesg)

    def __add__(self, othr):
        if isinstance(othr, float):
            othr = s_common.hugenum(othr)
            return Number(s_common.hugeadd(self.value(), othr))
        elif isinstance(othr, (int, decimal.Decimal)):
            return Number(s_common.hugeadd(self.value(), othr))
        elif isinstance(othr, Number):
            return Number(s_common.hugeadd(self.value(), othr.value()))

        mesg = f"'+' not supported between instance of {self.__class__.__name__} and {othr.__class__.__name__}"
        raise TypeError(mesg)

    __radd__ = __add__

    def __sub__(self, othr):
        if isinstance(othr, float):
            othr = s_common.hugenum(othr)
            return Number(s_common.hugesub(self.value(), othr))
        elif isinstance(othr, (int, decimal.Decimal)):
            return Number(s_common.hugesub(self.value(), othr))
        elif isinstance(othr, Number):
            return Number(s_common.hugesub(self.value(), othr.value()))

        mesg = f"'-' not supported between instance of {self.__class__.__name__} and {othr.__class__.__name__}"
        raise TypeError(mesg)

    def __rsub__(self, othr):
        othr = Number(othr)
        return othr.__sub__(self)

    def __mul__(self, othr):
        if isinstance(othr, float):
            othr = s_common.hugenum(othr)
            return Number(s_common.hugemul(self.value(), othr))
        elif isinstance(othr, (int, decimal.Decimal)):
            return Number(s_common.hugemul(self.value(), othr))
        elif isinstance(othr, Number):
            return Number(s_common.hugemul(self.value(), othr.value()))

        mesg = f"'*' not supported between instance of {self.__class__.__name__} and {othr.__class__.__name__}"
        raise TypeError(mesg)

    __rmul__ = __mul__

    def __truediv__(self, othr):
        if isinstance(othr, float):
            othr = s_common.hugenum(othr)
            return Number(s_common.hugediv(self.value(), othr))
        elif isinstance(othr, (int, decimal.Decimal)):
            return Number(s_common.hugediv(self.value(), othr))
        elif isinstance(othr, Number):
            return Number(s_common.hugediv(self.value(), othr.value()))

        mesg = f"'/' not supported between instance of {self.__class__.__name__} and {othr.__class__.__name__}"
        raise TypeError(mesg)

    def __rtruediv__(self, othr):
        othr = Number(othr)
        return othr.__truediv__(self)

    def __pow__(self, othr):
        if isinstance(othr, float):
            othr = s_common.hugenum(othr)
            return Number(s_common.hugepow(self.value(), othr))
        elif isinstance(othr, (int, decimal.Decimal)):
            return Number(s_common.hugepow(self.value(), othr))
        elif isinstance(othr, Number):
            return Number(s_common.hugepow(self.value(), othr.value()))

        mesg = f"'**' not supported between instance of {self.__class__.__name__} and {othr.__class__.__name__}"
        raise TypeError(mesg)

    def __rpow__(self, othr):
        othr = Number(othr)
        return othr.__pow__(self)

    def __mod__(self, othr):
        if isinstance(othr, float):
            othr = s_common.hugenum(othr)
            return Number(s_common.hugemod(self.value(), othr)[1])
        elif isinstance(othr, (int, decimal.Decimal)):
            return Number(s_common.hugemod(self.value(), othr)[1])
        elif isinstance(othr, Number):
            return Number(s_common.hugemod(self.value(), othr.value())[1])

        mesg = f"'%' not supported between instance of {self.__class__.__name__} and {othr.__class__.__name__}"
        raise TypeError(mesg)

    def __rmod__(self, othr):
        othr = Number(othr)
        return othr.__mod__(self)

    async def stormrepr(self):
        return str(self.value())

@registry.registerType
class GlobalVars(Prim):
    '''
    The Storm deref/setitem/iter convention on top of global vars information.
    '''
    _storm_typename = 'global:vars'
    _ismutable = True

    def __init__(self, path=None):
        Prim.__init__(self, None, path=path)

    async def _storm_contains(self, item):
        item = await tostr(item)
        runt = s_scope.get('runt')
        runt.confirm(('globals', 'get', item))
        valu = await runt.view.core.getStormVar(item, default=s_common.novalu)
        return valu is not s_common.novalu

    async def deref(self, name):
        name = await tostr(name)
        runt = s_scope.get('runt')
        runt.confirm(('globals', 'get', name))
        return await runt.view.core.getStormVar(name)

    async def setitem(self, name, valu):
        name = await tostr(name)
        runt = s_scope.get('runt')

        if valu is undef:
            runt.confirm(('globals', 'del', name))
            await runt.view.core.popStormVar(name)
            return

        runt.confirm(('globals', 'set', name))
        valu = await toprim(valu)
        await runt.view.core.setStormVar(name, valu)

    async def iter(self):
        runt = s_scope.get('runt')
        async for name, valu in runt.view.core.itemsStormVar():
            if runt.allowed(('globals', 'get', name)):
                yield name, valu
            await asyncio.sleep(0)

    async def stormrepr(self):
        reprs = ["{}: {}".format(await torepr(k), await torepr(v)) async for (k, v) in self.iter()]
        rval = ', '.join(reprs)
        return f'{{{rval}}}'

@registry.registerType
class EnvVars(Prim):
    '''
    The Storm deref/iter convention on top of environment vars information.
    '''
    _storm_typename = 'environment:vars'

    def __init__(self, path=None):
        Prim.__init__(self, None, path=path)

    async def _storm_contains(self, item):
        item = await tostr(item)
        runt = s_scope.get('runt')
        runt.reqAdmin(mesg='$lib.env requires admin privileges.')

        if not item.startswith('SYN_STORM_ENV_'):
            mesg = f'Environment variable must start with SYN_STORM_ENV_ : {item}'
            raise s_exc.BadArg(mesg=mesg)

        valu = os.getenv(item, default=s_common.novalu)
        return valu is not s_common.novalu

    @stormfunc(readonly=True)
    async def deref(self, name):
        runt = s_scope.get('runt')
        runt.reqAdmin(mesg='$lib.env requires admin privileges.')
        name = await tostr(name)

        if not name.startswith('SYN_STORM_ENV_'):
            mesg = f'Environment variable must start with SYN_STORM_ENV_ : {name}'
            raise s_exc.BadArg(mesg=mesg)

        return os.getenv(name)

    @stormfunc(readonly=True)
    async def iter(self):
        runt = s_scope.get('runt')
        runt.reqAdmin(mesg='$lib.env requires admin privileges.')

        for name, valu in list(os.environ.items()):
            await asyncio.sleep(0)

            if name.startswith('SYN_STORM_ENV_'):
                yield name, valu

    async def stormrepr(self):
        reprs = ["{}: {}".format(await torepr(k), await torepr(v)) async for (k, v) in self.iter()]
        rval = ', '.join(reprs)
        return f'{{{rval}}}'

@registry.registerType
class RuntVars(Prim):
    '''
    The Storm deref/setitem/iter convention on top of runtime vars information.
    '''
    _storm_typename = 'runtime:vars'
    _ismutable = True

    def __init__(self, path=None):
        Prim.__init__(self, None, path=path)

    async def _storm_contains(self, item):
        item = await tostr(item)
        runt = s_scope.get('runt')
        valu = runt.getVar(item, defv=s_common.novalu)
        return valu is not s_common.novalu

    @stormfunc(readonly=True)
    async def deref(self, name):
        name = await tostr(name)
        runt = s_scope.get('runt')
        return runt.getVar(name)

    @stormfunc(readonly=True)
    async def setitem(self, name, valu):
        name = await tostr(name)
        runt = s_scope.get('runt')

        if valu is undef:
            await runt.popVar(name)
            return

        await runt.setVar(name, valu)

    @stormfunc(readonly=True)
    async def iter(self):
        runt = s_scope.get('runt')
        for name, valu in list(runt.vars.items()):
            yield name, valu
            await asyncio.sleep(0)

    async def stormrepr(self):
        reprs = ["{}: {}".format(await torepr(k), await torepr(v)) async for (k, v) in self.iter()]
        rval = ', '.join(reprs)
        return f'{{{rval}}}'

@registry.registerType
class Query(Prim):
    '''
    A storm primitive representing an embedded query.
    '''
    _storm_locals = (
        {'name': 'exec', 'desc': '''
            Execute the Query in a sub-runtime.

            Notes:
                The ``.exec()`` method can return a value if the Storm query
                contains a ``return( ... )`` statement in it.''',
         'type': {'type': 'function', '_funcname': '_methQueryExec',
                  'returns': {'type': ['null', 'any'],
                              'desc': 'A value specified with a return statement, or none.', }}},
        {'name': 'size',
         'desc': 'Execute the Query in a sub-runtime and return the number of nodes yielded.',
         'type': {'type': 'function', '_funcname': '_methQuerySize',
                  'args': (
                      {'name': 'limit', 'type': 'int', 'default': 1000,
                       'desc': 'Limit the maximum number of nodes produced by the query.', },
                  ),
                  'returns': {'type': 'int',
                              'desc': 'The number of nodes yielded by the query.', }}},
    )

    _storm_typename = 'storm:query'

    def __init__(self, text, varz, runt, path=None):

        Prim.__init__(self, text, path=path)

        self.text = text
        self.varz = varz
        self.runt = runt

        self.locls.update(self.getObjLocals())

    def getObjLocals(self):
        return {
            'exec': self._methQueryExec,
            'size': self._methQuerySize,
        }

    def __str__(self):
        return self.text

    async def _getRuntGenr(self):
        opts = {'vars': self.varz}
        query = await self.runt.getStormQuery(self.text)
        async with self.runt.getCmdRuntime(query, opts=opts) as runt:
            async for item in runt.execute():
                yield item

    async def nodes(self):
        async with contextlib.aclosing(self._getRuntGenr()) as genr:
            async for node, path in genr:
                yield node

    async def iter(self):
        async for node, path in self._getRuntGenr():
            yield Node(node)

    @stormfunc(readonly=True)
    async def _methQueryExec(self):
        logger.info(f'Executing storm query via exec() {{{self.text}}} as [{self.runt.user.name}]')
        try:
            async for item in self._getRuntGenr():
                await asyncio.sleep(0)
        except s_stormctrl.StormReturn as e:
            return e.item
        except asyncio.CancelledError:  # pragma: no cover
            raise

    @stormfunc(readonly=True)
    async def _methQuerySize(self, limit=1000):
        limit = await toint(limit)

        logger.info(f'Executing storm query via size(limit={limit}) {{{self.text}}} as [{self.runt.user.name}]')
        size = 0
        try:
            async for item in self._getRuntGenr():
                size += 1
                if size >= limit:
                    break
                await asyncio.sleep(0)

        except s_stormctrl.StormReturn as e:
            pass
        except asyncio.CancelledError:  # pragma: no cover
            raise
        return size

    async def stormrepr(self):
        return f'{self._storm_typename}: "{self.text}"'

@registry.registerType
class NodeProps(Prim):
    # TODO How to document setitem ?
    '''
    A Storm Primitive representing the properties on a Node.
    '''
    _storm_typename = 'node:props'
    _ismutable = True

    def __init__(self, node, path=None):
        Prim.__init__(self, node, path=path)
        self.locls.update(self.getObjLocals())

    async def _storm_contains(self, item):
        item = await tostr(item)
        valu = self.valu.get(item, defv=s_common.novalu)
        return valu is not s_common.novalu

    async def _derefGet(self, name):
        name = await tostr(name)
        return self.valu.get(name)

    async def setitem(self, name, valu):
        '''
        Set a property on a Node.

        Args:
            name (str): The name of the property to set.
            valu: The value being set.

        Raises:
            s_exc:NoSuchProp: If the property being set is not valid for the node.
            s_exc.BadTypeValu: If the value of the property fails to normalize.
        '''
        name = await tostr(name)

        formprop = self.valu.form.prop(name)
        if formprop is None:
            mesg = f'No prop {self.valu.form.name}:{name}'
            raise s_exc.NoSuchProp(mesg=mesg, name=name, form=self.valu.form.name)

        gateiden = self.valu.view.wlyr.iden

        if valu is undef:
            confirm(('node', 'prop', 'del', formprop.full), gateiden=gateiden)
            await self.valu.pop(name, None)
            return

        valu = await toprim(valu)
        confirm(('node', 'prop', 'set', formprop.full), gateiden=gateiden)
        return await self.valu.set(name, valu)

    async def iter(self):
        # Make copies of property values since array types are mutable
        items = tuple((key, copy.deepcopy(valu)) for key, valu in self.valu.getProps().items())
        for item in items:
            yield item

    @stormfunc(readonly=True)
    def value(self):
        return self.valu.getProps()

@registry.registerType
class NodeData(Prim):
    '''
    A Storm Primitive representing the NodeData stored for a Node.
    '''
    _storm_locals = (
        {'name': 'has', 'desc': 'Check if the Node data has the given key set on it',
         'type': {'type': 'function', '_funcname': '_hasNodeData',
                  'args': (
                      {'name': 'name', 'type': 'str', 'desc': 'Name of the data to check for.', },
                  ),
                  'returns': {'type': 'boolean', 'desc': 'True if the key is found, otherwise false.', }}},
        {'name': 'get', 'desc': 'Get the Node data for a given name for the Node.',
         'type': {'type': 'function', '_funcname': '_getNodeData',
                  'args': (
                      {'name': 'name', 'type': 'str', 'desc': 'Name of the data to get.', },
                  ),
                  'returns': {'type': 'prim', 'desc': 'The stored node data.', }}},
        {'name': 'pop', 'desc': 'Pop (remove) a the Node data from the Node.',
         'type': {'type': 'function', '_funcname': '_popNodeData',
                  'args': (
                      {'name': 'name', 'type': 'str', 'desc': 'The name of the data to remove from the node.', },
                  ),
                  'returns': {'type': 'prim', 'desc': 'The data removed.', }}},
        {'name': 'set', 'desc': 'Set the Node data for a given name on the Node.',
         'type': {'type': 'function', '_funcname': '_setNodeData',
                  'args': (
                      {'name': 'name', 'type': 'str', 'desc': 'The name of the data.', },
                      {'name': 'valu', 'type': 'prim', 'desc': 'The data to store.', },
                  ),
                  'returns': {'type': 'null', }}},
        {'name': 'list', 'desc': 'Get a list of the Node data on the Node as (name, value) tuples.',
         'type': {'type': 'function', '_funcname': '_listNodeData',
                  'returns': {'type': 'list', 'desc': 'List of (name, value) tuples stored on the node.', }}},
        {'name': 'load',
         'desc': 'Load the Node data onto the Node so that the Node data is packed and returned by the runtime.',
         'type': {'type': 'function', '_funcname': '_loadNodeData',
                  'args': (
                      {'name': 'name', 'type': 'str', 'desc': 'The name of the data to load.', },
                  ),
                  'returns': {'type': 'null', }}},
        {'name': 'cacheget',
         'desc': 'Retrieve data stored with cacheset() if it was stored more recently than the asof argument.',
         'type': {'type': 'function', '_funcname': 'cacheget',
                  'args': (
                      {'name': 'name', 'type': 'str', 'desc': 'The name of the data to load.', },
                      {'name': 'asof', 'type': 'time', 'default': 'now', 'desc': 'The max cache age.'},
                  ),
                  'returns': {'type': 'prim', 'desc': 'The cached value or null.'}}},
        {'name': 'cacheset',
         'desc': 'Set a node data value with an envelope that tracks time for cache use.',
         'type': {'type': 'function', '_funcname': 'cacheset',
                  'args': (
                      {'name': 'name', 'type': 'str', 'desc': 'The name of the data to set.', },
                      {'name': 'valu', 'type': 'prim', 'desc': 'The data to store.', },
                  ),
                  'returns': {'type': 'null', }}},
    )
    _storm_typename = 'node:data'
    _ismutable = True

    def __init__(self, node, path=None):

        Prim.__init__(self, node, path=path)
        self.locls.update(self.getObjLocals())

    def getObjLocals(self):
        return {
            'get': self._getNodeData,
            'set': self._setNodeData,
            'has': self._hasNodeData,
            'pop': self._popNodeData,
            'list': self._listNodeData,
            'load': self._loadNodeData,
            'cacheget': self.cacheget,
            'cacheset': self.cacheset,
        }

    @stormfunc(readonly=True)
    async def cacheget(self, name, asof='now'):
        envl = await self._getNodeData(name)
        if not envl:
            return None

        timetype = self.valu.view.core.model.type('time')

        asoftick = timetype.norm(asof)[0]
        if envl.get('asof') >= asoftick:
            return envl.get('data')

        return None

    async def cacheset(self, name, valu):
        envl = {'asof': s_common.now(), 'data': valu}
        return await self._setNodeData(name, envl)

    async def _storm_contains(self, item):
        item = await tostr(item)
        return await self.valu.hasData(item)

    @stormfunc(readonly=True)
    async def _hasNodeData(self, name):
        name = await tostr(name)
        return await self.valu.hasData(name)

    @stormfunc(readonly=True)
    async def _getNodeData(self, name):
        name = await tostr(name)
        return await self.valu.getData(name)

    async def _setNodeData(self, name, valu):
        name = await tostr(name)
        gateiden = self.valu.view.wlyr.iden
        confirm(('node', 'data', 'set', name), gateiden=gateiden)
        valu = await toprim(valu)
        s_json.reqjsonsafe(valu)
        return await self.valu.setData(name, valu)

    async def _popNodeData(self, name):
        name = await tostr(name)
        gateiden = self.valu.view.wlyr.iden
        confirm(('node', 'data', 'del', name), gateiden=gateiden)

        if self.path is not None:
            self.path.popData(self.valu.nid, name)

        return await self.valu.popData(name)

    @stormfunc(readonly=True)
    async def _listNodeData(self):
        return [x async for x in self.valu.iterData()]

    @stormfunc(readonly=True)
    async def _loadNodeData(self, name):
        name = await tostr(name)
        valu = await self.valu.getData(name)

        if self.path is not None:
            # set the data value into the path nodedata dict so it gets sent
            self.path.setData(self.valu.nid, name, valu)

@registry.registerType
class Node(Prim):
    '''
    Implements the Storm api for a node instance.
    '''
    _storm_locals = (
        {'name': 'form', 'desc': 'Get the form of the Node.',
         'type': {'type': 'function', '_funcname': '_methNodeForm',
                  'returns': {'type': 'str', 'desc': 'The form of the Node.', }}},
        {'name': 'iden', 'desc': 'Get the iden of the Node.',
         'type': {'type': 'function', '_funcname': '_methNodeIden',
                  'returns': {'type': 'str', 'desc': 'The nodes iden.', }}},
        {'name': 'ndef', 'desc': 'Get the form and primary property of the Node.',
         'type': {'type': 'function', '_funcname': '_methNodeNdef',
                  'returns': {'type': 'list', 'desc': 'A tuple of the form and primary property.', }}},
        {'name': 'pack', 'desc': 'Return the serializable/packed version of the Node.',
         'type': {'type': 'function', '_funcname': '_methNodePack',
                  'args': (
                      {'name': 'dorepr', 'type': 'boolean', 'default': False,
                       'desc': 'Include repr information for human readable versions of properties.', },
                  ),
                  'returns': {'type': 'list', 'desc': 'A tuple containing the ndef and property bag of the node.', }}},
        {'name': 'repr', 'desc': 'Get the repr for the primary property or secondary property of a Node.',
         'type': {'type': 'function', '_funcname': '_methNodeRepr',
                  'args': (
                      {'name': 'name', 'type': 'str',
                       'desc': 'The name of the secondary property to get the repr for.', 'default': None, },
                      {'name': 'defv', 'type': 'str',
                       'desc': 'The default value to return if the secondary property does not exist',
                       'default': None, },
                  ),
                  'returns': {'type': 'str', 'desc': 'The string representation of the requested value.', }}},
        {'name': 'tags', 'desc': '''
         Get a list of the tags on the Node.

         Notes:
            When providing a glob argument, the following rules are used. A single asterisk(*) will replace exactly
            one dot-delimited component of a tag. A double asterisk(**) will replace one or more of any character.
         ''',
         'type': {'type': 'function', '_funcname': '_methNodeTags',
                  'args': (
                      {'name': 'glob', 'type': 'str', 'default': None,
                       'desc': 'A tag glob expression. If this is provided, only tags which match the expression '
                               'are returned.'},
                      {'name': 'leaf', 'type': 'boolean', 'default': False,
                       'desc': 'If true, only leaf tags are included in the returned tags.'},
                  ),
                  'returns': {'type': 'list',
                              'desc': 'A list of tags on the node. '
                              'If a glob match is provided, only matching tags are returned.', }}},
        {'name': 'edges', 'desc': 'Yields the (verb, iden) tuples for this nodes edges.',
         'type': {'type': 'function', '_funcname': '_methNodeEdges',
                  'args': (
                      {'name': 'verb', 'type': 'str', 'desc': 'If provided, only return edges with this verb.',
                       'default': None, },
                      {'name': 'reverse', 'type': 'boolean', 'desc': 'If true, yield edges with this node as the dest rather than source.',
                       'default': False, },
                  ),
                  'returns': {'name': 'Yields', 'type': 'list',
                              'desc': 'A tuple of (verb, iden) values for this nodes edges.', }}},
        {'name': 'addEdge', 'desc': 'Add a light-weight edge.',
         'type': {'type': 'function', '_funcname': '_methNodeAddEdge',
                  'args': (
                      {'name': 'verb', 'type': 'str', 'desc': 'The edge verb to add.'},
                      {'name': 'iden', 'type': 'str', 'desc': 'The node iden of the destination node.'},
                  ),
                  'returns': {'type': 'null', }}},
        {'name': 'delEdge', 'desc': 'Remove a light-weight edge.',
         'type': {'type': 'function', '_funcname': '_methNodeDelEdge',
                  'args': (
                      {'name': 'verb', 'type': 'str', 'desc': 'The edge verb to remove.'},
                      {'name': 'iden', 'type': 'str', 'desc': 'The node iden of the destination node to remove.'},
                  ),
                  'returns': {'type': 'null', }}},
        {'name': 'globtags', 'desc': 'Get a list of the tag components from a Node which match a tag glob expression.',
         'type': {'type': 'function', '_funcname': '_methNodeGlobTags',
                  'args': (
                      {'name': 'glob', 'type': 'str', 'desc': 'The glob expression to match.', },
                  ),
                  'returns':
                      {'type': 'list',
                       'desc': 'The components of tags which match the wildcard component of a glob expression.', }}},
        {'name': 'difftags', 'desc': 'Get and optionally apply the difference between the current set of tags and another set.',
         'type': {'type': 'function', '_funcname': '_methNodeDiffTags',
                  'args': (
                      {'name': 'tags', 'type': 'list', 'desc': 'The set to compare against.', },
                      {'name': 'prefix', 'type': 'str', 'default': None,
                       'desc': 'An optional prefix to match tags under.', },
                      {'name': 'apply', 'type': 'boolean', 'desc': 'If true, apply the diff.',
                       'default': False, },
                      {'name': 'norm', 'type': 'boolean', 'default': False,
                       'desc': 'Optionally norm the list of tags. If a prefix is provided, it will not be normed.'},
                  ),
                  'returns':
                      {'type': 'dict',
                       'desc': 'The tags which have been added/deleted in the new set.', }}},
        {'name': 'isform', 'desc': 'Check if a Node is a given form.',
         'type': {'type': 'function', '_funcname': '_methNodeIsForm',
                  'args': (
                      {'name': 'name', 'type': 'str', 'desc': 'The form to compare the Node against.', },
                  ),
                  'returns': {'type': 'boolean', 'desc': 'True if the form matches, false otherwise.', }}},
        {'name': 'value', 'desc': 'Get the value of the primary property of the Node.',
         'type': {'type': 'function', '_funcname': '_methNodeValue',
                  'returns': {'type': 'prim', 'desc': 'The primary property.', }}},
        {'name': 'getByLayer', 'desc': 'Return a dict you can use to lookup which props/tags came from which layers.',
         'type': {'type': 'function', '_funcname': '_methGetByLayer',
                  'returns': {'type': 'dict', 'desc': 'property / tag lookup dictionary.', }}},
        {'name': 'getStorNodes',
         'desc': 'Return a list of "storage nodes" which were fused from the layers to make this node.',
         'type': {'type': 'function', '_funcname': '_methGetStorNodes',
                  'returns': {'type': 'list', 'desc': 'List of storage node objects.', }}},
    )
    _storm_typename = 'node'
    _ismutable = False

    def __init__(self, node, path=None):
        Prim.__init__(self, node, path=path)

        self.ctors['data'] = self._ctorNodeData
        self.ctors['props'] = self._ctorNodeProps

        self.locls.update(self.getObjLocals())

    def __hash__(self):
        return hash((self._storm_typename, self.valu.iden))

    def getObjLocals(self):
        if self.valu.nid is not None:
            nid = s_common.int64un(self.valu.nid)
        else:
            nid = None

        return {
            'nid': nid,
            'form': self._methNodeForm,
            'iden': self._methNodeIden,
            'ndef': self._methNodeNdef,
            'pack': self._methNodePack,
            'repr': self._methNodeRepr,
            'tags': self._methNodeTags,
            'edges': self._methNodeEdges,
            'addEdge': self._methNodeAddEdge,
            'delEdge': self._methNodeDelEdge,
            'value': self._methNodeValue,
            'globtags': self._methNodeGlobTags,
            'difftags': self._methNodeDiffTags,
            'isform': self._methNodeIsForm,
            'getByLayer': self._methGetByLayer,
            'getStorNodes': self._methGetStorNodes,
        }

    @stormfunc(readonly=True)
    async def _methGetStorNodes(self):
        return await self.valu.getStorNodes()

    @stormfunc(readonly=True)
    def _methGetByLayer(self):
        return self.valu.getByLayer()

    def _ctorNodeData(self, path=None):
        return NodeData(self.valu, path=path)

    def _ctorNodeProps(self, path=None):
        return NodeProps(self.valu, path=path)

    @stormfunc(readonly=True)
    async def _methNodePack(self, dorepr=False):
        return self.valu.pack(dorepr=dorepr)

    @stormfunc(readonly=True)
    async def _methNodeEdges(self, verb=None, reverse=False):
        verb = await toprim(verb)
        reverse = await tobool(reverse)

        if reverse:
            async for (verb, n1nid) in self.valu.iterEdgesN2(verb=verb):
                n1iden = s_common.ehex(self.valu.view.core.getBuidByNid(n1nid))
                yield (verb, n1iden)
        else:
            async for (verb, n2nid) in self.valu.iterEdgesN1(verb=verb):
                n2iden = s_common.ehex(self.valu.view.core.getBuidByNid(n2nid))
                yield (verb, n2iden)

    async def _methNodeAddEdge(self, verb, iden):
        verb = await tostr(verb)
        iden = await tobuidhex(iden)

        gateiden = self.valu.view.wlyr.iden
        confirm(('node', 'edge', 'add', verb), gateiden=gateiden)

        nid = self.valu.view.core.getNidByBuid(s_common.uhex(iden))
        if nid is None:
            mesg = f'No node with iden: {iden}'
            raise s_exc.BadArg(mesg=mesg)

        await self.valu.addEdge(verb, nid)

    async def _methNodeDelEdge(self, verb, iden):
        verb = await tostr(verb)
        iden = await tobuidhex(iden)

        gateiden = self.valu.view.wlyr.iden
        confirm(('node', 'edge', 'del', verb), gateiden=gateiden)

        nid = self.valu.view.core.getNidByBuid(s_common.uhex(iden))
        if nid is None:
            mesg = f'No node with iden: {iden}'
            raise s_exc.BadArg(mesg=mesg)

        await self.valu.delEdge(verb, nid)

    @stormfunc(readonly=True)
    async def _methNodeIsForm(self, name):
        return self.valu.form.name == name

    @stormfunc(readonly=True)
    async def _methNodeTags(self, glob=None, leaf=False):
        glob = await tostr(glob, noneok=True)
        leaf = await tobool(leaf)

        tags = self.valu.getTagNames()
        if leaf:
            _tags = []
            # brute force rather than build a tree.  faster in small sets.
            for tag in sorted((t for t in tags), reverse=True, key=lambda x: len(x)):
                look = tag + '.'
                if any([r.startswith(look) for r in _tags]):
                    continue
                _tags.append(tag)
            tags = _tags

        if glob is not None:
            regx = s_cache.getTagGlobRegx(glob)
            tags = [t for t in tags if regx.fullmatch(t)]
        return tags

    @stormfunc(readonly=True)
    async def _methNodeGlobTags(self, glob):
        glob = await tostr(glob)
        if glob.find('***') != -1:
            mesg = f'Tag globs may not be adjacent: {glob}'
            raise s_exc.BadArg(mesg=mesg)

        tags = self.valu.getTagNames()
        regx = s_cache.getTagGlobRegx(glob)
        ret = []
        for tag in tags:
            match = regx.fullmatch(tag)
            if match is not None:
                groups = match.groups()
                # Per discussion: The simple use case of a single match is
                # intuitive for a user to simply loop over as a raw list.
                # In contrast, a glob match which yields multiple matching
                # values would have to be unpacked.
                if len(groups) == 1:
                    ret.append(groups[0])
                else:
                    ret.append(groups)
        return ret

    async def _methNodeDiffTags(self, tags, prefix=None, apply=False, norm=False):
        norm = await tobool(norm)
        apply = await tobool(apply)

        if norm:
            normtags = set()
            tagpart = self.valu.view.core.model.type('syn:tag:part')

            async for part in toiter(tags):
                try:
                    normtags.add(tagpart.norm(part)[0])
                except s_exc.BadTypeValu:
                    pass

            tags = normtags
        else:
            tags = set(await toprim(tags))

        if prefix:
            prefix = tuple((await tostr(prefix)).split('.'))
            plen = len(prefix)

            tags = set([prefix + tuple(tag.split('.')) for tag in tags if tag])
            curtags = set()
            for tag in self.valu.getTagNames():
                parts = tuple(tag.split('.'))
                if parts[:plen] == prefix:
                    curtags.add(parts)
        else:
            tags = set([tuple(tag.split('.')) for tag in tags if tag])
            curtags = set([tuple(tag.split('.')) for tag in self.valu.getTagNames()])

        adds = set([tag for tag in tags if tag not in curtags])
        dels = set()
        for cur in curtags:
            clen = len(cur)
            for tag in tags:
                if tag[:clen] == cur:
                    break
            else:
                dels.add(cur)

        adds = ['.'.join(tag) for tag in adds]
        dels = ['.'.join(tag) for tag in dels]
        if apply:
            for tag in adds:
                await self.valu.addTag(tag)

            for tag in dels:
                await self.valu.delTag(tag)

        return {'adds': adds, 'dels': dels}

    @stormfunc(readonly=True)
    async def _methNodeValue(self):
        return self.valu.ndef[1]

    @stormfunc(readonly=True)
    async def _methNodeForm(self):
        return self.valu.ndef[0]

    @stormfunc(readonly=True)
    async def _methNodeNdef(self):
        return self.valu.ndef

    @stormfunc(readonly=True)
    async def _methNodeRepr(self, name=None, defv=None):
        name = await toprim(name)
        defv = await toprim(defv)
        return self.valu.repr(name=name, defv=defv)

    @stormfunc(readonly=True)
    async def _methNodeIden(self):
        return self.valu.iden()

@registry.registerType
class PathMeta(Prim):
    '''
    Put the storm deref/setitem/iter convention on top of path meta information.
    '''
    _storm_typename = 'node:path:meta'
    _ismutable = True

    def __init__(self, path):
        Prim.__init__(self, None, path=path)

    async def _storm_contains(self, item):
        item = await tostr(item)
        return item in self.path.metadata

    async def deref(self, name):
        name = await tostr(name)
        return self.path.metadata.get(name)

    @stormfunc(readonly=True)
    async def setitem(self, name, valu):
        name = await tostr(name)
        if valu is undef:
            self.path.metadata.pop(name, None)
            return
        self.path.meta(name, valu)

    async def iter(self):
        # prevent "edit while iter" issues
        for item in list(self.path.metadata.items()):
            yield item

@registry.registerType
class PathVars(Prim):
    '''
    Put the storm deref/setitem/iter convention on top of path variables.
    '''
    _storm_typename = 'node:path:vars'
    _ismutable = True

    def __init__(self, path):
        Prim.__init__(self, None, path=path)

    async def _storm_contains(self, item):
        item = await tostr(item)
        valu = self.path.getVar(item, defv=s_common.novalu)
        return valu is not s_common.novalu

    async def deref(self, name):
        name = await tostr(name)

        valu = self.path.getVar(name)
        if valu is not s_common.novalu:
            return valu

        mesg = f'No var with name: {name}.'
        raise s_exc.StormRuntimeError(mesg=mesg)

    @stormfunc(readonly=True)
    async def setitem(self, name, valu):
        name = await tostr(name)
        runt = s_scope.get('runt')

        if valu is undef:
            await self.path.popVar(name)
            if runt:
                await runt.popVar(name)
            return

        await self.path.setVar(name, valu)
        if runt:
            await runt.setVar(name, valu)

    async def iter(self):
        # prevent "edit while iter" issues
        for item in list(self.path.vars.items()):
            yield item

@registry.registerType
class Path(Prim):
    '''
    Implements the Storm API for the Path object.
    '''
    _storm_locals = (
        {'name': 'vars', 'desc': 'The PathVars object for the Path.', 'type': 'node:path:vars', },
        {'name': 'meta', 'desc': 'The PathMeta object for the Path.', 'type': 'node:path:meta', },
        {'name': 'idens', 'desc': 'The list of Node idens which this Path has been forked from during pivot operations.',
         'type': {'type': 'function', '_funcname': '_methPathIdens',
                  'returns': {'type': 'list', 'desc': 'A list of node idens.', }}},
        {'name': 'listvars', 'desc': 'List variables available in the path of a storm query.',
         'type': {'type': 'function', '_funcname': '_methPathListVars',
                  'returns': {'type': 'list',
                              'desc': 'List of tuples containing the name and value of path variables.', }}},
    )
    _storm_typename = 'node:path'
    _ismutable = True

    def __init__(self, node, path=None):
        Prim.__init__(self, node, path=path)
        self.locls.update(self.getObjLocals())
        self.locls.update({
            'vars': PathVars(path),
            'meta': PathMeta(path),
        })

    def getObjLocals(self):
        return {
            'idens': self._methPathIdens,
            'listvars': self._methPathListVars,
        }

    @stormfunc(readonly=True)
    async def _methPathIdens(self):
        return [n.iden() for n in self.valu.nodes]

    @stormfunc(readonly=True)
    async def _methPathListVars(self):
        return list(self.path.vars.items())

@registry.registerLib
class LibLayer(Lib):
    '''
    A Storm Library for interacting with Layers in the Cortex.
    '''
    _storm_lib_path = ('layer',)
    _storm_locals = (
        {'name': 'add', 'desc': 'Add a layer to the Cortex.',
         'type': {'type': 'function', '_funcname': '_libLayerAdd',
                  'args': (
                      {'name': 'ldef', 'type': 'dict', 'desc': 'The layer definition dictionary.', 'default': None, },
                  ),
                  'returns': {'type': 'layer',
                              'desc': 'A ``layer`` object representing the new layer.', }}},
        {'name': 'del', 'desc': 'Delete a layer from the Cortex.',
         'type': {'type': 'function', '_funcname': '_libLayerDel',
                  'args': (
                      {'name': 'iden', 'type': 'str', 'desc': 'The iden of the layer to delete.', },
                  ),
                  'returns': {'type': 'null', }}},
        {'name': 'get', 'desc': 'Get a Layer from the Cortex.',
         'type': {'type': 'function', '_funcname': '_libLayerGet',
                  'args': (
                      {'name': 'iden', 'type': 'str', 'default': None,
                       'desc': 'The iden of the layer to get. '
                               'If not set, this defaults to the top layer of the current View.', },
                  ),
                  'returns': {'type': 'layer', 'desc': 'The storm layer object.', }}},
        {'name': 'list', 'desc': 'List the layers in a Cortex',
         'type': {'type': 'function', '_funcname': '_libLayerList',
                  'returns': {'type': 'list', 'desc': 'List of ``layer`` objects.', }}},
    )

    def getObjLocals(self):
        return {
            'add': self._libLayerAdd,
            'del': self._libLayerDel,
            'get': self._libLayerGet,
            'list': self._libLayerList,
        }

    async def _libLayerAdd(self, ldef=None):
        if ldef is None:
            ldef = {}
        else:
            ldef = await toprim(ldef)

        ldef['creator'] = self.runt.user.iden

        useriden = self.runt.user.iden

        gatekeys = ((useriden, ('layer', 'add'), None),)
        todo = ('addLayer', (ldef,), {})

        ldef = await self.runt.dyncall('cortex', todo, gatekeys=gatekeys)

        return Layer(self.runt, ldef, path=self.path)

    async def _libLayerDel(self, iden):
        todo = s_common.todo('getLayerDef', iden)
        ldef = await self.runt.dyncall('cortex', todo)
        if ldef is None:
            mesg = f'No layer with iden: {iden}'
            raise s_exc.NoSuchIden(mesg=mesg)

        layriden = ldef.get('iden')
        useriden = self.runt.user.iden
        gatekeys = ((useriden, ('layer', 'del'), iden),)

        todo = ('delLayer', (layriden,), {})
        return await self.runt.dyncall('cortex', todo, gatekeys=gatekeys)

    @stormfunc(readonly=True)
    async def _libLayerGet(self, iden=None):

        iden = await tostr(iden, noneok=True)
        if iden is None:
            iden = self.runt.view.wlyr.iden

        ldef = await self.runt.view.core.getLayerDef(iden=iden)
        if ldef is None:
            mesg = f'No layer with iden: {iden}'
            raise s_exc.NoSuchIden(mesg=mesg)

        return Layer(self.runt, ldef, path=self.path)

    @stormfunc(readonly=True)
    async def _libLayerList(self):
        todo = s_common.todo('getLayerDefs')
        defs = await self.runt.dyncall('cortex', todo)
        return [Layer(self.runt, ldef, path=self.path) for ldef in defs]

@registry.registerType
class Layer(Prim):
    '''
    Implements the Storm api for a layer instance.
    '''
    _storm_locals = (
        {'name': 'iden', 'desc': 'The iden of the Layer.', 'type': 'str'},
        {'name': 'name', 'desc': 'The name of the Layer.', 'type': 'str'},
        {'name': 'set', 'desc': 'Set an arbitrary value in the Layer definition.',
         'type': {'type': 'function', '_funcname': '_methLayerSet',
                  'args': (
                      {'name': 'name', 'type': 'str', 'desc': 'The name to set.', },
                      {'name': 'valu', 'type': 'any', 'desc': 'The value to set.', },
                  ),
                  'returns': {'type': 'null', }}},
        {'name': 'get', 'desc': 'Get a arbitrary value in the Layer definition.',
         'type': {'type': 'function', '_funcname': '_methLayerGet',
                  'args': (
                      {'name': 'name', 'type': 'str', 'desc': 'Name of the value to get.', },
                      {'name': 'defv', 'type': 'prim', 'default': None,
                       'desc': 'The default value returned if the name is not set in the Layer.', },
                  ),
                  'returns': {'type': 'prim', 'desc': 'The value requested or the default value.', }}},
        {'name': 'repr', 'desc': 'Get a string representation of the Layer.',
         'type': {'type': 'function', '_funcname': '_methLayerRepr',
                  'returns': {'type': 'str', 'desc': 'A string that can be printed, representing a Layer.', }}},
        {'name': 'edits', 'desc': '''
            Yield (offs, nodeedits) tuples from the given offset.

            Notes:
                Specifying reverse=(true) disables the wait behavior.
         ''',
         'type': {'type': 'function', '_funcname': '_methLayerEdits',
                  'args': (
                      {'name': 'offs', 'type': 'int', 'desc': 'Offset to start getting nodeedits from the layer at.',
                       'default': 0, },
                      {'name': 'wait', 'type': 'boolean', 'default': True,
                       'desc': 'If true, wait for new edits, '
                               'otherwise exit the generator when there are no more edits.', },
                      {'name': 'size', 'type': 'int', 'desc': 'The maximum number of nodeedits to yield.',
                       'default': None, },
                      {'name': 'reverse', 'type': 'boolean', 'desc': 'Yield the edits in reverse order.',
                       'default': False, },
                  ),
                  'returns': {'name': 'Yields', 'type': 'list',
                              'desc': 'Yields offset, nodeedit tuples from a given offset.', }}},
        {'name': 'edited', 'desc': 'Return the last time the layer was edited or null if no edits are present.',
         'type': {'type': 'function', '_funcname': '_methLayerEdited',
                  'returns': {'type': 'time', 'desc': 'The last time the layer was edited.', }}},
        {'name': 'addPush', 'desc': 'Configure the layer to push edits to a remote layer/feed.',
         'type': {'type': 'function', '_funcname': '_addPush',
                  'args': (
                      {'name': 'url', 'type': 'str', 'desc': 'A telepath URL of the target layer/feed.', },
                      {'name': 'offs', 'type': 'int', 'desc': 'The local layer offset to begin pushing from',
                       'default': 0, },
                      {'name': 'queue_size', 'type': 'int', 'desc': 'The queue size of the pusher.',
                       'default': s_const.layer_pdef_qsize},
                      {'name': 'chunk_size', 'type': 'int',
                       'desc': 'The chunk size of the pusher when pushing edits.',
                       'default': s_const.layer_pdef_csize}
                  ),
                  'returns': {'type': 'dict', 'desc': 'Dictionary containing the push definition.', }}},
        {'name': 'delPush', 'desc': 'Remove a push config from the layer.',
         'type': {'type': 'function', '_funcname': '_delPush',
                  'args': (
                      {'name': 'iden', 'type': 'str', 'desc': 'The iden of the push config to remove.', },
                  ),
                  'returns': {'type': 'null', }}},
        {'name': 'addPull', 'desc': 'Configure the layer to pull edits from a remote layer/feed.',
         'type': {'type': 'function', '_funcname': '_addPull',
                  'args': (
                      {'name': 'url', 'type': 'str', 'desc': 'The telepath URL to a layer/feed.', },
                      {'name': 'offs', 'type': 'int', 'desc': 'The offset to begin from.', 'default': 0, },
                      {'name': 'queue_size', 'type': 'int', 'desc': 'The queue size of the puller.',
                       'default': s_const.layer_pdef_qsize},
                      {'name': 'chunk_size', 'type': 'int',
                       'desc': 'The chunk size of the puller when consuming edits.',
                       'default': s_const.layer_pdef_csize}
                  ),
                  'returns': {'type': 'dict', 'desc': 'Dictionary containing the pull definition.', }}},
        {'name': 'delPull', 'desc': 'Remove a pull config from the layer.',
         'type': {'type': 'function', '_funcname': '_delPull',
                  'args': (
                      {'name': 'iden', 'type': 'str', 'desc': 'The iden of the push config to remove.', },
                  ),
                  'returns': {'type': 'null', }}},
        {'name': 'getTagCount', 'desc': '''
            Return the number of tag rows in the layer for the given tag and optional form.

            Examples:
                Get the number of ``inet:ipv4`` nodes with the ``$foo.bar`` tag::

                    $count = $lib.layer.get().getTagCount(foo.bar, formname=inet:ipv4)''',
         'type': {'type': 'function', '_funcname': '_methGetTagCount',
                  'args': (
                      {'name': 'tagname', 'type': 'str', 'desc': 'The name of the tag to look up.', },
                      {'name': 'formname', 'type': 'str', 'desc': 'The form to constrain the look up by.',
                       'default': None, },
                  ),
                  'returns': {'type': 'int', 'desc': 'The count of tag rows.', }}},
        {'name': 'getPropCount',
         'desc': 'Get the number of property rows in the layer for the given full form or property name.',
         'type': {'type': 'function', '_funcname': '_methGetPropCount',
                  'args': (
                      {'name': 'propname', 'type': 'str', 'desc': 'The property or form name to look up.', },
                      {'name': 'valu', 'type': 'any', 'default': '$lib.undef',
                       'desc': 'A specific value of the property to look up.', },
                  ),
                  'returns': {'type': 'int', 'desc': 'The count of rows.', }}},
        {'name': 'getPropArrayCount',
         'desc': 'Get the number of individual value rows in the layer for the given array property name.',
         'type': {'type': 'function', '_funcname': '_methGetPropArrayCount',
                  'args': (
                      {'name': 'propname', 'type': 'str', 'desc': 'The property name to look up.', },
                      {'name': 'valu', 'type': 'any', 'default': '$lib.undef',
                       'desc': 'A specific value in the array property to look up.', },
                  ),
                  'returns': {'type': 'int', 'desc': 'The count of rows.', }}},
        {'name': 'getTagPropCount',
         'desc': 'Get the number of rows in the layer for the given tag property.',
         'type': {'type': 'function', '_funcname': '_methGetTagPropCount',
                  'args': (
                      {'name': 'tag', 'type': 'str', 'desc': 'The tag to look up.', },
                      {'name': 'propname', 'type': 'str', 'desc': 'The property name to look up.', },
                      {'name': 'form', 'type': 'str', 'default': None,
                       'desc': 'The optional form to look up.', },
                      {'name': 'valu', 'type': 'any', 'default': '$lib.undef',
                       'desc': 'A specific value of the property to look up.', },
                  ),
                  'returns': {'type': 'int', 'desc': 'The count of rows.', }}},
        {'name': 'getFormCounts', 'desc': '''
            Get the formcounts for the Layer.

            Example:
                Get the formcounts for the current Layer::

                    $counts = $lib.layer.get().getFormCounts()''',
         'type': {'type': 'function', '_funcname': '_methGetFormcount',
                  'returns': {'type': 'dict',
                              'desc': 'Dictionary containing form names and the count of the nodes in the Layer.', }}},
        {'name': 'getPropValues',
         'desc': 'Yield unique property values in the layer for the given form or property name.',
         'type': {'type': 'function', '_funcname': '_methGetPropValues',
                  'args': (
                      {'name': 'propname', 'type': 'str', 'desc': 'The property or form name to look up.', },
                  ),
                  'returns': {'name': 'yields', 'type': 'any', 'desc': 'Unique property values.', }}},
        {'name': 'getStorNodes', 'desc': '''
            Get buid, sode tuples representing the data stored in the layer.

            Notes:
                The storage nodes represent **only** the data stored in the layer
                and may not represent whole nodes.
            ''',
         'type': {'type': 'function', '_funcname': 'getStorNodes',
                  'returns': {'name': 'Yields', 'type': 'list', 'desc': 'Tuple of buid, sode values.', }}},
        {'name': 'getStorNodesByForm', 'desc': '''
            Get buid, sode tuples representing the data stored in the layer for a given form.

            Notes:
                The storage nodes represent **only** the data stored in the layer
                and may not represent whole nodes.
            ''',
         'type': {'type': 'function', '_funcname': 'getStorNodesByForm',
                  'args': (
                      {'name': 'form', 'type': 'str',
                       'desc': 'The name of the form to get storage nodes for.'},
                   ),
                  'returns': {'name': 'Yields', 'type': 'list', 'desc': 'Tuple of buid, sode values.', }}},
        {'name': 'getMirrorStatus', 'desc': '''
            Return a dictionary of the mirror synchronization status for the layer.
            ''',
         'type': {'type': 'function', '_funcname': 'getMirrorStatus',
                  'returns': {'type': 'dict', 'desc': 'An info dictionary describing mirror sync status.', }}},

        {'name': 'verify', 'desc': '''
            Verify consistency between the node storage and indexes in the given layer.

            Example:
                Get all messages about consistency issues in the default layer::

                    for $mesg in $lib.layer.get().verify() {
                        $lib.print($mesg)
                    }

            Notes:
                The config format argument and message format yielded by this API is considered BETA
                and may be subject to change! The formats will be documented when the convention stabilizes.
            ''',
         'type': {'type': 'function', '_funcname': 'verify',
                  'args': (
                      {'name': 'config', 'type': 'dict', 'desc': 'The scan config to use (default all enabled).', 'default': None},
                  ),
                  'returns': {'name': 'Yields', 'type': 'list',
                              'desc': 'Yields messages describing any index inconsistencies.', }}},
        {'name': 'getStorNode', 'desc': '''
            Retrieve the raw storage node for the specified node iden.
            ''',
         'type': {'type': 'function', '_funcname': 'getStorNode',
                  'args': (
                      {'name': 'iden', 'type': 'str', 'desc': 'The hex string of the node iden.'},
                  ),
                  'returns': {'type': 'dict', 'desc': 'The storage node dictionary.', }}},
        {'name': 'getStorNodeByNid', 'desc': '''
            Retrieve the raw storage node for the specified node id.
            ''',
         'type': {'type': 'function', '_funcname': 'getStorNodeByNid',
                  'args': (
                      {'name': 'nid', 'type': 'int', 'desc': 'The integer node id'},
                  ),
                  'returns': {'type': 'dict', 'desc': 'The storage node dictionary.', }}},
        {'name': 'liftByProp', 'desc': '''
            Lift and yield nodes with the property and optional value set within the layer.

            Example:
                Yield all nodes with the property ``ou:org:name`` set in the top layer::

                    yield $lib.layer.get().liftByProp(ou:org:name)

                Yield all nodes with the property ``ou:org:name=woot`` in the top layer::

                    yield $lib.layer.get().liftByProp(ou:org:name, woot)

                Yield all nodes with the property ``ou:org:name^=woot`` in the top layer::

                    yield $lib.layer.get().liftByProp(ou:org:name, woot, "^=")

            ''',
         'type': {'type': 'function', '_funcname': 'liftByProp',
                  'args': (
                      {'name': 'propname', 'type': 'str', 'desc': 'The full property name to lift by.'},
                      {'name': 'propvalu', 'type': 'obj', 'desc': 'The value for the property.', 'default': None},
                      {'name': 'propcmpr', 'type': 'str', 'desc': 'The comparison operation to use on the value.', 'default': '='},
                  ),
                  'returns': {'name': 'Yields', 'type': 'node',
                              'desc': 'Yields nodes.', }}},
        {'name': 'liftByTag', 'desc': '''
            Lift and yield nodes with the tag set within the layer.

            Example:
                Yield all nodes with the tag #foo set in the layer::

                    yield $lib.layer.get().liftByTag(foo)

                Yield all inet:fqdn with the tag #foo set in the layer::

                    yield $lib.layer.get().liftByTag(foo, inet:fqdn)

            ''',
         'type': {'type': 'function', '_funcname': 'liftByTag',
                  'args': (
                      {'name': 'tagname', 'type': 'str', 'desc': 'The tag name to lift by.'},
                      {'name': 'formname', 'type': 'str', 'desc': 'The optional form to lift.', 'default': None},
                  ),
                  'returns': {'name': 'Yields', 'type': 'node',
                              'desc': 'Yields nodes.', }}},

        {'name': 'liftByNodeData', 'desc': '''
            Lift and yield nodes with the given node data key set within the layer.

            Example:
                Yield all nodes with the data key zootsuit set in the top layer::

                    yield $lib.layer.get().liftByNodeData(zootsuit)

            ''',
         'type': {'type': 'function', '_funcname': 'liftByNodeData',
                  'args': (
                      {'name': 'name', 'type': 'str', 'desc': 'The node data name to lift by.'},
                  ),
                  'returns': {'name': 'Yields', 'type': 'node',
                              'desc': 'Yields nodes.', }}},

        {'name': 'getEdges', 'desc': '''
            Yield (n1iden, verb, n2iden) tuples for any light edges in the layer.

            Example:
                Iterate the light edges in ``$layer``::

                    for ($n1iden, $verb, $n2iden) in $layer.getEdges() {
                        $lib.print(`{$n1iden} -({$verb})> {$n2iden}`)
                    }

            ''',
         'type': {'type': 'function', '_funcname': 'getEdges',
                  'args': (),
                  'returns': {'name': 'Yields', 'type': 'list',
                              'desc': 'Yields (<n1iden>, <verb>, <n2iden>) tuples', }}},

        {'name': 'getEdgesByN1', 'desc': '''
            Yield (verb, n2iden) tuples for any light edges in the layer for the source node iden.

            Example:
                Iterate the N1 edges for ``$node``::

                    for ($verb, $n2iden) in $layer.getEdgesByN1($node.iden()) {
                        $lib.print(`-({$verb})> {$n2iden}`)
                    }

            ''',
         'type': {'type': 'function', '_funcname': 'getEdgesByN1',
                  'args': (
                      {'name': 'iden', 'type': 'str', 'desc': 'The hex string of the node iden.'},
                  ),
                  'returns': {'name': 'Yields', 'type': 'list',
                              'desc': 'Yields (<verb>, <n2iden>) tuples', }}},

        {'name': 'getEdgesByN2', 'desc': '''
            Yield (verb, n1iden) tuples for any light edges in the layer for the target node iden.

            Example:
                Iterate the N2 edges for ``$node``::

                    for ($verb, $n1iden) in $layer.getEdgesByN2($node.iden()) {
                        $lib.print(`-({$verb})> {$n1iden}`)
                    }
            ''',
         'type': {'type': 'function', '_funcname': 'getEdgesByN2',
                  'args': (
                      {'name': 'iden', 'type': 'str', 'desc': 'The hex string of the node iden.'},
                  ),
                  'returns': {'name': 'Yields', 'type': 'list',
                              'desc': 'Yields (<verb>, <n1iden>) tuples', }}},
        {'name': 'getTombstones', 'desc': '''
            Get (iden, tombtype, info) tuples representing tombstones stored in the layer.
            ''',
         'type': {'type': 'function', '_funcname': 'getTombstones',
                  'returns': {'name': 'Yields', 'type': 'list',
                              'desc': 'Tuple of iden, tombstone type, and type specific info.'}}},
        {'name': 'getEdgeTombstones', 'desc': '''
            Get (n1nid, verb, n2nid) tuples representing edge tombstones stored in the layer.
            ''',
         'type': {'type': 'function', '_funcname': 'getEdgeTombstones',
                  'args': (
                      {'name': 'verb', 'type': 'str', 'default': None,
                       'desc': 'The optional verb to lift edge tombstones for.'},
                  ),
                  'returns': {'name': 'Yields', 'type': 'list', 'desc': 'Tuple of n1nid, verb, n2nid.'}}},
        {'name': 'delTombstone', 'desc': '''
            Delete a tombstone stored in the layer.
            ''',
         'type': {'type': 'function', '_funcname': 'delTombstone',
                  'args': (
                      {'name': 'nid', 'type': 'str', 'desc': 'The node id of the node.'},
                      {'name': 'tombtype', 'type': 'int', 'desc': 'The tombstone type.'},
                      {'name': 'tombinfo', 'type': 'list', 'desc': 'The tombstone info to delete.'},
                  ),
                  'returns': {'type': 'boolean',
                              'desc': 'True if the tombstone was deleted, False if not.'}}},
        {'name': 'getNodeData', 'desc': '''
            Yield (name, valu) tuples for any node data in the layer for the target node iden.

            Example:
                Iterate the node data for ``$node``::

                    for ($name, $valu) in $layer.getNodeData($node.iden()) {
                        $lib.print(`{$name} = {$valu}`)
                    }
            ''',
         'type': {'type': 'function', '_funcname': 'getNodeData',
                  'args': (
                      {'name': 'iden', 'type': 'str', 'desc': 'The hex string of the node iden.'},
                  ),
                  'returns': {'name': 'Yields', 'type': 'list',
                              'desc': 'Yields (<name>, <valu>) tuples', }}},
    )
    _storm_typename = 'layer'
    _ismutable = False

    def __init__(self, runt, ldef, path=None):
        Prim.__init__(self, ldef, path=path)
        self.runt = runt

        # hide any passwd in push URLs
        pushs = ldef.get('pushs')
        if pushs is not None:
            for pdef in pushs.values():
                url = pdef.get('url')
                if url is not None:
                    pdef['url'] = s_urlhelp.sanitizeUrl(url)

        pulls = ldef.get('pulls')
        if pulls is not None:
            for pdef in pulls.values():
                url = pdef.get('url')
                if url is not None:
                    pdef['url'] = s_urlhelp.sanitizeUrl(url)

        self.locls.update(self.getObjLocals())
        self.locls['iden'] = self.valu.get('iden')
        self.locls['name'] = self.valu.get('name')

    def __hash__(self):
        return hash((self._storm_typename, self.locls['iden']))

    def getObjLocals(self):
        return {
            'set': self._methLayerSet,
            'get': self._methLayerGet,
            'repr': self._methLayerRepr,
            'edits': self._methLayerEdits,
            'edited': self._methLayerEdited,
            'verify': self.verify,
            'addPush': self._addPush,
            'delPush': self._delPush,
            'addPull': self._addPull,
            'delPull': self._delPull,
            'getEdges': self.getEdges,
            'liftByTag': self.liftByTag,
            'liftByProp': self.liftByProp,
            'liftByNodeData': self.liftByNodeData,
            'getTagCount': self._methGetTagCount,
            'getPropCount': self._methGetPropCount,
            'getPropValues': self._methGetPropValues,
            'getTagPropCount': self._methGetTagPropCount,
            'getPropArrayCount': self._methGetPropArrayCount,
            'getFormCounts': self._methGetFormcount,
            'getStorNode': self.getStorNode,
            'getStorNodeByNid': self.getStorNodeByNid,
            'getStorNodes': self.getStorNodes,
            'getStorNodesByForm': self.getStorNodesByForm,
            'getEdgesByN1': self.getEdgesByN1,
            'getEdgesByN2': self.getEdgesByN2,
            'delTombstone': self.delTombstone,
            'getTombstones': self.getTombstones,
            'getEdgeTombstones': self.getEdgeTombstones,
            'getNodeData': self.getNodeData,
            'getMirrorStatus': self.getMirrorStatus,
        }

    @stormfunc(readonly=True)
    async def liftByTag(self, tagname, formname=None):
        tagname = await tostr(tagname)
        formname = await tostr(formname, noneok=True)

        if formname is not None and self.runt.view.core.model.form(formname) is None:
            raise s_exc.NoSuchForm.init(formname)

        iden = self.valu.get('iden')
        layr = self.runt.view.core.getLayer(iden)

        await self.runt.reqUserCanReadLayer(iden)
        async for _, nid, _ in layr.liftByTag(tagname, form=formname):
            yield await self.runt.view._joinStorNode(nid)

    @stormfunc(readonly=True)
    async def liftByProp(self, propname, propvalu=None, propcmpr='='):

        propname = await tostr(propname)
        propvalu = await toprim(propvalu)
        propcmpr = await tostr(propcmpr)

        iden = self.valu.get('iden')
        layr = self.runt.view.core.getLayer(iden)

        await self.runt.reqUserCanReadLayer(iden)

        if propname[0] == '.':
            name = propname[1:]
            ptyp = self.runt.view.core.model.reqMetaType(name)

            if propvalu is None:
                async for _, nid, _ in layr.liftByMeta(name):
                    yield await self.runt.view._joinStorNode(nid)
                return

            norm, info = ptyp.norm(propvalu)
            cmprvals = ptyp.getStorCmprs(propcmpr, norm)
            async for _, nid, _ in layr.liftByMetaValu(name, cmprvals):
                yield await self.runt.view._joinStorNode(nid)

        else:
            prop = self.runt.view.core.model.reqProp(propname)

            if prop.isform:
                liftform = prop.name
                liftprop = None
            else:
                liftform = prop.form.name
                liftprop = prop.name

            if propvalu is None:
                async for _, nid, _ in layr.liftByProp(liftform, liftprop):
                    yield await self.runt.view._joinStorNode(nid)
                return

            norm, info = prop.type.norm(propvalu)
            cmprvals = prop.type.getStorCmprs(propcmpr, norm)
            async for _, nid, _ in layr.liftByPropValu(liftform, liftprop, cmprvals):
                yield await self.runt.view._joinStorNode(nid)

    @stormfunc(readonly=True)
    async def liftByNodeData(self, name):

        name = await tostr(name)

        iden = self.valu.get('iden')
        layr = self.runt.view.core.getLayer(iden)

        await self.runt.reqUserCanReadLayer(iden)

        async for nid, _, tomb in layr.liftByDataName(name):
            if not tomb:
                yield await self.runt.view._joinStorNode(nid)

    @stormfunc(readonly=True)
    async def getMirrorStatus(self):
        iden = self.valu.get('iden')
        layr = self.runt.view.core.getLayer(iden)
        return await layr.getMirrorStatus()

    async def _addPull(self, url, offs=0, queue_size=s_const.layer_pdef_qsize, chunk_size=s_const.layer_pdef_csize):
        url = await tostr(url)
        offs = await toint(offs)
        queue_size = await toint(queue_size)
        chunk_size = await toint(chunk_size)

        useriden = self.runt.user.iden
        layriden = self.valu.get('iden')

        if not self.runt.isAdmin(gateiden=layriden):
            mesg = '$layr.addPull() requires admin privs on the layer.'
            raise s_exc.AuthDeny(mesg=mesg, user=self.runt.user.iden, username=self.runt.user.name)

        scheme = url.split('://')[0]
        if not self.runt.allowed(('lib', 'telepath', 'open', scheme)):
            self.runt.confirm(('telepath', 'open', scheme))

        async with await s_telepath.openurl(url):
            pass

        pdef = {
            'url': url,
            'offs': offs,
            'user': useriden,
            'time': s_common.now(),
            'iden': s_common.guid(),
            'queue:size': queue_size,
            'chunk:size': chunk_size,
        }
        todo = s_common.todo('addLayrPull', layriden, pdef)
        await self.runt.dyncall('cortex', todo)
        return pdef

    async def _delPull(self, iden):
        iden = await tostr(iden)

        layriden = self.valu.get('iden')
        if not self.runt.isAdmin(gateiden=layriden):
            mesg = '$layr.delPull() requires admin privs on the top layer.'
            raise s_exc.AuthDeny(mesg=mesg, user=self.runt.user.iden, username=self.runt.user.name)

        todo = s_common.todo('delLayrPull', layriden, iden)
        await self.runt.dyncall('cortex', todo)

    async def _addPush(self, url, offs=0, queue_size=s_const.layer_pdef_qsize, chunk_size=s_const.layer_pdef_csize):
        url = await tostr(url)
        offs = await toint(offs)
        queue_size = await toint(queue_size)
        chunk_size = await toint(chunk_size)

        useriden = self.runt.user.iden
        layriden = self.valu.get('iden')

        if not self.runt.isAdmin(gateiden=layriden):
            mesg = '$layer.addPush() requires admin privs on the layer.'
            raise s_exc.AuthDeny(mesg=mesg, user=self.runt.user.iden, username=self.runt.user.name)

        scheme = url.split('://')[0]

        if not self.runt.allowed(('lib', 'telepath', 'open', scheme)):
            self.runt.confirm(('telepath', 'open', scheme))

        async with await s_telepath.openurl(url):
            pass

        pdef = {
            'url': url,
            'offs': offs,
            'user': useriden,
            'time': s_common.now(),
            'iden': s_common.guid(),
            'queue:size': queue_size,
            'chunk:size': chunk_size,
        }
        todo = s_common.todo('addLayrPush', layriden, pdef)
        await self.runt.dyncall('cortex', todo)
        return pdef

    async def _delPush(self, iden):
        iden = await tostr(iden)
        layriden = self.valu.get('iden')

        if not self.runt.isAdmin(gateiden=layriden):
            mesg = '$layer.delPush() requires admin privs on the layer.'
            raise s_exc.AuthDeny(mesg=mesg, user=self.runt.user.iden, username=self.runt.user.name)

        todo = s_common.todo('delLayrPush', layriden, iden)
        await self.runt.dyncall('cortex', todo)

    @stormfunc(readonly=True)
    async def _methGetFormcount(self):
        layriden = self.valu.get('iden')
        await self.runt.reqUserCanReadLayer(layriden)
        layr = self.runt.view.core.getLayer(layriden)
        return await layr.getFormCounts()

    @stormfunc(readonly=True)
    async def _methGetTagCount(self, tagname, formname=None):
        tagname = await tostr(tagname)
        formname = await tostr(formname, noneok=True)
        layriden = self.valu.get('iden')
        await self.runt.reqUserCanReadLayer(layriden)
        layr = self.runt.view.core.getLayer(layriden)
        return await layr.getTagCount(tagname, formname=formname)

    @stormfunc(readonly=True)
    async def _methGetPropCount(self, propname, valu=undef):
        propname = await tostr(propname)

        layriden = self.valu.get('iden')
        await self.runt.reqUserCanReadLayer(layriden)
        layr = self.runt.view.core.getLayer(layriden)

        if valu is not undef:
            valu = await toprim(valu)

        props = self.runt.model.reqPropList(propname)
        count = 0

        for prop in props:
            await asyncio.sleep(0)

            if valu is undef:
                if prop.isform:
                    count += layr.getPropCount(prop.name, None)
                else:
                    count += layr.getPropCount(prop.form.name, prop.name)
                continue

            norm, info = prop.type.norm(valu)
            if prop.isform:
                count += layr.getPropValuCount(prop.name, None, prop.type.stortype, norm)
            else:
                count += layr.getPropValuCount(prop.form.name, prop.name, prop.type.stortype, norm)

        return count

    @stormfunc(readonly=True)
    async def _methGetPropArrayCount(self, propname, valu=undef):
        propname = await tostr(propname)

        layriden = self.valu.get('iden')
        await self.runt.reqUserCanReadLayer(layriden)
        layr = self.runt.view.core.getLayer(layriden)

        props = self.runt.model.reqPropList(propname)
        count = 0

        if not props[0].type.isarray:
            mesg = f'Property is not an array type: {propname}.'
            raise s_exc.BadTypeValu(mesg=mesg)

        if valu is not undef:
            valu = await toprim(valu)

        for prop in props:
            await asyncio.sleep(0)

            if valu is undef:
                if prop.isform:
                    count += layr.getPropArrayCount(prop.name, None)
                else:
                    count += layr.getPropArrayCount(prop.form.name, prop.name)
                continue

            atyp = prop.type.arraytype
            norm, info = atyp.norm(valu)

            if prop.isform:
                count += layr.getPropArrayValuCount(prop.name, None, atyp.stortype, norm)
            else:
                count += layr.getPropArrayValuCount(prop.form.name, prop.name, atyp.stortype, norm)

        return count

    @stormfunc(readonly=True)
    async def _methGetTagPropCount(self, tag, propname, form=None, valu=undef):
        tag = await tostr(tag)
        propname = await tostr(propname)
        form = await tostr(form, noneok=True)

        prop = self.runt.view.core.model.getTagProp(propname)
        if prop is None:
            mesg = f'No tag property named {propname}'
            raise s_exc.NoSuchTagProp(name=propname, mesg=mesg)

        layriden = self.valu.get('iden')
        await self.runt.reqUserCanReadLayer(layriden)
        layr = self.runt.view.core.getLayer(layriden)

        if valu is undef:
            return await layr.getTagPropCount(form, tag, prop.name)

        valu = await toprim(valu)
        norm, info = prop.type.norm(valu)

        return layr.getTagPropValuCount(form, tag, prop.name, prop.type.stortype, norm)

    @stormfunc(readonly=True)
    async def _methGetPropValues(self, propname):
        propname = await tostr(propname)

        layriden = self.valu.get('iden')
        await self.runt.reqUserCanReadLayer(layriden)
        layr = self.runt.view.core.getLayer(layriden)

        props = self.runt.model.reqPropList(propname)

        genrs = []
        lastvalu = None

        for prop in props:
            if prop.isform:
                formname = prop.name
                propname = None
            else:
                formname = prop.form.name
                propname = prop.name

            genrs.append(layr.iterPropValues(formname, propname, prop.type.stortype))

        async for _, valu in s_common.merggenr2(genrs):
            if valu == lastvalu:
                continue

            lastvalu = valu
            yield valu

    @stormfunc(readonly=True)
    async def _methLayerEdits(self, offs=0, wait=True, size=None, reverse=False):
        offs = await toint(offs)
        wait = await tobool(wait)
        reverse = await tobool(reverse)

        layr = self.runt.view.core.reqLayer(self.valu.get('iden'))

        self.runt.confirm(('layer', 'edits', 'read'), gateiden=layr.iden)

        if reverse:
            wait = False
            if offs == 0:
                offs = 0xffffffffffffffff

        count = 0
        async for item in layr.syncNodeEdits(offs, wait=wait, reverse=reverse):

            yield item

            count += 1
            if size is not None and size == count:
                break

    @stormfunc(readonly=True)
    async def _methLayerEdited(self):
        layr = self.runt.view.core.reqLayer(self.valu.get('iden'))
        async for offs, edits, meta in layr.syncNodeEdits2(0xffffffffffffffff, wait=False, reverse=True):
            return meta.get('time')

    @stormfunc(readonly=True)
    async def getStorNode(self, iden):
        iden = await tostr(iden)
        layriden = self.valu.get('iden')
        await self.runt.reqUserCanReadLayer(layriden)
        layr = self.runt.view.core.getLayer(layriden)

        nid = self.runt.view.core.getNidByBuid(s_common.uhex(iden))
        return layr.getStorNode(nid)

    @stormfunc(readonly=True)
    async def getStorNodeByNid(self, nid):
        nid = await toint(nid)
        layriden = self.valu.get('iden')
        await self.runt.reqUserCanReadLayer(layriden)
        layr = self.runt.view.core.getLayer(layriden)

        return layr.getStorNode(s_common.int64en(nid))

    @stormfunc(readonly=True)
    async def getStorNodes(self):
        layriden = self.valu.get('iden')
        await self.runt.reqUserCanReadLayer(layriden)
        layr = self.runt.view.core.getLayer(layriden)

        async for nid, sode in layr.getStorNodes():
            yield (s_common.ehex(self.runt.view.core.getBuidByNid(nid)), sode)

    @stormfunc(readonly=True)
    async def getStorNodesByForm(self, form):
        form = await tostr(form)
        if self.runt.view.core.model.form(form) is None:
            raise s_exc.NoSuchForm.init(form)

        layriden = self.valu.get('iden')
        await self.runt.reqUserCanReadLayer(layriden)
        layr = self.runt.view.core.getLayer(layriden)

        async for nid, sode in layr.getStorNodesByForm(form):
            yield (s_common.ehex(self.runt.view.core.getBuidByNid(nid)), sode)

    @stormfunc(readonly=True)
    async def getEdges(self):
        layriden = self.valu.get('iden')
        await self.runt.reqUserCanReadLayer(layriden)
        layr = self.runt.view.core.getLayer(layriden)
        async for n1nid, abrv, n2nid, tomb in layr.getEdges():
            if tomb:
                continue

            n1buid = s_common.ehex(self.runt.view.core.getBuidByNid(n1nid))
            verb = self.runt.view.core.getAbrvIndx(abrv)[0]
            n2buid = s_common.ehex(self.runt.view.core.getBuidByNid(n2nid))
            yield (n1buid, verb, n2buid)

    @stormfunc(readonly=True)
    async def getEdgesByN1(self, iden):
        iden = await tostr(iden)

        layriden = self.valu.get('iden')
        await self.runt.reqUserCanReadLayer(layriden)
        layr = self.runt.view.core.getLayer(layriden)

        n1nid = self.runt.view.core.getNidByBuid(s_common.uhex(iden))
        async for abrv, n2nid, tomb in layr.iterNodeEdgesN1(n1nid):
            if tomb:
                continue

            verb = self.runt.view.core.getAbrvIndx(abrv)[0]
            yield (verb, s_common.ehex(self.runt.view.core.getBuidByNid(n2nid)))

    @stormfunc(readonly=True)
    async def getEdgesByN2(self, iden):
        iden = await tostr(iden)

        layriden = self.valu.get('iden')
        await self.runt.reqUserCanReadLayer(layriden)
        layr = self.runt.view.core.getLayer(layriden)

        n2nid = self.runt.view.core.getNidByBuid(s_common.uhex(iden))
        async for abrv, n1nid, tomb in layr.iterNodeEdgesN2(n2nid):
            if tomb:
                continue

            verb = self.runt.view.core.getAbrvIndx(abrv)[0]
            yield (verb, s_common.ehex(self.runt.view.core.getBuidByNid(n1nid)))

    async def delTombstone(self, nid, tombtype, tombinfo):
        nid = await toprim(nid)
        tombtype = await toprim(tombtype)
        tombinfo = await toprim(tombinfo)

        if not isinstance(nid, bytes):
            mesg = f'delTombstone() got an invalid type for nid: {nid}'
            raise s_exc.BadArg(mesg=mesg, nid=nid)

        if len(nid) != 8:
            mesg = f'delTombstone() got an invalid nid: {nid}'
            raise s_exc.BadArg(mesg=mesg, nid=nid)

        return await self.runt.view.delTombstone(nid, tombtype, tombinfo, runt=self.runt)

    @stormfunc(readonly=True)
    async def getTombstones(self):
        layriden = self.valu.get('iden')
        await self.runt.reqUserCanReadLayer(layriden)
        layr = self.runt.view.core.getLayer(layriden)

        async for item in layr.iterTombstones():
            yield item

    @stormfunc(readonly=True)
    async def getEdgeTombstones(self, verb=None):
        layriden = self.valu.get('iden')
        await self.runt.reqUserCanReadLayer(layriden)
        layr = self.runt.view.core.getLayer(layriden)

        async for item in layr.iterEdgeTombstones(verb=verb):
            yield item

    @stormfunc(readonly=True)
    async def getNodeData(self, iden):
        iden = await tostr(iden)
        layriden = self.valu.get('iden')
        await self.runt.reqUserCanReadLayer(layriden)
        layr = self.runt.view.core.getLayer(layriden)

        nid = self.runt.view.core.getNidByBuid(s_common.uhex(iden))
        async for abrv, valu, tomb in layr.iterNodeData(nid):
            if tomb:
                continue

            yield self.runt.view.core.getAbrvIndx(abrv)[0], valu

    @stormfunc(readonly=True)
    async def _methLayerGet(self, name, defv=None):
        return self.valu.get(name, defv)

    async def _methLayerSet(self, name, valu):
        name = await tostr(name)

        if name in ('name', 'desc'):
            if valu is undef:
                valu = None
            else:
                valu = await tostr(await toprim(valu), noneok=True)

        elif name == 'logedits':
            valu = await tobool(valu)

        elif name == 'readonly':
            valu = await tobool(valu)

        elif name in ('mirror', 'upstream'):
            if (valu := await toprim(valu)) is not None:
                mesg = 'Layer only supports setting "mirror" and "upstream" to null.'
                raise s_exc.BadOptValu(mesg=mesg)

        else:
            mesg = f'Layer does not support setting: {name}'
            raise s_exc.BadOptValu(mesg=mesg)

        useriden = self.runt.user.iden
        layriden = self.valu.get('iden')
        gatekeys = ((useriden, ('layer', 'set', name), layriden),)
        todo = s_common.todo('setLayerInfo', name, valu)
        valu = await self.runt.dyncall(layriden, todo, gatekeys=gatekeys)
        self.valu[name] = valu

    async def value(self):
        ldef = copy.deepcopy(self.valu)
        pushs = ldef.get('pushs')
        if pushs is not None:
            for iden, pdef in pushs.items():
                gvar = f'push:{iden}'
                pdef['offs'] = await self.runt.view.core.getStormVar(gvar, -1)

        pulls = ldef.get('pulls')
        if pulls is not None:
            for iden, pdef in pulls.items():
                gvar = f'push:{iden}'
                pdef['offs'] = await self.runt.view.core.getStormVar(gvar, -1)

        return ldef

    @stormfunc(readonly=True)
    async def _methLayerRepr(self):
        iden = self.valu.get('iden')
        name = self.valu.get('name', 'unnamed')
        creator = self.valu.get('creator')
        readonly = self.valu.get('readonly')
        return f'Layer: {iden} (name: {name}) readonly: {readonly} creator: {creator}'

    async def verify(self, config=None):

        config = await toprim(config)

        iden = self.valu.get('iden')
        layr = self.runt.view.core.getLayer(iden)
        async for mesg in layr.verify(config=config):
            yield mesg

@registry.registerLib
class LibView(Lib):
    '''
    A Storm Library for interacting with Views in the Cortex.
    '''
    _storm_lib_path = ('view',)
    _storm_locals = (
        {'name': 'add', 'desc': 'Add a View to the Cortex.',
         'type': {'type': 'function', '_funcname': '_methViewAdd',
                  'args': (
                      {'name': 'layers', 'type': 'list', 'desc': 'A list of layer idens which make up the view.', },
                      {'name': 'name', 'type': 'str', 'desc': 'The name of the view.', 'default': None, },
                      {'name': 'worldreadable', 'type': 'boolean', 'desc': 'Grant read access to the `all` role.', 'default': False, },
                  ),
                  'returns': {'type': 'view', 'desc': 'A ``view`` object representing the new View.', }}},
        {'name': 'del', 'desc': 'Delete a View from the Cortex.',
         'type': {'type': 'function', '_funcname': '_methViewDel',
                  'args': (
                      {'name': 'iden', 'type': 'str', 'desc': 'The iden of the View to delete.', },
                  ),
                  'returns': {'type': 'null', }}},
        {'name': 'get', 'desc': 'Get a View from the Cortex.',
         'type': {'type': 'function', '_funcname': '_methViewGet',
                  'args': (
                      {'name': 'iden', 'type': 'str', 'default': None,
                        'desc': 'The iden of the View to get. If not specified, returns the current View.', },
                  ),
                  'returns': {'type': 'view', 'desc': 'The storm view object.', }}},
        {'name': 'list', 'desc': 'List the Views in the Cortex.',
         'type': {'type': 'function', '_funcname': '_methViewList',
                  'args': (
                      {'name': 'deporder', 'type': 'boolean', 'default': False,
                        'desc': 'Return the lists in bottom-up dependency order.', },
                  ),
                  'returns': {'type': 'list', 'desc': 'List of ``view`` objects.', }}},
    )

    def getObjLocals(self):
        return {
            'add': self._methViewAdd,
            'del': self._methViewDel,
            'get': self._methViewGet,
            'list': self._methViewList,
        }

    async def _methViewAdd(self, layers, name=None, worldreadable=False):
        name = await tostr(name, noneok=True)
        layers = await toprim(layers)
        worldreadable = await tobool(worldreadable)

        vdef = {
            'creator': self.runt.user.iden,
            'layers': layers,
            'worldreadable': worldreadable,
        }

        if name is not None:
            vdef['name'] = name

        useriden = self.runt.user.iden
        gatekeys = [(useriden, ('view', 'add'), None)]

        for layriden in layers:
            gatekeys.append((useriden, ('layer', 'read'), layriden))

        todo = ('addView', (vdef,), {})

        vdef = await self.runt.dyncall('cortex', todo, gatekeys=gatekeys)
        return View(self.runt, vdef, path=self.path)

    async def _methViewDel(self, iden):
        useriden = self.runt.user.iden
        gatekeys = ((useriden, ('view', 'del'), iden),)
        todo = ('delView', (iden,), {})
        return await self.runt.dyncall('cortex', todo, gatekeys=gatekeys)

    @stormfunc(readonly=True)
    async def _methViewGet(self, iden=None):
        if iden is None:
            iden = self.runt.view.iden
        vdef = await self.runt.view.core.getViewDef(iden)
        if vdef is None:
            raise s_exc.NoSuchView(mesg=f'No view with {iden=}', iden=iden)

        return View(self.runt, vdef, path=self.path)

    @stormfunc(readonly=True)
    async def _methViewList(self, deporder=False):
        deporder = await tobool(deporder)
        viewdefs = await self.runt.view.core.getViewDefs(deporder=deporder)
        return [View(self.runt, vdef, path=self.path) for vdef in viewdefs]

@registry.registerType
class View(Prim):
    '''
    Implements the Storm api for a View instance.
    '''
    _storm_locals = (
        {'name': 'iden', 'desc': 'The iden of the View.', 'type': 'str', },
        {'name': 'layers', 'desc': 'The ``layer`` objects associated with the ``view``.', 'type': 'list', },
        {'name': 'parent', 'desc': 'The parent View. Will be ``(null)`` if the view is not a fork.', 'type': 'str'},
        {'name': 'triggers', 'desc': 'The ``trigger`` objects associated with the ``view``.',
         'type': 'list', },
        {'name': 'children', 'desc': 'Yield Views which are children of this View.',
         'type': {'type': 'function', '_funcname': '_methGetChildren',
                  'returns': {'name': 'yields', 'type': 'view', 'desc': 'Child Views.', }}},
        {'name': 'set', 'desc': '''
            Set a view configuration option.

            Current runtime updatable view options include:

                name (str)
                    A terse name for the View.

                desc (str)
                    A description of the View.

                parent (str)
                    The parent View iden.

                protected (bool)
                    Setting to ``(true)`` will prevent the layer from being merged or deleted.

                layers (list(str))
                    Set the list of layer idens for a non-forked view. Layers are specified
                    in precedence order with the first layer in the list being the write layer.

                quorum (dict)
                    A dictionary of the quorum settings which require users to vote on merges.
                    {
                        "count": <int>,
                        "roles": [ <roleid>, ... ]
                    }
                    Once quorum is enabled for a view, any forks must use the setMergeRequest()
                    API to request that the child view is merged. The $view.addMergeVote() API
                    is used for users to add their votes if they have been granted one of the
                    roles listed. Once the number of approvals are met and there are no vetoes, a
                    background process will kick off which merges the nodes and ultimately deletes
                    the view and top layer.

            To maintain consistency with the view.fork() semantics, setting the "parent"
            option on a view has a few limitations:

                * The view must not already have a parent
                * The view must not have more than 1 layer
         ''',
         'type': {'type': 'function', '_funcname': '_methViewSet',
                  'args': (
                      {'name': 'name', 'type': 'str', 'desc': 'The name of the value to set.', },
                      {'name': 'valu', 'type': 'prim', 'desc': 'The value to set.', },
                  ),
                  'returns': {'type': 'null', }}},
        {'name': 'get', 'desc': 'Get a view configuration option.',
         'type': {'type': 'function', '_funcname': '_methViewGet',
                  'args': (
                      {'name': 'name', 'type': 'str', 'desc': 'Name of the value to get.', },
                      {'name': 'defv', 'type': 'prim', 'default': None,
                       'desc': 'The default value returned if the name is not set in the View.', }
                  ),
                  'returns': {'type': 'prim', 'desc': 'The value requested or the default value.', }}},
        {'name': 'fork', 'desc': 'Fork a View in the Cortex.',
         'type': {'type': 'function', '_funcname': '_methViewFork',
                  'args': (
                      {'name': 'name', 'type': 'str', 'desc': 'The name of the new view.', 'default': None, },
                  ),
                  'returns': {'type': 'view', 'desc': 'The ``view`` object for the new View.', }}},
        {'name': 'insertParentFork', 'desc': 'Insert a new View between a forked View and its parent.',
         'type': {'type': 'function', '_funcname': '_methViewInsertParentFork',
                  'args': (
                      {'name': 'name', 'type': 'str', 'desc': 'The name of the new View.', 'default': None},
                  ),
                  'returns': {'type': 'view', 'desc': 'The ``view`` object for the new View.', }}},
        {'name': 'repr', 'desc': 'Get a string representation of the View.',
         'type': {'type': 'function', '_funcname': '_methViewRepr',
                  'returns': {'type': 'list', 'desc': 'A list of lines that can be printed, representing a View.', }}},
        {'name': 'merge', 'desc': 'Merge a forked View back into its parent View.',
         'type': {'type': 'function', '_funcname': '_methViewMerge',
                  'args': (
                    {'name': 'force', 'type': 'boolean', 'default': False, 'desc': 'Force the view to merge if possible.'},
                  ),
                  'returns': {'type': 'null', }}},
        {'name': 'getEdges', 'desc': 'Get node information for Edges in the View.',
         'type': {'type': 'function', '_funcname': '_methGetEdges',
                  'args': (
                      {'name': 'verb', 'type': 'str', 'desc': 'The name of the Edges verb to iterate over.',
                       'default': None, },
                  ),
                  'returns': {'name': 'Yields', 'type': 'list',
                              'desc': 'Yields tuples containing the source iden, verb, and destination iden.', }}},
        {'name': 'wipeLayer', 'desc': 'Delete all nodes and nodedata from the write layer. Triggers will be run.',
         'type': {'type': 'function', '_funcname': '_methWipeLayer',
                  'returns': {'type': 'null', }}},
        {'name': 'swapLayer', 'desc': 'Swaps the top layer for a fresh one and deletes the old layer.',
         'type': {'type': 'function', '_funcname': '_methSwapLayer',
                  'returns': {'type': 'null', }}},
        {'name': 'addNode', 'desc': '''Transactionally add a single node and all it's properties. If any validation fails, no changes are made.''',
         'type': {'type': 'function', '_funcname': 'addNode',
                  'args': (
                      {'name': 'form', 'type': 'str', 'desc': 'The form name.'},
                      {'name': 'valu', 'type': 'prim', 'desc': 'The primary property value.'},
                      {'name': 'props', 'type': 'dict', 'desc': 'An optional dictionary of props.', 'default': None},
                  ),
                  'returns': {'type': 'node', 'desc': 'The node if the view is the current view, otherwise null.', }}},
        {'name': 'addNodeEdits', 'desc': 'Add NodeEdits to the view.',
         'type': {'type': 'function', '_funcname': '_methAddNodeEdits',
                  'args': (
                      {'name': 'edits', 'type': 'list', 'desc': 'A list of nodeedits.', },
                  ),
                  'returns': {'type': 'null', }}},
        {'name': 'getEdgeVerbs', 'desc': 'Get the Edge verbs which exist in the View.',
         'type': {'type': 'function', '_funcname': '_methGetEdgeVerbs',
                  'returns': {'name': 'Yields', 'type': 'str',
                              'desc': 'Yields the edge verbs used by Layers which make up the View.', }}},
        {'name': 'getFormCounts', 'desc': '''
            Get the formcounts for the View.

            Example:
                Get the formcounts for the current View::

                    $counts = $lib.view.get().getFormCounts()''',
         'type': {'type': 'function', '_funcname': '_methGetFormcount',
                  'returns':
                      {'type': 'dict',
                       'desc': "Dictionary containing form names and the count of the nodes in the View's Layers.", }}},

        {'name': 'getPropCount',
         'desc': '''
            Get the number of nodes in the View with a specific property and optional value.

            Notes:
               This is a fast approximate count calculated by summing the number of
               nodes with the property value in each layer of the view. Property values
               which are overwritten by different values in higher layers will still
               be included in the count.
            ''',
         'type': {'type': 'function', '_funcname': '_methGetPropCount',
                  'args': (
                      {'name': 'propname', 'type': 'str', 'desc': 'The property name to look up.', },
                      {'name': 'valu', 'type': 'any', 'default': '$lib.undef',
                       'desc': 'The value of the property to look up.', },
                  ),
                  'returns': {'type': 'int', 'desc': 'The count of nodes.', }}},

        {'name': 'getPropArrayCount',
         'desc': '''
            Get the number of individual array property values in the View for the given array property name.

            Notes:
               This is a fast approximate count calculated by summing the number of
               array property values in each layer of the view. Property values
               which are overwritten by different values in higher layers will
               still be included in the count.
            ''',
         'type': {'type': 'function', '_funcname': '_methGetPropArrayCount',
                  'args': (
                      {'name': 'propname', 'type': 'str', 'desc': 'The property name to look up.', },
                      {'name': 'valu', 'type': 'any', 'default': '$lib.undef',
                       'desc': 'The value in the array property to look up.', },
                  ),
                  'returns': {'type': 'int', 'desc': 'The count of nodes.', }}},

        {'name': 'getTagPropCount',
         'desc': '''
            Get the number of nodes in the View with the given tag property and optional value.

            Notes:
               This is a fast approximate count calculated by summing the number of
               nodes with the tag property value in each layer of the view.
               Values which are overwritten by different values in higher layers
               will still be included in the count.
            ''',
         'type': {'type': 'function', '_funcname': '_methGetTagPropCount',
                  'args': (
                      {'name': 'tag', 'type': 'str', 'desc': 'The tag to look up.', },
                      {'name': 'propname', 'type': 'str', 'desc': 'The property name to look up.', },
                      {'name': 'form', 'type': 'str', 'default': None,
                       'desc': 'The optional form to look up.', },
                      {'name': 'valu', 'type': 'any', 'default': '$lib.undef',
                       'desc': 'The value of the property to look up.', },
                  ),
                  'returns': {'type': 'int', 'desc': 'The count of nodes.', }}},

        {'name': 'getPropValues',
         'desc': 'Yield unique property values in the view for the given form or property name.',
         'type': {'type': 'function', '_funcname': '_methGetPropValues',
                  'args': (
                      {'name': 'propname', 'type': 'str', 'desc': 'The property or form name to look up.', },
                  ),
                  'returns': {'name': 'yields', 'type': 'any', 'desc': 'Unique property values.', }}},

        {'name': 'detach', 'desc': 'Detach the view from its parent. WARNING: This cannot be reversed.',
         'type': {'type': 'function', '_funcname': 'detach',
                  'args': (),
                  'returns': {'type': 'null', }}},

        {'name': 'getMergeRequestSummary',
         'desc': 'Return the merge request, votes, parent quorum definition, and current layer offset.',
         'type': {'type': 'function', '_funcname': 'getMergeRequestSummary',
                  'args': (),
                  'returns': {'type': 'dict', 'desc': 'The summary info.'}}},

        {'name': 'getMergeRequest', 'desc': 'Return the existing merge request or null.',
         'type': {'type': 'function', '_funcname': 'getMergeRequest',
                  'args': (),
                  'returns': {'type': 'dict', 'desc': 'The merge request.'}}},

        {'name': 'setMergeRequest', 'desc': 'Setup a merge request for the view in the current state.',
         'type': {'type': 'function', '_funcname': 'setMergeRequest',
                  'args': (
                      {'name': 'comment', 'type': 'str', 'default': None,
                       'desc': 'A text comment to include in the merge request.'},
                  ),
                  'returns': {'type': 'dict', 'desc': 'The newly created merge request.'}}},
        {'name': 'delMergeRequest', 'desc': 'Remove the existing merge request.',
         'type': {'type': 'function', '_funcname': 'delMergeRequest',
                  'args': (),
                  'returns': {'type': 'dict', 'desc': 'The deleted merge request.'}}},

        {'name': 'setMergeVote', 'desc': 'Register a vote for or against the current merge request.',
         'type': {'type': 'function', '_funcname': 'setMergeVote',
                  'args': (
                      {'name': 'approved', 'type': 'boolean', 'default': True,
                       'desc': 'Set to (true) to approve the merge or (false) to veto it.'},
                      {'name': 'comment', 'type': 'str', 'default': None,
                       'desc': 'A comment attached to the vote.'},
                  ),
                  'returns': {'type': 'dict', 'desc': 'The vote record that was created.'}}},

        {'name': 'delMergeVote', 'desc': '''
            Remove a previously created merge vote.

            Notes:
                The default use case removes a vote cast by the current user. Specifying the useriden
                parameter allows you to remove a vote cast by another user but requires global admin
                permissions.
         ''',
         'type': {'type': 'function', '_funcname': 'delMergeVote',
                  'args': (
                      {'name': 'useriden', 'type': 'str', 'default': None,
                       'desc': 'Delete a merge vote by a different user.'},
                  ),
                  'returns': {'type': 'dict', 'desc': 'The vote record that was removed.'}}},
        {'name': 'getMerges', 'desc': 'Yields previously successful merges into the view.',
         'type': {'type': 'function', '_funcname': 'getMerges',
                  'args': (),
                  'returns': {'name': 'Yields', 'type': 'dict',
                              'desc': 'Yields previously successful merges into the view.'}}},
        {'name': 'getMergingViews', 'desc': 'Get a list of idens of Views that have open merge requests to this View.',
         'type': {'type': 'function', '_funcname': 'getMergingViews',
                  'args': (),
                  'returns': {'name': 'idens', 'type': 'list', 'desc': 'The list of View idens that have an open merge request into this View.'}}},
        {'name': 'setMergeVoteComment', 'desc': 'Set the comment associated with your vote on a merge request.',
         'type': {'type': 'function', '_funcname': 'setMergeVoteComment',
                  'args': ({'name': 'comment', 'type': 'str', 'desc': 'The text comment to set for the merge vote'},),
                  'returns': {'type': 'dict', 'desc': 'The fully updated vote record.'}}},
        {'name': 'setMergeComment', 'desc': 'Set the main comment/description of a merge request.',
         'type': {'type': 'function', '_funcname': 'setMergeComment',
                  'args': ({'name': 'comment', 'type': 'str', 'desc': 'The text comment to set for the merge request'}, ),
                  'returns': {'type': 'dict', 'desc': 'The updated merge request.'}}},
    )
    _storm_typename = 'view'
    _ismutable = False

    def __init__(self, runt, vdef, path=None):
        Prim.__init__(self, vdef, path=path)
        self.runt = runt
        self.locls.update(self.getObjLocals())
        self.locls.update({
            'iden': self.valu.get('iden'),
            'parent': self.valu.get('parent'),
            'triggers': [Trigger(self.runt, tdef) for tdef in self.valu.get('triggers')],
            'layers': [Layer(self.runt, ldef, path=self.path) for ldef in self.valu.get('layers')],
        })

    def __hash__(self):
        return hash((self._storm_typename, self.locls['iden']))

    def getObjLocals(self):
        return {
            'set': self._methViewSet,
            'get': self._methViewGet,
            'repr': self._methViewRepr,
            'merge': self._methViewMerge,
            'detach': self.detach,
            'addNode': self.addNode,
            'children': self._methGetChildren,
            'getEdges': self._methGetEdges,
            'wipeLayer': self._methWipeLayer,
            'swapLayer': self._methSwapLayer,
            'addNodeEdits': self._methAddNodeEdits,
            'getEdgeVerbs': self._methGetEdgeVerbs,
            'getFormCounts': self._methGetFormcount,
            'getPropCount': self._methGetPropCount,
            'getPropValues': self._methGetPropValues,
            'getTagPropCount': self._methGetTagPropCount,
            'getPropArrayCount': self._methGetPropArrayCount,

            'fork': self._methViewFork,
            'insertParentFork': self._methViewInsertParentFork,

            'getMerges': self.getMerges,
            'delMergeVote': self.delMergeVote,
            'setMergeVote': self.setMergeVote,
            'setMergeVoteComment': self.setMergeVoteComment,
            'getMergeRequest': self.getMergeRequest,
            'getMergeRequestSummary': self.getMergeRequestSummary,
            'delMergeRequest': self.delMergeRequest,
            'setMergeRequest': self.setMergeRequest,
            'setMergeComment': self.setMergeComment,
            'getMergingViews': self.getMergingViews,
        }

    async def addNode(self, form, valu, props=None):
        form = await tostr(form)
        valu = await toprim(valu)
        props = await toprim(props)

        viewiden = self.valu.get('iden')

        view = self.runt.view.core.getView(viewiden)
        layriden = view.wlyr.iden

        # check that the user can read from the view
        # ( to emulate perms check for being able to run storm at all )
        self.runt.confirm(('view', 'read'), gateiden=viewiden)

        self.runt.confirm(('node', 'add', form), gateiden=layriden)
        if props is not None:
            for propname in props.keys():
                fullname = f'{form}:{propname}'
                self.runt.confirm(('node', 'prop', 'set', fullname), gateiden=layriden)

        if viewiden == self.runt.view.iden:
            return await self.runt.view.addNode(form, valu, props=props)
        else:
            await view.addNode(form, valu, props=props, user=self.runt.user)

    async def detach(self):

        view = self._reqView()
        if not self.runt.isAdmin(gateiden=view.iden):
            mesg = 'You must be an admin of the view to detach.'
            raise s_exc.AuthDeny(mesg=mesg, user=self.runt.user.iden, username=self.runt.user.name)

        await view.detach()

    async def _methAddNodeEdits(self, edits):
        useriden = self.runt.user.iden
        viewiden = self.valu.get('iden')
        layriden = self.valu.get('layers')[0].get('iden')

        meta = {'user': useriden}
        todo = s_common.todo('addNodeEdits', edits, meta)

        # ensure the user may make *any* node edits
        gatekeys = ((useriden, ('node',), layriden),)
        await self.runt.dyncall(viewiden, todo, gatekeys=gatekeys)

    @stormfunc(readonly=True)
    async def _methGetFormcount(self):
        viewiden = self.valu.get('iden')
        self.runt.confirm(('view', 'read'), gateiden=viewiden)
        view = self.runt.view.core.getView(viewiden)

        return await view.getFormCounts()

    @stormfunc(readonly=True)
    async def _methGetPropCount(self, propname, valu=undef):
        propname = await tostr(propname)

        if valu is undef:
            valu = s_common.novalu
        else:
            valu = await toprim(valu)

        viewiden = self.valu.get('iden')
        self.runt.confirm(('view', 'read'), gateiden=viewiden)
        view = self.runt.view.core.getView(viewiden)

        return await view.getPropCount(propname, valu=valu)

    @stormfunc(readonly=True)
    async def _methGetTagPropCount(self, tag, propname, form=None, valu=undef):
        tag = await tostr(tag)
        propname = await tostr(propname)
        form = await tostr(form, noneok=True)

        if valu is undef:
            valu = s_common.novalu
        else:
            valu = await toprim(valu)

        viewiden = self.valu.get('iden')
        self.runt.confirm(('view', 'read'), gateiden=viewiden)
        view = self.runt.view.core.getView(viewiden)

        return await view.getTagPropCount(form, tag, propname, valu=valu)

    @stormfunc(readonly=True)
    async def _methGetPropArrayCount(self, propname, valu=undef):
        propname = await tostr(propname)

        if valu is undef:
            valu = s_common.novalu
        else:
            valu = await toprim(valu)

        viewiden = self.valu.get('iden')
        self.runt.confirm(('view', 'read'), gateiden=viewiden)
        view = self.runt.view.core.getView(viewiden)

        return await view.getPropArrayCount(propname, valu=valu)

    @stormfunc(readonly=True)
    async def _methGetPropValues(self, propname):
        propname = await tostr(propname)

        viewiden = self.valu.get('iden')
        self.runt.confirm(('view', 'read'), gateiden=viewiden)
        view = self.runt.view.core.getView(viewiden)

        async for valu in view.iterPropValues(propname):
            yield valu

    @stormfunc(readonly=True)
    async def _methGetChildren(self):
        view = self._reqView()
        async for child in view.children():
            yield View(self.runt, await child.pack(), path=self.path)

    @stormfunc(readonly=True)
    async def _methGetEdges(self, verb=None):
        verb = await toprim(verb)

        viewiden = self.valu.get('iden')
        self.runt.confirm(('view', 'read'), gateiden=viewiden)
        view = self.runt.view.core.getView(viewiden)

        if verb is not None:
            async for n1nid, _, n2nid in view.getEdges(verb=verb):
                n1buid = s_common.ehex(self.runt.view.core.getBuidByNid(n1nid))
                n2buid = s_common.ehex(self.runt.view.core.getBuidByNid(n2nid))
                yield (n1buid, verb, n2buid)
            return

        async for n1nid, vabrv, n2nid in view.getEdges(verb=verb):
            n1buid = s_common.ehex(self.runt.view.core.getBuidByNid(n1nid))
            verb = self.runt.view.core.getAbrvIndx(vabrv)[0]
            n2buid = s_common.ehex(self.runt.view.core.getBuidByNid(n2nid))
            yield (n1buid, verb, n2buid)

    @stormfunc(readonly=True)
    async def _methGetEdgeVerbs(self):
        viewiden = self.valu.get('iden')
        self.runt.confirm(('view', 'read'), gateiden=viewiden)
        view = self.runt.view.core.getView(viewiden)

        async for verb in view.getEdgeVerbs():
            yield verb

    @stormfunc(readonly=True)
    async def _methViewGet(self, name, defv=None):
        return self.valu.get(name, defv)

    def _reqView(self):
        return self.runt.view.core.reqView(self.valu.get('iden'))

    async def _methViewSet(self, name, valu):

        view = self._reqView()

        name = await tostr(name)

        if name in ('name', 'desc', 'parent'):
            if valu is undef:
                valu = None
            else:
                valu = await tostr(await toprim(valu), noneok=True)

            if name == 'parent' and valu is not None:
                self.runt.view.core.reqView(valu, mesg='The parent view must already exist.')
                self.runt.confirm(('view', 'read'), gateiden=valu)
                self.runt.confirm(('view', 'fork'), gateiden=valu)

        elif name == 'quorum':
            valu = await toprim(valu)

        elif name == 'protected':
            valu = await tobool(valu)

        elif name == 'layers':

            view = self._reqView()

            layers = await toprim(valu)
            layers = tuple(str(x) for x in layers)

            for layriden in layers:

                layr = self.runt.view.core.getLayer(layriden)
                if layr is None:
                    mesg = f'No layer with iden: {layriden}'
                    raise s_exc.NoSuchLayer(mesg=mesg)

                self.runt.confirm(('layer', 'read'), gateiden=layr.iden)

            if not self.runt.isAdmin(gateiden=view.iden):
                mesg = 'User must be an admin of the view to set the layers.'
                raise s_exc.AuthDeny(mesg=mesg, user=self.runt.user.iden, username=self.runt.user.name)

            await view.setLayers(layers)
            self.valu['layers'] = layers
            return

        else:
            mesg = f'View does not support setting: {name}'
            raise s_exc.BadOptValu(mesg=mesg)

        self.runt.confirm(('view', 'set', name), gateiden=view.iden)
        retn = await view.setViewInfo(name, valu)

        self.valu[name] = retn

        return retn

    @stormfunc(readonly=True)
    async def _methViewRepr(self):
        iden = self.valu.get('iden')
        name = self.valu.get('name', 'unnamed')
        creator = self.valu.get('creator')

        lines = [
            f'View: {iden} (name: {name})',
            f'  Creator: {creator}',
            '  Layers:',
        ]
        for layr in self.valu.get('layers', ()):
            layriden = layr.get('iden')
            readonly = layr.get('readonly')
            layrname = layr.get('name', 'unnamed')

            lines.append(f'    {layriden}: {layrname} readonly: {readonly}')

        return '\n'.join(lines)

    def value(self):
        return copy.deepcopy(self.valu)

    async def _methViewFork(self, name=None):

        useriden = self.runt.user.iden
        viewiden = self.valu.get('iden')

        self.runt.confirm(('view', 'read'), gateiden=viewiden)
        self.runt.confirm(('view', 'fork'), gateiden=viewiden)

        ldef = {'creator': self.runt.user.iden}
        vdef = {'creator': self.runt.user.iden}

        if name is not None:
            vdef['name'] = name

        view = self.runt.view.core.reqView(viewiden)

        newv = await view.fork(ldef=ldef, vdef=vdef)

        return View(self.runt, newv, path=self.path)

    async def _methViewInsertParentFork(self, name=None):
        useriden = self.runt.user.iden
        viewiden = self.valu.get('iden')

        name = await tostr(name, noneok=True)

        self.runt.reqAdmin(gateiden=viewiden)

        view = self.runt.view.core.reqView(viewiden)
        if not view.isafork():
            mesg = f'View ({viewiden}) is not a fork, cannot insert a new fork between it and parent.'
            raise s_exc.BadState(mesg=mesg)

        self.runt.confirm(('view', 'add'))
        self.runt.confirm(('view', 'read'), gateiden=view.parent.iden)
        self.runt.confirm(('view', 'fork'), gateiden=view.parent.iden)

        newv = await view.insertParentFork(useriden, name=name)

        return View(self.runt, newv, path=self.path)

    async def _methViewMerge(self, force=False):
        '''
        Merge a forked view back into its parent.
        '''
        view = self._reqView()
        view.reqNoParentQuorum()
        force = await tobool(force)
        return await view.merge(useriden=self.runt.user.iden, force=force)

    async def _methWipeLayer(self):
        '''
        Delete nodes and nodedata from the view's write layer.
        '''
        useriden = self.runt.user.iden
        viewiden = self.valu.get('iden')
        view = self.runt.view.core.getView(viewiden)
        await view.wipeLayer(useriden=useriden)

    async def _methSwapLayer(self):

        view = self._reqView()

        self.runt.reqAdmin(gateiden=view.iden)
        self.runt.confirm(('layer', 'del'), gateiden=view.layers[0].iden)

        await view.swapLayer()

    async def getMerges(self):
        view = self._reqView()
        async for merge in view.getMerges():
            yield merge

    async def getMergeRequestSummary(self):

        view = self._reqView()
        self.runt.confirm(('view', 'read'), gateiden=view.iden)

        retn = {
            'quorum': view.reqParentQuorum(),
            'merge': view.getMergeRequest(),
            'merging': view.merging,
            'votes': [vote async for vote in view.getMergeVotes()],
            'offset': await view.wlyr.getEditIndx(),
        }
        return retn

    async def getMergeRequest(self):

        view = self._reqView()
        self.runt.confirm(('view', 'read'), gateiden=view.iden)

        quorum = view.reqParentQuorum()
        return view.getMergeRequest()

    async def delMergeRequest(self):

        view = self._reqView()
        quorum = view.reqParentQuorum()

        if not self.runt.isAdmin(gateiden=view.iden):
            mesg = 'Deleting a merge request requires admin permissions on the view.'
            raise s_exc.AuthDeny(mesg=mesg)

        return await view.delMergeRequest()

    async def setMergeRequest(self, comment=None):

        view = self._reqView()
        quorum = view.reqParentQuorum()

        if not self.runt.isAdmin(gateiden=view.iden):
            mesg = 'Creating a merge request requires admin permissions on the view.'
            raise s_exc.AuthDeny(mesg=mesg)

        mreq = {'creator': self.runt.user.iden}

        if comment is not None:
            mreq['comment'] = await tostr(comment)

        return await view.setMergeRequest(mreq)

    async def setMergeComment(self, comment):
        view = self._reqView()
        quorum = view.reqParentQuorum()

        if not self.runt.isAdmin(gateiden=view.iden):
            mesg = 'Editing a merge request requires admin permissions on the view.'
            raise s_exc.AuthDeny(mesg=mesg)

        return await view.setMergeComment((await tostr(comment)))

    async def getMergingViews(self):
        view = self._reqView()
        self.runt.confirm(('view', 'read'), gateiden=view.iden)

        return await view.getMergingViews()

    async def setMergeVote(self, approved=True, comment=None):
        view = self._reqView()
        quorum = view.reqParentQuorum()

        reqroles = set(quorum.get('roles', ()))
        userroles = set(self.runt.user.info.get('roles', ()))

        if not reqroles & userroles:
            mesg = 'You are not a member of a role with voting privileges for this merge request.'
            raise s_exc.AuthDeny(mesg=mesg)

        view.reqValidVoter(self.runt.user.iden)

        vote = {'user': self.runt.user.iden, 'approved': await tobool(approved)}

        if comment is not None:
            vote['comment'] = await tostr(comment)

        return await view.setMergeVote(vote)

    async def setMergeVoteComment(self, comment):
        view = self._reqView()

        return await view.setMergeVoteComment(self.runt.user.iden, (await tostr(comment)))

    async def delMergeVote(self, useriden=None):
        view = self._reqView()
        quorum = view.reqParentQuorum()

        useriden = await tostr(useriden, noneok=True)

        if not self.runt.isAdmin() and useriden is not None:
            mesg = 'Only a global admin may delete a vote for another user.'
            raise s_exc.AuthDeny(mesg=mesg)

        if useriden is None:
            useriden = self.runt.user.iden

        return await view.delMergeVote(useriden)

@registry.registerLib
class LibTrigger(Lib):
    '''
    A Storm Library for interacting with Triggers in the Cortex.
    '''
    _storm_locals = (
        {'name': 'add', 'desc': 'Add a Trigger to the Cortex.',
         'type': {'type': 'function', '_funcname': '_methTriggerAdd',
                  'args': (
                      {'name': 'tdef', 'type': 'dict', 'desc': 'A Trigger definition.', },
                  ),
                  'returns': {'type': 'trigger', 'desc': 'The new trigger.', }}},
        {'name': 'del', 'desc': 'Delete a Trigger from the Cortex.',
         'type': {'type': 'function', '_funcname': '_methTriggerDel',
                  'args': (
                      {'name': 'prefix', 'type': 'str',
                       'desc': 'A prefix to match in order to identify a trigger to delete. '
                               'Only a single matching prefix will be deleted.', },
                  ),
                  'returns': {'type': 'str', 'desc': 'The iden of the deleted trigger which matched the prefix.', }}},
        {'name': 'list', 'desc': 'Get a list of Triggers in the current view or every view.',
         'type': {'type': 'function', '_funcname': '_methTriggerList',
                  'args': (
                      {'name': 'all', 'type': 'boolean', 'default': False,
                       'desc': 'Get a list of all the readable Triggers in every readable View.'},
                  ),
                  'returns': {'type': 'list',
                              'desc': 'A list of ``trigger`` objects the user is allowed to access.', }}},
        {'name': 'get', 'desc': 'Get a Trigger in the Cortex.',
         'type': {'type': 'function', '_funcname': '_methTriggerGet',
                  'args': (
                      {'name': 'iden', 'type': 'str', 'desc': 'The iden of the Trigger to get.', },
                  ),
                  'returns': {'type': 'trigger', 'desc': 'The requested ``trigger`` object.', }}},
        {'name': 'mod', 'desc': 'Modify an existing Trigger in the Cortex.',
         'type': {'type': 'function', '_funcname': '_methTriggerMod',
                  'args': (
                      {'name': 'prefix', 'type': 'str',
                       'desc': 'A prefix to match in order to identify a trigger to modify. '
                               'Only a single matching prefix will be modified.'},
                      {'name': 'edits', 'type': 'dict',
                       'desc': 'A dictionary of properties and their values to update on the Trigger.'}
                  ),
                  'returns': {'type': 'str', 'desc': 'The iden of the modified Trigger', }}},
    )
    _storm_lib_path = ('trigger',)
    _storm_lib_perms = (
        {'perm': ('trigger', 'add'), 'gate': 'cortex',
         'desc': 'Controls adding triggers.'},
        {'perm': ('trigger', 'del'), 'gate': 'view',
         'desc': 'Controls deleting triggers.'},
        {'perm': ('trigger', 'get'), 'gate': 'trigger',
         'desc': 'Controls listing/retrieving triggers.'},
        {'perm': ('trigger', 'set', 'doc'), 'gate': 'trigger',
         'desc': 'Controls modifying the doc property of triggers.'},
        {'perm': ('trigger', 'set', 'name'), 'gate': 'trigger',
         'desc': 'Controls modifying the name property of triggers.'},
        {'perm': ('trigger', 'set', 'user'), 'gate': 'cortex',
         'desc': 'Controls modifying the user property of triggers.'},
        {'perm': ('trigger', 'set', '<property>'), 'gate': 'view',
         'desc': 'Controls modifying specific trigger properties.'},
    )

    def getObjLocals(self):
        return {
            'add': self._methTriggerAdd,
            'del': self._methTriggerDel,
            'list': self._methTriggerList,
            'get': self._methTriggerGet,
            'mod': self._methTriggerMod,
        }

    async def _matchIdens(self, prefix):
        '''
        Returns the iden that starts with prefix.  Prints out error and returns None if it doesn't match
        exactly one.
        '''
        match = None
        for view in self.runt.view.core.listViews():
            if not allowed(('view', 'read'), gateiden=view.iden):
                continue

            trigs = await view.listTriggers()

            for iden, trig in trigs:
                if iden.startswith(prefix):
                    if match is not None:
                        mesg = 'Provided iden matches more than one trigger.'
                        raise s_exc.StormRuntimeError(mesg=mesg, iden=prefix)

                    if not allowed(('trigger', 'get'), gateiden=iden):
                        continue

                    match = trig

        if match is None:
            mesg = 'Provided iden does not match any valid authorized triggers.'
            raise s_exc.StormRuntimeError(mesg=mesg, iden=prefix)

        return match

    async def _methTriggerAdd(self, tdef):
        tdef = await toprim(tdef)

        useriden = self.runt.user.iden

        tdef['user'] = useriden
        tdef['creator'] = useriden

        viewiden = tdef.pop('view', None)
        if viewiden is None:
            viewiden = self.runt.view.iden

        tdef['view'] = viewiden

        cond = tdef.pop('condition', None)
        if cond is not None:
            tdef['cond'] = cond

        tag = tdef.pop('tag', None)
        if tag is not None:
            if tag[0] == '#':
                tdef['tag'] = tag[1:]
            else:
                tdef['tag'] = tag

        form = tdef.pop('form', None)
        if form is not None:
            tdef['form'] = form

        prop = tdef.pop('prop', None)
        if prop is not None:
            tdef['prop'] = prop

        verb = tdef.pop('verb', None)
        if verb is not None:
            tdef['verb'] = verb

        n2form = tdef.pop('n2form', None)
        if n2form is not None:
            tdef['n2form'] = n2form

        gatekeys = ((useriden, ('trigger', 'add'), viewiden),)
        todo = ('addTrigger', (tdef,), {})
        tdef = await self.dyncall(viewiden, todo, gatekeys=gatekeys)

        return Trigger(self.runt, tdef)

    async def _methTriggerDel(self, prefix):
        useriden = self.runt.user.iden
        trig = await self._matchIdens(prefix)
        iden = trig.iden

        todo = s_common.todo('delTrigger', iden)
        gatekeys = ((useriden, ('trigger', 'del'), iden),)
        await self.dyncall(trig.view.iden, todo, gatekeys=gatekeys)

        return iden

    async def _methTriggerMod(self, prefix, edits):
        trig = await self._matchIdens(prefix)
        iden = trig.iden
        edits = await toprim(edits)

        viewedit = edits.pop('view', None)
        viewiden = trig.view.iden
        for name in edits:
            if name == 'user':
                self.runt.confirm(('trigger', 'set', 'user'))
            else:
                self.runt.confirm(('trigger', 'set', name), gateiden=viewiden)

        if edits:
            trigview = self.runt.view.core.getView(viewiden)
            trigmods = await trigview.setTriggerInfo(iden, edits)

        if viewedit:
            trigmods = Trigger(self.runt, trig.tdef)
            await trigmods.setitem('view', viewedit)

        return iden

    @stormfunc(readonly=True)
    async def _methTriggerList(self, all=False):
        if all:
            views = self.runt.view.core.listViews()
        else:
            views = [self.runt.view]

        triggers = []
        for view in views:
            if not allowed(('view', 'read'), gateiden=view.iden):
                continue

            for iden, trig in await view.listTriggers():
                if not allowed(('trigger', 'get'), gateiden=iden):
                    continue
                triggers.append(Trigger(self.runt, trig.pack()))

        return triggers

    @stormfunc(readonly=True)
    async def _methTriggerGet(self, iden):
        trigger = None
        try:
            # fast path to our current view
            trigger = await self.runt.view.getTrigger(iden)
        except s_exc.NoSuchIden:
            for view in self.runt.view.core.listViews():
                try:
                    trigger = await view.getTrigger(iden)
                except s_exc.NoSuchIden:
                    pass

        if trigger is None:
            raise s_exc.NoSuchIden(mesg='Trigger not found', iden=iden)

        self.runt.confirm(('trigger', 'get'), gateiden=iden)

        return Trigger(self.runt, trigger.pack())

@registry.registerType
class Trigger(Prim):
    '''
    Implements the Storm API for a Trigger.
    '''
    _storm_locals = (
        {'name': 'async', 'desc': 'Whether the Trigger runs asynchronously.', 'type': 'boolean'},
        {'name': 'cond', 'desc': 'The edit type which causes the Trigger to fire.', 'type': 'str'},
        {'name': 'created', 'desc': 'The timestamp when the Trigger was created.', 'type': 'int'},
        {'name': 'creator', 'desc': 'The iden of the user that created the Trigger.', 'type': 'str'},
        {'name': 'doc', 'desc': 'The description of the Trigger.', 'type': 'str'},
        {'name': 'enabled', 'desc': 'Whether the Trigger is enabled.', 'type': 'boolean'},
        {'name': 'form', 'desc': 'The form which causes the Trigger to fire.', 'type': 'str'},
        {'name': 'iden', 'desc': 'The Trigger iden.', 'type': 'str'},
        {'name': 'n2form', 'desc': 'The N2 form which causes the Trigger to fire.', 'type': 'str'},
        {'name': 'name', 'desc': 'The name of the Trigger.', 'type': 'str'},
        {'name': 'prop', 'desc': 'The prop which causes the Trigger to fire.', 'type': 'str'},
        {'name': 'storm', 'desc': 'The Storm query that the Trigger runs.', 'type': 'str'},
        {'name': 'tag', 'desc': 'The tag which causes the Trigger to fire.', 'type': 'str'},
        {'name': 'user', 'desc': 'The iden of the user the Trigger runs as.', 'type': 'str'},
        {'name': 'verb', 'desc': 'The edge verb which causes the Trigger to fire.', 'type': 'str'},
        {'name': 'view', 'desc': 'The iden of the view the Trigger runs in.', 'type': 'str'},
    )
    _storm_typename = 'trigger'
    _ismutable = False

    def __init__(self, runt, tdef):

        Prim.__init__(self, tdef)
        self.runt = runt

    def __hash__(self):
        return hash((self._storm_typename, self.valu.get('iden')))

    def value(self):
        return copy.deepcopy(self.valu)

    async def deref(self, name):
        name = await tostr(name)
        return self.valu.get(name)

    async def setitem(self, name, valu):
        viewiden = self.valu.get('view')

        name = await tostr(name)
        if name in ('async', 'enabled'):
            valu = await tobool(valu)
        elif name in ('user', 'doc', 'name', 'storm', 'view'):
            valu = await tostr(valu)

        if name == 'view':
            return await self._move(valu)
        elif name == 'user':
            self.runt.confirm(('trigger', 'set', 'user'))
        else:
            self.runt.confirm(('trigger', 'set', name), gateiden=viewiden)

        view = self.runt.view.core.reqView(viewiden)
        await view.setTriggerInfo(self.valu.get('iden'), {name: valu})

        self.valu[name] = valu

        return self

    async def _move(self, viewiden):
        trigiden = self.valu.get('iden')
        view = self.runt.view.core.reqView(viewiden)

        trigview = self.valu.get('view')
        self.runt.confirm(('view', 'read'), gateiden=viewiden)
        self.runt.confirm(('trigger', 'add'), gateiden=viewiden)
        self.runt.confirm(('trigger', 'del'), gateiden=trigiden)

        useriden = self.runt.user.iden
        tdef = dict(self.valu)
        tdef['view'] = viewiden
        tdef['user'] = useriden
        tdef['creator'] = useriden

        try:
            s_schemas.reqValidTriggerDef(tdef)
            await self.runt.view.core.reqValidStorm(tdef['storm'])
        except (s_exc.SchemaViolation, s_exc.BadSyntax) as exc:
            raise s_exc.StormRuntimeError(mesg=f'Cannot move invalid trigger {trigiden}: {str(exc)}') from None

        gatekeys = ((useriden, ('trigger', 'del'), trigiden),)
        todo = s_common.todo('delTrigger', trigiden)
        await self.runt.dyncall(trigview, todo, gatekeys=gatekeys)

        gatekeys = ((useriden, ('trigger', 'add'), viewiden),)
        todo = ('addTrigger', (tdef,), {})
        tdef = await self.runt.dyncall(viewiden, todo, gatekeys=gatekeys)

        self.valu = tdef


@registry.registerLib
class LibJsonStor(Lib):
    '''
    Implements cortex JSON storage.
    '''
    _storm_lib_path = ('jsonstor',)
    _storm_locals = (
        {'name': 'get', 'desc': 'Return a stored JSON object or object property.',
         'type': {'type': 'function', '_funcname': 'get',
                   'args': (
                        {'name': 'path', 'type': 'str|list', 'desc': 'A path string or list of path parts.'},
                        {'name': 'prop', 'type': 'str|list', 'desc': 'A property name or list of name parts.', 'default': None},
                    ),
                    'returns': {'type': 'prim', 'desc': 'The previously stored value or ``(null)``.'}}},

        {'name': 'set', 'desc': 'Set a JSON object or object property.',
         'type': {'type': 'function', '_funcname': 'set',
                  'args': (
                       {'name': 'path', 'type': 'str|list', 'desc': 'A path string or list of path elements.'},
                       {'name': 'valu', 'type': 'prim', 'desc': 'The value to set as the JSON object or object property.'},
                       {'name': 'prop', 'type': 'str|list', 'desc': 'A property name or list of name parts.', 'default': None},
                   ),
                   'returns': {'type': 'boolean', 'desc': 'True if the set operation was successful.'}}},

        {'name': 'del', 'desc': 'Delete a stored JSON object or object.',
         'type': {'type': 'function', '_funcname': '_del',
                  'args': (
                       {'name': 'path', 'type': 'str|list', 'desc': 'A path string or list of path parts.'},
                       {'name': 'prop', 'type': 'str|list', 'desc': 'A property name or list of name parts.', 'default': None},
                   ),
                   'returns': {'type': 'boolean', 'desc': 'True if the del operation was successful.'}}},

        {'name': 'iter', 'desc': 'Yield (<path>, <valu>) tuples for the JSON objects.',
         'type': {'type': 'function', '_funcname': 'iter',
                  'args': (
                       {'name': 'path', 'type': 'str|list', 'desc': 'A path string or list of path parts.', 'default': None},
                   ),
                   'returns': {'name': 'Yields', 'type': 'list', 'desc': '(<path>, <item>) tuples.'}}},
        {'name': 'cacheget',
         'desc': 'Retrieve data stored with cacheset() if it was stored more recently than the asof argument.',
         'type': {'type': 'function', '_funcname': 'cacheget',
                  'args': (
                      {'name': 'path', 'type': 'str|list', 'desc': 'The base path to use for the cache key.', },
                      {'name': 'key', 'type': 'prim', 'desc': 'The value to use for the GUID cache key.', },
                      {'name': 'asof', 'type': 'time', 'default': 'now', 'desc': 'The max cache age.'},
                      {'name': 'envl', 'type': 'boolean', 'default': False, 'desc': 'Return the full cache envelope.'},
                  ),
                  'returns': {'type': 'prim', 'desc': 'The cached value (or envelope) or null.'}}},
        {'name': 'cacheset',
         'desc': 'Set cache data with an envelope that tracks time for cacheget() use.',
         'type': {'type': 'function', '_funcname': 'cacheset',
                  'args': (
                      {'name': 'path', 'type': 'str|list', 'desc': 'The base path to use for the cache key.', },
                      {'name': 'key', 'type': 'prim', 'desc': 'The value to use for the GUID cache key.', },
                      {'name': 'valu', 'type': 'prim', 'desc': 'The data to store.', },
                  ),
                  'returns': {'type': 'dict', 'desc': 'The cached asof time and path.'}}},
        {'name': 'cachedel',
         'desc': 'Remove cached data set with cacheset.',
         'type': {'type': 'function', '_funcname': 'cachedel',
                  'args': (
                      {'name': 'path', 'type': 'str|list', 'desc': 'The base path to use for the cache key.', },
                      {'name': 'key', 'type': 'prim', 'desc': 'The value to use for the GUID cache key.', },
                  ),
                  'returns': {'type': 'boolean', 'desc': 'True if the del operation was successful.'}}},
    )

    def addLibFuncs(self):
        self.locls.update({
            'get': self.get,
            'set': self.set,
            'has': self.has,
            'del': self._del,
            'iter': self.iter,
            'cacheget': self.cacheget,
            'cacheset': self.cacheset,
            'cachedel': self.cachedel,
        })

    @stormfunc(readonly=True)
    async def has(self, path):

        if not self.runt.isAdmin():
            mesg = '$lib.jsonstor.has() requires admin privileges.'
            raise s_exc.AuthDeny(mesg=mesg, user=self.runt.user.iden, username=self.runt.user.name)

        path = await toprim(path)
        if isinstance(path, str):
            path = tuple(path.split('/'))

        fullpath = ('cells', self.runt.view.core.iden) + path
        return await self.runt.view.core.hasJsonObj(fullpath)

    @stormfunc(readonly=True)
    async def get(self, path, prop=None):

        if not self.runt.isAdmin():
            mesg = '$lib.jsonstor.get() requires admin privileges.'
            raise s_exc.AuthDeny(mesg=mesg, user=self.runt.user.iden, username=self.runt.user.name)

        path = await toprim(path)
        prop = await toprim(prop)

        if isinstance(path, str):
            path = tuple(path.split('/'))

        fullpath = ('cells', self.runt.view.core.iden) + path

        if prop is None:
            return await self.runt.view.core.getJsonObj(fullpath)

        return await self.runt.view.core.getJsonObjProp(fullpath, prop=prop)

    async def set(self, path, valu, prop=None):

        if not self.runt.isAdmin():
            mesg = '$lib.jsonstor.set() requires admin privileges.'
            raise s_exc.AuthDeny(mesg=mesg, user=self.runt.user.iden, username=self.runt.user.name)

        path = await toprim(path)
        valu = await toprim(valu)
        prop = await toprim(prop)

        if isinstance(path, str):
            path = tuple(path.split('/'))

        fullpath = ('cells', self.runt.view.core.iden) + path

        if prop is None:
            await self.runt.view.core.setJsonObj(fullpath, valu)
            return True

        return await self.runt.view.core.setJsonObjProp(fullpath, prop, valu)

    async def _del(self, path, prop=None):

        if not self.runt.isAdmin():
            mesg = '$lib.jsonstor.del() requires admin privileges.'
            raise s_exc.AuthDeny(mesg=mesg, user=self.runt.user.iden, username=self.runt.user.name)

        path = await toprim(path)
        prop = await toprim(prop)

        if isinstance(path, str):
            path = tuple(path.split('/'))

        fullpath = ('cells', self.runt.view.core.iden) + path

        if prop is None:
            await self.runt.view.core.delJsonObj(fullpath)
            return True

        return await self.runt.view.core.delJsonObjProp(fullpath, prop=prop)

    @stormfunc(readonly=True)
    async def iter(self, path=None):

        if not self.runt.isAdmin():
            mesg = '$lib.jsonstor.iter() requires admin privileges.'
            raise s_exc.AuthDeny(mesg=mesg, user=self.runt.user.iden, username=self.runt.user.name)

        path = await toprim(path)

        fullpath = ('cells', self.runt.view.core.iden)
        if path is not None:
            if isinstance(path, str):
                path = tuple(path.split('/'))
            fullpath += path

        async for path, item in self.runt.view.core.getJsonObjs(fullpath):
            yield path, item

    @stormfunc(readonly=True)
    async def cacheget(self, path, key, asof='now', envl=False):

        if not self.runt.isAdmin():
            mesg = '$lib.jsonstor.cacheget() requires admin privileges.'
            raise s_exc.AuthDeny(mesg=mesg, user=self.runt.user.iden, username=self.runt.user.name)

        key = await toprim(key)
        path = await toprim(path)
        envl = await tobool(envl)

        if isinstance(path, str):
            path = tuple(path.split('/'))

        fullpath = ('cells', self.runt.view.core.iden) + path + (s_common.guid(key),)

        cachetick = await self.runt.view.core.getJsonObjProp(fullpath, prop='asof')
        if cachetick is None:
            return None

        timetype = self.runt.view.core.model.type('time')
        asoftick = timetype.norm(asof)[0]

        if cachetick >= asoftick:
            if envl:
                return await self.runt.view.core.getJsonObj(fullpath)
            return await self.runt.view.core.getJsonObjProp(fullpath, prop='data')

        return None

    async def cacheset(self, path, key, valu):

        if not self.runt.isAdmin():
            mesg = '$lib.jsonstor.cacheset() requires admin privileges.'
            raise s_exc.AuthDeny(mesg=mesg, user=self.runt.user.iden, username=self.runt.user.name)

        key = await toprim(key)
        path = await toprim(path)
        valu = await toprim(valu)

        if isinstance(path, str):
            path = tuple(path.split('/'))

        cachepath = path + (s_common.guid(key),)
        fullpath = ('cells', self.runt.view.core.iden) + cachepath

        now = s_common.now()

        envl = {
            'key': key,
            'asof': now,
            'data': valu,
        }

        await self.runt.view.core.setJsonObj(fullpath, envl)

        return {
            'asof': now,
            'path': cachepath,
        }

    async def cachedel(self, path, key):

        if not self.runt.isAdmin():
            mesg = '$lib.jsonstor.cachedel() requires admin privileges.'
            raise s_exc.AuthDeny(mesg=mesg, user=self.runt.user.iden, username=self.runt.user.name)

        key = await toprim(key)
        path = await toprim(path)

        if isinstance(path, str):
            path = tuple(path.split('/'))

        fullpath = ('cells', self.runt.view.core.iden) + path + (s_common.guid(key),)

        await self.runt.view.core.delJsonObj(fullpath)
        return True

@registry.registerLib
class LibCron(Lib):
    '''
    A Storm Library for interacting with Cron Jobs in the Cortex.
    '''
    _storm_locals = (
        {'name': 'at', 'desc': 'Add a non-recurring Cron Job to the Cortex.',
         'type': {'type': 'function', '_funcname': '_methCronAt',
                  'args': (
                      {'name': '**kwargs', 'type': 'any', 'desc': 'Key-value parameters used to add the cron job.', },
                  ),
                  'returns': {'type': 'cronjob', 'desc': 'The new Cron Job.', }}},
        {'name': 'add', 'desc': 'Add a recurring Cron Job to the Cortex.',
         'type': {'type': 'function', '_funcname': '_methCronAdd',
                  'args': (
                      {'name': '**kwargs', 'type': 'any', 'desc': 'Key-value parameters used to add the cron job.', },
                  ),
                  'returns': {'type': 'cronjob', 'desc': 'The new Cron Job.', }}},
        {'name': 'del', 'desc': 'Delete a CronJob from the Cortex.',
         'type': {'type': 'function', '_funcname': '_methCronDel',
                  'args': (
                      {'name': 'prefix', 'type': 'str',
                       'desc': 'A prefix to match in order to identify a cron job to delete. '
                               'Only a single matching prefix will be deleted.', },
                  ),
                  'returns': {'type': 'null', }}},
        {'name': 'get', 'desc': 'Get a CronJob in the Cortex.',
         'type': {'type': 'function', '_funcname': '_methCronGet',
                  'args': (
                      {'name': 'prefix', 'type': 'str',
                       'desc': 'A prefix to match in order to identify a cron job to get. '
                               'Only a single matching prefix will be retrieved.', },
                  ),
                  'returns': {'type': 'cronjob', 'desc': 'The requested cron job.', }}},
        {'name': 'mod', 'desc': 'Modify a CronJob in the Cortex.',
         'type': {'type': 'function', '_funcname': '_methCronMod',
                  'args': (
                      {'name': 'prefix', 'type': 'str',
                       'desc': 'A prefix to match in order to identify a cron job to modify. '
                               'Only a single matching prefix will be modified.'},
                      {'name': 'edits', 'type': 'dict',
                       'desc': 'A dictionary of properties and their values to update on the Cron Job.'}
                  ),
                  'returns': {'type': 'str', 'desc': 'The iden of the CronJob which was modified.'}}},
        {'name': 'list', 'desc': 'List CronJobs in the Cortex.',
         'type': {'type': 'function', '_funcname': '_methCronList',
                  'returns': {'type': 'list', 'desc': 'A list of ``cronjob`` objects.', }}},
    )
    _storm_lib_path = ('cron',)
    _storm_lib_perms = (
        {'perm': ('cron', 'add'), 'gate': 'view',
         'desc': 'Permits a user to create a cron job.'},
        {'perm': ('cron', 'del'), 'gate': 'cronjob',
         'desc': 'Permits a user to remove a cron job.'},
        {'perm': ('cron', 'kill'), 'gate': 'cronjob',
         'desc': 'Controls the ability to terminate a running cron job.'},
        {'perm': ('cron', 'get'), 'gate': 'cronjob',
         'desc': 'Permits a user to list cron jobs.'},
        {'perm': ('cron', 'set'), 'gate': 'cronjob',
         'desc': 'Permits a user to modify/move a cron job.'},
        {'perm': ('cron', 'set', 'user'), 'gate': 'cortex',
         'desc': 'Permits a user to modify the user property of a cron job.'},
    )

    def getObjLocals(self):
        return {
            'at': self._methCronAt,
            'add': self._methCronAdd,
            'del': self._methCronDel,
            'get': self._methCronGet,
            'mod': self._methCronMod,
            'list': self._methCronList,
        }

    async def _matchIdens(self, prefix, perm):
        '''
        Returns the cron that starts with prefix.  Prints out error and returns None if it doesn't match
        exactly one.
        '''
        todo = s_common.todo('listCronJobs')
        crons = await self.dyncall('cortex', todo)
        matchcron = None

        for cron in crons:
            iden = cron.get('iden')

            if iden.startswith(prefix) and allowed(perm, gateiden=iden):
                if matchcron is not None:
                    mesg = 'Provided iden matches more than one cron job.'
                    raise s_exc.StormRuntimeError(mesg=mesg, iden=prefix)
                matchcron = cron

        if matchcron is not None:
            return matchcron

        mesg = 'Provided iden does not match any valid authorized cron job.'
        raise s_exc.StormRuntimeError(mesg=mesg, iden=prefix)

    def _parseWeekday(self, val):
        ''' Try to match a day-of-week abbreviation, then try a day-of-week full name '''
        val = val.title()
        try:
            return list(calendar.day_abbr).index(val)
        except ValueError:
            try:
                return list(calendar.day_name).index(val)
            except ValueError:
                return None

    def _parseIncval(self, incval):
        ''' Parse a non-day increment value. Should be an integer or a comma-separated integer list. '''
        try:
            retn = [int(val) for val in incval.split(',')]
        except ValueError:
            return None

        return retn[0] if len(retn) == 1 else retn

    def _parseReq(self, requnit, reqval):
        ''' Parse a non-day fixed value '''
        assert reqval[0] != '='

        try:
            retn = []
            for val in reqval.split(','):
                if requnit == 'month':
                    if reqval[0].isdigit():
                        retn.append(int(reqval))  # must be a month (1-12)
                    else:
                        try:
                            retn.append(list(calendar.month_abbr).index(val.title()))
                        except ValueError:
                            retn.append(list(calendar.month_name).index(val.title()))
                else:
                    retn.append(int(val))
        except ValueError:
            return None

        return retn[0] if len(retn) == 1 else retn

    def _parseDay(self, optval):
        ''' Parse a --day argument '''
        isreq = not optval.startswith('+')
        if not isreq:
            optval = optval[1:]

        try:
            retnval = []
            unit = None
            for val in optval.split(','):
                if not val:
                    raise ValueError
                if val[-1].isdigit():
                    newunit = 'dayofmonth' if isreq else 'day'
                    if unit is None:
                        unit = newunit
                    elif newunit != unit:
                        raise ValueError
                    retnval.append(int(val))
                else:
                    newunit = 'dayofweek'
                    if unit is None:
                        unit = newunit
                    elif newunit != unit:
                        raise ValueError

                    weekday = self._parseWeekday(val)
                    if weekday is None:
                        raise ValueError
                    retnval.append(weekday)
            if len(retnval) == 0:
                raise ValueError
        except ValueError:
            return None, None
        if len(retnval) == 1:
            retnval = retnval[0]
        return unit, retnval

    def _parseAlias(self, opts):
        retn = {}

        hourly = opts.get('hourly')
        if hourly is not None:
            retn['hour'] = '+1'
            retn['minute'] = str(int(hourly))
            return retn

        daily = opts.get('daily')
        if daily is not None:
            fields = time.strptime(daily, '%H:%M')
            retn['day'] = '+1'
            retn['hour'] = str(fields.tm_hour)
            retn['minute'] = str(fields.tm_min)
            return retn

        monthly = opts.get('monthly')
        if monthly is not None:
            day, rest = monthly.split(':', 1)
            fields = time.strptime(rest, '%H:%M')
            retn['month'] = '+1'
            retn['day'] = day
            retn['hour'] = str(fields.tm_hour)
            retn['minute'] = str(fields.tm_min)
            return retn

        yearly = opts.get('yearly')
        if yearly is not None:
            fields = yearly.split(':')
            if len(fields) != 4:
                raise ValueError(f'Failed to parse parameter {yearly}')
            retn['year'] = '+1'
            retn['month'], retn['day'], retn['hour'], retn['minute'] = fields
            return retn

        return None

    async def _methCronAdd(self, **kwargs):
        incunit = None
        incval = None
        reqdict = {}
        pool = await tobool(kwargs.get('pool', False))
        valinfo = {  # unit: (minval, next largest unit)
            'month': (1, 'year'),
            'dayofmonth': (1, 'month'),
            'hour': (0, 'day'),
            'minute': (0, 'hour'),
        }

        query = kwargs.get('query', None)
        if query is None:
            mesg = 'Query parameter is required.'
            raise s_exc.StormRuntimeError(mesg=mesg, kwargs=kwargs)

        query = await tostr(query)

        try:
            alias_opts = self._parseAlias(kwargs)
        except ValueError as e:
            mesg = f'Failed to parse ..ly parameter: {" ".join(e.args)}'
            raise s_exc.StormRuntimeError(mesg=mesg, kwargs=kwargs)

        if alias_opts:
            year = kwargs.get('year')
            month = kwargs.get('month')
            day = kwargs.get('day')
            hour = kwargs.get('hour')
            minute = kwargs.get('minute')

            if year or month or day or hour or minute:
                mesg = 'May not use both alias (..ly) and explicit options at the same time'
                raise s_exc.StormRuntimeError(mesg=mesg, kwargs=kwargs)
            opts = alias_opts
        else:
            opts = kwargs

        for optname in ('year', 'month', 'day', 'hour', 'minute'):
            optval = opts.get(optname)

            if optval is None:
                if incunit is None and not reqdict:
                    continue
                # The option isn't set, but a higher unit is.  Go ahead and set the required part to the lowest valid
                # value, e.g. so --month 2 would run on the *first* of every other month at midnight
                if optname == 'day':
                    reqdict['dayofmonth'] = 1
                else:
                    reqdict[optname] = valinfo[optname][0]
                continue

            isreq = not optval.startswith('+')

            if optname == 'day':
                unit, val = self._parseDay(optval)
                if val is None:
                    mesg = f'Failed to parse day value "{optval}"'
                    raise s_exc.StormRuntimeError(mesg=mesg, kwargs=kwargs)
                if unit == 'dayofweek':
                    if incunit is not None:
                        mesg = 'May not provide a recurrence value with day of week'
                        raise s_exc.StormRuntimeError(mesg=mesg, kwargs=kwargs)
                    if reqdict:
                        mesg = 'May not fix month or year with day of week'
                        raise s_exc.StormRuntimeError(mesg=mesg, kwargs=kwargs)
                    incunit, incval = unit, val
                elif unit == 'day':
                    incunit, incval = unit, val
                else:
                    assert unit == 'dayofmonth'
                    reqdict[unit] = val
                continue

            if not isreq:
                if incunit is not None:
                    mesg = 'May not provide more than 1 recurrence parameter'
                    raise s_exc.StormRuntimeError(mesg=mesg, kwargs=kwargs)
                if reqdict:
                    mesg = 'Fixed unit may not be larger than recurrence unit'
                    raise s_exc.StormRuntimeError(mesg=mesg, kwargs=kwargs)
                incunit = optname
                incval = self._parseIncval(optval)
                if incval is None:
                    mesg = 'Failed to parse parameter'
                    raise s_exc.StormRuntimeError(mesg=mesg, kwargs=kwargs)
                continue

            if optname == 'year':
                mesg = 'Year may not be a fixed value'
                raise s_exc.StormRuntimeError(mesg=mesg, kwargs=kwargs)

            reqval = self._parseReq(optname, optval)
            if reqval is None:
                mesg = f'Failed to parse fixed parameter "{optval}"'
                raise s_exc.StormRuntimeError(mesg=mesg, kwargs=kwargs)
            reqdict[optname] = reqval

        # If not set, default (incunit, incval) to (1, the next largest unit)
        if incunit is None:
            if not reqdict:
                mesg = 'Must provide at least one optional argument'
                raise s_exc.StormRuntimeError(mesg=mesg, kwargs=kwargs)
            requnit = next(iter(reqdict))  # the first key added is the biggest unit
            incunit = valinfo[requnit][1]
            incval = 1

        cdef = {'storm': query,
                'reqs': reqdict,
                'pool': pool,
                'incunit': incunit,
                'incvals': incval,
                'user': self.runt.user.iden,
                'creator': self.runt.user.iden
                }

        iden = kwargs.get('iden')
        if iden:
            cdef['iden'] = iden

        if (view := kwargs.get('view')) is not None:
            if isinstance(view, View):
                view = await view.deref('iden')
            else:
                view = await tostr(view)
        else:
            view = self.runt.view.iden
        cdef['view'] = view

        for argname in ('name', 'doc'):
            if (valu := kwargs.get(argname)) is not None:
                cdef[argname] = await tostr(valu)

        todo = s_common.todo('addCronJob', cdef)
        gatekeys = ((self.runt.user.iden, ('cron', 'add'), view),)
        cdef = await self.dyncall('cortex', todo, gatekeys=gatekeys)

        return CronJob(self.runt, cdef, path=self.path)

    async def _methCronAt(self, **kwargs):
        tslist = []
        now = time.time()

        query = kwargs.get('query', None)
        if query is None:
            mesg = 'Query parameter is required.'
            raise s_exc.StormRuntimeError(mesg=mesg, kwargs=kwargs)

        query = await tostr(query)

        for optname in ('day', 'hour', 'minute'):
            opts = kwargs.get(optname)

            if not opts:
                continue

            for optval in opts.split(','):
                try:
                    arg = f'{optval} {optname}'
                    ts = now + s_time.delta(arg) / 1000000.0
                    tslist.append(ts)
                except (ValueError, s_exc.BadTypeValu):
                    mesg = f'Trouble parsing "{arg}"'
                    raise s_exc.StormRuntimeError(mesg=mesg, kwargs=kwargs)

        dts = kwargs.get('dt')
        if dts:
            for dt in dts.split(','):
                try:
                    ts = s_time.parse(dt) / 1000000.0
                    tslist.append(ts)
                except (ValueError, s_exc.BadTypeValu):
                    mesg = f'Trouble parsing "{dt}"'
                    raise s_exc.StormRuntimeError(mesg=mesg, kwargs=kwargs)

        def _ts_to_reqdict(ts):
            dt = datetime.datetime.fromtimestamp(ts, datetime.timezone.utc)
            return {
                'minute': dt.minute,
                'hour': dt.hour,
                'dayofmonth': dt.day,
                'month': dt.month,
                'year': dt.year
            }

        atnow = kwargs.get('now')

        if not tslist and not atnow:
            mesg = 'At least one requirement must be provided'
            raise s_exc.StormRuntimeError(mesg=mesg, kwargs=kwargs)

        reqdicts = [_ts_to_reqdict(ts) for ts in tslist]

        if atnow:
            reqdicts.append({'now': True})

        cdef = {'storm': query,
                'reqs': reqdicts,
                'incunit': None,
                'incvals': None,
                'user': self.runt.user.iden,
                'creator': self.runt.user.iden
                }

        iden = kwargs.get('iden')
        if iden:
            cdef['iden'] = iden

        if (view := kwargs.get('view')) is not None:
            if isinstance(view, View):
                view = await view.deref('iden')
            else:
                view = await tostr(view)
        else:
            view = self.runt.view.iden
        cdef['view'] = view

        for argname in ('name', 'doc'):
            if (valu := kwargs.get(argname)) is not None:
                cdef[argname] = await tostr(valu)

        todo = s_common.todo('addCronJob', cdef)
        gatekeys = ((self.runt.user.iden, ('cron', 'add'), view),)
        cdef = await self.dyncall('cortex', todo, gatekeys=gatekeys)

        return CronJob(self.runt, cdef, path=self.path)

    async def _methCronDel(self, prefix):
        cron = await self._matchIdens(prefix, ('cron', 'del'))
        iden = cron['iden']

        return await self.runt.view.core.delCronJob(iden)

    async def _methCronMod(self, prefix, edits):
        cdef = await self._matchIdens(prefix, ('cron', 'set'))
        iden = cdef['iden']
        edits = await toprim(edits)

        if 'user' in edits:
            # this permission must be granted cortex wide to prevent abuse...
            self.runt.confirm(('cron', 'set', 'user'))

        return await self.runt.view.core.editCronJob(iden, edits)

    @stormfunc(readonly=True)
    async def _methCronList(self):
        todo = s_common.todo('listCronJobs')
        gatekeys = ((self.runt.user.iden, ('cron', 'get'), None),)
        defs = await self.dyncall('cortex', todo, gatekeys=gatekeys)

        return [CronJob(self.runt, cdef, path=self.path) for cdef in defs]

    @stormfunc(readonly=True)
    async def _methCronGet(self, prefix):
        cdef = await self._matchIdens(prefix, ('cron', 'get'))

        return CronJob(self.runt, cdef, path=self.path)

@registry.registerType
class CronJob(Prim):
    '''
    Implements the Storm api for a cronjob instance.
    '''
    _storm_locals = (
        {'name': 'completed', 'desc': 'True if a non-recurring Cron Job has completed.', 'type': 'boolean'},
        {'name': 'creator', 'desc': 'The iden of the user that created the Cron Job.', 'type': 'str'},
        {'name': 'created', 'desc': 'The timestamp when the Cron Job was created.', 'type': 'int'},
        {'name': 'doc', 'desc': 'The description of the Cron Job.', 'type': 'str'},
        {'name': 'enabled', 'desc': 'Whether the Cron Job is enabled.', 'type': 'boolean'},
        {'name': 'iden', 'desc': 'The iden of the Cron Job.', 'type': 'str'},
        {'name': 'name', 'desc': 'The name of the Cron Job.', 'type': 'str'},
        {'name': 'pool', 'desc': 'Whether the Cron Job will offload the query to a Storm pool.', 'type': 'boolean'},
        {'name': 'storm', 'desc': 'The Storm query the Cron Job runs.', 'type': 'str'},
        {'name': 'view', 'desc': 'The iden of the view the Cron Job runs in.', 'type': 'str'},
        {'name': 'user', 'desc': 'The iden of the user the Cron Job runs as.', 'type': 'str'},
        {'name': 'kill', 'desc': 'If the job is currently running, terminate the task.',
         'type': {'type': 'function', '_funcname': '_methCronJobKill',
                  'returns': {'type': 'boolean', 'desc': 'A boolean value which is true if the task was terminated.'}}},

        {'name': 'pprint', 'desc': 'Get a dictionary containing user friendly strings for printing the CronJob.',
         'type': {'type': 'function', '_funcname': '_methCronJobPprint',
                  'returns':
                      {'type': 'dict',
                       'desc': 'A dictionary containing structured data about a cronjob for display purposes.'}}},
    )
    _storm_typename = 'cronjob'
    _ismutable = False

    def __init__(self, runt, cdef, path=None):
        Prim.__init__(self, cdef, path=path)
        self.runt = runt
        self.locls.update(self.getObjLocals())

    def __hash__(self):
        return hash((self._storm_typename, self.valu.get('iden')))

    def getObjLocals(self):
        return {
            'kill': self._methCronJobKill,
            'pprint': self._methCronJobPprint,
        }

    async def _methCronJobKill(self):
        iden = self.valu.get('iden')
        self.runt.confirm(('cron', 'kill'), gateiden=iden)
        return await self.runt.view.core.killCronTask(iden)

    async def setitem(self, name, valu):
        name = await tostr(name)
        valu = await toprim(valu)
        iden = self.valu.get('iden')

        if name == 'user':
            # this permission must be granted cortex wide
            # to prevent abuse...
            self.runt.confirm(('cron', 'set', 'user'))
        else:
            self.runt.confirm(('cron', 'set', name), gateiden=iden)

        self.valu = await self.runt.view.core.editCronJob(iden, {name: valu})

        return self

    @stormfunc(readonly=True)
    async def _derefGet(self, name):
        name = await tostr(name)

        if name == 'completed':
            return not bool(self.valu.get('recs'))

        return copy.deepcopy(self.valu.get(name))

    def value(self):
        return copy.deepcopy(self.valu)

    @staticmethod
    def _formatTimestamp(ts):
        return datetime.datetime.fromtimestamp(ts, datetime.UTC).strftime('%Y-%m-%dT%H:%M')

    @stormfunc(readonly=True)
    async def _methCronJobPprint(self):
        user = self.valu.get('username')
        creator = self.valu.get('creatorname')

        view = self.valu.get('view')
        if not view:
            view = self.runt.view.core.view.iden

        laststart = self.valu.get('laststarttime')
        lastend = self.valu.get('lastfinishtime')
        result = self.valu.get('lastresult')
        iden = self.valu.get('iden')

        job = {
            'iden': iden,
            'idenshort': iden[:8] + '..',
            'user': user or '<None>',
            'creator': creator or '<None>',
            'view': view,
            'viewshort': view[:8] + '..',
            'storm': self.valu.get('storm') or '<missing>',
            'pool': self.valu.get('pool', False),
            'isrecur': 'Y' if self.valu.get('recur') else 'N',
            'isrunning': 'Y' if self.valu.get('isrunning') else 'N',
            'enabled': 'Y' if self.valu.get('enabled', True) else 'N',
            'startcount': self.valu.get('startcount') or 0,
            'errcount': self.valu.get('errcount') or 0,
            'laststart': 'Never' if laststart is None else self._formatTimestamp(laststart),
            'lastend': 'Never' if lastend is None else self._formatTimestamp(lastend),
            'lastresult': self.valu.get('lastresult') or '<None>',
            'lasterrs': self.valu.get('lasterrs') or [],
            'iserr': 'X' if result is not None and not result.startswith('finished successfully') else ' ',
            'recs': []
        }

        for reqdict, incunit, incval in self.valu.get('recs', []):
            job['recs'].append({
                'reqdict': reqdict or '<None>',
                'incunit': incunit or '<None>',
                'incval': incval or '<None>'
            })

        return job

# These will go away once we have value objects in storm runtime
async def toprim(valu, path=None, use_list=False):

    if isinstance(valu, (str, int, bool, float, bytes, types.AsyncGeneratorType, types.GeneratorType)) or valu is None:
        return valu

    if isinstance(valu, (tuple, list)):
        retn = []
        for v in valu:
            try:
                retn.append(await toprim(v, use_list=use_list))
            except s_exc.NoSuchType:
                pass

        if not use_list:
            return tuple(retn)
        return retn

    if isinstance(valu, dict):
        retn = {}
        for k, v in valu.items():
            try:
                retn[k] = await toprim(v, use_list=use_list)
            except s_exc.NoSuchType:
                pass
        return retn

    if isinstance(valu, Number):
        return float(valu.value())

    if isinstance(valu, (Dict, List)):
        return await valu.value(use_list=use_list)

    if isinstance(valu, Prim):
        return await s_coro.ornot(valu.value)

    if isinstance(valu, s_node.Node):
        return valu.ndef[1]

    mesg = 'Unable to convert object to Storm primitive.'
    raise s_exc.NoSuchType(mesg=mesg, name=valu.__class__.__name__)

def fromprim(valu, path=None, basetypes=True):

    if valu is None:
        return valu

    if basetypes:

        if isinstance(valu, str):
            return Str(valu, path=path)

    # TODO: make s_node.Node a storm type itself?
    if isinstance(valu, s_node.NodeBase):
        return Node(valu, path=path)

    if isinstance(valu, s_node.Path):
        return Path(valu, path=path)

    if isinstance(valu, tuple):
        return List(list(valu), path=path)

    if isinstance(valu, list):
        return List(valu, path=path)

    if isinstance(valu, dict):
        return Dict(valu, path=path)

    if isinstance(valu, bytes):
        return Bytes(valu, path=path)

    if isinstance(valu, bool):
        return Bool(valu, path=path)

    if isinstance(valu, (float, decimal.Decimal)):
        return Number(valu, path=path)

    if isinstance(valu, StormType):
        return valu

    if basetypes:
        ptyp = valu.__class__.__name__
        mesg = f'Unable to convert python primitive to StormType ( {ptyp} )'
        raise s_exc.NoSuchType(mesg=mesg, python_type=ptyp)

    return valu

async def tostor(valu, isndef=False):

    if isinstance(valu, Number):
        return str(valu.value())

    if isinstance(valu, (tuple, list)):
        retn = []
        for v in valu:
            try:
                retn.append(await tostor(v, isndef=isndef))
            except s_exc.NoSuchType:
                pass
        return tuple(retn)

    if isinstance(valu, dict):
        retn = {}
        for k, v in valu.items():
            try:
                retn[k] = await tostor(v, isndef=isndef)
            except s_exc.NoSuchType:
                pass
        return retn

    if isndef and isinstance(valu, s_node.Node):
        return valu.ndef

    return await toprim(valu)

async def tocmprvalu(valu):

    if isinstance(valu, (str, int, bool, float, bytes, types.AsyncGeneratorType, types.GeneratorType, Number)) or valu is None:
        return valu

    if isinstance(valu, (tuple, list)):
        retn = []
        for v in valu:
            retn.append(await tocmprvalu(v))
        return tuple(retn)

    if isinstance(valu, dict):
        retn = {}
        for k, v in valu.items():
            retn[k] = await tocmprvalu(v)
        return retn

    if isinstance(valu, Prim):
        return await s_coro.ornot(valu.value)

    if isinstance(valu, s_node.Node):
        return valu.ndef[1]

    return valu

def ismutable(valu):
    if isinstance(valu, StormType):
        return valu.ismutable()

    # N.B. In Python, tuple is immutable, but in Storm, gets converted in toprim to a storm List
    return isinstance(valu, (set, dict, list, s_node.Path))

async def tostr(valu, noneok=False):

    if noneok and valu is None:
        return None

    try:
        if isinstance(valu, bytes):
            return valu.decode('utf8')

        if isinstance(valu, s_node.Node):
            return valu.repr()

        return str(valu)
    except Exception as e:
        mesg = f'Failed to make a string from {s_common.trimText(repr(valu))}.'
        raise s_exc.BadCast(mesg=mesg) from e

async def tobool(valu, noneok=False):

    if noneok and valu is None:
        return None

    if isinstance(valu, Prim):
        return await valu.bool()

    try:
        return bool(valu)
    except Exception:
        mesg = f'Failed to make a boolean from {s_common.trimText(repr(valu))}.'
        raise s_exc.BadCast(mesg=mesg)

async def tonumber(valu, noneok=False):

    if noneok and valu is None:
        return None

    if isinstance(valu, Number):
        return valu

    if isinstance(valu, (float, decimal.Decimal)) or (isinstance(valu, str) and '.' in valu):
        return Number(valu)

    return await toint(valu, noneok=noneok)

async def toint(valu, noneok=False):

    if noneok and valu is None:
        return None

    if isinstance(valu, str):
        try:
            return int(valu, 0)
        except ValueError as e:
            mesg = f'Failed to make an integer from {s_common.trimText(repr(valu))}.'
            raise s_exc.BadCast(mesg=mesg) from e

    try:
        return int(valu)
    except Exception as e:
        mesg = f'Failed to make an integer from {s_common.trimText(repr(valu))}.'
        raise s_exc.BadCast(mesg=mesg) from e

async def toiter(valu, noneok=False):

    if noneok and valu is None:
        return

    if isinstance(valu, Prim):
        async with contextlib.aclosing(valu.iter()) as agen:
            async for item in agen:
                yield item
        return

    try:
        async with contextlib.aclosing(s_coro.agen(valu)) as agen:
            async for item in agen:
                yield item
    except TypeError as e:
        mesg = f'Value is not iterable: {s_common.trimText(repr(valu))}'
        raise s_exc.StormRuntimeError(mesg=mesg) from e

async def torepr(valu, usestr=False):
    if hasattr(valu, 'stormrepr') and callable(valu.stormrepr):
        return await valu.stormrepr()

    if isinstance(valu, bool):
        return str(valu).lower()

    if valu is None:
        return '$lib.null'

    if usestr:
        return str(valu)
    return repr(valu)

async def tobuidhex(valu, noneok=False):

    if noneok and valu is None:
        return None

    if isinstance(valu, Node):
        return valu.valu.iden()

    if isinstance(valu, s_node.Node):
        return valu.iden()

    valu = await tostr(valu)
    if not s_common.isbuidhex(valu):
        mesg = f'Invalid buid string: {valu}'
        raise s_exc.BadCast(mesg=mesg)

    return valu

async def totype(valu, basetypes=False) -> str:
    '''
    Convert a value to its Storm type string.

    Args:
        valu: The object to check.
        basetypes (bool): If True, return the base Python class name as a fallback.

    Returns:
        str: The type name.

    Raises:
        StormRuntimeError: If the valu does not resolve to a known type and basetypes=False.
    '''
    if valu is undef:
        return 'undef'

    if valu is None:
        return 'null'

    if isinstance(valu, bool):
        return 'boolean'

    if isinstance(valu, int):
        return 'int'

    if isinstance(valu, (types.AsyncGeneratorType, types.GeneratorType)):
        return 'generator'

    if isinstance(valu, (types.FunctionType, types.MethodType)):
        return 'function'

    # This may raise s_exc.NoSuchType
    fp = fromprim(valu, basetypes=not basetypes)

    if isinstance(fp, StormType):
        return fp._storm_typename

    return valu.__class__.__name__

async def typeerr(name, reqt):
    if not isinstance(name, reqt):
        styp = await totype(name, basetypes=True)
        mesg = f"Expected value of type '{reqt}', got '{styp}' with value {name}."
        return s_exc.StormRuntimeError(mesg=mesg, name=name, type=styp)<|MERGE_RESOLUTION|>--- conflicted
+++ resolved
@@ -2538,14 +2538,9 @@
             if base:
                 await filenode.set('name', base)
 
-<<<<<<< HEAD
         # props = {'seen': now}
         props = {}
-        urlfile = await self.runt.view.addNode('inet:urlfile', (original_url, sha256), props=props)
-=======
-        props = {'.seen': now}
         urlfile = await self.runt.view.addNode('inet:urlfile', (original_url, filenode.ndef[1]), props=props)
->>>>>>> ad73e882
 
         history = resp.get('history')
         if history is not None:
