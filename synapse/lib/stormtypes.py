--- conflicted
+++ resolved
@@ -7556,11 +7556,6 @@
         return await layr.getMirrorStatus()
 
     async def setStorNodeProp(self, nodeid, prop, valu):
-<<<<<<< HEAD
-=======
-        iden = self.valu.get('iden')
-        layr = self.runt.snap.core.getLayer(iden)
->>>>>>> e2a462d7
         buid = await tobuid(nodeid)
         prop = await tostr(prop)
         valu = await tostor(valu)
@@ -7576,14 +7571,11 @@
 
         iden = self.valu.get('iden')
         layr = self.runt.snap.core.getLayer(iden)
-<<<<<<< HEAD
         self.runt.reqAdmin(mesg='delStorNode() requires admin privileges.')
         meta = {'time': s_common.now(), 'user': self.runt.user.iden}
         return await layr.delStorNode(buid, meta=meta)
 
     async def delStorNodeProp(self, nodeid, prop):
-=======
->>>>>>> e2a462d7
         buid = await tobuid(nodeid)
         prop = await tostr(prop)
 
@@ -10380,7 +10372,6 @@
         if not s_common.isbuidhex(valu):
             mesg = f'Invalid buid string: {valu}'
             raise s_exc.BadCast(mesg=mesg)
-<<<<<<< HEAD
 
         return s_common.uhex(valu)
 
@@ -10388,15 +10379,6 @@
         mesg = f'Invalid buid valu: {valu}'
         raise s_exc.BadCast(mesg=mesg)
 
-=======
-
-        return s_common.uhex(valu)
-
-    if not isinstance(valu, bytes):
-        mesg = f'Invalid buid valu: {valu}'
-        raise s_exc.BadCast(mesg=mesg)
-
->>>>>>> e2a462d7
     if len(valu) != 32:
         mesg = f'Invalid buid valu: {valu}'
         raise s_exc.BadCast(mesg=mesg)
@@ -10408,12 +10390,9 @@
     if noneok and valu is None:
         return None
 
-<<<<<<< HEAD
-=======
     if isinstance(valu, str) and s_common.isbuidhex(valu):
         return valu
 
->>>>>>> e2a462d7
     buid = await tobuid(valu)
     return s_common.ehex(buid)
 
