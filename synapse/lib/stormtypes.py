import os
import bz2
import copy
import gzip
import time
import regex
import types
import base64
import pprint
import struct
import asyncio
import decimal
import hashlib
import inspect
import logging
import binascii
import datetime
import calendar
import functools
import contextlib
import collections

import synapse.exc as s_exc
import synapse.common as s_common
import synapse.telepath as s_telepath

import synapse.lib.coro as s_coro
import synapse.lib.json as s_json
import synapse.lib.node as s_node
import synapse.lib.time as s_time
import synapse.lib.cache as s_cache
import synapse.lib.const as s_const
import synapse.lib.queue as s_queue
import synapse.lib.scope as s_scope
import synapse.lib.msgpack as s_msgpack
import synapse.lib.schemas as s_schemas
import synapse.lib.urlhelp as s_urlhelp
import synapse.lib.version as s_version
import synapse.lib.stormctrl as s_stormctrl

logger = logging.getLogger(__name__)

AXON_MINVERS_PROXY = (2, 97, 0)
AXON_MINVERS_PROXYTRUE = (2, 192, 0)
AXON_MINVERS_SSLOPTS = '>=2.162.0'

class Undef:
    _storm_typename = 'undef'
    async def stormrepr(self):
        return '$lib.undef'

undef = Undef()

def confirm(perm, gateiden=None):
    s_scope.get('runt').confirm(perm, gateiden=gateiden)

def allowed(perm, gateiden=None):
    return s_scope.get('runt').allowed(perm, gateiden=gateiden)

def confirmEasyPerm(item, perm, mesg=None):
    return s_scope.get('runt').confirmEasyPerm(item, perm, mesg=mesg)

def allowedEasyPerm(item, perm):
    return s_scope.get('runt').allowedEasyPerm(item, perm)

def strifyHttpArg(item, multi=False):
    if isinstance(item, (list, tuple)):
        return [(str(k), str(v)) for (k, v) in item]
    elif isinstance(item, dict):
        retn = {}
        for name, valu in item.items():
            if isinstance(valu, (list, tuple)) and multi:
                retn[str(name)] = [str(v) for v in valu]
            else:
                retn[str(name)] = str(valu)
        return retn
    return item

async def resolveCoreProxyUrl(valu):
    '''
    Resolve a proxy value to a proxy URL.

    Args:
        valu (str|bool): The proxy value.

    Returns:
        (str|None): A proxy URL string or None.
    '''
    runt = s_scope.get('runt')

    match valu:
        case True:
            return await runt.view.core.getConfOpt('http:proxy')

        case False:
            runt.confirm(('inet', 'http', 'proxy'))
            return None

        case str():
            runt.confirm(('inet', 'http', 'proxy'))
            return valu

        case _:
            raise s_exc.BadArg(mesg='HTTP proxy argument must be a string or bool.')

async def resolveAxonProxyArg(valu):
    '''
    Resolve a proxy value to the kwarg to set for an Axon HTTP call.

    Args:
        valu (str|bool): The proxy value.

    Returns:
        tuple: A retn tuple where the proxy kwarg should not be set if ok=False, otherwise a proxy URL or None.
    '''
    runt = s_scope.get('runt')

    await runt.view.core.getAxon()

    axonvers = runt.view.core.axoninfo['synapse']['version']
    if axonvers < AXON_MINVERS_PROXY:
        await runt.warnonce(f'Axon version does not support proxy argument: {axonvers} < {AXON_MINVERS_PROXY}')
        return False, None

    match valu:
        case True:
            if axonvers < AXON_MINVERS_PROXYTRUE:
                return True, None
            return True, True

        case False:
            runt.confirm(('inet', 'http', 'proxy'))
            return True, False

        case str():
            runt.confirm(('inet', 'http', 'proxy'))
            return True, valu

        case _:
            raise s_exc.BadArg(mesg='HTTP proxy argument must be a string or bool.')

class StormTypesRegistry:
    # The following types are currently undefined.
    base_undefined_types = (
        'any',
        'int',
        'lib',  # lib.import
        'null',
        'time',
        'prim',
        'undef',
        'float',
        'generator',
    )
    undefined_types = set(base_undefined_types)
    known_types = set()
    rtypes = collections.defaultdict(set)  # callable -> return types, populated on demand.

    def __init__(self):
        self._LIBREG = {}
        self._TYPREG = {}

    def addStormLib(self, path, ctor):
        if path in self._LIBREG:
            raise Exception('cannot register a library twice')
        assert isinstance(path, tuple)
        self._LIBREG[path] = ctor

    def delStormLib(self, path):
        if not self._LIBREG.pop(path, None):
            raise Exception('no such path!')

    def addStormType(self, path, ctor):
        if path in self._TYPREG:
            raise Exception('cannot register a type twice')
        assert ctor._storm_typename is not None, f'path={path} ctor={ctor}'
        self._TYPREG[path] = ctor
        self.known_types.add(ctor._storm_typename)
        self.undefined_types.discard(ctor._storm_typename)

    def delStormType(self, path):
        ctor = self._TYPREG.pop(path, None)
        if ctor is None:
            raise Exception('no such path!')
        self.known_types.discard(ctor._storm_typename)
        self.undefined_types.add(ctor._storm_typename)

    def registerLib(self, ctor):
        '''Decorator to register a StormLib'''
        path = getattr(ctor, '_storm_lib_path', s_common.novalu)
        if path is s_common.novalu:
            raise Exception('no key!')
        self.addStormLib(path, ctor)

        for info in ctor._storm_locals:
            rtype = info.get('type')
            if isinstance(rtype, dict) and rtype.get('type') == 'function':
                if (fname := rtype.get('_funcname')) == '_storm_query':
                    continue

                if (func := getattr(ctor, fname, None)) is not None:
                    funcpath = '.'.join(('lib',) + ctor._storm_lib_path + (info['name'],))
                    func._storm_funcpath = f"${funcpath}"

        return ctor

    def registerType(self, ctor):
        '''Decorator to register a StormPrim'''
        self.addStormType(ctor.__name__, ctor)

        for info in ctor._storm_locals:
            rtype = info.get('type')
            if isinstance(rtype, dict) and rtype.get('type') == 'function':
                fname = rtype.get('_funcname')
                if (func := getattr(ctor, fname, None)) is not None:
                    func._storm_funcpath = f"{ctor._storm_typename}.{info['name']}"

        return ctor

    def iterLibs(self):
        return list(self._LIBREG.items())

    def iterTypes(self):
        return list(self._TYPREG.items())

    def _validateInfo(self, obj, info, name):
        # Check the rtype of the info to see if its a dict; and  if so,
        # validate it has the _funcname key pointing to the to a
        # callable on the obj, and that the documented arguments match
        # those of the callable. The _funcname key is removed.

        rtype = info.get('type')
        if isinstance(rtype, dict):
            rname = rtype.get('type')
            rname = copy.deepcopy(rname)  # Make a mutable copy we're going to modify

            if isinstance(rname, tuple):
                rname = list(rname)

            isstor = False
            isfunc = False
            isgtor = False
            isctor = False

            if rname == 'ctor' or 'ctor' in rname:
                isctor = True
                if isinstance(rname, str):
                    rname = ''
                if isinstance(rname, list):
                    rname.remove('ctor')
                if isinstance(rname, dict):
                    rname.pop('ctor', None)
            if rname == 'function' or 'function' in rname:
                isfunc = True
                if isinstance(rname, str):
                    rname = ''
                if isinstance(rname, list):
                    rname.remove('function')
                if isinstance(rname, dict):
                    rname.pop('function', None)
            if rname == 'gtor' or 'gtor' in rname:
                isgtor = True
                if isinstance(rname, str):
                    rname = ''
                if isinstance(rname, list):
                    rname.remove('gtor')
                if isinstance(rname, dict):
                    rname.pop('gtor', None)
            if rname == 'stor' or 'stor' in rname:
                if isinstance(rname, str):
                    rname = ''
                if isinstance(rname, list):
                    rname.remove('stor')
                if isinstance(rname, dict):
                    rname.pop('stor', None)
                isstor = True

            invalid = (isgtor and isctor) or (isfunc and (isgtor or isctor))
            if invalid:
                mesg = f'Dictionary represents invalid combination of ctors, gtors, locls, and stors [{name} {obj} {info.get("name")}] [{rtype}].'
                raise AssertionError(mesg)

            if rname:
                mesg = f'Dictionary return types represents a unknown rtype [{name} {obj} {info.get("name")}] [{rtype}] [{rname}].'
                raise AssertionError(mesg)

            if isfunc:
                self._validateFunction(obj, info, name)
            if isstor:
                self._validateStor(obj, info, name)
            if isctor:
                self._validateCtor(obj, info, name)
            if isgtor:
                self._validateGtor(obj, info, name)

    def _validateFunction(self, obj, info, name):
        rtype = info.get('type')
        funcname = rtype.get('_funcname')
        if funcname == '_storm_query':
            # Sentinel used for future validation of pure storm
            # functions defined in _storm_query data.
            return
        locl = getattr(obj, funcname, None)
        assert locl is not None, f'bad _funcname=[{funcname}] for {obj} {info.get("name")}'
        args = rtype.get('args', ())
        for idx, arg in enumerate(args):
            argname = arg.get('name')
            assert argname is not None, f'Argument at index {idx} has no name'
            argtype = arg.get('type')
            assert argtype is not None, f'The type for argument {argname} of function {funcname} is unknown'
            if isinstance(argtype, (list, tuple)):
                for atyp in argtype:
                    if atyp not in self.known_types and atyp not in self.undefined_types:
                        raise s_exc.NoSuchType(mesg=f'The argument type {atyp} for arg {argname} of function {obj.__name__}.{funcname} is unknown.', type=argtype)
            else:
                if argtype not in self.known_types and argtype not in self.undefined_types:
                    raise s_exc.NoSuchType(mesg=f'The argument type {argtype} for arg {argname} of function {obj.__name__}.{funcname} is unknown.', type=argtype)
        callsig = getCallSig(locl)
        # Assert the callsigs match
        callsig_args = [str(v).split('=')[0] for v in callsig.parameters.values()]
        assert [d.get('name') for d in
                args] == callsig_args, f'args / callsig args mismatch for {funcname} {name} {obj} {args} {callsig_args}'
        # ensure default values are provided
        for parameter, argdef in zip(callsig.parameters.values(), args):
            pdef = parameter.default  # defaults to inspect._empty for undefined default values.
            adef = argdef.get('default', inspect._empty)
            # Allow $lib.undef as a defined default to represent the undef constant.
            if pdef is undef:
                assert adef == '$lib.undef', \
                    f'Expected $lib.undef for default value {obj} {funcname}, defvals {pdef} != {adef} for {parameter}'
            else:
                assert pdef == adef, \
                    f'Default value mismatch for {obj} {funcname}, defvals {pdef} != {adef} for {parameter}'

    def _validateStor(self, obj, info, name):
        rtype = info.get('type')
        funcname = rtype.pop('_storfunc')
        locl = getattr(obj, funcname, None)
        assert locl is not None, f'bad _storfunc=[{funcname}] for {obj} {info.get("name")}'
        args = rtype.get('args')
        assert args is None, f'stors have no defined args funcname=[{funcname}] for {obj} {info.get("name")}'
        callsig = getCallSig(locl)
        # Assert the callsig for a stor has one argument
        callsig_args = [str(v).split('=')[0] for v in callsig.parameters.values()]
        assert len(callsig_args) == 1, f'stor funcs must only have one argument for {obj} {info.get("name")}'

    def _validateCtor(self, obj, info, name):
        rtype = info.get('type')
        funcname = rtype.pop('_ctorfunc')
        locl = getattr(obj, funcname, None)
        assert locl is not None, f'bad _ctorfunc=[{funcname}] for {obj} {info.get("name")}'
        args = rtype.get('args')
        assert args is None, f'ctors have no defined args funcname=[{funcname}] for {obj} {info.get("name")}'
        callsig = getCallSig(locl)
        # Assert the callsig for a ctor has one argument
        callsig_args = [str(v).split('=')[0] for v in callsig.parameters.values()]
        assert len(callsig_args) == 1, f'ctor funcs must only have one argument for {obj} {info.get("name")}'

    def _validateGtor(self, obj, info, name):
        rtype = info.get('type')
        funcname = rtype.pop('_gtorfunc')
        locl = getattr(obj, funcname, None)
        assert locl is not None, f'bad _gtorfunc=[{funcname}] for {obj} {info.get("name")}'
        args = rtype.get('args')
        assert args is None, f'gtors have no defined args funcname=[{funcname}] for {obj} {info.get("name")}'
        callsig = getCallSig(locl)
        # Assert the callsig for a stor has one argument
        callsig_args = [str(v).split('=')[0] for v in callsig.parameters.values()]
        assert len(callsig_args) == 0, f'gtor funcs must only have one argument for {obj} {info.get("name")}'

    def getLibDocs(self, lib=None):
        # Ensure type docs are loaded/verified.
        _ = self.getTypeDocs()

        if lib is None:
            libs = self.iterLibs()
            libs.sort(key=lambda x: x[0])
        else:
            libs = ((lib._storm_lib_path, lib),)

        docs = []
        for (sname, slib) in libs:
            sname = slib.__class__.__name__
            locs = []
            tdoc = {
                'desc': getDoc(slib, sname),
                'locals': locs,
                'path': ('lib',) + slib._storm_lib_path,
                'deprecated': slib._storm_lib_deprecation,
            }
            for info in sorted(slib._storm_locals, key=lambda x: x.get('name')):
                info = s_msgpack.deepcopy(info)
                self._validateInfo(slib, info, sname)
                locs.append(info)

            docs.append(tdoc)

        for tdoc in docs:
            basepath = tdoc.get('path')
            assert basepath[0] == 'lib'
            locls = tdoc.get('locals')
            for info in locls:
                path = basepath + (info.get('name'),)
                ityp = info.get('type')
                if isinstance(ityp, str):
                    self.rtypes[path].add(ityp)
                    continue
                retv = ityp.get('returns')
                rtyp = retv.get('type')
                if isinstance(rtyp, (list, tuple)):
                    [self.rtypes[path].add(r) for r in rtyp]
                    continue
                self.rtypes[path].add(rtyp)

        for path, rtyps in self.rtypes.items():
            for rtyp in rtyps:
                if rtyp not in self.known_types and rtyp not in self.undefined_types:  # pragma: no cover
                    raise s_exc.NoSuchType(mesg=f'The return type {rtyp} for {path} is unknown.', type=rtyp)

        return docs

    def getTypeDocs(self, styp: str =None):
        if styp is None:
            types = self.iterTypes()
            types.sort(key=lambda x: x[1]._storm_typename)
        else:
            types = [(k, v) for (k, v) in self.iterTypes() if styp == v._storm_typename]

        docs = []
        for (sname, styp) in types:
            locs = []
            tdoc = {
                'desc': getDoc(styp, sname),
                'locals': locs,
                'path': (styp._storm_typename,),
            }
            for info in sorted(styp._storm_locals, key=lambda x: x.get('name')):
                info = s_msgpack.deepcopy(info)
                self._validateInfo(styp, info, sname)
                locs.append(info)

            docs.append(tdoc)

        for tdoc in docs:
            basepath = tdoc.get('path')
            assert len(basepath) == 1
            locls = tdoc.get('locals')
            for info in locls:
                path = basepath + (info.get('name'),)
                ityp = info.get('type')
                if isinstance(ityp, str):
                    self.rtypes[path].add(ityp)
                    continue
                retv = ityp.get('returns')
                rtyp = retv.get('type')
                if isinstance(rtyp, (list, tuple)):
                    [self.rtypes[path].add(r) for r in rtyp]
                    continue
                self.rtypes[path].add(rtyp)

        for path, rtyps in self.rtypes.items():
            for rtyp in rtyps:
                if rtyp not in self.known_types and rtyp not in self.undefined_types:  # pragma: no cover
                    raise s_exc.NoSuchType(mesg=f'The return type {rtyp} for {path} is unknown.', type=rtyp)

        return docs

registry = StormTypesRegistry()


def getDoc(obj, errstr):
    '''Helper to get __doc__'''
    doc = getattr(obj, '__doc__')
    if doc is None:
        doc = f'No doc for {errstr}'
        logger.warning(doc)
    return doc

def getCallSig(func) -> inspect.Signature:
    '''Get the callsig of a function, stripping self if present.'''
    callsig = inspect.signature(func)
    params = list(callsig.parameters.values())
    if params and params[0].name == 'self':
        callsig = callsig.replace(parameters=params[1:])
    return callsig


def stormfunc(readonly=False):
    def wrap(f):
        f._storm_readonly = readonly
        return f
    return wrap

def intify(x):

    if isinstance(x, str):

        x = x.lower()
        if x == 'true':
            return 1

        if x == 'false':
            return 0

        try:
            return int(x, 0)
        except ValueError as e:
            mesg = f'Failed to make an integer from "{x}".'
            raise s_exc.BadCast(mesg=mesg) from e

    try:
        return int(x)
    except Exception as e:
        mesg = f'Failed to make an integer from "{x}".'
        raise s_exc.BadCast(mesg=mesg) from e

async def kwarg_format(_text, **kwargs):
    '''
    Replaces instances curly-braced argument names in text with their values
    '''
    for name, valu in kwargs.items():
        temp = '{%s}' % (name,)
        _text = _text.replace(temp, await torepr(valu, usestr=True))

    return _text

class StormType:
    '''
    The base type for storm runtime value objects.
    '''
    _storm_locals = ()  # type: Any # To be overridden for deref constants that need documentation
    _ismutable = True
    _storm_typename = 'unknown'

    def __init__(self, path=None):
        self.path = path

        # ctors take no arguments and are intended to return Prim objects. This must be sync.
        # These are intended for delayed Prim object construction until they are needed.
        self.ctors = {}

        # stors are setter functions which take a single value for setting.
        # These are intended to act similar to python @setter decorators.
        self.stors = {}

        # gtors are getter functions which are called without arguments. This must be async.
        # These are intended as to act similar to python @property decorators.
        self.gtors = {}

        # Locals are intended for storing callable functions and constants.
        self.locls = {}

    def getObjLocals(self):
        '''
        Get the default list of key-value pairs which may be added to the object ``.locls`` dictionary.

        Returns:
            dict: A key/value pairs.
        '''
        return {}

    async def _storm_copy(self):
        mesg = f'Type ({self._storm_typename}) does not support being copied!'
        raise s_exc.BadArg(mesg=mesg)

    @stormfunc(readonly=True)
    async def setitem(self, name, valu):

        if not self.stors:
            mesg = f'{self.__class__.__name__} does not support assignment.'
            raise s_exc.StormRuntimeError(mesg=mesg)

        name = await tostr(name)

        stor = self.stors.get(name)
        if stor is None:
            mesg = f'Setting {name} is not supported on {self._storm_typename}.'
            raise s_exc.NoSuchName(name=name, mesg=mesg)

        if s_scope.get('runt').readonly and not getattr(stor, '_storm_readonly', False):
            mesg = f'Setting {name} on {self._storm_typename} is not marked readonly safe.'
            raise s_exc.IsReadOnly(mesg=mesg, name=name, valu=valu)

        await s_coro.ornot(stor, valu)

    async def deref(self, name):
        name = await tostr(name)

        locl = self.locls.get(name, s_common.novalu)
        if locl is not s_common.novalu:
            return locl

        ctor = self.ctors.get(name)
        if ctor is not None:
            item = ctor(path=self.path)
            self.locls[name] = item
            return item

        valu = await self._derefGet(name)
        if valu is not s_common.novalu:
            return valu

        raise s_exc.NoSuchName(mesg=f'Cannot find name [{name}] on type {self._storm_typename}', name=name, styp=self.__class__.__name__)

    async def _derefGet(self, name):
        gtor = self.gtors.get(name)
        if gtor is None:
            return s_common.novalu
        return await gtor()

    def ismutable(self):
        return self._ismutable

class Lib(StormType):
    '''
    A collection of storm methods under a name
    '''
    _ismutable = False
    _storm_query = None
    _storm_typename = 'lib'
    _storm_lib_perms = ()
    _storm_lib_deprecation = None

    def __init__(self, runt, name=()):
        StormType.__init__(self)
        self.runt = runt
        self.name = name
        self.auth = runt.view.core.auth
        self.addLibFuncs()

    def addLibFuncs(self):
        self.locls.update(self.getObjLocals())

    async def initLibAsync(self):

        if self._storm_query is not None:

            query = await self.runt.view.core.getStormQuery(self._storm_query)
            self.modrunt = await self.runt.getModRuntime(query)

            self.runt.onfini(self.modrunt)

            async for item in self.modrunt.execute():
                await asyncio.sleep(0)  # pragma: no cover

            for k, v in self.modrunt.vars.items():
                # Annotate the name and lib onto the callable
                # so that it can be inspected later.
                if callable(v) and v.__name__ == 'realfunc':
                    v._storm_runtime_lib = self
                    v._storm_runtime_lib_func = k
                    v._storm_funcpath = f'${".".join(("lib",) + self.name + (k,))}'

                self.locls[k] = v

    async def stormrepr(self):
        if '__module__' in self.locls:
            return f'Imported Module {".".join(self.name)}'
        return f'Library ${".".join(("lib",) + self.name)}'

    async def deref(self, name):

        name = await tostr(name)

        if name.startswith('__'):
            raise s_exc.StormRuntimeError(mesg=f'Cannot dereference private value [{name}]', name=name)

        try:
            return await StormType.deref(self, name)
        except s_exc.NoSuchName:
            pass

        path = self.name + (name,)

        slib = self.runt.view.core.getStormLib(path)
        if slib is None:
            raise s_exc.NoSuchName(mesg=f'Cannot find name [{name}]', name=name)

        ctor = slib[2].get('ctor', Lib)
        libinst = ctor(self.runt, name=path)

        await libinst.initLibAsync()

        return libinst

    async def dyncall(self, iden, todo, gatekeys=()):
        return await self.runt.dyncall(iden, todo, gatekeys=gatekeys)

    async def dyniter(self, iden, todo, gatekeys=()):
        async for item in self.runt.dyniter(iden, todo, gatekeys=gatekeys):
            yield item

@registry.registerLib
class LibDmon(Lib):
    '''
    A Storm Library for interacting with StormDmons.
    '''
    _storm_locals = (
        {'name': 'add', 'desc': '''
        Add a Storm Dmon to the Cortex.

        Examples:
            Add a dmon that executes a query::

                $lib.dmon.add(${ myquery }, name='example dmon')
                ''',
         'type': {'type': 'function', '_funcname': '_libDmonAdd',
                  'args': (
                      {'name': 'text', 'type': ['str', 'storm:query'],
                       'desc': 'The Storm query to execute in the Dmon loop.'},
                      {'name': 'name', 'type': 'str', 'desc': 'The name of the Dmon.', 'default': 'noname'},
                      {'name': 'ddef', 'type': 'dict', 'desc': 'Additional daemon definition fields. ', 'default': None},
                  ),
                  'returns': {'type': 'str', 'desc': 'The iden of the newly created Storm Dmon.'}}},
        {'name': 'get', 'desc': 'Get a Storm Dmon definition by iden.',
         'type': {'type': 'function', '_funcname': '_libDmonGet',
                  'args': (
                      {'name': 'iden', 'type': 'str', 'desc': 'The iden of the Storm Dmon to get.'},
                  ),
                  'returns': {'type': 'dict', 'desc': 'A Storm Dmon definition dict.', }}},
        {'name': 'del', 'desc': 'Delete a Storm Dmon by iden.',
         'type': {'type': 'function', '_funcname': '_libDmonDel',
                  'args': (
                      {'name': 'iden', 'type': 'str', 'desc': 'The iden of the Storm Dmon to delete.'},
                  ),
                  'returns': {'type': 'null', }}},
        {'name': 'log', 'desc': 'Get the messages from a Storm Dmon.',
         'type': {'type': 'function', '_funcname': '_libDmonLog',
                  'args': (
                      {'name': 'iden', 'type': 'str', 'desc': 'The iden of the Storm Dmon to get logs for.'},
                  ),
                  'returns': {'type': 'list', 'desc': 'A list of messages from the StormDmon.'}}},
        {'name': 'list', 'desc': 'Get a list of Storm Dmons.',
         'type': {
             'type': 'function', '_funcname': '_libDmonList',
             'returns': {'type': 'list', 'desc': 'A list of Storm Dmon definitions.'}}},
        {'name': 'bump', 'desc': 'Restart the Dmon.',
         'type': {'type': 'function', '_funcname': '_libDmonBump',
                  'args': (
                      {'name': 'iden', 'type': 'str', 'desc': 'The GUID of the dmon to restart.'},
                  ),
                  'returns': {'type': 'boolean',
                              'desc': 'True if the Dmon is restarted; False if the iden does not exist.'}}},
        {'name': 'stop', 'desc': 'Stop a Storm Dmon.',
         'type': {'type': 'function', '_funcname': '_libDmonStop',
                  'args': (
                      {'name': 'iden', 'type': 'str', 'desc': 'The GUID of the Dmon to stop.'},
                  ),
                  'returns': {'type': 'boolean',
                              'desc': '``(true)`` unless the dmon does not exist or was already stopped.'}}},
        {'name': 'start', 'desc': 'Start a storm dmon.',
         'type': {'type': 'function', '_funcname': '_libDmonStart',
                  'args': (
                      {'name': 'iden', 'type': 'str', 'desc': 'The GUID of the dmon to start.'},
                  ),
                  'returns': {'type': 'boolean',
                              'desc': '``(true)`` unless the dmon does not exist or was already started.'}}},
    )
    _storm_lib_path = ('dmon',)

    def getObjLocals(self):
        return {
            'add': self._libDmonAdd,
            'get': self._libDmonGet,
            'del': self._libDmonDel,
            'log': self._libDmonLog,
            'list': self._libDmonList,
            'bump': self._libDmonBump,
            'stop': self._libDmonStop,
            'start': self._libDmonStart,
        }

    async def _libDmonDel(self, iden):
        dmon = await self.runt.view.core.getStormDmon(iden)
        if dmon is None:
            mesg = f'No storm dmon with iden: {iden}'
            raise s_exc.NoSuchIden(mesg=mesg)

        if dmon.get('user') != self.runt.user.iden:
            self.runt.confirm(('dmon', 'del', iden))

        await self.runt.view.core.delStormDmon(iden)

    @stormfunc(readonly=True)
    async def _libDmonGet(self, iden):
        return await self.runt.view.core.getStormDmon(iden)

    @stormfunc(readonly=True)
    async def _libDmonList(self):
        return await self.runt.view.core.getStormDmons()

    @stormfunc(readonly=True)
    async def _libDmonLog(self, iden):
        self.runt.confirm(('dmon', 'log'))
        return await self.runt.view.core.getStormDmonLog(iden)

    async def _libDmonAdd(self, text, name='noname', ddef=None):

        varz = {}

        # closure style capture of runtime and query vars
        if isinstance(text, Query):
            varz.update(await toprim(text.varz))

        varz.update(await toprim(self.runt.vars))

        varz = s_msgpack.getvars(varz)

        text = await tostr(text)
        ddef = await toprim(ddef)

        viewiden = self.runt.view.iden
        self.runt.confirm(('dmon', 'add'), gateiden=viewiden)

        opts = {'vars': varz, 'view': viewiden}

        if ddef is None:
            ddef = {}

        ddef['name'] = name
        ddef['user'] = self.runt.user.iden
        ddef['storm'] = text
        ddef['stormopts'] = opts

        ddef.setdefault('enabled', True)

        return await self.runt.view.core.addStormDmon(ddef)

    async def _libDmonBump(self, iden):
        iden = await tostr(iden)

        ddef = await self.runt.view.core.getStormDmon(iden)
        if ddef is None:
            return False

        viewiden = ddef['stormopts']['view']
        self.runt.confirm(('dmon', 'add'), gateiden=viewiden)

        await self.runt.view.core.bumpStormDmon(iden)
        return True

    async def _libDmonStop(self, iden):
        iden = await tostr(iden)

        ddef = await self.runt.view.core.getStormDmon(iden)
        if ddef is None:
            return False

        viewiden = ddef['stormopts']['view']
        self.runt.confirm(('dmon', 'add'), gateiden=viewiden)

        return await self.runt.view.core.disableStormDmon(iden)

    async def _libDmonStart(self, iden):
        iden = await tostr(iden)

        ddef = await self.runt.view.core.getStormDmon(iden)
        if ddef is None:
            return False

        viewiden = ddef['stormopts']['view']
        self.runt.confirm(('dmon', 'add'), gateiden=viewiden)

        return await self.runt.view.core.enableStormDmon(iden)

@registry.registerLib
class LibService(Lib):
    '''
    A Storm Library for interacting with Storm Services.
    '''
    _storm_locals = (
        {'name': 'add', 'desc': 'Add a Storm Service to the Cortex.',
         'type': {'type': 'function', '_funcname': '_libSvcAdd',
                  'args': (
                      {'name': 'name', 'type': 'str', 'desc': 'Name of the Storm Service to add.', },
                      {'name': 'url', 'type': 'str', 'desc': 'The Telepath URL to the Storm Service.', },
                  ),
                  'returns': {'type': 'dict', 'desc': 'The Storm Service definition.', }}},
        {'name': 'del', 'desc': 'Remove a Storm Service from the Cortex.',
         'type': {'type': 'function', '_funcname': '_libSvcDel',
                  'args': (
                      {'name': 'iden', 'type': 'str', 'desc': 'The iden of the service to remove.', },
                  ),
                  'returns': {'type': 'null', }}},
        {'name': 'get', 'desc': 'Get a Storm Service definition.',
         'type': {'type': 'function', '_funcname': '_libSvcGet',
                  'args': (
                      {'name': 'name', 'type': 'str',
                       'desc': 'The local name, local iden, or remote name, '
                               'of the service to get the definition for.', },
                  ),
                  'returns': {'type': 'dict', 'desc': 'A Storm Service definition.', }}},
        {'name': 'has', 'desc': 'Check if a Storm Service is available in the Cortex.',
         'type': {'type': 'function', '_funcname': '_libSvcHas',
                  'args': (
                      {'name': 'name', 'type': 'str',
                       'desc': 'The local name, local iden, or remote name, '
                               'of the service to check for the existence of.', },
                  ),
                  'returns': {'type': 'boolean',
                              'desc': 'True if the service exists in the Cortex, False if it does not.', }}},
        {'name': 'list',
         'desc': '''
            List the Storm Service definitions for the Cortex.

            Notes:
                The definition dictionaries have an additional ``ready`` key added to them to
                indicate if the Cortex is currently connected to the Storm Service or not.
            ''',
         'type': {'type': 'function', '_funcname': '_libSvcList',
                  'returns': {'type': 'list', 'desc': 'A list of Storm Service definitions.', }}},
        {'name': 'wait', 'desc': '''
        Wait for a given service to be ready.

        Notes:
            If a timeout value is not specified, this will block a Storm query until the service is available.
        ''',
         'type': {'type': 'function', '_funcname': '_libSvcWait',
                  'args': (
                      {'name': 'name', 'type': 'str', 'desc': 'The name, or iden, of the service to wait for.', },
                      {'name': 'timeout', 'type': 'int', 'desc': 'Number of seconds to wait for the service.',
                       'default': None, }
                  ),
                  'returns': {'type': 'boolean', 'desc': 'Returns true if the service is available, false on a '
                                                         'timeout waiting for the service to be ready.', }}},
    )
    _storm_lib_perms = (
        {'perm': ('service', 'add'), 'gate': 'cortex',
            'desc': 'Controls the ability to add a Storm Service to the Cortex.'},
        {'perm': ('service', 'del'), 'gate': 'cortex',
            'desc': 'Controls the ability to delete a Storm Service from the Cortex'},
        {'perm': ('service', 'get'), 'gate': 'cortex',
            'desc': 'Controls the ability to get the Service object for any Storm Service.'},
        {'perm': ('service', 'get', '<iden>'), 'gate': 'cortex',
            'desc': 'Controls the ability to get the Service object for a Storm Service by iden.'},
        {'perm': ('service', 'list'), 'gate': 'cortex',
         'desc': 'Controls the ability to list all available Storm Services and their service definitions.'},
    )
    _storm_lib_path = ('service',)

    def getObjLocals(self):
        return {
            'add': self._libSvcAdd,
            'del': self._libSvcDel,
            'get': self._libSvcGet,
            'has': self._libSvcHas,
            'list': self._libSvcList,
            'wait': self._libSvcWait,
        }

    async def _checkSvcGetPerm(self, ssvc):
        '''
        Helper to handle service.get.* permissions
        '''
        self.runt.confirm(('service', 'get', ssvc.iden))

    async def _libSvcAdd(self, name, url):
        self.runt.confirm(('service', 'add'))
        sdef = {
            'name': name,
            'url': url,
        }
        return await self.runt.view.core.addStormSvc(sdef)

    async def _libSvcDel(self, iden):
        self.runt.confirm(('service', 'del'))
        return await self.runt.view.core.delStormSvc(iden)

    async def _libSvcGet(self, name):
        ssvc = self.runt.view.core.getStormSvc(name)
        if ssvc is None:
            mesg = f'No service with name/iden: {name}'
            raise s_exc.NoSuchName(mesg=mesg)
        await self._checkSvcGetPerm(ssvc)
        return Service(self.runt, ssvc)

    @stormfunc(readonly=True)
    async def _libSvcHas(self, name):
        ssvc = self.runt.view.core.getStormSvc(name)
        if ssvc is None:
            return False
        return True

    @stormfunc(readonly=True)
    async def _libSvcList(self):
        self.runt.confirm(('service', 'list'))
        retn = []

        for ssvc in self.runt.view.core.getStormSvcs():
            sdef = dict(ssvc.sdef)
            sdef['ready'] = ssvc.ready.is_set()
            sdef['svcname'] = ssvc.svcname
            sdef['svcvers'] = ssvc.svcvers
            retn.append(sdef)

        return retn

    @stormfunc(readonly=True)
    async def _libSvcWait(self, name, timeout=None):
        name = await tostr(name)
        timeout = await toint(timeout, noneok=True)
        ssvc = self.runt.view.core.getStormSvc(name)
        if ssvc is None:
            mesg = f'No service with name/iden: {name}'
            raise s_exc.NoSuchName(mesg=mesg, name=name)
        await self._checkSvcGetPerm(ssvc)

        # Short circuit asyncio.wait_for logic by checking the ready event
        # value. If we call wait_for with a timeout=0 we'll almost always
        # raise a TimeoutError unless the future previously had the option
        # to complete.
        if timeout == 0:
            return ssvc.ready.is_set()

        fut = ssvc.ready.wait()
        try:
            await asyncio.wait_for(fut, timeout=timeout)
        except asyncio.TimeoutError:
            return False
        else:
            return True

@registry.registerLib
class LibTags(Lib):
    '''
    Storm utility functions for tags.
    '''
    _storm_lib_path = ('tags',)

    _storm_locals = (
        {'name': 'prefix', 'desc': '''
            Normalize and prefix a list of syn:tag:part values so they can be applied.

            Examples:
                Add tag prefixes and then use them to tag nodes::

                    $tags = $lib.tags.prefix($result.tags, vtx.visi)
                    { for $tag in $tags { [ +#$tag ] } }

         ''',
         'type': {'type': 'function', '_funcname': 'prefix',
                  'args': (
                      {'name': 'names', 'type': 'list', 'desc': 'A list of syn:tag:part values to normalize and prefix.'},
                      {'name': 'prefix', 'type': 'str', 'desc': 'The string prefix to add to the syn:tag:part values.'},
                      {'name': 'ispart', 'type': 'boolean', 'default': False,
                       'desc': 'Whether the names have already been normalized. Normalization will be skipped if set to true.'},
                  ),
                  'returns': {'type': 'list', 'desc': 'A list of normalized and prefixed syn:tag values.', }}},
    )

    def getObjLocals(self):
        return {
            'prefix': self.prefix,
        }

    @stormfunc(readonly=True)
    async def prefix(self, names, prefix, ispart=False):

        prefix = await tostr(prefix)
        ispart = await tobool(ispart)
        tagpart = self.runt.view.core.model.type('syn:tag:part')

        retn = []
        async for part in toiter(names):
            if not ispart:
                try:
                    partnorm = (await tagpart.norm(part))[0]
                    retn.append(f'{prefix}.{partnorm}')
                except s_exc.BadTypeValu:
                    pass
            else:
                retn.append(f'{prefix}.{part}')

        return retn

@registry.registerLib
class LibBase(Lib):
    '''
    The Base Storm Library. This mainly contains utility functionality.
    '''
    _storm_lib_path = ()

    _storm_locals = (
        {'name': 'len', 'desc': '''
            Get the length of a item.

            This could represent the size of a string, or the number of keys in
            a dictionary, or the number of elements in an array. It may also be used
            to iterate an emitter or yield function and count the total.''',
         'type': {'type': 'function', '_funcname': '_len',
                  'args': (
                      {'name': 'item', 'desc': 'The item to get the length of.', 'type': 'prim', },
                  ),
                  'returns': {'type': 'int', 'desc': 'The length of the item.', }}},
        {'name': 'min', 'desc': 'Get the minimum value in a list of arguments.',
         'type': {'type': 'function', '_funcname': '_min',
                  'args': (
                      {'name': '*args', 'type': 'any', 'desc': 'List of arguments to evaluate.', },
                  ),
                  'returns': {'type': 'int', 'desc': 'The smallest argument.', }}},
        {'name': 'max', 'desc': 'Get the maximum value in a list of arguments.',
         'type': {'type': 'function', '_funcname': '_max',
                  'args': (
                      {'name': '*args', 'type': 'any', 'desc': 'List of arguments to evaluate.', },
                  ),
                  'returns': {'type': 'int', 'desc': 'The largest argument.', }}},
        {'name': 'set', 'desc': 'Get a Storm Set object.',
         'type': {'type': 'function', '_funcname': '_set',
                  'args': (
                      {'name': '*vals', 'type': 'any', 'desc': 'Initial values to place in the set.', },
                  ),
                  'returns': {'type': 'set', 'desc': 'The new set.', }}},
        {'name': 'exit', 'desc': 'Cause a Storm Runtime to stop running.',
         'type': {'type': 'function', '_funcname': '_exit',
                  'args': (
                      {'name': 'mesg', 'type': 'str', 'desc': 'Optional string to warn.', 'default': None, },
                      {'name': '**kwargs', 'type': 'any', 'desc': 'Keyword arguments to substitute into the mesg.', },
                  ),
                  'returns': {'type': 'null', }}},
        {'name': 'guid', 'desc': 'Get a random guid, or generate a guid from the arguments.',
         'type': {'type': 'function', '_funcname': '_guid',
                  'args': (
                      {'name': '*args', 'type': 'prim', 'desc': 'Arguments which are hashed to create a guid.', },
                      {'name': 'valu', 'type': 'prim', 'default': '$lib.undef',
                       'desc': 'Create a guid from a single value (no positional arguments can be specified).', },
                  ),
                  'returns': {'type': 'str', 'desc': 'A guid.', }}},
        {'name': 'fire', 'desc': '''
            Fire an event onto the runtime.

            Notes:
                This fires events as ``storm:fire`` event types. The name of the event is placed into a ``type`` key,
                and any additional keyword arguments are added to a dictionary under the ``data`` key.

            Examples:
                Fire an event called ``demo`` with some data::

                    storm> $foo='bar' $lib.fire('demo', foo=$foo, knight='ni')
                    ...
                    ('storm:fire', {'type': 'demo', 'data': {'foo': 'bar', 'knight': 'ni'}})
                    ...
            ''',
         'type': {'type': 'function', '_funcname': '_fire',
                  'args': (
                      {'name': 'name', 'type': 'str', 'desc': 'The name of the event to fire.', },
                      {'name': '**info', 'type': 'any',
                       'desc': 'Additional keyword arguments containing data to add to the event.', },
                  ),
                  'returns': {'type': 'null', }}},
        {'name': 'raise', 'desc': 'Raise an exception in the storm runtime.',
         'type': {'type': 'function', '_funcname': '_raise',
                  'args': (
                      {'name': 'name', 'type': 'str', 'desc': 'The name of the error condition to raise.', },
                      {'name': 'mesg', 'type': 'str', 'desc': 'A friendly description of the specific error.', },
                      {'name': '**info', 'type': 'any', 'desc': 'Additional metadata to include in the exception.', },
                  ),
                  'returns': {'type': 'null', 'desc': 'This function does not return.', }}},
        {'name': 'null', 'desc': '''
            This constant represents a value of None that can be used in Storm.

            Examples:
                Create a dictionary object with a key whose value is null, and call ``$lib.fire()`` with it::

                    storm> $d=({"key": $lib.null}) $lib.fire('demo', d=$d)
                    ('storm:fire', {'type': 'demo', 'data': {'d': {'key': None}}})
            ''',
            'type': 'null', },
        {'name': 'undef', 'desc': '''
            This constant can be used to unset variables and derefs.

            Examples:
                Unset the variable $foo::

                    $foo = $lib.undef

                Remove a dictionary key bar::

                    $foo.bar = $lib.undef

                Remove a list index of 0::

                    $foo.0 = $lib.undef
            ''',
            'type': 'undef', },
        {'name': 'true', 'desc': '''
            This constant represents a value of True that can be used in Storm.

            Examples:
                Conditionally print a statement based on the constant value::

                    storm> if $lib.true { $lib.print('Is True') } else { $lib.print('Is False') }
                    Is True
                ''',
         'type': 'boolean', },
        {'name': 'false', 'desc': '''
            This constant represents a value of False that can be used in Storm.

            Examples:
                Conditionally print a statement based on the constant value::

                    storm> if $lib.false { $lib.print('Is True') } else { $lib.print('Is False') }
                    Is False''',
         'type': 'boolean', },
        {'name': 'cast', 'desc': 'Normalize a value as a Synapse Data Model Type.',
         'type': {'type': 'function', '_funcname': '_cast',
                  'args': (
                      {'name': 'name', 'type': 'str',
                       'desc': 'The name of the model type to normalize the value as.', },
                      {'name': 'valu', 'type': 'any', 'desc': 'The value to normalize.', },
                  ),
                  'returns': {'type': 'prim', 'desc': 'The normalized value.', }}},
        {'name': 'warn',
         'desc': '''
            Print a warning message to the runtime.

            Notes:
                Arbitrary objects can be warned as well. They will have their Python __repr()__ printed.
            ''',
         'type': {'type': 'function', '_funcname': '_warn',
                  'args': (
                      {'name': 'mesg', 'type': 'str', 'desc': 'String to warn.', },
                      {'name': '**kwargs', 'type': 'any', 'desc': 'Keyword arguments to substitute into the mesg.', },
                  ),
                  'returns': {'type': 'null', }}},
        {'name': 'print', 'desc': '''
            Print a message to the runtime.

            Examples:
                Print a simple string::

                    storm> $lib.print("Hello world!")
                    Hello world!

                Format and print string based on variables::

                    storm> $d=({"key1": (1), "key2": "two"})
                         for ($key, $value) in $d { $lib.print('{k} => {v}', k=$key, v=$value) }
                    key1 => 1
                    key2 => two

                Use values off of a node to format and print string::

                    storm> inet:ipv4:asn
                         $lib.print("node: {ndef}, asn: {asn}", ndef=$node.ndef(), asn=:asn) | spin
                    node: ('inet:ipv4', 16909060), asn: 1138

            Notes:
                Arbitrary objects can be printed as well. They will have their Python __repr()__ printed.

            ''',
         'type': {'type': 'function', '_funcname': '_print',
                  'args': (
                      {'name': 'mesg', 'type': 'str', 'desc': 'String to print.', },
                      {'name': '**kwargs', 'type': 'any', 'desc': 'Keyword arguments to substitute into the mesg.', },
                  ),
                  'returns': {'type': 'null', }}},
        {'name': 'range', 'desc': '''
        Generate a range of integers.

        Examples:
            Generate a sequence of integers based on the size of an array::

                storm> $a=(foo,bar,(2)) for $i in $lib.range($lib.len($a)) {$lib.fire('test', indx=$i, valu=$a.$i)}
                Executing query at 2021/03/22 19:25:48.835
                ('storm:fire', {'type': 'test', 'data': {'index': 0, 'valu': 'foo'}})
                ('storm:fire', {'type': 'test', 'data': {'index': 1, 'valu': 'bar'}})
                ('storm:fire', {'type': 'test', 'data': {'index': 2, 'valu': 2}})

        Notes:
            The range behavior is the same as the Python3 ``range()`` builtin Sequence type.
        ''',
         'type': {'type': 'function', '_funcname': '_range',
                  'args': (
                      {'name': 'stop', 'type': 'int', 'desc': 'The value to stop at.', },
                      {'name': 'start', 'type': 'int', 'desc': 'The value to start at.', 'default': None, },
                      {'name': 'step', 'type': 'int', 'desc': 'The range step size.', 'default': None, },
                  ),
                  'returns': {'name': 'Yields', 'type': 'int', 'desc': 'The sequence of integers.'}}},
        {'name': 'pprint', 'desc': 'The pprint API should not be considered a stable interface.',
         'type': {'type': 'function', '_funcname': '_pprint',
                  'args': (
                      {'name': 'item', 'type': 'any', 'desc': 'Item to pprint', },
                      {'name': 'prefix', 'type': 'str', 'desc': 'Line prefix.', 'default': '', },
                      {'name': 'clamp', 'type': 'int', 'desc': 'Line clamping length.', 'default': None, },
                  ),
                  'returns': {'type': 'null', }}},
        {'name': 'sorted', 'desc': 'Yield sorted values.',
         'type': {'type': 'function', '_funcname': '_sorted',
                  'args': (
                      {'name': 'valu', 'type': 'any', 'desc': 'An iterable object to sort.', },
                      {'name': 'reverse', 'type': 'boolean', 'desc': 'Reverse the sort order.',
                       'default': False},
                  ),
                  'returns': {'name': 'Yields', 'type': 'any', 'desc': 'Yields the sorted output.', }}},
        {'name': 'import', 'desc': 'Import a Storm module.',
         'type': {'type': 'function', '_funcname': '_libBaseImport',
                  'args': (
                      {'name': 'name', 'type': 'str', 'desc': 'Name of the module to import.', },
                      {'name': 'debug', 'type': 'boolean', 'default': False,
                       'desc': 'Enable debugging in the module.'},
                      {'name': 'reqvers', 'type': 'str', 'default': None,
                       'desc': 'Version requirement for the imported module.', },
                  ),
                  'returns': {'type': 'lib',
                              'desc': 'A ``lib`` instance representing the imported package.', }}},

        {'name': 'trycast', 'desc': '''
            Attempt to normalize a value and return status and the normalized value.

            Examples:
                Do something if the value is a valid IPV4::

                    ($ok, $ipv4) = $lib.trycast(inet:ipv4, 1.2.3.4)
                    if $ok { $dostuff($ipv4) }
         ''',
         'type': {'type': 'function', '_funcname': 'trycast',
                  'args': (
                      {'name': 'name', 'type': 'str',
                       'desc': 'The name of the model type to normalize the value as.', },
                      {'name': 'valu', 'type': 'any', 'desc': 'The value to normalize.', },
                  ),
                  'returns': {'type': 'list',
                              'desc': 'A list of (<boolean>, <prim>) for status and normalized value.', }}},
        {'name': 'repr', 'desc': '''
            Attempt to convert a system mode value to a display mode string.

            Examples:
                Print the Synapse user name for an iden::

                    $lib.print($lib.repr(syn:user, $iden))

         ''',
         'type': {'type': 'function', '_funcname': '_repr',
                  'args': (
                      {'name': 'name', 'type': 'str', 'desc': 'The name of the model type.'},
                      {'name': 'valu', 'type': 'any', 'desc': 'The value to convert.'},
                  ),
                  'returns': {'type': 'str', 'desc': 'A display mode representation of the value.'}}},

        {'name': 'debug', 'desc': '''
            True if the current runtime has debugging enabled.

            Note:
                The debug state is inherited by sub-runtimes at instantiation time.  Any
                changes to a runtime's debug state do not percolate automatically.

            Examples:
                Check if the runtime is in debug and print a message::

                    if $lib.debug {
                        $lib.print('Doing stuff!')
                    }

                Update the current runtime to enable debugging::

                    $lib.debug = (true)''',
         'type': {
             'type': ['gtor', 'stor'],
             '_storfunc': '_setRuntDebug',
             '_gtorfunc': '_getRuntDebug',
             'returns': {'type': 'boolean'}}},

        {'name': 'copy', 'desc': '''
            Create and return a deep copy of the given storm object.

            Note:
                This is currently limited to msgpack compatible primitives.

            Examples:
                Make a copy of a list or dict::

                    $copy = $lib.copy($item)
         ''',
         'type': {'type': 'function', '_funcname': '_copy',
                  'args': (
                      {'name': 'item', 'type': 'prim',
                       'desc': 'The item to make a copy of.', },
                  ),
                  'returns': {'type': 'prim',
                              'desc': 'A deep copy of the primitive object.', }}},
    )

    _storm_lib_perms = (
        {'perm': ('globals',), 'gate': 'cortex',
            'desc': 'Used to control all operations for global variables.'},

        {'perm': ('globals', 'get'), 'gate': 'cortex',
            'desc': 'Used to control read access to all global variables.'},
        {'perm': ('globals', 'get', '<name>'), 'gate': 'cortex',
            'desc': 'Used to control read access to a specific global variable.'},

        {'perm': ('globals', 'set'), 'gate': 'cortex',
            'desc': 'Used to control edit access to all global variables.'},
        {'perm': ('globals', 'set', '<name>'), 'gate': 'cortex',
            'desc': 'Used to control edit access to a specific global variable.'},

        {'perm': ('globals', 'del'), 'gate': 'cortex',
            'desc': 'Used to control delete access to all global variables.'},
        {'perm': ('globals', 'del', '<name>'), 'gate': 'cortex',
            'desc': 'Used to control delete access to a specific global variable.'},
    )

    def __init__(self, runt, name=()):
        Lib.__init__(self, runt, name=name)
        self.stors['debug'] = self._setRuntDebug
        self.gtors['debug'] = self._getRuntDebug

        self.ctors.update({
            'env': self._ctorEnvVars,
            'vars': self._ctorRuntVars,
            'globals': self._ctorGlobalVars,
        })

    async def _getRuntDebug(self):
        return self.runt.debug

    @stormfunc(readonly=True)
    async def _setRuntDebug(self, debug):
        self.runt.debug = await tobool(debug)

    def getObjLocals(self):
        return {
            'len': self._len,
            'min': self._min,
            'max': self._max,
            'set': self._set,
            'copy': self._copy,
            'exit': self._exit,
            'guid': self._guid,
            'fire': self._fire,
            'null': None,
            'undef': undef,
            'true': True,
            'false': False,
            'cast': self._cast,
            'repr': self._repr,
            'warn': self._warn,
            'print': self._print,
            'raise': self._raise,
            'range': self._range,
            'pprint': self._pprint,
            'sorted': self._sorted,
            'import': self._libBaseImport,
            'trycast': self.trycast,
        }

    @stormfunc(readonly=True)
    async def _libBaseImport(self, name, debug=False, reqvers=None):

        name = await tostr(name)
        debug = await tobool(debug)
        reqvers = await tostr(reqvers, noneok=True)

        mdef = await self.runt.view.core.getStormMod(name, reqvers=reqvers)
        if mdef is None:
            mesg = f'No storm module named {name} matching version requirement {reqvers}'
            raise s_exc.NoSuchName(mesg=mesg, name=name, reqvers=reqvers)

        text = mdef.get('storm')
        modconf = mdef.get('modconf')

        query = await self.runt.getStormQuery(text)

        asroot = False

        rootperms = mdef.get('asroot:perms')
        if rootperms is not None:

            for perm in rootperms:
                if self.runt.allowed(perm):
                    asroot = True
                    break

            if not asroot:
                permtext = ' or '.join(('.'.join(p) for p in rootperms))

                match mdef.get('asroot:ondeny:import', 'deny'):
                    case 'allow':
                        pass
                    case 'warn':
                        mesg = f'Module ({name}) permissions will not be elevated. Missing permission: {permtext}.'
                        await self.runt.warnonce(mesg, log=False)
                    case _:
                        mesg = f'Module ({name}) requires permission: {permtext}'
                        raise s_exc.AuthDeny(mesg=mesg, user=self.runt.user.iden, username=self.runt.user.name)

        else:
            perm = ('asroot', 'mod') + tuple(name.split('.'))
            asroot = self.runt.allowed(perm)

<<<<<<< HEAD
            if mdef.get('asroot', False) and not asroot:
                mesg = f'Module ({name}) elevates privileges.  You need perm: asroot.mod.{name}'
                raise s_exc.AuthDeny(mesg=mesg, user=self.runt.user.iden, username=self.runt.user.name)
=======
            if mdef.get('asroot', False):
                mesg = f'Module ({name}) requires asroot permission but does not specify any asroot:perms. ' \
                        'storm.asroot.mod.<modname> style permissons are deprecated and will be removed in v3.0.0.'

                s_common.deprecated('Storm module asroot key', curv='2.226.0', eolv='3.0.0')
                await self.runt.warnonce(mesg, log=False)

                if not asroot:
                    mesg = f'Module ({name}) elevates privileges.  You need perm: storm.asroot.mod.{name}'
                    raise s_exc.AuthDeny(mesg=mesg, user=self.runt.user.iden, username=self.runt.user.name)
>>>>>>> 148104e2

        modr = await self.runt.getModRuntime(query, opts={'vars': {'modconf': modconf}})
        modr.asroot = asroot

        if debug:
            modr.debug = debug

        self.runt.onfini(modr)

        async for item in modr.execute():
            await asyncio.sleep(0)  # pragma: no cover

        modlib = Lib(modr)
        modlib.locls.update(modr.vars)
        modlib.locls['__module__'] = mdef
        modlib.name = (name,)

        return modlib

    @stormfunc(readonly=True)
    async def _copy(self, item):
        # short circuit a few python types
        if item is None:
            return None

        if isinstance(item, (int, str, bool)):
            return item

        try:
            valu = fromprim(item)
        except s_exc.NoSuchType:
            mesg = 'Type does not have a Storm primitive and cannot be copied.'
            raise s_exc.BadArg(mesg=mesg) from None

        try:
            return await valu._storm_copy()
        except s_exc.NoSuchType:
            mesg = 'Nested type does not support being copied!'
            raise s_exc.BadArg(mesg=mesg) from None

    def _reqTypeByName(self, name):
        typeitem = self.runt.view.core.model.type(name)
        if typeitem is not None:
            return typeitem

        # If a type cannot be found for the form, see if name is a property
        # that has a type we can use
        propitem = self.runt.view.core.model.prop(name)
        if propitem is not None:
            return propitem.type

        mesg = f'No type or prop found for name {name}.'
        raise s_exc.NoSuchType(mesg=mesg)

    @stormfunc(readonly=True)
    async def _cast(self, name, valu):
        name = await toprim(name)
        valu = await tostor(valu)

        typeitem = self._reqTypeByName(name)
        # TODO an eventual mapping between model types and storm prims

        norm, info = await typeitem.norm(valu)
        return fromprim(norm, basetypes=False)

    @stormfunc(readonly=True)
    async def trycast(self, name, valu):
        name = await toprim(name)
        valu = await tostor(valu)

        typeitem = self._reqTypeByName(name)

        try:
            norm, info = await typeitem.norm(valu)
            return (True, fromprim(norm, basetypes=False))
        except s_exc.BadTypeValu:
            return (False, None)

    @stormfunc(readonly=True)
    async def _repr(self, name, valu):
        name = await tostr(name)
        valu = await tostor(valu)

        parts = name.strip().split('.')
        name = parts[0]

        typeitem = self._reqTypeByName(name)
        if len(parts) > 1:
            typeitem = typeitem.getVirtType(parts[1:])

        return typeitem.repr(valu)

    @stormfunc(readonly=True)
    async def _exit(self, mesg=None, **kwargs):
        if mesg:
            mesg = await self._get_mesg(mesg, **kwargs)
            await self.runt.warn(mesg, log=False)
            raise s_stormctrl.StormExit(mesg=mesg)
        raise s_stormctrl.StormExit()

    @stormfunc(readonly=True)
    async def _sorted(self, valu, reverse=False):
        valu = await toprim(valu)
        if isinstance(valu, dict):
            valu = list(valu.items())
        for item in sorted(valu, reverse=reverse):
            yield item

    @stormfunc(readonly=True)
    async def _set(self, *vals):
        return Set(vals)

    @stormfunc(readonly=True)
    async def _guid(self, *args, valu=undef):
        if args:
            if valu is not undef:
                raise s_exc.BadArg(mesg='Valu cannot be specified if positional arguments are provided')
            args = await tostor(args, packsafe=True)
            return s_common.guid(args)

        if valu is not undef:
            valu = await tostor(valu, packsafe=True)
            return s_common.guid(valu)

        return s_common.guid()

    @stormfunc(readonly=True)
    async def _len(self, item):

        if isinstance(item, (types.GeneratorType, types.AsyncGeneratorType)):
            size = 0
            async for _ in s_coro.agen(item):
                size += 1
                await asyncio.sleep(0)
            return size

        try:
            return len(item)
        except TypeError:
            name = f'{item.__class__.__module__}.{item.__class__.__name__}'
            raise s_exc.StormRuntimeError(mesg=f'Object {name} does not have a length.', name=name) from None
        except Exception as e:  # pragma: no cover
            name = f'{item.__class__.__module__}.{item.__class__.__name__}'
            raise s_exc.StormRuntimeError(mesg=f'Unknown error during len(): {repr(e)}', name=name)

    @stormfunc(readonly=True)
    async def _min(self, *args):
        args = await toprim(args)
        # allow passing in a list of ints
        vals = []
        for arg in args:
            if isinstance(arg, (list, tuple)):
                vals.extend(arg)
                continue
            vals.append(arg)

        if len(vals) < 1:
            mesg = '$lib.min() must have at least one argument or a list containing at least one value.'
            raise s_exc.StormRuntimeError(mesg=mesg)

        ints = [await toint(x) for x in vals]
        return min(ints)

    @stormfunc(readonly=True)
    async def _max(self, *args):
        args = await toprim(args)
        # allow passing in a list of ints
        vals = []
        for arg in args:
            if isinstance(arg, (list, tuple)):
                vals.extend(arg)
                continue
            vals.append(arg)

        if len(vals) < 1:
            mesg = '$lib.max() must have at least one argument or a list containing at least one value.'
            raise s_exc.StormRuntimeError(mesg=mesg)

        ints = [await toint(x) for x in vals]
        return max(ints)

    @staticmethod
    async def _get_mesg(mesg, **kwargs):
        if not isinstance(mesg, str):
            mesg = await torepr(mesg)
        elif kwargs:
            mesg = await kwarg_format(mesg, **kwargs)
        return mesg

    @stormfunc(readonly=True)
    async def _print(self, mesg, **kwargs):
        mesg = await self._get_mesg(mesg, **kwargs)
        await self.runt.printf(mesg)

    @stormfunc(readonly=True)
    async def _raise(self, name, mesg, **info):
        name = await tostr(name)
        mesg = await tostr(mesg)
        info = await toprim(info)
        s_json.reqjsonsafe(info)

        ctor = getattr(s_exc, name, None)
        if ctor is not None:
            raise ctor(mesg=mesg, **info)

        info['mesg'] = mesg
        info['errname'] = name
        raise s_exc.StormRaise(**info)

    @stormfunc(readonly=True)
    async def _range(self, stop, start=None, step=None):
        stop = await toint(stop)
        start = await toint(start, True)
        step = await toint(step, True)

        if start is not None:
            if step is not None:
                genr = range(start, stop, step)
            else:
                genr = range(start, stop)
        else:
            genr = range(stop)

        for valu in genr:
            yield valu
            await asyncio.sleep(0)

    @stormfunc(readonly=True)
    async def _pprint(self, item, prefix='', clamp=None):
        if clamp is not None:
            clamp = await toint(clamp)

            if clamp < 3:
                mesg = 'Invalid clamp length.'
                raise s_exc.StormRuntimeError(mesg=mesg, clamp=clamp)

        try:
            item = await toprim(item)
        except s_exc.NoSuchType:
            pass

        lines = pprint.pformat(item).splitlines()

        for line in lines:
            fline = f'{prefix}{line}'
            if clamp and len(fline) > clamp:
                await self.runt.printf(f'{fline[:clamp - 3]}...')
            else:
                await self.runt.printf(fline)

    @stormfunc(readonly=True)
    async def _warn(self, mesg, **kwargs):
        mesg = await self._get_mesg(mesg, **kwargs)
        await self.runt.warn(mesg, log=False)

    @stormfunc(readonly=True)
    async def _fire(self, name, **info):
        info = await toprim(info)
        s_json.reqjsonsafe(info)
        await self.runt.bus.fire('storm:fire', type=name, data=info)

    def _ctorGlobalVars(self, path=None):
        return GlobalVars(path=path)

    def _ctorEnvVars(self, path=None):
        return EnvVars(path=path)

    def _ctorRuntVars(self, path=None):
        return RuntVars(path=path)

@registry.registerLib
class LibDict(Lib):
    '''
    A Storm Library for interacting with dictionaries.
    '''
    _storm_locals = (
        {'name': 'has', 'desc': 'Check a dictionary has a specific key.',
         'type': {'type': 'function', '_funcname': '_has',
                  'args': (
                      {'name': 'valu', 'type': 'dict', 'desc': 'The dictionary being checked.'},
                      {'name': 'key', 'type': 'any', 'desc': 'The key to check.'},
                  ),
                  'returns': {'type': 'boolean', 'desc': 'True if the key is present, false if the key is not present.'}}},
        {'name': 'keys', 'desc': 'Retrieve a list of keys in the specified dictionary.',
         'type': {'type': 'function', '_funcname': '_keys',
                  'args': (
                      {'name': 'valu', 'type': 'dict', 'desc': 'The dictionary to operate on.'},
                  ),
                  'returns': {'type': 'list', 'desc': 'List of keys in the specified dictionary.', }}},
        {'name': 'pop', 'desc': 'Remove specified key and return the corresponding value.',
         'type': {'type': 'function', '_funcname': '_pop',
                  'args': (
                      {'name': 'valu', 'type': 'dict', 'desc': 'The dictionary to operate on.'},
                      {'name': 'key', 'type': 'any', 'desc': 'The key to pop.'},
                      {'name': 'default', 'type': 'any', 'default': '$lib.undef',
                       'desc': 'Optional default value to return if the key does not exist in the dictionary.'},
                  ),
                  'returns': {'type': 'any', 'desc': 'The popped value.', }}},
        {'name': 'update', 'desc': 'Update the specified dictionary with keys/values from another dictionary.',
         'type': {'type': 'function', '_funcname': '_update',
                  'args': (
                      {'name': 'valu', 'type': 'dict', 'desc': 'The target dictionary (update to).'},
                      {'name': 'other', 'type': 'dict', 'desc': 'The source dictionary (update from).'},
                  ),
                  'returns': {'type': 'null'}}},
        {'name': 'values', 'desc': 'Retrieve a list of values in the specified dictionary.',
         'type': {'type': 'function', '_funcname': '_values',
                  'args': (
                      {'name': 'valu', 'type': 'dict', 'desc': 'The dictionary to operate on.'},
                  ),
                  'returns': {'type': 'list', 'desc': 'List of values in the specified dictionary.', }}},
    )
    _storm_lib_path = ('dict',)

    def getObjLocals(self):
        return {
            'has': self._has,
            'keys': self._keys,
            'pop': self._pop,
            'update': self._update,
            'values': self._values,
        }

    async def _check_type(self, valu, name='valu'):
        if isinstance(valu, (dict, Dict)):
            return

        typ = getattr(valu, '_storm_typename', None)
        if typ is None:
            prim = await toprim(valu)
            typ = type(prim).__name__

        mesg = f'{name} argument must be a dict, not {typ}.'
        raise s_exc.BadArg(mesg=mesg)

    @stormfunc(readonly=True)
    async def _has(self, valu, key):
        await self._check_type(valu)
        key = await toprim(key)
        valu = await toprim(valu)
        return key in valu

    @stormfunc(readonly=True)
    async def _keys(self, valu):
        await self._check_type(valu)
        valu = await toprim(valu)
        return list(valu.keys())

    @stormfunc(readonly=True)
    async def _pop(self, valu, key, default=undef):
        await self._check_type(valu)

        key = await toprim(key)
        real = await toprim(valu)

        if key not in real:
            if default == undef:
                mesg = f'Key {key} does not exist in dictionary.'
                raise s_exc.BadArg(mesg=mesg)
            return await toprim(default)

        # Make sure we have a storm Dict
        valu = fromprim(valu)

        ret = await valu.deref(key)
        await valu.setitem(key, undef)
        return ret

    @stormfunc(readonly=True)
    async def _update(self, valu, other):
        await self._check_type(valu)
        await self._check_type(other, name='other')

        valu = fromprim(valu)
        other = await toprim(other)

        for k, v in other.items():
            await valu.setitem(k, v)

    @stormfunc(readonly=True)
    async def _values(self, valu):
        await self._check_type(valu)

        valu = await toprim(valu)
        return list(valu.values())

@registry.registerLib
class LibPs(Lib):
    '''
    A Storm Library for interacting with running tasks on the Cortex.
    '''
    _storm_locals = (  # type:  ignore
        {'name': 'kill', 'desc': 'Stop a running task on the Cortex.',
         'type': {'type': 'function', '_funcname': '_kill',
                  'args': (
                      {'name': 'prefix', 'type': 'str',
                       'desc': 'The prefix of the task to stop. '
                               'Tasks will only be stopped if there is a single prefix match.'},
                  ),
                  'returns': {'type': 'boolean', 'desc': 'True if the task was cancelled, False otherwise.', }}},
        {'name': 'list', 'desc': 'List tasks the current user can access.',
         'type': {'type': 'function', '_funcname': '_list',
                  'returns': {'type': 'list', 'desc': 'A list of task definitions.', }}},
    )
    _storm_lib_deprecation = {'eolvers': 'v3.0.0', 'mesg': 'Use the corresponding ``$lib.task`` function.'}
    _storm_lib_path = ('ps',)

    def getObjLocals(self):
        return {
            'kill': self._kill,
            'list': self._list,
        }

    async def _kill(self, prefix):
        idens = []

        todo = s_common.todo('ps', self.runt.user)
        tasks = await self.dyncall('cell', todo)
        for task in tasks:
            iden = task.get('iden')
            if iden.startswith(prefix):
                idens.append(iden)

        if len(idens) == 0:
            mesg = 'Provided iden does not match any processes.'
            raise s_exc.StormRuntimeError(mesg=mesg, iden=prefix)

        if len(idens) > 1:
            mesg = 'Provided iden matches more than one process.'
            raise s_exc.StormRuntimeError(mesg=mesg, iden=prefix)

        todo = s_common.todo('kill', self.runt.user, idens[0])
        return await self.dyncall('cell', todo)

    @stormfunc(readonly=True)
    async def _list(self):
        todo = s_common.todo('ps', self.runt.user)
        return await self.dyncall('cell', todo)

@registry.registerLib
class LibAxon(Lib):
    '''
    A Storm library for interacting with the Cortex's Axon.

    For APIs that accept an ssl_opts argument, the dictionary may contain the following values::

        ({
            'verify': <bool> - Perform SSL/TLS verification. Is overridden by the ssl argument.
            'client_cert': <str> - PEM encoded full chain certificate for use in mTLS.
            'client_key': <str> - PEM encoded key for use in mTLS. Alternatively, can be included in client_cert.
        })

    For APIs that accept a proxy argument, the following values are supported::

        ``(true)``: Use the proxy defined by the http:proxy configuration option if set.
        ``(false)``: Do not use the proxy defined by the http:proxy configuration option if set.
        <str>: A proxy URL string.
    '''
    _storm_locals = (
        {'name': 'wget', 'desc': """
            A method to download an HTTP(S) resource into the Cortex's Axon.

            Notes:
                The response body will be stored regardless of the status code. See the ``Axon.wget()`` API
                documentation to see the complete structure of the response dictionary.

            Example:
                Get the Vertex Project website::

                    $headers = ({})
                    $headers."User-Agent" = Foo/Bar

                    $resp = $lib.axon.wget("http://vertex.link", method=GET, headers=$headers)
                    if $resp.ok { $lib.print("Downloaded: {size} bytes", size=$resp.size) }
            """,
         'type': {'type': 'function', '_funcname': 'wget',
                  'args': (
                      {'name': 'url', 'type': 'str', 'desc': 'The URL to download'},
                      {'name': 'headers', 'type': 'dict', 'desc': 'An optional dictionary of HTTP headers to send.',
                       'default': None},
                      {'name': 'params', 'type': 'dict', 'desc': 'An optional dictionary of URL parameters to add.',
                       'default': None},
                      {'name': 'method', 'type': 'str', 'desc': 'The HTTP method to use.', 'default': 'GET'},
                      {'name': 'json', 'type': 'dict', 'desc': 'A JSON object to send as the body.',
                       'default': None},
                      {'name': 'body', 'type': 'bytes', 'desc': 'Bytes to send as the body.', 'default': None},
                      {'name': 'ssl', 'type': 'boolean',
                       'desc': 'Set to False to disable SSL/TLS certificate verification.', 'default': True},
                      {'name': 'timeout', 'type': 'int', 'desc': 'Timeout for the download operation.',
                       'default': None},
                      {'name': 'proxy', 'type': ['boolean', 'str'],
                       'desc': 'Configure proxy usage. See $lib.axon help for additional details.', 'default': True},
                      {'name': 'ssl_opts', 'type': 'dict',
                       'desc': 'Optional SSL/TLS options. See $lib.axon help for additional details.',
                       'default': None},
                  ),
                  'returns': {'type': 'dict', 'desc': 'A status dictionary of metadata.'}}},
        {'name': 'wput', 'desc': """
            A method to upload a blob from the axon to an HTTP(S) endpoint.
            """,
         'type': {'type': 'function', '_funcname': 'wput',
                  'args': (
                      {'name': 'sha256', 'type': 'str', 'desc': 'The sha256 of the file blob to upload.'},
                      {'name': 'url', 'type': 'str', 'desc': 'The URL to upload the file to.'},
                      {'name': 'headers', 'type': 'dict', 'desc': 'An optional dictionary of HTTP headers to send.',
                       'default': None},
                      {'name': 'params', 'type': 'dict', 'desc': 'An optional dictionary of URL parameters to add.',
                       'default': None},
                      {'name': 'method', 'type': 'str', 'desc': 'The HTTP method to use.', 'default': 'PUT'},
                      {'name': 'ssl', 'type': 'boolean',
                       'desc': 'Set to False to disable SSL/TLS certificate verification.', 'default': True},
                      {'name': 'timeout', 'type': 'int', 'desc': 'Timeout for the download operation.',
                       'default': None},
                      {'name': 'proxy', 'type': ['boolean', 'str'],
                       'desc': 'Configure proxy usage. See $lib.axon help for additional details.', 'default': True},
                      {'name': 'ssl_opts', 'type': 'dict',
                       'desc': 'Optional SSL/TLS options. See $lib.axon help for additional details.',
                       'default': None},
                  ),
                  'returns': {'type': 'dict', 'desc': 'A status dictionary of metadata.'}}},
        {'name': 'urlfile', 'desc': '''
            Retrieve the target URL using the wget() function and construct an inet:urlfile node from the response.

            Notes:
                This accepts the same arguments as ``$lib.axon.wget()``.
                ''',
         'type': {'type': 'function', '_funcname': 'urlfile',
                  'args': (
                      {'name': '*args', 'type': 'any', 'desc': 'Args from ``$lib.axon.wget()``.'},
                      {'name': '**kwargs', 'type': 'any', 'desc': 'Args from ``$lib.axon.wget()``.'},
                  ),
                  'returns': {'type': ['node', 'null'],
                              'desc': 'The ``inet:urlfile`` node on success,  ``null`` on error.'}}},
        {'name': 'del', 'desc': '''
            Remove the bytes from the Cortex's Axon by sha256.

            Example:
                Delete files from the axon based on a tag::

                    file:bytes#foo +:sha256 $lib.axon.del(:sha256)
        ''',
         'type': {'type': 'function', '_funcname': 'del_',
                  'args': (
                      {'name': 'sha256', 'type': 'str',
                       'desc': 'The sha256 of the bytes to remove from the Axon.'},
                  ),
                  'returns': {'type': 'boolean', 'desc': 'True if the bytes were found and removed.'}}},

        {'name': 'dels', 'desc': '''
            Remove multiple byte blobs from the Cortex's Axon by a list of sha256 hashes.

            Example:
                Delete a list of files (by hash) from the Axon::

                    $list = ($hash0, $hash1, $hash2)
                    $lib.axon.dels($list)
        ''',
         'type': {'type': 'function', '_funcname': 'dels',
                  'args': (
                      {'name': 'sha256s', 'type': 'list', 'desc': 'A list of sha256 hashes to remove from the Axon.'},
                  ),
                  'returns': {'type': 'list',
                              'desc': 'A list of boolean values that are True if the bytes were found.'}}},

        {'name': 'list', 'desc': '''
        List (offset, sha256, size) tuples for files in the Axon in added order.

        Example:
            List files::

                for ($offs, $sha256, $size) in $lib.axon.list() {
                    $lib.print($sha256)
                }

            Start list from offset 10::

                for ($offs, $sha256, $size) in $lib.axon.list(10) {
                    $lib.print($sha256)
                }
        ''',
         'type': {'type': 'function', '_funcname': 'list',
                  'args': (
                      {'name': 'offs', 'type': 'int', 'desc': 'The offset to start from.', 'default': 0},
                      {'name': 'wait', 'type': 'boolean', 'default': False,
                        'desc': 'Wait for new results and yield them in realtime.'},
                      {'name': 'timeout', 'type': 'int', 'default': None,
                        'desc': 'The maximum time to wait for a new result before returning.'},
                  ),
                  'returns': {'name': 'yields', 'type': 'list',
                              'desc': 'Tuple of (offset, sha256, size) in added order.'}}},
        {'name': 'readlines', 'desc': '''
        Yields lines of text from a plain-text file stored in the Axon.

        Examples:

            // Get the lines for a given file.
            for $line in $lib.axon.readlines($sha256) {
                $dostuff($line)
            }
        ''',
         'type': {'type': 'function', '_funcname': 'readlines',
                  'args': (
                      {'name': 'sha256', 'type': 'str', 'desc': 'The SHA256 hash of the file.'},
                      {'name': 'errors', 'type': 'str', 'default': 'ignore',
                       'desc': 'Specify how encoding errors should handled.'},
                  ),
                  'returns': {'name': 'yields', 'type': 'str',
                              'desc': 'A line of text from the file.'}}},

        {'name': 'jsonlines', 'desc': '''
        Yields JSON objects from a JSON-lines file stored in the Axon.

        Example:
            Get the JSON objects from a given JSONL file::

                for $item in $lib.axon.jsonlines($sha256) {
                    $dostuff($item)
                }
        ''',
         'type': {'type': 'function', '_funcname': 'jsonlines',
                  'args': (
                      {'name': 'sha256', 'type': 'str', 'desc': 'The SHA256 hash of the file.'},
                      {'name': 'errors', 'type': 'str', 'default': 'ignore',
                       'desc': 'Specify how encoding errors should handled.'},
                  ),
                  'returns': {'name': 'yields', 'type': 'any',
                              'desc': 'A JSON object parsed from a line of text.'}}},
        {'name': 'csvrows', 'desc': '''
            Yields CSV rows from a CSV file stored in the Axon.

            Notes:
                The dialect and fmtparams expose the Python csv.reader() parameters.

            Example:
                Get the rows from a given csv file::

                    for $row in $lib.axon.csvrows($sha256) {
                        $dostuff($row)
                    }

                Get the rows from a given tab separated file::

                    for $row in $lib.axon.csvrows($sha256, delimiter="\\t") {
                        $dostuff($row)
                    }
            ''',
         'type': {'type': 'function', '_funcname': 'csvrows',
                  'args': (
                      {'name': 'sha256', 'type': 'str', 'desc': 'The SHA256 hash of the file.'},
                      {'name': 'dialect', 'type': 'str', 'desc': 'The default CSV dialect to use.',
                       'default': 'excel'},
                      {'name': 'errors', 'type': 'str', 'default': 'ignore',
                       'desc': 'Specify how encoding errors should handled.'},
                      {'name': '**fmtparams', 'type': 'any', 'desc': 'Format arguments.'},
                  ),
                  'returns': {'name': 'yields', 'type': 'list',
                              'desc': 'A list of strings from the CSV file.'}}},
        {'name': 'metrics', 'desc': '''
        Get runtime metrics of the Axon.

        Example:
            Print the total number of files stored in the Axon::

                $data = $lib.axon.metrics()
                $lib.print("The Axon has {n} files", n=$data."file:count")
        ''',
        'type': {'type': 'function', '_funcname': 'metrics',
                 'returns': {'type': 'dict', 'desc': 'A dictionary containing runtime data about the Axon.'}}},
        {'name': 'put', 'desc': '''
            Save the given bytes variable to the Axon the Cortex is configured to use.

            Examples:
                Save a base64 encoded buffer to the Axon::

                    storm> $s='dGVzdA==' $buf=$lib.base64.decode($s) ($size, $sha256)=$lib.axon.put($buf)
                         $lib.print('size={size} sha256={sha256}', size=$size, sha256=$sha256)

                    size=4 sha256=9f86d081884c7d659a2feaa0c55ad015a3bf4f1b2b0b822cd15d6c15b0f00a08''',
         'type': {'type': 'function', '_funcname': 'put',
                  'args': (
                      {'name': 'byts', 'type': 'bytes', 'desc': 'The bytes to save.', },
                  ),
                  'returns': {'type': 'list', 'desc': 'A tuple of the file size and sha256 value.', }}},
        {'name': 'has', 'desc': '''
            Check if the Axon the Cortex is configured to use has a given sha256 value.

            Examples:
                Check if the Axon has a given file::

                    # This example assumes the Axon does have the bytes
                    storm> if $lib.axon.has(9f86d081884c7d659a2feaa0c55ad015a3bf4f1b2b0b822cd15d6c15b0f00a08) {
                            $lib.print("Has bytes")
                        } else {
                            $lib.print("Does not have bytes")
                        }

                    Has bytes
            ''',
         'type': {'type': 'function', '_funcname': 'has',
                  'args': (
                      {'name': 'sha256', 'type': 'str', 'desc': 'The sha256 value to check.', },
                  ),
                  'returns': {'type': 'boolean', 'desc': 'True if the Axon has the file, false if it does not.', }}},
        {'name': 'size', 'desc': '''
            Return the size of the bytes stored in the Axon for the given sha256.

            Examples:
                Get the size for a file given a variable named ``$sha256``::

                    $size = $lib.axon.size($sha256)
            ''',
         'type': {'type': 'function', '_funcname': 'size',
                  'args': (
                      {'name': 'sha256', 'type': 'str', 'desc': 'The sha256 value to check.', },
                  ),
                  'returns': {'type': ['int', 'null'],
                              'desc': 'The size of the file or ``null`` if the file is not found.', }}},
        {'name': 'hashset', 'desc': '''
            Return additional hashes of the bytes stored in the Axon for the given sha256.

            Examples:
                Get the md5 hash for a file given a variable named ``$sha256``::

                    $hashset = $lib.axon.hashset($sha256)
                    $md5 = $hashset.md5
            ''',
         'type': {'type': 'function', '_funcname': 'hashset',
                  'args': (
                      {'name': 'sha256', 'type': 'str', 'desc': 'The sha256 value to calculate hashes for.', },
                  ),
                  'returns': {'type': 'dict', 'desc': 'A dictionary of additional hashes.', }}},

        {'name': 'read', 'desc': '''
            Read bytes from a file stored in the Axon by its SHA256 hash.

            Examples:
                Read 100 bytes starting at offset 0::

                    $byts = $lib.axon.read($sha256, size=100)

                Read 50 bytes starting at offset 200::

                    $byts = $lib.axon.read($sha256, offs=200, size=50)
            ''',
         'type': {'type': 'function', '_funcname': 'read',
                  'args': (
                      {'name': 'sha256', 'type': 'str', 'desc': 'The SHA256 hash of the file to read.'},
                      {'name': 'offs', 'type': 'int', 'default': 0,
                       'desc': 'The offset to start reading from.'},
                      {'name': 'size', 'type': 'int', 'default': s_const.mebibyte,
                       'desc': 'The number of bytes to read. Max is 1 MiB.'},
                  ),
                  'returns': {'type': 'bytes', 'desc': 'The requested bytes from the file.'}}},

        {'name': 'unpack', 'desc': '''
            Unpack bytes from a file stored in the Axon into a struct using the specified format.

            Examples:
                Unpack two 32-bit integers from the start of a file::

                    $nums = $lib.axon.unpack($sha256, '<II')

                Unpack a 64-bit float starting at offset 100::

                    $float = $lib.axon.unpack($sha256, '<d', offs=100)
            ''',
         'type': {'type': 'function', '_funcname': 'unpack',
                  'args': (
                      {'name': 'sha256', 'type': 'str', 'desc': 'The SHA256 hash of the file to read.'},
                      {'name': 'fmt', 'type': 'str', 'desc': 'The struct format string.'},
                      {'name': 'offs', 'type': 'int', 'default': 0,
                       'desc': 'The offset to start reading from.'},
                  ),
                  'returns': {'type': 'list', 'desc': 'The unpacked values as a tuple.'}}},

        {'name': 'upload', 'desc': '''
            Upload a stream of bytes to the Axon as a file.

            Examples:
                Upload bytes from a generator::

                    ($size, $sha256) = $lib.axon.upload($getBytesChunks())
            ''',
         'type': {'type': 'function', '_funcname': 'upload',
                  'args': (
                      {'name': 'genr', 'type': 'generator', 'desc': 'A generator which yields bytes.', },
                  ),
                  'returns': {'type': 'list', 'desc': 'A tuple of the file size and sha256 value.', }}},
    )
    _storm_lib_path = ('axon',)

    def getObjLocals(self):
        return {
            'wget': self.wget,
            'wput': self.wput,
            'urlfile': self.urlfile,
            'del': self.del_,
            'dels': self.dels,
            'list': self.list,
            'readlines': self.readlines,
            'jsonlines': self.jsonlines,
            'csvrows': self.csvrows,
            'metrics': self.metrics,
            'put': self.put,
            'has': self.has,
            'size': self.size,
            'upload': self.upload,
            'hashset': self.hashset,
            'read': self.read,
            'unpack': self.unpack,
        }

    @stormfunc(readonly=True)
    async def readlines(self, sha256, errors='ignore'):
        self.runt.confirm(('axon', 'get'))
        await self.runt.view.core.getAxon()

        sha256 = await tostr(sha256)
        async for line in self.runt.view.core.axon.readlines(sha256, errors=errors):
            yield line

    @stormfunc(readonly=True)
    async def jsonlines(self, sha256, errors='ignore'):
        self.runt.confirm(('axon', 'get'))
        await self.runt.view.core.getAxon()

        sha256 = await tostr(sha256)
        async for line in self.runt.view.core.axon.jsonlines(sha256):
            yield line

    async def dels(self, sha256s):

        self.runt.confirm(('axon', 'del'))

        sha256s = await toprim(sha256s)

        if not isinstance(sha256s, (list, tuple)):
            raise s_exc.BadArg()

        hashes = [s_common.uhex(s) for s in sha256s]

        await self.runt.view.core.getAxon()

        axon = self.runt.view.core.axon
        return await axon.dels(hashes)

    async def del_(self, sha256):

        self.runt.confirm(('axon', 'del'))

        sha256 = await tostr(sha256)

        sha256b = s_common.uhex(sha256)
        await self.runt.view.core.getAxon()

        axon = self.runt.view.core.axon
        return await axon.del_(sha256b)

    async def wget(self, url, headers=None, params=None, method='GET', json=None, body=None,
                   ssl=True, timeout=None, proxy=True, ssl_opts=None):

        self.runt.confirm(('axon', 'upload'))

        url = await tostr(url)
        method = await tostr(method)

        ssl = await tobool(ssl)
        body = await toprim(body)
        json = await toprim(json)
        params = await toprim(params)
        headers = await toprim(headers)
        timeout = await toprim(timeout)
        proxy = await toprim(proxy)
        ssl_opts = await toprim(ssl_opts)

        params = strifyHttpArg(params, multi=True)
        headers = strifyHttpArg(headers)

        await self.runt.view.core.getAxon()

        kwargs = {}

        ok, proxy = await resolveAxonProxyArg(proxy)
        if ok:
            kwargs['proxy'] = proxy

        if ssl_opts is not None:
            axonvers = self.runt.view.core.axoninfo['synapse']['version']
            mesg = f'The ssl_opts argument requires an Axon Synapse version {AXON_MINVERS_SSLOPTS}, ' \
                   f'but the Axon is running {axonvers}'
            s_version.reqVersion(axonvers, AXON_MINVERS_SSLOPTS, mesg=mesg)
            kwargs['ssl_opts'] = ssl_opts

        axon = self.runt.view.core.axon
        resp = await axon.wget(url, headers=headers, params=params, method=method, ssl=ssl, body=body, json=json,
                               timeout=timeout, **kwargs)
        resp['original_url'] = url
        return resp

    async def wput(self, sha256, url, headers=None, params=None, method='PUT',
                   ssl=True, timeout=None, proxy=True, ssl_opts=None):

        self.runt.confirm(('axon', 'get'))

        url = await tostr(url)
        sha256 = await tostr(sha256)
        method = await tostr(method)
        proxy = await toprim(proxy)

        ssl = await tobool(ssl)
        params = await toprim(params)
        headers = await toprim(headers)
        timeout = await toprim(timeout)
        ssl_opts = await toprim(ssl_opts)

        params = strifyHttpArg(params, multi=True)
        headers = strifyHttpArg(headers)

        await self.runt.view.core.getAxon()

        kwargs = {}

        ok, proxy = await resolveAxonProxyArg(proxy)
        if ok:
            kwargs['proxy'] = proxy

        if ssl_opts is not None:
            axonvers = self.runt.view.core.axoninfo['synapse']['version']
            mesg = f'The ssl_opts argument requires an Axon Synapse version {AXON_MINVERS_SSLOPTS}, ' \
                   f'but the Axon is running {axonvers}'
            s_version.reqVersion(axonvers, AXON_MINVERS_SSLOPTS, mesg=mesg)
            kwargs['ssl_opts'] = ssl_opts

        axon = self.runt.view.core.axon
        sha256byts = s_common.uhex(sha256)

        return await axon.wput(sha256byts, url, headers=headers, params=params, method=method,
                               ssl=ssl, timeout=timeout, **kwargs)

    async def urlfile(self, *args, **kwargs):
        gateiden = self.runt.view.wlyr.iden
        self.runt.confirm(('node', 'add', 'file:bytes'), gateiden=gateiden)
        self.runt.confirm(('node', 'add', 'inet:urlfile'), gateiden=gateiden)

        resp = await self.wget(*args, **kwargs)
        code = resp.get('code')

        if code != 200:
            mesg = f'$lib.axon.urlfile(): HTTP code {code}: {resp.get("reason")}'
            await self.runt.warn(mesg, log=False)
            return

        now = (await self.runt.model.type('time').norm('now'))[0]

        original_url = resp.get('original_url')
        hashes = resp.get('hashes')
        sha256 = hashes.get('sha256')
        props = {
            'size': resp.get('size'),
            'md5': hashes.get('md5'),
            'sha1': hashes.get('sha1'),
            'sha256': sha256,
        # TODO: update once we know where this ends up in the model
        #    'seen': now,
        }

        valu = {'sha256': sha256}
        filenode = await self.runt.view.addNode('file:bytes', valu, props=props)

        if not filenode.get('name'):
            info = s_urlhelp.chopurl(original_url)
            base = info.get('path').strip('/').split('/')[-1]
            if base:
                await filenode.set('name', base)

        # props = {'seen': now}
        props = {}
        urlfile = await self.runt.view.addNode('inet:urlfile', (original_url, filenode.ndef[1]), props=props)

        history = resp.get('history')
        if history is not None:
            redirs = []
            src = original_url

            # We skip the first entry in history, since that URL is the original URL
            # having been redirected. The second+ history item represents the
            # requested URL. We then capture the last part of the chain in our list.
            # The recorded URLs after the original_url are all the resolved URLS,
            # since Location headers may be partial paths and this avoids needing to
            # do url introspection that has already been done by the Axon.

            for info in history[1:]:
                url = info.get('url')
                redirs.append((src, url))
                src = url

            redirs.append((src, resp.get('url')))

            for valu in redirs:
                # props = {'seen': now}
                props = {}
                await self.runt.view.addNode('inet:url:redir', valu, props=props)

        return urlfile

    @stormfunc(readonly=True)
    async def list(self, offs=0, wait=False, timeout=None):
        offs = await toint(offs)
        wait = await tobool(wait)
        timeout = await toint(timeout, noneok=True)

        self.runt.confirm(('axon', 'has'))

        await self.runt.view.core.getAxon()
        axon = self.runt.view.core.axon

        async for item in axon.hashes(offs, wait=wait, timeout=timeout):
            yield (item[0], s_common.ehex(item[1][0]), item[1][1])

    @stormfunc(readonly=True)
    async def csvrows(self, sha256, dialect='excel', errors='ignore', **fmtparams):

        self.runt.confirm(('axon', 'get'))

        await self.runt.view.core.getAxon()

        sha256 = await tostr(sha256)
        dialect = await tostr(dialect)
        fmtparams = await toprim(fmtparams)
        async for item in self.runt.view.core.axon.csvrows(s_common.uhex(sha256), dialect,
                                                           errors=errors, **fmtparams):
            yield item
            await asyncio.sleep(0)

    @stormfunc(readonly=True)
    async def metrics(self):
        self.runt.confirm(('axon', 'has'))
        return await self.runt.view.core.axon.metrics()

    async def upload(self, genr):

        self.runt.confirm(('axon', 'upload'))

        await self.runt.view.core.getAxon()
        async with await self.runt.view.core.axon.upload() as upload:
            async for byts in s_coro.agen(genr):
                await upload.write(byts)
            size, sha256 = await upload.save()
            return size, s_common.ehex(sha256)

    @stormfunc(readonly=True)
    async def has(self, sha256):
        sha256 = await tostr(sha256, noneok=True)
        if sha256 is None:
            return None

        self.runt.confirm(('axon', 'has'))

        await self.runt.view.core.getAxon()
        return await self.runt.view.core.axon.has(s_common.uhex(sha256))

    @stormfunc(readonly=True)
    async def size(self, sha256):
        sha256 = await tostr(sha256)

        self.runt.confirm(('axon', 'has'))

        await self.runt.view.core.getAxon()
        return await self.runt.view.core.axon.size(s_common.uhex(sha256))

    async def put(self, byts):
        if not isinstance(byts, bytes):
            mesg = '$lib.axon.put() requires a bytes argument'
            raise s_exc.BadArg(mesg=mesg)

        self.runt.confirm(('axon', 'upload'))

        sha256 = hashlib.sha256(byts).digest()

        await self.runt.view.core.getAxon()
        if await self.runt.view.core.axon.has(sha256):
            return (len(byts), s_common.ehex(sha256))

        size, sha256 = await self.runt.view.core.axon.put(byts)
        return (size, s_common.ehex(sha256))

    @stormfunc(readonly=True)
    async def hashset(self, sha256):
        sha256 = await tostr(sha256)

        self.runt.confirm(('axon', 'has'))

        await self.runt.view.core.getAxon()
        return await self.runt.view.core.axon.hashset(s_common.uhex(sha256))

    @stormfunc(readonly=True)
    async def read(self, sha256, offs=0, size=s_const.mebibyte):
        '''
        Read bytes from a file in the Axon.
        '''
        sha256 = await tostr(sha256)
        size = await toint(size)
        offs = await toint(offs)

        if size > s_const.mebibyte:
            mesg = f'Size must be between 1 and {s_const.mebibyte} bytes'
            raise s_exc.BadArg(mesg=mesg)

        self.runt.confirm(('axon', 'get'))

        await self.runt.view.core.getAxon()

        byts = b''
        async for chunk in self.runt.view.core.axon.get(s_common.uhex(sha256), offs=offs, size=size):
            byts += chunk
        return byts

    @stormfunc(readonly=True)
    async def unpack(self, sha256, fmt, offs=0):
        '''
        Unpack bytes from a file in the Axon using struct.
        '''
        if self.runt.view.core.axoninfo.get('features', {}).get('unpack', 0) < 1:
            mesg = 'The connected Axon does not support the the unpack API. Please update your Axon.'
            raise s_exc.FeatureNotSupported(mesg=mesg)

        sha256 = await tostr(sha256)
        fmt = await tostr(fmt)
        offs = await toint(offs)

        self.runt.confirm(('axon', 'get'))

        await self.runt.view.core.getAxon()
        return await self.runt.view.core.axon.unpack(s_common.uhex(sha256), fmt, offs)

@registry.registerLib
class LibLift(Lib):
    '''
    A Storm Library for interacting with lift helpers.
    '''
    _storm_locals = (
        {'name': 'byPropAlts', 'desc': 'Lift nodes by a property value, including alternate property values.',
         'type': {'type': 'function', '_funcname': '_byPropAlts',
                  'args': (
                      {'name': 'name', 'desc': 'The name of the property to lift by.', 'type': 'str'},
                      {'name': 'valu', 'type': 'prim', 'desc': 'The value for the property.'},
                      {'name': 'cmpr', 'type': 'str', 'desc': 'The comparison operation to use on the value.', 'default': '='},
                  ),
                  'returns': {'name': 'Yields', 'type': 'node',
                              'desc': 'Yields nodes to the pipeline. '
                                      'This must be used in conjunction with the ``yield`` keyword.', }}},
        {'name': 'byNodeData', 'desc': 'Lift nodes which have a given nodedata name set on them.',
         'type': {'type': 'function', '_funcname': '_byNodeData',
                  'args': (
                      {'name': 'name', 'desc': 'The name to of the nodedata key to lift by.', 'type': 'str', },
                  ),
                  'returns': {'name': 'Yields', 'type': 'node',
                              'desc': 'Yields nodes to the pipeline. '
                                      'This must be used in conjunction with the ``yield`` keyword.', }}},
        {'name': 'byPropRefs', 'desc': 'Lift nodes which are referenced by properties of other nodes.',
         'type': {'type': 'function', '_funcname': '_byPropRefs',
                  'args': (
                      {'name': 'props', 'desc': 'The name of the props to check for references.', 'type': ['str', 'list']},
                      {'name': 'valu', 'type': 'prim', 'desc': 'The value for the property.', 'default': None},
                      {'name': 'cmpr', 'type': 'str', 'desc': 'The comparison operation to use on the value.', 'default': '='},
                  ),
                  'returns': {'name': 'Yields', 'type': 'node',
                              'desc': 'Yields nodes to the pipeline. '
                                      'This must be used in conjunction with the ``yield`` keyword.', }}},
        {'name': 'byTypeValue', 'desc': 'Lift nodes which have a property with a specific type and value.',
         'type': {'type': 'function', '_funcname': '_byTypeValue',
                  'args': (
                      {'name': 'name', 'desc': 'The name of the type to lift.', 'type': 'str'},
                      {'name': 'valu', 'type': 'prim', 'desc': 'The value for the type.'},
                      {'name': 'cmpr', 'type': 'str', 'desc': 'The comparison operation to use on the value.', 'default': '='},
                  ),
                  'returns': {'name': 'Yields', 'type': 'node',
                              'desc': 'Yields nodes to the pipeline. '
                                      'This must be used in conjunction with the ``yield`` keyword.', }}},
    )
    _storm_lib_path = ('lift',)

    def getObjLocals(self):
        return {
            'byNodeData': self._byNodeData,
            'byPropAlts': self._byPropAlts,
            'byPropRefs': self._byPropRefs,
            'byTypeValue': self._byTypeValue,
        }

    @stormfunc(readonly=True)
    async def _byNodeData(self, name):
        name = await tostr(name)
        async for node in self.runt.view.nodesByDataName(name):
            yield node

    @stormfunc(readonly=True)
    async def _byPropAlts(self, name, valu, cmpr='='):

        name = await tostr(name)
        valu = await tostor(valu)
        cmpr = await tostr(cmpr)

        props = self.runt.model.reqPropList(name)
        if props[0].isform:
            mesg = '$lib.lift.byPropAlts cannot be used to lift by form value.'
            raise s_exc.StormRuntimeError(mesg=mesg, prop=name)

        for prop in props:
            async for node in self.runt.view.nodesByPropAlts(prop, cmpr, valu):
                yield node

    @stormfunc(readonly=True)
    async def _byPropRefs(self, props, valu=None, cmpr='='):

        props = await toprim(props)
        valu = await tostor(valu)
        cmpr = await tostr(cmpr)

        if not isinstance(props, tuple):
            props = (props,)

        flatprops = []
        for prop in props:
            plist = self.runt.model.reqPropList(prop)
            for item in plist:
                if not item.isform:
                    flatprops.extend(item.getAlts())
                else:
                    flatprops.extend(plist)

        def getType(prop):
            if prop.type.isarray:
                return prop.type.arraytype
            else:
                return prop.type

        genrs = []
        ptyp = getType(flatprops[0])
        form = ptyp.name

        if self.runt.model.form(form) is None:
            mesg = '$lib.lift.byPropRefs props must be a type which is also a form.'
            raise s_exc.StormRuntimeError(mesg=mesg, type=form)

        for prop in flatprops:
            if getType(prop) != ptyp:
                mesg = '$lib.lift.byPropRefs props must all be of the same type.'
                raise s_exc.StormRuntimeError(mesg=mesg, props=props)

            genrs.append(self.runt.view.iterPropValuesWithCmpr(prop.full, cmpr, valu, array=prop.type.isarray))

        lastvalu = None

        async for indx, valu in s_common.merggenr2(genrs):
            if valu == lastvalu:
                continue

            lastvalu = valu
            yield await self.runt.view.getNodeByNdef((form, valu))

    @stormfunc(readonly=True)
    async def _byTypeValue(self, name, valu, cmpr='='):

        name = await tostr(name)
        valu = await tostor(valu)
        cmpr = await tostr(cmpr)

        if self.runt.model.prop(name) is not None:
            async for node in self.runt.view.nodesByPropValu(name, cmpr, valu):
                yield node

        async for node in self.runt.view.nodesByPropTypeValu(name, valu, cmpr=cmpr):
            yield node

@registry.registerLib
class LibTime(Lib):
    '''
    A Storm Library for interacting with timestamps.
    '''
    _storm_locals = (
        {'name': 'now', 'desc': 'Get the current epoch time in microseconds.',
         'type': {
             'type': 'function', '_funcname': '_now',
             'returns': {'desc': 'Epoch time in microseconds.', 'type': 'int', }}},
        {'name': 'fromunix',
         'desc': '''
            Normalize a timestamp from a unix epoch time in seconds to microseconds.

            Examples:
                Convert a timestamp from seconds to micros and format it::

                    storm> $seconds=1594684800 $micros=$lib.time.fromunix($seconds)
                         $str=$lib.time.format($micros, '%A %d, %B %Y') $lib.print($str)

                    Tuesday 14, July 2020''',
         'type': {'type': 'function', '_funcname': '_fromunix',
                  'args': (
                      {'name': 'secs', 'type': 'int', 'desc': 'Unix epoch time in seconds.', },
                  ),
                  'returns': {'type': 'int', 'desc': 'The normalized time in microseconds.', }}},
        {'name': 'parse', 'desc': '''
            Parse a timestamp string using ``datetime.strptime()`` into an epoch timestamp.

            Examples:
                Parse a string as for its month/day/year value into a timestamp::

                    storm> $s='06/01/2020' $ts=$lib.time.parse($s, '%m/%d/%Y') $lib.print($ts)

                    1590969600000000''',
         'type': {'type': 'function', '_funcname': '_parse',
                  'args': (
                      {'name': 'valu', 'type': 'str', 'desc': 'The timestamp string to parse.', },
                      {'name': 'format', 'type': 'str', 'desc': 'The format string to use for parsing.', },
                      {'name': 'errok', 'type': 'boolean', 'default': False,
                       'desc': 'If set, parsing errors will return ``(null)`` instead of raising an exception.'}
                  ),
                  'returns': {'type': 'int', 'desc': 'The epoch timestamp for the string.', }}},
        {'name': 'format', 'desc': '''
            Format a Synapse timestamp into a string value using ``datetime.strftime()``.

            Examples:
                Format a timestamp into a string::

                    storm> $now=$lib.time.now() $str=$lib.time.format($now, '%A %d, %B %Y') $lib.print($str)

                    Tuesday 14, July 2020

                Format a timestamp into a string using included format string::

                    storm> $now=$lib.time.now() $str=$lib.time.format($now, $lib.time.formats.iso8601) $lib.print($str)

                    2025-10-02T09:34:00Z''',
         'type': {'type': 'function', '_funcname': '_format',
                  'args': (
                      {'name': 'valu', 'type': 'int', 'desc': 'A timestamp in epoch microseconds.', },
                      {'name': 'format', 'type': 'str', 'desc': 'The strftime format string.', },
                  ),
                  'returns': {'type': 'str', 'desc': 'The formatted time string.', }}},
        {'name': 'sleep', 'desc': '''
            Pause the processing of data in the storm query.
            ''',
         'type': {'type': 'function', '_funcname': '_sleep',
                  'args': (
                      {'name': 'valu', 'type': 'int', 'desc': 'The number of seconds to pause for.', },
                  ),
                  'returns': {'type': 'null', }}},
        {'name': 'ticker', 'desc': '''
        Periodically pause the processing of data in the storm query.
        ''',
         'type': {'type': 'function', '_funcname': '_ticker',
                  'args': (
                      {'name': 'tick',
                       'desc': 'The amount of time to wait between each tick, in seconds.', 'type': 'int', },
                      {'name': 'count', 'default': None, 'type': 'int',
                       'desc': 'The number of times to pause the query before exiting the loop. '
                               'This defaults to None and will yield forever if not set.', }
                  ),
                  'returns': {'name': 'Yields', 'type': 'int',
                              'desc': 'This yields the current tick count after each time it wakes up.', }}},

        {'name': 'year', 'desc': '''
        Returns the year part of a time value.
        ''',
         'type': {'type': 'function', '_funcname': 'year',
                  'args': (
                      {'name': 'tick', 'desc': 'A time value.', 'type': 'time', },
                  ),
                  'returns': {'type': 'int', 'desc': 'The year part of the time expression.', }}},

        {'name': 'month', 'desc': '''
        Returns the month part of a time value.
        ''',
         'type': {'type': 'function', '_funcname': 'month',
                  'args': (
                      {'name': 'tick', 'desc': 'A time value.', 'type': 'time', },
                  ),
                  'returns': {'type': 'int', 'desc': 'The month part of the time expression.', }}},

        {'name': 'day', 'desc': '''
        Returns the day part of a time value.
        ''',
         'type': {'type': 'function', '_funcname': 'day',
                  'args': (
                      {'name': 'tick', 'desc': 'A time value.', 'type': 'time', },
                  ),
                  'returns': {'type': 'int', 'desc': 'The day part of the time expression.', }}},

        {'name': 'hour', 'desc': '''
        Returns the hour part of a time value.
        ''',
         'type': {'type': 'function', '_funcname': 'hour',
                  'args': (
                      {'name': 'tick', 'desc': 'A time value.', 'type': 'time', },
                  ),
                  'returns': {'type': 'int', 'desc': 'The hour part of the time expression.', }}},

        {'name': 'minute', 'desc': '''
        Returns the minute part of a time value.
        ''',
         'type': {'type': 'function', '_funcname': 'minute',
                  'args': (
                      {'name': 'tick', 'desc': 'A time value.', 'type': 'time', },
                  ),
                  'returns': {'type': 'int', 'desc': 'The minute part of the time expression.', }}},

        {'name': 'second', 'desc': '''
        Returns the second part of a time value.
        ''',
         'type': {'type': 'function', '_funcname': 'second',
                  'args': (
                      {'name': 'tick', 'desc': 'A time value.', 'type': 'time', },
                  ),
                  'returns': {'type': 'int', 'desc': 'The second part of the time expression.', }}},

        {'name': 'dayofweek', 'desc': '''
        Returns the index (beginning with monday as 0) of the day within the week.
        ''',
         'type': {'type': 'function', '_funcname': 'dayofweek',
                  'args': (
                      {'name': 'tick', 'desc': 'A time value.', 'type': 'time', },
                  ),
                  'returns': {'type': 'int', 'desc': 'The index of the day within week.', }}},

        {'name': 'dayofyear', 'desc': '''
        Returns the index (beginning with 0) of the day within the year.
        ''',
         'type': {'type': 'function', '_funcname': 'dayofyear',
                  'args': (
                      {'name': 'tick', 'desc': 'A time value.', 'type': 'time', },
                  ),
                  'returns': {'type': 'int', 'desc': 'The index of the day within year.', }}},

        {'name': 'dayofmonth', 'desc': '''
        Returns the index (beginning with 0) of the day within the month.
        ''',
         'type': {'type': 'function', '_funcname': 'dayofmonth',
                  'args': (
                      {'name': 'tick', 'desc': 'A time value.', 'type': 'time', },
                  ),
                  'returns': {'type': 'int', 'desc': 'The index of the day within month.', }}},

        {'name': 'monthofyear', 'desc': '''
        Returns the index (beginning with 0) of the month within the year.
        ''',
         'type': {'type': 'function', '_funcname': 'monthofyear',
                  'args': (
                      {'name': 'tick', 'desc': 'A time value.', 'type': 'time', },
                  ),
                  'returns': {'type': 'int', 'desc': 'The index of the month within year.', }}},
        {'name': 'toUTC', 'desc': '''
        Adjust an epoch microseconds timestamp to UTC from the given timezone.
        ''',
         'type': {'type': 'function', '_funcname': 'toUTC',
                  'args': (
                      {'name': 'tick', 'desc': 'A time value.', 'type': 'time'},
                      {'name': 'timezone', 'desc': 'A timezone name. See python pytz docs for options.', 'type': 'str'},
                  ),
                  'returns': {'type': 'list', 'desc': 'An ($ok, $valu) tuple.', }}},
        {'name': 'formats.iso8601', 'desc': 'ISO8601 time format string in UTC timezone (Z).', 'type': 'str'},
        {'name': 'formats.iso8601us', 'desc': 'ISO8601 time format string (with microseconds) in UTC timezone (Z).', 'type': 'str'},
        {'name': 'formats.rfc2822', 'desc': 'RFC 2822 time format string in UT timezone.', 'type': 'str'},
        {'name': 'formats.synapse', 'desc': 'Synapse time format string.', 'type': 'str'},
    )
    _storm_lib_path = ('time',)

    def getObjLocals(self):
        return {
            'now': self._now,
            'toUTC': self.toUTC,
            'fromunix': self._fromunix,
            'parse': self._parse,
            'format': self._format,
            'sleep': self._sleep,
            'ticker': self._ticker,

            'day': self.day,
            'hour': self.hour,
            'year': self.year,
            'month': self.month,
            'minute': self.minute,
            'second': self.second,

            'dayofweek': self.dayofweek,
            'dayofyear': self.dayofyear,
            'dayofmonth': self.dayofmonth,
            'monthofyear': self.monthofyear,

            'formats': {
                'iso8601': '%Y-%m-%dT%H:%M:%SZ',
                'iso8601us': '%Y-%m-%dT%H:%M:%S.%fZ',
                'rfc2822': '%d %b %Y %H:%M:%S UT',
                'synapse': '%Y/%m/%d %H:%M:%S.%f',
            },
        }

    @stormfunc(readonly=True)
    async def toUTC(self, tick, timezone):

        tick = await toprim(tick)
        timezone = await tostr(timezone)

        timetype = self.runt.view.core.model.type('time')

        norm, info = await timetype.norm(tick)
        try:
            return (True, s_time.toUTC(norm, timezone))
        except s_exc.BadArg as e:
            return (False, s_common.excinfo(e))

    @stormfunc(readonly=True)
    def _now(self):
        return s_common.now()

    @stormfunc(readonly=True)
    async def day(self, tick):
        tick = await toprim(tick)
        timetype = self.runt.view.core.model.type('time')
        norm, info = await timetype.norm(tick)
        return s_time.day(norm)

    @stormfunc(readonly=True)
    async def hour(self, tick):
        tick = await toprim(tick)
        timetype = self.runt.view.core.model.type('time')
        norm, info = await timetype.norm(tick)
        return s_time.hour(norm)

    @stormfunc(readonly=True)
    async def year(self, tick):
        tick = await toprim(tick)
        timetype = self.runt.view.core.model.type('time')
        norm, info = await timetype.norm(tick)
        return s_time.year(norm)

    @stormfunc(readonly=True)
    async def month(self, tick):
        tick = await toprim(tick)
        timetype = self.runt.view.core.model.type('time')
        norm, info = await timetype.norm(tick)
        return s_time.month(norm)

    @stormfunc(readonly=True)
    async def minute(self, tick):
        tick = await toprim(tick)
        timetype = self.runt.view.core.model.type('time')
        norm, info = await timetype.norm(tick)
        return s_time.minute(norm)

    @stormfunc(readonly=True)
    async def second(self, tick):
        tick = await toprim(tick)
        timetype = self.runt.view.core.model.type('time')
        norm, info = await timetype.norm(tick)
        return s_time.second(norm)

    @stormfunc(readonly=True)
    async def dayofweek(self, tick):
        tick = await toprim(tick)
        timetype = self.runt.view.core.model.type('time')
        norm, info = await timetype.norm(tick)
        return s_time.dayofweek(norm)

    @stormfunc(readonly=True)
    async def dayofyear(self, tick):
        tick = await toprim(tick)
        timetype = self.runt.view.core.model.type('time')
        norm, info = await timetype.norm(tick)
        return s_time.dayofyear(norm)

    @stormfunc(readonly=True)
    async def dayofmonth(self, tick):
        tick = await toprim(tick)
        timetype = self.runt.view.core.model.type('time')
        norm, info = await timetype.norm(tick)
        return s_time.dayofmonth(norm)

    @stormfunc(readonly=True)
    async def monthofyear(self, tick):
        tick = await toprim(tick)
        timetype = self.runt.view.core.model.type('time')
        norm, info = await timetype.norm(tick)
        return s_time.month(norm) - 1

    @stormfunc(readonly=True)
    async def _format(self, valu, format):
        timetype = self.runt.view.core.model.type('time')
        # Give a times string a shot at being normed prior to formatting.
        try:
            norm, _ = await timetype.norm(valu)
        except s_exc.BadTypeValu as e:
            mesg = f'Failed to norm a time value prior to formatting - {str(e)}'
            raise s_exc.StormRuntimeError(mesg=mesg, valu=valu,
                                          format=format) from None

        if norm in (timetype.futsize, timetype.unksize):
            mesg = 'Cannot format a timestamp for ongoing/unknown time.'
            raise s_exc.StormRuntimeError(mesg=mesg, valu=valu, format=format)

        try:
            dt = datetime.datetime(1970, 1, 1) + datetime.timedelta(microseconds=norm)
            ret = dt.strftime(format)
        except Exception as e:
            mesg = f'Error during time format - {str(e)}'
            raise s_exc.StormRuntimeError(mesg=mesg, valu=valu,
                                          format=format) from None
        return ret

    @stormfunc(readonly=True)
    async def _parse(self, valu, format, errok=False):
        valu = await tostr(valu)
        errok = await tobool(errok)
        try:
            dt = datetime.datetime.strptime(valu, format)
        except ValueError as e:
            if errok:
                return None
            mesg = f'Error during time parsing - {str(e)}'
            raise s_exc.StormRuntimeError(mesg=mesg, valu=valu,
                                          format=format) from None
        if dt.tzinfo is not None:
            # Convert the aware dt to UTC, then strip off the tzinfo
            dt = dt.astimezone(datetime.timezone.utc).replace(tzinfo=None)
        return s_time.total_microseconds(dt - s_time.EPOCH)

    @stormfunc(readonly=True)
    async def _sleep(self, valu):
        await self.runt.waitfini(timeout=float(valu))

    async def _ticker(self, tick, count=None):
        if count is not None:
            count = await toint(count)

        tick = float(tick)

        offs = 0
        while True:

            await self.runt.waitfini(timeout=tick)
            yield offs

            offs += 1
            if count is not None and offs == count:
                break

    async def _fromunix(self, secs):
        secs = float(secs)
        return int(secs * 1000000)

@registry.registerLib
class LibRegx(Lib):
    '''
    A Storm library for searching/matching with regular expressions.
    '''
    _storm_locals = (
        {'name': 'search', 'desc': '''
            Search the given text for the pattern and return the matching groups.

            Note:
                In order to get the matching groups, patterns must use parentheses
                to indicate the start and stop of the regex to return portions of.
                If groups are not used, a successful match will return a empty list
                and a unsuccessful match will return ``(null)``.

            Example:
                Extract the matching groups from a piece of text::

                    $m = $lib.regex.search("^([0-9])+.([0-9])+.([0-9])+$", $text)
                    if $m {
                        ($maj, $min, $pat) = $m
                    }''',
         'type': {'type': 'function', '_funcname': 'search',
                  'args': (
                      {'name': 'pattern', 'type': 'str', 'desc': 'The regular expression pattern.', },
                      {'name': 'text', 'type': 'str', 'desc': 'The text to match.', },
                      {'name': 'flags', 'type': 'int', 'desc': 'Regex flags to control the match behavior.',
                       'default': 0},
                  ),
                  'returns': {'type': 'list', 'desc': 'A list of strings for the matching groups in the pattern.', }}},
        {'name': 'findall', 'desc': '''
            Search the given text for the patterns and return a list of matching strings.

            Note:
                If multiple matching groups are specified, the return value is a
                list of lists of strings.

            Example:

                Extract the matching strings from a piece of text::

                    for $x in $lib.regex.findall("G[0-9]{4}", "G0006 and G0001") {
                        $dostuff($x)
                    }
                    ''',
         'type': {'type': 'function', '_funcname': 'findall',
                  'args': (
                      {'name': 'pattern', 'type': 'str', 'desc': 'The regular expression pattern.', },
                      {'name': 'text', 'type': 'str', 'desc': 'The text to match.', },
                      {'name': 'flags', 'type': 'int', 'desc': 'Regex flags to control the match behavior.',
                       'default': 0},
                  ),
                  'returns': {'type': 'list', 'desc': 'A list of lists of strings for the matching groups in the pattern.', }}},
        {'name': 'matches', 'desc': '''
            Check if text matches a pattern.

            Notes:
                This API requires the pattern to match at the start of the string.

            Example:
                Check if the variable matches a expression::

                    if $lib.regex.matches("^[0-9]+.[0-9]+.[0-9]+$", $text) {
                        $lib.print("It's semver! ...probably")
                    }
            ''',
         'type': {'type': 'function', '_funcname': 'matches',
                  'args': (
                      {'name': 'pattern', 'type': 'str', 'desc': 'The regular expression pattern.', },
                      {'name': 'text', 'type': 'str', 'desc': 'The text to match.', },
                      {'name': 'flags', 'type': 'int', 'desc': 'Regex flags to control the match behavior.',
                       'default': 0, },
                  ),
                  'returns': {'type': 'boolean', 'desc': 'True if there is a match, False otherwise.', }}},
        {'name': 'replace', 'desc': '''
            Replace any substrings that match the given regular expression with the specified replacement.

            Example:
                Replace a portion of a string with a new part based on a regex::

                    $norm = $lib.regex.replace("\\sAND\\s", " & ", "Ham and eggs!", $lib.regex.flags.i)
            ''',
         'type': {'type': 'function', '_funcname': 'replace',
                  'args': (
                      {'name': 'pattern', 'type': 'str', 'desc': 'The regular expression pattern.', },
                      {'name': 'replace', 'type': 'str', 'desc': 'The text to replace matching sub strings.', },
                      {'name': 'text', 'type': 'str', 'desc': 'The input text to search/replace.', },
                      {'name': 'flags', 'type': 'int', 'desc': 'Regex flags to control the match behavior.',
                       'default': 0, },
                  ),
                  'returns': {'type': 'str', 'desc': 'The new string with matches replaced.', }}},
        {'name': 'escape', 'desc': '''
            Escape arbitrary strings for use in a regular expression pattern.

            Example:

                Escape node values for use in a regex pattern::

                    for $match in $lib.regex.findall($lib.regex.escape($node.repr()), $mydocument) {
                        // do something with $match
                    }

                Escape node values for use in regular expression filters::

                    it:dev:str~=$lib.regex.escape($node.repr())
                    ''',
         'type': {'type': 'function', '_funcname': 'escape',
                  'args': (
                      {'name': 'text', 'type': 'str', 'desc': 'The text to escape.', },
                  ),
                  'returns': {'type': 'str', 'desc': 'Input string with special characters escaped.', }}},
        {'name': 'flags.i', 'desc': 'Regex flag to indicate that case insensitive matches are allowed.',
         'type': 'int', },
        {'name': 'flags.m', 'desc': 'Regex flag to indicate that multiline matches are allowed.', 'type': 'int', },
    )
    _storm_lib_path = ('regex',)

    def __init__(self, runt, name=()):
        Lib.__init__(self, runt, name=name)
        self.compiled = {}

    def getObjLocals(self):
        return {
            'search': self.search,
            'matches': self.matches,
            'findall': self.findall,
            'replace': self.replace,
            'escape': self.escape,
            'flags': {'i': regex.IGNORECASE,
                      'm': regex.MULTILINE,
                      },
        }

    async def _getRegx(self, pattern, flags):
        lkey = (pattern, flags)
        regx = self.compiled.get(lkey)
        if regx is None:
            try:
                regx = self.compiled[lkey] = regex.compile(pattern, flags=flags)
            except (regex.error, ValueError) as e:
                mesg = f'Error compiling regex pattern: {e}: pattern="{s_common.trimText(pattern)}"'
                raise s_exc.BadArg(mesg=mesg) from None
        return regx

    @stormfunc(readonly=True)
    async def replace(self, pattern, replace, text, flags=0):
        text = await tostr(text)
        flags = await toint(flags)
        pattern = await tostr(pattern)
        replace = await tostr(replace)
        regx = await self._getRegx(pattern, flags)

        try:
            return regx.sub(replace, text)
        except (regex.error, IndexError) as e:
            mesg = f'$lib.regex.replace() error: {e}'
            raise s_exc.BadArg(mesg=mesg) from None

    @stormfunc(readonly=True)
    async def matches(self, pattern, text, flags=0):
        text = await tostr(text)
        flags = await toint(flags)
        pattern = await tostr(pattern)
        regx = await self._getRegx(pattern, flags)
        return regx.match(text) is not None

    @stormfunc(readonly=True)
    async def search(self, pattern, text, flags=0):
        text = await tostr(text)
        flags = await toint(flags)
        pattern = await tostr(pattern)
        regx = await self._getRegx(pattern, flags)

        m = regx.search(text)
        if m is None:
            return None

        return m.groups()

    @stormfunc(readonly=True)
    async def findall(self, pattern, text, flags=0):
        text = await tostr(text)
        flags = await toint(flags)
        pattern = await tostr(pattern)
        regx = await self._getRegx(pattern, flags)
        return regx.findall(text)

    @stormfunc(readonly=True)
    async def escape(self, text):
        text = await tostr(text)
        return regex.escape(text)

@registry.registerLib
class LibCsv(Lib):
    '''
    A Storm Library for interacting with csvtool.
    '''
    _storm_locals = (
        {'name': 'emit', 'desc': 'Emit a ``csv:row`` event to the Storm runtime for the given args.',
         'type': {'type': 'function', '_funcname': '_libCsvEmit',
                  'args': (
                      {'name': '*args', 'type': 'any', 'desc': 'Items which are emitted as a ``csv:row`` event.', },
                      {'name': 'table', 'type': 'str', 'default': None,
                       'desc': 'The name of the table to emit data too. Optional.', },
                  ),
                  'returns': {'type': 'null', }}},
    )
    _storm_lib_path = ('csv',)

    def getObjLocals(self):
        return {
            'emit': self._libCsvEmit,
        }

    @stormfunc(readonly=True)
    async def _libCsvEmit(self, *args, table=None):
        row = [await toprim(a) for a in args]
        await self.runt.bus.fire('csv:row', row=row, table=table)

@registry.registerLib
class LibExport(Lib):
    '''
    A Storm Library for exporting data.
    '''
    _storm_lib_path = ('export',)
    _storm_locals = (
        {'name': 'toaxon', 'desc': '''
            Run a query as an export (fully resolving relationships between nodes in the output set)
            and save the resulting stream of packed nodes to the axon.
            ''',
         'type': {'type': 'function', '_funcname': 'toaxon',
                  'args': (
                      {'name': 'query', 'type': 'str', 'desc': 'A query to run as an export.', },
                      {'name': 'opts', 'type': 'dict', 'desc': 'Storm runtime query option params.',
                       'default': None, },
                  ),
                  'returns': {'type': 'list', 'desc': 'Returns a tuple of (size, sha256).', }}},
    )

    def getObjLocals(self):
        return {
            'toaxon': self.toaxon,
        }

    async def toaxon(self, query, opts=None):

        query = await tostr(query)

        opts = await toprim(opts)
        if opts is None:
            opts = {}

        if not isinstance(opts, dict):
            mesg = '$lib.export.toaxon() opts argument must be a dictionary.'
            raise s_exc.BadArg(mesg=mesg)

        opts['user'] = self.runt.user.iden
        opts.setdefault('view', self.runt.view.iden)
        return await self.runt.view.core.exportStormToAxon(query, opts=opts)

@registry.registerLib
class LibFeed(Lib):
    '''
    A Storm Library for feeding bulk nodes into a Cortex.
    '''
    _storm_locals = (
        {'name': 'genr', 'desc': '''
            Yield nodes being added to the graph by adding data in nodes format.

            Notes:
                This is using the Runtimes's View to call addNodes().
                If the generator is not entirely consumed there is no guarantee
                that all of the nodes which should be made by the feed function
                will be made.
            ''',
         'type': {'type': 'function', '_funcname': '_libGenr',
                  'args': (
                      {'name': 'data', 'type': 'prim', 'desc': 'Nodes data to ingest', },
                      {'name': 'reqmeta', 'type': 'boolean', 'desc': 'Require a meta record.',
                       'default': False},
                  ),
                  'returns': {'name': 'Yields', 'type': 'node',
                              'desc': 'Yields Nodes as they are created.', }}},
        {'name': 'ingest', 'desc': '''
            Add nodes to the graph.

            Notes:
                This API will cause errors during node creation and property setting
                to produce warning messages, instead of causing the Storm Runtime
                to be torn down.''',
         'type': {'type': 'function', '_funcname': '_libIngest',
                  'args': (
                      {'name': 'data', 'type': 'prim', 'desc': 'Data to send to the ingest function.', },
                      {'name': 'reqmeta', 'type': 'boolean', 'desc': 'Require a meta record.',
                       'default': False},
                  ),
                  'returns': {'type': 'null', }}},
        {'name': 'fromAxon', 'desc': 'Load a syn.nodes formatted export from axon.',
         'type': {'type': 'function', '_funcname': '_fromAxon',
                   'args': (
                       {'name': 'sha256', 'type': 'str', 'desc': 'The sha256 of the file stored in the axon.', },
                  ),
                  'returns': {'type': 'int', 'desc': 'The number of nodes loaded.', }}},
    )
    _storm_lib_path = ('feed',)

    def getObjLocals(self):
        return {
            'genr': self._libGenr,
            'ingest': self._libIngest,
            'fromAxon': self._fromAxon,
        }

    async def _fromAxon(self, sha256):
        '''
        Use the feed API to load a syn.nodes formatted export from the axon.

        Args:
            sha256 (str): The sha256 of the file saved in the axon.

        Returns:
            int: The number of nodes loaded.
        '''
        sha256 = await tostr(sha256)
        opts = {
            'user': self.runt.user.iden,
            'view': self.runt.view.iden,
        }
        return await self.runt.view.core.feedFromAxon(sha256, opts=opts)

    async def _libGenr(self, data, reqmeta=False):
        data = await tostor(data)

        self.runt.layerConfirm(('feed:data',))

        async for node in self.runt.view.addNodes(data, user=self.runt.user, reqmeta=reqmeta):
            yield node

    async def _libIngest(self, data, reqmeta=False):
        data = await tostor(data)

        self.runt.layerConfirm(('feed:data',))

        async for node in self.runt.view.addNodes(data, user=self.runt.user, reqmeta=reqmeta):
            await asyncio.sleep(0)

@registry.registerLib
class LibPipe(Lib):
    '''
    A Storm library for interacting with non-persistent queues.
    '''
    _storm_locals = (
        {'name': 'gen', 'desc': '''
            Generate and return a Storm Pipe.

            Notes:
                The filler query is run in parallel with $pipe.

            Examples:
                Fill a pipe with a query and consume it with another::

                    $pipe = $lib.pipe.gen(${ $pipe.puts((1, 2, 3)) })

                    for $items in $pipe.slices(size=2) {
                        $dostuff($items)
                    }
            ''',
         'type': {'type': 'function', '_funcname': '_methPipeGen',
                  'args': (
                      {'name': 'filler', 'type': ['str', 'storm:query'],
                       'desc': 'A Storm query to fill the Pipe.', },
                      {'name': 'size', 'type': 'int', 'default': 10000,
                       'desc': 'Maximum size of the pipe.', },
                  ),
                  'returns': {'type': 'pipe', 'desc': 'The pipe containing query results.', }}},
    )

    _storm_lib_path = ('pipe',)

    def getObjLocals(self):
        return {
            'gen': self._methPipeGen,
        }

    @stormfunc(readonly=True)
    async def _methPipeGen(self, filler, size=10000):
        size = await toint(size)
        text = await tostr(filler)

        if size < 1 or size > 10000:
            mesg = '$lib.pipe.gen() size must be 1-10000'
            raise s_exc.BadArg(mesg=mesg)

        pipe = Pipe(self.runt, size)

        opts = {'vars': {'pipe': pipe}}
        query = await self.runt.getStormQuery(text)

        async def coro():
            try:
                async with self.runt.getSubRuntime(query, opts=opts) as runt:
                    async for item in runt.execute():
                        await asyncio.sleep(0)

            except asyncio.CancelledError:  # pragma: no cover
                raise

            except Exception as e:
                await self.runt.warn(f'pipe filler error: {e}', log=False)

            await pipe.close()

        self.runt.schedCoro(coro())

        return pipe

@registry.registerType
class Pipe(StormType):
    '''
    A Storm Pipe provides fast ephemeral queues.
    '''
    _storm_locals = (
        {'name': 'put', 'desc': 'Add a single item to the Pipe.',
         'type': {'type': 'function', '_funcname': '_methPipePut',
                  'args': (
                      {'name': 'item', 'type': 'any', 'desc': 'An object to add to the Pipe.', },
                  ),
                  'returns': {'type': 'null', }}},
        {'name': 'puts', 'desc': 'Add a list of items to the Pipe.',
         'type': {'type': 'function', '_funcname': '_methPipePuts',
                  'args': (
                      {'name': 'items', 'type': 'list', 'desc': 'A list of items to add.', },
                  ),
                  'returns': {'type': 'null', }}},
        {'name': 'slice', 'desc': 'Return a list of up to size items from the Pipe.',
         'type': {'type': 'function', '_funcname': '_methPipeSlice',
                  'args': (
                      {'name': 'size', 'type': 'int', 'default': 1000,
                       'desc': 'The max number of items to return.', },
                  ),
                  'returns': {'type': 'list', 'desc': 'A list of at least 1 item from the Pipe.', }}},
        {'name': 'slices', 'desc': '''
            Yield lists of up to size items from the Pipe.

            Notes:
                The loop will exit when the Pipe is closed and empty.

            Examples:
                Operation on slices from a pipe one at a time::

                    for $slice in $pipe.slices(1000) {
                        for $item in $slice { $dostuff($item) }
                    }

                Operate on slices from a pipe in bulk::

                    for $slice in $pipe.slices(1000) {
                        $dostuff_batch($slice)
                    }''',
         'type': {'type': 'function', '_funcname': '_methPipeSlices',
                  'args': (
                      {'name': 'size', 'type': 'int', 'default': 1000,
                       'desc': 'The max number of items to yield per slice.', },
                  ),
                  'returns': {'name': 'Yields', 'type': 'any', 'desc': 'Yields objects from the Pipe.', }}},
        {'name': 'size', 'desc': 'Retrieve the number of items in the Pipe.',
         'type': {'type': 'function', '_funcname': '_methPipeSize',
                  'returns': {'type': 'int', 'desc': 'The number of items in the Pipe.', }}},
    )
    _storm_typename = 'pipe'

    def __init__(self, runt, size):
        StormType.__init__(self)
        self.runt = runt

        self.locls.update(self.getObjLocals())
        self.queue = s_queue.Queue(maxsize=size)

    def getObjLocals(self):
        return {
            'put': self._methPipePut,
            'puts': self._methPipePuts,
            'slice': self._methPipeSlice,
            'slices': self._methPipeSlices,
            'size': self._methPipeSize,
        }

    @stormfunc(readonly=True)
    async def _methPipePuts(self, items):
        items = await toprim(items)
        return await self.queue.puts(items)

    @stormfunc(readonly=True)
    async def _methPipePut(self, item):
        item = await toprim(item)
        return await self.queue.put(item)

    async def close(self):
        '''
        Close the pipe for writing.  This will cause
        the slice()/slices() API to return once drained.
        '''
        await self.queue.close()

    @stormfunc(readonly=True)
    async def _methPipeSize(self):
        return await self.queue.size()

    @stormfunc(readonly=True)
    async def _methPipeSlice(self, size=1000):

        size = await toint(size)
        if size < 1 or size > 10000:
            mesg = '$pipe.slice() size must be 1-10000'
            raise s_exc.BadArg(mesg=mesg)

        items = await self.queue.slice(size=size)
        if items is None:
            return None

        return List(items)

    @stormfunc(readonly=True)
    async def _methPipeSlices(self, size=1000):
        size = await toint(size)
        if size < 1 or size > 10000:
            mesg = '$pipe.slice() size must be 1-10000'
            raise s_exc.BadArg(mesg=mesg)

        async for items in self.queue.slices(size=size):
            yield List(items)

@registry.registerLib
class LibQueue(Lib):
    '''
    A Storm Library for interacting with persistent Queues in the Cortex.
    '''
    _storm_locals = (
        {'name': 'add', 'desc': 'Add a Queue to the Cortex with a given name.',
         'type': {'type': 'function', '_funcname': '_methQueueAdd',
                  'args': (
                      {'name': 'name', 'type': 'str', 'desc': 'The name of the Queue to add.', },
                      {'name': 'iden', 'type': 'str', 'desc': 'The iden to assign to the Queue.', 'default': None},
                  ),
                  'returns': {'type': 'queue', }}},
        {'name': 'gen', 'desc': 'Add or get a Queue in a single operation.',
         'type': {'type': 'function', '_funcname': '_methQueueGen',
                  'args': (
                      {'name': 'name', 'type': 'str', 'desc': 'The name of the Queue to add or get.', },
                  ),
                  'returns': {'type': 'queue', }}},
        {'name': 'del', 'desc': 'Delete a given Queue.',
         'type': {'type': 'function', '_funcname': '_methQueueDel',
                  'args': (
                      {'name': 'iden', 'type': 'str', 'desc': 'The iden of the Queue to delete.', },
                  ),
                  'returns': {'type': 'null', }}},
        {'name': 'get', 'desc': 'Get an existing Queue object by iden.',
         'type': {'type': 'function', '_funcname': '_methQueueGet',
                  'args': (
                      {'name': 'iden', 'type': 'str', 'desc': 'The iden of the Queue to get.', },
                  ),
                  'returns': {'type': 'queue', 'desc': 'A ``queue`` object.', }}},
        {'name': 'byname', 'desc': 'Get an existing Queue object by name.',
         'type': {'type': 'function', '_funcname': '_methQueueGetByName',
                  'args': (
                      {'name': 'name', 'type': 'str', 'desc': 'The name of the Queue to get.', },
                  ),
                  'returns': {'type': 'queue', 'desc': 'A ``queue`` object.', }}},
        {'name': 'list', 'desc': 'Get a list of the Queues in the Cortex.',
         'type': {'type': 'function', '_funcname': '_methQueueList',
                  'returns': {'type': 'list',
                              'desc': 'A list of Queue definitions the current user is allowed to interact with.', }}},
    )
    _storm_lib_perms = (
        {'perm': ('queue', 'add'), 'gate': 'cortex',
         'desc': 'Permits a user to create a Queue.'},
        {'perm': ('queue', 'get'), 'gate': 'queue',
         'desc': 'Permits a user to access a Queue. This allows the user to read from the Queue and remove items from it.'},
        {'perm': ('queue', 'put'), 'gate': 'queue',
         'desc': 'Permits a user to put items into a Queue.'},
        {'perm': ('queue', 'del'), 'gate': 'queue',
         'desc': 'Permits a user to delete a Queue.'},
    )
    _storm_lib_path = ('queue',)

    def getObjLocals(self):
        return {
            'add': self._methQueueAdd,
            'gen': self._methQueueGen,
            'del': self._methQueueDel,
            'get': self._methQueueGet,
            'byname': self._methQueueGetByName,
            'list': self._methQueueList,
        }

    async def _methQueueAdd(self, name, iden=None):
        name = await tostr(name)
        iden = await tostr(iden, noneok=True)

        qdef = {
            'creator': self.runt.user.iden,
            'name': name,
        }

        if iden is not None:
            if not s_common.isguid(iden):
                raise s_exc.BadArg(name='iden', arg=iden, mesg=f'Argument {iden} it not a valid iden.')
            qdef['iden'] = iden

        self.runt.confirm(('queue', 'add'))
        info = await self.runt.view.core.addCoreQueue(qdef)
        iden = info.get('iden')
        return Queue(self.runt, name, iden, info)

    @stormfunc(readonly=True)
    async def _methQueueGet(self, iden):
        iden = await tostr(iden)
        info = await self.runt.view.core.reqCoreQueue(iden)
        name = info.get('name')
        iden = info.get('iden')
        self.runt.confirm(('queue', 'get'), gateiden=iden)
        return Queue(self.runt, name, iden, info)

    @stormfunc(readonly=True)
    async def _methQueueGetByName(self, name):
        name = await tostr(name)
        info = await self.runt.view.core.reqCoreQueueByName(name)
        name = info.get('name')
        iden = info.get('iden')
        self.runt.confirm(('queue', 'get'), gateiden=iden)
        return Queue(self.runt, name, iden, info)

    async def _methQueueGen(self, name):
        name = await tostr(name)
        try:
            return await self._methQueueAdd(name)
        except s_exc.DupName:
            return await self._methQueueGetByName(name)

    async def _methQueueDel(self, iden):
        iden = await tostr(iden)
        if not s_common.isguid(iden):
            raise s_exc.BadArg(name='iden', arg=iden, mesg=f'Argument {iden} it not a valid iden.')

        self.runt.confirm(('queue', 'del'), gateiden=iden)
        await self.runt.view.core.delCoreQueue(iden)

    @stormfunc(readonly=True)
    async def _methQueueList(self):
        retn = []

        qlist = await self.runt.view.core.listCoreQueues()
        for queue in qlist:
            if not self.runt.allowed(('queue', 'get'), gateiden=queue['iden']):
                continue

            retn.append(queue)

        return retn

@registry.registerType
class Queue(StormType):
    '''
    A StormLib API instance of a named channel in the Cortex MultiQueue.
    '''
    _storm_locals = (
        {'name': 'iden', 'desc': 'The iden of the Queue.', 'type': 'str', },
        {'name': 'name', 'desc': 'The name of the Queue.', 'type': 'str', },
        {'name': 'get', 'desc': 'Get a particular item from the Queue.',
         'type': {'type': 'function', '_funcname': '_methQueueGet',
                  'args': (
                      {'name': 'offs', 'type': 'int', 'desc': 'The offset to retrieve an item from.', 'default': 0, },
                      {'name': 'cull', 'type': 'boolean', 'default': True,
                       'desc': 'Culls items up to, but not including, the specified offset.', },
                      {'name': 'wait', 'type': 'boolean', 'default': True,
                       'desc': 'Wait for the offset to be available before returning the item.', },
                  ),
                  'returns': {'type': 'list',
                              'desc': 'A tuple of the offset and the item from the Queue. If wait is false and '
                                      'the offset is not present, null is returned.', }}},
        {'name': 'pop', 'desc': 'Pop an item from the Queue at a specific offset.',
         'type': {'type': 'function', '_funcname': '_methQueuePop',
                  'args': (
                      {'name': 'offs', 'type': 'int', 'default': None,
                        'desc': 'Offset to pop the item from. If not specified, the first item in the Queue will be'
                                ' popped.', },
                      {'name': 'wait', 'type': 'boolean', 'default': False,
                        'desc': 'Wait for an item to be available to pop.'},
                  ),
                  'returns': {'type': 'list',
                              'desc': 'The offset and item popped from the Queue. If there is no item at the '
                                      'offset or the Queue is empty and wait is false, it returns null.', }}},
        {'name': 'put', 'desc': 'Put an item into the Queue.',
         'type': {'type': 'function', '_funcname': '_methQueuePut',
                  'args': (
                      {'name': 'item', 'type': 'prim', 'desc': 'The item being put into the Queue.', },
                  ),
                  'returns': {'type': 'int', 'desc': 'The Queue offset of the item.'}}},
        {'name': 'puts', 'desc': 'Put multiple items into the Queue.',
         'type': {'type': 'function', '_funcname': '_methQueuePuts',
                  'args': (
                      {'name': 'items', 'type': 'list', 'desc': 'The items to put into the Queue.', },
                  ),
                  'returns': {'type': 'int', 'desc': 'The Queue offset of the first item.'}}},
        {'name': 'gets', 'desc': 'Get multiple items from the Queue as a iterator.',
         'type': {'type': 'function', '_funcname': '_methQueueGets',
                  'args': (
                      {'name': 'offs', 'type': 'int', 'desc': 'The offset to retrieve items from.', 'default': 0, },
                      {'name': 'wait', 'type': 'boolean', 'default': True,
                       'desc': 'Wait for the offset to be available before returning the item.', },
                      {'name': 'cull', 'type': 'boolean', 'default': False,
                       'desc': 'Culls items up to, but not including, the specified offset.', },
                      {'name': 'size', 'type': 'int', 'desc': 'The maximum number of items to yield.',
                       'default': None, },
                  ),
                  'returns': {'name': 'Yields', 'type': 'list', 'desc': 'Yields tuples of the offset and item.', }}},
        {'name': 'cull', 'desc': 'Remove items from the Queue up to, and including, the offset.',
         'type': {'type': 'function', '_funcname': '_methQueueCull',
                  'args': (
                      {'name': 'offs', 'type': 'int', 'desc': 'The offset which to cull records from the Queue.', },
                  ),
                  'returns': {'type': 'null', }}},
        {'name': 'size', 'desc': 'Get the number of items in the Queue.',
         'type': {'type': 'function', '_funcname': '_methQueueSize',
                  'returns': {'type': 'int', 'desc': 'The number of items in the Queue.', }}},
    )
    _storm_typename = 'queue'
    _ismutable = False

    def __init__(self, runt, name, iden, info):

        StormType.__init__(self)
        self.runt = runt
        self.name = name
        self.iden = iden
        self.info = info

        self.locls.update(self.getObjLocals())
        self.locls['name'] = self.name
        self.locls['iden'] = self.iden

    def __hash__(self):
        return hash((self._storm_typename, self.name))

    def __eq__(self, othr):
        if not isinstance(othr, type(self)):
            return False
        return self.name == othr.name

    def getObjLocals(self):
        return {
            'get': self._methQueueGet,
            'pop': self._methQueuePop,
            'put': self._methQueuePut,
            'puts': self._methQueuePuts,
            'gets': self._methQueueGets,
            'cull': self._methQueueCull,
            'size': self._methQueueSize,
        }

    async def _methQueueCull(self, offs):
        offs = await toint(offs)
        self.runt.confirm(('queue', 'get'), gateiden=self.iden)
        await self.runt.view.core.coreQueueCull(self.iden, offs)

    @stormfunc(readonly=True)
    async def _methQueueSize(self):
        self.runt.confirm(('queue', 'get'), gateiden=self.iden)
        return await self.runt.view.core.coreQueueSize(self.iden)

    async def _methQueueGets(self, offs=0, wait=True, cull=False, size=None):
        wait = await toint(wait)
        offs = await toint(offs)
        size = await toint(size, noneok=True)

        self.runt.confirm(('queue', 'get'), gateiden=self.iden)
        async for item in self.runt.view.core.coreQueueGets(self.iden, offs, cull=cull, wait=wait, size=size):
            yield item

    async def _methQueuePuts(self, items):
        items = await toprim(items)

        self.runt.confirm(('queue', 'put'), gateiden=self.iden)
        return await self.runt.view.core.coreQueuePuts(self.iden, items)

    async def _methQueueGet(self, offs=0, cull=True, wait=True):
        offs = await toint(offs)
        wait = await toint(wait)

        self.runt.confirm(('queue', 'get'), gateiden=self.iden)
        return await self.runt.view.core.coreQueueGet(self.iden, offs, cull=cull, wait=wait)

    async def _methQueuePop(self, offs=None, wait=False):
        offs = await toint(offs, noneok=True)
        wait = await tobool(wait)

        self.runt.confirm(('queue', 'get'), gateiden=self.iden)

        # emulate the old behavior on no argument
        core = self.runt.view.core
        if offs is None:
            async for item in core.coreQueueGets(self.iden, 0, wait=wait):
                return await core.coreQueuePop(self.iden, item[0])
            return

        return await core.coreQueuePop(self.iden, offs)

    async def _methQueuePut(self, item):
        return await self._methQueuePuts((item,))

    async def stormrepr(self):
        return f'{self._storm_typename}: {self.name}'

@registry.registerLib
class LibTelepath(Lib):
    '''
    A Storm Library for making Telepath connections to remote services.
    '''
    _storm_locals = (
        {'name': 'open', 'desc': 'Open and return a Telepath RPC proxy.',
         'type': {'type': 'function', '_funcname': '_methTeleOpen',
                  'args': (
                      {'name': 'url', 'type': 'str', 'desc': 'The Telepath URL to connect to.', },
                  ),
                  'returns': {'type': 'telepath:proxy', 'desc': 'A object representing a Telepath Proxy.', }}},
    )
    _storm_lib_path = ('telepath',)
    _storm_lib_perms = (
        {'perm': ('telepath', 'open'), 'gate': 'cortex',
         'desc': 'Controls the ability to open an arbitrary telepath URL. USE WITH CAUTION.'},
        {'perm': ('telepath', 'open', '<scheme>'), 'gate': 'cortex',
         'desc': 'Controls the ability to open a telepath URL with a specific URI scheme. USE WITH CAUTION.'},
    )

    def getObjLocals(self):
        return {
            'open': self._methTeleOpen,
        }

    async def _methTeleOpen(self, url):
        url = await tostr(url)
        scheme = url.split('://')[0]
        if not self.runt.allowed(('lib', 'telepath', 'open', scheme)):
            self.runt.confirm(('telepath', 'open', scheme))
        try:
            return Proxy(self.runt, await self.runt.getTeleProxy(url))
        except s_exc.SynErr:
            raise
        except Exception as e:
            mesg = f'Failed to connect to Telepath service: "{s_urlhelp.sanitizeUrl(url)}" error: {str(e)}'
            raise s_exc.StormRuntimeError(mesg=mesg) from e

@registry.registerType
class Proxy(StormType):
    '''
    Implements the Storm API for a Telepath proxy.

    These can be created via ``$lib.telepath.open()``. Storm Service objects
    are also Telepath proxy objects.

    Methods called off of these objects are executed like regular Telepath RMI
    calls.

    An example of calling a method which returns data::

        $prox = $lib.telepath.open($url)
        $result = $prox.doWork($data)
        return ( $result )

    An example of calling a method which is a generator::

        $prox = $lib.telepath.open($url)
        for $item in $prox.genrStuff($data) {
            $doStuff($item)
        }

    '''
    _storm_typename = 'telepath:proxy'

    def __init__(self, runt, proxy, path=None):
        StormType.__init__(self, path=path)
        self.runt = runt
        self.proxy = proxy

    async def deref(self, name):

        name = await tostr(name)

        if name[0] == '_':
            mesg = f'No proxy method named {name}'
            raise s_exc.NoSuchName(mesg=mesg, name=name)

        meth = getattr(self.proxy, name, None)

        if isinstance(meth, s_telepath.GenrMethod):
            return ProxyGenrMethod(meth)

        if isinstance(meth, s_telepath.Method):
            return ProxyMethod(self.runt, meth)

    async def stormrepr(self):
        return f'{self._storm_typename}: {self.proxy}'

@registry.registerType
class ProxyMethod(StormType):
    '''
    Implements the call methods for the telepath:proxy.

    An example of calling a method which returns data::

        $prox = $lib.telepath.open($url)
        $result = $prox.doWork($data)
        $doStuff($result)
    '''

    _storm_typename = 'telepath:proxy:method'

    def __init__(self, runt, meth, path=None):
        StormType.__init__(self, path=path)
        self.runt = runt
        self.meth = meth

    async def __call__(self, *args, **kwargs):
        args = await toprim(args)
        kwargs = await toprim(kwargs)
        # TODO: storm types fromprim()
        ret = await self.meth(*args, **kwargs)
        if isinstance(ret, s_telepath.Share):
            self.runt.bus.onfini(ret)
            return Proxy(self.runt, ret)
        return ret

    async def stormrepr(self):
        return f'{self._storm_typename}: {self.meth}'

@registry.registerType
class ProxyGenrMethod(StormType):
    '''
    Implements the generator methods for the telepath:proxy.

    An example of calling a method which is a generator::

        $prox = $lib.telepath.open($url)
        for $item in $prox.genrStuff($data) {
            $doStuff($item)
        }
    '''
    _storm_typename = 'telepath:proxy:genrmethod'

    def __init__(self, meth, path=None):
        StormType.__init__(self, path=path)
        self.meth = meth

    async def __call__(self, *args, **kwargs):
        args = await toprim(args)
        kwargs = await toprim(kwargs)
        async for prim in self.meth(*args, **kwargs):
            # TODO: storm types fromprim()
            yield prim

    async def stormrepr(self):
        return f'{self._storm_typename}: {self.meth}'

# @registry.registerType
class Service(Proxy):

    def __init__(self, runt, ssvc):
        Proxy.__init__(self, runt, ssvc.proxy)
        self.name = ssvc.name

    async def deref(self, name):

        name = await tostr(name)

        try:
            await self.proxy.waitready()
            return await Proxy.deref(self, name)
        except asyncio.TimeoutError:
            mesg = f'Timeout waiting for storm service {self.name}.{name}'
            raise s_exc.StormRuntimeError(mesg=mesg, name=name, service=self.name) from None
        except AttributeError as e:  # pragma: no cover
            # possible client race condition seen in the real world
            mesg = f'Error dereferencing storm service - {self.name}.{name} - {str(e)}'
            raise s_exc.StormRuntimeError(mesg=mesg, name=name, service=self.name) from None

@registry.registerLib
class LibBase64(Lib):
    '''
    A Storm Library for encoding and decoding base64 data.
    '''
    _storm_locals = (
        {'name': 'encode', 'desc': 'Encode a bytes object to a base64 encoded string.',
         'type': {'type': 'function', '_funcname': '_encode',
                  'args': (
                      {'name': 'valu', 'type': 'bytes', 'desc': 'The object to encode.', },
                      {'name': 'urlsafe', 'type': 'boolean', 'default': True,
                       'desc': 'Perform the encoding in a urlsafe manner if true.', },
                  ),
                  'returns': {'type': 'str', 'desc': 'A base64 encoded string.', }}},
        {'name': 'decode', 'desc': 'Decode a base64 string into a bytes object.',
         'type': {'type': 'function', '_funcname': '_decode',
                  'args': (
                      {'name': 'valu', 'type': 'str', 'desc': 'The string to decode.', },
                      {'name': 'urlsafe', 'type': 'boolean', 'default': True,
                       'desc': 'Perform the decoding in a urlsafe manner if true.', },
                  ),
                  'returns': {'type': 'bytes', 'desc': 'A bytes object for the decoded data.', }}},
    )
    _storm_lib_path = ('base64',)

    def getObjLocals(self):
        return {
            'encode': self._encode,
            'decode': self._decode
        }

    @stormfunc(readonly=True)
    async def _encode(self, valu, urlsafe=True):
        try:
            if urlsafe:
                return base64.urlsafe_b64encode(valu).decode('ascii')
            return base64.b64encode(valu).decode('ascii')
        except TypeError as e:
            mesg = f'Error during base64 encoding - {str(e)}: {s_common.trimText(repr(valu))}'
            raise s_exc.StormRuntimeError(mesg=mesg, urlsafe=urlsafe) from None

    @stormfunc(readonly=True)
    async def _decode(self, valu, urlsafe=True):
        try:
            if urlsafe:
                return base64.urlsafe_b64decode(valu)
            return base64.b64decode(valu)
        except (binascii.Error, TypeError) as e:
            mesg = f'Error during base64 decoding - {str(e)}: {s_common.trimText(repr(valu))}'
            raise s_exc.StormRuntimeError(mesg=mesg, urlsafe=urlsafe) from None

@functools.total_ordering
class Prim(StormType):
    '''
    The base type for all Storm primitive values.
    '''

    def __init__(self, valu, path=None):
        StormType.__init__(self, path=path)
        self.valu = valu

    def __int__(self):
        mesg = 'Storm type {__class__.__name__.lower()} cannot be cast to an int'
        raise s_exc.BadCast(mesg)

    def __len__(self):
        name = f'{self.__class__.__module__}.{self.__class__.__name__}'
        raise s_exc.StormRuntimeError(mesg=f'Object {name} does not have a length.', name=name)

    def __eq__(self, othr):
        if not isinstance(othr, type(self)):
            return False
        return self.valu == othr.valu

    def __lt__(self, other):
        if not isinstance(other, type(self)):
            mesg = f"'<' not supported between instance of {self.__class__.__name__} and {other.__class__.__name__}"
            raise TypeError(mesg)
        return self.valu < other.valu

    def value(self):
        return self.valu

    async def iter(self):  # pragma: no cover
        for x in ():
            yield x
        name = f'{self.__class__.__module__}.{self.__class__.__name__}'
        raise s_exc.StormRuntimeError(mesg=f'Object {name} is not iterable.', name=name)

    async def nodes(self):  # pragma: no cover
        for x in ():
            yield x

    async def bool(self):
        return bool(await s_coro.ornot(self.value))

    async def stormrepr(self):  # pragma: no cover
        return f'{self._storm_typename}: {await s_coro.ornot(self.value)}'

@registry.registerType
class Str(Prim):
    '''
    Implements the Storm API for a String object.
    '''
    _storm_locals = (
        {'name': 'split', 'desc': '''
            Split the string into multiple parts based on a separator.

            Example:
                Split a string on the colon character::

                    ($foo, $bar) = $baz.split(":")''',
         'type': {'type': 'function', '_funcname': '_methStrSplit',
                  'args': (
                      {'name': 'text', 'type': 'str', 'desc': 'The text to split the string up with.', },
                      {'name': 'maxsplit', 'type': 'int', 'default': -1, 'desc': 'The max number of splits.', },
                  ),
                  'returns': {'type': 'list', 'desc': 'A list of parts representing the split string.', }}},
        {'name': 'rsplit', 'desc': '''
            Split the string into multiple parts, from the right, based on a separator.

            Example:
                Split a string on the colon character::

                    ($foo, $bar) = $baz.rsplit(":", maxsplit=1)''',
         'type': {'type': 'function', '_funcname': '_methStrRsplit',
                  'args': (
                      {'name': 'text', 'type': 'str', 'desc': 'The text to split the string up with.', },
                      {'name': 'maxsplit', 'type': 'int', 'default': -1, 'desc': 'The max number of splits.', },
                  ),
                  'returns': {'type': 'list', 'desc': 'A list of parts representing the split string.', }}},
        {'name': 'endswith', 'desc': 'Check if a string ends with text.',
         'type': {'type': 'function', '_funcname': '_methStrEndswith',
                  'args': (
                      {'name': 'text', 'type': 'str', 'desc': 'The text to check.', },
                  ),
                  'returns': {'type': 'boolean', 'desc': 'True if the text ends with the string, false otherwise.', }}},
        {'name': 'startswith', 'desc': 'Check if a string starts with text.',
         'type': {'type': 'function', '_funcname': '_methStrStartswith',
                  'args': (
                      {'name': 'text', 'type': 'str', 'desc': 'The text to check.', },
                  ),
                  'returns': {'type': 'boolean',
                              'desc': 'True if the text starts with the string, false otherwise.', }}},
        {'name': 'ljust', 'desc': 'Left justify the string.',
         'type': {'type': 'function', '_funcname': '_methStrLjust',
                  'args': (
                      {'name': 'size', 'type': 'int', 'desc': 'The length of character to left justify.', },
                      {'name': 'fillchar', 'type': 'str', 'default': ' ',
                       'desc': 'The character to use for padding.', },
                  ),
                  'returns': {'type': 'str', 'desc': 'The left justified string.', }}},
        {'name': 'rjust', 'desc': 'Right justify the string.',
         'type': {'type': 'function', '_funcname': '_methStrRjust',
                  'args': (
                      {'name': 'size', 'type': 'int', 'desc': 'The length of character to right justify.', },
                      {'name': 'fillchar', 'type': 'str', 'default': ' ',
                       'desc': 'The character to use for padding.', },
                  ),
                  'returns': {'type': 'str', 'desc': 'The right justified string.', }}},
        {'name': 'encode', 'desc': 'Encoding a string value to bytes.',
         'type': {'type': 'function', '_funcname': '_methEncode',
                  'args': (
                      {'name': 'encoding', 'type': 'str', 'desc': 'Encoding to use. Defaults to utf8.',
                       'default': 'utf8', },
                  ),
                  'returns': {'type': 'bytes', 'desc': 'The encoded string.', }}},
        {'name': 'replace', 'desc': '''
            Replace occurrences of a string with a new string, optionally restricting the number of replacements.

            Example:
                Replace instances of the string "bar" with the string "baz"::

                    $foo.replace('bar', 'baz')''',
         'type': {'type': 'function', '_funcname': '_methStrReplace',
                  'args': (
                      {'name': 'oldv', 'type': 'str', 'desc': 'The value to replace.', },
                      {'name': 'newv', 'type': 'str', 'desc': 'The value to add into the string.', },
                      {'name': 'maxv', 'type': 'int', 'desc': 'The maximum number of occurrences to replace.',
                       'default': None, },
                  ),
                  'returns': {'type': 'str', 'desc': 'The new string with replaced instances.', }}},
        {'name': 'strip', 'desc': '''
            Remove leading and trailing characters from a string.

            Examples:
                Removing whitespace and specific characters::

                    $strippedFoo = $foo.strip()
                    $strippedBar = $bar.strip(asdf)''',
         'type': {'type': 'function', '_funcname': '_methStrStrip',
                  'args': (
                      {'name': 'chars', 'type': 'str', 'default': None,
                       'desc': 'A list of characters to remove. If not specified, whitespace is stripped.', },
                  ),
                  'returns': {'type': 'str', 'desc': 'The stripped string.', }}},
        {'name': 'lstrip', 'desc': '''
            Remove leading characters from a string.

            Examples:
                Removing whitespace and specific characters::

                    $strippedFoo = $foo.lstrip()
                    $strippedBar = $bar.lstrip(w)''',
         'type': {'type': 'function', '_funcname': '_methStrLstrip',
                  'args': (
                      {'name': 'chars', 'type': 'str', 'default': None,
                       'desc': 'A list of characters to remove. If not specified, whitespace is stripped.', },
                  ),
                  'returns': {'type': 'str', 'desc': 'The stripped string.', }}},
        {'name': 'rstrip', 'desc': '''
            Remove trailing characters from a string.

            Examples:
                Removing whitespace and specific characters::

                    $strippedFoo = $foo.rstrip()
                    $strippedBar = $bar.rstrip(asdf)
                ''',
         'type': {'type': 'function', '_funcname': '_methStrRstrip',
                  'args': (
                      {'name': 'chars', 'type': 'str', 'default': None,
                       'desc': 'A list of characters to remove. If not specified, whitespace is stripped.', },
                  ),
                  'returns': {'type': 'str', 'desc': 'The stripped string.', }}},
        {'name': 'lower', 'desc': '''
            Get a lowercased copy of the string.

            Examples:
                Printing a lowercased string::

                    $foo="Duck"
                    $lib.print($foo.lower())''',
         'type': {'type': 'function', '_funcname': '_methStrLower',
                  'returns': {'type': 'str', 'desc': 'The lowercased string.', }}},
        {'name': 'upper', 'desc': '''
                Get a uppercased copy of the string.

                Examples:
                    Printing a uppercased string::

                        $foo="Duck"
                        $lib.print($foo.upper())''',
         'type': {'type': 'function', '_funcname': '_methStrUpper',
                  'returns': {'type': 'str', 'desc': 'The uppercased string.', }}},
        {'name': 'title', 'desc': '''
                Get a title cased copy of the string.

                Examples:
                    Printing a title cased string::

                        $foo="Hello world."
                        $lib.print($foo.title())''',
         'type': {'type': 'function', '_funcname': '_methStrTitle',
                  'returns': {'type': 'str', 'desc': 'The title cased string.', }}},

        {'name': 'slice', 'desc': '''
            Get a substring slice of the string.

            Examples:
                Slice from index to 1 to 5::

                    $x="foobar"
                    $y=$x.slice(1,5)  // "ooba"

                Slice from index 3 to the end of the string::

                    $y=$x.slice(3)  // "bar"
            ''',
         'type': {'type': 'function', '_funcname': '_methStrSlice',
                  'args': (
                      {'name': 'start', 'type': 'int', 'desc': 'The starting character index.'},
                      {'name': 'end', 'type': 'int', 'default': None,
                       'desc': 'The ending character index. If not specified, slice to the end of the string'},
                  ),
                  'returns': {'type': 'str', 'desc': 'The slice substring.'}}},
        {'name': 'reverse', 'desc': '''
        Get a reversed copy of the string.

        Examples:
            Printing a reversed string::

                $foo="foobar"
                $lib.print($foo.reverse())''',
         'type': {'type': 'function', '_funcname': '_methStrReverse',
                  'returns': {'type': 'str', 'desc': 'The reversed string.', }}},

        {'name': 'find', 'desc': '''
            Find the offset of a given string within another.

            Examples:
                Find values in the string ``asdf``::

                    $x = asdf
                    $x.find(d) // returns 2
                    $x.find(v) // returns null

            ''',
         'type': {'type': 'function', '_funcname': '_methStrFind',
                  'args': (
                      {'name': 'valu', 'type': 'str', 'desc': 'The substring to find.'},
                  ),
                  'returns': {'type': 'int', 'desc': 'The first offset of substring or null.'}}},
        {'name': 'size', 'desc': 'Return the length of the string.',
         'type': {'type': 'function', '_funcname': '_methStrSize',
                  'returns': {'type': 'int', 'desc': 'The size of the string.', }}},
        {'name': 'format', 'desc': '''
        Format a text string from an existing string.

        Examples:
            Format a string with a fixed argument and a variable::

                $template='Hello {name}, list is {list}!' $list=(1,2,3,4) $new=$template.format(name='Reader', list=$list)

                ''',
         'type': {'type': 'function', '_funcname': '_methStrFormat',
                  'args': (
                      {'name': '**kwargs', 'type': 'any',
                       'desc': 'Keyword values which are substituted into the string.', },
                  ),
                  'returns': {'type': 'str', 'desc': 'The new string.', }}},
        {'name': 'json', 'desc': 'Parse a JSON string and return the deserialized data.',
         'type': {'type': 'function', '_funcname': '_methStrJson', 'args': (),
                  'returns': {'type': 'prim', 'desc': 'The JSON deserialized object.', }}},
        {'name': 'join', 'desc': '''
                Join items into a string using the current string as a separator.

                Examples:
                    Join together a list of strings with a dot separator::

                        storm> $sepr='.' $foo=$sepr.join(('rep', 'vtx', 'tag')) $lib.print($foo)

                        rep.vtx.tag

                    Join values inline together with a dot separator::

                        storm> $foo=('.').join(('rep', 'vtx', 'tag')) $lib.print($foo)

                        rep.vtx.tag''',
         'type': {'type': 'function', '_funcname': '_methStrJoin',
                  'args': (
                      {'name': 'items', 'type': 'list', 'desc': 'A list of items to join together.', },
                  ),
                  'returns': {'type': 'str', 'desc': 'The joined string.', }}},
    )
    _storm_typename = 'str'
    _ismutable = False

    def __init__(self, valu, path=None):
        Prim.__init__(self, valu, path=path)
        self.locls.update(self.getObjLocals())

    def getObjLocals(self):
        return {
            'find': self._methStrFind,
            'size': self._methStrSize,
            'split': self._methStrSplit,
            'rsplit': self._methStrRsplit,
            'endswith': self._methStrEndswith,
            'startswith': self._methStrStartswith,
            'ljust': self._methStrLjust,
            'rjust': self._methStrRjust,
            'encode': self._methEncode,
            'replace': self._methStrReplace,
            'strip': self._methStrStrip,
            'lstrip': self._methStrLstrip,
            'rstrip': self._methStrRstrip,
            'lower': self._methStrLower,
            'upper': self._methStrUpper,
            'title': self._methStrTitle,
            'slice': self._methStrSlice,
            'reverse': self._methStrReverse,
            'format': self._methStrFormat,
            'json': self._methStrJson,
            'join': self._methStrJoin,
        }

    def __int__(self):
        return int(self.value(), 0)

    def __str__(self):
        return self.value()

    def __len__(self):
        return len(self.valu)

    def __hash__(self):
        # As a note, this hash of the typename and the value means that s_stormtypes.Str('foo') != 'foo'
        return hash((self._storm_typename, self.valu))

    def __eq__(self, othr):
        if isinstance(othr, (Str, str)):
            return str(self) == str(othr)
        return False

    async def bool(self):
        return bool(self.valu)

    @stormfunc(readonly=True)
    async def _methStrFind(self, valu):
        text = await tostr(valu)
        retn = self.valu.find(text)
        if retn == -1:
            retn = None
        return retn

    @stormfunc(readonly=True)
    async def _methStrFormat(self, **kwargs):
        text = await kwarg_format(self.valu, **kwargs)
        return text

    @stormfunc(readonly=True)
    async def _methStrSize(self):
        return len(self.valu)

    @stormfunc(readonly=True)
    async def _methEncode(self, encoding='utf8'):
        try:
            return self.valu.encode(encoding)
        except UnicodeEncodeError as e:
            raise s_exc.StormRuntimeError(mesg=f'{e}: {s_common.trimText(repr(self.valu))}') from None

    @stormfunc(readonly=True)
    async def _methStrSplit(self, text, maxsplit=-1):
        maxsplit = await toint(maxsplit)
        return self.valu.split(text, maxsplit=maxsplit)

    @stormfunc(readonly=True)
    async def _methStrRsplit(self, text, maxsplit=-1):
        maxsplit = await toint(maxsplit)
        return self.valu.rsplit(text, maxsplit=maxsplit)

    @stormfunc(readonly=True)
    async def _methStrEndswith(self, text):
        return self.valu.endswith(text)

    @stormfunc(readonly=True)
    async def _methStrStartswith(self, text):
        return self.valu.startswith(text)

    @stormfunc(readonly=True)
    async def _methStrRjust(self, size, fillchar=' '):
        return self.valu.rjust(await toint(size), await tostr(fillchar))

    @stormfunc(readonly=True)
    async def _methStrLjust(self, size, fillchar=' '):
        return self.valu.ljust(await toint(size), await tostr(fillchar))

    @stormfunc(readonly=True)
    async def _methStrReplace(self, oldv, newv, maxv=None):
        if maxv is None:
            return self.valu.replace(oldv, newv)
        else:
            return self.valu.replace(oldv, newv, int(maxv))

    @stormfunc(readonly=True)
    async def _methStrStrip(self, chars=None):
        return self.valu.strip(chars)

    @stormfunc(readonly=True)
    async def _methStrLstrip(self, chars=None):
        return self.valu.lstrip(chars)

    @stormfunc(readonly=True)
    async def _methStrRstrip(self, chars=None):
        return self.valu.rstrip(chars)

    @stormfunc(readonly=True)
    async def _methStrLower(self):
        return self.valu.lower()

    @stormfunc(readonly=True)
    async def _methStrUpper(self):
        return self.valu.upper()

    @stormfunc(readonly=True)
    async def _methStrTitle(self):
        return self.valu.title()

    @stormfunc(readonly=True)
    async def _methStrSlice(self, start, end=None):
        start = await toint(start)

        if end is None:
            return self.valu[start:]

        end = await toint(end)
        return self.valu[start:end]

    @stormfunc(readonly=True)
    async def _methStrReverse(self):
        return self.valu[::-1]

    @stormfunc(readonly=True)
    async def _methStrJson(self):
        return s_json.loads(self.valu)

    @stormfunc(readonly=True)
    async def _methStrJoin(self, items):
        strs = [await tostr(item) async for item in toiter(items)]
        return self.valu.join(strs)

@registry.registerType
class Bytes(Prim):
    '''
    Implements the Storm API for a Bytes object.
    '''
    _storm_locals = (
        {'name': 'decode', 'desc': 'Decode bytes to a string.',
         'type': {'type': 'function', '_funcname': '_methDecode',
                  'args': (
                      {'name': 'encoding', 'type': 'str', 'desc': 'The encoding to use.', 'default': 'utf8', },
                      {'name': 'strict', 'type': 'str', 'default': False,
                       'desc': 'If True, raise an exception on invalid values rather than replacing the character.'},
                  ),
                  'returns': {'type': 'str', 'desc': 'The decoded string.', }}},
        {'name': 'bunzip', 'desc': '''
            Decompress the bytes using bzip2.

            Example:
                Decompress bytes with bzip2::

                    $foo = $mybytez.bunzip()''',
         'type': {'type': 'function', '_funcname': '_methBunzip',
                  'returns': {'type': 'bytes', 'desc': 'Decompressed bytes.', }}},
        {'name': 'gunzip', 'desc': '''
            Decompress the bytes using gzip and return them.

            Example:
                Decompress bytes with bzip2::

                $foo = $mybytez.gunzip()''',
         'type': {'type': 'function', '_funcname': '_methGunzip',
                  'returns': {'type': 'bytes', 'desc': 'Decompressed bytes.', }}},
        {'name': 'bzip', 'desc': '''
            Compress the bytes using bzip2 and return them.

            Example:
                Compress bytes with bzip::

                    $foo = $mybytez.bzip()''',
         'type': {'type': 'function', '_funcname': '_methBzip',
                  'returns': {'type': 'bytes', 'desc': 'The bzip2 compressed bytes.', }}},
        {'name': 'gzip', 'desc': '''
            Compress the bytes using gzip and return them.

            Example:
                Compress bytes with gzip::

                    $foo = $mybytez.gzip()''',
         'type': {'type': 'function', '_funcname': '_methGzip',
                  'returns': {'type': 'bytes', 'desc': 'The gzip compressed bytes.', }}},
        {'name': 'json', 'desc': '''
            Load JSON data from bytes.

            Notes:
                The bytes must be UTF8, UTF16 or UTF32 encoded.

            Example:
                Load bytes to a object::

                    $foo = $mybytez.json()''',
         'type': {'type': 'function', '_funcname': '_methJsonLoad',
                  'args': (
                      {'name': 'encoding', 'type': 'str', 'desc': 'Specify an encoding to use.', 'default': None, },
                      {'name': 'strict', 'type': 'str', 'default': False,
                       'desc': 'If True, raise an exception on invalid string encoding rather than replacing the character.'},
                  ),
                  'returns': {'type': 'prim', 'desc': 'The deserialized object.', }}},

        {'name': 'slice', 'desc': '''
            Slice a subset of bytes from an existing bytes.

            Examples:
                Slice from index to 1 to 5::

                    $subbyts = $byts.slice(1,5)

                Slice from index 3 to the end of the bytes::

                    $subbyts = $byts.slice(3)
            ''',
         'type': {'type': 'function', '_funcname': '_methSlice',
                  'args': (
                      {'name': 'start', 'type': 'int', 'desc': 'The starting byte index.'},
                      {'name': 'end', 'type': 'int', 'default': None,
                       'desc': 'The ending byte index. If not specified, slice to the end.'},
                  ),
                  'returns': {'type': 'bytes', 'desc': 'The slice of bytes.', }}},

        {'name': 'unpack', 'desc': '''
            Unpack structures from bytes using python struct.unpack syntax.

            Examples:
                Unpack 3 unsigned 16 bit integers in little endian format::

                    ($x, $y, $z) = $byts.unpack("<HHH")
            ''',
         'type': {'type': 'function', '_funcname': '_methUnpack',
                  'args': (
                      {'name': 'fmt', 'type': 'str', 'desc': 'A python struck.pack format string.'},
                      {'name': 'offset', 'type': 'int', 'desc': 'An offset to begin unpacking from.', 'default': 0},
                  ),
                  'returns': {'type': 'list', 'desc': 'The unpacked primitive values.', }}},
        {'name': 'xor', 'desc': '''
            Perform an "exclusive or" bitwise operation on the bytes and another set of bytes.

            Notes:
                The key bytes provided as an argument will be repeated as needed until all bytes have been
                xor'd.

                If a string is provided as the key argument, it will be utf8 encoded before being xor'd.

            Examples:
                Perform an xor operation on the bytes in $encoded using the bytes in $key::

                    $decoded = $encoded.xor($key)''',
         'type': {'type': 'function', '_funcname': '_methXor',
                  'args': (
                      {'name': 'key', 'type': ['str', 'bytes'], 'desc': 'The key bytes to perform the xor operation with.'},
                  ),
                  'returns': {'type': 'bytes', 'desc': "The xor'd bytes."}}},
    )
    _storm_typename = 'bytes'
    _ismutable = False

    def __init__(self, valu, path=None):
        Prim.__init__(self, valu, path=path)
        self.locls.update(self.getObjLocals())

    def getObjLocals(self):
        return {
            'xor': self._methXor,
            'decode': self._methDecode,
            'bunzip': self._methBunzip,
            'gunzip': self._methGunzip,
            'bzip': self._methBzip,
            'gzip': self._methGzip,
            'json': self._methJsonLoad,
            'slice': self._methSlice,
            'unpack': self._methUnpack,
        }

    def __len__(self):
        return len(self.valu)

    def __str__(self):
        return self.valu.decode()

    def __hash__(self):
        return hash((self._storm_typename, self.valu))

    def __eq__(self, othr):
        if isinstance(othr, Bytes):
            return self.valu == othr.valu
        return False

    async def bool(self):
        return bool(self.valu)

    async def _storm_copy(self):
        item = await s_coro.ornot(self.value)
        return s_msgpack.deepcopy(item, use_list=True)

    @stormfunc(readonly=True)
    async def _methSlice(self, start, end=None):
        start = await toint(start)
        if end is None:
            return self.valu[start:]

        end = await toint(end)
        return self.valu[start:end]

    @stormfunc(readonly=True)
    async def _methUnpack(self, fmt, offset=0):
        fmt = await tostr(fmt)
        offset = await toint(offset)
        try:
            return struct.unpack_from(fmt, self.valu, offset=offset)
        except struct.error as e:
            raise s_exc.BadArg(mesg=f'unpack() error: {e}')

    @stormfunc(readonly=True)
    async def _methDecode(self, encoding='utf8', strict=False):
        encoding = await tostr(encoding)
        strict = await tobool(strict)
        errors = 'strict' if strict else 'replace'
        try:
            return self.valu.decode(encoding, errors)
        except UnicodeDecodeError as e:
            raise s_exc.StormRuntimeError(mesg=f'{e}: {s_common.trimText(repr(self.valu))}') from None

    async def _methBunzip(self):
        return bz2.decompress(self.valu)

    @stormfunc(readonly=True)
    async def _methBzip(self):
        return bz2.compress(self.valu)

    async def _methGunzip(self):
        return gzip.decompress(self.valu)

    @stormfunc(readonly=True)
    async def _methGzip(self):
        return gzip.compress(self.valu)

    @stormfunc(readonly=True)
    async def _methJsonLoad(self, encoding=None, strict=False):
        try:
            valu = self.valu
            strict = await tobool(strict)
            errors = 'strict' if strict else 'replace'

            if encoding is None:
                encoding = s_json.detect_encoding(valu)
            else:
                encoding = await tostr(encoding)

            return s_json.loads(valu.decode(encoding, errors))

        except UnicodeDecodeError as e:
            raise s_exc.StormRuntimeError(mesg=f'{e}: {s_common.trimText(repr(valu))}') from None

    @stormfunc(readonly=True)
    async def _methXor(self, key):
        key = await toprim(key)
        if isinstance(key, str):
            key = key.encode()

        if not isinstance(key, bytes):
            raise s_exc.BadArg(mesg='$bytes.xor() key argument must be bytes or a str.')

        if len(key) == 0:
            raise s_exc.BadArg(mesg='$bytes.xor() key length must be greater than 0.')

        arry = bytearray(self.valu)
        keylen = len(key)

        for i in range(len(arry)):
            arry[i] ^= key[i % keylen]

        return bytes(arry)

@registry.registerType
class Dict(Prim):
    '''
    Implements the Storm API for a Dictionary object.
    '''
    _storm_typename = 'dict'
    _ismutable = True

    def __len__(self):
        return len(self.valu)

    async def bool(self):
        return bool(self.valu)

    async def _storm_copy(self):
        item = await s_coro.ornot(self.value)
        return s_msgpack.deepcopy(item, use_list=True)

    async def _storm_contains(self, item):
        item = await toprim(item)
        return item in self.valu

    async def iter(self):
        for item in tuple(self.valu.items()):
            yield item

    @stormfunc(readonly=True)
    async def setitem(self, name, valu):

        if ismutable(name):
            raise s_exc.BadArg(mesg='Mutable values are not allowed as dictionary keys', name=await torepr(name))

        name = await toprim(name)

        if valu is undef:
            self.valu.pop(name, None)
            return

        self.valu[name] = valu

    async def deref(self, name):
        name = await toprim(name)
        return self.valu.get(name)

    async def value(self, use_list=False):
        return {await toprim(k): await toprim(v, use_list=use_list) for (k, v) in self.valu.items()}

    async def stormrepr(self):
        reprs = ["{}: {}".format(await torepr(k), await torepr(v)) for (k, v) in list(self.valu.items())]
        rval = ', '.join(reprs)
        return f'{{{rval}}}'

@registry.registerType
class CmdOpts(Dict):
    '''
    A dictionary like object that holds a reference to a command options namespace.
    ( This allows late-evaluation of command arguments rather than forcing capture )
    '''
    _storm_typename = 'cmdopts'
    _ismutable = False

    def __len__(self):
        valu = vars(self.valu.opts)
        return len(valu)

    def __hash__(self):
        valu = vars(self.valu.opts)
        return hash((self._storm_typename, tuple(valu.items())))

    async def _storm_contains(self, item):
        item = await toprim(item)
        valu = getattr(self.valu.opts, item, s_common.novalu)
        return valu is not s_common.novalu

    @stormfunc(readonly=True)
    async def setitem(self, name, valu):
        # due to self.valu.opts potentially being replaced
        # we disallow setitem() to prevent confusion
        name = await tostr(name)
        mesg = 'CmdOpts may not be modified by the runtime'
        raise s_exc.StormRuntimeError(mesg=mesg, name=name)

    async def deref(self, name):
        name = await tostr(name)
        return getattr(self.valu.opts, name, None)

    async def value(self, use_list=False):
        valu = vars(self.valu.opts)
        return {await toprim(k): await toprim(v, use_list=use_list) for (k, v) in valu.items()}

    async def iter(self):
        valu = vars(self.valu.opts)
        for item in valu.items():
            yield item

    async def stormrepr(self):
        valu = vars(self.valu.opts)
        reprs = ["{}: {}".format(await torepr(k), await torepr(v)) for (k, v) in valu.items()]
        rval = ', '.join(reprs)
        return f'{self._storm_typename}: {{{rval}}}'

@registry.registerType
class Set(Prim):
    '''
    Implements the Storm API for a Set object.
    '''
    _storm_locals = (
        {'name': 'add', 'desc': 'Add a item to the set. Each argument is added to the set.',
         'type': {'type': 'function', '_funcname': '_methSetAdd',
                  'args': (
                      {'name': '*items', 'type': 'any', 'desc': 'The items to add to the set.', },
                  ),
                  'returns': {'type': 'null', }}},
        {'name': 'has', 'desc': 'Check if a item is a member of the set.',
         'type': {'type': 'function', '_funcname': '_methSetHas',
                  'args': (
                      {'name': 'item', 'type': 'any', 'desc': 'The item to check the set for membership.', },
                  ),
                  'returns': {'type': 'boolean', 'desc': 'True if the item is in the set, false otherwise.', }}},
        {'name': 'rem', 'desc': 'Remove an item from the set.',
         'type': {'type': 'function', '_funcname': '_methSetRem',
                  'args': (
                      {'name': '*items', 'type': 'any', 'desc': 'Items to be removed from the set.', },
                  ),
                  'returns': {'type': 'null', }}},
        {'name': 'adds', 'desc': 'Add the contents of a iterable items to the set.',
         'type': {'type': 'function', '_funcname': '_methSetAdds',
                  'args': (
                      {'name': '*items', 'type': 'any', 'desc': 'Iterables items to add to the set.', },
                  ),
                  'returns': {'type': 'null', }}},
        {'name': 'rems', 'desc': 'Remove the contents of a iterable object from the set.',
         'type': {'type': 'function', '_funcname': '_methSetRems',
                  'args': (
                      {'name': '*items', 'type': 'any', 'desc': 'Iterables items to remove from the set.', },
                  ),
                  'returns': {'type': 'null', }}},
        {'name': 'list', 'desc': 'Get a list of the current members of the set.',
         'type': {'type': 'function', '_funcname': '_methSetList',
                  'returns': {'type': 'list', 'desc': 'A list containing the members of the set.', }}},
        {'name': 'size', 'desc': 'Get the size of the set.',
         'type': {'type': 'function', '_funcname': '_methSetSize',
                  'returns': {'type': 'int', 'desc': 'The size of the set.', }}},
    )
    _storm_typename = 'set'
    _ismutable = True

    def __init__(self, valu, path=None):
        valu = list(valu)
        for item in valu:
            if ismutable(item):
                mesg = f'{repr(item)} is mutable and cannot be used in a set.'
                raise s_exc.StormRuntimeError(mesg=mesg)

        Prim.__init__(self, set(valu), path=path)
        self.locls.update(self.getObjLocals())

    def getObjLocals(self):
        return {
            'add': self._methSetAdd,
            'has': self._methSetHas,
            'rem': self._methSetRem,
            'adds': self._methSetAdds,
            'rems': self._methSetRems,
            'list': self._methSetList,
            'size': self._methSetSize,
        }

    async def iter(self):
        for item in self.valu:
            yield item

    def __len__(self):
        return len(self.valu)

    async def _storm_contains(self, item):
        return item in self.valu

    async def bool(self):
        return bool(self.valu)

    async def _methSetSize(self):
        return len(self)

    @stormfunc(readonly=True)
    async def _methSetHas(self, item):
        return item in self.valu

    @stormfunc(readonly=True)
    async def _methSetAdd(self, *items):
        for i in items:
            if ismutable(i):
                mesg = f'{await torepr(i)} is mutable and cannot be used in a set.'
                raise s_exc.StormRuntimeError(mesg=mesg)
            self.valu.add(i)

    @stormfunc(readonly=True)
    async def _methSetAdds(self, *items):
        for item in items:
            async for i in toiter(item):
                if ismutable(i):
                    mesg = f'{await torepr(i)} is mutable and cannot be used in a set.'
                    raise s_exc.StormRuntimeError(mesg=mesg)
                self.valu.add(i)

    @stormfunc(readonly=True)
    async def _methSetRem(self, *items):
        [self.valu.discard(i) for i in items]

    @stormfunc(readonly=True)
    async def _methSetRems(self, *items):
        for item in items:
            [self.valu.discard(i) async for i in toiter(item)]

    @stormfunc(readonly=True)
    async def _methSetList(self):
        return list(self.valu)

    async def stormrepr(self):
        reprs = [await torepr(k) for k in self.valu]
        rval = ', '.join(reprs)
        return f'{{{rval}}}'

@registry.registerType
class List(Prim):
    '''
    Implements the Storm API for a List instance.
    '''
    _storm_locals = (
        {'name': 'has', 'desc': 'Check if a value is in the list.',
         'type': {'type': 'function', '_funcname': '_methListHas',
                  'args': (
                      {'name': 'valu', 'type': 'any', 'desc': 'The value to check.', },
                  ),
                  'returns': {'type': 'boolean', 'desc': 'True if the item is in the list, false otherwise.', }}},
        {'name': 'pop', 'desc': 'Pop and return the entry at the specified index in the list. If no index is specified, pop the last entry.',
         'type': {'type': 'function', '_funcname': '_methListPop',
                  'args': (
                      {'name': 'index', 'type': 'int', 'desc': 'Index of entry to pop.', 'default': -1},
                  ),
                  'returns': {'type': 'any', 'desc': 'The entry at the specified index in the list.', }}},
        {'name': 'size', 'desc': 'Return the length of the list.',
         'type': {'type': 'function', '_funcname': '_methListSize',
                  'returns': {'type': 'int', 'desc': 'The size of the list.', }}},
        {'name': 'sort', 'desc': 'Sort the list in place.',
         'type': {'type': 'function', '_funcname': '_methListSort',
                  'args': (
                      {'name': 'reverse', 'type': 'boolean', 'desc': 'Sort the list in reverse order.',
                       'default': False},
                  ),
                  'returns': {'type': 'null', }}},
        {'name': 'index', 'desc': 'Return a single field from the list by index.',
         'type': {'type': 'function', '_funcname': '_methListIndex',
                  'args': (
                      {'name': 'valu', 'type': 'int', 'desc': 'The list index value.', },
                  ),
                  'returns': {'type': 'any', 'desc': 'The item present in the list at the index position.', }}},
        {'name': 'append', 'desc': 'Append a value to the list.',
         'type': {'type': 'function', '_funcname': '_methListAppend',
                  'args': (
                      {'name': 'valu', 'type': 'any', 'desc': 'The item to append to the list.', },
                  ),
                  'returns': {'type': 'null', }}},
        {'name': 'reverse', 'desc': 'Reverse the order of the list in place',
         'type': {'type': 'function', '_funcname': '_methListReverse',
                  'returns': {'type': 'null', }}},
        {'name': 'slice', 'desc': '''
            Get a slice of the list.

            Examples:
                Slice from index to 1 to 5::

                    $x=(f, o, o, b, a, r)
                    $y=$x.slice(1,5)  // (o, o, b, a)

                Slice from index 3 to the end of the list::

                    $y=$x.slice(3)  // (b, a, r)
            ''',
         'type': {'type': 'function', '_funcname': '_methListSlice',
                  'args': (
                      {'name': 'start', 'type': 'int', 'desc': 'The starting index.'},
                      {'name': 'end', 'type': 'int', 'default': None,
                       'desc': 'The ending index. If not specified, slice to the end of the list.'},
                  ),
                  'returns': {'type': 'list', 'desc': 'The slice of the list.'}}},

        {'name': 'extend', 'desc': '''
            Extend a list using another iterable.

            Examples:
                Populate a list by extending it with to other lists::

                    $list = ()

                    $foo = (f, o, o)
                    $bar = (b, a, r)

                    $list.extend($foo)
                    $list.extend($bar)

                    // $list is now (f, o, o, b, a, r)
            ''',
         'type': {'type': 'function', '_funcname': '_methListExtend',
                  'args': (
                      {'name': 'valu', 'type': 'list', 'desc': 'A list or other iterable.'},
                  ),
                  'returns': {'type': 'null'}}},
        {'name': 'unique', 'desc': 'Get a copy of the list containing unique items.',
         'type': {'type': 'function', '_funcname': '_methListUnique',
                  'returns': {'type': 'list'}}},
        {'name': 'rem', 'desc': 'Remove a specific item from anywhere in the list.',
         'type': {'type': 'function', '_funcname': '_methListRemove',
                  'args': (
                      {'name': 'item', 'type': 'any', 'desc': 'An item in the list.'},
                      {'name': 'all', 'type': 'boolean', 'default': False,
                       'desc': 'Remove all instances of item from the list.'},
                  ),
                  'returns': {'type': 'boolean', 'desc': 'Boolean indicating if the item was removed from the list.'}}},
    )
    _storm_typename = 'list'
    _ismutable = True

    def __init__(self, valu, path=None):
        Prim.__init__(self, valu, path=path)
        self.locls.update(self.getObjLocals())

    def getObjLocals(self):
        return {
            'has': self._methListHas,
            'pop': self._methListPop,
            'size': self._methListSize,
            'sort': self._methListSort,
            'index': self._methListIndex,
            'append': self._methListAppend,
            'reverse': self._methListReverse,
            'slice': self._methListSlice,
            'extend': self._methListExtend,
            'unique': self._methListUnique,
            'rem': self._methListRemove,
        }

    @stormfunc(readonly=True)
    async def setitem(self, name, valu):

        indx = await toint(name)

        if valu is undef:
            try:
                self.valu.pop(indx)
            except IndexError:
                pass
            return

        self.valu[indx] = valu

    async def _storm_copy(self):
        item = await s_coro.ornot(self.value)
        return s_msgpack.deepcopy(item, use_list=True)

    async def _storm_contains(self, item):
        return await self._methListHas(item)

    async def _derefGet(self, name):
        return await self._methListIndex(name)

    def __len__(self):
        return len(self.valu)

    async def bool(self):
        return bool(self.valu)

    @stormfunc(readonly=True)
    async def _methListHas(self, valu):
        if valu in self.valu:
            return True

        prim = await toprim(valu)
        if prim == valu:
            return False

        return prim in self.valu

    @stormfunc(readonly=True)
    async def _methListPop(self, index=-1):
        index = await toint(index)
        try:
            return self.valu.pop(index)
        except IndexError as exc:
            mesg = str(exc)
            raise s_exc.StormRuntimeError(mesg=mesg)

    @stormfunc(readonly=True)
    async def _methListAppend(self, valu):
        '''
        '''
        self.valu.append(valu)

    @stormfunc(readonly=True)
    async def _methListIndex(self, valu):
        indx = await toint(valu)
        try:
            return self.valu[indx]
        except IndexError as e:
            raise s_exc.StormRuntimeError(mesg=str(e), valurepr=await self.stormrepr(),
                                          len=len(self.valu), indx=indx) from None

    @stormfunc(readonly=True)
    async def _methListReverse(self):
        self.valu.reverse()

    @stormfunc(readonly=True)
    async def _methListSort(self, reverse=False):
        reverse = await tobool(reverse, noneok=True)
        try:
            self.valu.sort(reverse=reverse)
        except TypeError as e:
            raise s_exc.StormRuntimeError(mesg=f'Error sorting list: {str(e)}',
                                          valurepr=await self.stormrepr()) from None

    @stormfunc(readonly=True)
    async def _methListSize(self):
        return len(self)

    async def _methListSlice(self, start, end=None):
        start = await toint(start)

        if end is None:
            return self.valu[start:]

        end = await toint(end)
        return self.valu[start:end]

    async def _methListExtend(self, valu):
        async for item in toiter(valu):
            self.valu.append(item)

    async def value(self, use_list=False):
        if use_list:
            return [await toprim(v, use_list=use_list) for v in self.valu]
        return tuple([await toprim(v, use_list=use_list) for v in self.valu])

    async def iter(self):
        for item in self.valu:
            yield item

    @stormfunc(readonly=True)
    async def _methListUnique(self):
        ret = []
        checkret = []

        for val in self.valu:
            try:
                _cval = await toprim(val)
            except s_exc.NoSuchType:
                _cval = val
            if _cval in checkret:
                continue
            checkret.append(_cval)
            ret.append(val)
        return ret

    async def _methListRemove(self, item, all=False):
        item = await toprim(item)
        all = await tobool(all)

        if item not in self.valu:
            return False

        while item in self.valu:
            self.valu.remove(item)

            if not all:
                break

        return True

    async def stormrepr(self):
        reprs = [await torepr(k) for k in self.valu]
        rval = ', '.join(reprs)
        return f'[{rval}]'

@registry.registerType
class Bool(Prim):
    '''
    Implements the Storm API for a boolean instance.
    '''
    _storm_typename = 'boolean'
    _ismutable = False

    def __str__(self):
        return str(self.value()).lower()

    def __int__(self):
        return int(self.value())

    def __hash__(self):
        return hash((self._storm_typename, self.value()))

    async def bool(self):
        return bool(self.valu)

@registry.registerType
class Number(Prim):
    '''
    Implements the Storm API for a Number instance.

    Storm Numbers are high precision fixed point decimals corresponding to the
    the hugenum storage type.
    '''
    _storm_locals = (
        {'name': 'scaleb', 'desc': '''
            Return the number multiplied by 10**other.

            Example:
                Multiply the value by 10**-18::

                    $baz.scaleb(-18)''',
         'type': {'type': 'function', '_funcname': '_methScaleb',
                  'args': (
                      {'name': 'other', 'type': 'int', 'desc': 'The amount to adjust the exponent.', },
                  ),
                  'returns': {'type': 'number', 'desc': 'The exponent adjusted number.', }}},
        {'name': 'toint', 'desc': '''
            Return the number as an integer.

            By default, decimal places will be truncated. Optionally, rounding rules
            can be specified by providing the name of a Python decimal rounding mode
            to the 'rounding' argument.

            Example:
                Round the value stored in $baz up instead of truncating::

                    $baz.toint(rounding=ROUND_UP)''',
         'type': {'type': 'function', '_funcname': '_methToInt',
                  'args': (
                      {'name': 'rounding', 'type': 'str', 'default': None,
                       'desc': 'An optional rounding mode to use.', },
                  ),
                  'returns': {'type': 'int', 'desc': 'The number as an integer.', }}},
        {'name': 'tostr', 'desc': 'Return the number as a string.',
         'type': {'type': 'function', '_funcname': '_methToStr',
                  'returns': {'type': 'str', 'desc': 'The number as a string.', }}},
        {'name': 'tofloat', 'desc': 'Return the number as a float.',
         'type': {'type': 'function', '_funcname': '_methToFloat',
                  'returns': {'type': 'float', 'desc': 'The number as a float.', }}},
    )
    _storm_typename = 'number'
    _ismutable = False

    def __init__(self, valu, path=None):
        try:
            valu = s_common.hugenum(valu)
        except (TypeError, decimal.DecimalException) as e:
            mesg = f'Failed to make number from {s_common.trimText(repr(valu))}'
            raise s_exc.BadCast(mesg=mesg) from e

        Prim.__init__(self, valu, path=path)
        self.locls.update(self.getObjLocals())

    def getObjLocals(self):
        return {
            'toint': self._methToInt,
            'tostr': self._methToStr,
            'tofloat': self._methToFloat,
            'scaleb': self._methScaleb,
        }

    @stormfunc(readonly=True)
    async def _methScaleb(self, other):
        newv = s_common.hugescaleb(self.value(), await toint(other))
        return Number(newv)

    @stormfunc(readonly=True)
    async def _methToInt(self, rounding=None):
        if rounding is None:
            return int(self.valu)

        try:
            return int(self.valu.quantize(decimal.Decimal('1'), rounding=rounding))
        except TypeError as e:
            raise s_exc.StormRuntimeError(mesg=f'Error rounding number: {str(e)}',
                                          valurepr=await self.stormrepr()) from None

    @stormfunc(readonly=True)
    async def _methToStr(self):
        return str(self.valu)

    @stormfunc(readonly=True)
    async def _methToFloat(self):
        return float(self.valu)

    def __str__(self):
        return format(self.value(), 'f')

    def __int__(self):
        return int(self.value())

    def __float__(self):
        return float(self.value())

    def __hash__(self):
        return hash((self._storm_typename, self.value()))

    def __eq__(self, othr):
        if isinstance(othr, float):
            othr = s_common.hugenum(othr)
            return self.value() == othr
        elif isinstance(othr, (int, decimal.Decimal)):
            return self.value() == othr
        elif isinstance(othr, Number):
            return self.value() == othr.value()
        return False

    def __lt__(self, othr):
        if isinstance(othr, float):
            othr = s_common.hugenum(othr)
            return self.value() < othr
        elif isinstance(othr, (int, decimal.Decimal)):
            return self.value() < othr
        elif isinstance(othr, Number):
            return self.value() < othr.value()

        mesg = f"comparison not supported between instance of {self.__class__.__name__} and {othr.__class__.__name__}"
        raise TypeError(mesg)

    def __add__(self, othr):
        if isinstance(othr, float):
            othr = s_common.hugenum(othr)
            return Number(s_common.hugeadd(self.value(), othr))
        elif isinstance(othr, (int, decimal.Decimal)):
            return Number(s_common.hugeadd(self.value(), othr))
        elif isinstance(othr, Number):
            return Number(s_common.hugeadd(self.value(), othr.value()))

        mesg = f"'+' not supported between instance of {self.__class__.__name__} and {othr.__class__.__name__}"
        raise TypeError(mesg)

    __radd__ = __add__

    def __sub__(self, othr):
        if isinstance(othr, float):
            othr = s_common.hugenum(othr)
            return Number(s_common.hugesub(self.value(), othr))
        elif isinstance(othr, (int, decimal.Decimal)):
            return Number(s_common.hugesub(self.value(), othr))
        elif isinstance(othr, Number):
            return Number(s_common.hugesub(self.value(), othr.value()))

        mesg = f"'-' not supported between instance of {self.__class__.__name__} and {othr.__class__.__name__}"
        raise TypeError(mesg)

    def __rsub__(self, othr):
        othr = Number(othr)
        return othr.__sub__(self)

    def __mul__(self, othr):
        if isinstance(othr, float):
            othr = s_common.hugenum(othr)
            return Number(s_common.hugemul(self.value(), othr))
        elif isinstance(othr, (int, decimal.Decimal)):
            return Number(s_common.hugemul(self.value(), othr))
        elif isinstance(othr, Number):
            return Number(s_common.hugemul(self.value(), othr.value()))

        mesg = f"'*' not supported between instance of {self.__class__.__name__} and {othr.__class__.__name__}"
        raise TypeError(mesg)

    __rmul__ = __mul__

    def __truediv__(self, othr):
        if isinstance(othr, float):
            othr = s_common.hugenum(othr)
            return Number(s_common.hugediv(self.value(), othr))
        elif isinstance(othr, (int, decimal.Decimal)):
            return Number(s_common.hugediv(self.value(), othr))
        elif isinstance(othr, Number):
            return Number(s_common.hugediv(self.value(), othr.value()))

        mesg = f"'/' not supported between instance of {self.__class__.__name__} and {othr.__class__.__name__}"
        raise TypeError(mesg)

    def __rtruediv__(self, othr):
        othr = Number(othr)
        return othr.__truediv__(self)

    def __pow__(self, othr):
        if isinstance(othr, float):
            othr = s_common.hugenum(othr)
            return Number(s_common.hugepow(self.value(), othr))
        elif isinstance(othr, (int, decimal.Decimal)):
            return Number(s_common.hugepow(self.value(), othr))
        elif isinstance(othr, Number):
            return Number(s_common.hugepow(self.value(), othr.value()))

        mesg = f"'**' not supported between instance of {self.__class__.__name__} and {othr.__class__.__name__}"
        raise TypeError(mesg)

    def __rpow__(self, othr):
        othr = Number(othr)
        return othr.__pow__(self)

    def __mod__(self, othr):
        if isinstance(othr, float):
            othr = s_common.hugenum(othr)
            return Number(s_common.hugemod(self.value(), othr)[1])
        elif isinstance(othr, (int, decimal.Decimal)):
            return Number(s_common.hugemod(self.value(), othr)[1])
        elif isinstance(othr, Number):
            return Number(s_common.hugemod(self.value(), othr.value())[1])

        mesg = f"'%' not supported between instance of {self.__class__.__name__} and {othr.__class__.__name__}"
        raise TypeError(mesg)

    def __rmod__(self, othr):
        othr = Number(othr)
        return othr.__mod__(self)

    async def stormrepr(self):
        return str(self.value())

@registry.registerType
class GlobalVars(Prim):
    '''
    The Storm deref/setitem/iter convention on top of global vars information.
    '''
    _storm_typename = 'global:vars'
    _ismutable = True

    def __init__(self, path=None):
        Prim.__init__(self, None, path=path)

    async def _storm_contains(self, item):
        item = await tostr(item)
        runt = s_scope.get('runt')
        runt.confirm(('globals', 'get', item))
        valu = await runt.view.core.getStormVar(item, default=s_common.novalu)
        return valu is not s_common.novalu

    async def deref(self, name):
        name = await tostr(name)
        runt = s_scope.get('runt')
        runt.confirm(('globals', 'get', name))
        return await runt.view.core.getStormVar(name)

    async def setitem(self, name, valu):
        name = await tostr(name)
        runt = s_scope.get('runt')

        if valu is undef:
            runt.confirm(('globals', 'del', name))
            await runt.view.core.popStormVar(name)
            return

        runt.confirm(('globals', 'set', name))
        valu = await toprim(valu)
        await runt.view.core.setStormVar(name, valu)

    async def iter(self):
        runt = s_scope.get('runt')
        async for name, valu in runt.view.core.itemsStormVar():
            if runt.allowed(('globals', 'get', name)):
                yield name, valu
            await asyncio.sleep(0)

    async def stormrepr(self):
        reprs = ["{}: {}".format(await torepr(k), await torepr(v)) async for (k, v) in self.iter()]
        rval = ', '.join(reprs)
        return f'{{{rval}}}'

@registry.registerType
class EnvVars(Prim):
    '''
    The Storm deref/iter convention on top of environment vars information.
    '''
    _storm_typename = 'environment:vars'

    def __init__(self, path=None):
        Prim.__init__(self, None, path=path)

    async def _storm_contains(self, item):
        item = await tostr(item)
        runt = s_scope.get('runt')
        runt.reqAdmin(mesg='$lib.env requires admin privileges.')

        if not item.startswith('SYN_STORM_ENV_'):
            mesg = f'Environment variable must start with SYN_STORM_ENV_ : {item}'
            raise s_exc.BadArg(mesg=mesg)

        valu = os.getenv(item, default=s_common.novalu)
        return valu is not s_common.novalu

    @stormfunc(readonly=True)
    async def deref(self, name):
        runt = s_scope.get('runt')
        runt.reqAdmin(mesg='$lib.env requires admin privileges.')
        name = await tostr(name)

        if not name.startswith('SYN_STORM_ENV_'):
            mesg = f'Environment variable must start with SYN_STORM_ENV_ : {name}'
            raise s_exc.BadArg(mesg=mesg)

        return os.getenv(name)

    @stormfunc(readonly=True)
    async def iter(self):
        runt = s_scope.get('runt')
        runt.reqAdmin(mesg='$lib.env requires admin privileges.')

        for name, valu in list(os.environ.items()):
            await asyncio.sleep(0)

            if name.startswith('SYN_STORM_ENV_'):
                yield name, valu

    async def stormrepr(self):
        reprs = ["{}: {}".format(await torepr(k), await torepr(v)) async for (k, v) in self.iter()]
        rval = ', '.join(reprs)
        return f'{{{rval}}}'

@registry.registerType
class RuntVars(Prim):
    '''
    The Storm deref/setitem/iter convention on top of runtime vars information.
    '''
    _storm_typename = 'runtime:vars'
    _ismutable = True

    def __init__(self, path=None):
        Prim.__init__(self, None, path=path)

    async def _storm_contains(self, item):
        item = await tostr(item)
        runt = s_scope.get('runt')
        valu = runt.getVar(item, defv=s_common.novalu)
        return valu is not s_common.novalu

    @stormfunc(readonly=True)
    async def deref(self, name):
        name = await tostr(name)
        runt = s_scope.get('runt')
        return runt.getVar(name)

    @stormfunc(readonly=True)
    async def setitem(self, name, valu):
        name = await tostr(name)
        runt = s_scope.get('runt')

        if name in ('lib', 'node', 'path'):
            raise s_exc.StormRuntimeError(mesg=f'Assignment to reserved variable ${name} is not allowed.')

        if valu is undef:
            await runt.popVar(name)
            return

        await runt.setVar(name, valu)

    @stormfunc(readonly=True)
    async def iter(self):
        runt = s_scope.get('runt')
        for name, valu in list(runt.vars.items()):
            yield name, valu
            await asyncio.sleep(0)

    async def stormrepr(self):
        reprs = ["{}: {}".format(await torepr(k), await torepr(v)) async for (k, v) in self.iter()]
        rval = ', '.join(reprs)
        return f'{{{rval}}}'

@registry.registerType
class Query(Prim):
    '''
    A storm primitive representing an embedded query.
    '''
    _storm_locals = (
        {'name': 'exec', 'desc': '''
            Execute the Query in a sub-runtime.

            Notes:
                The ``.exec()`` method can return a value if the Storm query
                contains a ``return( ... )`` statement in it.''',
         'type': {'type': 'function', '_funcname': '_methQueryExec',
                  'returns': {'type': ['null', 'any'],
                              'desc': 'A value specified with a return statement, or none.', }}},
        {'name': 'size',
         'desc': 'Execute the Query in a sub-runtime and return the number of nodes yielded.',
         'type': {'type': 'function', '_funcname': '_methQuerySize',
                  'args': (
                      {'name': 'limit', 'type': 'int', 'default': 1000,
                       'desc': 'Limit the maximum number of nodes produced by the query.', },
                  ),
                  'returns': {'type': 'int',
                              'desc': 'The number of nodes yielded by the query.', }}},
    )

    _storm_typename = 'storm:query'

    def __init__(self, text, varz, runt, path=None):

        Prim.__init__(self, text, path=path)

        self.text = text
        self.varz = varz
        self.runt = runt

        self.locls.update(self.getObjLocals())

    def getObjLocals(self):
        return {
            'exec': self._methQueryExec,
            'size': self._methQuerySize,
        }

    def __str__(self):
        return self.text

    async def _getRuntGenr(self):
        opts = {'vars': self.varz}
        query = await self.runt.getStormQuery(self.text)
        async with self.runt.getCmdRuntime(query, opts=opts) as runt:
            async for item in runt.execute():
                yield item

    async def nodes(self):
        async with contextlib.aclosing(self._getRuntGenr()) as genr:
            async for node, path in genr:
                yield node

    async def iter(self):
        async for node, path in self._getRuntGenr():
            yield Node(node)

    @stormfunc(readonly=True)
    async def _methQueryExec(self):
        logger.info(f'Executing storm query via exec() {{{self.text}}} as [{self.runt.user.name}]')
        try:
            async for item in self._getRuntGenr():
                await asyncio.sleep(0)
        except s_stormctrl.StormReturn as e:
            return e.item
        except asyncio.CancelledError:  # pragma: no cover
            raise

    @stormfunc(readonly=True)
    async def _methQuerySize(self, limit=1000):
        limit = await toint(limit)

        logger.info(f'Executing storm query via size(limit={limit}) {{{self.text}}} as [{self.runt.user.name}]')
        size = 0
        try:
            async for item in self._getRuntGenr():
                size += 1
                if size >= limit:
                    break
                await asyncio.sleep(0)

        except s_stormctrl.StormReturn as e:
            pass
        except asyncio.CancelledError:  # pragma: no cover
            raise
        return size

    async def stormrepr(self):
        return f'{self._storm_typename}: "{self.text}"'

@registry.registerType
class NodeProps(Prim):
    # TODO How to document setitem ?
    '''
    A Storm Primitive representing the properties on a Node.
    '''
    _storm_typename = 'node:props'
    _ismutable = True

    def __init__(self, node, path=None):
        Prim.__init__(self, node, path=path)
        self.locls.update(self.getObjLocals())

    async def _storm_contains(self, item):
        item = await tostr(item)
        valu = self.valu.get(item, defv=s_common.novalu)
        return valu is not s_common.novalu

    async def _derefGet(self, name):
        name = await tostr(name)
        return self.valu.get(name)

    async def setitem(self, name, valu):
        '''
        Set a property on a Node.

        Args:
            name (str): The name of the property to set.
            valu: The value being set.

        Raises:
            s_exc:NoSuchProp: If the property being set is not valid for the node.
            s_exc.BadTypeValu: If the value of the property fails to normalize.
        '''
        name = await tostr(name)

        formprop = self.valu.form.prop(name)
        if formprop is None:
            mesg = f'No prop {self.valu.form.name}:{name}'
            raise s_exc.NoSuchProp(mesg=mesg, name=name, form=self.valu.form.name)

        gateiden = self.valu.view.wlyr.iden

        if valu is undef:
            confirm(('node', 'prop', 'del', formprop.full), gateiden=gateiden)
            await self.valu.pop(name)
            return

        valu = await tostor(valu)
        confirm(('node', 'prop', 'set', formprop.full), gateiden=gateiden)
        return await self.valu.set(name, valu)

    async def iter(self):
        # Make copies of property values since array types are mutable
        items = tuple((key, copy.deepcopy(valu)) for key, valu in self.valu.getProps().items())
        for item in items:
            yield item

    @stormfunc(readonly=True)
    def value(self):
        return self.valu.getProps()

@registry.registerType
class NodeData(Prim):
    '''
    A Storm Primitive representing the NodeData stored for a Node.
    '''
    _storm_locals = (
        {'name': 'has', 'desc': 'Check if the Node data has the given key set on it',
         'type': {'type': 'function', '_funcname': '_hasNodeData',
                  'args': (
                      {'name': 'name', 'type': 'str', 'desc': 'Name of the data to check for.', },
                  ),
                  'returns': {'type': 'boolean', 'desc': 'True if the key is found, otherwise false.', }}},
        {'name': 'get', 'desc': 'Get the Node data for a given name for the Node.',
         'type': {'type': 'function', '_funcname': '_getNodeData',
                  'args': (
                      {'name': 'name', 'type': 'str', 'desc': 'Name of the data to get.', },
                  ),
                  'returns': {'type': 'prim', 'desc': 'The stored node data.', }}},
        {'name': 'pop', 'desc': 'Pop (remove) a the Node data from the Node.',
         'type': {'type': 'function', '_funcname': '_popNodeData',
                  'args': (
                      {'name': 'name', 'type': 'str', 'desc': 'The name of the data to remove from the node.', },
                  ),
                  'returns': {'type': 'prim', 'desc': 'The data removed.', }}},
        {'name': 'set', 'desc': 'Set the Node data for a given name on the Node.',
         'type': {'type': 'function', '_funcname': '_setNodeData',
                  'args': (
                      {'name': 'name', 'type': 'str', 'desc': 'The name of the data.', },
                      {'name': 'valu', 'type': 'prim', 'desc': 'The data to store.', },
                  ),
                  'returns': {'type': 'null', }}},
        {'name': 'list', 'desc': 'Get a list of the Node data on the Node as (name, value) tuples.',
         'type': {'type': 'function', '_funcname': '_listNodeData',
                  'returns': {'type': 'list', 'desc': 'List of (name, value) tuples stored on the node.', }}},
        {'name': 'load',
         'desc': 'Load the Node data onto the Node so that the Node data is packed and returned by the runtime.',
         'type': {'type': 'function', '_funcname': '_loadNodeData',
                  'args': (
                      {'name': 'name', 'type': 'str', 'desc': 'The name of the data to load.', },
                  ),
                  'returns': {'type': 'null', }}},
        {'name': 'cacheget',
         'desc': 'Retrieve data stored with cacheset() if it was stored more recently than the asof argument.',
         'type': {'type': 'function', '_funcname': 'cacheget',
                  'args': (
                      {'name': 'name', 'type': 'str', 'desc': 'The name of the data to load.', },
                      {'name': 'asof', 'type': 'time', 'default': 'now', 'desc': 'The max cache age.'},
                  ),
                  'returns': {'type': 'prim', 'desc': 'The cached value or null.'}}},
        {'name': 'cacheset',
         'desc': 'Set a node data value with an envelope that tracks time for cache use.',
         'type': {'type': 'function', '_funcname': 'cacheset',
                  'args': (
                      {'name': 'name', 'type': 'str', 'desc': 'The name of the data to set.', },
                      {'name': 'valu', 'type': 'prim', 'desc': 'The data to store.', },
                  ),
                  'returns': {'type': 'null', }}},
    )
    _storm_typename = 'node:data'
    _ismutable = True

    def __init__(self, node, path=None):

        Prim.__init__(self, node, path=path)
        self.locls.update(self.getObjLocals())

    def getObjLocals(self):
        return {
            'get': self._getNodeData,
            'set': self._setNodeData,
            'has': self._hasNodeData,
            'pop': self._popNodeData,
            'list': self._listNodeData,
            'load': self._loadNodeData,
            'cacheget': self.cacheget,
            'cacheset': self.cacheset,
        }

    @stormfunc(readonly=True)
    async def cacheget(self, name, asof='now'):
        envl = await self._getNodeData(name)
        if not envl:
            return None

        timetype = self.valu.view.core.model.type('time')

        asoftick = (await timetype.norm(asof))[0]
        if envl.get('asof') >= asoftick:
            return envl.get('data')

        return None

    async def cacheset(self, name, valu):
        envl = {'asof': s_common.now(), 'data': valu}
        return await self._setNodeData(name, envl)

    async def _storm_contains(self, item):
        item = await tostr(item)
        return await self.valu.hasData(item)

    @stormfunc(readonly=True)
    async def _hasNodeData(self, name):
        name = await tostr(name)
        return await self.valu.hasData(name)

    @stormfunc(readonly=True)
    async def _getNodeData(self, name):
        name = await tostr(name)
        return await self.valu.getData(name)

    async def _setNodeData(self, name, valu):
        name = await tostr(name)
        gateiden = self.valu.view.wlyr.iden
        confirm(('node', 'data', 'set', name), gateiden=gateiden)
        valu = await toprim(valu)
        s_json.reqjsonsafe(valu)
        return await self.valu.setData(name, valu)

    async def _popNodeData(self, name):
        name = await tostr(name)
        gateiden = self.valu.view.wlyr.iden
        confirm(('node', 'data', 'del', name), gateiden=gateiden)

        if self.path is not None:
            self.path.popData(self.valu.nid, name)

        return await self.valu.popData(name)

    @stormfunc(readonly=True)
    async def _listNodeData(self):
        return [x async for x in self.valu.iterData()]

    @stormfunc(readonly=True)
    async def _loadNodeData(self, name):
        name = await tostr(name)
        valu = await self.valu.getData(name)

        if self.path is not None:
            # set the data value into the path nodedata dict so it gets sent
            self.path.setData(self.valu.nid, name, valu)

@registry.registerType
class Node(Prim):
    '''
    Implements the Storm api for a node instance.
    '''
    _storm_locals = (
        {'name': 'nid', 'desc': 'Get the node id of the Node.',
         'type': {'type': 'function', '_funcname': '_methNodeForm',
                  'returns': {'type': 'str', 'desc': 'The form of the Node.', }}},
        {'name': 'form', 'desc': 'Get the form of the Node.',
         'type': {'type': 'function', '_funcname': '_methNodeForm',
                  'returns': {'type': 'str', 'desc': 'The form of the Node.', }}},
        {'name': 'iden', 'desc': 'Get the iden of the Node.',
         'type': {'type': 'function', '_funcname': '_methNodeIden',
                  'returns': {'type': 'str', 'desc': 'The nodes iden.', }}},
        {'name': 'ndef', 'desc': 'Get the form and primary property of the Node.',
         'type': {'type': 'function', '_funcname': '_methNodeNdef',
                  'returns': {'type': 'list', 'desc': 'A tuple of the form and primary property.', }}},
        {'name': 'pack', 'desc': 'Return the serializable/packed version of the Node.',
         'type': {'type': 'function', '_funcname': '_methNodePack',
                  'args': (
                      {'name': 'dorepr', 'type': 'boolean', 'default': False,
                       'desc': 'Include repr information for human readable versions of properties.', },
                  ),
                  'returns': {'type': 'list', 'desc': 'A tuple containing the ndef and property bag of the node.', }}},
        {'name': 'repr', 'desc': 'Get the repr for the primary property or secondary property of a Node.',
         'type': {'type': 'function', '_funcname': '_methNodeRepr',
                  'args': (
                      {'name': 'name', 'type': 'str',
                       'desc': 'The name of the secondary property to get the repr for.', 'default': None, },
                      {'name': 'defv', 'type': 'str',
                       'desc': 'The default value to return if the secondary property does not exist',
                       'default': None, },
                  ),
                  'returns': {'type': 'str', 'desc': 'The string representation of the requested value.', }}},
        {'name': 'tags', 'desc': '''
         Get a list of the tags on the Node.

         Notes:
            When providing a glob argument, the following rules are used. A single asterisk(*) will replace exactly
            one dot-delimited component of a tag. A double asterisk(**) will replace one or more of any character.
         ''',
         'type': {'type': 'function', '_funcname': '_methNodeTags',
                  'args': (
                      {'name': 'glob', 'type': 'str', 'default': None,
                       'desc': 'A tag glob expression. If this is provided, only tags which match the expression '
                               'are returned.'},
                      {'name': 'leaf', 'type': 'boolean', 'default': False,
                       'desc': 'If true, only leaf tags are included in the returned tags.'},
                  ),
                  'returns': {'type': 'list',
                              'desc': 'A list of tags on the node. '
                              'If a glob match is provided, only matching tags are returned.', }}},
        {'name': 'edges', 'desc': 'Yields the (verb, iden) tuples for this nodes edges.',
         'type': {'type': 'function', '_funcname': '_methNodeEdges',
                  'args': (
                      {'name': 'verb', 'type': 'str', 'desc': 'If provided, only return edges with this verb.',
                       'default': None, },
                      {'name': 'reverse', 'type': 'boolean', 'desc': 'If true, yield edges with this node as the dest rather than source.',
                       'default': False, },
                  ),
                  'returns': {'name': 'Yields', 'type': 'list',
                              'desc': 'A tuple of (verb, iden) values for this nodes edges.', }}},
        {'name': 'addEdge', 'desc': 'Add a light-weight edge.',
         'type': {'type': 'function', '_funcname': '_methNodeAddEdge',
                  'args': (
                      {'name': 'verb', 'type': 'str', 'desc': 'The edge verb to add.'},
                      {'name': 'iden', 'type': 'str', 'desc': 'The node iden of the destination node.'},
                  ),
                  'returns': {'type': 'null', }}},
        {'name': 'delEdge', 'desc': 'Remove a light-weight edge.',
         'type': {'type': 'function', '_funcname': '_methNodeDelEdge',
                  'args': (
                      {'name': 'verb', 'type': 'str', 'desc': 'The edge verb to remove.'},
                      {'name': 'iden', 'type': 'str', 'desc': 'The node iden of the destination node to remove.'},
                  ),
                  'returns': {'type': 'null', }}},
        {'name': 'globtags', 'desc': 'Get a list of the tag components from a Node which match a tag glob expression.',
         'type': {'type': 'function', '_funcname': '_methNodeGlobTags',
                  'args': (
                      {'name': 'glob', 'type': 'str', 'desc': 'The glob expression to match.', },
                  ),
                  'returns':
                      {'type': 'list',
                       'desc': 'The components of tags which match the wildcard component of a glob expression.', }}},
        {'name': 'difftags', 'desc': 'Get and optionally apply the difference between the current set of tags and another set.',
         'type': {'type': 'function', '_funcname': '_methNodeDiffTags',
                  'args': (
                      {'name': 'tags', 'type': 'list', 'desc': 'The set to compare against.', },
                      {'name': 'prefix', 'type': 'str', 'default': None,
                       'desc': 'An optional prefix to match tags under.', },
                      {'name': 'apply', 'type': 'boolean', 'desc': 'If true, apply the diff.',
                       'default': False, },
                      {'name': 'norm', 'type': 'boolean', 'default': False,
                       'desc': 'Optionally norm the list of tags. If a prefix is provided, it will not be normed.'},
                  ),
                  'returns':
                      {'type': 'dict',
                       'desc': 'The tags which have been added/deleted in the new set.', }}},
        {'name': 'isform', 'desc': 'Check if a Node is a given form.',
         'type': {'type': 'function', '_funcname': '_methNodeIsForm',
                  'args': (
                      {'name': 'name', 'type': 'str', 'desc': 'The form to compare the Node against.', },
                  ),
                  'returns': {'type': 'boolean', 'desc': 'True if the form matches, false otherwise.', }}},

        {'name': 'protocol', 'desc': 'Return a protocol object for the given property.',
         'type': {'type': 'function', '_funcname': '_methNodeProtocol',
                  'args': (
                      {'name': 'name', 'type': 'str',
                        'desc': 'The protocol name implemented by the property.', },
                      {'name': 'propname', 'type': 'str', 'default': None,
                        'desc': 'The relative name of the property which declares the protocol.'},
                  ),
                  'returns': {'type': 'dict', 'desc': 'A protocol dictionary with populated properties.'}}},

        {'name': 'protocols', 'desc': 'Return a list of protocol objects for the node.',
         'type': {'type': 'function', '_funcname': '_methNodeProtocols',
                  'args': (
                      {'name': 'name', 'type': 'str', 'default': None,
                        'desc': 'Only return protocols with the given name.', },
                  ),
                  'returns': {'type': 'list', 'desc': 'A list of protocol dictionaries.'}}},

        {'name': 'value', 'desc': 'Get the value of the primary property of the Node.',
         'type': {'type': 'function', '_funcname': '_methNodeValue',
                  'returns': {'type': 'prim', 'desc': 'The primary property.', }}},

        {'name': 'getByLayer', 'desc': 'Return a dict you can use to lookup which props/tags came from which layers.',
         'type': {'type': 'function', '_funcname': '_methGetByLayer',
                  'returns': {'type': 'dict', 'desc': 'property / tag lookup dictionary.', }}},

        {'name': 'getStorNodes',
         'desc': 'Return a list of "storage nodes" which were fused from the layers to make this node.',
         'type': {'type': 'function', '_funcname': '_methGetStorNodes',
                  'returns': {'type': 'list', 'desc': 'List of storage node objects.', }}},
    )
    _storm_typename = 'node'
    _ismutable = False

    def __init__(self, node, path=None):
        Prim.__init__(self, node, path=path)

        self.ctors['data'] = self._ctorNodeData
        self.ctors['props'] = self._ctorNodeProps

        self.locls.update(self.getObjLocals())

    def __hash__(self):
        return hash((self._storm_typename, self.valu.iden))

    def getObjLocals(self):
        if self.valu.nid is not None:
            nid = s_common.int64un(self.valu.nid)
        else:
            nid = None

        return {
            'nid': nid,
            'form': self._methNodeForm,
            'iden': self._methNodeIden,
            'ndef': self._methNodeNdef,
            'pack': self._methNodePack,
            'repr': self._methNodeRepr,
            'tags': self._methNodeTags,
            'edges': self._methNodeEdges,
            'addEdge': self._methNodeAddEdge,
            'delEdge': self._methNodeDelEdge,
            'value': self._methNodeValue,
            'globtags': self._methNodeGlobTags,
            'difftags': self._methNodeDiffTags,
            'isform': self._methNodeIsForm,
            'protocol': self._methNodeProtocol,
            'protocols': self._methNodeProtocols,
            'getByLayer': self._methGetByLayer,
            'getStorNodes': self._methGetStorNodes,
        }

    @stormfunc(readonly=True)
    async def _methGetStorNodes(self):
        return await self.valu.getStorNodes()

    @stormfunc(readonly=True)
    def _methGetByLayer(self):
        return self.valu.getByLayer()

    def _ctorNodeData(self, path=None):
        return NodeData(self.valu, path=path)

    def _ctorNodeProps(self, path=None):
        return NodeProps(self.valu, path=path)

    @stormfunc(readonly=True)
    async def _methNodePack(self, dorepr=False):
        return self.valu.pack(dorepr=dorepr)

    @stormfunc(readonly=True)
    async def _methNodeEdges(self, verb=None, reverse=False):
        verb = await toprim(verb)
        reverse = await tobool(reverse)

        if reverse:
            async for (verb, n1nid) in self.valu.iterEdgesN2(verb=verb):
                n1iden = s_common.ehex(self.valu.view.core.getBuidByNid(n1nid))
                yield (verb, n1iden)
        else:
            async for (verb, n2nid) in self.valu.iterEdgesN1(verb=verb):
                n2iden = s_common.ehex(self.valu.view.core.getBuidByNid(n2nid))
                yield (verb, n2iden)

    async def _methNodeAddEdge(self, verb, iden):
        verb = await tostr(verb)
        iden = await tobuidhex(iden)

        gateiden = self.valu.view.wlyr.iden
        confirm(('node', 'edge', 'add', verb), gateiden=gateiden)

        nid = self.valu.view.core.getNidByBuid(s_common.uhex(iden))
        if nid is None:
            mesg = f'No node with iden: {iden}'
            raise s_exc.BadArg(mesg=mesg)

        await self.valu.addEdge(verb, nid)

    async def _methNodeDelEdge(self, verb, iden):
        verb = await tostr(verb)
        iden = await tobuidhex(iden)

        gateiden = self.valu.view.wlyr.iden
        confirm(('node', 'edge', 'del', verb), gateiden=gateiden)

        nid = self.valu.view.core.getNidByBuid(s_common.uhex(iden))
        if nid is None:
            mesg = f'No node with iden: {iden}'
            raise s_exc.BadArg(mesg=mesg)

        await self.valu.delEdge(verb, nid)

    @stormfunc(readonly=True)
    async def _methNodeIsForm(self, name):
        return self.valu.form.name == name

    @stormfunc(readonly=True)
    async def _methNodeProtocol(self, name, propname=None):
        name = await tostr(name)
        propname = await tostr(propname, noneok=True)
        return self.valu.protocol(name, propname=propname)

    @stormfunc(readonly=True)
    async def _methNodeProtocols(self, name=None):
        name = await tostr(name, noneok=True)
        return self.valu.protocols(name=name)

    @stormfunc(readonly=True)
    async def _methNodeTags(self, glob=None, leaf=False):
        glob = await tostr(glob, noneok=True)
        leaf = await tobool(leaf)

        tags = self.valu.getTagNames()
        if leaf:
            _tags = []
            # brute force rather than build a tree.  faster in small sets.
            for tag in sorted((t for t in tags), reverse=True, key=lambda x: len(x)):
                look = tag + '.'
                if any([r.startswith(look) for r in _tags]):
                    continue
                _tags.append(tag)
            tags = _tags

        if glob is not None:
            regx = s_cache.getTagGlobRegx(glob)
            tags = [t for t in tags if regx.fullmatch(t)]
        return tags

    @stormfunc(readonly=True)
    async def _methNodeGlobTags(self, glob):
        glob = await tostr(glob)
        if glob.find('***') != -1:
            mesg = f'Tag globs may not be adjacent: {glob}'
            raise s_exc.BadArg(mesg=mesg)

        tags = self.valu.getTagNames()
        regx = s_cache.getTagGlobRegx(glob)
        ret = []
        for tag in tags:
            match = regx.fullmatch(tag)
            if match is not None:
                groups = match.groups()
                # Per discussion: The simple use case of a single match is
                # intuitive for a user to simply loop over as a raw list.
                # In contrast, a glob match which yields multiple matching
                # values would have to be unpacked.
                if len(groups) == 1:
                    ret.append(groups[0])
                else:
                    ret.append(groups)
        return ret

    async def _methNodeDiffTags(self, tags, prefix=None, apply=False, norm=False):
        norm = await tobool(norm)
        apply = await tobool(apply)

        if norm:
            normtags = set()
            tagpart = self.valu.view.core.model.type('syn:tag:part')

            async for part in toiter(tags):
                try:
                    normtags.add((await tagpart.norm(part))[0])
                except s_exc.BadTypeValu:
                    pass

            tags = normtags
        else:
            tags = set(await toprim(tags))

        if prefix:
            prefix = tuple((await tostr(prefix)).split('.'))
            plen = len(prefix)

            tags = set([prefix + tuple(tag.split('.')) for tag in tags if tag])
            curtags = set()
            for tag in self.valu.getTagNames():
                parts = tuple(tag.split('.'))
                if parts[:plen] == prefix:
                    curtags.add(parts)
        else:
            tags = set([tuple(tag.split('.')) for tag in tags if tag])
            curtags = set([tuple(tag.split('.')) for tag in self.valu.getTagNames()])

        adds = set([tag for tag in tags if tag not in curtags])
        dels = set()
        for cur in curtags:
            clen = len(cur)
            for tag in tags:
                if tag[:clen] == cur:
                    break
            else:
                dels.add(cur)

        adds = ['.'.join(tag) for tag in adds]
        dels = ['.'.join(tag) for tag in dels]
        if apply:
            for tag in adds:
                await self.valu.addTag(tag)

            for tag in dels:
                await self.valu.delTag(tag)

        return {'adds': adds, 'dels': dels}

    @stormfunc(readonly=True)
    async def _methNodeValue(self):
        return self.valu.ndef[1]

    @stormfunc(readonly=True)
    async def _methNodeForm(self):
        return self.valu.ndef[0]

    @stormfunc(readonly=True)
    async def _methNodeNdef(self):
        return self.valu.ndef

    @stormfunc(readonly=True)
    async def _methNodeRepr(self, name=None, defv=None):
        name = await toprim(name)
        defv = await toprim(defv)
        return self.valu.repr(name=name, defv=defv)

    @stormfunc(readonly=True)
    async def _methNodeIden(self):
        return self.valu.iden()

@registry.registerType
class PathMeta(Prim):
    '''
    Put the storm deref/setitem/iter convention on top of path meta information.
    '''
    _storm_typename = 'node:path:meta'
    _ismutable = True

    def __init__(self, path):
        Prim.__init__(self, None, path=path)

    async def _storm_contains(self, item):
        item = await tostr(item)
        return item in self.path.metadata

    async def deref(self, name):
        name = await tostr(name)
        return self.path.metadata.get(name)

    @stormfunc(readonly=True)
    async def setitem(self, name, valu):
        name = await tostr(name)
        if valu is undef:
            self.path.metadata.pop(name, None)
            return
        self.path.meta(name, valu)

    async def iter(self):
        # prevent "edit while iter" issues
        for item in list(self.path.metadata.items()):
            yield item

@registry.registerType
class PathVars(Prim):
    '''
    Put the storm deref/setitem/iter convention on top of path variables.
    '''
    _storm_typename = 'node:path:vars'
    _ismutable = True

    def __init__(self, path):
        Prim.__init__(self, None, path=path)

    async def _storm_contains(self, item):
        item = await tostr(item)
        valu = self.path.getVar(item, defv=s_common.novalu)
        return valu is not s_common.novalu

    async def deref(self, name):
        name = await tostr(name)

        valu = self.path.getVar(name)
        if valu is not s_common.novalu:
            return valu

        mesg = f'No var with name: {name}.'
        raise s_exc.StormRuntimeError(mesg=mesg)

    @stormfunc(readonly=True)
    async def setitem(self, name, valu):
        name = await tostr(name)
        runt = s_scope.get('runt')

        if name in ('lib', 'node', 'path'):
            raise s_exc.StormRuntimeError(mesg=f'Assignment to reserved variable ${name} is not allowed.')

        if valu is undef:
            await self.path.popVar(name)
            if runt:
                await runt.popVar(name)
            return

        await self.path.setVar(name, valu)
        if runt:
            await runt.setVar(name, valu)

    async def iter(self):
        # prevent "edit while iter" issues
        for item in list(self.path.vars.items()):
            yield item

@registry.registerType
class Path(Prim):
    '''
    Implements the Storm API for the Path object.
    '''
    _storm_locals = (
        {'name': 'vars', 'desc': 'The PathVars object for the Path.', 'type': 'node:path:vars', },
        {'name': 'meta', 'desc': 'The PathMeta object for the Path.', 'type': 'node:path:meta', },
        {'name': 'idens', 'desc': 'The list of Node idens which this Path has been forked from during pivot operations.',
         'type': {'type': 'function', '_funcname': '_methPathIdens',
                  'returns': {'type': 'list', 'desc': 'A list of node idens.', }}},
        {'name': 'listvars', 'desc': 'List variables available in the path of a storm query.',
         'type': {'type': 'function', '_funcname': '_methPathListVars',
                  'returns': {'type': 'list',
                              'desc': 'List of tuples containing the name and value of path variables.', }}},
    )
    _storm_typename = 'node:path'
    _ismutable = True

    def __init__(self, node, path=None):
        Prim.__init__(self, node, path=path)
        self.locls.update(self.getObjLocals())
        self.locls.update({
            'vars': PathVars(path),
            'meta': PathMeta(path),
        })

    def getObjLocals(self):
        return {
            'idens': self._methPathIdens,
            'listvars': self._methPathListVars,
        }

    @stormfunc(readonly=True)
    async def _methPathIdens(self):
        return [n.iden() for n in self.valu.nodes]

    @stormfunc(readonly=True)
    async def _methPathListVars(self):
        return list(self.path.vars.items())

@registry.registerLib
class LibLayer(Lib):
    '''
    A Storm Library for interacting with Layers in the Cortex.
    '''
    _storm_lib_path = ('layer',)
    _storm_locals = (
        {'name': 'add', 'desc': 'Add a layer to the Cortex.',
         'type': {'type': 'function', '_funcname': '_libLayerAdd',
                  'args': (
                      {'name': 'ldef', 'type': 'dict', 'desc': 'The layer definition dictionary.', 'default': None, },
                  ),
                  'returns': {'type': 'layer',
                              'desc': 'A ``layer`` object representing the new layer.', }}},
        {'name': 'del', 'desc': 'Delete a layer from the Cortex.',
         'type': {'type': 'function', '_funcname': '_libLayerDel',
                  'args': (
                      {'name': 'iden', 'type': 'str', 'desc': 'The iden of the layer to delete.', },
                  ),
                  'returns': {'type': 'null', }}},
        {'name': 'get', 'desc': 'Get a Layer from the Cortex.',
         'type': {'type': 'function', '_funcname': '_libLayerGet',
                  'args': (
                      {'name': 'iden', 'type': 'str', 'default': None,
                       'desc': 'The iden of the layer to get. '
                               'If not set, this defaults to the top layer of the current View.', },
                  ),
                  'returns': {'type': 'layer', 'desc': 'The storm layer object.', }}},
        {'name': 'list', 'desc': 'List the layers in a Cortex',
         'type': {'type': 'function', '_funcname': '_libLayerList',
                  'returns': {'type': 'list', 'desc': 'List of ``layer`` objects.', }}},
    )

    def getObjLocals(self):
        return {
            'add': self._libLayerAdd,
            'del': self._libLayerDel,
            'get': self._libLayerGet,
            'list': self._libLayerList,
        }

    async def _libLayerAdd(self, ldef=None):
        if ldef is None:
            ldef = {}
        else:
            ldef = await toprim(ldef)

        ldef['creator'] = self.runt.user.iden

        useriden = self.runt.user.iden

        gatekeys = ((useriden, ('layer', 'add'), None),)
        todo = ('addLayer', (ldef,), {})

        ldef = await self.runt.dyncall('cortex', todo, gatekeys=gatekeys)

        return Layer(self.runt, ldef, path=self.path)

    async def _libLayerDel(self, iden):
        todo = s_common.todo('getLayerDef', iden)
        ldef = await self.runt.dyncall('cortex', todo)
        if ldef is None:
            mesg = f'No layer with iden: {iden}'
            raise s_exc.NoSuchIden(mesg=mesg)

        layriden = ldef.get('iden')
        useriden = self.runt.user.iden
        gatekeys = ((useriden, ('layer', 'del'), iden),)

        todo = ('delLayer', (layriden,), {})
        return await self.runt.dyncall('cortex', todo, gatekeys=gatekeys)

    @stormfunc(readonly=True)
    async def _libLayerGet(self, iden=None):

        iden = await tostr(iden, noneok=True)
        if iden is None:
            iden = self.runt.view.wlyr.iden

        ldef = await self.runt.view.core.getLayerDef(iden=iden)
        if ldef is None:
            mesg = f'No layer with iden: {iden}'
            raise s_exc.NoSuchIden(mesg=mesg)

        return Layer(self.runt, ldef, path=self.path)

    @stormfunc(readonly=True)
    async def _libLayerList(self):
        todo = s_common.todo('getLayerDefs')
        defs = await self.runt.dyncall('cortex', todo)
        return [Layer(self.runt, ldef, path=self.path) for ldef in defs]

@registry.registerType
class Layer(Prim):
    '''
    Implements the Storm api for a layer instance.
    '''
    _storm_locals = (
        {'name': 'iden', 'desc': 'The iden of the Layer.', 'type': 'str'},
        {'name': 'name', 'desc': 'The name of the Layer.', 'type': 'str'},
        {'name': 'set', 'desc': 'Set an arbitrary value in the Layer definition.',
         'type': {'type': 'function', '_funcname': '_methLayerSet',
                  'args': (
                      {'name': 'name', 'type': 'str', 'desc': 'The name to set.', },
                      {'name': 'valu', 'type': 'any', 'desc': 'The value to set.', },
                  ),
                  'returns': {'type': 'null', }}},
        {'name': 'get', 'desc': 'Get a arbitrary value in the Layer definition.',
         'type': {'type': 'function', '_funcname': '_methLayerGet',
                  'args': (
                      {'name': 'name', 'type': 'str', 'desc': 'Name of the value to get.', },
                      {'name': 'defv', 'type': 'prim', 'default': None,
                       'desc': 'The default value returned if the name is not set in the Layer.', },
                  ),
                  'returns': {'type': 'prim', 'desc': 'The value requested or the default value.', }}},
        {'name': 'repr', 'desc': 'Get a string representation of the Layer.',
         'type': {'type': 'function', '_funcname': '_methLayerRepr',
                  'returns': {'type': 'str', 'desc': 'A string that can be printed, representing a Layer.', }}},
        {'name': 'edited', 'desc': 'Return the last time the layer was edited or null if no edits are present.',
         'type': {'type': 'function', '_funcname': '_methLayerEdited',
                  'returns': {'type': 'time', 'desc': 'The last time the layer was edited.', }}},
        {'name': 'addPush', 'desc': 'Configure the layer to push edits to a remote layer/feed.',
         'type': {'type': 'function', '_funcname': '_addPush',
                  'args': (
                      {'name': 'url', 'type': 'str', 'desc': 'A telepath URL of the target layer/feed.', },
                      {'name': 'offs', 'type': 'int', 'desc': 'The local layer offset to begin pushing from',
                       'default': 0, },
                      {'name': 'queue_size', 'type': 'int', 'desc': 'The queue size of the pusher.',
                       'default': s_const.layer_pdef_qsize},
                      {'name': 'chunk_size', 'type': 'int',
                       'desc': 'The chunk size of the pusher when pushing edits.',
                       'default': s_const.layer_pdef_csize}
                  ),
                  'returns': {'type': 'dict', 'desc': 'Dictionary containing the push definition.', }}},
        {'name': 'delPush', 'desc': 'Remove a push config from the layer.',
         'type': {'type': 'function', '_funcname': '_delPush',
                  'args': (
                      {'name': 'iden', 'type': 'str', 'desc': 'The iden of the push config to remove.', },
                  ),
                  'returns': {'type': 'null', }}},
        {'name': 'addPull', 'desc': 'Configure the layer to pull edits from a remote layer/feed.',
         'type': {'type': 'function', '_funcname': '_addPull',
                  'args': (
                      {'name': 'url', 'type': 'str', 'desc': 'The telepath URL to a layer/feed.', },
                      {'name': 'offs', 'type': 'int', 'desc': 'The offset to begin from.', 'default': 0, },
                      {'name': 'queue_size', 'type': 'int', 'desc': 'The queue size of the puller.',
                       'default': s_const.layer_pdef_qsize},
                      {'name': 'chunk_size', 'type': 'int',
                       'desc': 'The chunk size of the puller when consuming edits.',
                       'default': s_const.layer_pdef_csize}
                  ),
                  'returns': {'type': 'dict', 'desc': 'Dictionary containing the pull definition.', }}},
        {'name': 'delPull', 'desc': 'Remove a pull config from the layer.',
         'type': {'type': 'function', '_funcname': '_delPull',
                  'args': (
                      {'name': 'iden', 'type': 'str', 'desc': 'The iden of the push config to remove.', },
                  ),
                  'returns': {'type': 'null', }}},
        {'name': 'getTagCount', 'desc': '''
            Return the number of tag rows in the layer for the given tag and optional form.

            Examples:
                Get the number of ``inet:ipv4`` nodes with the ``$foo.bar`` tag::

                    $count = $lib.layer.get().getTagCount(foo.bar, formname=inet:ipv4)''',
         'type': {'type': 'function', '_funcname': '_methGetTagCount',
                  'args': (
                      {'name': 'tagname', 'type': 'str', 'desc': 'The name of the tag to look up.', },
                      {'name': 'formname', 'type': 'str', 'desc': 'The form to constrain the look up by.',
                       'default': None, },
                  ),
                  'returns': {'type': 'int', 'desc': 'The count of tag rows.', }}},
        {'name': 'getPropCount',
         'desc': 'Get the number of property rows in the layer for the given full form or property name.',
         'type': {'type': 'function', '_funcname': '_methGetPropCount',
                  'args': (
                      {'name': 'propname', 'type': 'str', 'desc': 'The property or form name to look up.', },
                      {'name': 'valu', 'type': 'any', 'default': '$lib.undef',
                       'desc': 'A specific value of the property to look up.', },
                  ),
                  'returns': {'type': 'int', 'desc': 'The count of rows.', }}},
        {'name': 'getPropArrayCount',
         'desc': 'Get the number of individual value rows in the layer for the given array property name.',
         'type': {'type': 'function', '_funcname': '_methGetPropArrayCount',
                  'args': (
                      {'name': 'propname', 'type': 'str', 'desc': 'The property name to look up.', },
                      {'name': 'valu', 'type': 'any', 'default': '$lib.undef',
                       'desc': 'A specific value in the array property to look up.', },
                  ),
                  'returns': {'type': 'int', 'desc': 'The count of rows.', }}},
        {'name': 'getTagPropCount',
         'desc': 'Get the number of rows in the layer for the given tag property.',
         'type': {'type': 'function', '_funcname': '_methGetTagPropCount',
                  'args': (
                      {'name': 'tag', 'type': 'str', 'desc': 'The tag to look up.', },
                      {'name': 'propname', 'type': 'str', 'desc': 'The property name to look up.', },
                      {'name': 'form', 'type': 'str', 'default': None,
                       'desc': 'The optional form to look up.', },
                      {'name': 'valu', 'type': 'any', 'default': '$lib.undef',
                       'desc': 'A specific value of the property to look up.', },
                  ),
                  'returns': {'type': 'int', 'desc': 'The count of rows.', }}},
        {'name': 'getFormCounts', 'desc': '''
            Get the formcounts for the Layer.

            Example:
                Get the formcounts for the current Layer::

                    $counts = $lib.layer.get().getFormCounts()''',
         'type': {'type': 'function', '_funcname': '_methGetFormcount',
                  'returns': {'type': 'dict',
                              'desc': 'Dictionary containing form names and the count of the nodes in the Layer.', }}},
        {'name': 'getPropValues',
         'desc': 'Yield unique property values in the layer for the given form or property name.',
         'type': {'type': 'function', '_funcname': '_methGetPropValues',
                  'args': (
                      {'name': 'propname', 'type': 'str', 'desc': 'The property or form name to look up.', },
                  ),
                  'returns': {'name': 'yields', 'type': 'any', 'desc': 'Unique property values.', }}},
        {'name': 'getStorNodes', 'desc': '''
            Get buid, sode tuples representing the data stored in the layer.

            Notes:
                The storage nodes represent **only** the data stored in the layer
                and may not represent whole nodes.
            ''',
         'type': {'type': 'function', '_funcname': 'getStorNodes',
                  'returns': {'name': 'Yields', 'type': 'list', 'desc': 'Tuple of buid, sode values.', }}},
        {'name': 'getStorNodesByForm', 'desc': '''
            Get buid, sode tuples representing the data stored in the layer for a given form.

            Notes:
                The storage nodes represent **only** the data stored in the layer
                and may not represent whole nodes.
            ''',
         'type': {'type': 'function', '_funcname': 'getStorNodesByForm',
                  'args': (
                      {'name': 'form', 'type': 'str',
                       'desc': 'The name of the form to get storage nodes for.'},
                   ),
                  'returns': {'name': 'Yields', 'type': 'list', 'desc': 'Tuple of buid, sode values.', }}},
        {'name': 'getStorNodesByProp', 'desc': '''
            Get nid, sode tuples representing the data stored in the layer for a given property.
            Notes:
                The storage nodes represent **only** the data stored in the layer
                and may not represent whole nodes.
            ''',
         'type': {'type': 'function', '_funcname': 'getStorNodesByProp',
                  'args': (
                      {'name': 'propname', 'type': 'str', 'desc': 'The full property name to lift by.'},
                      {'name': 'propvalu', 'type': 'prim', 'desc': 'The value for the property.', 'default': None},
                      {'name': 'propcmpr', 'type': 'str', 'desc': 'The comparison operation to use on the value.',
                       'default': '='},
                  ),
                  'returns': {'name': 'Yields', 'type': 'list', 'desc': 'Tuple of nid, sode values.', }}},
        {'name': 'setStorNodeProp',
         'desc': 'Set a property on a node in this layer.',
         'type': {'type': 'function', '_funcname': 'setStorNodeProp',
                  'args': (
                      {'name': 'nid', 'type': ['int', 'str', 'bytes'], 'desc': 'The node id.'},
                      {'name': 'prop', 'type': 'str', 'desc': 'The property name to set.'},
                      {'name': 'valu', 'type': 'any', 'desc': 'The value to set.'},
                  ),
                  'returns': {'type': 'boolean', 'desc': 'Returns true if edits were made.'}}},
        {'name': 'delStorNode',
         'desc': 'Delete a storage node, node data, and associated edges from a node in this layer.',
         'type': {'type': 'function', '_funcname': 'delStorNode',
                  'args': (
                      {'name': 'nid', 'type': ['int', 'str', 'bytes'], 'desc': 'The node id.'},
                  ),
                  'returns': {'type': 'boolean', 'desc': 'Returns true if edits were made.'}}},
        {'name': 'delStorNodeProp',
         'desc': 'Delete a property from a node in this layer.',
         'type': {'type': 'function', '_funcname': 'delStorNodeProp',
                  'args': (
                      {'name': 'nid', 'type': ['int', 'str', 'bytes'], 'desc': 'The node id.'},
                      {'name': 'prop', 'type': 'str', 'desc': 'The property name to delete.'},
                  ),
                  'returns': {'type': 'boolean', 'desc': 'Returns true if edits were made.'}}},
        {'name': 'delNodeData',
         'desc': 'Delete node data from a node in this layer.',
         'type': {'type': 'function', '_funcname': 'delNodeData',
                  'args': (
                      {'name': 'nid', 'type': ['int', 'str', 'bytes'], 'desc': 'The node id.'},
                      {'name': 'name', 'type': 'str', 'default': None, 'desc': 'The node data key to delete.'},
                  ),
                  'returns': {'type': 'boolean', 'desc': 'Returns true if edits were made.'}}},
        {'name': 'delEdge',
         'desc': 'Delete edges from a node in this layer.',
         'type': {'type': 'function', '_funcname': 'delEdge',
                  'args': (
                      {'name': 'n1nid', 'type': ['int', 'str', 'bytes'], 'desc': 'The N1 node id.'},
                      {'name': 'verb', 'type': 'str', 'desc': 'The edge verb to delete.'},
                      {'name': 'n2nid', 'type': ['int', 'str', 'bytes'], 'desc': 'The N2 node id.'},
                  ),
                  'returns': {'type': 'boolean', 'desc': 'Returns true if edits were made.'}}},
        {'name': 'verify', 'desc': '''
            Verify consistency between the node storage and indexes in the given layer.

            Example:
                Get all messages about consistency issues in the default layer::

                    for $mesg in $lib.layer.get().verify() {
                        $lib.print($mesg)
                    }

            Notes:
                The config format argument and message format yielded by this API is considered BETA
                and may be subject to change! The formats will be documented when the convention stabilizes.
            ''',
         'type': {'type': 'function', '_funcname': 'verify',
                  'args': (
                      {'name': 'config', 'type': 'dict', 'desc': 'The scan config to use (default all enabled).', 'default': None},
                  ),
                  'returns': {'name': 'Yields', 'type': 'list',
                              'desc': 'Yields messages describing any index inconsistencies.', }}},
        {'name': 'getStorNode', 'desc': '''
            Retrieve the raw storage node for the specified node id.
            ''',
         'type': {'type': 'function', '_funcname': 'getStorNode',
                  'args': (
                      {'name': 'nid', 'type': ['int', 'str', 'bytes'], 'desc': 'The node id of the node.'},
                  ),
                  'returns': {'type': 'dict', 'desc': 'The storage node dictionary.', }}},
        {'name': 'liftByProp', 'desc': '''
            Lift and yield nodes with the property and optional value set within the layer.

            Example:
                Yield all nodes with the property ``ou:org:name`` set in the top layer::

                    yield $lib.layer.get().liftByProp(ou:org:name)

                Yield all nodes with the property ``ou:org:name=woot`` in the top layer::

                    yield $lib.layer.get().liftByProp(ou:org:name, woot)

                Yield all nodes with the property ``ou:org:name^=woot`` in the top layer::

                    yield $lib.layer.get().liftByProp(ou:org:name, woot, "^=")

            ''',
         'type': {'type': 'function', '_funcname': 'liftByProp',
                  'args': (
                      {'name': 'propname', 'type': 'str', 'desc': 'The full property name to lift by.'},
                      {'name': 'propvalu', 'type': 'any', 'desc': 'The value for the property.', 'default': None},
                      {'name': 'propcmpr', 'type': 'str', 'desc': 'The comparison operation to use on the value.', 'default': '='},
                  ),
                  'returns': {'name': 'Yields', 'type': 'node',
                              'desc': 'Yields nodes.', }}},
        {'name': 'liftByTag', 'desc': '''
            Lift and yield nodes with the tag set within the layer.

            Example:
                Yield all nodes with the tag #foo set in the layer::

                    yield $lib.layer.get().liftByTag(foo)

                Yield all inet:fqdn with the tag #foo set in the layer::

                    yield $lib.layer.get().liftByTag(foo, inet:fqdn)

            ''',
         'type': {'type': 'function', '_funcname': 'liftByTag',
                  'args': (
                      {'name': 'tagname', 'type': 'str', 'desc': 'The tag name to lift by.'},
                      {'name': 'formname', 'type': 'str', 'desc': 'The optional form to lift.', 'default': None},
                  ),
                  'returns': {'name': 'Yields', 'type': 'node',
                              'desc': 'Yields nodes.', }}},

        {'name': 'liftByNodeData', 'desc': '''
            Lift and yield nodes with the given node data key set within the layer.

            Example:
                Yield all nodes with the data key zootsuit set in the top layer::

                    yield $lib.layer.get().liftByNodeData(zootsuit)

            ''',
         'type': {'type': 'function', '_funcname': 'liftByNodeData',
                  'args': (
                      {'name': 'name', 'type': 'str', 'desc': 'The node data name to lift by.'},
                  ),
                  'returns': {'name': 'Yields', 'type': 'node',
                              'desc': 'Yields nodes.', }}},

        {'name': 'hasEdge', 'desc': 'Check if a light edge between two nodes exists in the layer.',
         'type': {'type': 'function', '_funcname': 'hasEdge',
                  'args': (
                      {'name': 'n1nid', 'type': ['int', 'str', 'bytes'], 'desc': 'The N1 node id.'},
                      {'name': 'verb', 'type': 'str', 'desc': 'The edge verb.'},
                      {'name': 'n2nid', 'type': ['int', 'str', 'bytes'], 'desc': 'The N2 node id.'},
                  ),
                  'returns': {'type': 'boolean',
                              'desc': 'True if the edge exists in the layer, False if it is a tombstone, or None if not present.'}}},

        {'name': 'getEdges', 'desc': '''
            Yield (n1iden, verb, n2iden, istombstone) tuples for any light edges in the layer.

            Example:
                Iterate the light edges in ``$layer``::

                    for ($n1iden, $verb, $n2iden, $tomb) in $layer.getEdges() {
                        if $tomb {
                            $lib.print(`{$n1iden} -({$verb})> {$n2iden}`)
                        } else {
                            $lib.print(`{$n1iden} +({$verb})> {$n2iden}`)
                        }
                    }

            ''',
         'type': {'type': 'function', '_funcname': 'getEdges',
                  'args': (),
                  'returns': {'name': 'Yields', 'type': 'list',
                              'desc': 'Yields (<n1iden>, <verb>, <n2iden>) tuples', }}},

        {'name': 'getEdgesByN1', 'desc': '''
            Yield (verb, n2nid, istombstone) tuples for any light edges in the layer for the source node id.

            Example:
                Iterate the N1 edges for ``$node``::

                    for ($verb, $n2nid, $tomb) in $layer.getEdgesByN1($node) {
                        if $tomb {
                            $lib.print(`-({$verb})> {$n2nid}`)
                        } else {
                            $lib.print(`+({$verb})> {$n2nid}`)
                        }
                    }

            ''',
         'type': {'type': 'function', '_funcname': 'getEdgesByN1',
                  'args': (
                      {'name': 'nid', 'type': ['int', 'str', 'bytes'], 'desc': 'The node id of the node.'},
                      {'name': 'verb', 'type': 'str', 'desc': 'An optional edge verb to filter by.', 'default': None},
                  ),
                  'returns': {'name': 'Yields', 'type': 'list',
                              'desc': 'Yields (<verb>, <n2nid>, <istombstone>) tuples', }}},

        {'name': 'getEdgesByN2', 'desc': '''
            Yield (verb, n1nid, istombstone) tuples for any light edges in the layer for the target node id.

            Example:
                Iterate the N2 edges for ``$node``::

                    for ($verb, $n1nid) in $layer.getEdgesByN2($node) {
                        if $tomb {
                            $lib.print(`-({$verb})> {$n1nid}`)
                        } else {
                            $lib.print(`+({$verb})> {$n1nid}`)
                        }
                    }
            ''',
         'type': {'type': 'function', '_funcname': 'getEdgesByN2',
                  'args': (
                      {'name': 'nid', 'type': ['int', 'str', 'bytes'], 'desc': 'The node id of the node.'},
                      {'name': 'verb', 'type': 'str', 'desc': 'An optional edge verb to filter by.', 'default': None},
                  ),
                  'returns': {'name': 'Yields', 'type': 'list',
                              'desc': 'Yields (<verb>, <n1nid>, <istombstone>) tuples', }}},
        {'name': 'getTombstones', 'desc': '''
            Get (nid, tombtype, info) tuples representing tombstones stored in the layer.
            ''',
         'type': {'type': 'function', '_funcname': 'getTombstones',
                  'returns': {'name': 'Yields', 'type': 'list',
                              'desc': 'Tuple of node id, tombstone type, and type specific info.'}}},
        {'name': 'getEdgeTombstones', 'desc': '''
            Get (n1nid, verb, n2nid) tuples representing edge tombstones stored in the layer.
            ''',
         'type': {'type': 'function', '_funcname': 'getEdgeTombstones',
                  'args': (
                      {'name': 'verb', 'type': 'str', 'default': None,
                       'desc': 'The optional verb to lift edge tombstones for.'},
                  ),
                  'returns': {'name': 'Yields', 'type': 'list', 'desc': 'Tuple of n1nid, verb, n2nid.'}}},
        {'name': 'delTombstone', 'desc': '''
            Delete a tombstone stored in the layer.
            ''',
         'type': {'type': 'function', '_funcname': 'delTombstone',
                  'args': (
                      {'name': 'nid', 'type': ['int', 'str', 'bytes'], 'desc': 'The node id of the node.'},
                      {'name': 'tombtype', 'type': 'int', 'desc': 'The tombstone type.'},
                      {'name': 'tombinfo', 'type': 'list', 'desc': 'The tombstone info to delete.'},
                  ),
                  'returns': {'type': 'boolean',
                              'desc': 'True if the tombstone was deleted, False if not.'}}},
        {'name': 'getNodeData', 'desc': '''
            Yield (name, valu, istombstone) tuples for any node data in the layer for the target node iden.

            Example:
                Iterate the node data for ``$node``::

                    for ($name, $valu, $tomb) in $layer.getNodeData($node.iden()) {
                        if $tomb {
                            $lib.print(`{$name} DELETED`)
                        } else {
                            $lib.print(`{$name} = {$valu}`)
                        }
                    }
            ''',
         'type': {'type': 'function', '_funcname': 'getNodeData',
                  'args': (
                      {'name': 'nid', 'type': ['int', 'str', 'bytes'], 'desc': 'The node id of the node.'},
                  ),
                  'returns': {'name': 'Yields', 'type': 'list',
                              'desc': 'Yields (<name>, <valu>, <istombstone>>) tuples', }}},
    )
    _storm_typename = 'layer'
    _ismutable = False

    def __init__(self, runt, ldef, path=None):
        Prim.__init__(self, ldef, path=path)
        self.runt = runt

        # hide any passwd in push URLs
        pushs = ldef.get('pushs')
        if pushs is not None:
            for pdef in pushs.values():
                url = pdef.get('url')
                if url is not None:
                    pdef['url'] = s_urlhelp.sanitizeUrl(url)

        pulls = ldef.get('pulls')
        if pulls is not None:
            for pdef in pulls.values():
                url = pdef.get('url')
                if url is not None:
                    pdef['url'] = s_urlhelp.sanitizeUrl(url)

        self.locls.update(self.getObjLocals())
        self.locls['iden'] = self.valu.get('iden')
        self.locls['name'] = self.valu.get('name')

    def __hash__(self):
        return hash((self._storm_typename, self.locls['iden']))

    def getObjLocals(self):
        return {
            'set': self._methLayerSet,
            'get': self._methLayerGet,
            'repr': self._methLayerRepr,
            'edited': self._methLayerEdited,
            'verify': self.verify,
            'addPush': self._addPush,
            'delPush': self._delPush,
            'addPull': self._addPull,
            'delPull': self._delPull,
            'hasEdge': self.hasEdge,
            'getEdges': self.getEdges,
            'liftByTag': self.liftByTag,
            'liftByProp': self.liftByProp,
            'liftByNodeData': self.liftByNodeData,
            'getTagCount': self._methGetTagCount,
            'getPropCount': self._methGetPropCount,
            'getPropValues': self._methGetPropValues,
            'getTagPropCount': self._methGetTagPropCount,
            'getPropArrayCount': self._methGetPropArrayCount,
            'getFormCounts': self._methGetFormcount,
            'getStorNode': self.getStorNode,
            'getStorNodes': self.getStorNodes,
            'getStorNodesByForm': self.getStorNodesByForm,
            'getStorNodesByProp': self.getStorNodesByProp,
            'getEdgesByN1': self.getEdgesByN1,
            'getEdgesByN2': self.getEdgesByN2,
            'delTombstone': self.delTombstone,
            'getTombstones': self.getTombstones,
            'getEdgeTombstones': self.getEdgeTombstones,
            'getNodeData': self.getNodeData,
            'setStorNodeProp': self.setStorNodeProp,
            'delStorNode': self.delStorNode,
            'delStorNodeProp': self.delStorNodeProp,
            'delNodeData': self.delNodeData,
            'delEdge': self.delEdge,
        }

    @stormfunc(readonly=True)
    async def liftByTag(self, tagname, formname=None):
        tagname = await tostr(tagname)
        formname = await tostr(formname, noneok=True)

        if formname is not None and self.runt.view.core.model.form(formname) is None:
            raise s_exc.NoSuchForm.init(formname)

        iden = self.valu.get('iden')
        layr = self.runt.view.core.getLayer(iden)

        await self.runt.reqUserCanReadLayer(iden)
        async for _, nid, _ in layr.liftByTag(tagname, form=formname):
            yield await self.runt.view._joinStorNode(nid)

    async def _liftByProp(self, propname, propvalu=None, propcmpr='='):

        propname = await tostr(propname)
        propvalu = await tostor(propvalu)
        propcmpr = await tostr(propcmpr)

        iden = self.valu.get('iden')
        layr = self.runt.view.core.getLayer(iden)

        await self.runt.reqUserCanReadLayer(iden)

        if propname[0] == '.':
            name = propname[1:]
            ptyp = self.runt.view.core.model.reqMetaType(name)

            if propvalu is None:
                async for _, nid, sref in layr.liftByMeta(name):
                    yield nid, sref
                return

            norm, info = await ptyp.norm(propvalu, view=False)
            cmprvals = await ptyp.getStorCmprs(propcmpr, norm)
            async for _, nid, sref in layr.liftByMetaValu(name, cmprvals):
                yield nid, sref

        else:
            prop = self.runt.view.core.model.reqProp(propname)

            if prop.isform:
                liftform = prop.name
                liftprop = None
            else:
                liftform = prop.form.name
                liftprop = prop.name

            if propvalu is None:
                async for _, nid, sref in layr.liftByProp(liftform, liftprop):
                    yield nid, sref
                return

            norm, info = await prop.type.norm(propvalu, view=False)
            cmprvals = await prop.type.getStorCmprs(propcmpr, norm)
            async for _, nid, sref in layr.liftByPropValu(liftform, liftprop, cmprvals):
                yield nid, sref

    @stormfunc(readonly=True)
    async def liftByProp(self, propname, propvalu=None, propcmpr='='):
        iden = self.valu.get('iden')
        async for nid, _ in self._liftByProp(propname, propvalu=propvalu, propcmpr=propcmpr):
            yield await self.runt.view._joinStorNode(nid)

    @stormfunc(readonly=True)
    async def liftByNodeData(self, name):

        name = await tostr(name)

        iden = self.valu.get('iden')
        layr = self.runt.view.core.getLayer(iden)

        await self.runt.reqUserCanReadLayer(iden)

        async for nid, _, tomb in layr.liftByDataName(name):
            if not tomb:
                yield await self.runt.view._joinStorNode(nid)

    async def setStorNodeProp(self, nid, prop, valu):
        nid = await tonidbyts(nid)
        prop = await tostr(prop)
        valu = await tostor(valu)

        iden = self.valu.get('iden')
        layr = self.runt.view.core.getLayer(iden)
        self.runt.reqAdmin(mesg='setStorNodeProp() requires admin privileges.')
        meta = {'time': s_common.now(), 'user': self.runt.user.iden}
        return await layr.setStorNodeProp(nid, prop, valu, meta=meta)

    async def delStorNodeProp(self, nid, prop):
        nid = await tonidbyts(nid)
        prop = await tostr(prop)

        iden = self.valu.get('iden')
        layr = self.runt.view.core.getLayer(iden)
        self.runt.reqAdmin(mesg='delStorNodeProp() requires admin privileges.')
        meta = {'time': s_common.now(), 'user': self.runt.user.iden}
        return await layr.delStorNodeProp(nid, prop, meta=meta)

    async def delStorNode(self, nid):
        nid = await tonidbyts(nid)

        iden = self.valu.get('iden')
        layr = self.runt.view.core.getLayer(iden)
        self.runt.reqAdmin(mesg='delStorNode() requires admin privileges.')
        meta = {'time': s_common.now(), 'user': self.runt.user.iden}
        return await layr.delStorNode(nid, meta=meta)

    async def delNodeData(self, nid, name=None):
        nid = await tonidbyts(nid)
        name = await tostr(name, noneok=True)

        iden = self.valu.get('iden')
        layr = self.runt.view.core.getLayer(iden)
        self.runt.reqAdmin(mesg='delNodeData() requires admin privileges.')
        meta = {'time': s_common.now(), 'user': self.runt.user.iden}
        return await layr.delNodeData(nid, meta=meta, name=name)

    async def delEdge(self, n1nid, verb, n2nid):
        n1nid = await tonidbyts(n1nid)
        verb = await tostr(verb)
        n2nid = await tonidbyts(n2nid)

        iden = self.valu.get('iden')
        layr = self.runt.view.core.getLayer(iden)
        self.runt.reqAdmin(mesg='delEdge() requires admin privileges.')
        meta = {'time': s_common.now(), 'user': self.runt.user.iden}
        return await layr.delEdge(n1nid, verb, n2nid, meta=meta)

    async def _addPull(self, url, offs=0, queue_size=s_const.layer_pdef_qsize, chunk_size=s_const.layer_pdef_csize):
        url = await tostr(url)
        offs = await toint(offs)
        queue_size = await toint(queue_size)
        chunk_size = await toint(chunk_size)

        useriden = self.runt.user.iden
        layriden = self.valu.get('iden')

        if not self.runt.isAdmin(gateiden=layriden):
            mesg = '$layr.addPull() requires admin privs on the layer.'
            raise s_exc.AuthDeny(mesg=mesg, user=self.runt.user.iden, username=self.runt.user.name)

        scheme = url.split('://')[0]
        if not self.runt.allowed(('lib', 'telepath', 'open', scheme)):
            self.runt.confirm(('telepath', 'open', scheme))

        async with await s_telepath.openurl(url):
            pass

        pdef = {
            'url': url,
            'offs': offs,
            'soffs': offs,
            'user': useriden,
            'time': s_common.now(),
            'iden': s_common.guid(),
            'queue:size': queue_size,
            'chunk:size': chunk_size,
        }
        todo = s_common.todo('addLayrPull', layriden, pdef)
        await self.runt.dyncall('cortex', todo)
        return pdef

    async def _delPull(self, iden):
        iden = await tostr(iden)

        layriden = self.valu.get('iden')
        if not self.runt.isAdmin(gateiden=layriden):
            mesg = '$layr.delPull() requires admin privs on the top layer.'
            raise s_exc.AuthDeny(mesg=mesg, user=self.runt.user.iden, username=self.runt.user.name)

        todo = s_common.todo('delLayrPull', layriden, iden)
        await self.runt.dyncall('cortex', todo)

    async def _addPush(self, url, offs=0, queue_size=s_const.layer_pdef_qsize, chunk_size=s_const.layer_pdef_csize):
        url = await tostr(url)
        offs = await toint(offs)
        queue_size = await toint(queue_size)
        chunk_size = await toint(chunk_size)

        useriden = self.runt.user.iden
        layriden = self.valu.get('iden')

        if not self.runt.isAdmin(gateiden=layriden):
            mesg = '$layer.addPush() requires admin privs on the layer.'
            raise s_exc.AuthDeny(mesg=mesg, user=self.runt.user.iden, username=self.runt.user.name)

        scheme = url.split('://')[0]

        if not self.runt.allowed(('lib', 'telepath', 'open', scheme)):
            self.runt.confirm(('telepath', 'open', scheme))

        async with await s_telepath.openurl(url):
            pass

        pdef = {
            'url': url,
            'offs': offs,
            'soffs': offs,
            'user': useriden,
            'time': s_common.now(),
            'iden': s_common.guid(),
            'queue:size': queue_size,
            'chunk:size': chunk_size,
        }
        todo = s_common.todo('addLayrPush', layriden, pdef)
        await self.runt.dyncall('cortex', todo)
        return pdef

    async def _delPush(self, iden):
        iden = await tostr(iden)
        layriden = self.valu.get('iden')

        if not self.runt.isAdmin(gateiden=layriden):
            mesg = '$layer.delPush() requires admin privs on the layer.'
            raise s_exc.AuthDeny(mesg=mesg, user=self.runt.user.iden, username=self.runt.user.name)

        todo = s_common.todo('delLayrPush', layriden, iden)
        await self.runt.dyncall('cortex', todo)

    @stormfunc(readonly=True)
    async def _methGetFormcount(self):
        layriden = self.valu.get('iden')
        await self.runt.reqUserCanReadLayer(layriden)
        layr = self.runt.view.core.getLayer(layriden)
        return await layr.getFormCounts()

    @stormfunc(readonly=True)
    async def _methGetTagCount(self, tagname, formname=None):
        tagname = await tostr(tagname)
        formname = await tostr(formname, noneok=True)
        layriden = self.valu.get('iden')
        await self.runt.reqUserCanReadLayer(layriden)
        layr = self.runt.view.core.getLayer(layriden)
        return await layr.getTagCount(tagname, formname=formname)

    @stormfunc(readonly=True)
    async def _methGetPropCount(self, propname, valu=undef):
        propname = await tostr(propname)

        layriden = self.valu.get('iden')
        await self.runt.reqUserCanReadLayer(layriden)
        layr = self.runt.view.core.getLayer(layriden)

        if valu is not undef:
            valu = await tostor(valu)

        props = self.runt.model.reqPropList(propname)
        count = 0

        for prop in props:
            await asyncio.sleep(0)

            if valu is undef:
                if prop.isform:
                    count += layr.getPropCount(prop.name, None)
                else:
                    count += layr.getPropCount(prop.form.name, prop.name)
                continue

            norm, info = await prop.type.norm(valu, view=False)
            if prop.isform:
                count += layr.getPropValuCount(prop.name, None, prop.type.stortype, norm)
            else:
                count += layr.getPropValuCount(prop.form.name, prop.name, prop.type.stortype, norm)

        return count

    @stormfunc(readonly=True)
    async def _methGetPropArrayCount(self, propname, valu=undef):
        propname = await tostr(propname)

        layriden = self.valu.get('iden')
        await self.runt.reqUserCanReadLayer(layriden)
        layr = self.runt.view.core.getLayer(layriden)

        props = self.runt.model.reqPropList(propname)
        count = 0

        if not props[0].type.isarray:
            mesg = f'Property is not an array type: {propname}.'
            raise s_exc.BadTypeValu(mesg=mesg)

        if valu is not undef:
            valu = await tostor(valu)

        for prop in props:
            await asyncio.sleep(0)

            if valu is undef:
                if prop.isform:
                    count += layr.getPropArrayCount(prop.name, None)
                else:
                    count += layr.getPropArrayCount(prop.form.name, prop.name)
                continue

            atyp = prop.type.arraytype
            norm, info = await atyp.norm(valu, view=False)

            if prop.isform:
                count += layr.getPropArrayValuCount(prop.name, None, atyp.stortype, norm)
            else:
                count += layr.getPropArrayValuCount(prop.form.name, prop.name, atyp.stortype, norm)

        return count

    @stormfunc(readonly=True)
    async def _methGetTagPropCount(self, tag, propname, form=None, valu=undef):
        tag = await tostr(tag)
        propname = await tostr(propname)
        form = await tostr(form, noneok=True)

        prop = self.runt.view.core.model.reqTagProp(propname)

        layriden = self.valu.get('iden')
        await self.runt.reqUserCanReadLayer(layriden)
        layr = self.runt.view.core.getLayer(layriden)

        if valu is undef:
            return await layr.getTagPropCount(form, tag, prop.name)

        valu = await tostor(valu)
        norm, info = await prop.type.norm(valu, view=False)

        return layr.getTagPropValuCount(form, tag, prop.name, prop.type.stortype, norm)

    @stormfunc(readonly=True)
    async def _methGetPropValues(self, propname):
        propname = await tostr(propname)

        layriden = self.valu.get('iden')
        await self.runt.reqUserCanReadLayer(layriden)
        layr = self.runt.view.core.getLayer(layriden)

        props = self.runt.model.reqPropList(propname)

        genrs = []
        lastvalu = None

        for prop in props:
            if prop.isform:
                formname = prop.name
                propname = None
            else:
                formname = prop.form.name
                propname = prop.name

            genrs.append(layr.iterPropValues(formname, propname, prop.type.stortype))

        async for _, valu in s_common.merggenr2(genrs):
            if valu == lastvalu:
                continue

            lastvalu = valu
            yield valu

    @stormfunc(readonly=True)
    async def _methLayerEdited(self):
        layr = self.runt.view.core.reqLayer(self.valu.get('iden'))

        if (indx := layr.getEditIndx()) != -1:
            item = await self.runt.view.core.nexsroot.nexslog.get(indx)
            return item[2][-1].get('time')

    @stormfunc(readonly=True)
    async def getStorNode(self, nid):
        nid = await tonidbyts(nid)
        layriden = self.valu.get('iden')
        await self.runt.reqUserCanReadLayer(layriden)
        layr = self.runt.view.core.getLayer(layriden)

        return layr.getStorNode(nid)

    @stormfunc(readonly=True)
    async def getStorNodes(self):
        layriden = self.valu.get('iden')
        await self.runt.reqUserCanReadLayer(layriden)
        layr = self.runt.view.core.getLayer(layriden)

        async for nid, sode in layr.getStorNodes():
            yield (s_common.int64un(nid), sode)

    @stormfunc(readonly=True)
    async def getStorNodesByForm(self, form):
        form = await tostr(form)
        if self.runt.view.core.model.form(form) is None:
            raise s_exc.NoSuchForm.init(form)

        layriden = self.valu.get('iden')
        await self.runt.reqUserCanReadLayer(layriden)
        layr = self.runt.view.core.getLayer(layriden)

        async for nid, sode in layr.getStorNodesByForm(form):
            yield (s_common.int64un(nid), sode)

    @stormfunc(readonly=True)
    async def getStorNodesByProp(self, propname, propvalu=None, propcmpr='='):
        async for nid, sref in self._liftByProp(propname, propvalu=propvalu, propcmpr=propcmpr):
            yield s_common.int64un(nid), copy.deepcopy(sref.sode)

    @stormfunc(readonly=True)
    async def hasEdge(self, n1nid, verb, n2nid):
        n1nid = await tonidbyts(n1nid)
        verb = await tostr(verb)
        n2nid = await tonidbyts(n2nid)
        layriden = self.valu.get('iden')
        await self.runt.reqUserCanReadLayer(layriden)
        layr = self.runt.view.core.getLayer(layriden)
        return await layr.hasNodeEdge(n1nid, verb, n2nid)

    @stormfunc(readonly=True)
    async def getEdges(self):
        layriden = self.valu.get('iden')
        await self.runt.reqUserCanReadLayer(layriden)
        layr = self.runt.view.core.getLayer(layriden)
        async for n1nid, abrv, n2nid, tomb in layr.getEdges():
            verb = self.runt.view.core.getAbrvIndx(abrv)[0]
            yield (s_common.int64un(n1nid), verb, s_common.int64un(n2nid), tomb)

    @stormfunc(readonly=True)
    async def getEdgesByN1(self, nid, verb=None):
        nid = await tonidbyts(nid)
        verb = await tostr(verb, noneok=True)

        layriden = self.valu.get('iden')
        await self.runt.reqUserCanReadLayer(layriden)
        layr = self.runt.view.core.getLayer(layriden)

        async for abrv, n2nid, tomb in layr.iterNodeEdgesN1(nid, verb=verb):
            verb = self.runt.view.core.getAbrvIndx(abrv)[0]
            yield (verb, s_common.int64un(n2nid), tomb)

    @stormfunc(readonly=True)
    async def getEdgesByN2(self, nid, verb=None):
        nid = await tonidbyts(nid)
        verb = await tostr(verb, noneok=True)

        layriden = self.valu.get('iden')
        await self.runt.reqUserCanReadLayer(layriden)
        layr = self.runt.view.core.getLayer(layriden)

        async for abrv, n1nid, tomb in layr.iterNodeEdgesN2(nid, verb=verb):
            verb = self.runt.view.core.getAbrvIndx(abrv)[0]
            yield (verb, s_common.int64un(n1nid), tomb)

    async def delTombstone(self, nid, tombtype, tombinfo):
        nid = await tonidbyts(nid)
        tombtype = await toprim(tombtype)
        tombinfo = await toprim(tombinfo)

        return await self.runt.view.delTombstone(nid, tombtype, tombinfo, runt=self.runt)

    @stormfunc(readonly=True)
    async def getTombstones(self):
        layriden = self.valu.get('iden')
        await self.runt.reqUserCanReadLayer(layriden)
        layr = self.runt.view.core.getLayer(layriden)

        async for item in layr.iterTombstones():
            yield item

    @stormfunc(readonly=True)
    async def getEdgeTombstones(self, verb=None):
        layriden = self.valu.get('iden')
        await self.runt.reqUserCanReadLayer(layriden)
        layr = self.runt.view.core.getLayer(layriden)

        async for item in layr.iterEdgeTombstones(verb=verb):
            yield item

    @stormfunc(readonly=True)
    async def getNodeData(self, nid):
        nid = await tonidbyts(nid)
        layriden = self.valu.get('iden')
        await self.runt.reqUserCanReadLayer(layriden)
        layr = self.runt.view.core.getLayer(layriden)

        async for abrv, valu, tomb in layr.iterNodeData(nid):
            yield self.runt.view.core.getAbrvIndx(abrv)[0], valu, tomb

    @stormfunc(readonly=True)
    async def _methLayerGet(self, name, defv=None):
        match name:
            case 'pushs':
                pushs = copy.deepcopy(self.valu.get('pushs', {}))
                for iden, pdef in pushs.items():
                    pdef['offs'] = self.runt.view.core.layeroffs.get(iden, 0)
                return pushs

            case 'pulls':
                pulls = copy.deepcopy(self.valu.get('pulls', {}))
                for iden, pdef in pulls.items():
                    pdef['offs'] = self.runt.view.core.layeroffs.get(iden, 0)
                return pulls

            case _:
                ldef = await self.value()
                return ldef.get(name, defv)

    async def _methLayerSet(self, name, valu):
        name = await tostr(name)

        if name in ('name', 'desc'):
            if valu is undef:
                valu = None
            else:
                valu = await tostr(await toprim(valu), noneok=True)

        elif name == 'readonly':
            valu = await tobool(valu)

        else:
            mesg = f'Layer does not support setting: {name}'
            raise s_exc.BadOptValu(mesg=mesg)

        useriden = self.runt.user.iden
        layriden = self.valu.get('iden')
        gatekeys = ((useriden, ('layer', 'set', name), layriden),)
        todo = s_common.todo('setLayerInfo', name, valu)
        valu = await self.runt.dyncall(layriden, todo, gatekeys=gatekeys)
        self.valu[name] = valu

    async def value(self):
        ldef = copy.deepcopy(self.valu)
        pushs = ldef.get('pushs')
        if pushs is not None:
            for iden, pdef in pushs.items():
                pdef['offs'] = self.runt.view.core.layeroffs.get(iden, -1)

        pulls = ldef.get('pulls')
        if pulls is not None:
            for iden, pdef in pulls.items():
                pdef['offs'] = self.runt.view.core.layeroffs.get(iden, -1)

        return ldef

    @stormfunc(readonly=True)
    async def _methLayerRepr(self):
        iden = self.valu.get('iden')
        name = self.valu.get('name', 'unnamed')
        creator = self.valu.get('creator')
        readonly = self.valu.get('readonly')
        return f'Layer: {iden} (name: {name}) readonly: {readonly} creator: {creator}'

    async def verify(self, config=None):

        config = await toprim(config)

        iden = self.valu.get('iden')
        layr = self.runt.view.core.getLayer(iden)
        async for mesg in layr.verify(config=config):
            yield mesg

@registry.registerLib
class LibView(Lib):
    '''
    A Storm Library for interacting with Views in the Cortex.
    '''
    _storm_lib_path = ('view',)
    _storm_locals = (
        {'name': 'add', 'desc': 'Add a View to the Cortex.',
         'type': {'type': 'function', '_funcname': '_methViewAdd',
                  'args': (
                      {'name': 'layers', 'type': 'list', 'desc': 'A list of layer idens which make up the view.', },
                      {'name': 'name', 'type': 'str', 'desc': 'The name of the view.', 'default': None, },
                      {'name': 'worldreadable', 'type': 'boolean', 'desc': 'Grant read access to the `all` role.', 'default': False, },
                  ),
                  'returns': {'type': 'view', 'desc': 'A ``view`` object representing the new View.', }}},
        {'name': 'del', 'desc': 'Delete a View from the Cortex.',
         'type': {'type': 'function', '_funcname': '_methViewDel',
                  'args': (
                      {'name': 'iden', 'type': 'str', 'desc': 'The iden of the View to delete.', },
                  ),
                  'returns': {'type': 'null', }}},
        {'name': 'get', 'desc': 'Get a View from the Cortex.',
         'type': {'type': 'function', '_funcname': '_methViewGet',
                  'args': (
                      {'name': 'iden', 'type': 'str', 'default': None,
                        'desc': 'The iden of the View to get. If not specified, returns the current View.', },
                  ),
                  'returns': {'type': 'view', 'desc': 'The storm view object.', }}},
        {'name': 'list', 'desc': 'List the Views in the Cortex.',
         'type': {'type': 'function', '_funcname': '_methViewList',
                  'args': (
                      {'name': 'deporder', 'type': 'boolean', 'default': False,
                        'desc': 'Return the lists in bottom-up dependency order.', },
                  ),
                  'returns': {'type': 'list', 'desc': 'List of ``view`` objects.', }}},
    )

    def getObjLocals(self):
        return {
            'add': self._methViewAdd,
            'del': self._methViewDel,
            'get': self._methViewGet,
            'list': self._methViewList,
        }

    async def _methViewAdd(self, layers, name=None, worldreadable=False):
        name = await tostr(name, noneok=True)
        layers = await toprim(layers)
        worldreadable = await tobool(worldreadable)

        vdef = {
            'creator': self.runt.user.iden,
            'layers': layers,
            'worldreadable': worldreadable,
        }

        if name is not None:
            vdef['name'] = name

        useriden = self.runt.user.iden
        gatekeys = [(useriden, ('view', 'add'), None)]

        for layriden in layers:
            gatekeys.append((useriden, ('layer', 'read'), layriden))

        todo = ('addView', (vdef,), {})

        vdef = await self.runt.dyncall('cortex', todo, gatekeys=gatekeys)
        return View(self.runt, vdef, path=self.path)

    async def _methViewDel(self, iden):
        useriden = self.runt.user.iden
        gatekeys = ((useriden, ('view', 'del'), iden),)
        todo = ('delView', (iden,), {})
        return await self.runt.dyncall('cortex', todo, gatekeys=gatekeys)

    @stormfunc(readonly=True)
    async def _methViewGet(self, iden=None):
        if iden is None:
            iden = self.runt.view.iden
        vdef = await self.runt.view.core.getViewDef(iden)
        if vdef is None:
            raise s_exc.NoSuchView(mesg=f'No view with {iden=}', iden=iden)

        return View(self.runt, vdef, path=self.path)

    @stormfunc(readonly=True)
    async def _methViewList(self, deporder=False):
        deporder = await tobool(deporder)
        viewdefs = await self.runt.view.core.getViewDefs(deporder=deporder)
        return [View(self.runt, vdef, path=self.path) for vdef in viewdefs]

@registry.registerType
class View(Prim):
    '''
    Implements the Storm api for a View instance.
    '''
    _storm_locals = (
        {'name': 'iden', 'desc': 'The iden of the View.', 'type': 'str', },
        {'name': 'layers', 'desc': 'The ``layer`` objects associated with the ``view``.', 'type': 'list', },
        {'name': 'parent', 'desc': 'The parent View. Will be ``(null)`` if the view is not a fork.', 'type': 'str'},
        {'name': 'triggers', 'desc': 'The ``trigger`` objects associated with the ``view``.',
         'type': 'list', },
        {'name': 'children', 'desc': 'Yield Views which are children of this View.',
         'type': {'type': 'function', '_funcname': '_methGetChildren',
                  'returns': {'name': 'yields', 'type': 'view', 'desc': 'Child Views.', }}},
        {'name': 'set', 'desc': '''
            Set a view configuration option.

            Current runtime updatable view options include:

                name (str)
                    A terse name for the View.

                desc (str)
                    A description of the View.

                parent (str)
                    The parent View iden.

                protected (bool)
                    Setting to ``(true)`` will prevent the layer from being merged or deleted.

                layers (list(str))
                    Set the list of layer idens for a non-forked view. Layers are specified
                    in precedence order with the first layer in the list being the write layer.

                quorum (dict)
                    A dictionary of the quorum settings which require users to vote on merges.
                    {
                        "count": <int>,
                        "roles": [ <roleid>, ... ]
                    }
                    Once quorum is enabled for a view, any forks must use the setMergeRequest()
                    API to request that the child view is merged. The $view.addMergeVote() API
                    is used for users to add their votes if they have been granted one of the
                    roles listed. Once the number of approvals are met and there are no vetoes, a
                    background process will kick off which merges the nodes and ultimately deletes
                    the view and top layer.

            To maintain consistency with the view.fork() semantics, setting the "parent"
            option on a view has a few limitations:

                * The view must not already have a parent
                * The view must not have more than 1 layer
         ''',
         'type': {'type': 'function', '_funcname': '_methViewSet',
                  'args': (
                      {'name': 'name', 'type': 'str', 'desc': 'The name of the value to set.', },
                      {'name': 'valu', 'type': 'prim', 'desc': 'The value to set.', },
                  ),
                  'returns': {'type': 'null', }}},
        {'name': 'get', 'desc': 'Get a view configuration option.',
         'type': {'type': 'function', '_funcname': '_methViewGet',
                  'args': (
                      {'name': 'name', 'type': 'str', 'desc': 'Name of the value to get.', },
                      {'name': 'defv', 'type': 'prim', 'default': None,
                       'desc': 'The default value returned if the name is not set in the View.', }
                  ),
                  'returns': {'type': 'prim', 'desc': 'The value requested or the default value.', }}},
        {'name': 'fork', 'desc': 'Fork a View in the Cortex.',
         'type': {'type': 'function', '_funcname': '_methViewFork',
                  'args': (
                      {'name': 'name', 'type': 'str', 'desc': 'The name of the new view.', 'default': None, },
                  ),
                  'returns': {'type': 'view', 'desc': 'The ``view`` object for the new View.', }}},
        {'name': 'insertParentFork', 'desc': 'Insert a new View between a forked View and its parent.',
         'type': {'type': 'function', '_funcname': '_methViewInsertParentFork',
                  'args': (
                      {'name': 'name', 'type': 'str', 'desc': 'The name of the new View.', 'default': None},
                  ),
                  'returns': {'type': 'view', 'desc': 'The ``view`` object for the new View.', }}},
        {'name': 'repr', 'desc': 'Get a string representation of the View.',
         'type': {'type': 'function', '_funcname': '_methViewRepr',
                  'returns': {'type': 'list', 'desc': 'A list of lines that can be printed, representing a View.', }}},
        {'name': 'merge', 'desc': 'Merge a forked View back into its parent View.',
         'type': {'type': 'function', '_funcname': '_methViewMerge',
                  'args': (
                    {'name': 'force', 'type': 'boolean', 'default': False, 'desc': 'Force the view to merge if possible.'},
                  ),
                  'returns': {'type': 'null', }}},
        {'name': 'getEdges', 'desc': 'Get node information for Edges in the View.',
         'type': {'type': 'function', '_funcname': '_methGetEdges',
                  'args': (
                      {'name': 'verb', 'type': 'str', 'desc': 'The name of the Edges verb to iterate over.',
                       'default': None, },
                  ),
                  'returns': {'name': 'Yields', 'type': 'list',
                              'desc': 'Yields tuples containing the source iden, verb, and destination iden.', }}},
        {'name': 'wipeLayer', 'desc': 'Delete all nodes and nodedata from the write layer. Triggers will be run.',
         'type': {'type': 'function', '_funcname': '_methWipeLayer',
                  'returns': {'type': 'null', }}},
        {'name': 'swapLayer', 'desc': 'Swaps the top layer for a fresh one and deletes the old layer.',
         'type': {'type': 'function', '_funcname': '_methSwapLayer',
                  'returns': {'type': 'null', }}},
        {'name': 'addNode', 'desc': '''Transactionally add a single node and all it's properties. If any validation fails, no changes are made.''',
         'type': {'type': 'function', '_funcname': 'addNode',
                  'args': (
                      {'name': 'form', 'type': 'str', 'desc': 'The form name.'},
                      {'name': 'valu', 'type': 'prim', 'desc': 'The primary property value.'},
                      {'name': 'props', 'type': 'dict', 'desc': 'An optional dictionary of props.', 'default': None},
                  ),
                  'returns': {'type': 'node', 'desc': 'The node if the view is the current view, otherwise null.', }}},
        {'name': 'addNodeEdits', 'desc': 'Add NodeEdits to the view.',
         'type': {'type': 'function', '_funcname': '_methAddNodeEdits',
                  'args': (
                      {'name': 'edits', 'type': 'list', 'desc': 'A list of nodeedits.', },
                  ),
                  'returns': {'type': 'null', }}},
        {'name': 'getEdgeVerbs', 'desc': 'Get the Edge verbs which exist in the View.',
         'type': {'type': 'function', '_funcname': '_methGetEdgeVerbs',
                  'returns': {'name': 'Yields', 'type': 'str',
                              'desc': 'Yields the edge verbs used by Layers which make up the View.', }}},
        {'name': 'getFormCounts', 'desc': '''
            Get the formcounts for the View.

            Example:
                Get the formcounts for the current View::

                    $counts = $lib.view.get().getFormCounts()''',
         'type': {'type': 'function', '_funcname': '_methGetFormcount',
                  'returns':
                      {'type': 'dict',
                       'desc': "Dictionary containing form names and the count of the nodes in the View's Layers.", }}},

        {'name': 'getPropCount',
         'desc': '''
            Get the number of nodes in the View with a specific property and optional value.

            Notes:
               This is a fast approximate count calculated by summing the number of
               nodes with the property value in each layer of the view. Property values
               which are overwritten by different values in higher layers will still
               be included in the count.
            ''',
         'type': {'type': 'function', '_funcname': '_methGetPropCount',
                  'args': (
                      {'name': 'propname', 'type': 'str', 'desc': 'The property name to look up.', },
                      {'name': 'valu', 'type': 'any', 'default': '$lib.undef',
                       'desc': 'The value of the property to look up.', },
                  ),
                  'returns': {'type': 'int', 'desc': 'The count of nodes.', }}},

        {'name': 'getPropArrayCount',
         'desc': '''
            Get the number of individual array property values in the View for the given array property name.

            Notes:
               This is a fast approximate count calculated by summing the number of
               array property values in each layer of the view. Property values
               which are overwritten by different values in higher layers will
               still be included in the count.
            ''',
         'type': {'type': 'function', '_funcname': '_methGetPropArrayCount',
                  'args': (
                      {'name': 'propname', 'type': 'str', 'desc': 'The property name to look up.', },
                      {'name': 'valu', 'type': 'any', 'default': '$lib.undef',
                       'desc': 'The value in the array property to look up.', },
                  ),
                  'returns': {'type': 'int', 'desc': 'The count of nodes.', }}},

        {'name': 'getTagPropCount',
         'desc': '''
            Get the number of nodes in the View with the given tag property and optional value.

            Notes:
               This is a fast approximate count calculated by summing the number of
               nodes with the tag property value in each layer of the view.
               Values which are overwritten by different values in higher layers
               will still be included in the count.
            ''',
         'type': {'type': 'function', '_funcname': '_methGetTagPropCount',
                  'args': (
                      {'name': 'tag', 'type': 'str', 'desc': 'The tag to look up.', },
                      {'name': 'propname', 'type': 'str', 'desc': 'The property name to look up.', },
                      {'name': 'form', 'type': 'str', 'default': None,
                       'desc': 'The optional form to look up.', },
                      {'name': 'valu', 'type': 'any', 'default': '$lib.undef',
                       'desc': 'The value of the property to look up.', },
                  ),
                  'returns': {'type': 'int', 'desc': 'The count of nodes.', }}},

        {'name': 'getPropValues',
         'desc': 'Yield unique property values in the view for the given form or property name.',
         'type': {'type': 'function', '_funcname': '_methGetPropValues',
                  'args': (
                      {'name': 'propname', 'type': 'str', 'desc': 'The property or form name to look up.', },
                  ),
                  'returns': {'name': 'yields', 'type': 'any', 'desc': 'Unique property values.', }}},

        {'name': 'detach', 'desc': 'Detach the view from its parent. WARNING: This cannot be reversed.',
         'type': {'type': 'function', '_funcname': 'detach',
                  'args': (),
                  'returns': {'type': 'null', }}},

        {'name': 'getMergeRequestSummary',
         'desc': 'Return the merge request, votes, parent quorum definition, and current layer offset.',
         'type': {'type': 'function', '_funcname': 'getMergeRequestSummary',
                  'args': (),
                  'returns': {'type': 'dict', 'desc': 'The summary info.'}}},

        {'name': 'getMergeRequest', 'desc': 'Return the existing merge request or null.',
         'type': {'type': 'function', '_funcname': 'getMergeRequest',
                  'args': (),
                  'returns': {'type': 'dict', 'desc': 'The merge request.'}}},

        {'name': 'setMergeRequest', 'desc': 'Setup a merge request for the view in the current state.',
         'type': {'type': 'function', '_funcname': 'setMergeRequest',
                  'args': (
                      {'name': 'comment', 'type': 'str', 'default': None,
                       'desc': 'A text comment to include in the merge request.'},
                  ),
                  'returns': {'type': 'dict', 'desc': 'The newly created merge request.'}}},
        {'name': 'delMergeRequest', 'desc': 'Remove the existing merge request.',
         'type': {'type': 'function', '_funcname': 'delMergeRequest',
                  'args': (),
                  'returns': {'type': 'dict', 'desc': 'The deleted merge request.'}}},

        {'name': 'setMergeVote', 'desc': 'Register a vote for or against the current merge request.',
         'type': {'type': 'function', '_funcname': 'setMergeVote',
                  'args': (
                      {'name': 'approved', 'type': 'boolean', 'default': True,
                       'desc': 'Set to (true) to approve the merge or (false) to veto it.'},
                      {'name': 'comment', 'type': 'str', 'default': None,
                       'desc': 'A comment attached to the vote.'},
                  ),
                  'returns': {'type': 'dict', 'desc': 'The vote record that was created.'}}},

        {'name': 'delMergeVote', 'desc': '''
            Remove a previously created merge vote.

            Notes:
                The default use case removes a vote cast by the current user. Specifying the useriden
                parameter allows you to remove a vote cast by another user but requires global admin
                permissions.
         ''',
         'type': {'type': 'function', '_funcname': 'delMergeVote',
                  'args': (
                      {'name': 'useriden', 'type': 'str', 'default': None,
                       'desc': 'Delete a merge vote by a different user.'},
                  ),
                  'returns': {'type': 'dict', 'desc': 'The vote record that was removed.'}}},
        {'name': 'getMerges', 'desc': 'Yields previously successful merges into the view.',
         'type': {'type': 'function', '_funcname': 'getMerges',
                  'args': (),
                  'returns': {'name': 'Yields', 'type': 'dict',
                              'desc': 'Yields previously successful merges into the view.'}}},
        {'name': 'getMergingViews', 'desc': 'Get a list of idens of Views that have open merge requests to this View.',
         'type': {'type': 'function', '_funcname': 'getMergingViews',
                  'args': (),
                  'returns': {'name': 'idens', 'type': 'list', 'desc': 'The list of View idens that have an open merge request into this View.'}}},
        {'name': 'setMergeVoteComment', 'desc': 'Set the comment associated with your vote on a merge request.',
         'type': {'type': 'function', '_funcname': 'setMergeVoteComment',
                  'args': ({'name': 'comment', 'type': 'str', 'desc': 'The text comment to set for the merge vote'},),
                  'returns': {'type': 'dict', 'desc': 'The fully updated vote record.'}}},
        {'name': 'setMergeComment', 'desc': 'Set the main comment/description of a merge request.',
         'type': {'type': 'function', '_funcname': 'setMergeComment',
                  'args': ({'name': 'comment', 'type': 'str', 'desc': 'The text comment to set for the merge request'}, ),
                  'returns': {'type': 'dict', 'desc': 'The updated merge request.'}}},
    )
    _storm_typename = 'view'
    _ismutable = False

    def __init__(self, runt, vdef, path=None):
        Prim.__init__(self, vdef, path=path)
        self.runt = runt
        self.locls.update(self.getObjLocals())
        self.locls.update({
            'iden': self.valu.get('iden'),
            'parent': self.valu.get('parent'),
            'triggers': [Trigger(self.runt, tdef) for tdef in self.valu.get('triggers')],
            'layers': [Layer(self.runt, ldef, path=self.path) for ldef in self.valu.get('layers')],
        })

    def __hash__(self):
        return hash((self._storm_typename, self.locls['iden']))

    def getObjLocals(self):
        return {
            'set': self._methViewSet,
            'get': self._methViewGet,
            'repr': self._methViewRepr,
            'merge': self._methViewMerge,
            'detach': self.detach,
            'addNode': self.addNode,
            'children': self._methGetChildren,
            'getEdges': self._methGetEdges,
            'wipeLayer': self._methWipeLayer,
            'swapLayer': self._methSwapLayer,
            'addNodeEdits': self._methAddNodeEdits,
            'getEdgeVerbs': self._methGetEdgeVerbs,
            'getFormCounts': self._methGetFormcount,
            'getPropCount': self._methGetPropCount,
            'getPropValues': self._methGetPropValues,
            'getTagPropCount': self._methGetTagPropCount,
            'getPropArrayCount': self._methGetPropArrayCount,

            'fork': self._methViewFork,
            'insertParentFork': self._methViewInsertParentFork,

            'getMerges': self.getMerges,
            'delMergeVote': self.delMergeVote,
            'setMergeVote': self.setMergeVote,
            'setMergeVoteComment': self.setMergeVoteComment,
            'getMergeRequest': self.getMergeRequest,
            'getMergeRequestSummary': self.getMergeRequestSummary,
            'delMergeRequest': self.delMergeRequest,
            'setMergeRequest': self.setMergeRequest,
            'setMergeComment': self.setMergeComment,
            'getMergingViews': self.getMergingViews,
        }

    async def addNode(self, form, valu, props=None):
        form = await tostr(form)
        valu = await tostor(valu)
        props = await tostor(props)

        viewiden = self.valu.get('iden')

        view = self.runt.view.core.getView(viewiden)
        layriden = view.wlyr.iden

        # check that the user can read from the view
        # ( to emulate perms check for being able to run storm at all )
        self.runt.confirm(('view', 'read'), gateiden=viewiden)

        self.runt.confirm(('node', 'add', form), gateiden=layriden)
        if props is not None:
            for propname in props.keys():
                fullname = f'{form}:{propname}'
                self.runt.confirm(('node', 'prop', 'set', fullname), gateiden=layriden)

        if viewiden == self.runt.view.iden:
            return await self.runt.view.addNode(form, valu, props=props)
        else:
            await view.addNode(form, valu, props=props, user=self.runt.user)

    async def detach(self):

        view = self._reqView()
        if not self.runt.isAdmin(gateiden=view.iden):
            mesg = 'You must be an admin of the view to detach.'
            raise s_exc.AuthDeny(mesg=mesg, user=self.runt.user.iden, username=self.runt.user.name)

        await view.detach()

    async def _methAddNodeEdits(self, edits):
        useriden = self.runt.user.iden
        viewiden = self.valu.get('iden')
        layriden = self.valu.get('layers')[0].get('iden')

        meta = {'user': useriden}
        todo = s_common.todo('addNodeEdits', edits, meta)

        # ensure the user may make *any* node edits
        gatekeys = ((useriden, ('node',), layriden),)
        await self.runt.dyncall(viewiden, todo, gatekeys=gatekeys)

    @stormfunc(readonly=True)
    async def _methGetFormcount(self):
        viewiden = self.valu.get('iden')
        self.runt.confirm(('view', 'read'), gateiden=viewiden)
        view = self.runt.view.core.getView(viewiden)

        return await view.getFormCounts()

    @stormfunc(readonly=True)
    async def _methGetPropCount(self, propname, valu=undef):
        propname = await tostr(propname)

        if valu is undef:
            valu = s_common.novalu
        else:
            valu = await tostor(valu)

        viewiden = self.valu.get('iden')
        self.runt.confirm(('view', 'read'), gateiden=viewiden)
        view = self.runt.view.core.getView(viewiden)

        return await view.getPropCount(propname, valu=valu)

    @stormfunc(readonly=True)
    async def _methGetTagPropCount(self, tag, propname, form=None, valu=undef):
        tag = await tostr(tag)
        propname = await tostr(propname)
        form = await tostr(form, noneok=True)

        if valu is undef:
            valu = s_common.novalu
        else:
            valu = await tostor(valu)

        viewiden = self.valu.get('iden')
        self.runt.confirm(('view', 'read'), gateiden=viewiden)
        view = self.runt.view.core.getView(viewiden)

        return await view.getTagPropCount(form, tag, propname, valu=valu)

    @stormfunc(readonly=True)
    async def _methGetPropArrayCount(self, propname, valu=undef):
        propname = await tostr(propname)

        if valu is undef:
            valu = s_common.novalu
        else:
            valu = await tostor(valu)

        viewiden = self.valu.get('iden')
        self.runt.confirm(('view', 'read'), gateiden=viewiden)
        view = self.runt.view.core.getView(viewiden)

        return await view.getPropArrayCount(propname, valu=valu)

    @stormfunc(readonly=True)
    async def _methGetPropValues(self, propname):
        propname = await tostr(propname)

        viewiden = self.valu.get('iden')
        self.runt.confirm(('view', 'read'), gateiden=viewiden)
        view = self.runt.view.core.getView(viewiden)

        async for valu in view.iterPropValues(propname):
            yield valu

    @stormfunc(readonly=True)
    async def _methGetChildren(self):
        view = self._reqView()
        async for child in view.children():
            yield View(self.runt, await child.pack(), path=self.path)

    @stormfunc(readonly=True)
    async def _methGetEdges(self, verb=None):
        verb = await toprim(verb)

        viewiden = self.valu.get('iden')
        self.runt.confirm(('view', 'read'), gateiden=viewiden)
        view = self.runt.view.core.getView(viewiden)

        if verb is not None:
            async for n1nid, _, n2nid in view.getEdges(verb=verb):
                n1buid = s_common.ehex(self.runt.view.core.getBuidByNid(n1nid))
                n2buid = s_common.ehex(self.runt.view.core.getBuidByNid(n2nid))
                yield (n1buid, verb, n2buid)
            return

        async for n1nid, vabrv, n2nid in view.getEdges(verb=verb):
            n1buid = s_common.ehex(self.runt.view.core.getBuidByNid(n1nid))
            verb = self.runt.view.core.getAbrvIndx(vabrv)[0]
            n2buid = s_common.ehex(self.runt.view.core.getBuidByNid(n2nid))
            yield (n1buid, verb, n2buid)

    @stormfunc(readonly=True)
    async def _methGetEdgeVerbs(self):
        viewiden = self.valu.get('iden')
        self.runt.confirm(('view', 'read'), gateiden=viewiden)
        view = self.runt.view.core.getView(viewiden)

        async for verb in view.getEdgeVerbs():
            yield verb

    @stormfunc(readonly=True)
    async def _methViewGet(self, name, defv=None):
        return self.valu.get(name, defv)

    def _reqView(self):
        return self.runt.view.core.reqView(self.valu.get('iden'))

    async def _methViewSet(self, name, valu):

        view = self._reqView()

        name = await tostr(name)

        if name in ('name', 'desc', 'parent'):
            if valu is undef:
                valu = None
            else:
                valu = await tostr(await toprim(valu), noneok=True)

            if name == 'parent' and valu is not None:
                self.runt.view.core.reqView(valu, mesg='The parent view must already exist.')
                self.runt.confirm(('view', 'read'), gateiden=valu)
                self.runt.confirm(('view', 'fork'), gateiden=valu)

        elif name == 'quorum':
            valu = await toprim(valu)

        elif name == 'protected':
            valu = await tobool(valu)

        elif name == 'layers':

            view = self._reqView()

            layers = await toprim(valu)
            layers = tuple(str(x) for x in layers)

            for layriden in layers:

                layr = self.runt.view.core.getLayer(layriden)
                if layr is None:
                    mesg = f'No layer with iden: {layriden}'
                    raise s_exc.NoSuchLayer(mesg=mesg)

                self.runt.confirm(('layer', 'read'), gateiden=layr.iden)

            if not self.runt.isAdmin(gateiden=view.iden):
                mesg = 'User must be an admin of the view to set the layers.'
                raise s_exc.AuthDeny(mesg=mesg, user=self.runt.user.iden, username=self.runt.user.name)

            await view.setLayers(layers)
            self.valu['layers'] = layers
            return

        else:
            mesg = f'View does not support setting: {name}'
            raise s_exc.BadOptValu(mesg=mesg)

        self.runt.confirm(('view', 'set', name), gateiden=view.iden)
        retn = await view.setViewInfo(name, valu)

        self.valu[name] = retn

        return retn

    @stormfunc(readonly=True)
    async def _methViewRepr(self):
        iden = self.valu.get('iden')
        name = self.valu.get('name', 'unnamed')
        creator = self.valu.get('creator')

        lines = [
            f'View: {iden} (name: {name})',
            f'  Creator: {creator}',
            '  Layers:',
        ]
        for layr in self.valu.get('layers', ()):
            layriden = layr.get('iden')
            readonly = layr.get('readonly')
            layrname = layr.get('name', 'unnamed')

            lines.append(f'    {layriden}: {layrname} readonly: {readonly}')

        return '\n'.join(lines)

    def value(self):
        return copy.deepcopy(self.valu)

    async def _methViewFork(self, name=None):

        useriden = self.runt.user.iden
        viewiden = self.valu.get('iden')

        self.runt.confirm(('view', 'read'), gateiden=viewiden)
        self.runt.confirm(('view', 'fork'), gateiden=viewiden)

        ldef = {'creator': self.runt.user.iden}
        vdef = {'creator': self.runt.user.iden}

        if name is not None:
            vdef['name'] = name

        view = self.runt.view.core.reqView(viewiden)

        newv = await view.fork(ldef=ldef, vdef=vdef)

        return View(self.runt, newv, path=self.path)

    async def _methViewInsertParentFork(self, name=None):
        useriden = self.runt.user.iden
        viewiden = self.valu.get('iden')

        name = await tostr(name, noneok=True)

        self.runt.reqAdmin(gateiden=viewiden)

        view = self.runt.view.core.reqView(viewiden)
        if not view.isafork():
            mesg = f'View ({viewiden}) is not a fork, cannot insert a new fork between it and parent.'
            raise s_exc.BadState(mesg=mesg)

        self.runt.confirm(('view', 'add'))
        self.runt.confirm(('view', 'read'), gateiden=view.parent.iden)
        self.runt.confirm(('view', 'fork'), gateiden=view.parent.iden)

        newv = await view.insertParentFork(useriden, name=name)

        return View(self.runt, newv, path=self.path)

    async def _methViewMerge(self, force=False):
        '''
        Merge a forked view back into its parent.
        '''
        view = self._reqView()
        view.reqNoParentQuorum()
        force = await tobool(force)
        return await view.merge(useriden=self.runt.user.iden, force=force)

    async def _methWipeLayer(self):
        '''
        Delete nodes and nodedata from the view's write layer.
        '''
        useriden = self.runt.user.iden
        viewiden = self.valu.get('iden')
        view = self.runt.view.core.getView(viewiden)
        await view.wipeLayer(useriden=useriden)

    async def _methSwapLayer(self):

        view = self._reqView()

        self.runt.reqAdmin(gateiden=view.iden)
        self.runt.confirm(('layer', 'del'), gateiden=view.layers[0].iden)

        await view.swapLayer()

    async def getMerges(self):
        view = self._reqView()
        async for merge in view.getMerges():
            yield merge

    async def getMergeRequestSummary(self):

        view = self._reqView()
        self.runt.confirm(('view', 'read'), gateiden=view.iden)

        retn = {
            'quorum': view.reqParentQuorum(),
            'merge': view.getMergeRequest(),
            'merging': view.merging,
            'votes': [vote async for vote in view.getMergeVotes()],
            'offset': view.wlyr.getEditIndx(),
        }
        return retn

    async def getMergeRequest(self):

        view = self._reqView()
        self.runt.confirm(('view', 'read'), gateiden=view.iden)

        quorum = view.reqParentQuorum()
        return view.getMergeRequest()

    async def delMergeRequest(self):

        view = self._reqView()
        quorum = view.reqParentQuorum()

        if not self.runt.isAdmin(gateiden=view.iden):
            mesg = 'Deleting a merge request requires admin permissions on the view.'
            raise s_exc.AuthDeny(mesg=mesg)

        return await view.delMergeRequest()

    async def setMergeRequest(self, comment=None):

        view = self._reqView()
        quorum = view.reqParentQuorum()

        if not self.runt.isAdmin(gateiden=view.iden):
            mesg = 'Creating a merge request requires admin permissions on the view.'
            raise s_exc.AuthDeny(mesg=mesg)

        mreq = {'creator': self.runt.user.iden}

        if comment is not None:
            mreq['comment'] = await tostr(comment)

        return await view.setMergeRequest(mreq)

    async def setMergeComment(self, comment):
        view = self._reqView()
        quorum = view.reqParentQuorum()

        if not self.runt.isAdmin(gateiden=view.iden):
            mesg = 'Editing a merge request requires admin permissions on the view.'
            raise s_exc.AuthDeny(mesg=mesg)

        return await view.setMergeComment((await tostr(comment)))

    async def getMergingViews(self):
        view = self._reqView()
        self.runt.confirm(('view', 'read'), gateiden=view.iden)

        return await view.getMergingViews()

    async def setMergeVote(self, approved=True, comment=None):
        view = self._reqView()
        quorum = view.reqParentQuorum()

        reqroles = set(quorum.get('roles', ()))
        userroles = set(self.runt.user.info.get('roles', ()))

        if not reqroles & userroles:
            mesg = 'You are not a member of a role with voting privileges for this merge request.'
            raise s_exc.AuthDeny(mesg=mesg)

        view.reqValidVoter(self.runt.user.iden)

        vote = {'user': self.runt.user.iden, 'approved': await tobool(approved)}

        if comment is not None:
            vote['comment'] = await tostr(comment)

        return await view.setMergeVote(vote)

    async def setMergeVoteComment(self, comment):
        view = self._reqView()

        return await view.setMergeVoteComment(self.runt.user.iden, (await tostr(comment)))

    async def delMergeVote(self, useriden=None):
        view = self._reqView()
        quorum = view.reqParentQuorum()

        useriden = await tostr(useriden, noneok=True)

        if not self.runt.isAdmin() and useriden is not None:
            mesg = 'Only a global admin may delete a vote for another user.'
            raise s_exc.AuthDeny(mesg=mesg)

        if useriden is None:
            useriden = self.runt.user.iden

        return await view.delMergeVote(useriden)

@registry.registerLib
class LibTrigger(Lib):
    '''
    A Storm Library for interacting with Triggers in the Cortex.
    '''
    _storm_locals = (
        {'name': 'add', 'desc': 'Add a Trigger to the Cortex.',
         'type': {'type': 'function', '_funcname': '_methTriggerAdd',
                  'args': (
                      {'name': 'tdef', 'type': 'dict', 'desc': 'A Trigger definition.', },
                  ),
                  'returns': {'type': 'trigger', 'desc': 'The new trigger.', }}},
        {'name': 'del', 'desc': 'Delete a Trigger from the Cortex.',
         'type': {'type': 'function', '_funcname': '_methTriggerDel',
                  'args': (
                      {'name': 'prefix', 'type': 'str',
                       'desc': 'A prefix to match in order to identify a trigger to delete. '
                               'Only a single matching prefix will be deleted.', },
                  ),
                  'returns': {'type': 'str', 'desc': 'The iden of the deleted trigger which matched the prefix.', }}},
        {'name': 'list', 'desc': 'Get a list of Triggers in the current view or every view.',
         'type': {'type': 'function', '_funcname': '_methTriggerList',
                  'args': (
                      {'name': 'all', 'type': 'boolean', 'default': False,
                       'desc': 'Get a list of all the readable Triggers in every readable View.'},
                  ),
                  'returns': {'type': 'list',
                              'desc': 'A list of ``trigger`` objects the user is allowed to access.', }}},
        {'name': 'get', 'desc': 'Get a Trigger in the Cortex.',
         'type': {'type': 'function', '_funcname': '_methTriggerGet',
                  'args': (
                      {'name': 'iden', 'type': 'str', 'desc': 'The iden of the Trigger to get.', },
                  ),
                  'returns': {'type': 'trigger', 'desc': 'The requested ``trigger`` object.', }}},
        {'name': 'mod', 'desc': 'Modify an existing Trigger in the Cortex.',
         'type': {'type': 'function', '_funcname': '_methTriggerMod',
                  'args': (
                      {'name': 'prefix', 'type': 'str',
                       'desc': 'A prefix to match in order to identify a trigger to modify. '
                               'Only a single matching prefix will be modified.'},
                      {'name': 'edits', 'type': 'dict',
                       'desc': 'A dictionary of properties and their values to update on the Trigger.'}
                  ),
                  'returns': {'type': 'str', 'desc': 'The iden of the modified Trigger', }}},
    )
    _storm_lib_path = ('trigger',)
    _storm_lib_perms = (
        {'perm': ('trigger', 'add'), 'gate': 'cortex',
         'desc': 'Controls adding triggers.'},
        {'perm': ('trigger', 'del'), 'gate': 'view',
         'desc': 'Controls deleting triggers.'},
        {'perm': ('trigger', 'get'), 'gate': 'trigger',
         'desc': 'Controls listing/retrieving triggers.'},
        {'perm': ('trigger', 'set', 'doc'), 'gate': 'trigger',
         'desc': 'Controls modifying the doc property of triggers.'},
        {'perm': ('trigger', 'set', 'name'), 'gate': 'trigger',
         'desc': 'Controls modifying the name property of triggers.'},
        {'perm': ('trigger', 'set', 'user'), 'gate': 'cortex',
         'desc': 'Controls modifying the user property of triggers.'},
        {'perm': ('trigger', 'set', '<property>'), 'gate': 'view',
         'desc': 'Controls modifying specific trigger properties.'},
    )

    def getObjLocals(self):
        return {
            'add': self._methTriggerAdd,
            'del': self._methTriggerDel,
            'list': self._methTriggerList,
            'get': self._methTriggerGet,
            'mod': self._methTriggerMod,
        }

    async def _matchIdens(self, prefix):
        '''
        Returns the iden that starts with prefix.  Prints out error and returns None if it doesn't match
        exactly one.
        '''
        match = None
        for view in self.runt.view.core.listViews():
            if not allowed(('view', 'read'), gateiden=view.iden):
                continue

            trigs = await view.listTriggers()

            for iden, trig in trigs:
                if iden.startswith(prefix):
                    if match is not None:
                        mesg = 'Provided iden matches more than one trigger.'
                        raise s_exc.StormRuntimeError(mesg=mesg, iden=prefix)

                    if not allowed(('trigger', 'get'), gateiden=iden):
                        continue

                    match = trig

        if match is None:
            mesg = 'Provided iden does not match any valid authorized triggers.'
            raise s_exc.StormRuntimeError(mesg=mesg, iden=prefix)

        return match

    async def _methTriggerAdd(self, tdef):
        tdef = await toprim(tdef)

        useriden = self.runt.user.iden

        tdef['user'] = useriden
        tdef['creator'] = useriden

        viewiden = tdef.pop('view', None)
        if viewiden is None:
            viewiden = self.runt.view.iden

        tdef['view'] = viewiden

        cond = tdef.pop('condition', None)
        if cond is not None:
            tdef['cond'] = cond

        tag = tdef.pop('tag', None)
        if tag is not None:
            if tag[0] == '#':
                tdef['tag'] = tag[1:]
            else:
                tdef['tag'] = tag

        form = tdef.pop('form', None)
        if form is not None:
            tdef['form'] = form

        prop = tdef.pop('prop', None)
        if prop is not None:
            tdef['prop'] = prop

        verb = tdef.pop('verb', None)
        if verb is not None:
            tdef['verb'] = verb

        n2form = tdef.pop('n2form', None)
        if n2form is not None:
            tdef['n2form'] = n2form

        gatekeys = ((useriden, ('trigger', 'add'), viewiden),)
        todo = ('addTrigger', (tdef,), {})
        tdef = await self.dyncall(viewiden, todo, gatekeys=gatekeys)

        return Trigger(self.runt, tdef)

    async def _methTriggerDel(self, prefix):
        useriden = self.runt.user.iden
        trig = await self._matchIdens(prefix)
        iden = trig.iden

        todo = s_common.todo('delTrigger', iden)
        gatekeys = ((useriden, ('trigger', 'del'), iden),)
        await self.dyncall(trig.view.iden, todo, gatekeys=gatekeys)

        return iden

    async def _methTriggerMod(self, prefix, edits):
        trig = await self._matchIdens(prefix)
        iden = trig.iden
        edits = await toprim(edits)

        viewedit = edits.pop('view', None)
        viewiden = trig.view.iden
        for name in edits:
            if name == 'user':
                self.runt.confirm(('trigger', 'set', 'user'))
            else:
                self.runt.confirm(('trigger', 'set', name), gateiden=viewiden)

        if edits:
            trigview = self.runt.view.core.getView(viewiden)
            trigmods = await trigview.setTriggerInfo(iden, edits)

        if viewedit:
            trigmods = Trigger(self.runt, trig.tdef)
            await trigmods.setitem('view', viewedit)

        return iden

    @stormfunc(readonly=True)
    async def _methTriggerList(self, all=False):
        if all:
            views = self.runt.view.core.listViews()
        else:
            views = [self.runt.view]

        triggers = []
        for view in views:
            if not allowed(('view', 'read'), gateiden=view.iden):
                continue

            for iden, trig in await view.listTriggers():
                if not allowed(('trigger', 'get'), gateiden=iden):
                    continue
                triggers.append(Trigger(self.runt, trig.pack()))

        return triggers

    @stormfunc(readonly=True)
    async def _methTriggerGet(self, iden):
        trigger = None
        try:
            # fast path to our current view
            trigger = await self.runt.view.getTrigger(iden)
        except s_exc.NoSuchIden:
            for view in self.runt.view.core.listViews():
                try:
                    trigger = await view.getTrigger(iden)
                except s_exc.NoSuchIden:
                    pass

        if trigger is None:
            raise s_exc.NoSuchIden(mesg='Trigger not found', iden=iden)

        self.runt.confirm(('trigger', 'get'), gateiden=iden)

        return Trigger(self.runt, trigger.pack())

@registry.registerType
class Trigger(Prim):
    '''
    Implements the Storm API for a Trigger.
    '''
    _storm_locals = (
        {'name': 'async', 'desc': 'Whether the Trigger runs asynchronously.', 'type': 'boolean'},
        {'name': 'cond', 'desc': 'The edit type which causes the Trigger to fire.', 'type': 'str'},
        {'name': 'created', 'desc': 'The timestamp when the Trigger was created.', 'type': 'int'},
        {'name': 'creator', 'desc': 'The iden of the user that created the Trigger.', 'type': 'str'},
        {'name': 'doc', 'desc': 'The description of the Trigger.', 'type': 'str'},
        {'name': 'enabled', 'desc': 'Whether the Trigger is enabled.', 'type': 'boolean'},
        {'name': 'form', 'desc': 'The form which causes the Trigger to fire.', 'type': 'str'},
        {'name': 'iden', 'desc': 'The Trigger iden.', 'type': 'str'},
        {'name': 'n2form', 'desc': 'The N2 form which causes the Trigger to fire.', 'type': 'str'},
        {'name': 'name', 'desc': 'The name of the Trigger.', 'type': 'str'},
        {'name': 'prop', 'desc': 'The prop which causes the Trigger to fire.', 'type': 'str'},
        {'name': 'storm', 'desc': 'The Storm query that the Trigger runs.', 'type': 'str'},
        {'name': 'tag', 'desc': 'The tag which causes the Trigger to fire.', 'type': 'str'},
        {'name': 'user', 'desc': 'The iden of the user the Trigger runs as.', 'type': 'str'},
        {'name': 'verb', 'desc': 'The edge verb which causes the Trigger to fire.', 'type': 'str'},
        {'name': 'view', 'desc': 'The iden of the view the Trigger runs in.', 'type': 'str'},
    )
    _storm_typename = 'trigger'
    _ismutable = False

    def __init__(self, runt, tdef):

        Prim.__init__(self, tdef)
        self.runt = runt

    def __hash__(self):
        return hash((self._storm_typename, self.valu.get('iden')))

    def value(self):
        return copy.deepcopy(self.valu)

    async def deref(self, name):
        name = await tostr(name)
        return self.valu.get(name)

    async def setitem(self, name, valu):
        viewiden = self.valu.get('view')

        name = await tostr(name)
        if name in ('async', 'enabled'):
            valu = await tobool(valu)
        elif name in ('user', 'doc', 'name', 'storm', 'view'):
            valu = await tostr(valu)

        if name == 'view':
            return await self._move(valu)
        elif name == 'user':
            self.runt.confirm(('trigger', 'set', 'user'))
        else:
            self.runt.confirm(('trigger', 'set', name), gateiden=viewiden)

        view = self.runt.view.core.reqView(viewiden)
        await view.setTriggerInfo(self.valu.get('iden'), {name: valu})

        self.valu[name] = valu

        return self

    async def _move(self, viewiden):
        trigiden = self.valu.get('iden')
        view = self.runt.view.core.reqView(viewiden)

        trigview = self.valu.get('view')
        self.runt.confirm(('view', 'read'), gateiden=viewiden)
        self.runt.confirm(('trigger', 'add'), gateiden=viewiden)
        self.runt.confirm(('trigger', 'del'), gateiden=trigiden)

        useriden = self.runt.user.iden
        tdef = dict(self.valu)
        tdef['view'] = viewiden
        tdef['user'] = useriden
        tdef['creator'] = useriden

        try:
            s_schemas.reqValidTriggerDef(tdef)
            await self.runt.view.core.reqValidStorm(tdef['storm'])
        except (s_exc.SchemaViolation, s_exc.BadSyntax) as exc:
            raise s_exc.StormRuntimeError(mesg=f'Cannot move invalid trigger {trigiden}: {str(exc)}') from None

        gatekeys = ((useriden, ('trigger', 'del'), trigiden),)
        todo = s_common.todo('delTrigger', trigiden)
        await self.runt.dyncall(trigview, todo, gatekeys=gatekeys)

        gatekeys = ((useriden, ('trigger', 'add'), viewiden),)
        todo = ('addTrigger', (tdef,), {})
        tdef = await self.runt.dyncall(viewiden, todo, gatekeys=gatekeys)

        self.valu = tdef


@registry.registerLib
class LibJsonStor(Lib):
    '''
    Implements cortex JSON storage.
    '''
    _storm_lib_path = ('jsonstor',)
    _storm_locals = (
        {'name': 'get', 'desc': 'Return a stored JSON object or object property.',
         'type': {'type': 'function', '_funcname': 'get',
                   'args': (
                        {'name': 'path', 'type': ['str', 'list'], 'desc': 'A path string or list of path parts.'},
                        {'name': 'prop', 'type': ['str', 'list'], 'desc': 'A property name or list of name parts.', 'default': None},
                    ),
                    'returns': {'type': 'prim', 'desc': 'The previously stored value or ``(null)``.'}}},

        {'name': 'set', 'desc': 'Set a JSON object or object property.',
         'type': {'type': 'function', '_funcname': 'set',
                  'args': (
                       {'name': 'path', 'type': ['str', 'list'], 'desc': 'A path string or list of path elements.'},
                       {'name': 'valu', 'type': 'prim', 'desc': 'The value to set as the JSON object or object property.'},
                       {'name': 'prop', 'type': ['str', 'list'], 'desc': 'A property name or list of name parts.', 'default': None},
                   ),
                   'returns': {'type': 'boolean', 'desc': 'True if the set operation was successful.'}}},

        {'name': 'del', 'desc': 'Delete a stored JSON object or object.',
         'type': {'type': 'function', '_funcname': '_del',
                  'args': (
                       {'name': 'path', 'type': ['str', 'list'], 'desc': 'A path string or list of path parts.'},
                       {'name': 'prop', 'type': ['str', 'list'], 'desc': 'A property name or list of name parts.', 'default': None},
                   ),
                   'returns': {'type': 'boolean', 'desc': 'True if the del operation was successful.'}}},

        {'name': 'iter', 'desc': 'Yield (<path>, <valu>) tuples for the JSON objects.',
         'type': {'type': 'function', '_funcname': 'iter',
                  'args': (
                       {'name': 'path', 'type': ['str', 'list'], 'desc': 'A path string or list of path parts.', 'default': None},
                   ),
                   'returns': {'name': 'Yields', 'type': 'list', 'desc': '(<path>, <item>) tuples.'}}},
        {'name': 'cacheget',
         'desc': 'Retrieve data stored with cacheset() if it was stored more recently than the asof argument.',
         'type': {'type': 'function', '_funcname': 'cacheget',
                  'args': (
                      {'name': 'path', 'type': ['str', 'list'], 'desc': 'The base path to use for the cache key.', },
                      {'name': 'key', 'type': 'prim', 'desc': 'The value to use for the GUID cache key.', },
                      {'name': 'asof', 'type': 'time', 'default': 'now', 'desc': 'The max cache age.'},
                      {'name': 'envl', 'type': 'boolean', 'default': False, 'desc': 'Return the full cache envelope.'},
                  ),
                  'returns': {'type': 'prim', 'desc': 'The cached value (or envelope) or null.'}}},
        {'name': 'cacheset',
         'desc': 'Set cache data with an envelope that tracks time for cacheget() use.',
         'type': {'type': 'function', '_funcname': 'cacheset',
                  'args': (
                      {'name': 'path', 'type': ['str', 'list'], 'desc': 'The base path to use for the cache key.', },
                      {'name': 'key', 'type': 'prim', 'desc': 'The value to use for the GUID cache key.', },
                      {'name': 'valu', 'type': 'prim', 'desc': 'The data to store.', },
                  ),
                  'returns': {'type': 'dict', 'desc': 'The cached asof time and path.'}}},
        {'name': 'cachedel',
         'desc': 'Remove cached data set with cacheset.',
         'type': {'type': 'function', '_funcname': 'cachedel',
                  'args': (
                      {'name': 'path', 'type': ['str', 'list'], 'desc': 'The base path to use for the cache key.', },
                      {'name': 'key', 'type': 'prim', 'desc': 'The value to use for the GUID cache key.', },
                  ),
                  'returns': {'type': 'boolean', 'desc': 'True if the del operation was successful.'}}},
    )

    def addLibFuncs(self):
        self.locls.update({
            'get': self.get,
            'set': self.set,
            'has': self.has,
            'del': self._del,
            'iter': self.iter,
            'cacheget': self.cacheget,
            'cacheset': self.cacheset,
            'cachedel': self.cachedel,
        })

    @stormfunc(readonly=True)
    async def has(self, path):

        if not self.runt.isAdmin():
            mesg = '$lib.jsonstor.has() requires admin privileges.'
            raise s_exc.AuthDeny(mesg=mesg, user=self.runt.user.iden, username=self.runt.user.name)

        path = await toprim(path)
        if isinstance(path, str):
            path = tuple(path.split('/'))

        fullpath = ('cells', self.runt.view.core.iden) + path
        return await self.runt.view.core.hasJsonObj(fullpath)

    @stormfunc(readonly=True)
    async def get(self, path, prop=None):

        if not self.runt.isAdmin():
            mesg = '$lib.jsonstor.get() requires admin privileges.'
            raise s_exc.AuthDeny(mesg=mesg, user=self.runt.user.iden, username=self.runt.user.name)

        path = await toprim(path)
        prop = await toprim(prop)

        if isinstance(path, str):
            path = tuple(path.split('/'))

        fullpath = ('cells', self.runt.view.core.iden) + path

        if prop is None:
            return await self.runt.view.core.getJsonObj(fullpath)

        return await self.runt.view.core.getJsonObjProp(fullpath, prop=prop)

    async def set(self, path, valu, prop=None):

        if not self.runt.isAdmin():
            mesg = '$lib.jsonstor.set() requires admin privileges.'
            raise s_exc.AuthDeny(mesg=mesg, user=self.runt.user.iden, username=self.runt.user.name)

        path = await toprim(path)
        valu = await toprim(valu)
        prop = await toprim(prop)

        if isinstance(path, str):
            path = tuple(path.split('/'))

        fullpath = ('cells', self.runt.view.core.iden) + path

        if prop is None:
            await self.runt.view.core.setJsonObj(fullpath, valu)
            return True

        return await self.runt.view.core.setJsonObjProp(fullpath, prop, valu)

    async def _del(self, path, prop=None):

        if not self.runt.isAdmin():
            mesg = '$lib.jsonstor.del() requires admin privileges.'
            raise s_exc.AuthDeny(mesg=mesg, user=self.runt.user.iden, username=self.runt.user.name)

        path = await toprim(path)
        prop = await toprim(prop)

        if isinstance(path, str):
            path = tuple(path.split('/'))

        fullpath = ('cells', self.runt.view.core.iden) + path

        if prop is None:
            await self.runt.view.core.delJsonObj(fullpath)
            return True

        return await self.runt.view.core.delJsonObjProp(fullpath, prop=prop)

    @stormfunc(readonly=True)
    async def iter(self, path=None):

        if not self.runt.isAdmin():
            mesg = '$lib.jsonstor.iter() requires admin privileges.'
            raise s_exc.AuthDeny(mesg=mesg, user=self.runt.user.iden, username=self.runt.user.name)

        path = await toprim(path)

        fullpath = ('cells', self.runt.view.core.iden)
        if path is not None:
            if isinstance(path, str):
                path = tuple(path.split('/'))
            fullpath += path

        async for path, item in self.runt.view.core.getJsonObjs(fullpath):
            yield path, item

    @stormfunc(readonly=True)
    async def cacheget(self, path, key, asof='now', envl=False):

        if not self.runt.isAdmin():
            mesg = '$lib.jsonstor.cacheget() requires admin privileges.'
            raise s_exc.AuthDeny(mesg=mesg, user=self.runt.user.iden, username=self.runt.user.name)

        key = await toprim(key)
        path = await toprim(path)
        envl = await tobool(envl)

        if isinstance(path, str):
            path = tuple(path.split('/'))

        fullpath = ('cells', self.runt.view.core.iden) + path + (s_common.guid(key),)

        cachetick = await self.runt.view.core.getJsonObjProp(fullpath, prop='asof')
        if cachetick is None:
            return None

        timetype = self.runt.view.core.model.type('time')
        asoftick = (await timetype.norm(asof))[0]

        if cachetick >= asoftick:
            if envl:
                return await self.runt.view.core.getJsonObj(fullpath)
            return await self.runt.view.core.getJsonObjProp(fullpath, prop='data')

        return None

    async def cacheset(self, path, key, valu):

        if not self.runt.isAdmin():
            mesg = '$lib.jsonstor.cacheset() requires admin privileges.'
            raise s_exc.AuthDeny(mesg=mesg, user=self.runt.user.iden, username=self.runt.user.name)

        key = await toprim(key)
        path = await toprim(path)
        valu = await toprim(valu)

        if isinstance(path, str):
            path = tuple(path.split('/'))

        cachepath = path + (s_common.guid(key),)
        fullpath = ('cells', self.runt.view.core.iden) + cachepath

        now = s_common.now()

        envl = {
            'key': key,
            'asof': now,
            'data': valu,
        }

        await self.runt.view.core.setJsonObj(fullpath, envl)

        return {
            'asof': now,
            'path': cachepath,
        }

    async def cachedel(self, path, key):

        if not self.runt.isAdmin():
            mesg = '$lib.jsonstor.cachedel() requires admin privileges.'
            raise s_exc.AuthDeny(mesg=mesg, user=self.runt.user.iden, username=self.runt.user.name)

        key = await toprim(key)
        path = await toprim(path)

        if isinstance(path, str):
            path = tuple(path.split('/'))

        fullpath = ('cells', self.runt.view.core.iden) + path + (s_common.guid(key),)

        await self.runt.view.core.delJsonObj(fullpath)
        return True

@registry.registerLib
class LibCron(Lib):
    '''
    A Storm Library for interacting with Cron Jobs in the Cortex.
    '''
    _storm_locals = (
        {'name': 'at', 'desc': 'Add a non-recurring Cron Job to the Cortex.',
         'type': {'type': 'function', '_funcname': '_methCronAt',
                  'args': (
                      {'name': '**kwargs', 'type': 'any', 'desc': 'Key-value parameters used to add the cron job.', },
                  ),
                  'returns': {'type': 'cronjob', 'desc': 'The new Cron Job.', }}},
        {'name': 'add', 'desc': 'Add a recurring Cron Job to the Cortex.',
         'type': {'type': 'function', '_funcname': '_methCronAdd',
                  'args': (
                      {'name': '**kwargs', 'type': 'any', 'desc': 'Key-value parameters used to add the cron job.', },
                  ),
                  'returns': {'type': 'cronjob', 'desc': 'The new Cron Job.', }}},
        {'name': 'del', 'desc': 'Delete a CronJob from the Cortex.',
         'type': {'type': 'function', '_funcname': '_methCronDel',
                  'args': (
                      {'name': 'prefix', 'type': 'str',
                       'desc': 'A prefix to match in order to identify a cron job to delete. '
                               'Only a single matching prefix will be deleted.', },
                  ),
                  'returns': {'type': 'null', }}},
        {'name': 'get', 'desc': 'Get a CronJob in the Cortex.',
         'type': {'type': 'function', '_funcname': '_methCronGet',
                  'args': (
                      {'name': 'prefix', 'type': 'str',
                       'desc': 'A prefix to match in order to identify a cron job to get. '
                               'Only a single matching prefix will be retrieved.', },
                  ),
                  'returns': {'type': 'cronjob', 'desc': 'The requested cron job.', }}},
        {'name': 'mod', 'desc': 'Modify a CronJob in the Cortex.',
         'type': {'type': 'function', '_funcname': '_methCronMod',
                  'args': (
                      {'name': 'prefix', 'type': 'str',
                       'desc': 'A prefix to match in order to identify a cron job to modify. '
                               'Only a single matching prefix will be modified.'},
                      {'name': 'edits', 'type': 'dict',
                       'desc': 'A dictionary of properties and their values to update on the Cron Job.'}
                  ),
                  'returns': {'type': 'str', 'desc': 'The iden of the CronJob which was modified.'}}},
        {'name': 'list', 'desc': 'List CronJobs in the Cortex.',
         'type': {'type': 'function', '_funcname': '_methCronList',
                  'returns': {'type': 'list', 'desc': 'A list of ``cronjob`` objects.', }}},
    )
    _storm_lib_path = ('cron',)
    _storm_lib_perms = (
        {'perm': ('cron', 'add'), 'gate': 'view',
         'desc': 'Permits a user to create a cron job.'},
        {'perm': ('cron', 'del'), 'gate': 'cronjob',
         'desc': 'Permits a user to remove a cron job.'},
        {'perm': ('cron', 'kill'), 'gate': 'cronjob',
         'desc': 'Controls the ability to terminate a running cron job.'},
        {'perm': ('cron', 'get'), 'gate': 'cronjob',
         'desc': 'Permits a user to list cron jobs.'},
        {'perm': ('cron', 'set'), 'gate': 'cronjob',
         'desc': 'Permits a user to modify/move a cron job.'},
        {'perm': ('cron', 'set', 'user'), 'gate': 'cortex',
         'desc': 'Permits a user to modify the user property of a cron job.'},
    )

    def getObjLocals(self):
        return {
            'at': self._methCronAt,
            'add': self._methCronAdd,
            'del': self._methCronDel,
            'get': self._methCronGet,
            'mod': self._methCronMod,
            'list': self._methCronList,
        }

    async def _matchIdens(self, prefix, perm):
        '''
        Returns the cron that starts with prefix.  Prints out error and returns None if it doesn't match
        exactly one.
        '''
        todo = s_common.todo('listCronJobs')
        crons = await self.dyncall('cortex', todo)
        matchcron = None

        for cron in crons:
            iden = cron.get('iden')

            if iden.startswith(prefix) and allowed(perm, gateiden=iden):
                if matchcron is not None:
                    mesg = 'Provided iden matches more than one cron job.'
                    raise s_exc.StormRuntimeError(mesg=mesg, iden=prefix)
                matchcron = cron

        if matchcron is not None:
            return matchcron

        mesg = 'Provided iden does not match any valid authorized cron job.'
        raise s_exc.StormRuntimeError(mesg=mesg, iden=prefix)

    def _parseWeekday(self, val):
        ''' Try to match a day-of-week abbreviation, then try a day-of-week full name '''
        val = val.title()
        try:
            return list(calendar.day_abbr).index(val)
        except ValueError:
            try:
                return list(calendar.day_name).index(val)
            except ValueError:
                return None

    def _parseIncval(self, incval):
        ''' Parse a non-day increment value. Should be an integer or a comma-separated integer list. '''
        try:
            retn = [int(val) for val in incval.split(',')]
        except ValueError:
            return None

        return retn[0] if len(retn) == 1 else retn

    def _parseReq(self, requnit, reqval):
        ''' Parse a non-day fixed value '''
        assert reqval[0] != '='

        try:
            retn = []
            for val in reqval.split(','):
                if requnit == 'month':
                    if reqval[0].isdigit():
                        retn.append(int(reqval))  # must be a month (1-12)
                    else:
                        try:
                            retn.append(list(calendar.month_abbr).index(val.title()))
                        except ValueError:
                            retn.append(list(calendar.month_name).index(val.title()))
                else:
                    retn.append(int(val))
        except ValueError:
            return None

        return retn[0] if len(retn) == 1 else retn

    def _parseDay(self, optval):
        ''' Parse a --day argument '''
        isreq = not optval.startswith('+')
        if not isreq:
            optval = optval[1:]

        try:
            retnval = []
            unit = None
            for val in optval.split(','):
                if not val:
                    raise ValueError
                if val[-1].isdigit():
                    newunit = 'dayofmonth' if isreq else 'day'
                    if unit is None:
                        unit = newunit
                    elif newunit != unit:
                        raise ValueError
                    retnval.append(int(val))
                else:
                    newunit = 'dayofweek'
                    if unit is None:
                        unit = newunit
                    elif newunit != unit:
                        raise ValueError

                    weekday = self._parseWeekday(val)
                    if weekday is None:
                        raise ValueError
                    retnval.append(weekday)
            if len(retnval) == 0:
                raise ValueError
        except ValueError:
            return None, None
        if len(retnval) == 1:
            retnval = retnval[0]
        return unit, retnval

    def _parseAlias(self, opts):
        retn = {}

        hourly = opts.get('hourly')
        if hourly is not None:
            retn['hour'] = '+1'
            retn['minute'] = str(int(hourly))
            return retn

        daily = opts.get('daily')
        if daily is not None:
            fields = time.strptime(daily, '%H:%M')
            retn['day'] = '+1'
            retn['hour'] = str(fields.tm_hour)
            retn['minute'] = str(fields.tm_min)
            return retn

        monthly = opts.get('monthly')
        if monthly is not None:
            day, rest = monthly.split(':', 1)
            fields = time.strptime(rest, '%H:%M')
            retn['month'] = '+1'
            retn['day'] = day
            retn['hour'] = str(fields.tm_hour)
            retn['minute'] = str(fields.tm_min)
            return retn

        yearly = opts.get('yearly')
        if yearly is not None:
            fields = yearly.split(':')
            if len(fields) != 4:
                raise ValueError(f'Failed to parse parameter {yearly}')
            retn['year'] = '+1'
            retn['month'], retn['day'], retn['hour'], retn['minute'] = fields
            return retn

        return None

    async def _methCronAdd(self, **kwargs):
        incunit = None
        incval = None
        reqdict = {}
        pool = await tobool(kwargs.get('pool', False))
        valinfo = {  # unit: (minval, next largest unit)
            'month': (1, 'year'),
            'dayofmonth': (1, 'month'),
            'hour': (0, 'day'),
            'minute': (0, 'hour'),
        }

        query = kwargs.get('query', None)
        if query is None:
            mesg = 'Query parameter is required.'
            raise s_exc.StormRuntimeError(mesg=mesg, kwargs=kwargs)

        query = await tostr(query)

        try:
            alias_opts = self._parseAlias(kwargs)
        except ValueError as e:
            mesg = f'Failed to parse ..ly parameter: {" ".join(e.args)}'
            raise s_exc.StormRuntimeError(mesg=mesg, kwargs=kwargs)

        if alias_opts:
            year = kwargs.get('year')
            month = kwargs.get('month')
            day = kwargs.get('day')
            hour = kwargs.get('hour')
            minute = kwargs.get('minute')

            if year or month or day or hour or minute:
                mesg = 'May not use both alias (..ly) and explicit options at the same time'
                raise s_exc.StormRuntimeError(mesg=mesg, kwargs=kwargs)
            opts = alias_opts
        else:
            opts = kwargs

        for optname in ('year', 'month', 'day', 'hour', 'minute'):
            optval = opts.get(optname)

            if optval is None:
                if incunit is None and not reqdict:
                    continue
                # The option isn't set, but a higher unit is.  Go ahead and set the required part to the lowest valid
                # value, e.g. so --month 2 would run on the *first* of every other month at midnight
                if optname == 'day':
                    reqdict['dayofmonth'] = 1
                else:
                    reqdict[optname] = valinfo[optname][0]
                continue

            isreq = not optval.startswith('+')

            if optname == 'day':
                unit, val = self._parseDay(optval)
                if val is None:
                    mesg = f'Failed to parse day value "{optval}"'
                    raise s_exc.StormRuntimeError(mesg=mesg, kwargs=kwargs)
                if unit == 'dayofweek':
                    if incunit is not None:
                        mesg = 'May not provide a recurrence value with day of week'
                        raise s_exc.StormRuntimeError(mesg=mesg, kwargs=kwargs)
                    if reqdict:
                        mesg = 'May not fix month or year with day of week'
                        raise s_exc.StormRuntimeError(mesg=mesg, kwargs=kwargs)
                    incunit, incval = unit, val
                elif unit == 'day':
                    incunit, incval = unit, val
                else:
                    assert unit == 'dayofmonth'
                    reqdict[unit] = val
                continue

            if not isreq:
                if incunit is not None:
                    mesg = 'May not provide more than 1 recurrence parameter'
                    raise s_exc.StormRuntimeError(mesg=mesg, kwargs=kwargs)
                if reqdict:
                    mesg = 'Fixed unit may not be larger than recurrence unit'
                    raise s_exc.StormRuntimeError(mesg=mesg, kwargs=kwargs)
                incunit = optname
                incval = self._parseIncval(optval)
                if incval is None:
                    mesg = 'Failed to parse parameter'
                    raise s_exc.StormRuntimeError(mesg=mesg, kwargs=kwargs)
                continue

            if optname == 'year':
                mesg = 'Year may not be a fixed value'
                raise s_exc.StormRuntimeError(mesg=mesg, kwargs=kwargs)

            reqval = self._parseReq(optname, optval)
            if reqval is None:
                mesg = f'Failed to parse fixed parameter "{optval}"'
                raise s_exc.StormRuntimeError(mesg=mesg, kwargs=kwargs)
            reqdict[optname] = reqval

        # If not set, default (incunit, incval) to (1, the next largest unit)
        if incunit is None:
            if not reqdict:
                mesg = 'Must provide at least one optional argument'
                raise s_exc.StormRuntimeError(mesg=mesg, kwargs=kwargs)
            requnit = next(iter(reqdict))  # the first key added is the biggest unit
            incunit = valinfo[requnit][1]
            incval = 1

        cdef = {'storm': query,
                'reqs': reqdict,
                'pool': pool,
                'incunit': incunit,
                'incvals': incval,
                'user': self.runt.user.iden,
                'creator': self.runt.user.iden
                }

        iden = kwargs.get('iden')
        if iden:
            cdef['iden'] = iden

        if (view := kwargs.get('view')) is not None:
            if isinstance(view, View):
                view = await view.deref('iden')
            else:
                view = await tostr(view)
        else:
            view = self.runt.view.iden
        cdef['view'] = view

        for argname in ('name', 'doc'):
            if (valu := kwargs.get(argname)) is not None:
                cdef[argname] = await tostr(valu)

        todo = s_common.todo('addCronJob', cdef)
        gatekeys = ((self.runt.user.iden, ('cron', 'add'), view),)
        cdef = await self.dyncall('cortex', todo, gatekeys=gatekeys)

        return CronJob(self.runt, cdef, path=self.path)

    async def _methCronAt(self, **kwargs):
        tslist = []
        now = time.time()

        query = kwargs.get('query', None)
        if query is None:
            mesg = 'Query parameter is required.'
            raise s_exc.StormRuntimeError(mesg=mesg, kwargs=kwargs)

        query = await tostr(query)

        for optname in ('day', 'hour', 'minute'):
            opts = kwargs.get(optname)

            if not opts:
                continue

            for optval in opts.split(','):
                try:
                    arg = f'{optval} {optname}'
                    ts = now + s_time.delta(arg) / 1000000.0
                    tslist.append(ts)
                except (ValueError, s_exc.BadTypeValu):
                    mesg = f'Trouble parsing "{arg}"'
                    raise s_exc.StormRuntimeError(mesg=mesg, kwargs=kwargs)

        dts = kwargs.get('dt')
        if dts:
            for dt in dts.split(','):
                try:
                    ts = s_time.parse(dt) / 1000000.0
                    tslist.append(ts)
                except (ValueError, s_exc.BadTypeValu):
                    mesg = f'Trouble parsing "{dt}"'
                    raise s_exc.StormRuntimeError(mesg=mesg, kwargs=kwargs)

        def _ts_to_reqdict(ts):
            dt = datetime.datetime.fromtimestamp(ts, datetime.timezone.utc)
            return {
                'minute': dt.minute,
                'hour': dt.hour,
                'dayofmonth': dt.day,
                'month': dt.month,
                'year': dt.year
            }

        atnow = kwargs.get('now')

        if not tslist and not atnow:
            mesg = 'At least one requirement must be provided'
            raise s_exc.StormRuntimeError(mesg=mesg, kwargs=kwargs)

        reqdicts = [_ts_to_reqdict(ts) for ts in tslist]

        if atnow:
            reqdicts.append({'now': True})

        cdef = {'storm': query,
                'reqs': reqdicts,
                'incunit': None,
                'incvals': None,
                'user': self.runt.user.iden,
                'creator': self.runt.user.iden
                }

        iden = kwargs.get('iden')
        if iden:
            cdef['iden'] = iden

        if (view := kwargs.get('view')) is not None:
            if isinstance(view, View):
                view = await view.deref('iden')
            else:
                view = await tostr(view)
        else:
            view = self.runt.view.iden
        cdef['view'] = view

        for argname in ('name', 'doc'):
            if (valu := kwargs.get(argname)) is not None:
                cdef[argname] = await tostr(valu)

        todo = s_common.todo('addCronJob', cdef)
        gatekeys = ((self.runt.user.iden, ('cron', 'add'), view),)
        cdef = await self.dyncall('cortex', todo, gatekeys=gatekeys)

        return CronJob(self.runt, cdef, path=self.path)

    async def _methCronDel(self, prefix):
        cron = await self._matchIdens(prefix, ('cron', 'del'))
        iden = cron['iden']

        return await self.runt.view.core.delCronJob(iden)

    async def _methCronMod(self, prefix, edits):
        cdef = await self._matchIdens(prefix, ('cron', 'set'))
        iden = cdef['iden']
        edits = await toprim(edits)

        if 'user' in edits:
            # this permission must be granted cortex wide to prevent abuse...
            self.runt.confirm(('cron', 'set', 'user'))

        return await self.runt.view.core.editCronJob(iden, edits)

    @stormfunc(readonly=True)
    async def _methCronList(self):
        todo = s_common.todo('listCronJobs')
        gatekeys = ((self.runt.user.iden, ('cron', 'get'), None),)
        defs = await self.dyncall('cortex', todo, gatekeys=gatekeys)

        return [CronJob(self.runt, cdef, path=self.path) for cdef in defs]

    @stormfunc(readonly=True)
    async def _methCronGet(self, prefix):
        cdef = await self._matchIdens(prefix, ('cron', 'get'))

        return CronJob(self.runt, cdef, path=self.path)

@registry.registerType
class CronJob(Prim):
    '''
    Implements the Storm api for a cronjob instance.
    '''
    _storm_locals = (
        {'name': 'completed', 'desc': 'True if a non-recurring Cron Job has completed.', 'type': 'boolean'},
        {'name': 'creator', 'desc': 'The iden of the user that created the Cron Job.', 'type': 'str'},
        {'name': 'created', 'desc': 'The timestamp when the Cron Job was created.', 'type': 'int'},
        {'name': 'doc', 'desc': 'The description of the Cron Job.', 'type': 'str'},
        {'name': 'enabled', 'desc': 'Whether the Cron Job is enabled.', 'type': 'boolean'},
        {'name': 'iden', 'desc': 'The iden of the Cron Job.', 'type': 'str'},
        {'name': 'name', 'desc': 'The name of the Cron Job.', 'type': 'str'},
        {'name': 'pool', 'desc': 'Whether the Cron Job will offload the query to a Storm pool.', 'type': 'boolean'},
        {'name': 'storm', 'desc': 'The Storm query the Cron Job runs.', 'type': 'str'},
        {'name': 'view', 'desc': 'The iden of the view the Cron Job runs in.', 'type': 'str'},
        {'name': 'user', 'desc': 'The iden of the user the Cron Job runs as.', 'type': 'str'},
        {'name': 'kill', 'desc': 'If the job is currently running, terminate the task.',
         'type': {'type': 'function', '_funcname': '_methCronJobKill',
                  'returns': {'type': 'boolean', 'desc': 'A boolean value which is true if the task was terminated.'}}},

        {'name': 'pprint', 'desc': 'Get a dictionary containing user friendly strings for printing the CronJob.',
         'type': {'type': 'function', '_funcname': '_methCronJobPprint',
                  'returns':
                      {'type': 'dict',
                       'desc': 'A dictionary containing structured data about a cronjob for display purposes.'}}},
    )
    _storm_typename = 'cronjob'
    _ismutable = False

    def __init__(self, runt, cdef, path=None):
        Prim.__init__(self, cdef, path=path)
        self.runt = runt
        self.locls.update(self.getObjLocals())

    def __hash__(self):
        return hash((self._storm_typename, self.valu.get('iden')))

    def getObjLocals(self):
        return {
            'kill': self._methCronJobKill,
            'pprint': self._methCronJobPprint,
        }

    async def _methCronJobKill(self):
        iden = self.valu.get('iden')
        self.runt.confirm(('cron', 'kill'), gateiden=iden)
        return await self.runt.view.core.killCronTask(iden)

    async def setitem(self, name, valu):
        name = await tostr(name)
        valu = await toprim(valu)
        iden = self.valu.get('iden')

        if name == 'user':
            # this permission must be granted cortex wide
            # to prevent abuse...
            self.runt.confirm(('cron', 'set', 'user'))
        else:
            self.runt.confirm(('cron', 'set', name), gateiden=iden)

        self.valu = await self.runt.view.core.editCronJob(iden, {name: valu})

        return self

    @stormfunc(readonly=True)
    async def _derefGet(self, name):
        name = await tostr(name)

        if name == 'completed':
            return not bool(self.valu.get('recs'))

        return copy.deepcopy(self.valu.get(name))

    def value(self):
        return copy.deepcopy(self.valu)

    @staticmethod
    def _formatTimestamp(ts):
        return datetime.datetime.fromtimestamp(ts, datetime.UTC).strftime('%Y-%m-%dT%H:%M')

    @stormfunc(readonly=True)
    async def _methCronJobPprint(self):
        user = self.valu.get('username')
        creator = self.valu.get('creatorname')

        view = self.valu.get('view')
        if not view:
            view = self.runt.view.core.view.iden

        laststart = self.valu.get('laststarttime')
        lastend = self.valu.get('lastfinishtime')
        result = self.valu.get('lastresult')
        iden = self.valu.get('iden')

        job = {
            'iden': iden,
            'idenshort': iden[:8] + '..',
            'user': user or '<None>',
            'creator': creator or '<None>',
            'view': view,
            'viewshort': view[:8] + '..',
            'storm': self.valu.get('storm') or '<missing>',
            'pool': self.valu.get('pool', False),
            'isrecur': 'Y' if self.valu.get('recur') else 'N',
            'isrunning': 'Y' if self.valu.get('isrunning') else 'N',
            'enabled': 'Y' if self.valu.get('enabled', True) else 'N',
            'startcount': self.valu.get('startcount') or 0,
            'errcount': self.valu.get('errcount') or 0,
            'laststart': 'Never' if laststart is None else self._formatTimestamp(laststart),
            'lastend': 'Never' if lastend is None else self._formatTimestamp(lastend),
            'lastresult': self.valu.get('lastresult') or '<None>',
            'lasterrs': self.valu.get('lasterrs') or [],
            'iserr': 'X' if result is not None and not result.startswith('finished successfully') else ' ',
            'recs': []
        }

        for reqdict, incunit, incval in self.valu.get('recs', []):
            job['recs'].append({
                'reqdict': reqdict or '<None>',
                'incunit': incunit or '<None>',
                'incval': incval or '<None>'
            })

        return job

# These will go away once we have value objects in storm runtime
async def toprim(valu, path=None, use_list=False):

    if isinstance(valu, (str, int, bool, float, bytes, types.AsyncGeneratorType, types.GeneratorType)) or valu is None:
        return valu

    if isinstance(valu, (tuple, list)):
        retn = []
        for v in valu:
            try:
                retn.append(await toprim(v, use_list=use_list))
            except s_exc.NoSuchType:
                pass

        if not use_list:
            return tuple(retn)
        return retn

    if isinstance(valu, dict):
        retn = {}
        for k, v in valu.items():
            try:
                retn[k] = await toprim(v, use_list=use_list)
            except s_exc.NoSuchType:
                pass
        return retn

    if isinstance(valu, Number):
        return float(valu.value())

    if isinstance(valu, (Dict, List)):
        return await valu.value(use_list=use_list)

    if isinstance(valu, Prim):
        return await s_coro.ornot(valu.value)

    if isinstance(valu, s_node.Node):
        return valu.ndef[1]

    mesg = 'Unable to convert object to Storm primitive.'
    raise s_exc.NoSuchType(mesg=mesg, name=valu.__class__.__name__)

def fromprim(valu, path=None, basetypes=True):

    if valu is None:
        return valu

    if basetypes:

        if isinstance(valu, str):
            return Str(valu, path=path)

    # TODO: make s_node.Node a storm type itself?
    if isinstance(valu, s_node.NodeBase):
        return Node(valu, path=path)

    if isinstance(valu, s_node.Path):
        return Path(valu, path=path)

    if isinstance(valu, tuple):
        return List(list(valu), path=path)

    if isinstance(valu, list):
        return List(valu, path=path)

    if isinstance(valu, dict):
        return Dict(valu, path=path)

    if isinstance(valu, bytes):
        return Bytes(valu, path=path)

    if isinstance(valu, bool):
        return Bool(valu, path=path)

    if isinstance(valu, (float, decimal.Decimal)):
        return Number(valu, path=path)

    if isinstance(valu, StormType):
        return valu

    if basetypes:
        ptyp = valu.__class__.__name__
        mesg = f'Unable to convert python primitive to StormType ( {ptyp} )'
        raise s_exc.NoSuchType(mesg=mesg, python_type=ptyp)

    return valu

async def tostor(valu, packsafe=False):

    if not packsafe:
        if isinstance(valu, s_node.Node):
            return valu

        if isinstance(valu, Node):
            return valu.valu

        if isinstance(valu, Number):
            return valu

    elif isinstance(valu, Number):
        return str(valu)

    if isinstance(valu, (tuple, list)):
        retn = []
        for v in valu:
            try:
                retn.append(await tostor(v, packsafe=packsafe))
            except s_exc.NoSuchType:
                pass
        return tuple(retn)

    if isinstance(valu, List):
        retn = []
        for v in valu.valu:
            try:
                retn.append(await tostor(v, packsafe=packsafe))
            except s_exc.NoSuchType:
                pass
        return tuple(retn)

    if isinstance(valu, dict):
        retn = {}
        for k, v in valu.items():
            try:
                retn[k] = await tostor(v, packsafe=packsafe)
            except s_exc.NoSuchType:
                pass
        return retn

    if isinstance(valu, Dict):
        retn = {}
        for k, v in valu.valu.items():
            try:
                retn[k] = await tostor(v, packsafe=packsafe)
            except s_exc.NoSuchType:
                pass
        return retn

    return await toprim(valu)

async def tocmprvalu(valu):

    if isinstance(valu, (str, int, bool, float, bytes, types.AsyncGeneratorType, types.GeneratorType, Number)) or valu is None:
        return valu

    if isinstance(valu, (tuple, list)):
        retn = []
        for v in valu:
            retn.append(await tocmprvalu(v))
        return tuple(retn)

    if isinstance(valu, dict):
        retn = {}
        for k, v in valu.items():
            retn[k] = await tocmprvalu(v)
        return retn

    if isinstance(valu, Prim):
        return await s_coro.ornot(valu.value)

    if isinstance(valu, s_node.Node):
        return valu.ndef[1]

    return valu

def ismutable(valu):
    if isinstance(valu, StormType):
        return valu.ismutable()

    # N.B. In Python, tuple is immutable, but in Storm, gets converted in toprim to a storm List
    return isinstance(valu, (set, dict, list, s_node.Path))

async def tostr(valu, noneok=False):

    if noneok and valu is None:
        return None

    try:
        if isinstance(valu, bytes):
            return valu.decode('utf8')

        if isinstance(valu, s_node.Node):
            return valu.repr()

        return str(valu)
    except Exception as e:
        mesg = f'Failed to make a string from {s_common.trimText(repr(valu))}.'
        raise s_exc.BadCast(mesg=mesg) from e

async def tobool(valu, noneok=False):

    if noneok and valu is None:
        return None

    if isinstance(valu, Prim):
        return await valu.bool()

    try:
        return bool(valu)
    except Exception:
        mesg = f'Failed to make a boolean from {s_common.trimText(repr(valu))}.'
        raise s_exc.BadCast(mesg=mesg)

async def tonumber(valu, noneok=False):

    if noneok and valu is None:
        return None

    if isinstance(valu, Number):
        return valu

    if isinstance(valu, (float, decimal.Decimal)) or (isinstance(valu, str) and '.' in valu):
        return Number(valu)

    return await toint(valu, noneok=noneok)

async def toint(valu, noneok=False):

    if noneok and valu is None:
        return None

    if isinstance(valu, str):
        try:
            return int(valu, 0)
        except ValueError as e:
            mesg = f'Failed to make an integer from {s_common.trimText(repr(valu))}.'
            raise s_exc.BadCast(mesg=mesg) from e

    try:
        return int(valu)
    except Exception as e:
        mesg = f'Failed to make an integer from {s_common.trimText(repr(valu))}.'
        raise s_exc.BadCast(mesg=mesg) from e

async def toiter(valu, noneok=False):

    if noneok and valu is None:
        return

    if isinstance(valu, Prim):
        async with contextlib.aclosing(valu.iter()) as agen:
            async for item in agen:
                yield item
        return

    try:
        async with contextlib.aclosing(s_coro.agen(valu)) as agen:
            async for item in agen:
                yield item
    except TypeError as e:
        mesg = f'Value is not iterable: {s_common.trimText(repr(valu))}'
        raise s_exc.StormRuntimeError(mesg=mesg) from e

async def torepr(valu, usestr=False):
    if hasattr(valu, 'stormrepr') and callable(valu.stormrepr):
        return await valu.stormrepr()

    if isinstance(valu, bool):
        return str(valu).lower()

    if valu is None:
        return '$lib.null'

    if usestr:
        return str(valu)
    return repr(valu)

async def tobuid(valu):

    if isinstance(valu, Node):
        return valu.valu.buid

    if isinstance(valu, s_node.Node):
        return valu.buid

    valu = await toprim(valu)

    if isinstance(valu, str):
        if not s_common.isbuidhex(valu):
            mesg = f'Invalid buid string: {valu}'
            raise s_exc.BadCast(mesg=mesg)

        return s_common.uhex(valu)

    if not isinstance(valu, bytes):
        mesg = f'Invalid buid valu: {valu}'
        raise s_exc.BadCast(mesg=mesg)

    if len(valu) != 32:
        mesg = f'Invalid buid valu: {valu}'
        raise s_exc.BadCast(mesg=mesg)

    return valu

async def tobuidhex(valu, noneok=False):

    if noneok and valu is None:
        return None

    if isinstance(valu, str) and s_common.isbuidhex(valu):
        return valu

    buid = await tobuid(valu)
    return s_common.ehex(buid)

async def tonidbyts(valu):
    if isinstance(valu, int):
        return s_common.int64en(valu)

    if isinstance(valu, str):
        try:
            valu = s_common.uhex(valu)
        except:
            raise s_exc.BadArg(mesg=f'Invalid nid value: {s_common.trimText(repr(valu))}')

    if isinstance(valu, bytes):
        if len(valu) == 8:
            return valu

        if len(valu) == 32 and (nid := s_scope.get('runt').view.core.getNidByBuid(valu)) is not None:
            return nid

    elif isinstance(valu, Node):
        return valu.valu.nid

    elif isinstance(valu, s_node.Node):
        return valu.nid

    raise s_exc.BadArg(mesg=f'Invalid nid value: {s_common.trimText(repr(valu))}')

async def totype(valu, basetypes=False) -> str:
    '''
    Convert a value to its Storm type string.

    Args:
        valu: The object to check.
        basetypes (bool): If True, return the base Python class name as a fallback.

    Returns:
        str: The type name.

    Raises:
        StormRuntimeError: If the valu does not resolve to a known type and basetypes=False.
    '''
    if valu is undef:
        return 'undef'

    if valu is None:
        return 'null'

    if isinstance(valu, bool):
        return 'boolean'

    if isinstance(valu, int):
        return 'int'

    if isinstance(valu, (types.AsyncGeneratorType, types.GeneratorType)):
        return 'generator'

    if isinstance(valu, (types.FunctionType, types.MethodType)):
        return 'function'

    # This may raise s_exc.NoSuchType
    fp = fromprim(valu, basetypes=not basetypes)

    if isinstance(fp, StormType):
        return fp._storm_typename

    return valu.__class__.__name__

async def typeerr(name, reqt):
    if not isinstance(name, reqt):
        styp = await totype(name, basetypes=True)

        reqtname = str(reqt)
        if (clsname := getattr(reqt, '__name__')):
            reqtname = clsname

        mesg = f"Expected value of type '{reqtname}', got '{styp}' with value {name}."
        return s_exc.StormRuntimeError(mesg=mesg, name=name, type=styp)<|MERGE_RESOLUTION|>--- conflicted
+++ resolved
@@ -1484,27 +1484,6 @@
                         mesg = f'Module ({name}) requires permission: {permtext}'
                         raise s_exc.AuthDeny(mesg=mesg, user=self.runt.user.iden, username=self.runt.user.name)
 
-        else:
-            perm = ('asroot', 'mod') + tuple(name.split('.'))
-            asroot = self.runt.allowed(perm)
-
-<<<<<<< HEAD
-            if mdef.get('asroot', False) and not asroot:
-                mesg = f'Module ({name}) elevates privileges.  You need perm: asroot.mod.{name}'
-                raise s_exc.AuthDeny(mesg=mesg, user=self.runt.user.iden, username=self.runt.user.name)
-=======
-            if mdef.get('asroot', False):
-                mesg = f'Module ({name}) requires asroot permission but does not specify any asroot:perms. ' \
-                        'storm.asroot.mod.<modname> style permissons are deprecated and will be removed in v3.0.0.'
-
-                s_common.deprecated('Storm module asroot key', curv='2.226.0', eolv='3.0.0')
-                await self.runt.warnonce(mesg, log=False)
-
-                if not asroot:
-                    mesg = f'Module ({name}) elevates privileges.  You need perm: storm.asroot.mod.{name}'
-                    raise s_exc.AuthDeny(mesg=mesg, user=self.runt.user.iden, username=self.runt.user.name)
->>>>>>> 148104e2
-
         modr = await self.runt.getModRuntime(query, opts={'vars': {'modconf': modconf}})
         modr.asroot = asroot
 
