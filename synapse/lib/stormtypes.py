import os
import bz2
import copy
import gzip
import time

import regex
import types
import base64
import pprint
import struct
import asyncio
import decimal
import inspect
import logging
import binascii
import datetime
import calendar
import functools
import contextlib
import collections

import synapse.exc as s_exc
import synapse.common as s_common
import synapse.telepath as s_telepath

import synapse.lib.coro as s_coro
import synapse.lib.json as s_json
import synapse.lib.node as s_node
import synapse.lib.time as s_time
import synapse.lib.cache as s_cache
import synapse.lib.const as s_const
import synapse.lib.queue as s_queue
import synapse.lib.scope as s_scope
import synapse.lib.msgpack as s_msgpack
import synapse.lib.schemas as s_schemas
import synapse.lib.urlhelp as s_urlhelp
import synapse.lib.version as s_version
import synapse.lib.stormctrl as s_stormctrl

logger = logging.getLogger(__name__)

AXON_MINVERS_PROXY = (2, 97, 0)
AXON_MINVERS_PROXYTRUE = (2, 192, 0)
AXON_MINVERS_SSLOPTS = '>=2.162.0'

class Undef:
    _storm_typename = 'undef'
    async def stormrepr(self):
        return '$lib.undef'

undef = Undef()

def confirm(perm, gateiden=None):
    s_scope.get('runt').confirm(perm, gateiden=gateiden)

def allowed(perm, gateiden=None):
    return s_scope.get('runt').allowed(perm, gateiden=gateiden)

def confirmEasyPerm(item, perm, mesg=None):
    return s_scope.get('runt').confirmEasyPerm(item, perm, mesg=mesg)

def allowedEasyPerm(item, perm):
    return s_scope.get('runt').allowedEasyPerm(item, perm)

def strifyHttpArg(item, multi=False):
    if isinstance(item, (list, tuple)):
        return [(str(k), str(v)) for (k, v) in item]
    elif isinstance(item, dict):
        retn = {}
        for name, valu in item.items():
            if isinstance(valu, (list, tuple)) and multi:
                retn[str(name)] = [str(v) for v in valu]
            else:
                retn[str(name)] = str(valu)
        return retn
    return item

async def resolveCoreProxyUrl(valu):
    '''
    Resolve a proxy value to a proxy URL.

    Args:
        valu (str|bool): The proxy value.

    Returns:
        (str|None): A proxy URL string or None.
    '''
    runt = s_scope.get('runt')

    match valu:
        case True:
            return await runt.view.core.getConfOpt('http:proxy')

        case False:
            runt.confirm(('inet', 'http', 'proxy'))
            return None

        case str():
            runt.confirm(('inet', 'http', 'proxy'))
            return valu

        case _:
            raise s_exc.BadArg(mesg='HTTP proxy argument must be a string or bool.')

async def resolveAxonProxyArg(valu):
    '''
    Resolve a proxy value to the kwarg to set for an Axon HTTP call.

    Args:
        valu (str|bool): The proxy value.

    Returns:
        tuple: A retn tuple where the proxy kwarg should not be set if ok=False, otherwise a proxy URL or None.
    '''
    runt = s_scope.get('runt')

    await runt.view.core.getAxon()

    axonvers = runt.view.core.axoninfo['synapse']['version']
    if axonvers < AXON_MINVERS_PROXY:
        await runt.warnonce(f'Axon version does not support proxy argument: {axonvers} < {AXON_MINVERS_PROXY}')
        return False, None

    match valu:
        case True:
            if axonvers < AXON_MINVERS_PROXYTRUE:
                return True, None
            return True, True

        case False:
            runt.confirm(('inet', 'http', 'proxy'))
            return True, False

        case str():
            runt.confirm(('inet', 'http', 'proxy'))
            return True, valu

        case _:
            raise s_exc.BadArg(mesg='HTTP proxy argument must be a string or bool.')

class StormTypesRegistry:
    # The following types are currently undefined.
    base_undefined_types = (
        'any',
        'int',
        'lib',  # lib.import
        'null',
        'time',
        'prim',
        'undef',
        'float',
        'generator',
    )
    undefined_types = set(base_undefined_types)
    known_types = set()
    rtypes = collections.defaultdict(set)  # callable -> return types, populated on demand.

    def __init__(self):
        self._LIBREG = {}
        self._TYPREG = {}

    def addStormLib(self, path, ctor):
        if path in self._LIBREG:
            raise Exception('cannot register a library twice')
        assert isinstance(path, tuple)
        self._LIBREG[path] = ctor

    def delStormLib(self, path):
        if not self._LIBREG.pop(path, None):
            raise Exception('no such path!')

    def addStormType(self, path, ctor):
        if path in self._TYPREG:
            raise Exception('cannot register a type twice')
        assert ctor._storm_typename is not None, f'path={path} ctor={ctor}'
        self._TYPREG[path] = ctor
        self.known_types.add(ctor._storm_typename)
        self.undefined_types.discard(ctor._storm_typename)

    def delStormType(self, path):
        ctor = self._TYPREG.pop(path, None)
        if ctor is None:
            raise Exception('no such path!')
        self.known_types.discard(ctor._storm_typename)
        self.undefined_types.add(ctor._storm_typename)

    def registerLib(self, ctor):
        '''Decorator to register a StormLib'''
        path = getattr(ctor, '_storm_lib_path', s_common.novalu)
        if path is s_common.novalu:
            raise Exception('no key!')
        self.addStormLib(path, ctor)

        for info in ctor._storm_locals:
            rtype = info.get('type')
            if isinstance(rtype, dict) and rtype.get('type') == 'function':
                if (fname := rtype.get('_funcname')) == '_storm_query':
                    continue

                if (func := getattr(ctor, fname, None)) is not None:
                    funcpath = '.'.join(('lib',) + ctor._storm_lib_path + (info['name'],))
                    func._storm_funcpath = f"${funcpath}"

        return ctor

    def registerType(self, ctor):
        '''Decorator to register a StormPrim'''
        self.addStormType(ctor.__name__, ctor)

        for info in ctor._storm_locals:
            rtype = info.get('type')
            if isinstance(rtype, dict) and rtype.get('type') == 'function':
                fname = rtype.get('_funcname')
                if (func := getattr(ctor, fname, None)) is not None:
                    func._storm_funcpath = f"{ctor._storm_typename}.{info['name']}"

        return ctor

    def iterLibs(self):
        return list(self._LIBREG.items())

    def iterTypes(self):
        return list(self._TYPREG.items())

    def _validateInfo(self, obj, info, name):
        # Check the rtype of the info to see if its a dict; and  if so,
        # validate it has the _funcname key pointing to the to a
        # callable on the obj, and that the documented arguments match
        # those of the callable. The _funcname key is removed.

        rtype = info.get('type')
        if isinstance(rtype, dict):
            rname = rtype.get('type')
            rname = copy.deepcopy(rname)  # Make a mutable copy we're going to modify

            if isinstance(rname, tuple):
                rname = list(rname)

            isstor = False
            isfunc = False
            isgtor = False
            isctor = False

            if rname == 'ctor' or 'ctor' in rname:
                isctor = True
                if isinstance(rname, str):
                    rname = ''
                if isinstance(rname, list):
                    rname.remove('ctor')
                if isinstance(rname, dict):
                    rname.pop('ctor', None)
            if rname == 'function' or 'function' in rname:
                isfunc = True
                if isinstance(rname, str):
                    rname = ''
                if isinstance(rname, list):
                    rname.remove('function')
                if isinstance(rname, dict):
                    rname.pop('function', None)
            if rname == 'gtor' or 'gtor' in rname:
                isgtor = True
                if isinstance(rname, str):
                    rname = ''
                if isinstance(rname, list):
                    rname.remove('gtor')
                if isinstance(rname, dict):
                    rname.pop('gtor', None)
            if rname == 'stor' or 'stor' in rname:
                if isinstance(rname, str):
                    rname = ''
                if isinstance(rname, list):
                    rname.remove('stor')
                if isinstance(rname, dict):
                    rname.pop('stor', None)
                isstor = True

            invalid = (isgtor and isctor) or (isfunc and (isgtor or isctor))
            if invalid:
                mesg = f'Dictionary represents invalid combination of ctors, gtors, locls, and stors [{name} {obj} {info.get("name")}] [{rtype}].'
                raise AssertionError(mesg)

            if rname:
                mesg = f'Dictionary return types represents a unknown rtype [{name} {obj} {info.get("name")}] [{rtype}] [{rname}].'
                raise AssertionError(mesg)

            if isfunc:
                self._validateFunction(obj, info, name)
            if isstor:
                self._validateStor(obj, info, name)
            if isctor:
                self._validateCtor(obj, info, name)
            if isgtor:
                self._validateGtor(obj, info, name)

    def _validateFunction(self, obj, info, name):
        rtype = info.get('type')
        funcname = rtype.get('_funcname')
        if funcname == '_storm_query':
            # Sentinel used for future validation of pure storm
            # functions defined in _storm_query data.
            return
        locl = getattr(obj, funcname, None)
        assert locl is not None, f'bad _funcname=[{funcname}] for {obj} {info.get("name")}'
        args = rtype.get('args', ())
        callsig = getCallSig(locl)
        # Assert the callsigs match
        callsig_args = [str(v).split('=')[0] for v in callsig.parameters.values()]
        assert [d.get('name') for d in
                args] == callsig_args, f'args / callsig args mismatch for {funcname} {name} {obj} {args} {callsig_args}'
        # ensure default values are provided
        for parameter, argdef in zip(callsig.parameters.values(), args):
            pdef = parameter.default  # defaults to inspect._empty for undefined default values.
            adef = argdef.get('default', inspect._empty)
            # Allow $lib.undef as a defined default to represent the undef constant.
            if pdef is undef:
                assert adef == '$lib.undef', \
                    f'Expected $lib.undef for default value {obj} {funcname}, defvals {pdef} != {adef} for {parameter}'
            else:
                assert pdef == adef, \
                    f'Default value mismatch for {obj} {funcname}, defvals {pdef} != {adef} for {parameter}'

    def _validateStor(self, obj, info, name):
        rtype = info.get('type')
        funcname = rtype.pop('_storfunc')
        locl = getattr(obj, funcname, None)
        assert locl is not None, f'bad _storfunc=[{funcname}] for {obj} {info.get("name")}'
        args = rtype.get('args')
        assert args is None, f'stors have no defined args funcname=[{funcname}] for {obj} {info.get("name")}'
        callsig = getCallSig(locl)
        # Assert the callsig for a stor has one argument
        callsig_args = [str(v).split('=')[0] for v in callsig.parameters.values()]
        assert len(callsig_args) == 1, f'stor funcs must only have one argument for {obj} {info.get("name")}'

    def _validateCtor(self, obj, info, name):
        rtype = info.get('type')
        funcname = rtype.pop('_ctorfunc')
        locl = getattr(obj, funcname, None)
        assert locl is not None, f'bad _ctorfunc=[{funcname}] for {obj} {info.get("name")}'
        args = rtype.get('args')
        assert args is None, f'ctors have no defined args funcname=[{funcname}] for {obj} {info.get("name")}'
        callsig = getCallSig(locl)
        # Assert the callsig for a ctor has one argument
        callsig_args = [str(v).split('=')[0] for v in callsig.parameters.values()]
        assert len(callsig_args) == 1, f'ctor funcs must only have one argument for {obj} {info.get("name")}'

    def _validateGtor(self, obj, info, name):
        rtype = info.get('type')
        funcname = rtype.pop('_gtorfunc')
        locl = getattr(obj, funcname, None)
        assert locl is not None, f'bad _gtorfunc=[{funcname}] for {obj} {info.get("name")}'
        args = rtype.get('args')
        assert args is None, f'gtors have no defined args funcname=[{funcname}] for {obj} {info.get("name")}'
        callsig = getCallSig(locl)
        # Assert the callsig for a stor has one argument
        callsig_args = [str(v).split('=')[0] for v in callsig.parameters.values()]
        assert len(callsig_args) == 0, f'gtor funcs must only have one argument for {obj} {info.get("name")}'

    def getLibDocs(self, lib=None):
        # Ensure type docs are loaded/verified.
        _ = self.getTypeDocs()

        if lib is None:
            libs = self.iterLibs()
            libs.sort(key=lambda x: x[0])
        else:
            libs = ((lib._storm_lib_path, lib),)

        docs = []
        for (sname, slib) in libs:
            sname = slib.__class__.__name__
            locs = []
            tdoc = {
                'desc': getDoc(slib, sname),
                'locals': locs,
                'path': ('lib',) + slib._storm_lib_path,
                'deprecated': slib._storm_lib_deprecation,
            }
            for info in sorted(slib._storm_locals, key=lambda x: x.get('name')):
                info = s_msgpack.deepcopy(info)
                self._validateInfo(slib, info, sname)
                locs.append(info)

            docs.append(tdoc)

        for tdoc in docs:
            basepath = tdoc.get('path')
            assert basepath[0] == 'lib'
            locls = tdoc.get('locals')
            for info in locls:
                path = basepath + (info.get('name'),)
                ityp = info.get('type')
                if isinstance(ityp, str):
                    self.rtypes[path].add(ityp)
                    continue
                retv = ityp.get('returns')
                rtyp = retv.get('type')
                if isinstance(rtyp, (list, tuple)):
                    [self.rtypes[path].add(r) for r in rtyp]
                    continue
                self.rtypes[path].add(rtyp)

        for path, rtyps in self.rtypes.items():
            for rtyp in rtyps:
                if rtyp not in self.known_types and rtyp not in self.undefined_types:  # pragma: no cover
                    raise s_exc.NoSuchType(mesg=f'The return type {rtyp} for {path} is unknown.', type=rtyp)

        return docs

    def getTypeDocs(self, styp: str =None):
        if styp is None:
            types = self.iterTypes()
            types.sort(key=lambda x: x[1]._storm_typename)
        else:
            types = [(k, v) for (k, v) in self.iterTypes() if styp == v._storm_typename]

        docs = []
        for (sname, styp) in types:
            locs = []
            tdoc = {
                'desc': getDoc(styp, sname),
                'locals': locs,
                'path': (styp._storm_typename,),
            }
            for info in sorted(styp._storm_locals, key=lambda x: x.get('name')):
                info = s_msgpack.deepcopy(info)
                self._validateInfo(styp, info, sname)
                locs.append(info)

            docs.append(tdoc)

        for tdoc in docs:
            basepath = tdoc.get('path')
            assert len(basepath) == 1
            locls = tdoc.get('locals')
            for info in locls:
                path = basepath + (info.get('name'),)
                ityp = info.get('type')
                if isinstance(ityp, str):
                    self.rtypes[path].add(ityp)
                    continue
                retv = ityp.get('returns')
                rtyp = retv.get('type')
                if isinstance(rtyp, (list, tuple)):
                    [self.rtypes[path].add(r) for r in rtyp]
                    continue
                self.rtypes[path].add(rtyp)

        for path, rtyps in self.rtypes.items():
            for rtyp in rtyps:
                if rtyp not in self.known_types and rtyp not in self.undefined_types:  # pragma: no cover
                    raise s_exc.NoSuchType(mesg=f'The return type {rtyp} for {path} is unknown.', type=rtyp)

        return docs

registry = StormTypesRegistry()


def getDoc(obj, errstr):
    '''Helper to get __doc__'''
    doc = getattr(obj, '__doc__')
    if doc is None:
        doc = f'No doc for {errstr}'
        logger.warning(doc)
    return doc

def getCallSig(func) -> inspect.Signature:
    '''Get the callsig of a function, stripping self if present.'''
    callsig = inspect.signature(func)
    params = list(callsig.parameters.values())
    if params and params[0].name == 'self':
        callsig = callsig.replace(parameters=params[1:])
    return callsig


def stormfunc(readonly=False):
    def wrap(f):
        f._storm_readonly = readonly
        return f
    return wrap

def intify(x):

    if isinstance(x, str):

        x = x.lower()
        if x == 'true':
            return 1

        if x == 'false':
            return 0

        try:
            return int(x, 0)
        except ValueError as e:
            mesg = f'Failed to make an integer from "{x}".'
            raise s_exc.BadCast(mesg=mesg) from e

    try:
        return int(x)
    except Exception as e:
        mesg = f'Failed to make an integer from "{x}".'
        raise s_exc.BadCast(mesg=mesg) from e

async def kwarg_format(_text, **kwargs):
    '''
    Replaces instances curly-braced argument names in text with their values
    '''
    for name, valu in kwargs.items():
        temp = '{%s}' % (name,)
        _text = _text.replace(temp, await torepr(valu, usestr=True))

    return _text

class StormType:
    '''
    The base type for storm runtime value objects.
    '''
    _storm_locals = ()  # type: Any # To be overridden for deref constants that need documentation
    _ismutable = True
    _storm_typename = 'unknown'

    def __init__(self, path=None):
        self.path = path

        # ctors take no arguments and are intended to return Prim objects. This must be sync.
        # These are intended for delayed Prim object construction until they are needed.
        self.ctors = {}

        # stors are setter functions which take a single value for setting.
        # These are intended to act similar to python @setter decorators.
        self.stors = {}

        # gtors are getter functions which are called without arguments. This must be async.
        # These are intended as to act similar to python @property decorators.
        self.gtors = {}

        # Locals are intended for storing callable functions and constants.
        self.locls = {}

    def getObjLocals(self):
        '''
        Get the default list of key-value pairs which may be added to the object ``.locls`` dictionary.

        Returns:
            dict: A key/value pairs.
        '''
        return {}

    async def _storm_copy(self):
        mesg = f'Type ({self._storm_typename}) does not support being copied!'
        raise s_exc.BadArg(mesg=mesg)

    @stormfunc(readonly=True)
    async def setitem(self, name, valu):

        if not self.stors:
            mesg = f'{self.__class__.__name__} does not support assignment.'
            raise s_exc.StormRuntimeError(mesg=mesg)

        name = await tostr(name)

        stor = self.stors.get(name)
        if stor is None:
            mesg = f'Setting {name} is not supported on {self._storm_typename}.'
            raise s_exc.NoSuchName(name=name, mesg=mesg)

        if s_scope.get('runt').readonly and not getattr(stor, '_storm_readonly', False):
            mesg = f'Setting {name} on {self._storm_typename} is not marked readonly safe.'
            raise s_exc.IsReadOnly(mesg=mesg, name=name, valu=valu)

        await s_coro.ornot(stor, valu)

    async def deref(self, name):
        name = await tostr(name)

        locl = self.locls.get(name, s_common.novalu)
        if locl is not s_common.novalu:
            return locl

        ctor = self.ctors.get(name)
        if ctor is not None:
            item = ctor(path=self.path)
            self.locls[name] = item
            return item

        valu = await self._derefGet(name)
        if valu is not s_common.novalu:
            return valu

        raise s_exc.NoSuchName(mesg=f'Cannot find name [{name}] on type {self._storm_typename}', name=name, styp=self.__class__.__name__)

    async def _derefGet(self, name):
        gtor = self.gtors.get(name)
        if gtor is None:
            return s_common.novalu
        return await gtor()

    def ismutable(self):
        return self._ismutable

class Lib(StormType):
    '''
    A collection of storm methods under a name
    '''
    _ismutable = False
    _storm_query = None
    _storm_typename = 'lib'
    _storm_lib_perms = ()
    _storm_lib_deprecation = None

    def __init__(self, runt, name=()):
        StormType.__init__(self)
        self.runt = runt
        self.name = name
        self.auth = runt.view.core.auth
        self.addLibFuncs()

    def addLibFuncs(self):
        self.locls.update(self.getObjLocals())

    async def initLibAsync(self):

        if self._storm_query is not None:

            query = await self.runt.view.core.getStormQuery(self._storm_query)
            self.modrunt = await self.runt.getModRuntime(query)

            self.runt.onfini(self.modrunt)

            async for item in self.modrunt.execute():
                await asyncio.sleep(0)  # pragma: no cover

            for k, v in self.modrunt.vars.items():
                # Annotate the name and lib onto the callable
                # so that it can be inspected later.
                if callable(v) and v.__name__ == 'realfunc':
                    v._storm_runtime_lib = self
                    v._storm_runtime_lib_func = k
                    v._storm_funcpath = f'${".".join(("lib",) + self.name + (k,))}'

                self.locls[k] = v

    async def stormrepr(self):
        if '__module__' in self.locls:
            return f'Imported Module {".".join(self.name)}'
        return f'Library ${".".join(("lib",) + self.name)}'

    async def deref(self, name):

        name = await tostr(name)

        if name.startswith('__'):
            raise s_exc.StormRuntimeError(mesg=f'Cannot dereference private value [{name}]', name=name)

        try:
            return await StormType.deref(self, name)
        except s_exc.NoSuchName:
            pass

        path = self.name + (name,)

        slib = self.runt.view.core.getStormLib(path)
        if slib is None:
            raise s_exc.NoSuchName(mesg=f'Cannot find name [{name}]', name=name)

        ctor = slib[2].get('ctor', Lib)
        libinst = ctor(self.runt, name=path)

        await libinst.initLibAsync()

        return libinst

    async def dyncall(self, iden, todo, gatekeys=()):
        return await self.runt.dyncall(iden, todo, gatekeys=gatekeys)

    async def dyniter(self, iden, todo, gatekeys=()):
        async for item in self.runt.dyniter(iden, todo, gatekeys=gatekeys):
            yield item

@registry.registerLib
class LibPkg(Lib):
    '''
    A Storm Library for interacting with Storm Packages.
    '''
    _storm_locals = (
        {'name': 'add', 'desc': 'Add a Storm Package to the Cortex.',
         'type': {'type': 'function', '_funcname': '_libPkgAdd',
                  'args': (
                      {'name': 'pkgdef', 'type': 'dict', 'desc': 'A Storm Package definition.', },
                      {'name': 'verify', 'type': 'boolean', 'default': False,
                       'desc': 'Verify storm package signature.', },
                  ),
                  'returns': {'type': 'null', }}},
        {'name': 'get', 'desc': 'Get a Storm Package from the Cortex.',
         'type': {'type': 'function', '_funcname': '_libPkgGet',
                  'args': (
                      {'name': 'name', 'type': 'str', 'desc': 'A Storm Package name.', },
                  ),
                  'returns': {'type': 'dict', 'desc': 'The Storm package definition.', }}},
        {'name': 'has', 'desc': 'Check if a Storm Package is available in the Cortex.',
         'type': {'type': 'function', '_funcname': '_libPkgHas',
                  'args': (
                      {'name': 'name', 'type': 'str',
                       'desc': 'A Storm Package name to check for the existence of.', },
                  ),
                  'returns': {'type': 'boolean',
                              'desc': 'True if the package exists in the Cortex, False if it does not.', }}},
        {'name': 'del', 'desc': 'Delete a Storm Package from the Cortex.',
         'type': {'type': 'function', '_funcname': '_libPkgDel',
                  'args': (
                      {'name': 'name', 'type': 'str', 'desc': 'The name of the package to delete.', },
                  ),
                  'returns': {'type': 'null', }}},
        {'name': 'list', 'desc': 'Get a list of Storm Packages loaded in the Cortex.',
         'type': {'type': 'function', '_funcname': '_libPkgList',
                  'returns': {'type': 'list', 'desc': 'A list of Storm Package definitions.', }}},
        {'name': 'deps', 'desc': 'Verify the dependencies for a Storm Package.',
         'type': {'type': 'function', '_funcname': '_libPkgDeps',
                  'args': (
                      {'name': 'pkgdef', 'type': 'dict', 'desc': 'A Storm Package definition.', },
                  ),
                  'returns': {'type': 'dict', 'desc': 'A dictionary listing dependencies and if they are met.', }}},
    )
    _storm_lib_path = ('pkg',)

    def getObjLocals(self):
        return {
            'add': self._libPkgAdd,
            'get': self._libPkgGet,
            'has': self._libPkgHas,
            'del': self._libPkgDel,
            'list': self._libPkgList,
            'deps': self._libPkgDeps,
        }

    async def _libPkgAdd(self, pkgdef, verify=False):
        self.runt.confirm(('pkg', 'add'), None)
        pkgdef = await toprim(pkgdef)
        verify = await tobool(verify)
        await self.runt.view.core.addStormPkg(pkgdef, verify=verify)

    @stormfunc(readonly=True)
    async def _libPkgGet(self, name):
        name = await tostr(name)
        pkgdef = await self.runt.view.core.getStormPkg(name)
        if pkgdef is None:
            return None

        return Dict(pkgdef)

    @stormfunc(readonly=True)
    async def _libPkgHas(self, name):
        name = await tostr(name)
        pkgdef = await self.runt.view.core.getStormPkg(name)
        if pkgdef is None:
            return False
        return True

    async def _libPkgDel(self, name):
        self.runt.confirm(('pkg', 'del'), None)
        await self.runt.view.core.delStormPkg(name)

    @stormfunc(readonly=True)
    async def _libPkgList(self):
        pkgs = await self.runt.view.core.getStormPkgs()
        return list(sorted(pkgs, key=lambda x: x.get('name')))

    @stormfunc(readonly=True)
    async def _libPkgDeps(self, pkgdef):
        pkgdef = await toprim(pkgdef)
        return await self.runt.view.core.verifyStormPkgDeps(pkgdef)

@registry.registerLib
class LibDmon(Lib):
    '''
    A Storm Library for interacting with StormDmons.
    '''
    _storm_locals = (
        {'name': 'add', 'desc': '''
        Add a Storm Dmon to the Cortex.

        Examples:
            Add a dmon that executes a query::

                $lib.dmon.add(${ myquery }, name='example dmon')
                ''',
         'type': {'type': 'function', '_funcname': '_libDmonAdd',
                  'args': (
                      {'name': 'text', 'type': ['str', 'storm:query'],
                       'desc': 'The Storm query to execute in the Dmon loop.'},
                      {'name': 'name', 'type': 'str', 'desc': 'The name of the Dmon.', 'default': 'noname'},
                      {'name': 'ddef', 'type': 'dict', 'desc': 'Additional daemon definition fields. ', 'default': None},
                  ),
                  'returns': {'type': 'str', 'desc': 'The iden of the newly created Storm Dmon.'}}},
        {'name': 'get', 'desc': 'Get a Storm Dmon definition by iden.',
         'type': {'type': 'function', '_funcname': '_libDmonGet',
                  'args': (
                      {'name': 'iden', 'type': 'str', 'desc': 'The iden of the Storm Dmon to get.'},
                  ),
                  'returns': {'type': 'dict', 'desc': 'A Storm Dmon definition dict.', }}},
        {'name': 'del', 'desc': 'Delete a Storm Dmon by iden.',
         'type': {'type': 'function', '_funcname': '_libDmonDel',
                  'args': (
                      {'name': 'iden', 'type': 'str', 'desc': 'The iden of the Storm Dmon to delete.'},
                  ),
                  'returns': {'type': 'null', }}},
        {'name': 'log', 'desc': 'Get the messages from a Storm Dmon.',
         'type': {'type': 'function', '_funcname': '_libDmonLog',
                  'args': (
                      {'name': 'iden', 'type': 'str', 'desc': 'The iden of the Storm Dmon to get logs for.'},
                  ),
                  'returns': {'type': 'list', 'desc': 'A list of messages from the StormDmon.'}}},
        {'name': 'list', 'desc': 'Get a list of Storm Dmons.',
         'type': {
             'type': 'function', '_funcname': '_libDmonList',
             'returns': {'type': 'list', 'desc': 'A list of Storm Dmon definitions.'}}},
        {'name': 'bump', 'desc': 'Restart the Dmon.',
         'type': {'type': 'function', '_funcname': '_libDmonBump',
                  'args': (
                      {'name': 'iden', 'type': 'str', 'desc': 'The GUID of the dmon to restart.'},
                  ),
                  'returns': {'type': 'boolean',
                              'desc': 'True if the Dmon is restarted; False if the iden does not exist.'}}},
        {'name': 'stop', 'desc': 'Stop a Storm Dmon.',
         'type': {'type': 'function', '_funcname': '_libDmonStop',
                  'args': (
                      {'name': 'iden', 'type': 'str', 'desc': 'The GUID of the Dmon to stop.'},
                  ),
                  'returns': {'type': 'boolean',
                              'desc': '``(true)`` unless the dmon does not exist or was already stopped.'}}},
        {'name': 'start', 'desc': 'Start a storm dmon.',
         'type': {'type': 'function', '_funcname': '_libDmonStart',
                  'args': (
                      {'name': 'iden', 'type': 'str', 'desc': 'The GUID of the dmon to start.'},
                  ),
                  'returns': {'type': 'boolean',
                              'desc': '``(true)`` unless the dmon does not exist or was already started.'}}},
    )
    _storm_lib_path = ('dmon',)

    def getObjLocals(self):
        return {
            'add': self._libDmonAdd,
            'get': self._libDmonGet,
            'del': self._libDmonDel,
            'log': self._libDmonLog,
            'list': self._libDmonList,
            'bump': self._libDmonBump,
            'stop': self._libDmonStop,
            'start': self._libDmonStart,
        }

    async def _libDmonDel(self, iden):
        dmon = await self.runt.view.core.getStormDmon(iden)
        if dmon is None:
            mesg = f'No storm dmon with iden: {iden}'
            raise s_exc.NoSuchIden(mesg=mesg)

        if dmon.get('user') != self.runt.user.iden:
            self.runt.confirm(('dmon', 'del', iden))

        await self.runt.view.core.delStormDmon(iden)

    @stormfunc(readonly=True)
    async def _libDmonGet(self, iden):
        return await self.runt.view.core.getStormDmon(iden)

    @stormfunc(readonly=True)
    async def _libDmonList(self):
        return await self.runt.view.core.getStormDmons()

    @stormfunc(readonly=True)
    async def _libDmonLog(self, iden):
        self.runt.confirm(('dmon', 'log'))
        return await self.runt.view.core.getStormDmonLog(iden)

    async def _libDmonAdd(self, text, name='noname', ddef=None):

        varz = {}

        # closure style capture of runtime and query vars
        if isinstance(text, Query):
            varz.update(await toprim(text.varz))

        varz.update(await toprim(self.runt.vars))

        varz = s_msgpack.getvars(varz)

        text = await tostr(text)
        ddef = await toprim(ddef)

        viewiden = self.runt.view.iden
        self.runt.confirm(('dmon', 'add'), gateiden=viewiden)

        opts = {'vars': varz, 'view': viewiden}

        if ddef is None:
            ddef = {}

        ddef['name'] = name
        ddef['user'] = self.runt.user.iden
        ddef['storm'] = text
        ddef['stormopts'] = opts

        ddef.setdefault('enabled', True)

        return await self.runt.view.core.addStormDmon(ddef)

    async def _libDmonBump(self, iden):
        iden = await tostr(iden)

        ddef = await self.runt.view.core.getStormDmon(iden)
        if ddef is None:
            return False

        viewiden = ddef['stormopts']['view']
        self.runt.confirm(('dmon', 'add'), gateiden=viewiden)

        await self.runt.view.core.bumpStormDmon(iden)
        return True

    async def _libDmonStop(self, iden):
        iden = await tostr(iden)

        ddef = await self.runt.view.core.getStormDmon(iden)
        if ddef is None:
            return False

        viewiden = ddef['stormopts']['view']
        self.runt.confirm(('dmon', 'add'), gateiden=viewiden)

        return await self.runt.view.core.disableStormDmon(iden)

    async def _libDmonStart(self, iden):
        iden = await tostr(iden)

        ddef = await self.runt.view.core.getStormDmon(iden)
        if ddef is None:
            return False

        viewiden = ddef['stormopts']['view']
        self.runt.confirm(('dmon', 'add'), gateiden=viewiden)

        return await self.runt.view.core.enableStormDmon(iden)

@registry.registerLib
class LibService(Lib):
    '''
    A Storm Library for interacting with Storm Services.
    '''
    _storm_locals = (
        {'name': 'add', 'desc': 'Add a Storm Service to the Cortex.',
         'type': {'type': 'function', '_funcname': '_libSvcAdd',
                  'args': (
                      {'name': 'name', 'type': 'str', 'desc': 'Name of the Storm Service to add.', },
                      {'name': 'url', 'type': 'str', 'desc': 'The Telepath URL to the Storm Service.', },
                  ),
                  'returns': {'type': 'dict', 'desc': 'The Storm Service definition.', }}},
        {'name': 'del', 'desc': 'Remove a Storm Service from the Cortex.',
         'type': {'type': 'function', '_funcname': '_libSvcDel',
                  'args': (
                      {'name': 'iden', 'type': 'str', 'desc': 'The iden of the service to remove.', },
                  ),
                  'returns': {'type': 'null', }}},
        {'name': 'get', 'desc': 'Get a Storm Service definition.',
         'type': {'type': 'function', '_funcname': '_libSvcGet',
                  'args': (
                      {'name': 'name', 'type': 'str',
                       'desc': 'The local name, local iden, or remote name, '
                               'of the service to get the definition for.', },
                  ),
                  'returns': {'type': 'dict', 'desc': 'A Storm Service definition.', }}},
        {'name': 'has', 'desc': 'Check if a Storm Service is available in the Cortex.',
         'type': {'type': 'function', '_funcname': '_libSvcHas',
                  'args': (
                      {'name': 'name', 'type': 'str',
                       'desc': 'The local name, local iden, or remote name, '
                               'of the service to check for the existence of.', },
                  ),
                  'returns': {'type': 'boolean',
                              'desc': 'True if the service exists in the Cortex, False if it does not.', }}},
        {'name': 'list',
         'desc': '''
            List the Storm Service definitions for the Cortex.

            Notes:
                The definition dictionaries have an additional ``ready`` key added to them to
                indicate if the Cortex is currently connected to the Storm Service or not.
            ''',
         'type': {'type': 'function', '_funcname': '_libSvcList',
                  'returns': {'type': 'list', 'desc': 'A list of Storm Service definitions.', }}},
        {'name': 'wait', 'desc': '''
        Wait for a given service to be ready.

        Notes:
            If a timeout value is not specified, this will block a Storm query until the service is available.
        ''',
         'type': {'type': 'function', '_funcname': '_libSvcWait',
                  'args': (
                      {'name': 'name', 'type': 'str', 'desc': 'The name, or iden, of the service to wait for.', },
                      {'name': 'timeout', 'type': 'int', 'desc': 'Number of seconds to wait for the service.',
                       'default': None, }
                  ),
                  'returns': {'type': 'boolean', 'desc': 'Returns true if the service is available, false on a '
                                                         'timeout waiting for the service to be ready.', }}},
    )
    _storm_lib_perms = (
        {'perm': ('service', 'add'), 'gate': 'cortex',
            'desc': 'Controls the ability to add a Storm Service to the Cortex.'},
        {'perm': ('service', 'del'), 'gate': 'cortex',
            'desc': 'Controls the ability to delete a Storm Service from the Cortex'},
        {'perm': ('service', 'get'), 'gate': 'cortex',
            'desc': 'Controls the ability to get the Service object for any Storm Service.'},
        {'perm': ('service', 'get', '<iden>'), 'gate': 'cortex',
            'desc': 'Controls the ability to get the Service object for a Storm Service by iden.'},
        {'perm': ('service', 'list'), 'gate': 'cortex',
         'desc': 'Controls the ability to list all available Storm Services and their service definitions.'},
    )
    _storm_lib_path = ('service',)

    def getObjLocals(self):
        return {
            'add': self._libSvcAdd,
            'del': self._libSvcDel,
            'get': self._libSvcGet,
            'has': self._libSvcHas,
            'list': self._libSvcList,
            'wait': self._libSvcWait,
        }

    async def _checkSvcGetPerm(self, ssvc):
        '''
        Helper to handle service.get.* permissions
        '''
        self.runt.confirm(('service', 'get', ssvc.iden))

    async def _libSvcAdd(self, name, url):
        self.runt.confirm(('service', 'add'))
        sdef = {
            'name': name,
            'url': url,
        }
        return await self.runt.view.core.addStormSvc(sdef)

    async def _libSvcDel(self, iden):
        self.runt.confirm(('service', 'del'))
        return await self.runt.view.core.delStormSvc(iden)

    async def _libSvcGet(self, name):
        ssvc = self.runt.view.core.getStormSvc(name)
        if ssvc is None:
            mesg = f'No service with name/iden: {name}'
            raise s_exc.NoSuchName(mesg=mesg)
        await self._checkSvcGetPerm(ssvc)
        return Service(self.runt, ssvc)

    @stormfunc(readonly=True)
    async def _libSvcHas(self, name):
        ssvc = self.runt.view.core.getStormSvc(name)
        if ssvc is None:
            return False
        return True

    @stormfunc(readonly=True)
    async def _libSvcList(self):
        self.runt.confirm(('service', 'list'))
        retn = []

        for ssvc in self.runt.view.core.getStormSvcs():
            sdef = dict(ssvc.sdef)
            sdef['ready'] = ssvc.ready.is_set()
            sdef['svcname'] = ssvc.svcname
            sdef['svcvers'] = ssvc.svcvers
            retn.append(sdef)

        return retn

    @stormfunc(readonly=True)
    async def _libSvcWait(self, name, timeout=None):
        name = await tostr(name)
        timeout = await toint(timeout, noneok=True)
        ssvc = self.runt.view.core.getStormSvc(name)
        if ssvc is None:
            mesg = f'No service with name/iden: {name}'
            raise s_exc.NoSuchName(mesg=mesg, name=name)
        await self._checkSvcGetPerm(ssvc)

        # Short circuit asyncio.wait_for logic by checking the ready event
        # value. If we call wait_for with a timeout=0 we'll almost always
        # raise a TimeoutError unless the future previously had the option
        # to complete.
        if timeout == 0:
            return ssvc.ready.is_set()

        fut = ssvc.ready.wait()
        try:
            await asyncio.wait_for(fut, timeout=timeout)
        except asyncio.TimeoutError:
            return False
        else:
            return True

@registry.registerLib
class LibTags(Lib):
    '''
    Storm utility functions for tags.
    '''
    _storm_lib_path = ('tags',)

    _storm_locals = (
        {'name': 'prefix', 'desc': '''
            Normalize and prefix a list of syn:tag:part values so they can be applied.

            Examples:
                Add tag prefixes and then use them to tag nodes::

                    $tags = $lib.tags.prefix($result.tags, vtx.visi)
                    { for $tag in $tags { [ +#$tag ] } }

         ''',
         'type': {'type': 'function', '_funcname': 'prefix',
                  'args': (
                      {'name': 'names', 'type': 'list', 'desc': 'A list of syn:tag:part values to normalize and prefix.'},
                      {'name': 'prefix', 'type': 'str', 'desc': 'The string prefix to add to the syn:tag:part values.'},
                      {'name': 'ispart', 'type': 'boolean', 'default': False,
                       'desc': 'Whether the names have already been normalized. Normalization will be skipped if set to true.'},
                  ),
                  'returns': {'type': 'list', 'desc': 'A list of normalized and prefixed syn:tag values.', }}},
    )

    def getObjLocals(self):
        return {
            'prefix': self.prefix,
        }

    @stormfunc(readonly=True)
    async def prefix(self, names, prefix, ispart=False):

        prefix = await tostr(prefix)
        ispart = await tobool(ispart)
        tagpart = self.runt.view.core.model.type('syn:tag:part')

        retn = []
        async for part in toiter(names):
            if not ispart:
                try:
                    partnorm = tagpart.norm(part)[0]
                    retn.append(f'{prefix}.{partnorm}')
                except s_exc.BadTypeValu:
                    pass
            else:
                retn.append(f'{prefix}.{part}')

        return retn

@registry.registerLib
class LibBase(Lib):
    '''
    The Base Storm Library. This mainly contains utility functionality.
    '''
    _storm_lib_path = ()

    _storm_locals = (
        {'name': 'len', 'desc': '''
            Get the length of a item.

            This could represent the size of a string, or the number of keys in
            a dictionary, or the number of elements in an array. It may also be used
            to iterate an emitter or yield function and count the total.''',
         'type': {'type': 'function', '_funcname': '_len',
                  'args': (
                      {'name': 'item', 'desc': 'The item to get the length of.', 'type': 'prim', },
                  ),
                  'returns': {'type': 'int', 'desc': 'The length of the item.', }}},
        {'name': 'min', 'desc': 'Get the minimum value in a list of arguments.',
         'type': {'type': 'function', '_funcname': '_min',
                  'args': (
                      {'name': '*args', 'type': 'any', 'desc': 'List of arguments to evaluate.', },
                  ),
                  'returns': {'type': 'int', 'desc': 'The smallest argument.', }}},
        {'name': 'max', 'desc': 'Get the maximum value in a list of arguments.',
         'type': {'type': 'function', '_funcname': '_max',
                  'args': (
                      {'name': '*args', 'type': 'any', 'desc': 'List of arguments to evaluate.', },
                  ),
                  'returns': {'type': 'int', 'desc': 'The largest argument.', }}},
        {'name': 'set', 'desc': 'Get a Storm Set object.',
         'type': {'type': 'function', '_funcname': '_set',
                  'args': (
                      {'name': '*vals', 'type': 'any', 'desc': 'Initial values to place in the set.', },
                  ),
                  'returns': {'type': 'set', 'desc': 'The new set.', }}},
        {'name': 'exit', 'desc': 'Cause a Storm Runtime to stop running.',
         'type': {'type': 'function', '_funcname': '_exit',
                  'args': (
                      {'name': 'mesg', 'type': 'str', 'desc': 'Optional string to warn.', 'default': None, },
                      {'name': '**kwargs', 'type': 'any', 'desc': 'Keyword arguments to substitute into the mesg.', },
                  ),
                  'returns': {'type': 'null', }}},
        {'name': 'guid', 'desc': 'Get a random guid, or generate a guid from the arguments.',
         'type': {'type': 'function', '_funcname': '_guid',
                  'args': (
                      {'name': '*args', 'type': 'prim', 'desc': 'Arguments which are hashed to create a guid.', },
                      {'name': 'valu', 'type': 'prim', 'default': '$lib.undef',
                       'desc': 'Create a guid from a single value (no positional arguments can be specified).', },
                  ),
                  'returns': {'type': 'str', 'desc': 'A guid.', }}},
        {'name': 'fire', 'desc': '''
            Fire an event onto the runtime.

            Notes:
                This fires events as ``storm:fire`` event types. The name of the event is placed into a ``type`` key,
                and any additional keyword arguments are added to a dictionary under the ``data`` key.

            Examples:
                Fire an event called ``demo`` with some data::

                    storm> $foo='bar' $lib.fire('demo', foo=$foo, knight='ni')
                    ...
                    ('storm:fire', {'type': 'demo', 'data': {'foo': 'bar', 'knight': 'ni'}})
                    ...
            ''',
         'type': {'type': 'function', '_funcname': '_fire',
                  'args': (
                      {'name': 'name', 'type': 'str', 'desc': 'The name of the event to fire.', },
                      {'name': '**info', 'type': 'any',
                       'desc': 'Additional keyword arguments containing data to add to the event.', },
                  ),
                  'returns': {'type': 'null', }}},
        {'name': 'raise', 'desc': 'Raise an exception in the storm runtime.',
         'type': {'type': 'function', '_funcname': '_raise',
                  'args': (
                      {'name': 'name', 'type': 'str', 'desc': 'The name of the error condition to raise.', },
                      {'name': 'mesg', 'type': 'str', 'desc': 'A friendly description of the specific error.', },
                      {'name': '**info', 'type': 'any', 'desc': 'Additional metadata to include in the exception.', },
                  ),
                  'returns': {'type': 'null', 'desc': 'This function does not return.', }}},
        {'name': 'null', 'desc': '''
            This constant represents a value of None that can be used in Storm.

            Examples:
                Create a dictionary object with a key whose value is null, and call ``$lib.fire()`` with it::

                    storm> $d=({"key": $lib.null}) $lib.fire('demo', d=$d)
                    ('storm:fire', {'type': 'demo', 'data': {'d': {'key': None}}})
            ''',
            'type': 'null', },
        {'name': 'undef', 'desc': '''
            This constant can be used to unset variables and derefs.

            Examples:
                Unset the variable $foo::

                    $foo = $lib.undef

                Remove a dictionary key bar::

                    $foo.bar = $lib.undef

                Remove a list index of 0::

                    $foo.0 = $lib.undef
            ''',
            'type': 'undef', },
        {'name': 'true', 'desc': '''
            This constant represents a value of True that can be used in Storm.

            Examples:
                Conditionally print a statement based on the constant value::

                    storm> if $lib.true { $lib.print('Is True') } else { $lib.print('Is False') }
                    Is True
                ''',
         'type': 'boolean', },
        {'name': 'false', 'desc': '''
            This constant represents a value of False that can be used in Storm.

            Examples:
                Conditionally print a statement based on the constant value::

                    storm> if $lib.false { $lib.print('Is True') } else { $lib.print('Is False') }
                    Is False''',
         'type': 'boolean', },
        {'name': 'cast', 'desc': 'Normalize a value as a Synapse Data Model Type.',
         'type': {'type': 'function', '_funcname': '_cast',
                  'args': (
                      {'name': 'name', 'type': 'str',
                       'desc': 'The name of the model type to normalize the value as.', },
                      {'name': 'valu', 'type': 'any', 'desc': 'The value to normalize.', },
                  ),
                  'returns': {'type': 'prim', 'desc': 'The normalized value.', }}},
        {'name': 'warn',
         'desc': '''
            Print a warning message to the runtime.

            Notes:
                Arbitrary objects can be warned as well. They will have their Python __repr()__ printed.
            ''',
         'type': {'type': 'function', '_funcname': '_warn',
                  'args': (
                      {'name': 'mesg', 'type': 'str', 'desc': 'String to warn.', },
                      {'name': '**kwargs', 'type': 'any', 'desc': 'Keyword arguments to substitute into the mesg.', },
                  ),
                  'returns': {'type': 'null', }}},
        {'name': 'print', 'desc': '''
            Print a message to the runtime.

            Examples:
                Print a simple string::

                    storm> $lib.print("Hello world!")
                    Hello world!

                Format and print string based on variables::

                    storm> $d=({"key1": (1), "key2": "two"})
                         for ($key, $value) in $d { $lib.print('{k} => {v}', k=$key, v=$value) }
                    key1 => 1
                    key2 => two

                Use values off of a node to format and print string::

                    storm> inet:ipv4:asn
                         $lib.print("node: {ndef}, asn: {asn}", ndef=$node.ndef(), asn=:asn) | spin
                    node: ('inet:ipv4', 16909060), asn: 1138

            Notes:
                Arbitrary objects can be printed as well. They will have their Python __repr()__ printed.

            ''',
         'type': {'type': 'function', '_funcname': '_print',
                  'args': (
                      {'name': 'mesg', 'type': 'str', 'desc': 'String to print.', },
                      {'name': '**kwargs', 'type': 'any', 'desc': 'Keyword arguments to substitute into the mesg.', },
                  ),
                  'returns': {'type': 'null', }}},
        {'name': 'range', 'desc': '''
        Generate a range of integers.

        Examples:
            Generate a sequence of integers based on the size of an array::

                storm> $a=(foo,bar,(2)) for $i in $lib.range($lib.len($a)) {$lib.fire('test', indx=$i, valu=$a.$i)}
                Executing query at 2021/03/22 19:25:48.835
                ('storm:fire', {'type': 'test', 'data': {'index': 0, 'valu': 'foo'}})
                ('storm:fire', {'type': 'test', 'data': {'index': 1, 'valu': 'bar'}})
                ('storm:fire', {'type': 'test', 'data': {'index': 2, 'valu': 2}})

        Notes:
            The range behavior is the same as the Python3 ``range()`` builtin Sequence type.
        ''',
         'type': {'type': 'function', '_funcname': '_range',
                  'args': (
                      {'name': 'stop', 'type': 'int', 'desc': 'The value to stop at.', },
                      {'name': 'start', 'type': 'int', 'desc': 'The value to start at.', 'default': None, },
                      {'name': 'step', 'type': 'int', 'desc': 'The range step size.', 'default': None, },
                  ),
                  'returns': {'name': 'Yields', 'type': 'int', 'desc': 'The sequence of integers.'}}},
        {'name': 'pprint', 'desc': 'The pprint API should not be considered a stable interface.',
         'type': {'type': 'function', '_funcname': '_pprint',
                  'args': (
                      {'name': 'item', 'type': 'any', 'desc': 'Item to pprint', },
                      {'name': 'prefix', 'type': 'str', 'desc': 'Line prefix.', 'default': '', },
                      {'name': 'clamp', 'type': 'int', 'desc': 'Line clamping length.', 'default': None, },
                  ),
                  'returns': {'type': 'null', }}},
        {'name': 'sorted', 'desc': 'Yield sorted values.',
         'type': {'type': 'function', '_funcname': '_sorted',
                  'args': (
                      {'name': 'valu', 'type': 'any', 'desc': 'An iterable object to sort.', },
                      {'name': 'reverse', 'type': 'boolean', 'desc': 'Reverse the sort order.',
                       'default': False},
                  ),
                  'returns': {'name': 'Yields', 'type': 'any', 'desc': 'Yields the sorted output.', }}},
        {'name': 'import', 'desc': 'Import a Storm module.',
         'type': {'type': 'function', '_funcname': '_libBaseImport',
                  'args': (
                      {'name': 'name', 'type': 'str', 'desc': 'Name of the module to import.', },
                      {'name': 'debug', 'type': 'boolean', 'default': False,
                       'desc': 'Enable debugging in the module.'},
                      {'name': 'reqvers', 'type': 'str', 'default': None,
                       'desc': 'Version requirement for the imported module.', },
                  ),
                  'returns': {'type': 'lib',
                              'desc': 'A ``lib`` instance representing the imported package.', }}},

        {'name': 'trycast', 'desc': '''
            Attempt to normalize a value and return status and the normalized value.

            Examples:
                Do something if the value is a valid IPV4::

                    ($ok, $ipv4) = $lib.trycast(inet:ipv4, 1.2.3.4)
                    if $ok { $dostuff($ipv4) }
         ''',
         'type': {'type': 'function', '_funcname': 'trycast',
                  'args': (
                      {'name': 'name', 'type': 'str',
                       'desc': 'The name of the model type to normalize the value as.', },
                      {'name': 'valu', 'type': 'any', 'desc': 'The value to normalize.', },
                  ),
                  'returns': {'type': 'list',
                              'desc': 'A list of (<bool>, <prim>) for status and normalized value.', }}},
        {'name': 'repr', 'desc': '''
            Attempt to convert a system mode value to a display mode string.

            Examples:
                Print the Synapse user name for an iden::

                    $lib.print($lib.repr(syn:user, $iden))

         ''',
         'type': {'type': 'function', '_funcname': '_repr',
                  'args': (
                      {'name': 'name', 'type': 'str', 'desc': 'The name of the model type.'},
                      {'name': 'valu', 'type': 'any', 'desc': 'The value to convert.'},
                  ),
                  'returns': {'type': 'str', 'desc': 'A display mode representation of the value.'}}},

        {'name': 'debug', 'desc': '''
            True if the current runtime has debugging enabled.

            Note:
                The debug state is inherited by sub-runtimes at instantiation time.  Any
                changes to a runtime's debug state do not percolate automatically.

            Examples:
                Check if the runtime is in debug and print a message::

                    if $lib.debug {
                        $lib.print('Doing stuff!')
                    }

                Update the current runtime to enable debugging::

                    $lib.debug = (true)''',
         'type': {
             'type': ['gtor', 'stor'],
             '_storfunc': '_setRuntDebug',
             '_gtorfunc': '_getRuntDebug',
             'returns': {'type': 'boolean'}}},

        {'name': 'copy', 'desc': '''
            Create and return a deep copy of the given storm object.

            Note:
                This is currently limited to msgpack compatible primitives.

            Examples:
                Make a copy of a list or dict::

                    $copy = $lib.copy($item)
         ''',
         'type': {'type': 'function', '_funcname': '_copy',
                  'args': (
                      {'name': 'item', 'type': 'prim',
                       'desc': 'The item to make a copy of.', },
                  ),
                  'returns': {'type': 'prim',
                              'desc': 'A deep copy of the primitive object.', }}},
    )

    _storm_lib_perms = (
        {'perm': ('globals',), 'gate': 'cortex',
            'desc': 'Used to control all operations for global variables.'},

        {'perm': ('globals', 'get'), 'gate': 'cortex',
            'desc': 'Used to control read access to all global variables.'},
        {'perm': ('globals', 'get', '<name>'), 'gate': 'cortex',
            'desc': 'Used to control read access to a specific global variable.'},

        {'perm': ('globals', 'set'), 'gate': 'cortex',
            'desc': 'Used to control edit access to all global variables.'},
        {'perm': ('globals', 'set', '<name>'), 'gate': 'cortex',
            'desc': 'Used to control edit access to a specific global variable.'},

        {'perm': ('globals', 'del'), 'gate': 'cortex',
            'desc': 'Used to control delete access to all global variables.'},
        {'perm': ('globals', 'del', '<name>'), 'gate': 'cortex',
            'desc': 'Used to control delete access to a specific global variable.'},
    )

    def __init__(self, runt, name=()):
        Lib.__init__(self, runt, name=name)
        self.stors['debug'] = self._setRuntDebug
        self.gtors['debug'] = self._getRuntDebug

        self.ctors.update({
            'env': self._ctorEnvVars,
            'vars': self._ctorRuntVars,
            'globals': self._ctorGlobalVars,
        })

    async def _getRuntDebug(self):
        return self.runt.debug

    @stormfunc(readonly=True)
    async def _setRuntDebug(self, debug):
        self.runt.debug = await tobool(debug)

    def getObjLocals(self):
        return {
            'len': self._len,
            'min': self._min,
            'max': self._max,
            'set': self._set,
            'copy': self._copy,
            'exit': self._exit,
            'guid': self._guid,
            'fire': self._fire,
            'null': None,
            'undef': undef,
            'true': True,
            'false': False,
            'cast': self._cast,
            'repr': self._repr,
            'warn': self._warn,
            'print': self._print,
            'raise': self._raise,
            'range': self._range,
            'pprint': self._pprint,
            'sorted': self._sorted,
            'import': self._libBaseImport,
            'trycast': self.trycast,
        }

    @stormfunc(readonly=True)
    async def _libBaseImport(self, name, debug=False, reqvers=None):

        name = await tostr(name)
        debug = await tobool(debug)
        reqvers = await tostr(reqvers, noneok=True)

        mdef = await self.runt.view.core.getStormMod(name, reqvers=reqvers)
        if mdef is None:
            mesg = f'No storm module named {name} matching version requirement {reqvers}'
            raise s_exc.NoSuchName(mesg=mesg, name=name, reqvers=reqvers)

        text = mdef.get('storm')
        modconf = mdef.get('modconf')

        query = await self.runt.getStormQuery(text)

        asroot = False

        rootperms = mdef.get('asroot:perms')
        if rootperms is not None:

            for perm in rootperms:
                if self.runt.allowed(perm):
                    asroot = True
                    break

            if not asroot:
                permtext = ' or '.join(('.'.join(p) for p in rootperms))
                mesg = f'Module ({name}) requires permission: {permtext}'
                raise s_exc.AuthDeny(mesg=mesg, user=self.runt.user.iden, username=self.runt.user.name)

        else:
            perm = ('asroot', 'mod') + tuple(name.split('.'))
            asroot = self.runt.allowed(perm)

            if mdef.get('asroot', False) and not asroot:
                mesg = f'Module ({name}) elevates privileges.  You need perm: asroot.mod.{name}'
                raise s_exc.AuthDeny(mesg=mesg, user=self.runt.user.iden, username=self.runt.user.name)

        modr = await self.runt.getModRuntime(query, opts={'vars': {'modconf': modconf}})
        modr.asroot = asroot

        if debug:
            modr.debug = debug

        self.runt.onfini(modr)

        async for item in modr.execute():
            await asyncio.sleep(0)  # pragma: no cover

        modlib = Lib(modr)
        modlib.locls.update(modr.vars)
        modlib.locls['__module__'] = mdef
        modlib.name = (name,)

        return modlib

    @stormfunc(readonly=True)
    async def _copy(self, item):
        # short circuit a few python types
        if item is None:
            return None

        if isinstance(item, (int, str, bool)):
            return item

        try:
            valu = fromprim(item)
        except s_exc.NoSuchType:
            mesg = 'Type does not have a Storm primitive and cannot be copied.'
            raise s_exc.BadArg(mesg=mesg) from None

        try:
            return await valu._storm_copy()
        except s_exc.NoSuchType:
            mesg = 'Nested type does not support being copied!'
            raise s_exc.BadArg(mesg=mesg) from None

    def _reqTypeByName(self, name):
        typeitem = self.runt.view.core.model.type(name)
        if typeitem is not None:
            return typeitem

        # If a type cannot be found for the form, see if name is a property
        # that has a type we can use
        propitem = self.runt.view.core.model.prop(name)
        if propitem is not None:
            return propitem.type

        mesg = f'No type or prop found for name {name}.'
        raise s_exc.NoSuchType(mesg=mesg)

    @stormfunc(readonly=True)
    async def _cast(self, name, valu):
        name = await toprim(name)
        valu = await toprim(valu)

        typeitem = self._reqTypeByName(name)
        # TODO an eventual mapping between model types and storm prims

        norm, info = typeitem.norm(valu)
        return fromprim(norm, basetypes=False)

    @stormfunc(readonly=True)
    async def trycast(self, name, valu):
        name = await toprim(name)
        valu = await toprim(valu)

        typeitem = self._reqTypeByName(name)

        try:
            norm, info = typeitem.norm(valu)
            return (True, fromprim(norm, basetypes=False))
        except s_exc.BadTypeValu:
            return (False, None)

    @stormfunc(readonly=True)
    async def _repr(self, name, valu):
        name = await tostr(name)
        valu = await toprim(valu)

        parts = name.strip().split('*')
        name = parts[0]

        typeitem = self._reqTypeByName(name)
        if len(parts) > 1:
            typeitem = typeitem.getVirtType(parts[1:])

        return typeitem.repr(valu)

    @stormfunc(readonly=True)
    async def _exit(self, mesg=None, **kwargs):
        if mesg:
            mesg = await self._get_mesg(mesg, **kwargs)
            await self.runt.warn(mesg, log=False)
            raise s_stormctrl.StormExit(mesg=mesg)
        raise s_stormctrl.StormExit()

    @stormfunc(readonly=True)
    async def _sorted(self, valu, reverse=False):
        valu = await toprim(valu)
        if isinstance(valu, dict):
            valu = list(valu.items())
        for item in sorted(valu, reverse=reverse):
            yield item

    @stormfunc(readonly=True)
    async def _set(self, *vals):
        return Set(vals)

    @stormfunc(readonly=True)
    async def _guid(self, *args, valu=undef):
        if args:
            if valu is not undef:
                raise s_exc.BadArg(mesg='Valu cannot be specified if positional arguments are provided')
            args = await toprim(args)
            return s_common.guid(args)

        if valu is not undef:
            valu = await toprim(valu)
            return s_common.guid(valu)

        return s_common.guid()

    @stormfunc(readonly=True)
    async def _len(self, item):

        if isinstance(item, (types.GeneratorType, types.AsyncGeneratorType)):
            size = 0
            async for _ in s_coro.agen(item):
                size += 1
                await asyncio.sleep(0)
            return size

        try:
            return len(item)
        except TypeError:
            name = f'{item.__class__.__module__}.{item.__class__.__name__}'
            raise s_exc.StormRuntimeError(mesg=f'Object {name} does not have a length.', name=name) from None
        except Exception as e:  # pragma: no cover
            name = f'{item.__class__.__module__}.{item.__class__.__name__}'
            raise s_exc.StormRuntimeError(mesg=f'Unknown error during len(): {repr(e)}', name=name)

    @stormfunc(readonly=True)
    async def _min(self, *args):
        args = await toprim(args)
        # allow passing in a list of ints
        vals = []
        for arg in args:
            if isinstance(arg, (list, tuple)):
                vals.extend(arg)
                continue
            vals.append(arg)

        if len(vals) < 1:
            mesg = '$lib.min() must have at least one argument or a list containing at least one value.'
            raise s_exc.StormRuntimeError(mesg=mesg)

        ints = [await toint(x) for x in vals]
        return min(ints)

    @stormfunc(readonly=True)
    async def _max(self, *args):
        args = await toprim(args)
        # allow passing in a list of ints
        vals = []
        for arg in args:
            if isinstance(arg, (list, tuple)):
                vals.extend(arg)
                continue
            vals.append(arg)

        if len(vals) < 1:
            mesg = '$lib.max() must have at least one argument or a list containing at least one value.'
            raise s_exc.StormRuntimeError(mesg=mesg)

        ints = [await toint(x) for x in vals]
        return max(ints)

    @staticmethod
    async def _get_mesg(mesg, **kwargs):
        if not isinstance(mesg, str):
            mesg = await torepr(mesg)
        elif kwargs:
            mesg = await kwarg_format(mesg, **kwargs)
        return mesg

    @stormfunc(readonly=True)
    async def _print(self, mesg, **kwargs):
        mesg = await self._get_mesg(mesg, **kwargs)
        await self.runt.printf(mesg)

    @stormfunc(readonly=True)
    async def _raise(self, name, mesg, **info):
        name = await tostr(name)
        mesg = await tostr(mesg)
        info = await toprim(info)
        s_json.reqjsonsafe(info)

        ctor = getattr(s_exc, name, None)
        if ctor is not None:
            raise ctor(mesg=mesg, **info)

        info['mesg'] = mesg
        info['errname'] = name
        raise s_exc.StormRaise(**info)

    @stormfunc(readonly=True)
    async def _range(self, stop, start=None, step=None):
        stop = await toint(stop)
        start = await toint(start, True)
        step = await toint(step, True)

        if start is not None:
            if step is not None:
                genr = range(start, stop, step)
            else:
                genr = range(start, stop)
        else:
            genr = range(stop)

        for valu in genr:
            yield valu
            await asyncio.sleep(0)

    @stormfunc(readonly=True)
    async def _pprint(self, item, prefix='', clamp=None):
        if clamp is not None:
            clamp = await toint(clamp)

            if clamp < 3:
                mesg = 'Invalid clamp length.'
                raise s_exc.StormRuntimeError(mesg=mesg, clamp=clamp)

        try:
            item = await toprim(item)
        except s_exc.NoSuchType:
            pass

        lines = pprint.pformat(item).splitlines()

        for line in lines:
            fline = f'{prefix}{line}'
            if clamp and len(fline) > clamp:
                await self.runt.printf(f'{fline[:clamp - 3]}...')
            else:
                await self.runt.printf(fline)

    @stormfunc(readonly=True)
    async def _warn(self, mesg, **kwargs):
        mesg = await self._get_mesg(mesg, **kwargs)
        await self.runt.warn(mesg, log=False)

    @stormfunc(readonly=True)
    async def _fire(self, name, **info):
        info = await toprim(info)
        s_json.reqjsonsafe(info)
        await self.runt.bus.fire('storm:fire', type=name, data=info)

    def _ctorGlobalVars(self, path=None):
        return GlobalVars(path=path)

    def _ctorEnvVars(self, path=None):
        return EnvVars(path=path)

    def _ctorRuntVars(self, path=None):
        return RuntVars(path=path)

@registry.registerLib
class LibDict(Lib):
    '''
    A Storm Library for interacting with dictionaries.
    '''
    _storm_locals = (
        {'name': 'has', 'desc': 'Check a dictionary has a specific key.',
         'type': {'type': 'function', '_funcname': '_has',
                  'args': (
                      {'name': 'valu', 'type': 'dict', 'desc': 'The dictionary being checked.'},
                      {'name': 'key', 'type': 'any', 'desc': 'The key to check.'},
                  ),
                  'returns': {'type': 'boolean', 'desc': 'True if the key is present, false if the key is not present.'}}},
        {'name': 'keys', 'desc': 'Retrieve a list of keys in the specified dictionary.',
         'type': {'type': 'function', '_funcname': '_keys',
                  'args': (
                      {'name': 'valu', 'type': 'dict', 'desc': 'The dictionary to operate on.'},
                  ),
                  'returns': {'type': 'list', 'desc': 'List of keys in the specified dictionary.', }}},
        {'name': 'pop', 'desc': 'Remove specified key and return the corresponding value.',
         'type': {'type': 'function', '_funcname': '_pop',
                  'args': (
                      {'name': 'valu', 'type': 'dict', 'desc': 'The dictionary to operate on.'},
                      {'name': 'key', 'type': 'any', 'desc': 'The key to pop.'},
                      {'name': 'default', 'type': 'any', 'default': '$lib.undef',
                       'desc': 'Optional default value to return if the key does not exist in the dictionary.'},
                  ),
                  'returns': {'type': 'any', 'desc': 'The popped value.', }}},
        {'name': 'update', 'desc': 'Update the specified dictionary with keys/values from another dictionary.',
         'type': {'type': 'function', '_funcname': '_update',
                  'args': (
                      {'name': 'valu', 'type': 'dict', 'desc': 'The target dictionary (update to).'},
                      {'name': 'other', 'type': 'dict', 'desc': 'The source dictionary (update from).'},
                  ),
                  'returns': {'type': 'null'}}},
        {'name': 'values', 'desc': 'Retrieve a list of values in the specified dictionary.',
         'type': {'type': 'function', '_funcname': '_values',
                  'args': (
                      {'name': 'valu', 'type': 'dict', 'desc': 'The dictionary to operate on.'},
                  ),
                  'returns': {'type': 'list', 'desc': 'List of values in the specified dictionary.', }}},
    )
    _storm_lib_path = ('dict',)

    def getObjLocals(self):
        return {
            'has': self._has,
            'keys': self._keys,
            'pop': self._pop,
            'update': self._update,
            'values': self._values,
        }

    async def _check_type(self, valu, name='valu'):
        if isinstance(valu, (dict, Dict)):
            return

        typ = getattr(valu, '_storm_typename', None)
        if typ is None:
            prim = await toprim(valu)
            typ = type(prim).__name__

        mesg = f'{name} argument must be a dict, not {typ}.'
        raise s_exc.BadArg(mesg=mesg)

    @stormfunc(readonly=True)
    async def _has(self, valu, key):
        await self._check_type(valu)
        key = await toprim(key)
        valu = await toprim(valu)
        return key in valu

    @stormfunc(readonly=True)
    async def _keys(self, valu):
        await self._check_type(valu)
        valu = await toprim(valu)
        return list(valu.keys())

    @stormfunc(readonly=True)
    async def _pop(self, valu, key, default=undef):
        await self._check_type(valu)

        key = await toprim(key)
        real = await toprim(valu)

        if key not in real:
            if default == undef:
                mesg = f'Key {key} does not exist in dictionary.'
                raise s_exc.BadArg(mesg=mesg)
            return await toprim(default)

        # Make sure we have a storm Dict
        valu = fromprim(valu)

        ret = await valu.deref(key)
        await valu.setitem(key, undef)
        return ret

    @stormfunc(readonly=True)
    async def _update(self, valu, other):
        await self._check_type(valu)
        await self._check_type(other, name='other')

        valu = fromprim(valu)
        other = await toprim(other)

        for k, v in other.items():
            await valu.setitem(k, v)

    @stormfunc(readonly=True)
    async def _values(self, valu):
        await self._check_type(valu)

        valu = await toprim(valu)
        return list(valu.values())

@registry.registerLib
class LibPs(Lib):
    '''
    A Storm Library for interacting with running tasks on the Cortex.
    '''
    _storm_locals = (  # type:  ignore
        {'name': 'kill', 'desc': 'Stop a running task on the Cortex.',
         'type': {'type': 'function', '_funcname': '_kill',
                  'args': (
                      {'name': 'prefix', 'type': 'str',
                       'desc': 'The prefix of the task to stop. '
                               'Tasks will only be stopped if there is a single prefix match.'},
                  ),
                  'returns': {'type': 'boolean', 'desc': 'True if the task was cancelled, False otherwise.', }}},
        {'name': 'list', 'desc': 'List tasks the current user can access.',
         'type': {'type': 'function', '_funcname': '_list',
                  'returns': {'type': 'list', 'desc': 'A list of task definitions.', }}},
    )
    _storm_lib_path = ('ps',)

    def getObjLocals(self):
        return {
            'kill': self._kill,
            'list': self._list,
        }

    async def _kill(self, prefix):
        idens = []

        todo = s_common.todo('ps', self.runt.user)
        tasks = await self.dyncall('cell', todo)
        for task in tasks:
            iden = task.get('iden')
            if iden.startswith(prefix):
                idens.append(iden)

        if len(idens) == 0:
            mesg = 'Provided iden does not match any processes.'
            raise s_exc.StormRuntimeError(mesg=mesg, iden=prefix)

        if len(idens) > 1:
            mesg = 'Provided iden matches more than one process.'
            raise s_exc.StormRuntimeError(mesg=mesg, iden=prefix)

        todo = s_common.todo('kill', self.runt.user, idens[0])
        return await self.dyncall('cell', todo)

    @stormfunc(readonly=True)
    async def _list(self):
        todo = s_common.todo('ps', self.runt.user)
        return await self.dyncall('cell', todo)

@registry.registerLib
class LibAxon(Lib):
    '''
    A Storm library for interacting with the Cortex's Axon.

    For APIs that accept an ssl_opts argument, the dictionary may contain the following values::

        ({
            'verify': <bool> - Perform SSL/TLS verification. Is overridden by the ssl argument.
            'client_cert': <str> - PEM encoded full chain certificate for use in mTLS.
            'client_key': <str> - PEM encoded key for use in mTLS. Alternatively, can be included in client_cert.
        })

    For APIs that accept a proxy argument, the following values are supported::

        ``(true)``: Use the proxy defined by the http:proxy configuration option if set.
        ``(false)``: Do not use the proxy defined by the http:proxy configuration option if set.
        <str>: A proxy URL string.
    '''
    _storm_locals = (
        {'name': 'wget', 'desc': """
            A method to download an HTTP(S) resource into the Cortex's Axon.

            Notes:
                The response body will be stored regardless of the status code. See the ``Axon.wget()`` API
                documentation to see the complete structure of the response dictionary.

            Example:
                Get the Vertex Project website::

                    $headers = ({})
                    $headers."User-Agent" = Foo/Bar

                    $resp = $lib.axon.wget("http://vertex.link", method=GET, headers=$headers)
                    if $resp.ok { $lib.print("Downloaded: {size} bytes", size=$resp.size) }
            """,
         'type': {'type': 'function', '_funcname': 'wget',
                  'args': (
                      {'name': 'url', 'type': 'str', 'desc': 'The URL to download'},
                      {'name': 'headers', 'type': 'dict', 'desc': 'An optional dictionary of HTTP headers to send.',
                       'default': None},
                      {'name': 'params', 'type': 'dict', 'desc': 'An optional dictionary of URL parameters to add.',
                       'default': None},
                      {'name': 'method', 'type': 'str', 'desc': 'The HTTP method to use.', 'default': 'GET'},
                      {'name': 'json', 'type': 'dict', 'desc': 'A JSON object to send as the body.',
                       'default': None},
                      {'name': 'body', 'type': 'bytes', 'desc': 'Bytes to send as the body.', 'default': None},
                      {'name': 'ssl', 'type': 'boolean',
                       'desc': 'Set to False to disable SSL/TLS certificate verification.', 'default': True},
                      {'name': 'timeout', 'type': 'int', 'desc': 'Timeout for the download operation.',
                       'default': None},
                      {'name': 'proxy', 'type': ['bool', 'str'],
                       'desc': 'Configure proxy usage. See $lib.axon help for additional details.', 'default': True},
                      {'name': 'ssl_opts', 'type': 'dict',
                       'desc': 'Optional SSL/TLS options. See $lib.axon help for additional details.',
                       'default': None},
                  ),
                  'returns': {'type': 'dict', 'desc': 'A status dictionary of metadata.'}}},
        {'name': 'wput', 'desc': """
            A method to upload a blob from the axon to an HTTP(S) endpoint.
            """,
         'type': {'type': 'function', '_funcname': 'wput',
                  'args': (
                      {'name': 'sha256', 'type': 'str', 'desc': 'The sha256 of the file blob to upload.'},
                      {'name': 'url', 'type': 'str', 'desc': 'The URL to upload the file to.'},
                      {'name': 'headers', 'type': 'dict', 'desc': 'An optional dictionary of HTTP headers to send.',
                       'default': None},
                      {'name': 'params', 'type': 'dict', 'desc': 'An optional dictionary of URL parameters to add.',
                       'default': None},
                      {'name': 'method', 'type': 'str', 'desc': 'The HTTP method to use.', 'default': 'PUT'},
                      {'name': 'ssl', 'type': 'boolean',
                       'desc': 'Set to False to disable SSL/TLS certificate verification.', 'default': True},
                      {'name': 'timeout', 'type': 'int', 'desc': 'Timeout for the download operation.',
                       'default': None},
                      {'name': 'proxy', 'type': ['bool', 'str'],
                       'desc': 'Configure proxy usage. See $lib.axon help for additional details.', 'default': True},
                      {'name': 'ssl_opts', 'type': 'dict',
                       'desc': 'Optional SSL/TLS options. See $lib.axon help for additional details.',
                       'default': None},
                  ),
                  'returns': {'type': 'dict', 'desc': 'A status dictionary of metadata.'}}},
        {'name': 'urlfile', 'desc': '''
            Retrieve the target URL using the wget() function and construct an inet:urlfile node from the response.

            Notes:
                This accepts the same arguments as ``$lib.axon.wget()``.
                ''',
         'type': {'type': 'function', '_funcname': 'urlfile',
                  'args': (
                      {'name': '*args', 'type': 'any', 'desc': 'Args from ``$lib.axon.wget()``.'},
                      {'name': '**kwargs', 'type': 'any', 'desc': 'Args from ``$lib.axon.wget()``.'},
                  ),
                  'returns': {'type': ['node', 'null'],
                              'desc': 'The ``inet:urlfile`` node on success,  ``null`` on error.'}}},
        {'name': 'del', 'desc': '''
            Remove the bytes from the Cortex's Axon by sha256.

            Example:
                Delete files from the axon based on a tag::

                    file:bytes#foo +:sha256 $lib.axon.del(:sha256)
        ''',
         'type': {'type': 'function', '_funcname': 'del_',
                  'args': (
                      {'name': 'sha256', 'type': 'hash:sha256',
                       'desc': 'The sha256 of the bytes to remove from the Axon.'},
                  ),
                  'returns': {'type': 'boolean', 'desc': 'True if the bytes were found and removed.'}}},

        {'name': 'dels', 'desc': '''
            Remove multiple byte blobs from the Cortex's Axon by a list of sha256 hashes.

            Example:
                Delete a list of files (by hash) from the Axon::

                    $list = ($hash0, $hash1, $hash2)
                    $lib.axon.dels($list)
        ''',
         'type': {'type': 'function', '_funcname': 'dels',
                  'args': (
                      {'name': 'sha256s', 'type': 'list', 'desc': 'A list of sha256 hashes to remove from the Axon.'},
                  ),
                  'returns': {'type': 'list',
                              'desc': 'A list of boolean values that are True if the bytes were found.'}}},

        {'name': 'list', 'desc': '''
        List (offset, sha256, size) tuples for files in the Axon in added order.

        Example:
            List files::

                for ($offs, $sha256, $size) in $lib.axon.list() {
                    $lib.print($sha256)
                }

            Start list from offset 10::

                for ($offs, $sha256, $size) in $lib.axon.list(10) {
                    $lib.print($sha256)
                }
        ''',
         'type': {'type': 'function', '_funcname': 'list',
                  'args': (
                      {'name': 'offs', 'type': 'int', 'desc': 'The offset to start from.', 'default': 0},
                      {'name': 'wait', 'type': 'boolean', 'default': False,
                        'desc': 'Wait for new results and yield them in realtime.'},
                      {'name': 'timeout', 'type': 'int', 'default': None,
                        'desc': 'The maximum time to wait for a new result before returning.'},
                  ),
                  'returns': {'name': 'yields', 'type': 'list',
                              'desc': 'Tuple of (offset, sha256, size) in added order.'}}},
        {'name': 'readlines', 'desc': '''
        Yields lines of text from a plain-text file stored in the Axon.

        Examples:

            // Get the lines for a given file.
            for $line in $lib.axon.readlines($sha256) {
                $dostuff($line)
            }
        ''',
         'type': {'type': 'function', '_funcname': 'readlines',
                  'args': (
                      {'name': 'sha256', 'type': 'str', 'desc': 'The SHA256 hash of the file.'},
                      {'name': 'errors', 'type': 'str', 'default': 'ignore',
                       'desc': 'Specify how encoding errors should handled.'},
                  ),
                  'returns': {'name': 'yields', 'type': 'str',
                              'desc': 'A line of text from the file.'}}},

        {'name': 'jsonlines', 'desc': '''
        Yields JSON objects from a JSON-lines file stored in the Axon.

        Example:
            Get the JSON objects from a given JSONL file::

                for $item in $lib.axon.jsonlines($sha256) {
                    $dostuff($item)
                }
        ''',
         'type': {'type': 'function', '_funcname': 'jsonlines',
                  'args': (
                      {'name': 'sha256', 'type': 'str', 'desc': 'The SHA256 hash of the file.'},
                      {'name': 'errors', 'type': 'str', 'default': 'ignore',
                       'desc': 'Specify how encoding errors should handled.'},
                  ),
                  'returns': {'name': 'yields', 'type': 'any',
                              'desc': 'A JSON object parsed from a line of text.'}}},
        {'name': 'csvrows', 'desc': '''
            Yields CSV rows from a CSV file stored in the Axon.

            Notes:
                The dialect and fmtparams expose the Python csv.reader() parameters.

            Example:
                Get the rows from a given csv file::

                    for $row in $lib.axon.csvrows($sha256) {
                        $dostuff($row)
                    }

                Get the rows from a given tab separated file::

                    for $row in $lib.axon.csvrows($sha256, delimiter="\\t") {
                        $dostuff($row)
                    }
            ''',
         'type': {'type': 'function', '_funcname': 'csvrows',
                  'args': (
                      {'name': 'sha256', 'type': 'str', 'desc': 'The SHA256 hash of the file.'},
                      {'name': 'dialect', 'type': 'str', 'desc': 'The default CSV dialect to use.',
                       'default': 'excel'},
                      {'name': 'errors', 'type': 'str', 'default': 'ignore',
                       'desc': 'Specify how encoding errors should handled.'},
                      {'name': '**fmtparams', 'type': 'any', 'desc': 'Format arguments.'},
                  ),
                  'returns': {'name': 'yields', 'type': 'list',
                              'desc': 'A list of strings from the CSV file.'}}},
        {'name': 'metrics', 'desc': '''
        Get runtime metrics of the Axon.

        Example:
            Print the total number of files stored in the Axon::

                $data = $lib.axon.metrics()
                $lib.print("The Axon has {n} files", n=$data."file:count")
        ''',
        'type': {'type': 'function', '_funcname': 'metrics',
                 'returns': {'type': 'dict', 'desc': 'A dictionary containing runtime data about the Axon.'}}},
        {'name': 'put', 'desc': '''
            Save the given bytes variable to the Axon the Cortex is configured to use.

            Examples:
                Save a base64 encoded buffer to the Axon::

                    storm> $s='dGVzdA==' $buf=$lib.base64.decode($s) ($size, $sha256)=$lib.axon.put($buf)
                         $lib.print('size={size} sha256={sha256}', size=$size, sha256=$sha256)

                    size=4 sha256=9f86d081884c7d659a2feaa0c55ad015a3bf4f1b2b0b822cd15d6c15b0f00a08''',
         'type': {'type': 'function', '_funcname': 'put',
                  'args': (
                      {'name': 'byts', 'type': 'bytes', 'desc': 'The bytes to save.', },
                  ),
                  'returns': {'type': 'list', 'desc': 'A tuple of the file size and sha256 value.', }}},
        {'name': 'has', 'desc': '''
            Check if the Axon the Cortex is configured to use has a given sha256 value.

            Examples:
                Check if the Axon has a given file::

                    # This example assumes the Axon does have the bytes
                    storm> if $lib.axon.has(9f86d081884c7d659a2feaa0c55ad015a3bf4f1b2b0b822cd15d6c15b0f00a08) {
                            $lib.print("Has bytes")
                        } else {
                            $lib.print("Does not have bytes")
                        }

                    Has bytes
            ''',
         'type': {'type': 'function', '_funcname': 'has',
                  'args': (
                      {'name': 'sha256', 'type': 'str', 'desc': 'The sha256 value to check.', },
                  ),
                  'returns': {'type': 'boolean', 'desc': 'True if the Axon has the file, false if it does not.', }}},
        {'name': 'size', 'desc': '''
            Return the size of the bytes stored in the Axon for the given sha256.

            Examples:
                Get the size for a file given a variable named ``$sha256``::

                    $size = $lib.axon.size($sha256)
            ''',
         'type': {'type': 'function', '_funcname': 'size',
                  'args': (
                      {'name': 'sha256', 'type': 'str', 'desc': 'The sha256 value to check.', },
                  ),
                  'returns': {'type': ['int', 'null'],
                              'desc': 'The size of the file or ``null`` if the file is not found.', }}},
        {'name': 'hashset', 'desc': '''
            Return additional hashes of the bytes stored in the Axon for the given sha256.

            Examples:
                Get the md5 hash for a file given a variable named ``$sha256``::

                    $hashset = $lib.axon.hashset($sha256)
                    $md5 = $hashset.md5
            ''',
         'type': {'type': 'function', '_funcname': 'hashset',
                  'args': (
                      {'name': 'sha256', 'type': 'str', 'desc': 'The sha256 value to calculate hashes for.', },
                  ),
                  'returns': {'type': 'dict', 'desc': 'A dictionary of additional hashes.', }}},

        {'name': 'read', 'desc': '''
            Read bytes from a file stored in the Axon by its SHA256 hash.

            Examples:
                Read 100 bytes starting at offset 0::

                    $byts = $lib.axon.read($sha256, size=100)

                Read 50 bytes starting at offset 200::

                    $byts = $lib.axon.read($sha256, offs=200, size=50)
            ''',
         'type': {'type': 'function', '_funcname': 'read',
                  'args': (
                      {'name': 'sha256', 'type': 'str', 'desc': 'The SHA256 hash of the file to read.'},
                      {'name': 'offs', 'type': 'int', 'default': 0,
                       'desc': 'The offset to start reading from.'},
                      {'name': 'size', 'type': 'int', 'default': s_const.mebibyte,
                       'desc': 'The number of bytes to read. Max is 1 MiB.'},
                  ),
                  'returns': {'type': 'bytes', 'desc': 'The requested bytes from the file.'}}},

        {'name': 'unpack', 'desc': '''
            Unpack bytes from a file stored in the Axon into a struct using the specified format.

            Examples:
                Unpack two 32-bit integers from the start of a file::

                    $nums = $lib.axon.unpack($sha256, '<II')

                Unpack a 64-bit float starting at offset 100::

                    $float = $lib.axon.unpack($sha256, '<d', offs=100)
            ''',
         'type': {'type': 'function', '_funcname': 'unpack',
                  'args': (
                      {'name': 'sha256', 'type': 'str', 'desc': 'The SHA256 hash of the file to read.'},
                      {'name': 'fmt', 'type': 'str', 'desc': 'The struct format string.'},
                      {'name': 'offs', 'type': 'int', 'default': 0,
                       'desc': 'The offset to start reading from.'},
                  ),
                  'returns': {'type': 'list', 'desc': 'The unpacked values as a tuple.'}}},

        {'name': 'upload', 'desc': '''
            Upload a stream of bytes to the Axon as a file.

            Examples:
                Upload bytes from a generator::

                    ($size, $sha256) = $lib.axon.upload($getBytesChunks())
            ''',
         'type': {'type': 'function', '_funcname': 'upload',
                  'args': (
                      {'name': 'genr', 'type': 'generator', 'desc': 'A generator which yields bytes.', },
                  ),
                  'returns': {'type': 'list', 'desc': 'A tuple of the file size and sha256 value.', }}},
    )
    _storm_lib_path = ('axon',)

    def getObjLocals(self):
        return {
            'wget': self.wget,
            'wput': self.wput,
            'urlfile': self.urlfile,
            'del': self.del_,
            'dels': self.dels,
            'list': self.list,
            'readlines': self.readlines,
            'jsonlines': self.jsonlines,
            'csvrows': self.csvrows,
            'metrics': self.metrics,
            'put': self.put,
            'has': self.has,
            'size': self.size,
            'upload': self.upload,
            'hashset': self.hashset,
            'read': self.read,
            'unpack': self.unpack,
        }

    @stormfunc(readonly=True)
    async def readlines(self, sha256, errors='ignore'):
        self.runt.confirm(('axon', 'get'))
        await self.runt.view.core.getAxon()

        sha256 = await tostr(sha256)
        async for line in self.runt.view.core.axon.readlines(sha256, errors=errors):
            yield line

    @stormfunc(readonly=True)
    async def jsonlines(self, sha256, errors='ignore'):
        self.runt.confirm(('axon', 'get'))
        await self.runt.view.core.getAxon()

        sha256 = await tostr(sha256)
        async for line in self.runt.view.core.axon.jsonlines(sha256):
            yield line

    async def dels(self, sha256s):

        self.runt.confirm(('axon', 'del'))

        sha256s = await toprim(sha256s)

        if not isinstance(sha256s, (list, tuple)):
            raise s_exc.BadArg()

        hashes = [s_common.uhex(s) for s in sha256s]

        await self.runt.view.core.getAxon()

        axon = self.runt.view.core.axon
        return await axon.dels(hashes)

    async def del_(self, sha256):

        self.runt.confirm(('axon', 'del'))

        sha256 = await tostr(sha256)

        sha256b = s_common.uhex(sha256)
        await self.runt.view.core.getAxon()

        axon = self.runt.view.core.axon
        return await axon.del_(sha256b)

    async def wget(self, url, headers=None, params=None, method='GET', json=None, body=None,
                   ssl=True, timeout=None, proxy=True, ssl_opts=None):

        self.runt.confirm(('axon', 'upload'))

        url = await tostr(url)
        method = await tostr(method)

        ssl = await tobool(ssl)
        body = await toprim(body)
        json = await toprim(json)
        params = await toprim(params)
        headers = await toprim(headers)
        timeout = await toprim(timeout)
        proxy = await toprim(proxy)
        ssl_opts = await toprim(ssl_opts)

        params = strifyHttpArg(params, multi=True)
        headers = strifyHttpArg(headers)

        await self.runt.view.core.getAxon()

        kwargs = {}

        ok, proxy = await resolveAxonProxyArg(proxy)
        if ok:
            kwargs['proxy'] = proxy

        if ssl_opts is not None:
            axonvers = self.runt.view.core.axoninfo['synapse']['version']
            mesg = f'The ssl_opts argument requires an Axon Synapse version {AXON_MINVERS_SSLOPTS}, ' \
                   f'but the Axon is running {axonvers}'
            s_version.reqVersion(axonvers, AXON_MINVERS_SSLOPTS, mesg=mesg)
            kwargs['ssl_opts'] = ssl_opts

        axon = self.runt.view.core.axon
        resp = await axon.wget(url, headers=headers, params=params, method=method, ssl=ssl, body=body, json=json,
                               timeout=timeout, **kwargs)
        resp['original_url'] = url
        return resp

    async def wput(self, sha256, url, headers=None, params=None, method='PUT',
                   ssl=True, timeout=None, proxy=True, ssl_opts=None):

        self.runt.confirm(('axon', 'get'))

        url = await tostr(url)
        sha256 = await tostr(sha256)
        method = await tostr(method)
        proxy = await toprim(proxy)

        ssl = await tobool(ssl)
        params = await toprim(params)
        headers = await toprim(headers)
        timeout = await toprim(timeout)
        ssl_opts = await toprim(ssl_opts)

        params = strifyHttpArg(params, multi=True)
        headers = strifyHttpArg(headers)

        await self.runt.view.core.getAxon()

        kwargs = {}

        ok, proxy = await resolveAxonProxyArg(proxy)
        if ok:
            kwargs['proxy'] = proxy

        if ssl_opts is not None:
            axonvers = self.runt.view.core.axoninfo['synapse']['version']
            mesg = f'The ssl_opts argument requires an Axon Synapse version {AXON_MINVERS_SSLOPTS}, ' \
                   f'but the Axon is running {axonvers}'
            s_version.reqVersion(axonvers, AXON_MINVERS_SSLOPTS, mesg=mesg)
            kwargs['ssl_opts'] = ssl_opts

        axon = self.runt.view.core.axon
        sha256byts = s_common.uhex(sha256)

        return await axon.wput(sha256byts, url, headers=headers, params=params, method=method,
                               ssl=ssl, timeout=timeout, **kwargs)

    async def urlfile(self, *args, **kwargs):
        gateiden = self.runt.view.wlyr.iden
        self.runt.confirm(('node', 'add', 'file:bytes'), gateiden=gateiden)
        self.runt.confirm(('node', 'add', 'inet:urlfile'), gateiden=gateiden)

        resp = await self.wget(*args, **kwargs)
        code = resp.get('code')

        if code != 200:
            mesg = f'$lib.axon.urlfile(): HTTP code {code}: {resp.get("reason")}'
            await self.runt.warn(mesg, log=False)
            return

        now = self.runt.model.type('time').norm('now')[0]

        original_url = resp.get('original_url')
        hashes = resp.get('hashes')
        sha256 = hashes.get('sha256')
        props = {
            'size': resp.get('size'),
            'md5': hashes.get('md5'),
            'sha1': hashes.get('sha1'),
            'sha256': sha256,
            '.seen': now,
        }

        filenode = await self.runt.view.addNode('file:bytes', sha256, props=props)

        if not filenode.get('name'):
            info = s_urlhelp.chopurl(original_url)
            base = info.get('path').strip('/').split('/')[-1]
            if base:
                await filenode.set('name', base)

        props = {'.seen': now}
        urlfile = await self.runt.view.addNode('inet:urlfile', (original_url, sha256), props=props)

        history = resp.get('history')
        if history is not None:
            redirs = []
            src = original_url

            # We skip the first entry in history, since that URL is the original URL
            # having been redirected. The second+ history item represents the
            # requested URL. We then capture the last part of the chain in our list.
            # The recorded URLs after the original_url are all the resolved URLS,
            # since Location headers may be partial paths and this avoids needing to
            # do url introspection that has already been done by the Axon.

            for info in history[1:]:
                url = info.get('url')
                redirs.append((src, url))
                src = url

            redirs.append((src, resp.get('url')))

            for valu in redirs:
                props = {'.seen': now}
                await self.runt.view.addNode('inet:urlredir', valu, props=props)

        return urlfile

    @stormfunc(readonly=True)
    async def list(self, offs=0, wait=False, timeout=None):
        offs = await toint(offs)
        wait = await tobool(wait)
        timeout = await toint(timeout, noneok=True)

        self.runt.confirm(('axon', 'has'))

        await self.runt.view.core.getAxon()
        axon = self.runt.view.core.axon

        async for item in axon.hashes(offs, wait=wait, timeout=timeout):
            yield (item[0], s_common.ehex(item[1][0]), item[1][1])

    @stormfunc(readonly=True)
    async def csvrows(self, sha256, dialect='excel', errors='ignore', **fmtparams):

        self.runt.confirm(('axon', 'get'))

        await self.runt.view.core.getAxon()

        sha256 = await tostr(sha256)
        dialect = await tostr(dialect)
        fmtparams = await toprim(fmtparams)
        async for item in self.runt.view.core.axon.csvrows(s_common.uhex(sha256), dialect,
                                                           errors=errors, **fmtparams):
            yield item
            await asyncio.sleep(0)

    @stormfunc(readonly=True)
    async def metrics(self):
        self.runt.confirm(('axon', 'has'))
        return await self.runt.view.core.axon.metrics()

    async def upload(self, genr):

        self.runt.confirm(('axon', 'upload'))

        await self.runt.view.core.getAxon()
        async with await self.runt.view.core.axon.upload() as upload:
            async for byts in s_coro.agen(genr):
                await upload.write(byts)
            size, sha256 = await upload.save()
            return size, s_common.ehex(sha256)

    @stormfunc(readonly=True)
    async def has(self, sha256):
        sha256 = await tostr(sha256, noneok=True)
        if sha256 is None:
            return None

        self.runt.confirm(('axon', 'has'))

        await self.runt.view.core.getAxon()
        return await self.runt.view.core.axon.has(s_common.uhex(sha256))

    @stormfunc(readonly=True)
    async def size(self, sha256):
        sha256 = await tostr(sha256)

        self.runt.confirm(('axon', 'has'))

        await self.runt.view.core.getAxon()
        return await self.runt.view.core.axon.size(s_common.uhex(sha256))

    async def put(self, byts):
        if not isinstance(byts, bytes):
            mesg = '$lib.axon.put() requires a bytes argument'
            raise s_exc.BadArg(mesg=mesg)

        self.runt.confirm(('axon', 'upload'))

        await self.runt.view.core.getAxon()
        size, sha256 = await self.runt.view.core.axon.put(byts)

        return (size, s_common.ehex(sha256))

    @stormfunc(readonly=True)
    async def hashset(self, sha256):
        sha256 = await tostr(sha256)

        self.runt.confirm(('axon', 'has'))

        await self.runt.view.core.getAxon()
        return await self.runt.view.core.axon.hashset(s_common.uhex(sha256))

    @stormfunc(readonly=True)
    async def read(self, sha256, offs=0, size=s_const.mebibyte):
        '''
        Read bytes from a file in the Axon.
        '''
        sha256 = await tostr(sha256)
        size = await toint(size)
        offs = await toint(offs)

        if size > s_const.mebibyte:
            mesg = f'Size must be between 1 and {s_const.mebibyte} bytes'
            raise s_exc.BadArg(mesg=mesg)

        self.runt.confirm(('axon', 'get'))

        await self.runt.view.core.getAxon()

        byts = b''
        async for chunk in self.runt.view.core.axon.get(s_common.uhex(sha256), offs=offs, size=size):
            byts += chunk
        return byts

    @stormfunc(readonly=True)
    async def unpack(self, sha256, fmt, offs=0):
        '''
        Unpack bytes from a file in the Axon using struct.
        '''
        if self.runt.view.core.axoninfo.get('features', {}).get('unpack', 0) < 1:
            mesg = 'The connected Axon does not support the the unpack API. Please update your Axon.'
            raise s_exc.FeatureNotSupported(mesg=mesg)

        sha256 = await tostr(sha256)
        fmt = await tostr(fmt)
        offs = await toint(offs)

        self.runt.confirm(('axon', 'get'))

        await self.runt.view.core.getAxon()
        return await self.runt.view.core.axon.unpack(s_common.uhex(sha256), fmt, offs)

@registry.registerLib
class LibLift(Lib):
    '''
    A Storm Library for interacting with lift helpers.
    '''
    _storm_locals = (
        {'name': 'byNodeData', 'desc': 'Lift nodes which have a given nodedata name set on them.',
         'type': {'type': 'function', '_funcname': '_byNodeData',
                  'args': (
                      {'name': 'name', 'desc': 'The name to of the nodedata key to lift by.', 'type': 'str', },
                  ),
                  'returns': {'name': 'Yields', 'type': 'node',
                              'desc': 'Yields nodes to the pipeline. '
                                      'This must be used in conjunction with the ``yield`` keyword.', }}},
    )
    _storm_lib_path = ('lift',)

    def getObjLocals(self):
        return {
            'byNodeData': self._byNodeData,
        }

    @stormfunc(readonly=True)
    async def _byNodeData(self, name):
        name = await tostr(name)
        async for node in self.runt.view.nodesByDataName(name):
            yield node

@registry.registerLib
class LibTime(Lib):
    '''
    A Storm Library for interacting with timestamps.
    '''
    _storm_locals = (
        {'name': 'now', 'desc': 'Get the current epoch time in microseconds.',
         'type': {
             'type': 'function', '_funcname': '_now',
             'returns': {'desc': 'Epoch time in microseconds.', 'type': 'int', }}},
        {'name': 'fromunix',
         'desc': '''
            Normalize a timestamp from a unix epoch time in seconds to microseconds.

            Examples:
                Convert a timestamp from seconds to micros and format it::

                    storm> $seconds=1594684800 $micros=$lib.time.fromunix($seconds)
                         $str=$lib.time.format($micros, '%A %d, %B %Y') $lib.print($str)

                    Tuesday 14, July 2020''',
         'type': {'type': 'function', '_funcname': '_fromunix',
                  'args': (
                      {'name': 'secs', 'type': 'int', 'desc': 'Unix epoch time in seconds.', },
                  ),
                  'returns': {'type': 'int', 'desc': 'The normalized time in microseconds.', }}},
        {'name': 'parse', 'desc': '''
            Parse a timestamp string using ``datetime.strptime()`` into an epoch timestamp.

            Examples:
                Parse a string as for its month/day/year value into a timestamp::

                    storm> $s='06/01/2020' $ts=$lib.time.parse($s, '%m/%d/%Y') $lib.print($ts)

                    1590969600000000''',
         'type': {'type': 'function', '_funcname': '_parse',
                  'args': (
                      {'name': 'valu', 'type': 'str', 'desc': 'The timestamp string to parse.', },
                      {'name': 'format', 'type': 'str', 'desc': 'The format string to use for parsing.', },
                      {'name': 'errok', 'type': 'boolean', 'default': False,
                       'desc': 'If set, parsing errors will return ``(null)`` instead of raising an exception.'}
                  ),
                  'returns': {'type': 'int', 'desc': 'The epoch timestamp for the string.', }}},
        {'name': 'format', 'desc': '''
            Format a Synapse timestamp into a string value using ``datetime.strftime()``.

            Examples:
                Format a timestamp into a string::

                    storm> $now=$lib.time.now() $str=$lib.time.format($now, '%A %d, %B %Y') $lib.print($str)

                    Tuesday 14, July 2020''',
         'type': {'type': 'function', '_funcname': '_format',
                  'args': (
                      {'name': 'valu', 'type': 'int', 'desc': 'A timestamp in epoch microseconds.', },
                      {'name': 'format', 'type': 'str', 'desc': 'The strftime format string.', },
                  ),
                  'returns': {'type': 'str', 'desc': 'The formatted time string.', }}},
        {'name': 'sleep', 'desc': '''
            Pause the processing of data in the storm query.
            ''',
         'type': {'type': 'function', '_funcname': '_sleep',
                  'args': (
                      {'name': 'valu', 'type': 'int', 'desc': 'The number of seconds to pause for.', },
                  ),
                  'returns': {'type': 'null', }}},
        {'name': 'ticker', 'desc': '''
        Periodically pause the processing of data in the storm query.
        ''',
         'type': {'type': 'function', '_funcname': '_ticker',
                  'args': (
                      {'name': 'tick',
                       'desc': 'The amount of time to wait between each tick, in seconds.', 'type': 'int', },
                      {'name': 'count', 'default': None, 'type': 'int',
                       'desc': 'The number of times to pause the query before exiting the loop. '
                               'This defaults to None and will yield forever if not set.', }
                  ),
                  'returns': {'name': 'Yields', 'type': 'int',
                              'desc': 'This yields the current tick count after each time it wakes up.', }}},

        {'name': 'year', 'desc': '''
        Returns the year part of a time value.
        ''',
         'type': {'type': 'function', '_funcname': 'year',
                  'args': (
                      {'name': 'tick', 'desc': 'A time value.', 'type': 'time', },
                  ),
                  'returns': {'type': 'int', 'desc': 'The year part of the time expression.', }}},

        {'name': 'month', 'desc': '''
        Returns the month part of a time value.
        ''',
         'type': {'type': 'function', '_funcname': 'month',
                  'args': (
                      {'name': 'tick', 'desc': 'A time value.', 'type': 'time', },
                  ),
                  'returns': {'type': 'int', 'desc': 'The month part of the time expression.', }}},

        {'name': 'day', 'desc': '''
        Returns the day part of a time value.
        ''',
         'type': {'type': 'function', '_funcname': 'day',
                  'args': (
                      {'name': 'tick', 'desc': 'A time value.', 'type': 'time', },
                  ),
                  'returns': {'type': 'int', 'desc': 'The day part of the time expression.', }}},

        {'name': 'hour', 'desc': '''
        Returns the hour part of a time value.
        ''',
         'type': {'type': 'function', '_funcname': 'hour',
                  'args': (
                      {'name': 'tick', 'desc': 'A time value.', 'type': 'time', },
                  ),
                  'returns': {'type': 'int', 'desc': 'The hour part of the time expression.', }}},

        {'name': 'minute', 'desc': '''
        Returns the minute part of a time value.
        ''',
         'type': {'type': 'function', '_funcname': 'minute',
                  'args': (
                      {'name': 'tick', 'desc': 'A time value.', 'type': 'time', },
                  ),
                  'returns': {'type': 'int', 'desc': 'The minute part of the time expression.', }}},

        {'name': 'second', 'desc': '''
        Returns the second part of a time value.
        ''',
         'type': {'type': 'function', '_funcname': 'second',
                  'args': (
                      {'name': 'tick', 'desc': 'A time value.', 'type': 'time', },
                  ),
                  'returns': {'type': 'int', 'desc': 'The second part of the time expression.', }}},

        {'name': 'dayofweek', 'desc': '''
        Returns the index (beginning with monday as 0) of the day within the week.
        ''',
         'type': {'type': 'function', '_funcname': 'dayofweek',
                  'args': (
                      {'name': 'tick', 'desc': 'A time value.', 'type': 'time', },
                  ),
                  'returns': {'type': 'int', 'desc': 'The index of the day within week.', }}},

        {'name': 'dayofyear', 'desc': '''
        Returns the index (beginning with 0) of the day within the year.
        ''',
         'type': {'type': 'function', '_funcname': 'dayofyear',
                  'args': (
                      {'name': 'tick', 'desc': 'A time value.', 'type': 'time', },
                  ),
                  'returns': {'type': 'int', 'desc': 'The index of the day within year.', }}},

        {'name': 'dayofmonth', 'desc': '''
        Returns the index (beginning with 0) of the day within the month.
        ''',
         'type': {'type': 'function', '_funcname': 'dayofmonth',
                  'args': (
                      {'name': 'tick', 'desc': 'A time value.', 'type': 'time', },
                  ),
                  'returns': {'type': 'int', 'desc': 'The index of the day within month.', }}},

        {'name': 'monthofyear', 'desc': '''
        Returns the index (beginning with 0) of the month within the year.
        ''',
         'type': {'type': 'function', '_funcname': 'monthofyear',
                  'args': (
                      {'name': 'tick', 'desc': 'A time value.', 'type': 'time', },
                  ),
                  'returns': {'type': 'int', 'desc': 'The index of the month within year.', }}},
        {'name': 'toUTC', 'desc': '''
        Adjust an epoch microseconds timestamp to UTC from the given timezone.
        ''',
         'type': {'type': 'function', '_funcname': 'toUTC',
                  'args': (
                      {'name': 'tick', 'desc': 'A time value.', 'type': 'time'},
                      {'name': 'timezone', 'desc': 'A timezone name. See python pytz docs for options.', 'type': 'str'},
                  ),
                  'returns': {'type': 'list', 'desc': 'An ($ok, $valu) tuple.', }}},
    )
    _storm_lib_path = ('time',)

    def getObjLocals(self):
        return {
            'now': self._now,
            'toUTC': self.toUTC,
            'fromunix': self._fromunix,
            'parse': self._parse,
            'format': self._format,
            'sleep': self._sleep,
            'ticker': self._ticker,

            'day': self.day,
            'hour': self.hour,
            'year': self.year,
            'month': self.month,
            'minute': self.minute,
            'second': self.second,

            'dayofweek': self.dayofweek,
            'dayofyear': self.dayofyear,
            'dayofmonth': self.dayofmonth,
            'monthofyear': self.monthofyear,
        }

    @stormfunc(readonly=True)
    async def toUTC(self, tick, timezone):

        tick = await toprim(tick)
        timezone = await tostr(timezone)

        timetype = self.runt.view.core.model.type('time')

        norm, info = timetype.norm(tick)
        try:
            return (True, s_time.toUTC(norm, timezone))
        except s_exc.BadArg as e:
            return (False, s_common.excinfo(e))

    @stormfunc(readonly=True)
    def _now(self):
        return s_common.now()

    @stormfunc(readonly=True)
    async def day(self, tick):
        tick = await toprim(tick)
        timetype = self.runt.view.core.model.type('time')
        norm, info = timetype.norm(tick)
        return s_time.day(norm)

    @stormfunc(readonly=True)
    async def hour(self, tick):
        tick = await toprim(tick)
        timetype = self.runt.view.core.model.type('time')
        norm, info = timetype.norm(tick)
        return s_time.hour(norm)

    @stormfunc(readonly=True)
    async def year(self, tick):
        tick = await toprim(tick)
        timetype = self.runt.view.core.model.type('time')
        norm, info = timetype.norm(tick)
        return s_time.year(norm)

    @stormfunc(readonly=True)
    async def month(self, tick):
        tick = await toprim(tick)
        timetype = self.runt.view.core.model.type('time')
        norm, info = timetype.norm(tick)
        return s_time.month(norm)

    @stormfunc(readonly=True)
    async def minute(self, tick):
        tick = await toprim(tick)
        timetype = self.runt.view.core.model.type('time')
        norm, info = timetype.norm(tick)
        return s_time.minute(norm)

    @stormfunc(readonly=True)
    async def second(self, tick):
        tick = await toprim(tick)
        timetype = self.runt.view.core.model.type('time')
        norm, info = timetype.norm(tick)
        return s_time.second(norm)

    @stormfunc(readonly=True)
    async def dayofweek(self, tick):
        tick = await toprim(tick)
        timetype = self.runt.view.core.model.type('time')
        norm, info = timetype.norm(tick)
        return s_time.dayofweek(norm)

    @stormfunc(readonly=True)
    async def dayofyear(self, tick):
        tick = await toprim(tick)
        timetype = self.runt.view.core.model.type('time')
        norm, info = timetype.norm(tick)
        return s_time.dayofyear(norm)

    @stormfunc(readonly=True)
    async def dayofmonth(self, tick):
        tick = await toprim(tick)
        timetype = self.runt.view.core.model.type('time')
        norm, info = timetype.norm(tick)
        return s_time.dayofmonth(norm)

    @stormfunc(readonly=True)
    async def monthofyear(self, tick):
        tick = await toprim(tick)
        timetype = self.runt.view.core.model.type('time')
        norm, info = timetype.norm(tick)
        return s_time.month(norm) - 1

    @stormfunc(readonly=True)
    async def _format(self, valu, format):
        timetype = self.runt.view.core.model.type('time')
        # Give a times string a shot at being normed prior to formatting.
        try:
            norm, _ = timetype.norm(valu)
        except s_exc.BadTypeValu as e:
            mesg = f'Failed to norm a time value prior to formatting - {str(e)}'
            raise s_exc.StormRuntimeError(mesg=mesg, valu=valu,
                                          format=format) from None

        if norm == timetype.futsize:
            mesg = 'Cannot format a timestamp for ongoing/future time.'
            raise s_exc.StormRuntimeError(mesg=mesg, valu=valu, format=format)

        try:
            dt = datetime.datetime(1970, 1, 1) + datetime.timedelta(microseconds=norm)
            ret = dt.strftime(format)
        except Exception as e:
            mesg = f'Error during time format - {str(e)}'
            raise s_exc.StormRuntimeError(mesg=mesg, valu=valu,
                                          format=format) from None
        return ret

    @stormfunc(readonly=True)
    async def _parse(self, valu, format, errok=False):
        valu = await tostr(valu)
        errok = await tobool(errok)
        try:
            dt = datetime.datetime.strptime(valu, format)
        except ValueError as e:
            if errok:
                return None
            mesg = f'Error during time parsing - {str(e)}'
            raise s_exc.StormRuntimeError(mesg=mesg, valu=valu,
                                          format=format) from None
        if dt.tzinfo is not None:
            # Convert the aware dt to UTC, then strip off the tzinfo
            dt = dt.astimezone(datetime.timezone.utc).replace(tzinfo=None)
        return s_time.total_microseconds(dt - s_time.EPOCH)

    @stormfunc(readonly=True)
    async def _sleep(self, valu):
        await self.runt.waitfini(timeout=float(valu))

    async def _ticker(self, tick, count=None):
        if count is not None:
            count = await toint(count)

        tick = float(tick)

        offs = 0
        while True:

            await self.runt.waitfini(timeout=tick)
            yield offs

            offs += 1
            if count is not None and offs == count:
                break

    async def _fromunix(self, secs):
        secs = float(secs)
        return int(secs * 1000000)

@registry.registerLib
class LibRegx(Lib):
    '''
    A Storm library for searching/matching with regular expressions.
    '''
    _storm_locals = (
        {'name': 'search', 'desc': '''
            Search the given text for the pattern and return the matching groups.

            Note:
                In order to get the matching groups, patterns must use parentheses
                to indicate the start and stop of the regex to return portions of.
                If groups are not used, a successful match will return a empty list
                and a unsuccessful match will return ``(null)``.

            Example:
                Extract the matching groups from a piece of text::

                    $m = $lib.regex.search("^([0-9])+.([0-9])+.([0-9])+$", $text)
                    if $m {
                        ($maj, $min, $pat) = $m
                    }''',
         'type': {'type': 'function', '_funcname': 'search',
                  'args': (
                      {'name': 'pattern', 'type': 'str', 'desc': 'The regular expression pattern.', },
                      {'name': 'text', 'type': 'str', 'desc': 'The text to match.', },
                      {'name': 'flags', 'type': 'int', 'desc': 'Regex flags to control the match behavior.',
                       'default': 0},
                  ),
                  'returns': {'type': 'list', 'desc': 'A list of strings for the matching groups in the pattern.', }}},
        {'name': 'findall', 'desc': '''
            Search the given text for the patterns and return a list of matching strings.

            Note:
                If multiple matching groups are specified, the return value is a
                list of lists of strings.

            Example:

                Extract the matching strings from a piece of text::

                    for $x in $lib.regex.findall("G[0-9]{4}", "G0006 and G0001") {
                        $dostuff($x)
                    }
                    ''',
         'type': {'type': 'function', '_funcname': 'findall',
                  'args': (
                      {'name': 'pattern', 'type': 'str', 'desc': 'The regular expression pattern.', },
                      {'name': 'text', 'type': 'str', 'desc': 'The text to match.', },
                      {'name': 'flags', 'type': 'int', 'desc': 'Regex flags to control the match behavior.',
                       'default': 0},
                  ),
                  'returns': {'type': 'list', 'desc': 'A list of lists of strings for the matching groups in the pattern.', }}},
        {'name': 'matches', 'desc': '''
            Check if text matches a pattern.

            Notes:
                This API requires the pattern to match at the start of the string.

            Example:
                Check if the variable matches a expression::

                    if $lib.regex.matches("^[0-9]+.[0-9]+.[0-9]+$", $text) {
                        $lib.print("It's semver! ...probably")
                    }
            ''',
         'type': {'type': 'function', '_funcname': 'matches',
                  'args': (
                      {'name': 'pattern', 'type': 'str', 'desc': 'The regular expression pattern.', },
                      {'name': 'text', 'type': 'str', 'desc': 'The text to match.', },
                      {'name': 'flags', 'type': 'int', 'desc': 'Regex flags to control the match behavior.',
                       'default': 0, },
                  ),
                  'returns': {'type': 'boolean', 'desc': 'True if there is a match, False otherwise.', }}},
        {'name': 'replace', 'desc': '''
            Replace any substrings that match the given regular expression with the specified replacement.

            Example:
                Replace a portion of a string with a new part based on a regex::

                    $norm = $lib.regex.replace("\\sAND\\s", " & ", "Ham and eggs!", $lib.regex.flags.i)
            ''',
         'type': {'type': 'function', '_funcname': 'replace',
                  'args': (
                      {'name': 'pattern', 'type': 'str', 'desc': 'The regular expression pattern.', },
                      {'name': 'replace', 'type': 'str', 'desc': 'The text to replace matching sub strings.', },
                      {'name': 'text', 'type': 'str', 'desc': 'The input text to search/replace.', },
                      {'name': 'flags', 'type': 'int', 'desc': 'Regex flags to control the match behavior.',
                       'default': 0, },
                  ),
                  'returns': {'type': 'str', 'desc': 'The new string with matches replaced.', }}},
        {'name': 'escape', 'desc': '''
            Escape arbitrary strings for use in a regular expression pattern.

            Example:

                Escape node values for use in a regex pattern::

                    for $match in $lib.regex.findall($lib.regex.escape($node.repr()), $mydocument) {
                        // do something with $match
                    }

                Escape node values for use in regular expression filters::

                    it:dev:str~=$lib.regex.escape($node.repr())
                    ''',
         'type': {'type': 'function', '_funcname': 'escape',
                  'args': (
                      {'name': 'text', 'type': 'str', 'desc': 'The text to escape.', },
                  ),
                  'returns': {'type': 'str', 'desc': 'Input string with special characters escaped.', }}},
        {'name': 'flags.i', 'desc': 'Regex flag to indicate that case insensitive matches are allowed.',
         'type': 'int', },
        {'name': 'flags.m', 'desc': 'Regex flag to indicate that multiline matches are allowed.', 'type': 'int', },
    )
    _storm_lib_path = ('regex',)

    def __init__(self, runt, name=()):
        Lib.__init__(self, runt, name=name)
        self.compiled = {}

    def getObjLocals(self):
        return {
            'search': self.search,
            'matches': self.matches,
            'findall': self.findall,
            'replace': self.replace,
            'escape': self.escape,
            'flags': {'i': regex.IGNORECASE,
                      'm': regex.MULTILINE,
                      },
        }

    async def _getRegx(self, pattern, flags):
        lkey = (pattern, flags)
        regx = self.compiled.get(lkey)
        if regx is None:
            try:
                regx = self.compiled[lkey] = regex.compile(pattern, flags=flags)
            except (regex.error, ValueError) as e:
                mesg = f'Error compiling regex pattern: {e}: pattern="{s_common.trimText(pattern)}"'
                raise s_exc.BadArg(mesg=mesg) from None
        return regx

    @stormfunc(readonly=True)
    async def replace(self, pattern, replace, text, flags=0):
        text = await tostr(text)
        flags = await toint(flags)
        pattern = await tostr(pattern)
        replace = await tostr(replace)
        regx = await self._getRegx(pattern, flags)

        try:
            return regx.sub(replace, text)
        except (regex.error, IndexError) as e:
            mesg = f'$lib.regex.replace() error: {e}'
            raise s_exc.BadArg(mesg=mesg) from None

    @stormfunc(readonly=True)
    async def matches(self, pattern, text, flags=0):
        text = await tostr(text)
        flags = await toint(flags)
        pattern = await tostr(pattern)
        regx = await self._getRegx(pattern, flags)
        return regx.match(text) is not None

    @stormfunc(readonly=True)
    async def search(self, pattern, text, flags=0):
        text = await tostr(text)
        flags = await toint(flags)
        pattern = await tostr(pattern)
        regx = await self._getRegx(pattern, flags)

        m = regx.search(text)
        if m is None:
            return None

        return m.groups()

    @stormfunc(readonly=True)
    async def findall(self, pattern, text, flags=0):
        text = await tostr(text)
        flags = await toint(flags)
        pattern = await tostr(pattern)
        regx = await self._getRegx(pattern, flags)
        return regx.findall(text)

    @stormfunc(readonly=True)
    async def escape(self, text):
        text = await tostr(text)
        return regex.escape(text)

@registry.registerLib
class LibCsv(Lib):
    '''
    A Storm Library for interacting with csvtool.
    '''
    _storm_locals = (
        {'name': 'emit', 'desc': 'Emit a ``csv:row`` event to the Storm runtime for the given args.',
         'type': {'type': 'function', '_funcname': '_libCsvEmit',
                  'args': (
                      {'name': '*args', 'type': 'any', 'desc': 'Items which are emitted as a ``csv:row`` event.', },
                      {'name': 'table', 'type': 'str', 'default': None,
                       'desc': 'The name of the table to emit data too. Optional.', },
                  ),
                  'returns': {'type': 'null', }}},
    )
    _storm_lib_path = ('csv',)

    def getObjLocals(self):
        return {
            'emit': self._libCsvEmit,
        }

    @stormfunc(readonly=True)
    async def _libCsvEmit(self, *args, table=None):
        row = [await toprim(a) for a in args]
        await self.runt.bus.fire('csv:row', row=row, table=table)

@registry.registerLib
class LibExport(Lib):
    '''
    A Storm Library for exporting data.
    '''
    _storm_lib_path = ('export',)
    _storm_locals = (
        {'name': 'toaxon', 'desc': '''
            Run a query as an export (fully resolving relationships between nodes in the output set)
            and save the resulting stream of packed nodes to the axon.
            ''',
         'type': {'type': 'function', '_funcname': 'toaxon',
                  'args': (
                      {'name': 'query', 'type': 'str', 'desc': 'A query to run as an export.', },
                      {'name': 'opts', 'type': 'dict', 'desc': 'Storm runtime query option params.',
                       'default': None, },
                  ),
                  'returns': {'type': 'list', 'desc': 'Returns a tuple of (size, sha256).', }}},
    )

    def getObjLocals(self):
        return {
            'toaxon': self.toaxon,
        }

    async def toaxon(self, query, opts=None):

        query = await tostr(query)

        opts = await toprim(opts)
        if opts is None:
            opts = {}

        if not isinstance(opts, dict):
            mesg = '$lib.export.toaxon() opts argument must be a dictionary.'
            raise s_exc.BadArg(mesg=mesg)

        opts['user'] = self.runt.user.iden
        opts.setdefault('view', self.runt.view.iden)
        return await self.runt.view.core.exportStormToAxon(query, opts=opts)

@registry.registerLib
class LibFeed(Lib):
    '''
    A Storm Library for feeding bulk nodes into a Cortex.
    '''
    _storm_locals = (
        {'name': 'genr', 'desc': '''
            Yield nodes being added to the graph by adding data in nodes format.

            Notes:
                This is using the Runtimes's View to call addNodes().
                If the generator is not entirely consumed there is no guarantee
                that all of the nodes which should be made by the feed function
                will be made.
            ''',
         'type': {'type': 'function', '_funcname': '_libGenr',
                  'args': (
                      {'name': 'data', 'type': 'prim', 'desc': 'Nodes data to ingest', },
                  ),
                  'returns': {'name': 'Yields', 'type': 'node',
                              'desc': 'Yields Nodes as they are created.', }}},
        {'name': 'ingest', 'desc': '''
            Add nodes to the graph.

            Notes:
                This API will cause errors during node creation and property setting
                to produce warning messages, instead of causing the Storm Runtime
                to be torn down.''',
         'type': {'type': 'function', '_funcname': '_libIngest',
                  'args': (
                      {'name': 'data', 'type': 'prim', 'desc': 'Data to send to the ingest function.', },
                  ),
                  'returns': {'type': 'null', }}},
    )
    _storm_lib_path = ('feed',)

    def getObjLocals(self):
        return {
            'genr': self._libGenr,
            'ingest': self._libIngest,
            'fromAxon': self._fromAxon,
        }

    async def _fromAxon(self, sha256):
        '''
        Use the feed API to load a syn.nodes formatted export from the axon.

        Args:
            sha256 (str): The sha256 of the file saved in the axon.

        Returns:
            int: The number of nodes loaded.
        '''
        sha256 = await tostr(sha256)
        opts = {
            'user': self.runt.user.iden,
            'view': self.runt.view.iden,
        }
        return await self.runt.view.core.feedFromAxon(sha256, opts=opts)

    async def _libGenr(self, data):
        data = await toprim(data)

        self.runt.layerConfirm(('feed:data',))

        async for node in self.runt.view.addNodes(data, user=self.runt.user):
            yield node

    async def _libIngest(self, data):
        data = await toprim(data)

        self.runt.layerConfirm(('feed:data',))

        async for node in self.runt.view.addNodes(data, user=self.runt.user):
            await asyncio.sleep(0)

@registry.registerLib
class LibPipe(Lib):
    '''
    A Storm library for interacting with non-persistent queues.
    '''
    _storm_locals = (
        {'name': 'gen', 'desc': '''
            Generate and return a Storm Pipe.

            Notes:
                The filler query is run in parallel with $pipe.

            Examples:
                Fill a pipe with a query and consume it with another::

                    $pipe = $lib.pipe.gen(${ $pipe.puts((1, 2, 3)) })

                    for $items in $pipe.slices(size=2) {
                        $dostuff($items)
                    }
            ''',
         'type': {'type': 'function', '_funcname': '_methPipeGen',
                  'args': (
                      {'name': 'filler', 'type': ['str', 'storm:query'],
                       'desc': 'A Storm query to fill the Pipe.', },
                      {'name': 'size', 'type': 'int', 'default': 10000,
                       'desc': 'Maximum size of the pipe.', },
                  ),
                  'returns': {'type': 'pipe', 'desc': 'The pipe containing query results.', }}},
    )

    _storm_lib_path = ('pipe',)

    def getObjLocals(self):
        return {
            'gen': self._methPipeGen,
        }

    @stormfunc(readonly=True)
    async def _methPipeGen(self, filler, size=10000):
        size = await toint(size)
        text = await tostr(filler)

        if size < 1 or size > 10000:
            mesg = '$lib.pipe.gen() size must be 1-10000'
            raise s_exc.BadArg(mesg=mesg)

        pipe = Pipe(self.runt, size)

        opts = {'vars': {'pipe': pipe}}
        query = await self.runt.getStormQuery(text)

        async def coro():
            try:
                async with self.runt.getSubRuntime(query, opts=opts) as runt:
                    async for item in runt.execute():
                        await asyncio.sleep(0)

            except asyncio.CancelledError:  # pragma: no cover
                raise

            except Exception as e:
                await self.runt.warn(f'pipe filler error: {e}', log=False)

            await pipe.close()

        self.runt.schedCoro(coro())

        return pipe

@registry.registerType
class Pipe(StormType):
    '''
    A Storm Pipe provides fast ephemeral queues.
    '''
    _storm_locals = (
        {'name': 'put', 'desc': 'Add a single item to the Pipe.',
         'type': {'type': 'function', '_funcname': '_methPipePut',
                  'args': (
                      {'name': 'item', 'type': 'any', 'desc': 'An object to add to the Pipe.', },
                  ),
                  'returns': {'type': 'null', }}},
        {'name': 'puts', 'desc': 'Add a list of items to the Pipe.',
         'type': {'type': 'function', '_funcname': '_methPipePuts',
                  'args': (
                      {'name': 'items', 'type': 'list', 'desc': 'A list of items to add.', },
                  ),
                  'returns': {'type': 'null', }}},
        {'name': 'slice', 'desc': 'Return a list of up to size items from the Pipe.',
         'type': {'type': 'function', '_funcname': '_methPipeSlice',
                  'args': (
                      {'name': 'size', 'type': 'int', 'default': 1000,
                       'desc': 'The max number of items to return.', },
                  ),
                  'returns': {'type': 'list', 'desc': 'A list of at least 1 item from the Pipe.', }}},
        {'name': 'slices', 'desc': '''
            Yield lists of up to size items from the Pipe.

            Notes:
                The loop will exit when the Pipe is closed and empty.

            Examples:
                Operation on slices from a pipe one at a time::

                    for $slice in $pipe.slices(1000) {
                        for $item in $slice { $dostuff($item) }
                    }

                Operate on slices from a pipe in bulk::

                    for $slice in $pipe.slices(1000) {
                        $dostuff_batch($slice)
                    }''',
         'type': {'type': 'function', '_funcname': '_methPipeSlices',
                  'args': (
                      {'name': 'size', 'type': 'int', 'default': 1000,
                       'desc': 'The max number of items to yield per slice.', },
                  ),
                  'returns': {'name': 'Yields', 'type': 'any', 'desc': 'Yields objects from the Pipe.', }}},
        {'name': 'size', 'desc': 'Retrieve the number of items in the Pipe.',
         'type': {'type': 'function', '_funcname': '_methPipeSize',
                  'returns': {'type': 'int', 'desc': 'The number of items in the Pipe.', }}},
    )
    _storm_typename = 'pipe'

    def __init__(self, runt, size):
        StormType.__init__(self)
        self.runt = runt

        self.locls.update(self.getObjLocals())
        self.queue = s_queue.Queue(maxsize=size)

    def getObjLocals(self):
        return {
            'put': self._methPipePut,
            'puts': self._methPipePuts,
            'slice': self._methPipeSlice,
            'slices': self._methPipeSlices,
            'size': self._methPipeSize,
        }

    @stormfunc(readonly=True)
    async def _methPipePuts(self, items):
        items = await toprim(items)
        return await self.queue.puts(items)

    @stormfunc(readonly=True)
    async def _methPipePut(self, item):
        item = await toprim(item)
        return await self.queue.put(item)

    async def close(self):
        '''
        Close the pipe for writing.  This will cause
        the slice()/slices() API to return once drained.
        '''
        await self.queue.close()

    @stormfunc(readonly=True)
    async def _methPipeSize(self):
        return await self.queue.size()

    @stormfunc(readonly=True)
    async def _methPipeSlice(self, size=1000):

        size = await toint(size)
        if size < 1 or size > 10000:
            mesg = '$pipe.slice() size must be 1-10000'
            raise s_exc.BadArg(mesg=mesg)

        items = await self.queue.slice(size=size)
        if items is None:
            return None

        return List(items)

    @stormfunc(readonly=True)
    async def _methPipeSlices(self, size=1000):
        size = await toint(size)
        if size < 1 or size > 10000:
            mesg = '$pipe.slice() size must be 1-10000'
            raise s_exc.BadArg(mesg=mesg)

        async for items in self.queue.slices(size=size):
            yield List(items)

@registry.registerLib
class LibQueue(Lib):
    '''
    A Storm Library for interacting with persistent Queues in the Cortex.
    '''
    _storm_locals = (
        {'name': 'add', 'desc': 'Add a Queue to the Cortex with a given name.',
         'type': {'type': 'function', '_funcname': '_methQueueAdd',
                  'args': (
                      {'name': 'name', 'type': 'str', 'desc': 'The name of the queue to add.', },
                  ),
                  'returns': {'type': 'queue', }}},
        {'name': 'gen', 'desc': 'Add or get a Storm Queue in a single operation.',
         'type': {'type': 'function', '_funcname': '_methQueueGen',
                  'args': (
                      {'name': 'name', 'type': 'str', 'desc': 'The name of the Queue to add or get.', },
                  ),
                  'returns': {'type': 'queue', }}},
        {'name': 'del', 'desc': 'Delete a given named Queue.',
         'type': {'type': 'function', '_funcname': '_methQueueDel',
                  'args': (
                      {'name': 'name', 'type': 'str', 'desc': 'The name of the queue to delete.', },
                  ),
                  'returns': {'type': 'null', }}},
        {'name': 'get', 'desc': 'Get an existing Storm Queue object.',
         'type': {'type': 'function', '_funcname': '_methQueueGet',
                  'args': (
                      {'name': 'name', 'type': 'str', 'desc': 'The name of the Queue to get.', },
                  ),
                  'returns': {'type': 'queue', 'desc': 'A ``queue`` object.', }}},
        {'name': 'list', 'desc': 'Get a list of the Queues in the Cortex.',
         'type': {'type': 'function', '_funcname': '_methQueueList',
                  'returns': {'type': 'list',
                              'desc': 'A list of queue definitions the current user is allowed to interact with.', }}},
    )
    _storm_lib_perms = (
        {'perm': ('queue', 'add'), 'gate': 'cortex',
         'desc': 'Permits a user to create a named queue.'},
        {'perm': ('queue', 'get'), 'gate': 'queue',
         'desc': 'Permits a user to access a queue. This allows the user to read from the queue and remove items from it.'},
        {'perm': ('queue', 'put'), 'gate': 'queue',
         'desc': 'Permits a user to put items into a queue.'},
        {'perm': ('queue', 'del'), 'gate': 'queue',
         'desc': 'Permits a user to delete a queue.'},
    )
    _storm_lib_path = ('queue',)

    def getObjLocals(self):
        return {
            'add': self._methQueueAdd,
            'gen': self._methQueueGen,
            'del': self._methQueueDel,
            'get': self._methQueueGet,
            'list': self._methQueueList,
        }

    async def _methQueueAdd(self, name):

        info = {
            'time': s_common.now(),
            'creator': self.runt.user.iden,
        }

        todo = s_common.todo('addCoreQueue', name, info)
        gatekeys = ((self.runt.user.iden, ('queue', 'add'), None),)
        info = await self.dyncall('cortex', todo, gatekeys=gatekeys)

        return Queue(self.runt, name, info)

    @stormfunc(readonly=True)
    async def _methQueueGet(self, name):
        todo = s_common.todo('getCoreQueue', name)
        gatekeys = ((self.runt.user.iden, ('queue', 'get'), f'queue:{name}'),)
        info = await self.dyncall('cortex', todo, gatekeys=gatekeys)

        return Queue(self.runt, name, info)

    async def _methQueueGen(self, name):
        try:
            return await self._methQueueGet(name)
        except s_exc.NoSuchName:
            return await self._methQueueAdd(name)

    async def _methQueueDel(self, name):
        todo = s_common.todo('delCoreQueue', name)
        gatekeys = ((self.runt.user.iden, ('queue', 'del',), f'queue:{name}'), )
        await self.dyncall('cortex', todo, gatekeys=gatekeys)

    @stormfunc(readonly=True)
    async def _methQueueList(self):
        retn = []

        todo = s_common.todo('listCoreQueues')
        qlist = await self.dyncall('cortex', todo)

        for queue in qlist:
            if not allowed(('queue', 'get'), f"queue:{queue['name']}"):
                continue

            retn.append(queue)

        return retn

@registry.registerType
class Queue(StormType):
    '''
    A StormLib API instance of a named channel in the Cortex multiqueue.
    '''
    _storm_locals = (
        {'name': 'name', 'desc': 'The name of the Queue.', 'type': 'str', },
        {'name': 'get', 'desc': 'Get a particular item from the Queue.',
         'type': {'type': 'function', '_funcname': '_methQueueGet',
                  'args': (
                      {'name': 'offs', 'type': 'int', 'desc': 'The offset to retrieve an item from.', 'default': 0, },
                      {'name': 'cull', 'type': 'boolean', 'default': True,
                       'desc': 'Culls items up to, but not including, the specified offset.', },
                      {'name': 'wait', 'type': 'boolean', 'default': True,
                       'desc': 'Wait for the offset to be available before returning the item.', },
                  ),
                  'returns': {'type': 'list',
                              'desc': 'A tuple of the offset and the item from the queue. If wait is false and '
                                      'the offset is not present, null is returned.', }}},
        {'name': 'pop', 'desc': 'Pop a item from the Queue at a specific offset.',
         'type': {'type': 'function', '_funcname': '_methQueuePop',
                  'args': (
                      {'name': 'offs', 'type': 'int', 'default': None,
                        'desc': 'Offset to pop the item from. If not specified, the first item in the queue will be'
                                ' popped.', },
                      {'name': 'wait', 'type': 'boolean', 'default': False,
                        'desc': 'Wait for an item to be available to pop.'},
                  ),
                  'returns': {'type': 'list',
                              'desc': 'The offset and item popped from the queue. If there is no item at the '
                                      'offset or the  queue is empty and wait is false, it returns null.', }}},
        {'name': 'put', 'desc': 'Put an item into the queue.',
         'type': {'type': 'function', '_funcname': '_methQueuePut',
                  'args': (
                      {'name': 'item', 'type': 'prim', 'desc': 'The item being put into the queue.', },
                  ),
                  'returns': {'type': 'int', 'desc': 'The queue offset of the item.'}}},
        {'name': 'puts', 'desc': 'Put multiple items into the Queue.',
         'type': {'type': 'function', '_funcname': '_methQueuePuts',
                  'args': (
                      {'name': 'items', 'type': 'list', 'desc': 'The items to put into the Queue.', },
                  ),
                  'returns': {'type': 'int', 'desc': 'The queue offset of the first item.'}}},
        {'name': 'gets', 'desc': 'Get multiple items from the Queue as a iterator.',
         'type': {'type': 'function', '_funcname': '_methQueueGets',
                  'args': (
                      {'name': 'offs', 'type': 'int', 'desc': 'The offset to retrieve an items from.', 'default': 0, },
                      {'name': 'wait', 'type': 'boolean', 'default': True,
                       'desc': 'Wait for the offset to be available before returning the item.', },
                      {'name': 'cull', 'type': 'boolean', 'default': False,
                       'desc': 'Culls items up to, but not including, the specified offset.', },
                      {'name': 'size', 'type': 'int', 'desc': 'The maximum number of items to yield',
                       'default': None, },
                  ),
                  'returns': {'name': 'Yields', 'type': 'list', 'desc': 'Yields tuples of the offset and item.', }}},
        {'name': 'cull', 'desc': 'Remove items from the queue up to, and including, the offset.',
         'type': {'type': 'function', '_funcname': '_methQueueCull',
                  'args': (
                      {'name': 'offs', 'type': 'int', 'desc': 'The offset which to cull records from the queue.', },
                  ),
                  'returns': {'type': 'null', }}},
        {'name': 'size', 'desc': 'Get the number of items in the Queue.',
         'type': {'type': 'function', '_funcname': '_methQueueSize',
                  'returns': {'type': 'int', 'desc': 'The number of items in the Queue.', }}},
    )
    _storm_typename = 'queue'
    _ismutable = False

    def __init__(self, runt, name, info):

        StormType.__init__(self)
        self.runt = runt
        self.name = name
        self.info = info

        self.gateiden = f'queue:{name}'

        self.locls.update(self.getObjLocals())
        self.locls['name'] = self.name

    def __hash__(self):
        return hash((self._storm_typename, self.name))

    def __eq__(self, othr):
        if not isinstance(othr, type(self)):
            return False
        return self.name == othr.name

    def getObjLocals(self):
        return {
            'get': self._methQueueGet,
            'pop': self._methQueuePop,
            'put': self._methQueuePut,
            'puts': self._methQueuePuts,
            'gets': self._methQueueGets,
            'cull': self._methQueueCull,
            'size': self._methQueueSize,
        }

    async def _methQueueCull(self, offs):
        offs = await toint(offs)
        gatekeys = self._getGateKeys('get')
        await self.runt.reqGateKeys(gatekeys)
        await self.runt.view.core.coreQueueCull(self.name, offs)

    @stormfunc(readonly=True)
    async def _methQueueSize(self):
        gatekeys = self._getGateKeys('get')
        await self.runt.reqGateKeys(gatekeys)
        return await self.runt.view.core.coreQueueSize(self.name)

    async def _methQueueGets(self, offs=0, wait=True, cull=False, size=None):
        wait = await toint(wait)
        offs = await toint(offs)
        size = await toint(size, noneok=True)

        gatekeys = self._getGateKeys('get')
        await self.runt.reqGateKeys(gatekeys)

        async for item in self.runt.view.core.coreQueueGets(self.name, offs, cull=cull, wait=wait, size=size):
            yield item

    async def _methQueuePuts(self, items):
        items = await toprim(items)
        gatekeys = self._getGateKeys('put')
        await self.runt.reqGateKeys(gatekeys)
        return await self.runt.view.core.coreQueuePuts(self.name, items)

    async def _methQueueGet(self, offs=0, cull=True, wait=True):
        offs = await toint(offs)
        wait = await toint(wait)

        gatekeys = self._getGateKeys('get')
        await self.runt.reqGateKeys(gatekeys)

        return await self.runt.view.core.coreQueueGet(self.name, offs, cull=cull, wait=wait)

    async def _methQueuePop(self, offs=None, wait=False):
        offs = await toint(offs, noneok=True)
        wait = await tobool(wait)

        gatekeys = self._getGateKeys('get')
        await self.runt.reqGateKeys(gatekeys)

        # emulate the old behavior on no argument
        core = self.runt.view.core
        if offs is None:
            async for item in core.coreQueueGets(self.name, 0, wait=wait):
                return await core.coreQueuePop(self.name, item[0])
            return

        return await core.coreQueuePop(self.name, offs)

    async def _methQueuePut(self, item):
        return await self._methQueuePuts((item,))

    def _getGateKeys(self, perm):
        return ((self.runt.user.iden, ('queue', perm), self.gateiden),)

    async def stormrepr(self):
        return f'{self._storm_typename}: {self.name}'

@registry.registerLib
class LibTelepath(Lib):
    '''
    A Storm Library for making Telepath connections to remote services.
    '''
    _storm_locals = (
        {'name': 'open', 'desc': 'Open and return a Telepath RPC proxy.',
         'type': {'type': 'function', '_funcname': '_methTeleOpen',
                  'args': (
                      {'name': 'url', 'type': 'str', 'desc': 'The Telepath URL to connect to.', },
                  ),
                  'returns': {'type': 'telepath:proxy', 'desc': 'A object representing a Telepath Proxy.', }}},
    )
    _storm_lib_path = ('telepath',)
    _storm_lib_perms = (
        {'perm': ('telepath', 'open'), 'gate': 'cortex',
         'desc': 'Controls the ability to open an arbitrary telepath URL. USE WITH CAUTION.'},
        {'perm': ('telepath', 'open', '<scheme>'), 'gate': 'cortex',
         'desc': 'Controls the ability to open a telepath URL with a specific URI scheme. USE WITH CAUTION.'},
    )

    def getObjLocals(self):
        return {
            'open': self._methTeleOpen,
        }

    async def _methTeleOpen(self, url):
        url = await tostr(url)
        scheme = url.split('://')[0]
        if not self.runt.allowed(('lib', 'telepath', 'open', scheme)):
            self.runt.confirm(('telepath', 'open', scheme))
        try:
            return Proxy(self.runt, await self.runt.getTeleProxy(url))
        except s_exc.SynErr:
            raise
        except Exception as e:
            mesg = f'Failed to connect to Telepath service: "{s_urlhelp.sanitizeUrl(url)}" error: {str(e)}'
            raise s_exc.StormRuntimeError(mesg=mesg) from e

@registry.registerType
class Proxy(StormType):
    '''
    Implements the Storm API for a Telepath proxy.

    These can be created via ``$lib.telepath.open()``. Storm Service objects
    are also Telepath proxy objects.

    Methods called off of these objects are executed like regular Telepath RMI
    calls.

    An example of calling a method which returns data::

        $prox = $lib.telepath.open($url)
        $result = $prox.doWork($data)
        return ( $result )

    An example of calling a method which is a generator::

        $prox = $lib.telepath.open($url)
        for $item in $prox.genrStuff($data) {
            $doStuff($item)
        }

    '''
    _storm_typename = 'telepath:proxy'

    def __init__(self, runt, proxy, path=None):
        StormType.__init__(self, path=path)
        self.runt = runt
        self.proxy = proxy

    async def deref(self, name):

        name = await tostr(name)

        if name[0] == '_':
            mesg = f'No proxy method named {name}'
            raise s_exc.NoSuchName(mesg=mesg, name=name)

        meth = getattr(self.proxy, name, None)

        if isinstance(meth, s_telepath.GenrMethod):
            return ProxyGenrMethod(meth)

        if isinstance(meth, s_telepath.Method):
            return ProxyMethod(self.runt, meth)

    async def stormrepr(self):
        return f'{self._storm_typename}: {self.proxy}'

@registry.registerType
class ProxyMethod(StormType):
    '''
    Implements the call methods for the telepath:proxy.

    An example of calling a method which returns data::

        $prox = $lib.telepath.open($url)
        $result = $prox.doWork($data)
        $doStuff($result)
    '''

    _storm_typename = 'telepath:proxy:method'

    def __init__(self, runt, meth, path=None):
        StormType.__init__(self, path=path)
        self.runt = runt
        self.meth = meth

    async def __call__(self, *args, **kwargs):
        args = await toprim(args)
        kwargs = await toprim(kwargs)
        # TODO: storm types fromprim()
        ret = await self.meth(*args, **kwargs)
        if isinstance(ret, s_telepath.Share):
            self.runt.bus.onfini(ret)
            return Proxy(self.runt, ret)
        return ret

    async def stormrepr(self):
        return f'{self._storm_typename}: {self.meth}'

@registry.registerType
class ProxyGenrMethod(StormType):
    '''
    Implements the generator methods for the telepath:proxy.

    An example of calling a method which is a generator::

        $prox = $lib.telepath.open($url)
        for $item in $prox.genrStuff($data) {
            $doStuff($item)
        }
    '''
    _storm_typename = 'telepath:proxy:genrmethod'

    def __init__(self, meth, path=None):
        StormType.__init__(self, path=path)
        self.meth = meth

    async def __call__(self, *args, **kwargs):
        args = await toprim(args)
        kwargs = await toprim(kwargs)
        async for prim in self.meth(*args, **kwargs):
            # TODO: storm types fromprim()
            yield prim

    async def stormrepr(self):
        return f'{self._storm_typename}: {self.meth}'

# @registry.registerType
class Service(Proxy):

    def __init__(self, runt, ssvc):
        Proxy.__init__(self, runt, ssvc.proxy)
        self.name = ssvc.name

    async def deref(self, name):

        name = await tostr(name)

        try:
            await self.proxy.waitready()
            return await Proxy.deref(self, name)
        except asyncio.TimeoutError:
            mesg = f'Timeout waiting for storm service {self.name}.{name}'
            raise s_exc.StormRuntimeError(mesg=mesg, name=name, service=self.name) from None
        except AttributeError as e:  # pragma: no cover
            # possible client race condition seen in the real world
            mesg = f'Error dereferencing storm service - {self.name}.{name} - {str(e)}'
            raise s_exc.StormRuntimeError(mesg=mesg, name=name, service=self.name) from None

@registry.registerLib
class LibBase64(Lib):
    '''
    A Storm Library for encoding and decoding base64 data.
    '''
    _storm_locals = (
        {'name': 'encode', 'desc': 'Encode a bytes object to a base64 encoded string.',
         'type': {'type': 'function', '_funcname': '_encode',
                  'args': (
                      {'name': 'valu', 'type': 'bytes', 'desc': 'The object to encode.', },
                      {'name': 'urlsafe', 'type': 'boolean', 'default': True,
                       'desc': 'Perform the encoding in a urlsafe manner if true.', },
                  ),
                  'returns': {'type': 'str', 'desc': 'A base64 encoded string.', }}},
        {'name': 'decode', 'desc': 'Decode a base64 string into a bytes object.',
         'type': {'type': 'function', '_funcname': '_decode',
                  'args': (
                      {'name': 'valu', 'type': 'str', 'desc': 'The string to decode.', },
                      {'name': 'urlsafe', 'type': 'boolean', 'default': True,
                       'desc': 'Perform the decoding in a urlsafe manner if true.', },
                  ),
                  'returns': {'type': 'bytes', 'desc': 'A bytes object for the decoded data.', }}},
    )
    _storm_lib_path = ('base64',)

    def getObjLocals(self):
        return {
            'encode': self._encode,
            'decode': self._decode
        }

    @stormfunc(readonly=True)
    async def _encode(self, valu, urlsafe=True):
        try:
            if urlsafe:
                return base64.urlsafe_b64encode(valu).decode('ascii')
            return base64.b64encode(valu).decode('ascii')
        except TypeError as e:
            mesg = f'Error during base64 encoding - {str(e)}: {s_common.trimText(repr(valu))}'
            raise s_exc.StormRuntimeError(mesg=mesg, urlsafe=urlsafe) from None

    @stormfunc(readonly=True)
    async def _decode(self, valu, urlsafe=True):
        try:
            if urlsafe:
                return base64.urlsafe_b64decode(valu)
            return base64.b64decode(valu)
        except (binascii.Error, TypeError) as e:
            mesg = f'Error during base64 decoding - {str(e)}: {s_common.trimText(repr(valu))}'
            raise s_exc.StormRuntimeError(mesg=mesg, urlsafe=urlsafe) from None

@functools.total_ordering
class Prim(StormType):
    '''
    The base type for all Storm primitive values.
    '''

    def __init__(self, valu, path=None):
        StormType.__init__(self, path=path)
        self.valu = valu

    def __int__(self):
        mesg = 'Storm type {__class__.__name__.lower()} cannot be cast to an int'
        raise s_exc.BadCast(mesg)

    def __len__(self):
        name = f'{self.__class__.__module__}.{self.__class__.__name__}'
        raise s_exc.StormRuntimeError(mesg=f'Object {name} does not have a length.', name=name)

    def __eq__(self, othr):
        if not isinstance(othr, type(self)):
            return False
        return self.valu == othr.valu

    def __lt__(self, other):
        if not isinstance(other, type(self)):
            mesg = f"'<' not supported between instance of {self.__class__.__name__} and {other.__class__.__name__}"
            raise TypeError(mesg)
        return self.valu < other.valu

    def value(self):
        return self.valu

    async def iter(self):  # pragma: no cover
        for x in ():
            yield x
        name = f'{self.__class__.__module__}.{self.__class__.__name__}'
        raise s_exc.StormRuntimeError(mesg=f'Object {name} is not iterable.', name=name)

    async def nodes(self):  # pragma: no cover
        for x in ():
            yield x

    async def bool(self):
        return bool(await s_coro.ornot(self.value))

    async def stormrepr(self):  # pragma: no cover
        return f'{self._storm_typename}: {await s_coro.ornot(self.value)}'

@registry.registerType
class Str(Prim):
    '''
    Implements the Storm API for a String object.
    '''
    _storm_locals = (
        {'name': 'split', 'desc': '''
            Split the string into multiple parts based on a separator.

            Example:
                Split a string on the colon character::

                    ($foo, $bar) = $baz.split(":")''',
         'type': {'type': 'function', '_funcname': '_methStrSplit',
                  'args': (
                      {'name': 'text', 'type': 'str', 'desc': 'The text to split the string up with.', },
                      {'name': 'maxsplit', 'type': 'int', 'default': -1, 'desc': 'The max number of splits.', },
                  ),
                  'returns': {'type': 'list', 'desc': 'A list of parts representing the split string.', }}},
        {'name': 'rsplit', 'desc': '''
            Split the string into multiple parts, from the right, based on a separator.

            Example:
                Split a string on the colon character::

                    ($foo, $bar) = $baz.rsplit(":", maxsplit=1)''',
         'type': {'type': 'function', '_funcname': '_methStrRsplit',
                  'args': (
                      {'name': 'text', 'type': 'str', 'desc': 'The text to split the string up with.', },
                      {'name': 'maxsplit', 'type': 'int', 'default': -1, 'desc': 'The max number of splits.', },
                  ),
                  'returns': {'type': 'list', 'desc': 'A list of parts representing the split string.', }}},
        {'name': 'endswith', 'desc': 'Check if a string ends with text.',
         'type': {'type': 'function', '_funcname': '_methStrEndswith',
                  'args': (
                      {'name': 'text', 'type': 'str', 'desc': 'The text to check.', },
                  ),
                  'returns': {'type': 'boolean', 'desc': 'True if the text ends with the string, false otherwise.', }}},
        {'name': 'startswith', 'desc': 'Check if a string starts with text.',
         'type': {'type': 'function', '_funcname': '_methStrStartswith',
                  'args': (
                      {'name': 'text', 'type': 'str', 'desc': 'The text to check.', },
                  ),
                  'returns': {'type': 'boolean',
                              'desc': 'True if the text starts with the string, false otherwise.', }}},
        {'name': 'ljust', 'desc': 'Left justify the string.',
         'type': {'type': 'function', '_funcname': '_methStrLjust',
                  'args': (
                      {'name': 'size', 'type': 'int', 'desc': 'The length of character to left justify.', },
                      {'name': 'fillchar', 'type': 'str', 'default': ' ',
                       'desc': 'The character to use for padding.', },
                  ),
                  'returns': {'type': 'str', 'desc': 'The left justified string.', }}},
        {'name': 'rjust', 'desc': 'Right justify the string.',
         'type': {'type': 'function', '_funcname': '_methStrRjust',
                  'args': (
                      {'name': 'size', 'type': 'int', 'desc': 'The length of character to right justify.', },
                      {'name': 'fillchar', 'type': 'str', 'default': ' ',
                       'desc': 'The character to use for padding.', },
                  ),
                  'returns': {'type': 'str', 'desc': 'The right justified string.', }}},
        {'name': 'encode', 'desc': 'Encoding a string value to bytes.',
         'type': {'type': 'function', '_funcname': '_methEncode',
                  'args': (
                      {'name': 'encoding', 'type': 'str', 'desc': 'Encoding to use. Defaults to utf8.',
                       'default': 'utf8', },
                  ),
                  'returns': {'type': 'bytes', 'desc': 'The encoded string.', }}},
        {'name': 'replace', 'desc': '''
            Replace occurrences of a string with a new string, optionally restricting the number of replacements.

            Example:
                Replace instances of the string "bar" with the string "baz"::

                    $foo.replace('bar', 'baz')''',
         'type': {'type': 'function', '_funcname': '_methStrReplace',
                  'args': (
                      {'name': 'oldv', 'type': 'str', 'desc': 'The value to replace.', },
                      {'name': 'newv', 'type': 'str', 'desc': 'The value to add into the string.', },
                      {'name': 'maxv', 'type': 'int', 'desc': 'The maximum number of occurrences to replace.',
                       'default': None, },
                  ),
                  'returns': {'type': 'str', 'desc': 'The new string with replaced instances.', }}},
        {'name': 'strip', 'desc': '''
            Remove leading and trailing characters from a string.

            Examples:
                Removing whitespace and specific characters::

                    $strippedFoo = $foo.strip()
                    $strippedBar = $bar.strip(asdf)''',
         'type': {'type': 'function', '_funcname': '_methStrStrip',
                  'args': (
                      {'name': 'chars', 'type': 'str', 'default': None,
                       'desc': 'A list of characters to remove. If not specified, whitespace is stripped.', },
                  ),
                  'returns': {'type': 'str', 'desc': 'The stripped string.', }}},
        {'name': 'lstrip', 'desc': '''
            Remove leading characters from a string.

            Examples:
                Removing whitespace and specific characters::

                    $strippedFoo = $foo.lstrip()
                    $strippedBar = $bar.lstrip(w)''',
         'type': {'type': 'function', '_funcname': '_methStrLstrip',
                  'args': (
                      {'name': 'chars', 'type': 'str', 'default': None,
                       'desc': 'A list of characters to remove. If not specified, whitespace is stripped.', },
                  ),
                  'returns': {'type': 'str', 'desc': 'The stripped string.', }}},
        {'name': 'rstrip', 'desc': '''
            Remove trailing characters from a string.

            Examples:
                Removing whitespace and specific characters::

                    $strippedFoo = $foo.rstrip()
                    $strippedBar = $bar.rstrip(asdf)
                ''',
         'type': {'type': 'function', '_funcname': '_methStrRstrip',
                  'args': (
                      {'name': 'chars', 'type': 'str', 'default': None,
                       'desc': 'A list of characters to remove. If not specified, whitespace is stripped.', },
                  ),
                  'returns': {'type': 'str', 'desc': 'The stripped string.', }}},
        {'name': 'lower', 'desc': '''
            Get a lowercased copy of the string.

            Examples:
                Printing a lowercased string::

                    $foo="Duck"
                    $lib.print($foo.lower())''',
         'type': {'type': 'function', '_funcname': '_methStrLower',
                  'returns': {'type': 'str', 'desc': 'The lowercased string.', }}},
        {'name': 'upper', 'desc': '''
                Get a uppercased copy of the string.

                Examples:
                    Printing a uppercased string::

                        $foo="Duck"
                        $lib.print($foo.upper())''',
         'type': {'type': 'function', '_funcname': '_methStrUpper',
                  'returns': {'type': 'str', 'desc': 'The uppercased string.', }}},
        {'name': 'title', 'desc': '''
                Get a title cased copy of the string.

                Examples:
                    Printing a title cased string::

                        $foo="Hello world."
                        $lib.print($foo.title())''',
         'type': {'type': 'function', '_funcname': '_methStrTitle',
                  'returns': {'type': 'str', 'desc': 'The title cased string.', }}},

        {'name': 'slice', 'desc': '''
            Get a substring slice of the string.

            Examples:
                Slice from index to 1 to 5::

                    $x="foobar"
                    $y=$x.slice(1,5)  // "ooba"

                Slice from index 3 to the end of the string::

                    $y=$x.slice(3)  // "bar"
            ''',
         'type': {'type': 'function', '_funcname': '_methStrSlice',
                  'args': (
                      {'name': 'start', 'type': 'int', 'desc': 'The starting character index.'},
                      {'name': 'end', 'type': 'int', 'default': None,
                       'desc': 'The ending character index. If not specified, slice to the end of the string'},
                  ),
                  'returns': {'type': 'str', 'desc': 'The slice substring.'}}},
        {'name': 'reverse', 'desc': '''
        Get a reversed copy of the string.

        Examples:
            Printing a reversed string::

                $foo="foobar"
                $lib.print($foo.reverse())''',
         'type': {'type': 'function', '_funcname': '_methStrReverse',
                  'returns': {'type': 'str', 'desc': 'The reversed string.', }}},

        {'name': 'find', 'desc': '''
            Find the offset of a given string within another.

            Examples:
                Find values in the string ``asdf``::

                    $x = asdf
                    $x.find(d) // returns 2
                    $x.find(v) // returns null

            ''',
         'type': {'type': 'function', '_funcname': '_methStrFind',
                  'args': (
                      {'name': 'valu', 'type': 'str', 'desc': 'The substring to find.'},
                  ),
                  'returns': {'type': 'int', 'desc': 'The first offset of substring or null.'}}},
        {'name': 'size', 'desc': 'Return the length of the string.',
         'type': {'type': 'function', '_funcname': '_methStrSize',
                  'returns': {'type': 'int', 'desc': 'The size of the string.', }}},
        {'name': 'format', 'desc': '''
        Format a text string from an existing string.

        Examples:
            Format a string with a fixed argument and a variable::

                $template='Hello {name}, list is {list}!' $list=(1,2,3,4) $new=$template.format(name='Reader', list=$list)

                ''',
         'type': {'type': 'function', '_funcname': '_methStrFormat',
                  'args': (
                      {'name': '**kwargs', 'type': 'any',
                       'desc': 'Keyword values which are substituted into the string.', },
                  ),
                  'returns': {'type': 'str', 'desc': 'The new string.', }}},
        {'name': 'json', 'desc': 'Parse a JSON string and return the deserialized data.',
         'type': {'type': 'function', '_funcname': '_methStrJson', 'args': (),
                  'returns': {'type': 'prim', 'desc': 'The JSON deserialized object.', }}},
        {'name': 'join', 'desc': '''
                Join items into a string using the current string as a separator.

                Examples:
                    Join together a list of strings with a dot separator::

                        storm> $sepr='.' $foo=$sepr.join(('rep', 'vtx', 'tag')) $lib.print($foo)

                        rep.vtx.tag

                    Join values inline together with a dot separator::

                        storm> $foo=('.').join(('rep', 'vtx', 'tag')) $lib.print($foo)

                        rep.vtx.tag''',
         'type': {'type': 'function', '_funcname': '_methStrJoin',
                  'args': (
                      {'name': 'items', 'type': 'list', 'desc': 'A list of items to join together.', },
                  ),
                  'returns': {'type': 'str', 'desc': 'The joined string.', }}},
    )
    _storm_typename = 'str'
    _ismutable = False

    def __init__(self, valu, path=None):
        Prim.__init__(self, valu, path=path)
        self.locls.update(self.getObjLocals())

    def getObjLocals(self):
        return {
            'find': self._methStrFind,
            'size': self._methStrSize,
            'split': self._methStrSplit,
            'rsplit': self._methStrRsplit,
            'endswith': self._methStrEndswith,
            'startswith': self._methStrStartswith,
            'ljust': self._methStrLjust,
            'rjust': self._methStrRjust,
            'encode': self._methEncode,
            'replace': self._methStrReplace,
            'strip': self._methStrStrip,
            'lstrip': self._methStrLstrip,
            'rstrip': self._methStrRstrip,
            'lower': self._methStrLower,
            'upper': self._methStrUpper,
            'title': self._methStrTitle,
            'slice': self._methStrSlice,
            'reverse': self._methStrReverse,
            'format': self._methStrFormat,
            'json': self._methStrJson,
            'join': self._methStrJoin,
        }

    def __int__(self):
        return int(self.value(), 0)

    def __str__(self):
        return self.value()

    def __len__(self):
        return len(self.valu)

    def __hash__(self):
        # As a note, this hash of the typename and the value means that s_stormtypes.Str('foo') != 'foo'
        return hash((self._storm_typename, self.valu))

    def __eq__(self, othr):
        if isinstance(othr, (Str, str)):
            return str(self) == str(othr)
        return False

    async def bool(self):
        return bool(self.valu)

    @stormfunc(readonly=True)
    async def _methStrFind(self, valu):
        text = await tostr(valu)
        retn = self.valu.find(text)
        if retn == -1:
            retn = None
        return retn

    @stormfunc(readonly=True)
    async def _methStrFormat(self, **kwargs):
        text = await kwarg_format(self.valu, **kwargs)
        return text

    @stormfunc(readonly=True)
    async def _methStrSize(self):
        return len(self.valu)

    @stormfunc(readonly=True)
    async def _methEncode(self, encoding='utf8'):
        try:
            return self.valu.encode(encoding)
        except UnicodeEncodeError as e:
            raise s_exc.StormRuntimeError(mesg=f'{e}: {s_common.trimText(repr(self.valu))}') from None

    @stormfunc(readonly=True)
    async def _methStrSplit(self, text, maxsplit=-1):
        maxsplit = await toint(maxsplit)
        return self.valu.split(text, maxsplit=maxsplit)

    @stormfunc(readonly=True)
    async def _methStrRsplit(self, text, maxsplit=-1):
        maxsplit = await toint(maxsplit)
        return self.valu.rsplit(text, maxsplit=maxsplit)

    @stormfunc(readonly=True)
    async def _methStrEndswith(self, text):
        return self.valu.endswith(text)

    @stormfunc(readonly=True)
    async def _methStrStartswith(self, text):
        return self.valu.startswith(text)

    @stormfunc(readonly=True)
    async def _methStrRjust(self, size, fillchar=' '):
        return self.valu.rjust(await toint(size), await tostr(fillchar))

    @stormfunc(readonly=True)
    async def _methStrLjust(self, size, fillchar=' '):
        return self.valu.ljust(await toint(size), await tostr(fillchar))

    @stormfunc(readonly=True)
    async def _methStrReplace(self, oldv, newv, maxv=None):
        if maxv is None:
            return self.valu.replace(oldv, newv)
        else:
            return self.valu.replace(oldv, newv, int(maxv))

    @stormfunc(readonly=True)
    async def _methStrStrip(self, chars=None):
        return self.valu.strip(chars)

    @stormfunc(readonly=True)
    async def _methStrLstrip(self, chars=None):
        return self.valu.lstrip(chars)

    @stormfunc(readonly=True)
    async def _methStrRstrip(self, chars=None):
        return self.valu.rstrip(chars)

    @stormfunc(readonly=True)
    async def _methStrLower(self):
        return self.valu.lower()

    @stormfunc(readonly=True)
    async def _methStrUpper(self):
        return self.valu.upper()

    @stormfunc(readonly=True)
    async def _methStrTitle(self):
        return self.valu.title()

    @stormfunc(readonly=True)
    async def _methStrSlice(self, start, end=None):
        start = await toint(start)

        if end is None:
            return self.valu[start:]

        end = await toint(end)
        return self.valu[start:end]

    @stormfunc(readonly=True)
    async def _methStrReverse(self):
        return self.valu[::-1]

    @stormfunc(readonly=True)
    async def _methStrJson(self):
        return s_json.loads(self.valu)

    @stormfunc(readonly=True)
    async def _methStrJoin(self, items):
        strs = [await tostr(item) async for item in toiter(items)]
        return self.valu.join(strs)

@registry.registerType
class Bytes(Prim):
    '''
    Implements the Storm API for a Bytes object.
    '''
    _storm_locals = (
        {'name': 'decode', 'desc': 'Decode bytes to a string.',
         'type': {'type': 'function', '_funcname': '_methDecode',
                  'args': (
                      {'name': 'encoding', 'type': 'str', 'desc': 'The encoding to use.', 'default': 'utf8', },
                      {'name': 'strict', 'type': 'str', 'default': False,
                       'desc': 'If True, raise an exception on invalid values rather than replacing the character.'},
                  ),
                  'returns': {'type': 'str', 'desc': 'The decoded string.', }}},
        {'name': 'bunzip', 'desc': '''
            Decompress the bytes using bzip2.

            Example:
                Decompress bytes with bzip2::

                    $foo = $mybytez.bunzip()''',
         'type': {'type': 'function', '_funcname': '_methBunzip',
                  'returns': {'type': 'bytes', 'desc': 'Decompressed bytes.', }}},
        {'name': 'gunzip', 'desc': '''
            Decompress the bytes using gzip and return them.

            Example:
                Decompress bytes with bzip2::

                $foo = $mybytez.gunzip()''',
         'type': {'type': 'function', '_funcname': '_methGunzip',
                  'returns': {'type': 'bytes', 'desc': 'Decompressed bytes.', }}},
        {'name': 'bzip', 'desc': '''
            Compress the bytes using bzip2 and return them.

            Example:
                Compress bytes with bzip::

                    $foo = $mybytez.bzip()''',
         'type': {'type': 'function', '_funcname': '_methBzip',
                  'returns': {'type': 'bytes', 'desc': 'The bzip2 compressed bytes.', }}},
        {'name': 'gzip', 'desc': '''
            Compress the bytes using gzip and return them.

            Example:
                Compress bytes with gzip::

                    $foo = $mybytez.gzip()''',
         'type': {'type': 'function', '_funcname': '_methGzip',
                  'returns': {'type': 'bytes', 'desc': 'The gzip compressed bytes.', }}},
        {'name': 'json', 'desc': '''
            Load JSON data from bytes.

            Notes:
                The bytes must be UTF8, UTF16 or UTF32 encoded.

            Example:
                Load bytes to a object::

                    $foo = $mybytez.json()''',
         'type': {'type': 'function', '_funcname': '_methJsonLoad',
                  'args': (
                      {'name': 'encoding', 'type': 'str', 'desc': 'Specify an encoding to use.', 'default': None, },
                      {'name': 'strict', 'type': 'str', 'default': False,
                       'desc': 'If True, raise an exception on invalid string encoding rather than replacing the character.'},
                  ),
                  'returns': {'type': 'prim', 'desc': 'The deserialized object.', }}},

        {'name': 'slice', 'desc': '''
            Slice a subset of bytes from an existing bytes.

            Examples:
                Slice from index to 1 to 5::

                    $subbyts = $byts.slice(1,5)

                Slice from index 3 to the end of the bytes::

                    $subbyts = $byts.slice(3)
            ''',
         'type': {'type': 'function', '_funcname': '_methSlice',
                  'args': (
                      {'name': 'start', 'type': 'int', 'desc': 'The starting byte index.'},
                      {'name': 'end', 'type': 'int', 'default': None,
                       'desc': 'The ending byte index. If not specified, slice to the end.'},
                  ),
                  'returns': {'type': 'bytes', 'desc': 'The slice of bytes.', }}},

        {'name': 'unpack', 'desc': '''
            Unpack structures from bytes using python struct.unpack syntax.

            Examples:
                Unpack 3 unsigned 16 bit integers in little endian format::

                    ($x, $y, $z) = $byts.unpack("<HHH")
            ''',
         'type': {'type': 'function', '_funcname': '_methUnpack',
                  'args': (
                      {'name': 'fmt', 'type': 'str', 'desc': 'A python struck.pack format string.'},
                      {'name': 'offset', 'type': 'int', 'desc': 'An offset to begin unpacking from.', 'default': 0},
                  ),
                  'returns': {'type': 'list', 'desc': 'The unpacked primitive values.', }}},
    )
    _storm_typename = 'bytes'
    _ismutable = False

    def __init__(self, valu, path=None):
        Prim.__init__(self, valu, path=path)
        self.locls.update(self.getObjLocals())

    def getObjLocals(self):
        return {
            'decode': self._methDecode,
            'bunzip': self._methBunzip,
            'gunzip': self._methGunzip,
            'bzip': self._methBzip,
            'gzip': self._methGzip,
            'json': self._methJsonLoad,
            'slice': self._methSlice,
            'unpack': self._methUnpack,
        }

    def __len__(self):
        return len(self.valu)

    def __str__(self):
        return self.valu.decode()

    def __hash__(self):
        return hash((self._storm_typename, self.valu))

    def __eq__(self, othr):
        if isinstance(othr, Bytes):
            return self.valu == othr.valu
        return False

    async def bool(self):
        return bool(self.valu)

    async def _storm_copy(self):
        item = await s_coro.ornot(self.value)
        return s_msgpack.deepcopy(item, use_list=True)

    @stormfunc(readonly=True)
    async def _methSlice(self, start, end=None):
        start = await toint(start)
        if end is None:
            return self.valu[start:]

        end = await toint(end)
        return self.valu[start:end]

    @stormfunc(readonly=True)
    async def _methUnpack(self, fmt, offset=0):
        fmt = await tostr(fmt)
        offset = await toint(offset)
        try:
            return struct.unpack_from(fmt, self.valu, offset=offset)
        except struct.error as e:
            raise s_exc.BadArg(mesg=f'unpack() error: {e}')

    @stormfunc(readonly=True)
    async def _methDecode(self, encoding='utf8', strict=False):
        encoding = await tostr(encoding)
        strict = await tobool(strict)
        errors = 'strict' if strict else 'replace'
        try:
            return self.valu.decode(encoding, errors)
        except UnicodeDecodeError as e:
            raise s_exc.StormRuntimeError(mesg=f'{e}: {s_common.trimText(repr(self.valu))}') from None

    async def _methBunzip(self):
        return bz2.decompress(self.valu)

    @stormfunc(readonly=True)
    async def _methBzip(self):
        return bz2.compress(self.valu)

    async def _methGunzip(self):
        return gzip.decompress(self.valu)

    @stormfunc(readonly=True)
    async def _methGzip(self):
        return gzip.compress(self.valu)

    @stormfunc(readonly=True)
    async def _methJsonLoad(self, encoding=None, strict=False):
        try:
            valu = self.valu
            strict = await tobool(strict)
            errors = 'strict' if strict else 'replace'

            if encoding is None:
                encoding = s_json.detect_encoding(valu)
            else:
                encoding = await tostr(encoding)

            return s_json.loads(valu.decode(encoding, errors))

        except UnicodeDecodeError as e:
            raise s_exc.StormRuntimeError(mesg=f'{e}: {s_common.trimText(repr(valu))}') from None

@registry.registerType
class Dict(Prim):
    '''
    Implements the Storm API for a Dictionary object.
    '''
    _storm_typename = 'dict'
    _ismutable = True

    def __len__(self):
        return len(self.valu)

    async def bool(self):
        return bool(self.valu)

    async def _storm_copy(self):
        item = await s_coro.ornot(self.value)
        return s_msgpack.deepcopy(item, use_list=True)

    async def _storm_contains(self, item):
        item = await toprim(item)
        return item in self.valu

    async def iter(self):
        for item in tuple(self.valu.items()):
            yield item

    @stormfunc(readonly=True)
    async def setitem(self, name, valu):

        if ismutable(name):
            raise s_exc.BadArg(mesg='Mutable values are not allowed as dictionary keys', name=await torepr(name))

        name = await toprim(name)

        if valu is undef:
            self.valu.pop(name, None)
            return

        self.valu[name] = valu

    async def deref(self, name):
        name = await toprim(name)
        return self.valu.get(name)

    async def value(self, use_list=False):
        return {await toprim(k): await toprim(v, use_list=use_list) for (k, v) in self.valu.items()}

    async def stormrepr(self):
        reprs = ["{}: {}".format(await torepr(k), await torepr(v)) for (k, v) in list(self.valu.items())]
        rval = ', '.join(reprs)
        return f'{{{rval}}}'

@registry.registerType
class CmdOpts(Dict):
    '''
    A dictionary like object that holds a reference to a command options namespace.
    ( This allows late-evaluation of command arguments rather than forcing capture )
    '''
    _storm_typename = 'cmdopts'
    _ismutable = False

    def __len__(self):
        valu = vars(self.valu.opts)
        return len(valu)

    def __hash__(self):
        valu = vars(self.valu.opts)
        return hash((self._storm_typename, tuple(valu.items())))

    async def _storm_contains(self, item):
        item = await toprim(item)
        valu = getattr(self.valu.opts, item, s_common.novalu)
        return valu is not s_common.novalu

    @stormfunc(readonly=True)
    async def setitem(self, name, valu):
        # due to self.valu.opts potentially being replaced
        # we disallow setitem() to prevent confusion
        name = await tostr(name)
        mesg = 'CmdOpts may not be modified by the runtime'
        raise s_exc.StormRuntimeError(mesg=mesg, name=name)

    async def deref(self, name):
        name = await tostr(name)
        return getattr(self.valu.opts, name, None)

    async def value(self, use_list=False):
        valu = vars(self.valu.opts)
        return {await toprim(k): await toprim(v, use_list=use_list) for (k, v) in valu.items()}

    async def iter(self):
        valu = vars(self.valu.opts)
        for item in valu.items():
            yield item

    async def stormrepr(self):
        valu = vars(self.valu.opts)
        reprs = ["{}: {}".format(await torepr(k), await torepr(v)) for (k, v) in valu.items()]
        rval = ', '.join(reprs)
        return f'{self._storm_typename}: {{{rval}}}'

@registry.registerType
class Set(Prim):
    '''
    Implements the Storm API for a Set object.
    '''
    _storm_locals = (
        {'name': 'add', 'desc': 'Add a item to the set. Each argument is added to the set.',
         'type': {'type': 'function', '_funcname': '_methSetAdd',
                  'args': (
                      {'name': '*items', 'type': 'any', 'desc': 'The items to add to the set.', },
                  ),
                  'returns': {'type': 'null', }}},
        {'name': 'has', 'desc': 'Check if a item is a member of the set.',
         'type': {'type': 'function', '_funcname': '_methSetHas',
                  'args': (
                      {'name': 'item', 'type': 'any', 'desc': 'The item to check the set for membership.', },
                  ),
                  'returns': {'type': 'boolean', 'desc': 'True if the item is in the set, false otherwise.', }}},
        {'name': 'rem', 'desc': 'Remove an item from the set.',
         'type': {'type': 'function', '_funcname': '_methSetRem',
                  'args': (
                      {'name': '*items', 'type': 'any', 'desc': 'Items to be removed from the set.', },
                  ),
                  'returns': {'type': 'null', }}},
        {'name': 'adds', 'desc': 'Add the contents of a iterable items to the set.',
         'type': {'type': 'function', '_funcname': '_methSetAdds',
                  'args': (
                      {'name': '*items', 'type': 'any', 'desc': 'Iterables items to add to the set.', },
                  ),
                  'returns': {'type': 'null', }}},
        {'name': 'rems', 'desc': 'Remove the contents of a iterable object from the set.',
         'type': {'type': 'function', '_funcname': '_methSetRems',
                  'args': (
                      {'name': '*items', 'type': 'any', 'desc': 'Iterables items to remove from the set.', },
                  ),
                  'returns': {'type': 'null', }}},
        {'name': 'list', 'desc': 'Get a list of the current members of the set.',
         'type': {'type': 'function', '_funcname': '_methSetList',
                  'returns': {'type': 'list', 'desc': 'A list containing the members of the set.', }}},
        {'name': 'size', 'desc': 'Get the size of the set.',
         'type': {'type': 'function', '_funcname': '_methSetSize',
                  'returns': {'type': 'int', 'desc': 'The size of the set.', }}},
    )
    _storm_typename = 'set'
    _ismutable = True

    def __init__(self, valu, path=None):
        valu = list(valu)
        for item in valu:
            if ismutable(item):
                mesg = f'{repr(item)} is mutable and cannot be used in a set.'
                raise s_exc.StormRuntimeError(mesg=mesg)

        Prim.__init__(self, set(valu), path=path)
        self.locls.update(self.getObjLocals())

    def getObjLocals(self):
        return {
            'add': self._methSetAdd,
            'has': self._methSetHas,
            'rem': self._methSetRem,
            'adds': self._methSetAdds,
            'rems': self._methSetRems,
            'list': self._methSetList,
            'size': self._methSetSize,
        }

    async def iter(self):
        for item in self.valu:
            yield item

    def __len__(self):
        return len(self.valu)

<<<<<<< HEAD
    async def _storm_contains(self, item):
        return item in self.valu
=======
    async def bool(self):
        return bool(self.valu)
>>>>>>> e3d843a4

    async def _methSetSize(self):
        return len(self)

    @stormfunc(readonly=True)
    async def _methSetHas(self, item):
        return item in self.valu

    @stormfunc(readonly=True)
    async def _methSetAdd(self, *items):
        for i in items:
            if ismutable(i):
                mesg = f'{await torepr(i)} is mutable and cannot be used in a set.'
                raise s_exc.StormRuntimeError(mesg=mesg)
            self.valu.add(i)

    @stormfunc(readonly=True)
    async def _methSetAdds(self, *items):
        for item in items:
            async for i in toiter(item):
                if ismutable(i):
                    mesg = f'{await torepr(i)} is mutable and cannot be used in a set.'
                    raise s_exc.StormRuntimeError(mesg=mesg)
                self.valu.add(i)

    @stormfunc(readonly=True)
    async def _methSetRem(self, *items):
        [self.valu.discard(i) for i in items]

    @stormfunc(readonly=True)
    async def _methSetRems(self, *items):
        for item in items:
            [self.valu.discard(i) async for i in toiter(item)]

    @stormfunc(readonly=True)
    async def _methSetList(self):
        return list(self.valu)

    async def stormrepr(self):
        reprs = [await torepr(k) for k in self.valu]
        rval = ', '.join(reprs)
        return f'{{{rval}}}'

@registry.registerType
class List(Prim):
    '''
    Implements the Storm API for a List instance.
    '''
    _storm_locals = (
        {'name': 'has', 'desc': 'Check if a value is in the list.',
         'type': {'type': 'function', '_funcname': '_methListHas',
                  'args': (
                      {'name': 'valu', 'type': 'any', 'desc': 'The value to check.', },
                  ),
                  'returns': {'type': 'boolean', 'desc': 'True if the item is in the list, false otherwise.', }}},
        {'name': 'pop', 'desc': 'Pop and return the entry at the specified index in the list. If no index is specified, pop the last entry.',
         'type': {'type': 'function', '_funcname': '_methListPop',
                  'args': (
                      {'name': 'index', 'type': 'int', 'desc': 'Index of entry to pop.', 'default': -1},
                  ),
                  'returns': {'type': 'any', 'desc': 'The entry at the specified index in the list.', }}},
        {'name': 'size', 'desc': 'Return the length of the list.',
         'type': {'type': 'function', '_funcname': '_methListSize',
                  'returns': {'type': 'int', 'desc': 'The size of the list.', }}},
        {'name': 'sort', 'desc': 'Sort the list in place.',
         'type': {'type': 'function', '_funcname': '_methListSort',
                  'args': (
                      {'name': 'reverse', 'type': 'boolean', 'desc': 'Sort the list in reverse order.',
                       'default': False},
                  ),
                  'returns': {'type': 'null', }}},
        {'name': 'index', 'desc': 'Return a single field from the list by index.',
         'type': {'type': 'function', '_funcname': '_methListIndex',
                  'args': (
                      {'name': 'valu', 'type': 'int', 'desc': 'The list index value.', },
                  ),
                  'returns': {'type': 'any', 'desc': 'The item present in the list at the index position.', }}},
        {'name': 'append', 'desc': 'Append a value to the list.',
         'type': {'type': 'function', '_funcname': '_methListAppend',
                  'args': (
                      {'name': 'valu', 'type': 'any', 'desc': 'The item to append to the list.', },
                  ),
                  'returns': {'type': 'null', }}},
        {'name': 'reverse', 'desc': 'Reverse the order of the list in place',
         'type': {'type': 'function', '_funcname': '_methListReverse',
                  'returns': {'type': 'null', }}},
        {'name': 'slice', 'desc': '''
            Get a slice of the list.

            Examples:
                Slice from index to 1 to 5::

                    $x=(f, o, o, b, a, r)
                    $y=$x.slice(1,5)  // (o, o, b, a)

                Slice from index 3 to the end of the list::

                    $y=$x.slice(3)  // (b, a, r)
            ''',
         'type': {'type': 'function', '_funcname': '_methListSlice',
                  'args': (
                      {'name': 'start', 'type': 'int', 'desc': 'The starting index.'},
                      {'name': 'end', 'type': 'int', 'default': None,
                       'desc': 'The ending index. If not specified, slice to the end of the list.'},
                  ),
                  'returns': {'type': 'list', 'desc': 'The slice of the list.'}}},

        {'name': 'extend', 'desc': '''
            Extend a list using another iterable.

            Examples:
                Populate a list by extending it with to other lists::

                    $list = ()

                    $foo = (f, o, o)
                    $bar = (b, a, r)

                    $list.extend($foo)
                    $list.extend($bar)

                    // $list is now (f, o, o, b, a, r)
            ''',
         'type': {'type': 'function', '_funcname': '_methListExtend',
                  'args': (
                      {'name': 'valu', 'type': 'list', 'desc': 'A list or other iterable.'},
                  ),
                  'returns': {'type': 'null'}}},
        {'name': 'unique', 'desc': 'Get a copy of the list containing unique items.',
         'type': {'type': 'function', '_funcname': '_methListUnique',
                  'returns': {'type': 'list'}}},
        {'name': 'rem', 'desc': 'Remove a specific item from anywhere in the list.',
         'type': {'type': 'function', '_funcname': '_methListRemove',
                  'args': (
                      {'name': 'item', 'type': 'any', 'desc': 'An item in the list.'},
                      {'name': 'all', 'type': 'boolean', 'default': False,
                       'desc': 'Remove all instances of item from the list.'},
                  ),
                  'returns': {'type': 'boolean', 'desc': 'Boolean indicating if the item was removed from the list.'}}},
    )
    _storm_typename = 'list'
    _ismutable = True

    def __init__(self, valu, path=None):
        Prim.__init__(self, valu, path=path)
        self.locls.update(self.getObjLocals())

    def getObjLocals(self):
        return {
            'has': self._methListHas,
            'pop': self._methListPop,
            'size': self._methListSize,
            'sort': self._methListSort,
            'index': self._methListIndex,
            'append': self._methListAppend,
            'reverse': self._methListReverse,
            'slice': self._methListSlice,
            'extend': self._methListExtend,
            'unique': self._methListUnique,
            'rem': self._methListRemove,
        }

    @stormfunc(readonly=True)
    async def setitem(self, name, valu):

        indx = await toint(name)

        if valu is undef:
            try:
                self.valu.pop(indx)
            except IndexError:
                pass
            return

        self.valu[indx] = valu

    async def _storm_copy(self):
        item = await s_coro.ornot(self.value)
        return s_msgpack.deepcopy(item, use_list=True)

    async def _storm_contains(self, item):
        return await self._methListHas(item)

    async def _derefGet(self, name):
        return await self._methListIndex(name)

    def __len__(self):
        return len(self.valu)

    async def bool(self):
        return bool(self.valu)

    @stormfunc(readonly=True)
    async def _methListHas(self, valu):
        if valu in self.valu:
            return True

        prim = await toprim(valu)
        if prim == valu:
            return False

        return prim in self.valu

    @stormfunc(readonly=True)
    async def _methListPop(self, index=-1):
        index = await toint(index)
        try:
            return self.valu.pop(index)
        except IndexError as exc:
            mesg = str(exc)
            raise s_exc.StormRuntimeError(mesg=mesg)

    @stormfunc(readonly=True)
    async def _methListAppend(self, valu):
        '''
        '''
        self.valu.append(valu)

    @stormfunc(readonly=True)
    async def _methListIndex(self, valu):
        indx = await toint(valu)
        try:
            return self.valu[indx]
        except IndexError as e:
            raise s_exc.StormRuntimeError(mesg=str(e), valurepr=await self.stormrepr(),
                                          len=len(self.valu), indx=indx) from None

    @stormfunc(readonly=True)
    async def _methListReverse(self):
        self.valu.reverse()

    @stormfunc(readonly=True)
    async def _methListSort(self, reverse=False):
        reverse = await tobool(reverse, noneok=True)
        try:
            self.valu.sort(reverse=reverse)
        except TypeError as e:
            raise s_exc.StormRuntimeError(mesg=f'Error sorting list: {str(e)}',
                                          valurepr=await self.stormrepr()) from None

    @stormfunc(readonly=True)
    async def _methListSize(self):
        return len(self)

    async def _methListSlice(self, start, end=None):
        start = await toint(start)

        if end is None:
            return self.valu[start:]

        end = await toint(end)
        return self.valu[start:end]

    async def _methListExtend(self, valu):
        async for item in toiter(valu):
            self.valu.append(item)

    async def value(self, use_list=False):
        if use_list:
            return [await toprim(v, use_list=use_list) for v in self.valu]
        return tuple([await toprim(v, use_list=use_list) for v in self.valu])

    async def iter(self):
        for item in self.valu:
            yield item

    @stormfunc(readonly=True)
    async def _methListUnique(self):
        ret = []
        checkret = []

        for val in self.valu:
            try:
                _cval = await toprim(val)
            except s_exc.NoSuchType:
                _cval = val
            if _cval in checkret:
                continue
            checkret.append(_cval)
            ret.append(val)
        return ret

    async def _methListRemove(self, item, all=False):
        item = await toprim(item)
        all = await tobool(all)

        if item not in self.valu:
            return False

        while item in self.valu:
            self.valu.remove(item)

            if not all:
                break

        return True

    async def stormrepr(self):
        reprs = [await torepr(k) for k in self.valu]
        rval = ', '.join(reprs)
        return f'[{rval}]'

@registry.registerType
class Bool(Prim):
    '''
    Implements the Storm API for a boolean instance.
    '''
    _storm_typename = 'boolean'
    _ismutable = False

    def __str__(self):
        return str(self.value()).lower()

    def __int__(self):
        return int(self.value())

    def __hash__(self):
        return hash((self._storm_typename, self.value()))

    async def bool(self):
        return bool(self.valu)

@registry.registerType
class Number(Prim):
    '''
    Implements the Storm API for a Number instance.

    Storm Numbers are high precision fixed point decimals corresponding to the
    the hugenum storage type.
    '''
    _storm_locals = (
        {'name': 'scaleb', 'desc': '''
            Return the number multiplied by 10**other.

            Example:
                Multiply the value by 10**-18::

                    $baz.scaleb(-18)''',
         'type': {'type': 'function', '_funcname': '_methScaleb',
                  'args': (
                      {'name': 'other', 'type': 'int', 'desc': 'The amount to adjust the exponent.', },
                  ),
                  'returns': {'type': 'number', 'desc': 'The exponent adjusted number.', }}},
        {'name': 'toint', 'desc': '''
            Return the number as an integer.

            By default, decimal places will be truncated. Optionally, rounding rules
            can be specified by providing the name of a Python decimal rounding mode
            to the 'rounding' argument.

            Example:
                Round the value stored in $baz up instead of truncating::

                    $baz.toint(rounding=ROUND_UP)''',
         'type': {'type': 'function', '_funcname': '_methToInt',
                  'args': (
                      {'name': 'rounding', 'type': 'str', 'default': None,
                       'desc': 'An optional rounding mode to use.', },
                  ),
                  'returns': {'type': 'int', 'desc': 'The number as an integer.', }}},
        {'name': 'tostr', 'desc': 'Return the number as a string.',
         'type': {'type': 'function', '_funcname': '_methToStr',
                  'returns': {'type': 'str', 'desc': 'The number as a string.', }}},
        {'name': 'tofloat', 'desc': 'Return the number as a float.',
         'type': {'type': 'function', '_funcname': '_methToFloat',
                  'returns': {'type': 'float', 'desc': 'The number as a float.', }}},
    )
    _storm_typename = 'number'
    _ismutable = False

    def __init__(self, valu, path=None):
        try:
            valu = s_common.hugenum(valu)
        except (TypeError, decimal.DecimalException) as e:
            mesg = f'Failed to make number from {s_common.trimText(repr(valu))}'
            raise s_exc.BadCast(mesg=mesg) from e

        Prim.__init__(self, valu, path=path)
        self.locls.update(self.getObjLocals())

    def getObjLocals(self):
        return {
            'toint': self._methToInt,
            'tostr': self._methToStr,
            'tofloat': self._methToFloat,
            'scaleb': self._methScaleb,
        }

    @stormfunc(readonly=True)
    async def _methScaleb(self, other):
        newv = s_common.hugescaleb(self.value(), await toint(other))
        return Number(newv)

    @stormfunc(readonly=True)
    async def _methToInt(self, rounding=None):
        if rounding is None:
            return int(self.valu)

        try:
            return int(self.valu.quantize(decimal.Decimal('1'), rounding=rounding))
        except TypeError as e:
            raise s_exc.StormRuntimeError(mesg=f'Error rounding number: {str(e)}',
                                          valurepr=await self.stormrepr()) from None

    @stormfunc(readonly=True)
    async def _methToStr(self):
        return str(self.valu)

    @stormfunc(readonly=True)
    async def _methToFloat(self):
        return float(self.valu)

    def __str__(self):
        return str(self.value())

    def __int__(self):
        return int(self.value())

    def __float__(self):
        return float(self.value())

    def __hash__(self):
        return hash((self._storm_typename, self.value()))

    def __eq__(self, othr):
        if isinstance(othr, float):
            othr = s_common.hugenum(othr)
            return self.value() == othr
        elif isinstance(othr, (int, decimal.Decimal)):
            return self.value() == othr
        elif isinstance(othr, Number):
            return self.value() == othr.value()
        return False

    def __lt__(self, othr):
        if isinstance(othr, float):
            othr = s_common.hugenum(othr)
            return self.value() < othr
        elif isinstance(othr, (int, decimal.Decimal)):
            return self.value() < othr
        elif isinstance(othr, Number):
            return self.value() < othr.value()

        mesg = f"comparison not supported between instance of {self.__class__.__name__} and {othr.__class__.__name__}"
        raise TypeError(mesg)

    def __add__(self, othr):
        if isinstance(othr, float):
            othr = s_common.hugenum(othr)
            return Number(s_common.hugeadd(self.value(), othr))
        elif isinstance(othr, (int, decimal.Decimal)):
            return Number(s_common.hugeadd(self.value(), othr))
        elif isinstance(othr, Number):
            return Number(s_common.hugeadd(self.value(), othr.value()))

        mesg = f"'+' not supported between instance of {self.__class__.__name__} and {othr.__class__.__name__}"
        raise TypeError(mesg)

    __radd__ = __add__

    def __sub__(self, othr):
        if isinstance(othr, float):
            othr = s_common.hugenum(othr)
            return Number(s_common.hugesub(self.value(), othr))
        elif isinstance(othr, (int, decimal.Decimal)):
            return Number(s_common.hugesub(self.value(), othr))
        elif isinstance(othr, Number):
            return Number(s_common.hugesub(self.value(), othr.value()))

        mesg = f"'-' not supported between instance of {self.__class__.__name__} and {othr.__class__.__name__}"
        raise TypeError(mesg)

    def __rsub__(self, othr):
        othr = Number(othr)
        return othr.__sub__(self)

    def __mul__(self, othr):
        if isinstance(othr, float):
            othr = s_common.hugenum(othr)
            return Number(s_common.hugemul(self.value(), othr))
        elif isinstance(othr, (int, decimal.Decimal)):
            return Number(s_common.hugemul(self.value(), othr))
        elif isinstance(othr, Number):
            return Number(s_common.hugemul(self.value(), othr.value()))

        mesg = f"'*' not supported between instance of {self.__class__.__name__} and {othr.__class__.__name__}"
        raise TypeError(mesg)

    __rmul__ = __mul__

    def __truediv__(self, othr):
        if isinstance(othr, float):
            othr = s_common.hugenum(othr)
            return Number(s_common.hugediv(self.value(), othr))
        elif isinstance(othr, (int, decimal.Decimal)):
            return Number(s_common.hugediv(self.value(), othr))
        elif isinstance(othr, Number):
            return Number(s_common.hugediv(self.value(), othr.value()))

        mesg = f"'/' not supported between instance of {self.__class__.__name__} and {othr.__class__.__name__}"
        raise TypeError(mesg)

    def __rtruediv__(self, othr):
        othr = Number(othr)
        return othr.__truediv__(self)

    def __pow__(self, othr):
        if isinstance(othr, float):
            othr = s_common.hugenum(othr)
            return Number(s_common.hugepow(self.value(), othr))
        elif isinstance(othr, (int, decimal.Decimal)):
            return Number(s_common.hugepow(self.value(), othr))
        elif isinstance(othr, Number):
            return Number(s_common.hugepow(self.value(), othr.value()))

        mesg = f"'**' not supported between instance of {self.__class__.__name__} and {othr.__class__.__name__}"
        raise TypeError(mesg)

    def __rpow__(self, othr):
        othr = Number(othr)
        return othr.__pow__(self)

    def __mod__(self, othr):
        if isinstance(othr, float):
            othr = s_common.hugenum(othr)
            return Number(s_common.hugemod(self.value(), othr)[1])
        elif isinstance(othr, (int, decimal.Decimal)):
            return Number(s_common.hugemod(self.value(), othr)[1])
        elif isinstance(othr, Number):
            return Number(s_common.hugemod(self.value(), othr.value())[1])

        mesg = f"'%' not supported between instance of {self.__class__.__name__} and {othr.__class__.__name__}"
        raise TypeError(mesg)

    def __rmod__(self, othr):
        othr = Number(othr)
        return othr.__mod__(self)

    async def stormrepr(self):
        return str(self.value())

@registry.registerType
class GlobalVars(Prim):
    '''
    The Storm deref/setitem/iter convention on top of global vars information.
    '''
    _storm_typename = 'global:vars'
    _ismutable = True

    def __init__(self, path=None):
        Prim.__init__(self, None, path=path)

    async def _storm_contains(self, item):
        item = await tostr(item)
        runt = s_scope.get('runt')
        runt.confirm(('globals', 'get', item))
        valu = await runt.view.core.getStormVar(item, default=s_common.novalu)
        return valu is not s_common.novalu

    async def deref(self, name):
        name = await tostr(name)
        runt = s_scope.get('runt')
        runt.confirm(('globals', 'get', name))
        return await runt.view.core.getStormVar(name)

    async def setitem(self, name, valu):
        name = await tostr(name)
        runt = s_scope.get('runt')

        if valu is undef:
            runt.confirm(('globals', 'del', name))
            await runt.view.core.popStormVar(name)
            return

        runt.confirm(('globals', 'set', name))
        valu = await toprim(valu)
        await runt.view.core.setStormVar(name, valu)

    async def iter(self):
        runt = s_scope.get('runt')
        async for name, valu in runt.view.core.itemsStormVar():
            if runt.allowed(('globals', 'get', name)):
                yield name, valu
            await asyncio.sleep(0)

    async def stormrepr(self):
        reprs = ["{}: {}".format(await torepr(k), await torepr(v)) async for (k, v) in self.iter()]
        rval = ', '.join(reprs)
        return f'{{{rval}}}'

@registry.registerType
class EnvVars(Prim):
    '''
    The Storm deref/iter convention on top of environment vars information.
    '''
    _storm_typename = 'environment:vars'

    def __init__(self, path=None):
        Prim.__init__(self, None, path=path)

    async def _storm_contains(self, item):
        item = await tostr(item)
        runt = s_scope.get('runt')
        runt.reqAdmin(mesg='$lib.env requires admin privileges.')

        if not item.startswith('SYN_STORM_ENV_'):
            mesg = f'Environment variable must start with SYN_STORM_ENV_ : {item}'
            raise s_exc.BadArg(mesg=mesg)

        valu = os.getenv(item, default=s_common.novalu)
        return valu is not s_common.novalu

    @stormfunc(readonly=True)
    async def deref(self, name):
        runt = s_scope.get('runt')
        runt.reqAdmin(mesg='$lib.env requires admin privileges.')
        name = await tostr(name)

        if not name.startswith('SYN_STORM_ENV_'):
            mesg = f'Environment variable must start with SYN_STORM_ENV_ : {name}'
            raise s_exc.BadArg(mesg=mesg)

        return os.getenv(name)

    @stormfunc(readonly=True)
    async def iter(self):
        runt = s_scope.get('runt')
        runt.reqAdmin(mesg='$lib.env requires admin privileges.')

        for name, valu in list(os.environ.items()):
            await asyncio.sleep(0)

            if name.startswith('SYN_STORM_ENV_'):
                yield name, valu

    async def stormrepr(self):
        reprs = ["{}: {}".format(await torepr(k), await torepr(v)) async for (k, v) in self.iter()]
        rval = ', '.join(reprs)
        return f'{{{rval}}}'

@registry.registerType
class RuntVars(Prim):
    '''
    The Storm deref/setitem/iter convention on top of runtime vars information.
    '''
    _storm_typename = 'runtime:vars'
    _ismutable = True

    def __init__(self, path=None):
        Prim.__init__(self, None, path=path)

    async def _storm_contains(self, item):
        item = await tostr(item)
        runt = s_scope.get('runt')
        valu = runt.getVar(item, defv=s_common.novalu)
        return valu is not s_common.novalu

    @stormfunc(readonly=True)
    async def deref(self, name):
        name = await tostr(name)
        runt = s_scope.get('runt')
        return runt.getVar(name)

    @stormfunc(readonly=True)
    async def setitem(self, name, valu):
        name = await tostr(name)
        runt = s_scope.get('runt')

        if valu is undef:
            await runt.popVar(name)
            return

        await runt.setVar(name, valu)

    @stormfunc(readonly=True)
    async def iter(self):
        runt = s_scope.get('runt')
        for name, valu in list(runt.vars.items()):
            yield name, valu
            await asyncio.sleep(0)

    async def stormrepr(self):
        reprs = ["{}: {}".format(await torepr(k), await torepr(v)) async for (k, v) in self.iter()]
        rval = ', '.join(reprs)
        return f'{{{rval}}}'

@registry.registerType
class Query(Prim):
    '''
    A storm primitive representing an embedded query.
    '''
    _storm_locals = (
        {'name': 'exec', 'desc': '''
            Execute the Query in a sub-runtime.

            Notes:
                The ``.exec()`` method can return a value if the Storm query
                contains a ``return( ... )`` statement in it.''',
         'type': {'type': 'function', '_funcname': '_methQueryExec',
                  'returns': {'type': ['null', 'any'],
                              'desc': 'A value specified with a return statement, or none.', }}},
        {'name': 'size',
         'desc': 'Execute the Query in a sub-runtime and return the number of nodes yielded.',
         'type': {'type': 'function', '_funcname': '_methQuerySize',
                  'args': (
                      {'name': 'limit', 'type': 'int', 'default': 1000,
                       'desc': 'Limit the maximum number of nodes produced by the query.', },
                  ),
                  'returns': {'type': 'int',
                              'desc': 'The number of nodes yielded by the query.', }}},
    )

    _storm_typename = 'storm:query'

    def __init__(self, text, varz, runt, path=None):

        Prim.__init__(self, text, path=path)

        self.text = text
        self.varz = varz
        self.runt = runt

        self.locls.update(self.getObjLocals())

    def getObjLocals(self):
        return {
            'exec': self._methQueryExec,
            'size': self._methQuerySize,
        }

    def __str__(self):
        return self.text

    async def _getRuntGenr(self):
        opts = {'vars': self.varz}
        query = await self.runt.getStormQuery(self.text)
        async with self.runt.getCmdRuntime(query, opts=opts) as runt:
            async for item in runt.execute():
                yield item

    async def nodes(self):
        async with contextlib.aclosing(self._getRuntGenr()) as genr:
            async for node, path in genr:
                yield node

    async def iter(self):
        async for node, path in self._getRuntGenr():
            yield Node(node)

    @stormfunc(readonly=True)
    async def _methQueryExec(self):
        logger.info(f'Executing storm query via exec() {{{self.text}}} as [{self.runt.user.name}]')
        try:
            async for item in self._getRuntGenr():
                await asyncio.sleep(0)
        except s_stormctrl.StormReturn as e:
            return e.item
        except asyncio.CancelledError:  # pragma: no cover
            raise

    @stormfunc(readonly=True)
    async def _methQuerySize(self, limit=1000):
        limit = await toint(limit)

        logger.info(f'Executing storm query via size(limit={limit}) {{{self.text}}} as [{self.runt.user.name}]')
        size = 0
        try:
            async for item in self._getRuntGenr():
                size += 1
                if size >= limit:
                    break
                await asyncio.sleep(0)

        except s_stormctrl.StormReturn as e:
            pass
        except asyncio.CancelledError:  # pragma: no cover
            raise
        return size

    async def stormrepr(self):
        return f'{self._storm_typename}: "{self.text}"'

@registry.registerType
class NodeProps(Prim):
    # TODO How to document setitem ?
    '''
    A Storm Primitive representing the properties on a Node.
    '''
    _storm_typename = 'node:props'
    _ismutable = True

    def __init__(self, node, path=None):
        Prim.__init__(self, node, path=path)
        self.locls.update(self.getObjLocals())

    async def _storm_contains(self, item):
        item = await tostr(item)
        valu = self.valu.get(item, defv=s_common.novalu)
        return valu is not s_common.novalu

    async def _derefGet(self, name):
        name = await tostr(name)
        return self.valu.get(name)

    async def setitem(self, name, valu):
        '''
        Set a property on a Node.

        Args:
            name (str): The name of the property to set.
            valu: The value being set.

        Raises:
            s_exc:NoSuchProp: If the property being set is not valid for the node.
            s_exc.BadTypeValu: If the value of the property fails to normalize.
        '''
        name = await tostr(name)

        formprop = self.valu.form.prop(name)
        if formprop is None:
            mesg = f'No prop {self.valu.form.name}:{name}'
            raise s_exc.NoSuchProp(mesg=mesg, name=name, form=self.valu.form.name)

        gateiden = self.valu.view.wlyr.iden

        if valu is undef:
            confirm(('node', 'prop', 'del', formprop.full), gateiden=gateiden)
            await self.valu.pop(name, None)
            return

        valu = await toprim(valu)
        confirm(('node', 'prop', 'set', formprop.full), gateiden=gateiden)
        return await self.valu.set(name, valu)

    async def iter(self):
        # Make copies of property values since array types are mutable
        items = tuple((key, copy.deepcopy(valu)) for key, valu in self.valu.getProps().items())
        for item in items:
            yield item

    @stormfunc(readonly=True)
    def value(self):
        return self.valu.getProps()

@registry.registerType
class NodeData(Prim):
    '''
    A Storm Primitive representing the NodeData stored for a Node.
    '''
    _storm_locals = (
        {'name': 'has', 'desc': 'Check if the Node data has the given key set on it',
         'type': {'type': 'function', '_funcname': '_hasNodeData',
                  'args': (
                      {'name': 'name', 'type': 'str', 'desc': 'Name of the data to check for.', },
                  ),
                  'returns': {'type': 'boolean', 'desc': 'True if the key is found, otherwise false.', }}},
        {'name': 'get', 'desc': 'Get the Node data for a given name for the Node.',
         'type': {'type': 'function', '_funcname': '_getNodeData',
                  'args': (
                      {'name': 'name', 'type': 'str', 'desc': 'Name of the data to get.', },
                  ),
                  'returns': {'type': 'prim', 'desc': 'The stored node data.', }}},
        {'name': 'pop', 'desc': 'Pop (remove) a the Node data from the Node.',
         'type': {'type': 'function', '_funcname': '_popNodeData',
                  'args': (
                      {'name': 'name', 'type': 'str', 'desc': 'The name of the data to remove from the node.', },
                  ),
                  'returns': {'type': 'prim', 'desc': 'The data removed.', }}},
        {'name': 'set', 'desc': 'Set the Node data for a given name on the Node.',
         'type': {'type': 'function', '_funcname': '_setNodeData',
                  'args': (
                      {'name': 'name', 'type': 'str', 'desc': 'The name of the data.', },
                      {'name': 'valu', 'type': 'prim', 'desc': 'The data to store.', },
                  ),
                  'returns': {'type': 'null', }}},
        {'name': 'list', 'desc': 'Get a list of the Node data on the Node as (name, value) tuples.',
         'type': {'type': 'function', '_funcname': '_listNodeData',
                  'returns': {'type': 'list', 'desc': 'List of (name, value) tuples stored on the node.', }}},
        {'name': 'load',
         'desc': 'Load the Node data onto the Node so that the Node data is packed and returned by the runtime.',
         'type': {'type': 'function', '_funcname': '_loadNodeData',
                  'args': (
                      {'name': 'name', 'type': 'str', 'desc': 'The name of the data to load.', },
                  ),
                  'returns': {'type': 'null', }}},
        {'name': 'cacheget',
         'desc': 'Retrieve data stored with cacheset() if it was stored more recently than the asof argument.',
         'type': {'type': 'function', '_funcname': 'cacheget',
                  'args': (
                      {'name': 'name', 'type': 'str', 'desc': 'The name of the data to load.', },
                      {'name': 'asof', 'type': 'time', 'default': 'now', 'desc': 'The max cache age.'},
                  ),
                  'returns': {'type': 'prim', 'desc': 'The cached value or null.'}}},
        {'name': 'cacheset',
         'desc': 'Set a node data value with an envelope that tracks time for cache use.',
         'type': {'type': 'function', '_funcname': 'cacheset',
                  'args': (
                      {'name': 'name', 'type': 'str', 'desc': 'The name of the data to set.', },
                      {'name': 'valu', 'type': 'prim', 'desc': 'The data to store.', },
                  ),
                  'returns': {'type': 'null', }}},
    )
    _storm_typename = 'node:data'
    _ismutable = True

    def __init__(self, node, path=None):

        Prim.__init__(self, node, path=path)
        self.locls.update(self.getObjLocals())

    def getObjLocals(self):
        return {
            'get': self._getNodeData,
            'set': self._setNodeData,
            'has': self._hasNodeData,
            'pop': self._popNodeData,
            'list': self._listNodeData,
            'load': self._loadNodeData,
            'cacheget': self.cacheget,
            'cacheset': self.cacheset,
        }

    @stormfunc(readonly=True)
    async def cacheget(self, name, asof='now'):
        envl = await self._getNodeData(name)
        if not envl:
            return None

        timetype = self.valu.view.core.model.type('time')

        asoftick = timetype.norm(asof)[0]
        if envl.get('asof') >= asoftick:
            return envl.get('data')

        return None

    async def cacheset(self, name, valu):
        envl = {'asof': s_common.now(), 'data': valu}
        return await self._setNodeData(name, envl)

    async def _storm_contains(self, item):
        item = await tostr(item)
        return await self.valu.hasData(item)

    @stormfunc(readonly=True)
    async def _hasNodeData(self, name):
        name = await tostr(name)
        return await self.valu.hasData(name)

    @stormfunc(readonly=True)
    async def _getNodeData(self, name):
        name = await tostr(name)
        return await self.valu.getData(name)

    async def _setNodeData(self, name, valu):
        name = await tostr(name)
        gateiden = self.valu.view.wlyr.iden
        confirm(('node', 'data', 'set', name), gateiden=gateiden)
        valu = await toprim(valu)
        s_json.reqjsonsafe(valu)
        return await self.valu.setData(name, valu)

    async def _popNodeData(self, name):
        name = await tostr(name)
        gateiden = self.valu.view.wlyr.iden
        confirm(('node', 'data', 'del', name), gateiden=gateiden)

        if self.path is not None:
            self.path.popData(self.valu.nid, name)

        return await self.valu.popData(name)

    @stormfunc(readonly=True)
    async def _listNodeData(self):
        return [x async for x in self.valu.iterData()]

    @stormfunc(readonly=True)
    async def _loadNodeData(self, name):
        name = await tostr(name)
        valu = await self.valu.getData(name)

        if self.path is not None:
            # set the data value into the path nodedata dict so it gets sent
            self.path.setData(self.valu.nid, name, valu)

@registry.registerType
class Node(Prim):
    '''
    Implements the Storm api for a node instance.
    '''
    _storm_locals = (
        {'name': 'form', 'desc': 'Get the form of the Node.',
         'type': {'type': 'function', '_funcname': '_methNodeForm',
                  'returns': {'type': 'str', 'desc': 'The form of the Node.', }}},
        {'name': 'iden', 'desc': 'Get the iden of the Node.',
         'type': {'type': 'function', '_funcname': '_methNodeIden',
                  'returns': {'type': 'str', 'desc': 'The nodes iden.', }}},
        {'name': 'ndef', 'desc': 'Get the form and primary property of the Node.',
         'type': {'type': 'function', '_funcname': '_methNodeNdef',
                  'returns': {'type': 'list', 'desc': 'A tuple of the form and primary property.', }}},
        {'name': 'pack', 'desc': 'Return the serializable/packed version of the Node.',
         'type': {'type': 'function', '_funcname': '_methNodePack',
                  'args': (
                      {'name': 'dorepr', 'type': 'boolean', 'default': False,
                       'desc': 'Include repr information for human readable versions of properties.', },
                  ),
                  'returns': {'type': 'list', 'desc': 'A tuple containing the ndef and property bag of the node.', }}},
        {'name': 'repr', 'desc': 'Get the repr for the primary property or secondary property of a Node.',
         'type': {'type': 'function', '_funcname': '_methNodeRepr',
                  'args': (
                      {'name': 'name', 'type': 'str',
                       'desc': 'The name of the secondary property to get the repr for.', 'default': None, },
                      {'name': 'defv', 'type': 'str',
                       'desc': 'The default value to return if the secondary property does not exist',
                       'default': None, },
                  ),
                  'returns': {'type': 'str', 'desc': 'The string representation of the requested value.', }}},
        {'name': 'tags', 'desc': '''
         Get a list of the tags on the Node.

         Notes:
            When providing a glob argument, the following rules are used. A single asterisk(*) will replace exactly
            one dot-delimited component of a tag. A double asterisk(**) will replace one or more of any character.
         ''',
         'type': {'type': 'function', '_funcname': '_methNodeTags',
                  'args': (
                      {'name': 'glob', 'type': 'str', 'default': None,
                       'desc': 'A tag glob expression. If this is provided, only tags which match the expression '
                               'are returned.'},
                      {'name': 'leaf', 'type': 'boolean', 'default': False,
                       'desc': 'If true, only leaf tags are included in the returned tags.'},
                  ),
                  'returns': {'type': 'list',
                              'desc': 'A list of tags on the node. '
                              'If a glob match is provided, only matching tags are returned.', }}},
        {'name': 'edges', 'desc': 'Yields the (verb, iden) tuples for this nodes edges.',
         'type': {'type': 'function', '_funcname': '_methNodeEdges',
                  'args': (
                      {'name': 'verb', 'type': 'str', 'desc': 'If provided, only return edges with this verb.',
                       'default': None, },
                      {'name': 'reverse', 'type': 'boolean', 'desc': 'If true, yield edges with this node as the dest rather than source.',
                       'default': False, },
                  ),
                  'returns': {'name': 'Yields', 'type': 'list',
                              'desc': 'A tuple of (verb, iden) values for this nodes edges.', }}},
        {'name': 'addEdge', 'desc': 'Add a light-weight edge.',
         'type': {'type': 'function', '_funcname': '_methNodeAddEdge',
                  'args': (
                      {'name': 'verb', 'type': 'str', 'desc': 'The edge verb to add.'},
                      {'name': 'iden', 'type': 'str', 'desc': 'The node iden of the destination node.'},
                  ),
                  'returns': {'type': 'null', }}},
        {'name': 'delEdge', 'desc': 'Remove a light-weight edge.',
         'type': {'type': 'function', '_funcname': '_methNodeDelEdge',
                  'args': (
                      {'name': 'verb', 'type': 'str', 'desc': 'The edge verb to remove.'},
                      {'name': 'iden', 'type': 'str', 'desc': 'The node iden of the destination node to remove.'},
                  ),
                  'returns': {'type': 'null', }}},
        {'name': 'globtags', 'desc': 'Get a list of the tag components from a Node which match a tag glob expression.',
         'type': {'type': 'function', '_funcname': '_methNodeGlobTags',
                  'args': (
                      {'name': 'glob', 'type': 'str', 'desc': 'The glob expression to match.', },
                  ),
                  'returns':
                      {'type': 'list',
                       'desc': 'The components of tags which match the wildcard component of a glob expression.', }}},
        {'name': 'difftags', 'desc': 'Get and optionally apply the difference between the current set of tags and another set.',
         'type': {'type': 'function', '_funcname': '_methNodeDiffTags',
                  'args': (
                      {'name': 'tags', 'type': 'list', 'desc': 'The set to compare against.', },
                      {'name': 'prefix', 'type': 'str', 'default': None,
                       'desc': 'An optional prefix to match tags under.', },
                      {'name': 'apply', 'type': 'boolean', 'desc': 'If true, apply the diff.',
                       'default': False, },
                      {'name': 'norm', 'type': 'boolean', 'default': False,
                       'desc': 'Optionally norm the list of tags. If a prefix is provided, it will not be normed.'},
                  ),
                  'returns':
                      {'type': 'dict',
                       'desc': 'The tags which have been added/deleted in the new set.', }}},
        {'name': 'isform', 'desc': 'Check if a Node is a given form.',
         'type': {'type': 'function', '_funcname': '_methNodeIsForm',
                  'args': (
                      {'name': 'name', 'type': 'str', 'desc': 'The form to compare the Node against.', },
                  ),
                  'returns': {'type': 'boolean', 'desc': 'True if the form matches, false otherwise.', }}},
        {'name': 'value', 'desc': 'Get the value of the primary property of the Node.',
         'type': {'type': 'function', '_funcname': '_methNodeValue',
                  'returns': {'type': 'prim', 'desc': 'The primary property.', }}},
        {'name': 'getByLayer', 'desc': 'Return a dict you can use to lookup which props/tags came from which layers.',
         'type': {'type': 'function', '_funcname': '_methGetByLayer',
                  'returns': {'type': 'dict', 'desc': 'property / tag lookup dictionary.', }}},
        {'name': 'getStorNodes',
         'desc': 'Return a list of "storage nodes" which were fused from the layers to make this node.',
         'type': {'type': 'function', '_funcname': '_methGetStorNodes',
                  'returns': {'type': 'list', 'desc': 'List of storage node objects.', }}},
    )
    _storm_typename = 'node'
    _ismutable = False

    def __init__(self, node, path=None):
        Prim.__init__(self, node, path=path)

        self.ctors['data'] = self._ctorNodeData
        self.ctors['props'] = self._ctorNodeProps

        self.locls.update(self.getObjLocals())

    def __hash__(self):
        return hash((self._storm_typename, self.valu.iden))

    def getObjLocals(self):
        if self.valu.nid is not None:
            nid = s_common.int64un(self.valu.nid)
        else:
            nid = None

        return {
            'nid': nid,
            'form': self._methNodeForm,
            'iden': self._methNodeIden,
            'ndef': self._methNodeNdef,
            'pack': self._methNodePack,
            'repr': self._methNodeRepr,
            'tags': self._methNodeTags,
            'edges': self._methNodeEdges,
            'addEdge': self._methNodeAddEdge,
            'delEdge': self._methNodeDelEdge,
            'value': self._methNodeValue,
            'globtags': self._methNodeGlobTags,
            'difftags': self._methNodeDiffTags,
            'isform': self._methNodeIsForm,
            'getByLayer': self._methGetByLayer,
            'getStorNodes': self._methGetStorNodes,
        }

    @stormfunc(readonly=True)
    async def _methGetStorNodes(self):
        return await self.valu.getStorNodes()

    @stormfunc(readonly=True)
    def _methGetByLayer(self):
        return self.valu.getByLayer()

    def _ctorNodeData(self, path=None):
        return NodeData(self.valu, path=path)

    def _ctorNodeProps(self, path=None):
        return NodeProps(self.valu, path=path)

    @stormfunc(readonly=True)
    async def _methNodePack(self, dorepr=False):
        return self.valu.pack(dorepr=dorepr)

    @stormfunc(readonly=True)
    async def _methNodeEdges(self, verb=None, reverse=False):
        verb = await toprim(verb)
        reverse = await tobool(reverse)

        if reverse:
            async for (verb, n1nid) in self.valu.iterEdgesN2(verb=verb):
                n1iden = s_common.ehex(self.valu.view.core.getBuidByNid(n1nid))
                yield (verb, n1iden)
        else:
            async for (verb, n2nid) in self.valu.iterEdgesN1(verb=verb):
                n2iden = s_common.ehex(self.valu.view.core.getBuidByNid(n2nid))
                yield (verb, n2iden)

    async def _methNodeAddEdge(self, verb, iden):
        verb = await tostr(verb)
        iden = await tobuidhex(iden)

        gateiden = self.valu.view.wlyr.iden
        confirm(('node', 'edge', 'add', verb), gateiden=gateiden)

        nid = self.valu.view.core.getNidByBuid(s_common.uhex(iden))
        if nid is None:
            mesg = f'No node with iden: {iden}'
            raise s_exc.BadArg(mesg=mesg)

        await self.valu.addEdge(verb, nid)

    async def _methNodeDelEdge(self, verb, iden):
        verb = await tostr(verb)
        iden = await tobuidhex(iden)

        gateiden = self.valu.view.wlyr.iden
        confirm(('node', 'edge', 'del', verb), gateiden=gateiden)

        nid = self.valu.view.core.getNidByBuid(s_common.uhex(iden))
        if nid is None:
            mesg = f'No node with iden: {iden}'
            raise s_exc.BadArg(mesg=mesg)

        await self.valu.delEdge(verb, nid)

    @stormfunc(readonly=True)
    async def _methNodeIsForm(self, name):
        return self.valu.form.name == name

    @stormfunc(readonly=True)
    async def _methNodeTags(self, glob=None, leaf=False):
        glob = await tostr(glob, noneok=True)
        leaf = await tobool(leaf)

        tags = self.valu.getTagNames()
        if leaf:
            _tags = []
            # brute force rather than build a tree.  faster in small sets.
            for tag in sorted((t for t in tags), reverse=True, key=lambda x: len(x)):
                look = tag + '.'
                if any([r.startswith(look) for r in _tags]):
                    continue
                _tags.append(tag)
            tags = _tags

        if glob is not None:
            regx = s_cache.getTagGlobRegx(glob)
            tags = [t for t in tags if regx.fullmatch(t)]
        return tags

    @stormfunc(readonly=True)
    async def _methNodeGlobTags(self, glob):
        glob = await tostr(glob)
        if glob.find('***') != -1:
            mesg = f'Tag globs may not be adjacent: {glob}'
            raise s_exc.BadArg(mesg=mesg)

        tags = self.valu.getTagNames()
        regx = s_cache.getTagGlobRegx(glob)
        ret = []
        for tag in tags:
            match = regx.fullmatch(tag)
            if match is not None:
                groups = match.groups()
                # Per discussion: The simple use case of a single match is
                # intuitive for a user to simply loop over as a raw list.
                # In contrast, a glob match which yields multiple matching
                # values would have to be unpacked.
                if len(groups) == 1:
                    ret.append(groups[0])
                else:
                    ret.append(groups)
        return ret

    async def _methNodeDiffTags(self, tags, prefix=None, apply=False, norm=False):
        norm = await tobool(norm)
        apply = await tobool(apply)

        if norm:
            normtags = set()
            tagpart = self.valu.view.core.model.type('syn:tag:part')

            async for part in toiter(tags):
                try:
                    normtags.add(tagpart.norm(part)[0])
                except s_exc.BadTypeValu:
                    pass

            tags = normtags
        else:
            tags = set(await toprim(tags))

        if prefix:
            prefix = tuple((await tostr(prefix)).split('.'))
            plen = len(prefix)

            tags = set([prefix + tuple(tag.split('.')) for tag in tags if tag])
            curtags = set()
            for tag in self.valu.getTagNames():
                parts = tuple(tag.split('.'))
                if parts[:plen] == prefix:
                    curtags.add(parts)
        else:
            tags = set([tuple(tag.split('.')) for tag in tags if tag])
            curtags = set([tuple(tag.split('.')) for tag in self.valu.getTagNames()])

        adds = set([tag for tag in tags if tag not in curtags])
        dels = set()
        for cur in curtags:
            clen = len(cur)
            for tag in tags:
                if tag[:clen] == cur:
                    break
            else:
                dels.add(cur)

        adds = ['.'.join(tag) for tag in adds]
        dels = ['.'.join(tag) for tag in dels]
        if apply:
            for tag in adds:
                await self.valu.addTag(tag)

            for tag in dels:
                await self.valu.delTag(tag)

        return {'adds': adds, 'dels': dels}

    @stormfunc(readonly=True)
    async def _methNodeValue(self):
        return self.valu.ndef[1]

    @stormfunc(readonly=True)
    async def _methNodeForm(self):
        return self.valu.ndef[0]

    @stormfunc(readonly=True)
    async def _methNodeNdef(self):
        return self.valu.ndef

    @stormfunc(readonly=True)
    async def _methNodeRepr(self, name=None, defv=None):
        name = await toprim(name)
        defv = await toprim(defv)
        virts = None

        if name is not None:
            parts = name.strip().split('*')
            if len(parts) > 1:
                name = parts[0] or None
                virts = parts[1:]

        return self.valu.repr(name=name, virts=virts, defv=defv)

    @stormfunc(readonly=True)
    async def _methNodeIden(self):
        return self.valu.iden()

@registry.registerType
class PathMeta(Prim):
    '''
    Put the storm deref/setitem/iter convention on top of path meta information.
    '''
    _storm_typename = 'node:path:meta'
    _ismutable = True

    def __init__(self, path):
        Prim.__init__(self, None, path=path)

    async def _storm_contains(self, item):
        item = await tostr(item)
        return item in self.path.metadata

    async def deref(self, name):
        name = await tostr(name)
        return self.path.metadata.get(name)

    @stormfunc(readonly=True)
    async def setitem(self, name, valu):
        name = await tostr(name)
        if valu is undef:
            self.path.metadata.pop(name, None)
            return
        self.path.meta(name, valu)

    async def iter(self):
        # prevent "edit while iter" issues
        for item in list(self.path.metadata.items()):
            yield item

@registry.registerType
class PathVars(Prim):
    '''
    Put the storm deref/setitem/iter convention on top of path variables.
    '''
    _storm_typename = 'node:path:vars'
    _ismutable = True

    def __init__(self, path):
        Prim.__init__(self, None, path=path)

    async def _storm_contains(self, item):
        item = await tostr(item)
        valu = self.path.getVar(item, defv=s_common.novalu)
        return valu is not s_common.novalu

    async def deref(self, name):
        name = await tostr(name)

        valu = self.path.getVar(name)
        if valu is not s_common.novalu:
            return valu

        mesg = f'No var with name: {name}.'
        raise s_exc.StormRuntimeError(mesg=mesg)

    @stormfunc(readonly=True)
    async def setitem(self, name, valu):
        name = await tostr(name)
        runt = s_scope.get('runt')

        if valu is undef:
            await self.path.popVar(name)
            if runt:
                await runt.popVar(name)
            return

        await self.path.setVar(name, valu)
        if runt:
            await runt.setVar(name, valu)

    async def iter(self):
        # prevent "edit while iter" issues
        for item in list(self.path.vars.items()):
            yield item

@registry.registerType
class Path(Prim):
    '''
    Implements the Storm API for the Path object.
    '''
    _storm_locals = (
        {'name': 'vars', 'desc': 'The PathVars object for the Path.', 'type': 'node:path:vars', },
        {'name': 'meta', 'desc': 'The PathMeta object for the Path.', 'type': 'node:path:meta', },
        {'name': 'idens', 'desc': 'The list of Node idens which this Path has been forked from during pivot operations.',
         'type': {'type': 'function', '_funcname': '_methPathIdens',
                  'returns': {'type': 'list', 'desc': 'A list of node idens.', }}},
        {'name': 'listvars', 'desc': 'List variables available in the path of a storm query.',
         'type': {'type': 'function', '_funcname': '_methPathListVars',
                  'returns': {'type': 'list',
                              'desc': 'List of tuples containing the name and value of path variables.', }}},
    )
    _storm_typename = 'node:path'
    _ismutable = True

    def __init__(self, node, path=None):
        Prim.__init__(self, node, path=path)
        self.locls.update(self.getObjLocals())
        self.locls.update({
            'vars': PathVars(path),
            'meta': PathMeta(path),
        })

    def getObjLocals(self):
        return {
            'idens': self._methPathIdens,
            'listvars': self._methPathListVars,
        }

    @stormfunc(readonly=True)
    async def _methPathIdens(self):
        return [n.iden() for n in self.valu.nodes]

    @stormfunc(readonly=True)
    async def _methPathListVars(self):
        return list(self.path.vars.items())

@registry.registerLib
class LibLayer(Lib):
    '''
    A Storm Library for interacting with Layers in the Cortex.
    '''
    _storm_lib_path = ('layer',)
    _storm_locals = (
        {'name': 'add', 'desc': 'Add a layer to the Cortex.',
         'type': {'type': 'function', '_funcname': '_libLayerAdd',
                  'args': (
                      {'name': 'ldef', 'type': 'dict', 'desc': 'The layer definition dictionary.', 'default': None, },
                  ),
                  'returns': {'type': 'layer',
                              'desc': 'A ``layer`` object representing the new layer.', }}},
        {'name': 'del', 'desc': 'Delete a layer from the Cortex.',
         'type': {'type': 'function', '_funcname': '_libLayerDel',
                  'args': (
                      {'name': 'iden', 'type': 'str', 'desc': 'The iden of the layer to delete.', },
                  ),
                  'returns': {'type': 'null', }}},
        {'name': 'get', 'desc': 'Get a Layer from the Cortex.',
         'type': {'type': 'function', '_funcname': '_libLayerGet',
                  'args': (
                      {'name': 'iden', 'type': 'str', 'default': None,
                       'desc': 'The iden of the layer to get. '
                               'If not set, this defaults to the top layer of the current View.', },
                  ),
                  'returns': {'type': 'layer', 'desc': 'The storm layer object.', }}},
        {'name': 'list', 'desc': 'List the layers in a Cortex',
         'type': {'type': 'function', '_funcname': '_libLayerList',
                  'returns': {'type': 'list', 'desc': 'List of ``layer`` objects.', }}},
    )

    def getObjLocals(self):
        return {
            'add': self._libLayerAdd,
            'del': self._libLayerDel,
            'get': self._libLayerGet,
            'list': self._libLayerList,
        }

    async def _libLayerAdd(self, ldef=None):
        if ldef is None:
            ldef = {}
        else:
            ldef = await toprim(ldef)

        ldef['creator'] = self.runt.user.iden

        useriden = self.runt.user.iden

        gatekeys = ((useriden, ('layer', 'add'), None),)
        todo = ('addLayer', (ldef,), {})

        ldef = await self.runt.dyncall('cortex', todo, gatekeys=gatekeys)

        return Layer(self.runt, ldef, path=self.path)

    async def _libLayerDel(self, iden):
        todo = s_common.todo('getLayerDef', iden)
        ldef = await self.runt.dyncall('cortex', todo)
        if ldef is None:
            mesg = f'No layer with iden: {iden}'
            raise s_exc.NoSuchIden(mesg=mesg)

        layriden = ldef.get('iden')
        useriden = self.runt.user.iden
        gatekeys = ((useriden, ('layer', 'del'), iden),)

        todo = ('delLayer', (layriden,), {})
        return await self.runt.dyncall('cortex', todo, gatekeys=gatekeys)

    @stormfunc(readonly=True)
    async def _libLayerGet(self, iden=None):

        iden = await tostr(iden, noneok=True)
        if iden is None:
            iden = self.runt.view.wlyr.iden

        ldef = await self.runt.view.core.getLayerDef(iden=iden)
        if ldef is None:
            mesg = f'No layer with iden: {iden}'
            raise s_exc.NoSuchIden(mesg=mesg)

        return Layer(self.runt, ldef, path=self.path)

    @stormfunc(readonly=True)
    async def _libLayerList(self):
        todo = s_common.todo('getLayerDefs')
        defs = await self.runt.dyncall('cortex', todo)
        return [Layer(self.runt, ldef, path=self.path) for ldef in defs]

@registry.registerType
class Layer(Prim):
    '''
    Implements the Storm api for a layer instance.
    '''
    _storm_locals = (
        {'name': 'iden', 'desc': 'The iden of the Layer.', 'type': 'str'},
        {'name': 'name', 'desc': 'The name of the Layer.', 'type': 'str'},
        {'name': 'set', 'desc': 'Set an arbitrary value in the Layer definition.',
         'type': {'type': 'function', '_funcname': '_methLayerSet',
                  'args': (
                      {'name': 'name', 'type': 'str', 'desc': 'The name to set.', },
                      {'name': 'valu', 'type': 'any', 'desc': 'The value to set.', },
                  ),
                  'returns': {'type': 'null', }}},
        {'name': 'get', 'desc': 'Get a arbitrary value in the Layer definition.',
         'type': {'type': 'function', '_funcname': '_methLayerGet',
                  'args': (
                      {'name': 'name', 'type': 'str', 'desc': 'Name of the value to get.', },
                      {'name': 'defv', 'type': 'prim', 'default': None,
                       'desc': 'The default value returned if the name is not set in the Layer.', },
                  ),
                  'returns': {'type': 'prim', 'desc': 'The value requested or the default value.', }}},
        {'name': 'repr', 'desc': 'Get a string representation of the Layer.',
         'type': {'type': 'function', '_funcname': '_methLayerRepr',
                  'returns': {'type': 'str', 'desc': 'A string that can be printed, representing a Layer.', }}},
        {'name': 'edits', 'desc': '''
            Yield (offs, nodeedits) tuples from the given offset.

            Notes:
                Specifying reverse=(true) disables the wait behavior.
         ''',
         'type': {'type': 'function', '_funcname': '_methLayerEdits',
                  'args': (
                      {'name': 'offs', 'type': 'int', 'desc': 'Offset to start getting nodeedits from the layer at.',
                       'default': 0, },
                      {'name': 'wait', 'type': 'boolean', 'default': True,
                       'desc': 'If true, wait for new edits, '
                               'otherwise exit the generator when there are no more edits.', },
                      {'name': 'size', 'type': 'int', 'desc': 'The maximum number of nodeedits to yield.',
                       'default': None, },
                      {'name': 'reverse', 'type': 'boolean', 'desc': 'Yield the edits in reverse order.',
                       'default': False, },
                  ),
                  'returns': {'name': 'Yields', 'type': 'list',
                              'desc': 'Yields offset, nodeedit tuples from a given offset.', }}},
        {'name': 'edited', 'desc': 'Return the last time the layer was edited or null if no edits are present.',
         'type': {'type': 'function', '_funcname': '_methLayerEdited',
                  'returns': {'type': 'time', 'desc': 'The last time the layer was edited.', }}},
        {'name': 'addPush', 'desc': 'Configure the layer to push edits to a remote layer/feed.',
         'type': {'type': 'function', '_funcname': '_addPush',
                  'args': (
                      {'name': 'url', 'type': 'str', 'desc': 'A telepath URL of the target layer/feed.', },
                      {'name': 'offs', 'type': 'int', 'desc': 'The local layer offset to begin pushing from',
                       'default': 0, },
                      {'name': 'queue_size', 'type': 'int', 'desc': 'The queue size of the pusher.',
                       'default': s_const.layer_pdef_qsize},
                      {'name': 'chunk_size', 'type': 'int',
                       'desc': 'The chunk size of the pusher when pushing edits.',
                       'default': s_const.layer_pdef_csize}
                  ),
                  'returns': {'type': 'dict', 'desc': 'Dictionary containing the push definition.', }}},
        {'name': 'delPush', 'desc': 'Remove a push config from the layer.',
         'type': {'type': 'function', '_funcname': '_delPush',
                  'args': (
                      {'name': 'iden', 'type': 'str', 'desc': 'The iden of the push config to remove.', },
                  ),
                  'returns': {'type': 'null', }}},
        {'name': 'addPull', 'desc': 'Configure the layer to pull edits from a remote layer/feed.',
         'type': {'type': 'function', '_funcname': '_addPull',
                  'args': (
                      {'name': 'url', 'type': 'str', 'desc': 'The telepath URL to a layer/feed.', },
                      {'name': 'offs', 'type': 'int', 'desc': 'The offset to begin from.', 'default': 0, },
                      {'name': 'queue_size', 'type': 'int', 'desc': 'The queue size of the puller.',
                       'default': s_const.layer_pdef_qsize},
                      {'name': 'chunk_size', 'type': 'int',
                       'desc': 'The chunk size of the puller when consuming edits.',
                       'default': s_const.layer_pdef_csize}
                  ),
                  'returns': {'type': 'dict', 'desc': 'Dictionary containing the pull definition.', }}},
        {'name': 'delPull', 'desc': 'Remove a pull config from the layer.',
         'type': {'type': 'function', '_funcname': '_delPull',
                  'args': (
                      {'name': 'iden', 'type': 'str', 'desc': 'The iden of the push config to remove.', },
                  ),
                  'returns': {'type': 'null', }}},
        {'name': 'getTagCount', 'desc': '''
            Return the number of tag rows in the layer for the given tag and optional form.

            Examples:
                Get the number of ``inet:ipv4`` nodes with the ``$foo.bar`` tag::

                    $count = $lib.layer.get().getTagCount(foo.bar, formname=inet:ipv4)''',
         'type': {'type': 'function', '_funcname': '_methGetTagCount',
                  'args': (
                      {'name': 'tagname', 'type': 'str', 'desc': 'The name of the tag to look up.', },
                      {'name': 'formname', 'type': 'str', 'desc': 'The form to constrain the look up by.',
                       'default': None, },
                  ),
                  'returns': {'type': 'int', 'desc': 'The count of tag rows.', }}},
        {'name': 'getPropCount',
         'desc': 'Get the number of property rows in the layer for the given full form or property name.',
         'type': {'type': 'function', '_funcname': '_methGetPropCount',
                  'args': (
                      {'name': 'propname', 'type': 'str', 'desc': 'The property or form name to look up.', },
                      {'name': 'valu', 'type': 'any', 'default': '$lib.undef',
                       'desc': 'A specific value of the property to look up.', },
                  ),
                  'returns': {'type': 'int', 'desc': 'The count of rows.', }}},
        {'name': 'getPropArrayCount',
         'desc': 'Get the number of individual value rows in the layer for the given array property name.',
         'type': {'type': 'function', '_funcname': '_methGetPropArrayCount',
                  'args': (
                      {'name': 'propname', 'type': 'str', 'desc': 'The property name to look up.', },
                      {'name': 'valu', 'type': 'any', 'default': '$lib.undef',
                       'desc': 'A specific value in the array property to look up.', },
                  ),
                  'returns': {'type': 'int', 'desc': 'The count of rows.', }}},
        {'name': 'getTagPropCount',
         'desc': 'Get the number of rows in the layer for the given tag property.',
         'type': {'type': 'function', '_funcname': '_methGetTagPropCount',
                  'args': (
                      {'name': 'tag', 'type': 'str', 'desc': 'The tag to look up.', },
                      {'name': 'propname', 'type': 'str', 'desc': 'The property name to look up.', },
                      {'name': 'form', 'type': 'str', 'default': None,
                       'desc': 'The optional form to look up.', },
                      {'name': 'valu', 'type': 'any', 'default': '$lib.undef',
                       'desc': 'A specific value of the property to look up.', },
                  ),
                  'returns': {'type': 'int', 'desc': 'The count of rows.', }}},
        {'name': 'getFormCounts', 'desc': '''
            Get the formcounts for the Layer.

            Example:
                Get the formcounts for the current Layer::

                    $counts = $lib.layer.get().getFormCounts()''',
         'type': {'type': 'function', '_funcname': '_methGetFormcount',
                  'returns': {'type': 'dict',
                              'desc': 'Dictionary containing form names and the count of the nodes in the Layer.', }}},
        {'name': 'getPropValues',
         'desc': 'Yield unique property values in the layer for the given form or property name.',
         'type': {'type': 'function', '_funcname': '_methGetPropValues',
                  'args': (
                      {'name': 'propname', 'type': 'str', 'desc': 'The property or form name to look up.', },
                  ),
                  'returns': {'name': 'yields', 'type': 'any', 'desc': 'Unique property values.', }}},
        {'name': 'getStorNodes', 'desc': '''
            Get buid, sode tuples representing the data stored in the layer.

            Notes:
                The storage nodes represent **only** the data stored in the layer
                and may not represent whole nodes.
            ''',
         'type': {'type': 'function', '_funcname': 'getStorNodes',
                  'returns': {'name': 'Yields', 'type': 'list', 'desc': 'Tuple of buid, sode values.', }}},
        {'name': 'getStorNodesByForm', 'desc': '''
            Get buid, sode tuples representing the data stored in the layer for a given form.

            Notes:
                The storage nodes represent **only** the data stored in the layer
                and may not represent whole nodes.
            ''',
         'type': {'type': 'function', '_funcname': 'getStorNodesByForm',
                  'args': (
                      {'name': 'form', 'type': 'str',
                       'desc': 'The name of the form to get storage nodes for.'},
                   ),
                  'returns': {'name': 'Yields', 'type': 'list', 'desc': 'Tuple of buid, sode values.', }}},
        {'name': 'getMirrorStatus', 'desc': '''
            Return a dictionary of the mirror synchronization status for the layer.
            ''',
         'type': {'type': 'function', '_funcname': 'getMirrorStatus',
                  'returns': {'type': 'dict', 'desc': 'An info dictionary describing mirror sync status.', }}},

        {'name': 'verify', 'desc': '''
            Verify consistency between the node storage and indexes in the given layer.

            Example:
                Get all messages about consistency issues in the default layer::

                    for $mesg in $lib.layer.get().verify() {
                        $lib.print($mesg)
                    }

            Notes:
                The config format argument and message format yielded by this API is considered BETA
                and may be subject to change! The formats will be documented when the convention stabilizes.
            ''',
         'type': {'type': 'function', '_funcname': 'verify',
                  'args': (
                      {'name': 'config', 'type': 'dict', 'desc': 'The scan config to use (default all enabled).', 'default': None},
                  ),
                  'returns': {'name': 'Yields', 'type': 'list',
                              'desc': 'Yields messages describing any index inconsistencies.', }}},
        {'name': 'getStorNode', 'desc': '''
            Retrieve the raw storage node for the specified node iden.
            ''',
         'type': {'type': 'function', '_funcname': 'getStorNode',
                  'args': (
                      {'name': 'iden', 'type': 'str', 'desc': 'The hex string of the node iden.'},
                  ),
                  'returns': {'type': 'dict', 'desc': 'The storage node dictionary.', }}},
        {'name': 'getStorNodeByNid', 'desc': '''
            Retrieve the raw storage node for the specified node id.
            ''',
         'type': {'type': 'function', '_funcname': 'getStorNodeByNid',
                  'args': (
                      {'name': 'nid', 'type': 'int', 'desc': 'The integer node id'},
                  ),
                  'returns': {'type': 'dict', 'desc': 'The storage node dictionary.', }}},
        {'name': 'liftByProp', 'desc': '''
            Lift and yield nodes with the property and optional value set within the layer.

            Example:
                Yield all nodes with the property ``ou:org:name`` set in the top layer::

                    yield $lib.layer.get().liftByProp(ou:org:name)

                Yield all nodes with the property ``ou:org:name=woot`` in the top layer::

                    yield $lib.layer.get().liftByProp(ou:org:name, woot)

                Yield all nodes with the property ``ou:org:name^=woot`` in the top layer::

                    yield $lib.layer.get().liftByProp(ou:org:name, woot, "^=")

            ''',
         'type': {'type': 'function', '_funcname': 'liftByProp',
                  'args': (
                      {'name': 'propname', 'type': 'str', 'desc': 'The full property name to lift by.'},
                      {'name': 'propvalu', 'type': 'obj', 'desc': 'The value for the property.', 'default': None},
                      {'name': 'propcmpr', 'type': 'str', 'desc': 'The comparison operation to use on the value.', 'default': '='},
                  ),
                  'returns': {'name': 'Yields', 'type': 'node',
                              'desc': 'Yields nodes.', }}},
        {'name': 'liftByTag', 'desc': '''
            Lift and yield nodes with the tag set within the layer.

            Example:
                Yield all nodes with the tag #foo set in the layer::

                    yield $lib.layer.get().liftByTag(foo)

                Yield all inet:fqdn with the tag #foo set in the layer::

                    yield $lib.layer.get().liftByTag(foo, inet:fqdn)

            ''',
         'type': {'type': 'function', '_funcname': 'liftByTag',
                  'args': (
                      {'name': 'tagname', 'type': 'str', 'desc': 'The tag name to lift by.'},
                      {'name': 'formname', 'type': 'str', 'desc': 'The optional form to lift.', 'default': None},
                  ),
                  'returns': {'name': 'Yields', 'type': 'node',
                              'desc': 'Yields nodes.', }}},

        {'name': 'liftByNodeData', 'desc': '''
            Lift and yield nodes with the given node data key set within the layer.

            Example:
                Yield all nodes with the data key zootsuit set in the top layer::

                    yield $lib.layer.get().liftByNodeData(zootsuit)

            ''',
         'type': {'type': 'function', '_funcname': 'liftByNodeData',
                  'args': (
                      {'name': 'name', 'type': 'str', 'desc': 'The node data name to lift by.'},
                  ),
                  'returns': {'name': 'Yields', 'type': 'node',
                              'desc': 'Yields nodes.', }}},

        {'name': 'getEdges', 'desc': '''
            Yield (n1iden, verb, n2iden) tuples for any light edges in the layer.

            Example:
                Iterate the light edges in ``$layer``::

                    for ($n1iden, $verb, $n2iden) in $layer.getEdges() {
                        $lib.print(`{$n1iden} -({$verb})> {$n2iden}`)
                    }

            ''',
         'type': {'type': 'function', '_funcname': 'getEdges',
                  'args': (),
                  'returns': {'name': 'Yields', 'type': 'list',
                              'desc': 'Yields (<n1iden>, <verb>, <n2iden>) tuples', }}},

        {'name': 'getEdgesByN1', 'desc': '''
            Yield (verb, n2iden) tuples for any light edges in the layer for the source node iden.

            Example:
                Iterate the N1 edges for ``$node``::

                    for ($verb, $n2iden) in $layer.getEdgesByN1($node.iden()) {
                        $lib.print(`-({$verb})> {$n2iden}`)
                    }

            ''',
         'type': {'type': 'function', '_funcname': 'getEdgesByN1',
                  'args': (
                      {'name': 'iden', 'type': 'str', 'desc': 'The hex string of the node iden.'},
                  ),
                  'returns': {'name': 'Yields', 'type': 'list',
                              'desc': 'Yields (<verb>, <n2iden>) tuples', }}},

        {'name': 'getEdgesByN2', 'desc': '''
            Yield (verb, n1iden) tuples for any light edges in the layer for the target node iden.

            Example:
                Iterate the N2 edges for ``$node``::

                    for ($verb, $n1iden) in $layer.getEdgesByN2($node.iden()) {
                        $lib.print(`-({$verb})> {$n1iden}`)
                    }
            ''',
         'type': {'type': 'function', '_funcname': 'getEdgesByN2',
                  'args': (
                      {'name': 'iden', 'type': 'str', 'desc': 'The hex string of the node iden.'},
                  ),
                  'returns': {'name': 'Yields', 'type': 'list',
                              'desc': 'Yields (<verb>, <n1iden>) tuples', }}},
        {'name': 'getTombstones', 'desc': '''
            Get (iden, tombtype, info) tuples representing tombstones stored in the layer.
            ''',
         'type': {'type': 'function', '_funcname': 'getTombstones',
                  'returns': {'name': 'Yields', 'type': 'list',
                              'desc': 'Tuple of iden, tombstone type, and type specific info.'}}},
        {'name': 'getEdgeTombstones', 'desc': '''
            Get (n1nid, verb, n2nid) tuples representing edge tombstones stored in the layer.
            ''',
         'type': {'type': 'function', '_funcname': 'getEdgeTombstones',
                  'args': (
                      {'name': 'verb', 'type': 'str', 'default': None,
                       'desc': 'The optional verb to lift edge tombstones for.'},
                  ),
                  'returns': {'name': 'Yields', 'type': 'list', 'desc': 'Tuple of n1nid, verb, n2nid.'}}},
        {'name': 'delTombstone', 'desc': '''
            Delete a tombstone stored in the layer.
            ''',
         'type': {'type': 'function', '_funcname': 'delTombstone',
                  'args': (
                      {'name': 'nid', 'type': 'str', 'desc': 'The node id of the node.'},
                      {'name': 'tombtype', 'type': 'int', 'desc': 'The tombstone type.'},
                      {'name': 'tombinfo', 'type': 'list', 'desc': 'The tombstone info to delete.'},
                  ),
                  'returns': {'type': 'boolean',
                              'desc': 'True if the tombstone was deleted, False if not.'}}},
        {'name': 'getNodeData', 'desc': '''
            Yield (name, valu) tuples for any node data in the layer for the target node iden.

            Example:
                Iterate the node data for ``$node``::

                    for ($name, $valu) in $layer.getNodeData($node.iden()) {
                        $lib.print(`{$name} = {$valu}`)
                    }
            ''',
         'type': {'type': 'function', '_funcname': 'getNodeData',
                  'args': (
                      {'name': 'iden', 'type': 'str', 'desc': 'The hex string of the node iden.'},
                  ),
                  'returns': {'name': 'Yields', 'type': 'list',
                              'desc': 'Yields (<name>, <valu>) tuples', }}},
    )
    _storm_typename = 'layer'
    _ismutable = False

    def __init__(self, runt, ldef, path=None):
        Prim.__init__(self, ldef, path=path)
        self.runt = runt

        # hide any passwd in push URLs
        pushs = ldef.get('pushs')
        if pushs is not None:
            for pdef in pushs.values():
                url = pdef.get('url')
                if url is not None:
                    pdef['url'] = s_urlhelp.sanitizeUrl(url)

        pulls = ldef.get('pulls')
        if pulls is not None:
            for pdef in pulls.values():
                url = pdef.get('url')
                if url is not None:
                    pdef['url'] = s_urlhelp.sanitizeUrl(url)

        self.locls.update(self.getObjLocals())
        self.locls['iden'] = self.valu.get('iden')
        self.locls['name'] = self.valu.get('name')

    def __hash__(self):
        return hash((self._storm_typename, self.locls['iden']))

    def getObjLocals(self):
        return {
            'set': self._methLayerSet,
            'get': self._methLayerGet,
            'repr': self._methLayerRepr,
            'edits': self._methLayerEdits,
            'edited': self._methLayerEdited,
            'verify': self.verify,
            'addPush': self._addPush,
            'delPush': self._delPush,
            'addPull': self._addPull,
            'delPull': self._delPull,
            'getEdges': self.getEdges,
            'liftByTag': self.liftByTag,
            'liftByProp': self.liftByProp,
            'liftByNodeData': self.liftByNodeData,
            'getTagCount': self._methGetTagCount,
            'getPropCount': self._methGetPropCount,
            'getPropValues': self._methGetPropValues,
            'getTagPropCount': self._methGetTagPropCount,
            'getPropArrayCount': self._methGetPropArrayCount,
            'getFormCounts': self._methGetFormcount,
            'getStorNode': self.getStorNode,
            'getStorNodeByNid': self.getStorNodeByNid,
            'getStorNodes': self.getStorNodes,
            'getStorNodesByForm': self.getStorNodesByForm,
            'getEdgesByN1': self.getEdgesByN1,
            'getEdgesByN2': self.getEdgesByN2,
            'delTombstone': self.delTombstone,
            'getTombstones': self.getTombstones,
            'getEdgeTombstones': self.getEdgeTombstones,
            'getNodeData': self.getNodeData,
            'getMirrorStatus': self.getMirrorStatus,
        }

    @stormfunc(readonly=True)
    async def liftByTag(self, tagname, formname=None):
        tagname = await tostr(tagname)
        formname = await tostr(formname, noneok=True)

        if formname is not None and self.runt.view.core.model.form(formname) is None:
            raise s_exc.NoSuchForm.init(formname)

        iden = self.valu.get('iden')
        layr = self.runt.view.core.getLayer(iden)

        await self.runt.reqUserCanReadLayer(iden)
        async for _, nid, _ in layr.liftByTag(tagname, form=formname):
            yield await self.runt.view._joinStorNode(nid)

    @stormfunc(readonly=True)
    async def liftByProp(self, propname, propvalu=None, propcmpr='='):

        propname = await tostr(propname)
        propvalu = await toprim(propvalu)
        propcmpr = await tostr(propcmpr)

        iden = self.valu.get('iden')
        layr = self.runt.view.core.getLayer(iden)

        await self.runt.reqUserCanReadLayer(iden)

        prop = self.runt.view.core.model.prop(propname)
        if prop is None:
            mesg = f'The property {propname} does not exist.'
            raise s_exc.NoSuchProp(mesg=mesg)

        if prop.isform:
            liftform = prop.name
            liftprop = None
        elif prop.isuniv:
            liftform = None
            liftprop = prop.name
        else:
            liftform = prop.form.name
            liftprop = prop.name

        if propvalu is None:
            async for _, nid, _ in layr.liftByProp(liftform, liftprop):
                yield await self.runt.view._joinStorNode(nid)
            return

        norm, info = prop.type.norm(propvalu)
        cmprvals = prop.type.getStorCmprs(propcmpr, norm)
        async for _, nid, _ in layr.liftByPropValu(liftform, liftprop, cmprvals):
            yield await self.runt.view._joinStorNode(nid)

    @stormfunc(readonly=True)
    async def liftByNodeData(self, name):

        name = await tostr(name)

        iden = self.valu.get('iden')
        layr = self.runt.view.core.getLayer(iden)

        await self.runt.reqUserCanReadLayer(iden)

        async for nid, _, tomb in layr.liftByDataName(name):
            if not tomb:
                yield await self.runt.view._joinStorNode(nid)

    @stormfunc(readonly=True)
    async def getMirrorStatus(self):
        iden = self.valu.get('iden')
        layr = self.runt.view.core.getLayer(iden)
        return await layr.getMirrorStatus()

    async def _addPull(self, url, offs=0, queue_size=s_const.layer_pdef_qsize, chunk_size=s_const.layer_pdef_csize):
        url = await tostr(url)
        offs = await toint(offs)
        queue_size = await toint(queue_size)
        chunk_size = await toint(chunk_size)

        useriden = self.runt.user.iden
        layriden = self.valu.get('iden')

        if not self.runt.isAdmin(gateiden=layriden):
            mesg = '$layr.addPull() requires admin privs on the layer.'
            raise s_exc.AuthDeny(mesg=mesg, user=self.runt.user.iden, username=self.runt.user.name)

        scheme = url.split('://')[0]
        if not self.runt.allowed(('lib', 'telepath', 'open', scheme)):
            self.runt.confirm(('telepath', 'open', scheme))

        async with await s_telepath.openurl(url):
            pass

        pdef = {
            'url': url,
            'offs': offs,
            'user': useriden,
            'time': s_common.now(),
            'iden': s_common.guid(),
            'queue:size': queue_size,
            'chunk:size': chunk_size,
        }
        todo = s_common.todo('addLayrPull', layriden, pdef)
        await self.runt.dyncall('cortex', todo)
        return pdef

    async def _delPull(self, iden):
        iden = await tostr(iden)

        layriden = self.valu.get('iden')
        if not self.runt.isAdmin(gateiden=layriden):
            mesg = '$layr.delPull() requires admin privs on the top layer.'
            raise s_exc.AuthDeny(mesg=mesg, user=self.runt.user.iden, username=self.runt.user.name)

        todo = s_common.todo('delLayrPull', layriden, iden)
        await self.runt.dyncall('cortex', todo)

    async def _addPush(self, url, offs=0, queue_size=s_const.layer_pdef_qsize, chunk_size=s_const.layer_pdef_csize):
        url = await tostr(url)
        offs = await toint(offs)
        queue_size = await toint(queue_size)
        chunk_size = await toint(chunk_size)

        useriden = self.runt.user.iden
        layriden = self.valu.get('iden')

        if not self.runt.isAdmin(gateiden=layriden):
            mesg = '$layer.addPush() requires admin privs on the layer.'
            raise s_exc.AuthDeny(mesg=mesg, user=self.runt.user.iden, username=self.runt.user.name)

        scheme = url.split('://')[0]

        if not self.runt.allowed(('lib', 'telepath', 'open', scheme)):
            self.runt.confirm(('telepath', 'open', scheme))

        async with await s_telepath.openurl(url):
            pass

        pdef = {
            'url': url,
            'offs': offs,
            'user': useriden,
            'time': s_common.now(),
            'iden': s_common.guid(),
            'queue:size': queue_size,
            'chunk:size': chunk_size,
        }
        todo = s_common.todo('addLayrPush', layriden, pdef)
        await self.runt.dyncall('cortex', todo)
        return pdef

    async def _delPush(self, iden):
        iden = await tostr(iden)
        layriden = self.valu.get('iden')

        if not self.runt.isAdmin(gateiden=layriden):
            mesg = '$layer.delPush() requires admin privs on the layer.'
            raise s_exc.AuthDeny(mesg=mesg, user=self.runt.user.iden, username=self.runt.user.name)

        todo = s_common.todo('delLayrPush', layriden, iden)
        await self.runt.dyncall('cortex', todo)

    @stormfunc(readonly=True)
    async def _methGetFormcount(self):
        layriden = self.valu.get('iden')
        await self.runt.reqUserCanReadLayer(layriden)
        layr = self.runt.view.core.getLayer(layriden)
        return await layr.getFormCounts()

    @stormfunc(readonly=True)
    async def _methGetTagCount(self, tagname, formname=None):
        tagname = await tostr(tagname)
        formname = await tostr(formname, noneok=True)
        layriden = self.valu.get('iden')
        await self.runt.reqUserCanReadLayer(layriden)
        layr = self.runt.view.core.getLayer(layriden)
        return await layr.getTagCount(tagname, formname=formname)

    @stormfunc(readonly=True)
    async def _methGetPropCount(self, propname, valu=undef):
        propname = await tostr(propname)

        prop = self.runt.view.core.model.prop(propname)
        if prop is None:
            mesg = f'No property named {propname}'
            raise s_exc.NoSuchProp(mesg=mesg)

        layriden = self.valu.get('iden')
        await self.runt.reqUserCanReadLayer(layriden)
        layr = self.runt.view.core.getLayer(layriden)

        if valu is undef:
            if prop.isform:
                return await layr.getPropCount(prop.name, None)

            if prop.isuniv:
                return await layr.getPropCount(None, prop.name)

            return await layr.getPropCount(prop.form.name, prop.name)

        valu = await toprim(valu)
        norm, info = prop.type.norm(valu)

        if prop.isform:
            return layr.getPropValuCount(prop.name, None, prop.type.stortype, norm)

        if prop.isuniv:
            return layr.getPropValuCount(None, prop.name, prop.type.stortype, norm)

        return layr.getPropValuCount(prop.form.name, prop.name, prop.type.stortype, norm)

    @stormfunc(readonly=True)
    async def _methGetPropArrayCount(self, propname, valu=undef):
        propname = await tostr(propname)

        prop = self.runt.view.core.model.prop(propname)
        if prop is None:
            mesg = f'No property named {propname}'
            raise s_exc.NoSuchProp(mesg=mesg)

        if not prop.type.isarray:
            mesg = f'Property is not an array type: {prop.type.name}.'
            raise s_exc.BadTypeValu(mesg=mesg)

        layriden = self.valu.get('iden')
        await self.runt.reqUserCanReadLayer(layriden)
        layr = self.runt.view.core.getLayer(layriden)

        if valu is undef:
            if prop.isform:
                return await layr.getPropArrayCount(prop.name, None)

            if prop.isuniv:
                return await layr.getPropArrayCount(None, prop.name)

            return await layr.getPropArrayCount(prop.form.name, prop.name)

        valu = await toprim(valu)
        atyp = prop.type.arraytype
        norm, info = atyp.norm(valu)

        if prop.isform:
            return layr.getPropArrayValuCount(prop.name, None, atyp.stortype, norm)

        if prop.isuniv:
            return layr.getPropArrayValuCount(None, prop.name, atyp.stortype, norm)

        return layr.getPropArrayValuCount(prop.form.name, prop.name, atyp.stortype, norm)

    @stormfunc(readonly=True)
    async def _methGetTagPropCount(self, tag, propname, form=None, valu=undef):
        tag = await tostr(tag)
        propname = await tostr(propname)
        form = await tostr(form, noneok=True)

        prop = self.runt.view.core.model.getTagProp(propname)
        if prop is None:
            mesg = f'No tag property named {propname}'
            raise s_exc.NoSuchTagProp(name=propname, mesg=mesg)

        layriden = self.valu.get('iden')
        await self.runt.reqUserCanReadLayer(layriden)
        layr = self.runt.view.core.getLayer(layriden)

        if valu is undef:
            return await layr.getTagPropCount(form, tag, prop.name)

        valu = await toprim(valu)
        norm, info = prop.type.norm(valu)

        return layr.getTagPropValuCount(form, tag, prop.name, prop.type.stortype, norm)

    @stormfunc(readonly=True)
    async def _methGetPropValues(self, propname):
        propname = await tostr(propname)

        prop = self.runt.view.core.model.reqProp(propname)

        layriden = self.valu.get('iden')
        await self.runt.reqUserCanReadLayer(layriden)
        layr = self.runt.view.core.getLayer(layriden)

        formname = None
        propname = None

        if prop.isform:
            formname = prop.name
        else:
            propname = prop.name
            if not prop.isuniv:
                formname = prop.form.name

        async for indx, valu in layr.iterPropValues(formname, propname, prop.type.stortype):
            yield valu

    @stormfunc(readonly=True)
    async def _methLayerEdits(self, offs=0, wait=True, size=None, reverse=False):
        offs = await toint(offs)
        wait = await tobool(wait)
        reverse = await tobool(reverse)

        layr = self.runt.view.core.reqLayer(self.valu.get('iden'))

        self.runt.confirm(('layer', 'edits', 'read'), gateiden=layr.iden)

        if reverse:
            wait = False
            if offs == 0:
                offs = 0xffffffffffffffff

        count = 0
        async for item in layr.syncNodeEdits(offs, wait=wait, reverse=reverse):

            yield item

            count += 1
            if size is not None and size == count:
                break

    @stormfunc(readonly=True)
    async def _methLayerEdited(self):
        layr = self.runt.view.core.reqLayer(self.valu.get('iden'))
        async for offs, edits, meta in layr.syncNodeEdits2(0xffffffffffffffff, wait=False, reverse=True):
            return meta.get('time')

    @stormfunc(readonly=True)
    async def getStorNode(self, iden):
        iden = await tostr(iden)
        layriden = self.valu.get('iden')
        await self.runt.reqUserCanReadLayer(layriden)
        layr = self.runt.view.core.getLayer(layriden)

        nid = self.runt.view.core.getNidByBuid(s_common.uhex(iden))
        return layr.getStorNode(nid)

    @stormfunc(readonly=True)
    async def getStorNodeByNid(self, nid):
        nid = await toint(nid)
        layriden = self.valu.get('iden')
        await self.runt.reqUserCanReadLayer(layriden)
        layr = self.runt.view.core.getLayer(layriden)

        return layr.getStorNode(s_common.int64en(nid))

    @stormfunc(readonly=True)
    async def getStorNodes(self):
        layriden = self.valu.get('iden')
        await self.runt.reqUserCanReadLayer(layriden)
        layr = self.runt.view.core.getLayer(layriden)

        async for nid, sode in layr.getStorNodes():
            yield (s_common.ehex(self.runt.view.core.getBuidByNid(nid)), sode)

    @stormfunc(readonly=True)
    async def getStorNodesByForm(self, form):
        form = await tostr(form)
        if self.runt.view.core.model.form(form) is None:
            raise s_exc.NoSuchForm.init(form)

        layriden = self.valu.get('iden')
        await self.runt.reqUserCanReadLayer(layriden)
        layr = self.runt.view.core.getLayer(layriden)

        async for nid, sode in layr.getStorNodesByForm(form):
            yield (s_common.ehex(self.runt.view.core.getBuidByNid(nid)), sode)

    @stormfunc(readonly=True)
    async def getEdges(self):
        layriden = self.valu.get('iden')
        await self.runt.reqUserCanReadLayer(layriden)
        layr = self.runt.view.core.getLayer(layriden)
        async for n1nid, abrv, n2nid, tomb in layr.getEdges():
            if tomb:
                continue

            n1buid = s_common.ehex(self.runt.view.core.getBuidByNid(n1nid))
            verb = self.runt.view.core.getAbrvIndx(abrv)[0]
            n2buid = s_common.ehex(self.runt.view.core.getBuidByNid(n2nid))
            yield (n1buid, verb, n2buid)

    @stormfunc(readonly=True)
    async def getEdgesByN1(self, iden):
        iden = await tostr(iden)

        layriden = self.valu.get('iden')
        await self.runt.reqUserCanReadLayer(layriden)
        layr = self.runt.view.core.getLayer(layriden)

        n1nid = self.runt.view.core.getNidByBuid(s_common.uhex(iden))
        async for abrv, n2nid, tomb in layr.iterNodeEdgesN1(n1nid):
            if tomb:
                continue

            verb = self.runt.view.core.getAbrvIndx(abrv)[0]
            yield (verb, s_common.ehex(self.runt.view.core.getBuidByNid(n2nid)))

    @stormfunc(readonly=True)
    async def getEdgesByN2(self, iden):
        iden = await tostr(iden)

        layriden = self.valu.get('iden')
        await self.runt.reqUserCanReadLayer(layriden)
        layr = self.runt.view.core.getLayer(layriden)

        n2nid = self.runt.view.core.getNidByBuid(s_common.uhex(iden))
        async for abrv, n1nid, tomb in layr.iterNodeEdgesN2(n2nid):
            if tomb:
                continue

            verb = self.runt.view.core.getAbrvIndx(abrv)[0]
            yield (verb, s_common.ehex(self.runt.view.core.getBuidByNid(n1nid)))

    async def delTombstone(self, nid, tombtype, tombinfo):
        nid = await toprim(nid)
        tombtype = await toprim(tombtype)
        tombinfo = await toprim(tombinfo)

        if not isinstance(nid, bytes):
            mesg = f'delTombstone() got an invalid type for nid: {nid}'
            raise s_exc.BadArg(mesg=mesg, nid=nid)

        if len(nid) != 8:
            mesg = f'delTombstone() got an invalid nid: {nid}'
            raise s_exc.BadArg(mesg=mesg, nid=nid)

        return await self.runt.view.delTombstone(nid, tombtype, tombinfo, runt=self.runt)

    @stormfunc(readonly=True)
    async def getTombstones(self):
        layriden = self.valu.get('iden')
        await self.runt.reqUserCanReadLayer(layriden)
        layr = self.runt.view.core.getLayer(layriden)

        async for item in layr.iterTombstones():
            yield item

    @stormfunc(readonly=True)
    async def getEdgeTombstones(self, verb=None):
        layriden = self.valu.get('iden')
        await self.runt.reqUserCanReadLayer(layriden)
        layr = self.runt.view.core.getLayer(layriden)

        async for item in layr.iterEdgeTombstones(verb=verb):
            yield item

    @stormfunc(readonly=True)
    async def getNodeData(self, iden):
        iden = await tostr(iden)
        layriden = self.valu.get('iden')
        await self.runt.reqUserCanReadLayer(layriden)
        layr = self.runt.view.core.getLayer(layriden)

        nid = self.runt.view.core.getNidByBuid(s_common.uhex(iden))
        async for abrv, valu, tomb in layr.iterNodeData(nid):
            if tomb:
                continue

            yield self.runt.view.core.getAbrvIndx(abrv)[0], valu

    @stormfunc(readonly=True)
    async def _methLayerGet(self, name, defv=None):
        return self.valu.get(name, defv)

    async def _methLayerSet(self, name, valu):
        name = await tostr(name)

        if name in ('name', 'desc'):
            if valu is undef:
                valu = None
            else:
                valu = await tostr(await toprim(valu), noneok=True)

        elif name == 'logedits':
            valu = await tobool(valu)

        elif name == 'readonly':
            valu = await tobool(valu)

        elif name in ('mirror', 'upstream'):
            if (valu := await toprim(valu)) is not None:
                mesg = 'Layer only supports setting "mirror" and "upstream" to null.'
                raise s_exc.BadOptValu(mesg=mesg)

        else:
            mesg = f'Layer does not support setting: {name}'
            raise s_exc.BadOptValu(mesg=mesg)

        useriden = self.runt.user.iden
        layriden = self.valu.get('iden')
        gatekeys = ((useriden, ('layer', 'set', name), layriden),)
        todo = s_common.todo('setLayerInfo', name, valu)
        valu = await self.runt.dyncall(layriden, todo, gatekeys=gatekeys)
        self.valu[name] = valu

    async def value(self):
        ldef = copy.deepcopy(self.valu)
        pushs = ldef.get('pushs')
        if pushs is not None:
            for iden, pdef in pushs.items():
                gvar = f'push:{iden}'
                pdef['offs'] = await self.runt.view.core.getStormVar(gvar, -1)

        pulls = ldef.get('pulls')
        if pulls is not None:
            for iden, pdef in pulls.items():
                gvar = f'push:{iden}'
                pdef['offs'] = await self.runt.view.core.getStormVar(gvar, -1)

        return ldef

    @stormfunc(readonly=True)
    async def _methLayerRepr(self):
        iden = self.valu.get('iden')
        name = self.valu.get('name', 'unnamed')
        creator = self.valu.get('creator')
        readonly = self.valu.get('readonly')
        return f'Layer: {iden} (name: {name}) readonly: {readonly} creator: {creator}'

    async def verify(self, config=None):

        config = await toprim(config)

        iden = self.valu.get('iden')
        layr = self.runt.view.core.getLayer(iden)
        async for mesg in layr.verify(config=config):
            yield mesg

@registry.registerLib
class LibView(Lib):
    '''
    A Storm Library for interacting with Views in the Cortex.
    '''
    _storm_lib_path = ('view',)
    _storm_locals = (
        {'name': 'add', 'desc': 'Add a View to the Cortex.',
         'type': {'type': 'function', '_funcname': '_methViewAdd',
                  'args': (
                      {'name': 'layers', 'type': 'list', 'desc': 'A list of layer idens which make up the view.', },
                      {'name': 'name', 'type': 'str', 'desc': 'The name of the view.', 'default': None, },
                      {'name': 'worldreadable', 'type': 'boolean', 'desc': 'Grant read access to the `all` role.', 'default': False, },
                  ),
                  'returns': {'type': 'view', 'desc': 'A ``view`` object representing the new View.', }}},
        {'name': 'del', 'desc': 'Delete a View from the Cortex.',
         'type': {'type': 'function', '_funcname': '_methViewDel',
                  'args': (
                      {'name': 'iden', 'type': 'str', 'desc': 'The iden of the View to delete.', },
                  ),
                  'returns': {'type': 'null', }}},
        {'name': 'get', 'desc': 'Get a View from the Cortex.',
         'type': {'type': 'function', '_funcname': '_methViewGet',
                  'args': (
                      {'name': 'iden', 'type': 'str', 'default': None,
                        'desc': 'The iden of the View to get. If not specified, returns the current View.', },
                  ),
                  'returns': {'type': 'view', 'desc': 'The storm view object.', }}},
        {'name': 'list', 'desc': 'List the Views in the Cortex.',
         'type': {'type': 'function', '_funcname': '_methViewList',
                  'args': (
                      {'name': 'deporder', 'type': 'boolean', 'default': False,
                        'desc': 'Return the lists in bottom-up dependency order.', },
                  ),
                  'returns': {'type': 'list', 'desc': 'List of ``view`` objects.', }}},
    )

    def getObjLocals(self):
        return {
            'add': self._methViewAdd,
            'del': self._methViewDel,
            'get': self._methViewGet,
            'list': self._methViewList,
        }

    async def _methViewAdd(self, layers, name=None, worldreadable=False):
        name = await tostr(name, noneok=True)
        layers = await toprim(layers)
        worldreadable = await tobool(worldreadable)

        vdef = {
            'creator': self.runt.user.iden,
            'layers': layers,
            'worldreadable': worldreadable,
        }

        if name is not None:
            vdef['name'] = name

        useriden = self.runt.user.iden
        gatekeys = [(useriden, ('view', 'add'), None)]

        for layriden in layers:
            gatekeys.append((useriden, ('layer', 'read'), layriden))

        todo = ('addView', (vdef,), {})

        vdef = await self.runt.dyncall('cortex', todo, gatekeys=gatekeys)
        return View(self.runt, vdef, path=self.path)

    async def _methViewDel(self, iden):
        useriden = self.runt.user.iden
        gatekeys = ((useriden, ('view', 'del'), iden),)
        todo = ('delView', (iden,), {})
        return await self.runt.dyncall('cortex', todo, gatekeys=gatekeys)

    @stormfunc(readonly=True)
    async def _methViewGet(self, iden=None):
        if iden is None:
            iden = self.runt.view.iden
        vdef = await self.runt.view.core.getViewDef(iden)
        if vdef is None:
            raise s_exc.NoSuchView(mesg=f'No view with {iden=}', iden=iden)

        return View(self.runt, vdef, path=self.path)

    @stormfunc(readonly=True)
    async def _methViewList(self, deporder=False):
        deporder = await tobool(deporder)
        viewdefs = await self.runt.view.core.getViewDefs(deporder=deporder)
        return [View(self.runt, vdef, path=self.path) for vdef in viewdefs]

@registry.registerType
class View(Prim):
    '''
    Implements the Storm api for a View instance.
    '''
    _storm_locals = (
        {'name': 'iden', 'desc': 'The iden of the View.', 'type': 'str', },
        {'name': 'layers', 'desc': 'The ``layer`` objects associated with the ``view``.', 'type': 'list', },
        {'name': 'parent', 'desc': 'The parent View. Will be ``(null)`` if the view is not a fork.', 'type': 'str'},
        {'name': 'triggers', 'desc': 'The ``trigger`` objects associated with the ``view``.',
         'type': 'list', },
        {'name': 'children', 'desc': 'Yield Views which are children of this View.',
         'type': {'type': 'function', '_funcname': '_methGetChildren',
                  'returns': {'name': 'yields', 'type': 'view', 'desc': 'Child Views.', }}},
        {'name': 'set', 'desc': '''
            Set a view configuration option.

            Current runtime updatable view options include:

                name (str)
                    A terse name for the View.

                desc (str)
                    A description of the View.

                parent (str)
                    The parent View iden.

                protected (bool)
                    Setting to ``(true)`` will prevent the layer from being merged or deleted.

                layers (list(str))
                    Set the list of layer idens for a non-forked view. Layers are specified
                    in precedence order with the first layer in the list being the write layer.

                quorum (dict)
                    A dictionary of the quorum settings which require users to vote on merges.
                    {
                        "count": <int>,
                        "roles": [ <roleid>, ... ]
                    }
                    Once quorum is enabled for a view, any forks must use the setMergeRequest()
                    API to request that the child view is merged. The $view.addMergeVote() API
                    is used for users to add their votes if they have been granted one of the
                    roles listed. Once the number of approvals are met and there are no vetoes, a
                    background process will kick off which merges the nodes and ultimately deletes
                    the view and top layer.

            To maintain consistency with the view.fork() semantics, setting the "parent"
            option on a view has a few limitations:

                * The view must not already have a parent
                * The view must not have more than 1 layer
         ''',
         'type': {'type': 'function', '_funcname': '_methViewSet',
                  'args': (
                      {'name': 'name', 'type': 'str', 'desc': 'The name of the value to set.', },
                      {'name': 'valu', 'type': 'prim', 'desc': 'The value to set.', },
                  ),
                  'returns': {'type': 'null', }}},
        {'name': 'get', 'desc': 'Get a view configuration option.',
         'type': {'type': 'function', '_funcname': '_methViewGet',
                  'args': (
                      {'name': 'name', 'type': 'str', 'desc': 'Name of the value to get.', },
                      {'name': 'defv', 'type': 'prim', 'default': None,
                       'desc': 'The default value returned if the name is not set in the View.', }
                  ),
                  'returns': {'type': 'prim', 'desc': 'The value requested or the default value.', }}},
        {'name': 'fork', 'desc': 'Fork a View in the Cortex.',
         'type': {'type': 'function', '_funcname': '_methViewFork',
                  'args': (
                      {'name': 'name', 'type': 'str', 'desc': 'The name of the new view.', 'default': None, },
                  ),
                  'returns': {'type': 'view', 'desc': 'The ``view`` object for the new View.', }}},
        {'name': 'insertParentFork', 'desc': 'Insert a new View between a forked View and its parent.',
         'type': {'type': 'function', '_funcname': '_methViewInsertParentFork',
                  'args': (
                      {'name': 'name', 'type': 'str', 'desc': 'The name of the new View.', 'default': None},
                  ),
                  'returns': {'type': 'view', 'desc': 'The ``view`` object for the new View.', }}},
        {'name': 'repr', 'desc': 'Get a string representation of the View.',
         'type': {'type': 'function', '_funcname': '_methViewRepr',
                  'returns': {'type': 'list', 'desc': 'A list of lines that can be printed, representing a View.', }}},
        {'name': 'merge', 'desc': 'Merge a forked View back into its parent View.',
         'type': {'type': 'function', '_funcname': '_methViewMerge',
                  'args': (
                    {'name': 'force', 'type': 'boolean', 'default': False, 'desc': 'Force the view to merge if possible.'},
                  ),
                  'returns': {'type': 'null', }}},
        {'name': 'getEdges', 'desc': 'Get node information for Edges in the View.',
         'type': {'type': 'function', '_funcname': '_methGetEdges',
                  'args': (
                      {'name': 'verb', 'type': 'str', 'desc': 'The name of the Edges verb to iterate over.',
                       'default': None, },
                  ),
                  'returns': {'name': 'Yields', 'type': 'list',
                              'desc': 'Yields tuples containing the source iden, verb, and destination iden.', }}},
        {'name': 'wipeLayer', 'desc': 'Delete all nodes and nodedata from the write layer. Triggers will be run.',
         'type': {'type': 'function', '_funcname': '_methWipeLayer',
                  'returns': {'type': 'null', }}},
        {'name': 'swapLayer', 'desc': 'Swaps the top layer for a fresh one and deletes the old layer.',
         'type': {'type': 'function', '_funcname': '_methSwapLayer',
                  'returns': {'type': 'null', }}},
        {'name': 'addNode', 'desc': '''Transactionally add a single node and all it's properties. If any validation fails, no changes are made.''',
         'type': {'type': 'function', '_funcname': 'addNode',
                  'args': (
                      {'name': 'form', 'type': 'str', 'desc': 'The form name.'},
                      {'name': 'valu', 'type': 'prim', 'desc': 'The primary property value.'},
                      {'name': 'props', 'type': 'dict', 'desc': 'An optional dictionary of props.', 'default': None},
                  ),
                  'returns': {'type': 'node', 'desc': 'The node if the view is the current view, otherwise null.', }}},
        {'name': 'addNodeEdits', 'desc': 'Add NodeEdits to the view.',
         'type': {'type': 'function', '_funcname': '_methAddNodeEdits',
                  'args': (
                      {'name': 'edits', 'type': 'list', 'desc': 'A list of nodeedits.', },
                  ),
                  'returns': {'type': 'null', }}},
        {'name': 'getEdgeVerbs', 'desc': 'Get the Edge verbs which exist in the View.',
         'type': {'type': 'function', '_funcname': '_methGetEdgeVerbs',
                  'returns': {'name': 'Yields', 'type': 'str',
                              'desc': 'Yields the edge verbs used by Layers which make up the View.', }}},
        {'name': 'getFormCounts', 'desc': '''
            Get the formcounts for the View.

            Example:
                Get the formcounts for the current View::

                    $counts = $lib.view.get().getFormCounts()''',
         'type': {'type': 'function', '_funcname': '_methGetFormcount',
                  'returns':
                      {'type': 'dict',
                       'desc': "Dictionary containing form names and the count of the nodes in the View's Layers.", }}},

        {'name': 'getPropCount',
         'desc': '''
            Get the number of nodes in the View with a specific property and optional value.

            Notes:
               This is a fast approximate count calculated by summing the number of
               nodes with the property value in each layer of the view. Property values
               which are overwritten by different values in higher layers will still
               be included in the count.
            ''',
         'type': {'type': 'function', '_funcname': '_methGetPropCount',
                  'args': (
                      {'name': 'propname', 'type': 'str', 'desc': 'The property name to look up.', },
                      {'name': 'valu', 'type': 'any', 'default': '$lib.undef',
                       'desc': 'The value of the property to look up.', },
                  ),
                  'returns': {'type': 'int', 'desc': 'The count of nodes.', }}},

        {'name': 'getPropArrayCount',
         'desc': '''
            Get the number of individual array property values in the View for the given array property name.

            Notes:
               This is a fast approximate count calculated by summing the number of
               array property values in each layer of the view. Property values
               which are overwritten by different values in higher layers will
               still be included in the count.
            ''',
         'type': {'type': 'function', '_funcname': '_methGetPropArrayCount',
                  'args': (
                      {'name': 'propname', 'type': 'str', 'desc': 'The property name to look up.', },
                      {'name': 'valu', 'type': 'any', 'default': '$lib.undef',
                       'desc': 'The value in the array property to look up.', },
                  ),
                  'returns': {'type': 'int', 'desc': 'The count of nodes.', }}},

        {'name': 'getTagPropCount',
         'desc': '''
            Get the number of nodes in the View with the given tag property and optional value.

            Notes:
               This is a fast approximate count calculated by summing the number of
               nodes with the tag property value in each layer of the view.
               Values which are overwritten by different values in higher layers
               will still be included in the count.
            ''',
         'type': {'type': 'function', '_funcname': '_methGetTagPropCount',
                  'args': (
                      {'name': 'tag', 'type': 'str', 'desc': 'The tag to look up.', },
                      {'name': 'propname', 'type': 'str', 'desc': 'The property name to look up.', },
                      {'name': 'form', 'type': 'str', 'default': None,
                       'desc': 'The optional form to look up.', },
                      {'name': 'valu', 'type': 'any', 'default': '$lib.undef',
                       'desc': 'The value of the property to look up.', },
                  ),
                  'returns': {'type': 'int', 'desc': 'The count of nodes.', }}},

        {'name': 'getPropValues',
         'desc': 'Yield unique property values in the view for the given form or property name.',
         'type': {'type': 'function', '_funcname': '_methGetPropValues',
                  'args': (
                      {'name': 'propname', 'type': 'str', 'desc': 'The property or form name to look up.', },
                  ),
                  'returns': {'name': 'yields', 'type': 'any', 'desc': 'Unique property values.', }}},

        {'name': 'detach', 'desc': 'Detach the view from its parent. WARNING: This cannot be reversed.',
         'type': {'type': 'function', '_funcname': 'detach',
                  'args': (),
                  'returns': {'type': 'null', }}},

        {'name': 'getMergeRequestSummary',
         'desc': 'Return the merge request, votes, parent quorum definition, and current layer offset.',
         'type': {'type': 'function', '_funcname': 'getMergeRequestSummary',
                  'args': (),
                  'returns': {'type': 'dict', 'desc': 'The summary info.'}}},

        {'name': 'getMergeRequest', 'desc': 'Return the existing merge request or null.',
         'type': {'type': 'function', '_funcname': 'getMergeRequest',
                  'args': (),
                  'returns': {'type': 'dict', 'desc': 'The merge request.'}}},

        {'name': 'setMergeRequest', 'desc': 'Setup a merge request for the view in the current state.',
         'type': {'type': 'function', '_funcname': 'setMergeRequest',
                  'args': (
                      {'name': 'comment', 'type': 'str', 'default': None,
                       'desc': 'A text comment to include in the merge request.'},
                  ),
                  'returns': {'type': 'dict', 'desc': 'The newly created merge request.'}}},
        {'name': 'delMergeRequest', 'desc': 'Remove the existing merge request.',
         'type': {'type': 'function', '_funcname': 'delMergeRequest',
                  'args': (),
                  'returns': {'type': 'dict', 'desc': 'The deleted merge request.'}}},

        {'name': 'setMergeVote', 'desc': 'Register a vote for or against the current merge request.',
         'type': {'type': 'function', '_funcname': 'setMergeVote',
                  'args': (
                      {'name': 'approved', 'type': 'boolean', 'default': True,
                       'desc': 'Set to (true) to approve the merge or (false) to veto it.'},
                      {'name': 'comment', 'type': 'str', 'default': None,
                       'desc': 'A comment attached to the vote.'},
                  ),
                  'returns': {'type': 'dict', 'desc': 'The vote record that was created.'}}},

        {'name': 'delMergeVote', 'desc': '''
            Remove a previously created merge vote.

            Notes:
                The default use case removes a vote cast by the current user. Specifying the useriden
                parameter allows you to remove a vote cast by another user but requires global admin
                permissions.
         ''',
         'type': {'type': 'function', '_funcname': 'delMergeVote',
                  'args': (
                      {'name': 'useriden', 'type': 'str', 'default': None,
                       'desc': 'Delete a merge vote by a different user.'},
                  ),
                  'returns': {'type': 'dict', 'desc': 'The vote record that was removed.'}}},
        {'name': 'getMerges', 'desc': 'Yields previously successful merges into the view.',
         'type': {'type': 'function', '_funcname': 'getMerges',
                  'args': (),
                  'returns': {'name': 'Yields', 'type': 'dict',
                              'desc': 'Yields previously successful merges into the view.'}}},
        {'name': 'getMergingViews', 'desc': 'Get a list of idens of Views that have open merge requests to this View.',
         'type': {'type': 'function', '_funcname': 'getMergingViews',
                  'args': (),
                  'returns': {'name': 'idens', 'type': 'list', 'desc': 'The list of View idens that have an open merge request into this View.'}}},
        {'name': 'setMergeVoteComment', 'desc': 'Set the comment associated with your vote on a merge request.',
         'type': {'type': 'function', '_funcname': 'setMergeVoteComment',
                  'args': ({'name': 'comment', 'type': 'str', 'desc': 'The text comment to set for the merge vote'},),
                  'returns': {'type': 'dict', 'desc': 'The fully updated vote record.'}}},
        {'name': 'setMergeComment', 'desc': 'Set the main comment/description of a merge request.',
         'type': {'type': 'function', '_funcname': 'setMergeComment',
                  'args': ({'name': 'comment', 'type': 'str', 'desc': 'The text comment to set for the merge request'}, ),
                  'returns': {'type': 'dict', 'desc': 'The updated merge request.'}}},
    )
    _storm_typename = 'view'
    _ismutable = False

    def __init__(self, runt, vdef, path=None):
        Prim.__init__(self, vdef, path=path)
        self.runt = runt
        self.locls.update(self.getObjLocals())
        self.locls.update({
            'iden': self.valu.get('iden'),
            'parent': self.valu.get('parent'),
            'triggers': [Trigger(self.runt, tdef) for tdef in self.valu.get('triggers')],
            'layers': [Layer(self.runt, ldef, path=self.path) for ldef in self.valu.get('layers')],
        })

    def __hash__(self):
        return hash((self._storm_typename, self.locls['iden']))

    def getObjLocals(self):
        return {
            'set': self._methViewSet,
            'get': self._methViewGet,
            'repr': self._methViewRepr,
            'merge': self._methViewMerge,
            'detach': self.detach,
            'addNode': self.addNode,
            'children': self._methGetChildren,
            'getEdges': self._methGetEdges,
            'wipeLayer': self._methWipeLayer,
            'swapLayer': self._methSwapLayer,
            'addNodeEdits': self._methAddNodeEdits,
            'getEdgeVerbs': self._methGetEdgeVerbs,
            'getFormCounts': self._methGetFormcount,
            'getPropCount': self._methGetPropCount,
            'getPropValues': self._methGetPropValues,
            'getTagPropCount': self._methGetTagPropCount,
            'getPropArrayCount': self._methGetPropArrayCount,

            'fork': self._methViewFork,
            'insertParentFork': self._methViewInsertParentFork,

            'getMerges': self.getMerges,
            'delMergeVote': self.delMergeVote,
            'setMergeVote': self.setMergeVote,
            'setMergeVoteComment': self.setMergeVoteComment,
            'getMergeRequest': self.getMergeRequest,
            'getMergeRequestSummary': self.getMergeRequestSummary,
            'delMergeRequest': self.delMergeRequest,
            'setMergeRequest': self.setMergeRequest,
            'setMergeComment': self.setMergeComment,
            'getMergingViews': self.getMergingViews,
        }

    async def addNode(self, form, valu, props=None):
        form = await tostr(form)
        valu = await toprim(valu)
        props = await toprim(props)

        viewiden = self.valu.get('iden')

        view = self.runt.view.core.getView(viewiden)
        layriden = view.wlyr.iden

        # check that the user can read from the view
        # ( to emulate perms check for being able to run storm at all )
        self.runt.confirm(('view', 'read'), gateiden=viewiden)

        self.runt.confirm(('node', 'add', form), gateiden=layriden)
        if props is not None:
            for propname in props.keys():
                fullname = f'{form}:{propname}'
                self.runt.confirm(('node', 'prop', 'set', fullname), gateiden=layriden)

        if viewiden == self.runt.view.iden:
            return await self.runt.view.addNode(form, valu, props=props)
        else:
            await view.addNode(form, valu, props=props, user=self.runt.user)

    async def detach(self):

        view = self._reqView()
        if not self.runt.isAdmin(gateiden=view.iden):
            mesg = 'You must be an admin of the view to detach.'
            raise s_exc.AuthDeny(mesg=mesg, user=self.runt.user.iden, username=self.runt.user.name)

        await view.detach()

    async def _methAddNodeEdits(self, edits):
        useriden = self.runt.user.iden
        viewiden = self.valu.get('iden')
        layriden = self.valu.get('layers')[0].get('iden')

        meta = {'user': useriden}
        todo = s_common.todo('addNodeEdits', edits, meta)

        # ensure the user may make *any* node edits
        gatekeys = ((useriden, ('node',), layriden),)
        await self.runt.dyncall(viewiden, todo, gatekeys=gatekeys)

    @stormfunc(readonly=True)
    async def _methGetFormcount(self):
        viewiden = self.valu.get('iden')
        self.runt.confirm(('view', 'read'), gateiden=viewiden)
        view = self.runt.view.core.getView(viewiden)

        return await view.getFormCounts()

    @stormfunc(readonly=True)
    async def _methGetPropCount(self, propname, valu=undef):
        propname = await tostr(propname)

        if valu is undef:
            valu = s_common.novalu
        else:
            valu = await toprim(valu)

        viewiden = self.valu.get('iden')
        self.runt.confirm(('view', 'read'), gateiden=viewiden)
        view = self.runt.view.core.getView(viewiden)

        return await view.getPropCount(propname, valu=valu)

    @stormfunc(readonly=True)
    async def _methGetTagPropCount(self, tag, propname, form=None, valu=undef):
        tag = await tostr(tag)
        propname = await tostr(propname)
        form = await tostr(form, noneok=True)

        if valu is undef:
            valu = s_common.novalu
        else:
            valu = await toprim(valu)

        viewiden = self.valu.get('iden')
        self.runt.confirm(('view', 'read'), gateiden=viewiden)
        view = self.runt.view.core.getView(viewiden)

        return await view.getTagPropCount(form, tag, propname, valu=valu)

    @stormfunc(readonly=True)
    async def _methGetPropArrayCount(self, propname, valu=undef):
        propname = await tostr(propname)

        if valu is undef:
            valu = s_common.novalu
        else:
            valu = await toprim(valu)

        viewiden = self.valu.get('iden')
        self.runt.confirm(('view', 'read'), gateiden=viewiden)
        view = self.runt.view.core.getView(viewiden)

        return await view.getPropArrayCount(propname, valu=valu)

    @stormfunc(readonly=True)
    async def _methGetPropValues(self, propname):
        propname = await tostr(propname)

        viewiden = self.valu.get('iden')
        self.runt.confirm(('view', 'read'), gateiden=viewiden)
        view = self.runt.view.core.getView(viewiden)

        async for valu in view.iterPropValues(propname):
            yield valu

    @stormfunc(readonly=True)
    async def _methGetChildren(self):
        view = self._reqView()
        async for child in view.children():
            yield View(self.runt, await child.pack(), path=self.path)

    @stormfunc(readonly=True)
    async def _methGetEdges(self, verb=None):
        verb = await toprim(verb)

        viewiden = self.valu.get('iden')
        self.runt.confirm(('view', 'read'), gateiden=viewiden)
        view = self.runt.view.core.getView(viewiden)

        if verb is not None:
            async for n1nid, _, n2nid in view.getEdges(verb=verb):
                n1buid = s_common.ehex(self.runt.view.core.getBuidByNid(n1nid))
                n2buid = s_common.ehex(self.runt.view.core.getBuidByNid(n2nid))
                yield (n1buid, verb, n2buid)
            return

        async for n1nid, vabrv, n2nid in view.getEdges(verb=verb):
            n1buid = s_common.ehex(self.runt.view.core.getBuidByNid(n1nid))
            verb = self.runt.view.core.getAbrvIndx(vabrv)[0]
            n2buid = s_common.ehex(self.runt.view.core.getBuidByNid(n2nid))
            yield (n1buid, verb, n2buid)

    @stormfunc(readonly=True)
    async def _methGetEdgeVerbs(self):
        viewiden = self.valu.get('iden')
        self.runt.confirm(('view', 'read'), gateiden=viewiden)
        view = self.runt.view.core.getView(viewiden)

        async for verb in view.getEdgeVerbs():
            yield verb

    @stormfunc(readonly=True)
    async def _methViewGet(self, name, defv=None):
        return self.valu.get(name, defv)

    def _reqView(self):
        return self.runt.view.core.reqView(self.valu.get('iden'))

    async def _methViewSet(self, name, valu):

        view = self._reqView()

        name = await tostr(name)

        if name in ('name', 'desc', 'parent'):
            if valu is undef:
                valu = None
            else:
                valu = await tostr(await toprim(valu), noneok=True)

            if name == 'parent' and valu is not None:
                self.runt.view.core.reqView(valu, mesg='The parent view must already exist.')
                self.runt.confirm(('view', 'read'), gateiden=valu)
                self.runt.confirm(('view', 'fork'), gateiden=valu)

        elif name == 'quorum':
            valu = await toprim(valu)

        elif name == 'protected':
            valu = await tobool(valu)

        elif name == 'layers':

            view = self._reqView()

            layers = await toprim(valu)
            layers = tuple(str(x) for x in layers)

            for layriden in layers:

                layr = self.runt.view.core.getLayer(layriden)
                if layr is None:
                    mesg = f'No layer with iden: {layriden}'
                    raise s_exc.NoSuchLayer(mesg=mesg)

                self.runt.confirm(('layer', 'read'), gateiden=layr.iden)

            if not self.runt.isAdmin(gateiden=view.iden):
                mesg = 'User must be an admin of the view to set the layers.'
                raise s_exc.AuthDeny(mesg=mesg, user=self.runt.user.iden, username=self.runt.user.name)

            await view.setLayers(layers)
            self.valu['layers'] = layers
            return

        else:
            mesg = f'View does not support setting: {name}'
            raise s_exc.BadOptValu(mesg=mesg)

        self.runt.confirm(('view', 'set', name), gateiden=view.iden)
        retn = await view.setViewInfo(name, valu)

        self.valu[name] = retn

        return retn

    @stormfunc(readonly=True)
    async def _methViewRepr(self):
        iden = self.valu.get('iden')
        name = self.valu.get('name', 'unnamed')
        creator = self.valu.get('creator')

        lines = [
            f'View: {iden} (name: {name})',
            f'  Creator: {creator}',
            '  Layers:',
        ]
        for layr in self.valu.get('layers', ()):
            layriden = layr.get('iden')
            readonly = layr.get('readonly')
            layrname = layr.get('name', 'unnamed')

            lines.append(f'    {layriden}: {layrname} readonly: {readonly}')

        return '\n'.join(lines)

    def value(self):
        return copy.deepcopy(self.valu)

    async def _methViewFork(self, name=None):
        useriden = self.runt.user.iden
        viewiden = self.valu.get('iden')

        self.runt.confirm(('view', 'add'))
        self.runt.confirm(('view', 'read'), gateiden=viewiden)
        self.runt.confirm(('view', 'fork'), gateiden=viewiden)

        ldef = {'creator': self.runt.user.iden}
        vdef = {'creator': self.runt.user.iden}

        if name is not None:
            vdef['name'] = name

        view = self.runt.view.core.reqView(viewiden)

        newv = await view.fork(ldef=ldef, vdef=vdef)

        return View(self.runt, newv, path=self.path)

    async def _methViewInsertParentFork(self, name=None):
        useriden = self.runt.user.iden
        viewiden = self.valu.get('iden')

        name = await tostr(name, noneok=True)

        self.runt.reqAdmin(gateiden=viewiden)

        view = self.runt.view.core.reqView(viewiden)
        if not view.isafork():
            mesg = f'View ({viewiden}) is not a fork, cannot insert a new fork between it and parent.'
            raise s_exc.BadState(mesg=mesg)

        self.runt.confirm(('view', 'add'))
        self.runt.confirm(('view', 'read'), gateiden=view.parent.iden)
        self.runt.confirm(('view', 'fork'), gateiden=view.parent.iden)

        newv = await view.insertParentFork(useriden, name=name)

        return View(self.runt, newv, path=self.path)

    async def _methViewMerge(self, force=False):
        '''
        Merge a forked view back into its parent.
        '''
        view = self._reqView()
        view.reqNoParentQuorum()
        force = await tobool(force)
        return await view.merge(useriden=self.runt.user.iden, force=force)

    async def _methWipeLayer(self):
        '''
        Delete nodes and nodedata from the view's write layer.
        '''
        useriden = self.runt.user.iden
        viewiden = self.valu.get('iden')
        view = self.runt.view.core.getView(viewiden)
        await view.wipeLayer(useriden=useriden)

    async def _methSwapLayer(self):

        view = self._reqView()

        self.runt.reqAdmin(gateiden=view.iden)
        self.runt.confirm(('layer', 'del'), gateiden=view.layers[0].iden)

        await view.swapLayer()

    async def getMerges(self):
        view = self._reqView()
        async for merge in view.getMerges():
            yield merge

    async def getMergeRequestSummary(self):

        view = self._reqView()
        self.runt.confirm(('view', 'read'), gateiden=view.iden)

        retn = {
            'quorum': view.reqParentQuorum(),
            'merge': view.getMergeRequest(),
            'merging': view.merging,
            'votes': [vote async for vote in view.getMergeVotes()],
            'offset': await view.wlyr.getEditIndx(),
        }
        return retn

    async def getMergeRequest(self):

        view = self._reqView()
        self.runt.confirm(('view', 'read'), gateiden=view.iden)

        quorum = view.reqParentQuorum()
        return view.getMergeRequest()

    async def delMergeRequest(self):

        view = self._reqView()
        quorum = view.reqParentQuorum()

        if not self.runt.isAdmin(gateiden=view.iden):
            mesg = 'Deleting a merge request requires admin permissions on the view.'
            raise s_exc.AuthDeny(mesg=mesg)

        return await view.delMergeRequest()

    async def setMergeRequest(self, comment=None):

        view = self._reqView()
        quorum = view.reqParentQuorum()

        if not self.runt.isAdmin(gateiden=view.iden):
            mesg = 'Creating a merge request requires admin permissions on the view.'
            raise s_exc.AuthDeny(mesg=mesg)

        mreq = {'creator': self.runt.user.iden}

        if comment is not None:
            mreq['comment'] = await tostr(comment)

        return await view.setMergeRequest(mreq)

    async def setMergeComment(self, comment):
        view = self._reqView()
        quorum = view.reqParentQuorum()

        if not self.runt.isAdmin(gateiden=view.iden):
            mesg = 'Editing a merge request requires admin permissions on the view.'
            raise s_exc.AuthDeny(mesg=mesg)

        return await view.setMergeComment((await tostr(comment)))

    async def getMergingViews(self):
        view = self._reqView()
        self.runt.confirm(('view', 'read'), gateiden=view.iden)

        return await view.getMergingViews()

    async def setMergeVote(self, approved=True, comment=None):
        view = self._reqView()
        quorum = view.reqParentQuorum()

        reqroles = set(quorum.get('roles', ()))
        userroles = set(self.runt.user.info.get('roles', ()))

        if not reqroles & userroles:
            mesg = 'You are not a member of a role with voting privileges for this merge request.'
            raise s_exc.AuthDeny(mesg=mesg)

        view.reqValidVoter(self.runt.user.iden)

        vote = {'user': self.runt.user.iden, 'approved': await tobool(approved)}

        if comment is not None:
            vote['comment'] = await tostr(comment)

        return await view.setMergeVote(vote)

    async def setMergeVoteComment(self, comment):
        view = self._reqView()

        return await view.setMergeVoteComment(self.runt.user.iden, (await tostr(comment)))

    async def delMergeVote(self, useriden=None):
        view = self._reqView()
        quorum = view.reqParentQuorum()

        useriden = await tostr(useriden, noneok=True)

        if not self.runt.isAdmin() and useriden is not None:
            mesg = 'Only a global admin may delete a vote for another user.'
            raise s_exc.AuthDeny(mesg=mesg)

        if useriden is None:
            useriden = self.runt.user.iden

        return await view.delMergeVote(useriden)

@registry.registerLib
class LibTrigger(Lib):
    '''
    A Storm Library for interacting with Triggers in the Cortex.
    '''
    _storm_locals = (
        {'name': 'add', 'desc': 'Add a Trigger to the Cortex.',
         'type': {'type': 'function', '_funcname': '_methTriggerAdd',
                  'args': (
                      {'name': 'tdef', 'type': 'dict', 'desc': 'A Trigger definition.', },
                  ),
                  'returns': {'type': 'trigger', 'desc': 'The new trigger.', }}},
        {'name': 'del', 'desc': 'Delete a Trigger from the Cortex.',
         'type': {'type': 'function', '_funcname': '_methTriggerDel',
                  'args': (
                      {'name': 'prefix', 'type': 'str',
                       'desc': 'A prefix to match in order to identify a trigger to delete. '
                               'Only a single matching prefix will be deleted.', },
                  ),
                  'returns': {'type': 'str', 'desc': 'The iden of the deleted trigger which matched the prefix.', }}},
        {'name': 'list', 'desc': 'Get a list of Triggers in the current view or every view.',
         'type': {'type': 'function', '_funcname': '_methTriggerList',
                  'args': (
                      {'name': 'all', 'type': 'boolean', 'default': False,
                       'desc': 'Get a list of all the readable Triggers in every readable View.'},
                  ),
                  'returns': {'type': 'list',
                              'desc': 'A list of ``trigger`` objects the user is allowed to access.', }}},
        {'name': 'get', 'desc': 'Get a Trigger in the Cortex.',
         'type': {'type': 'function', '_funcname': '_methTriggerGet',
                  'args': (
                      {'name': 'iden', 'type': 'str', 'desc': 'The iden of the Trigger to get.', },
                  ),
                  'returns': {'type': 'trigger', 'desc': 'The requested ``trigger`` object.', }}},
        {'name': 'mod', 'desc': 'Modify an existing Trigger in the Cortex.',
         'type': {'type': 'function', '_funcname': '_methTriggerMod',
                  'args': (
                      {'name': 'prefix', 'type': 'str',
                       'desc': 'A prefix to match in order to identify a trigger to modify. '
                               'Only a single matching prefix will be modified.'},
                      {'name': 'edits', 'type': 'dict',
                       'desc': 'A dictionary of properties and their values to update on the Trigger.'}
                  ),
                  'returns': {'type': 'str', 'desc': 'The iden of the modified Trigger', }}},
    )
    _storm_lib_path = ('trigger',)
    _storm_lib_perms = (
        {'perm': ('trigger', 'add'), 'gate': 'cortex',
         'desc': 'Controls adding triggers.'},
        {'perm': ('trigger', 'del'), 'gate': 'view',
         'desc': 'Controls deleting triggers.'},
        {'perm': ('trigger', 'get'), 'gate': 'trigger',
         'desc': 'Controls listing/retrieving triggers.'},
        {'perm': ('trigger', 'set', 'doc'), 'gate': 'trigger',
         'desc': 'Controls modifying the doc property of triggers.'},
        {'perm': ('trigger', 'set', 'name'), 'gate': 'trigger',
         'desc': 'Controls modifying the name property of triggers.'},
        {'perm': ('trigger', 'set', 'user'), 'gate': 'cortex',
         'desc': 'Controls modifying the user property of triggers.'},
        {'perm': ('trigger', 'set', '<property>'), 'gate': 'view',
         'desc': 'Controls modifying specific trigger properties.'},
    )

    def getObjLocals(self):
        return {
            'add': self._methTriggerAdd,
            'del': self._methTriggerDel,
            'list': self._methTriggerList,
            'get': self._methTriggerGet,
            'mod': self._methTriggerMod,
        }

    async def _matchIdens(self, prefix):
        '''
        Returns the iden that starts with prefix.  Prints out error and returns None if it doesn't match
        exactly one.
        '''
        match = None
        for view in self.runt.view.core.listViews():
            if not allowed(('view', 'read'), gateiden=view.iden):
                continue

            trigs = await view.listTriggers()

            for iden, trig in trigs:
                if iden.startswith(prefix):
                    if match is not None:
                        mesg = 'Provided iden matches more than one trigger.'
                        raise s_exc.StormRuntimeError(mesg=mesg, iden=prefix)

                    if not allowed(('trigger', 'get'), gateiden=iden):
                        continue

                    match = trig

        if match is None:
            mesg = 'Provided iden does not match any valid authorized triggers.'
            raise s_exc.StormRuntimeError(mesg=mesg, iden=prefix)

        return match

    async def _methTriggerAdd(self, tdef):
        tdef = await toprim(tdef)

        useriden = self.runt.user.iden

        tdef['user'] = useriden
        tdef['creator'] = useriden

        viewiden = tdef.pop('view', None)
        if viewiden is None:
            viewiden = self.runt.view.iden

        tdef['view'] = viewiden

        cond = tdef.pop('condition', None)
        if cond is not None:
            tdef['cond'] = cond

        tag = tdef.pop('tag', None)
        if tag is not None:
            if tag[0] == '#':
                tdef['tag'] = tag[1:]
            else:
                tdef['tag'] = tag

        form = tdef.pop('form', None)
        if form is not None:
            tdef['form'] = form

        prop = tdef.pop('prop', None)
        if prop is not None:
            tdef['prop'] = prop

        verb = tdef.pop('verb', None)
        if verb is not None:
            tdef['verb'] = verb

        n2form = tdef.pop('n2form', None)
        if n2form is not None:
            tdef['n2form'] = n2form

        gatekeys = ((useriden, ('trigger', 'add'), viewiden),)
        todo = ('addTrigger', (tdef,), {})
        tdef = await self.dyncall(viewiden, todo, gatekeys=gatekeys)

        return Trigger(self.runt, tdef)

    async def _methTriggerDel(self, prefix):
        useriden = self.runt.user.iden
        trig = await self._matchIdens(prefix)
        iden = trig.iden

        todo = s_common.todo('delTrigger', iden)
        gatekeys = ((useriden, ('trigger', 'del'), iden),)
        await self.dyncall(trig.view.iden, todo, gatekeys=gatekeys)

        return iden

    async def _methTriggerMod(self, prefix, edits):
        trig = await self._matchIdens(prefix)
        iden = trig.iden
        edits = await toprim(edits)

        viewedit = edits.pop('view', None)
        viewiden = trig.view.iden
        for name in edits:
            if name == 'user':
                self.runt.confirm(('trigger', 'set', 'user'))
            else:
                self.runt.confirm(('trigger', 'set', name), gateiden=viewiden)

        if edits:
            trigview = self.runt.view.core.getView(viewiden)
            trigmods = await trigview.setTriggerInfo(iden, edits)

        if viewedit:
            trigmods = Trigger(self.runt, trig.tdef)
            await trigmods.setitem('view', viewedit)

        return iden

    @stormfunc(readonly=True)
    async def _methTriggerList(self, all=False):
        if all:
            views = self.runt.view.core.listViews()
        else:
            views = [self.runt.view]

        triggers = []
        for view in views:
            if not allowed(('view', 'read'), gateiden=view.iden):
                continue

            for iden, trig in await view.listTriggers():
                if not allowed(('trigger', 'get'), gateiden=iden):
                    continue
                triggers.append(Trigger(self.runt, trig.pack()))

        return triggers

    @stormfunc(readonly=True)
    async def _methTriggerGet(self, iden):
        trigger = None
        try:
            # fast path to our current view
            trigger = await self.runt.view.getTrigger(iden)
        except s_exc.NoSuchIden:
            for view in self.runt.view.core.listViews():
                try:
                    trigger = await view.getTrigger(iden)
                except s_exc.NoSuchIden:
                    pass

        if trigger is None:
            raise s_exc.NoSuchIden(mesg='Trigger not found', iden=iden)

        self.runt.confirm(('trigger', 'get'), gateiden=iden)

        return Trigger(self.runt, trigger.pack())

@registry.registerType
class Trigger(Prim):
    '''
    Implements the Storm API for a Trigger.
    '''
    _storm_locals = (
        {'name': 'async', 'desc': 'Whether the Trigger runs asynchronously.', 'type': 'boolean'},
        {'name': 'cond', 'desc': 'The edit type which causes the Trigger to fire.', 'type': 'str'},
        {'name': 'created', 'desc': 'The timestamp when the Trigger was created.', 'type': 'int'},
        {'name': 'creator', 'desc': 'The iden of the user that created the Trigger.', 'type': 'str'},
        {'name': 'doc', 'desc': 'The description of the Trigger.', 'type': 'str'},
        {'name': 'enabled', 'desc': 'Whether the Trigger is enabled.', 'type': 'boolean'},
        {'name': 'form', 'desc': 'The form which causes the Trigger to fire.', 'type': 'str'},
        {'name': 'iden', 'desc': 'The Trigger iden.', 'type': 'str'},
        {'name': 'n2form', 'desc': 'The N2 form which causes the Trigger to fire.', 'type': 'str'},
        {'name': 'name', 'desc': 'The name of the Trigger.', 'type': 'str'},
        {'name': 'prop', 'desc': 'The prop which causes the Trigger to fire.', 'type': 'str'},
        {'name': 'storm', 'desc': 'The Storm query that the Trigger runs.', 'type': 'str'},
        {'name': 'tag', 'desc': 'The tag which causes the Trigger to fire.', 'type': 'str'},
        {'name': 'user', 'desc': 'The iden of the user the Trigger runs as.', 'type': 'str'},
        {'name': 'verb', 'desc': 'The edge verb which causes the Trigger to fire.', 'type': 'str'},
        {'name': 'view', 'desc': 'The iden of the view the Trigger runs in.', 'type': 'str'},
    )
    _storm_typename = 'trigger'
    _ismutable = False

    def __init__(self, runt, tdef):

        Prim.__init__(self, tdef)
        self.runt = runt

    def __hash__(self):
        return hash((self._storm_typename, self.valu.get('iden')))

    def value(self):
        return copy.deepcopy(self.valu)

    async def deref(self, name):
        name = await tostr(name)
        return self.valu.get(name)

    async def setitem(self, name, valu):
        viewiden = self.valu.get('view')

        name = await tostr(name)
        if name in ('async', 'enabled'):
            valu = await tobool(valu)
        elif name in ('user', 'doc', 'name', 'storm', 'view'):
            valu = await tostr(valu)

        if name == 'view':
            return await self._move(valu)
        elif name == 'user':
            self.runt.confirm(('trigger', 'set', 'user'))
        else:
            self.runt.confirm(('trigger', 'set', name), gateiden=viewiden)

        view = self.runt.view.core.reqView(viewiden)
        await view.setTriggerInfo(self.valu.get('iden'), {name: valu})

        self.valu[name] = valu

        return self

    async def _move(self, viewiden):
        trigiden = self.valu.get('iden')
        view = self.runt.view.core.reqView(viewiden)

        trigview = self.valu.get('view')
        self.runt.confirm(('view', 'read'), gateiden=viewiden)
        self.runt.confirm(('trigger', 'add'), gateiden=viewiden)
        self.runt.confirm(('trigger', 'del'), gateiden=trigiden)

        useriden = self.runt.user.iden
        tdef = dict(self.valu)
        tdef['view'] = viewiden
        tdef['user'] = useriden
        tdef['creator'] = useriden

        try:
            s_schemas.reqValidTriggerDef(tdef)
            await self.runt.view.core.reqValidStorm(tdef['storm'])
        except (s_exc.SchemaViolation, s_exc.BadSyntax) as exc:
            raise s_exc.StormRuntimeError(mesg=f'Cannot move invalid trigger {trigiden}: {str(exc)}') from None

        gatekeys = ((useriden, ('trigger', 'del'), trigiden),)
        todo = s_common.todo('delTrigger', trigiden)
        await self.runt.dyncall(trigview, todo, gatekeys=gatekeys)

        gatekeys = ((useriden, ('trigger', 'add'), viewiden),)
        todo = ('addTrigger', (tdef,), {})
        tdef = await self.runt.dyncall(viewiden, todo, gatekeys=gatekeys)

        self.valu = tdef


@registry.registerLib
class LibJsonStor(Lib):
    '''
    Implements cortex JSON storage.
    '''
    _storm_lib_path = ('jsonstor',)
    _storm_locals = (
        {'name': 'get', 'desc': 'Return a stored JSON object or object property.',
         'type': {'type': 'function', '_funcname': 'get',
                   'args': (
                        {'name': 'path', 'type': 'str|list', 'desc': 'A path string or list of path parts.'},
                        {'name': 'prop', 'type': 'str|list', 'desc': 'A property name or list of name parts.', 'default': None},
                    ),
                    'returns': {'type': 'prim', 'desc': 'The previously stored value or ``(null)``.'}}},

        {'name': 'set', 'desc': 'Set a JSON object or object property.',
         'type': {'type': 'function', '_funcname': 'set',
                  'args': (
                       {'name': 'path', 'type': 'str|list', 'desc': 'A path string or list of path elements.'},
                       {'name': 'valu', 'type': 'prim', 'desc': 'The value to set as the JSON object or object property.'},
                       {'name': 'prop', 'type': 'str|list', 'desc': 'A property name or list of name parts.', 'default': None},
                   ),
                   'returns': {'type': 'boolean', 'desc': 'True if the set operation was successful.'}}},

        {'name': 'del', 'desc': 'Delete a stored JSON object or object.',
         'type': {'type': 'function', '_funcname': '_del',
                  'args': (
                       {'name': 'path', 'type': 'str|list', 'desc': 'A path string or list of path parts.'},
                       {'name': 'prop', 'type': 'str|list', 'desc': 'A property name or list of name parts.', 'default': None},
                   ),
                   'returns': {'type': 'boolean', 'desc': 'True if the del operation was successful.'}}},

        {'name': 'iter', 'desc': 'Yield (<path>, <valu>) tuples for the JSON objects.',
         'type': {'type': 'function', '_funcname': 'iter',
                  'args': (
                       {'name': 'path', 'type': 'str|list', 'desc': 'A path string or list of path parts.', 'default': None},
                   ),
                   'returns': {'name': 'Yields', 'type': 'list', 'desc': '(<path>, <item>) tuples.'}}},
        {'name': 'cacheget',
         'desc': 'Retrieve data stored with cacheset() if it was stored more recently than the asof argument.',
         'type': {'type': 'function', '_funcname': 'cacheget',
                  'args': (
                      {'name': 'path', 'type': 'str|list', 'desc': 'The base path to use for the cache key.', },
                      {'name': 'key', 'type': 'prim', 'desc': 'The value to use for the GUID cache key.', },
                      {'name': 'asof', 'type': 'time', 'default': 'now', 'desc': 'The max cache age.'},
                      {'name': 'envl', 'type': 'boolean', 'default': False, 'desc': 'Return the full cache envelope.'},
                  ),
                  'returns': {'type': 'prim', 'desc': 'The cached value (or envelope) or null.'}}},
        {'name': 'cacheset',
         'desc': 'Set cache data with an envelope that tracks time for cacheget() use.',
         'type': {'type': 'function', '_funcname': 'cacheset',
                  'args': (
                      {'name': 'path', 'type': 'str|list', 'desc': 'The base path to use for the cache key.', },
                      {'name': 'key', 'type': 'prim', 'desc': 'The value to use for the GUID cache key.', },
                      {'name': 'valu', 'type': 'prim', 'desc': 'The data to store.', },
                  ),
                  'returns': {'type': 'dict', 'desc': 'The cached asof time and path.'}}},
        {'name': 'cachedel',
         'desc': 'Remove cached data set with cacheset.',
         'type': {'type': 'function', '_funcname': 'cachedel',
                  'args': (
                      {'name': 'path', 'type': 'str|list', 'desc': 'The base path to use for the cache key.', },
                      {'name': 'key', 'type': 'prim', 'desc': 'The value to use for the GUID cache key.', },
                  ),
                  'returns': {'type': 'boolean', 'desc': 'True if the del operation was successful.'}}},
    )

    def addLibFuncs(self):
        self.locls.update({
            'get': self.get,
            'set': self.set,
            'has': self.has,
            'del': self._del,
            'iter': self.iter,
            'cacheget': self.cacheget,
            'cacheset': self.cacheset,
            'cachedel': self.cachedel,
        })

    @stormfunc(readonly=True)
    async def has(self, path):

        if not self.runt.isAdmin():
            mesg = '$lib.jsonstor.has() requires admin privileges.'
            raise s_exc.AuthDeny(mesg=mesg, user=self.runt.user.iden, username=self.runt.user.name)

        path = await toprim(path)
        if isinstance(path, str):
            path = tuple(path.split('/'))

        fullpath = ('cells', self.runt.view.core.iden) + path
        return await self.runt.view.core.hasJsonObj(fullpath)

    @stormfunc(readonly=True)
    async def get(self, path, prop=None):

        if not self.runt.isAdmin():
            mesg = '$lib.jsonstor.get() requires admin privileges.'
            raise s_exc.AuthDeny(mesg=mesg, user=self.runt.user.iden, username=self.runt.user.name)

        path = await toprim(path)
        prop = await toprim(prop)

        if isinstance(path, str):
            path = tuple(path.split('/'))

        fullpath = ('cells', self.runt.view.core.iden) + path

        if prop is None:
            return await self.runt.view.core.getJsonObj(fullpath)

        return await self.runt.view.core.getJsonObjProp(fullpath, prop=prop)

    async def set(self, path, valu, prop=None):

        if not self.runt.isAdmin():
            mesg = '$lib.jsonstor.set() requires admin privileges.'
            raise s_exc.AuthDeny(mesg=mesg, user=self.runt.user.iden, username=self.runt.user.name)

        path = await toprim(path)
        valu = await toprim(valu)
        prop = await toprim(prop)

        if isinstance(path, str):
            path = tuple(path.split('/'))

        fullpath = ('cells', self.runt.view.core.iden) + path

        if prop is None:
            await self.runt.view.core.setJsonObj(fullpath, valu)
            return True

        return await self.runt.view.core.setJsonObjProp(fullpath, prop, valu)

    async def _del(self, path, prop=None):

        if not self.runt.isAdmin():
            mesg = '$lib.jsonstor.del() requires admin privileges.'
            raise s_exc.AuthDeny(mesg=mesg, user=self.runt.user.iden, username=self.runt.user.name)

        path = await toprim(path)
        prop = await toprim(prop)

        if isinstance(path, str):
            path = tuple(path.split('/'))

        fullpath = ('cells', self.runt.view.core.iden) + path

        if prop is None:
            await self.runt.view.core.delJsonObj(fullpath)
            return True

        return await self.runt.view.core.delJsonObjProp(fullpath, prop=prop)

    @stormfunc(readonly=True)
    async def iter(self, path=None):

        if not self.runt.isAdmin():
            mesg = '$lib.jsonstor.iter() requires admin privileges.'
            raise s_exc.AuthDeny(mesg=mesg, user=self.runt.user.iden, username=self.runt.user.name)

        path = await toprim(path)

        fullpath = ('cells', self.runt.view.core.iden)
        if path is not None:
            if isinstance(path, str):
                path = tuple(path.split('/'))
            fullpath += path

        async for path, item in self.runt.view.core.getJsonObjs(fullpath):
            yield path, item

    @stormfunc(readonly=True)
    async def cacheget(self, path, key, asof='now', envl=False):

        if not self.runt.isAdmin():
            mesg = '$lib.jsonstor.cacheget() requires admin privileges.'
            raise s_exc.AuthDeny(mesg=mesg, user=self.runt.user.iden, username=self.runt.user.name)

        key = await toprim(key)
        path = await toprim(path)
        envl = await tobool(envl)

        if isinstance(path, str):
            path = tuple(path.split('/'))

        fullpath = ('cells', self.runt.view.core.iden) + path + (s_common.guid(key),)

        cachetick = await self.runt.view.core.getJsonObjProp(fullpath, prop='asof')
        if cachetick is None:
            return None

        timetype = self.runt.view.core.model.type('time')
        asoftick = timetype.norm(asof)[0]

        if cachetick >= asoftick:
            if envl:
                return await self.runt.view.core.getJsonObj(fullpath)
            return await self.runt.view.core.getJsonObjProp(fullpath, prop='data')

        return None

    async def cacheset(self, path, key, valu):

        if not self.runt.isAdmin():
            mesg = '$lib.jsonstor.cacheset() requires admin privileges.'
            raise s_exc.AuthDeny(mesg=mesg, user=self.runt.user.iden, username=self.runt.user.name)

        key = await toprim(key)
        path = await toprim(path)
        valu = await toprim(valu)

        if isinstance(path, str):
            path = tuple(path.split('/'))

        cachepath = path + (s_common.guid(key),)
        fullpath = ('cells', self.runt.view.core.iden) + cachepath

        now = s_common.now()

        envl = {
            'key': key,
            'asof': now,
            'data': valu,
        }

        await self.runt.view.core.setJsonObj(fullpath, envl)

        return {
            'asof': now,
            'path': cachepath,
        }

    async def cachedel(self, path, key):

        if not self.runt.isAdmin():
            mesg = '$lib.jsonstor.cachedel() requires admin privileges.'
            raise s_exc.AuthDeny(mesg=mesg, user=self.runt.user.iden, username=self.runt.user.name)

        key = await toprim(key)
        path = await toprim(path)

        if isinstance(path, str):
            path = tuple(path.split('/'))

        fullpath = ('cells', self.runt.view.core.iden) + path + (s_common.guid(key),)

        await self.runt.view.core.delJsonObj(fullpath)
        return True

@registry.registerLib
class LibCron(Lib):
    '''
    A Storm Library for interacting with Cron Jobs in the Cortex.
    '''
    _storm_locals = (
        {'name': 'at', 'desc': 'Add a non-recurring Cron Job to the Cortex.',
         'type': {'type': 'function', '_funcname': '_methCronAt',
                  'args': (
                      {'name': '**kwargs', 'type': 'any', 'desc': 'Key-value parameters used to add the cron job.', },
                  ),
                  'returns': {'type': 'cronjob', 'desc': 'The new Cron Job.', }}},
        {'name': 'add', 'desc': 'Add a recurring Cron Job to the Cortex.',
         'type': {'type': 'function', '_funcname': '_methCronAdd',
                  'args': (
                      {'name': '**kwargs', 'type': 'any', 'desc': 'Key-value parameters used to add the cron job.', },
                  ),
                  'returns': {'type': 'cronjob', 'desc': 'The new Cron Job.', }}},
        {'name': 'del', 'desc': 'Delete a CronJob from the Cortex.',
         'type': {'type': 'function', '_funcname': '_methCronDel',
                  'args': (
                      {'name': 'prefix', 'type': 'str',
                       'desc': 'A prefix to match in order to identify a cron job to delete. '
                               'Only a single matching prefix will be deleted.', },
                  ),
                  'returns': {'type': 'null', }}},
        {'name': 'get', 'desc': 'Get a CronJob in the Cortex.',
         'type': {'type': 'function', '_funcname': '_methCronGet',
                  'args': (
                      {'name': 'prefix', 'type': 'str',
                       'desc': 'A prefix to match in order to identify a cron job to get. '
                               'Only a single matching prefix will be retrieved.', },
                  ),
                  'returns': {'type': 'cronjob', 'desc': 'The requested cron job.', }}},
        {'name': 'mod', 'desc': 'Modify a CronJob in the Cortex.',
         'type': {'type': 'function', '_funcname': '_methCronMod',
                  'args': (
                      {'name': 'prefix', 'type': 'str',
                       'desc': 'A prefix to match in order to identify a cron job to modify. '
                               'Only a single matching prefix will be modified.'},
                      {'name': 'edits', 'type': 'dict',
                       'desc': 'A dictionary of properties and their values to update on the Cron Job.'}
                  ),
                  'returns': {'type': 'str', 'desc': 'The iden of the CronJob which was modified.'}}},
        {'name': 'list', 'desc': 'List CronJobs in the Cortex.',
         'type': {'type': 'function', '_funcname': '_methCronList',
                  'returns': {'type': 'list', 'desc': 'A list of ``cronjob`` objects.', }}},
    )
    _storm_lib_path = ('cron',)
    _storm_lib_perms = (
        {'perm': ('cron', 'add'), 'gate': 'view',
         'desc': 'Permits a user to create a cron job.'},
        {'perm': ('cron', 'del'), 'gate': 'cronjob',
         'desc': 'Permits a user to remove a cron job.'},
        {'perm': ('cron', 'kill'), 'gate': 'cronjob',
         'desc': 'Controls the ability to terminate a running cron job.'},
        {'perm': ('cron', 'get'), 'gate': 'cronjob',
         'desc': 'Permits a user to list cron jobs.'},
        {'perm': ('cron', 'set'), 'gate': 'cronjob',
         'desc': 'Permits a user to modify/move a cron job.'},
        {'perm': ('cron', 'set', 'user'), 'gate': 'cortex',
         'desc': 'Permits a user to modify the user property of a cron job.'},
    )

    def getObjLocals(self):
        return {
            'at': self._methCronAt,
            'add': self._methCronAdd,
            'del': self._methCronDel,
            'get': self._methCronGet,
            'mod': self._methCronMod,
            'list': self._methCronList,
        }

    async def _matchIdens(self, prefix, perm):
        '''
        Returns the cron that starts with prefix.  Prints out error and returns None if it doesn't match
        exactly one.
        '''
        todo = s_common.todo('listCronJobs')
        crons = await self.dyncall('cortex', todo)
        matchcron = None

        for cron in crons:
            iden = cron.get('iden')

            if iden.startswith(prefix) and allowed(perm, gateiden=iden):
                if matchcron is not None:
                    mesg = 'Provided iden matches more than one cron job.'
                    raise s_exc.StormRuntimeError(mesg=mesg, iden=prefix)
                matchcron = cron

        if matchcron is not None:
            return matchcron

        mesg = 'Provided iden does not match any valid authorized cron job.'
        raise s_exc.StormRuntimeError(mesg=mesg, iden=prefix)

    def _parseWeekday(self, val):
        ''' Try to match a day-of-week abbreviation, then try a day-of-week full name '''
        val = val.title()
        try:
            return list(calendar.day_abbr).index(val)
        except ValueError:
            try:
                return list(calendar.day_name).index(val)
            except ValueError:
                return None

    def _parseIncval(self, incval):
        ''' Parse a non-day increment value. Should be an integer or a comma-separated integer list. '''
        try:
            retn = [int(val) for val in incval.split(',')]
        except ValueError:
            return None

        return retn[0] if len(retn) == 1 else retn

    def _parseReq(self, requnit, reqval):
        ''' Parse a non-day fixed value '''
        assert reqval[0] != '='

        try:
            retn = []
            for val in reqval.split(','):
                if requnit == 'month':
                    if reqval[0].isdigit():
                        retn.append(int(reqval))  # must be a month (1-12)
                    else:
                        try:
                            retn.append(list(calendar.month_abbr).index(val.title()))
                        except ValueError:
                            retn.append(list(calendar.month_name).index(val.title()))
                else:
                    retn.append(int(val))
        except ValueError:
            return None

        return retn[0] if len(retn) == 1 else retn

    def _parseDay(self, optval):
        ''' Parse a --day argument '''
        isreq = not optval.startswith('+')
        if not isreq:
            optval = optval[1:]

        try:
            retnval = []
            unit = None
            for val in optval.split(','):
                if not val:
                    raise ValueError
                if val[-1].isdigit():
                    newunit = 'dayofmonth' if isreq else 'day'
                    if unit is None:
                        unit = newunit
                    elif newunit != unit:
                        raise ValueError
                    retnval.append(int(val))
                else:
                    newunit = 'dayofweek'
                    if unit is None:
                        unit = newunit
                    elif newunit != unit:
                        raise ValueError

                    weekday = self._parseWeekday(val)
                    if weekday is None:
                        raise ValueError
                    retnval.append(weekday)
            if len(retnval) == 0:
                raise ValueError
        except ValueError:
            return None, None
        if len(retnval) == 1:
            retnval = retnval[0]
        return unit, retnval

    def _parseAlias(self, opts):
        retn = {}

        hourly = opts.get('hourly')
        if hourly is not None:
            retn['hour'] = '+1'
            retn['minute'] = str(int(hourly))
            return retn

        daily = opts.get('daily')
        if daily is not None:
            fields = time.strptime(daily, '%H:%M')
            retn['day'] = '+1'
            retn['hour'] = str(fields.tm_hour)
            retn['minute'] = str(fields.tm_min)
            return retn

        monthly = opts.get('monthly')
        if monthly is not None:
            day, rest = monthly.split(':', 1)
            fields = time.strptime(rest, '%H:%M')
            retn['month'] = '+1'
            retn['day'] = day
            retn['hour'] = str(fields.tm_hour)
            retn['minute'] = str(fields.tm_min)
            return retn

        yearly = opts.get('yearly')
        if yearly is not None:
            fields = yearly.split(':')
            if len(fields) != 4:
                raise ValueError(f'Failed to parse parameter {yearly}')
            retn['year'] = '+1'
            retn['month'], retn['day'], retn['hour'], retn['minute'] = fields
            return retn

        return None

    async def _methCronAdd(self, **kwargs):
        incunit = None
        incval = None
        reqdict = {}
        pool = await tobool(kwargs.get('pool', False))
        valinfo = {  # unit: (minval, next largest unit)
            'month': (1, 'year'),
            'dayofmonth': (1, 'month'),
            'hour': (0, 'day'),
            'minute': (0, 'hour'),
        }

        query = kwargs.get('query', None)
        if query is None:
            mesg = 'Query parameter is required.'
            raise s_exc.StormRuntimeError(mesg=mesg, kwargs=kwargs)

        query = await tostr(query)

        try:
            alias_opts = self._parseAlias(kwargs)
        except ValueError as e:
            mesg = f'Failed to parse ..ly parameter: {" ".join(e.args)}'
            raise s_exc.StormRuntimeError(mesg=mesg, kwargs=kwargs)

        if alias_opts:
            year = kwargs.get('year')
            month = kwargs.get('month')
            day = kwargs.get('day')
            hour = kwargs.get('hour')
            minute = kwargs.get('minute')

            if year or month or day or hour or minute:
                mesg = 'May not use both alias (..ly) and explicit options at the same time'
                raise s_exc.StormRuntimeError(mesg=mesg, kwargs=kwargs)
            opts = alias_opts
        else:
            opts = kwargs

        for optname in ('year', 'month', 'day', 'hour', 'minute'):
            optval = opts.get(optname)

            if optval is None:
                if incunit is None and not reqdict:
                    continue
                # The option isn't set, but a higher unit is.  Go ahead and set the required part to the lowest valid
                # value, e.g. so --month 2 would run on the *first* of every other month at midnight
                if optname == 'day':
                    reqdict['dayofmonth'] = 1
                else:
                    reqdict[optname] = valinfo[optname][0]
                continue

            isreq = not optval.startswith('+')

            if optname == 'day':
                unit, val = self._parseDay(optval)
                if val is None:
                    mesg = f'Failed to parse day value "{optval}"'
                    raise s_exc.StormRuntimeError(mesg=mesg, kwargs=kwargs)
                if unit == 'dayofweek':
                    if incunit is not None:
                        mesg = 'May not provide a recurrence value with day of week'
                        raise s_exc.StormRuntimeError(mesg=mesg, kwargs=kwargs)
                    if reqdict:
                        mesg = 'May not fix month or year with day of week'
                        raise s_exc.StormRuntimeError(mesg=mesg, kwargs=kwargs)
                    incunit, incval = unit, val
                elif unit == 'day':
                    incunit, incval = unit, val
                else:
                    assert unit == 'dayofmonth'
                    reqdict[unit] = val
                continue

            if not isreq:
                if incunit is not None:
                    mesg = 'May not provide more than 1 recurrence parameter'
                    raise s_exc.StormRuntimeError(mesg=mesg, kwargs=kwargs)
                if reqdict:
                    mesg = 'Fixed unit may not be larger than recurrence unit'
                    raise s_exc.StormRuntimeError(mesg=mesg, kwargs=kwargs)
                incunit = optname
                incval = self._parseIncval(optval)
                if incval is None:
                    mesg = 'Failed to parse parameter'
                    raise s_exc.StormRuntimeError(mesg=mesg, kwargs=kwargs)
                continue

            if optname == 'year':
                mesg = 'Year may not be a fixed value'
                raise s_exc.StormRuntimeError(mesg=mesg, kwargs=kwargs)

            reqval = self._parseReq(optname, optval)
            if reqval is None:
                mesg = f'Failed to parse fixed parameter "{optval}"'
                raise s_exc.StormRuntimeError(mesg=mesg, kwargs=kwargs)
            reqdict[optname] = reqval

        # If not set, default (incunit, incval) to (1, the next largest unit)
        if incunit is None:
            if not reqdict:
                mesg = 'Must provide at least one optional argument'
                raise s_exc.StormRuntimeError(mesg=mesg, kwargs=kwargs)
            requnit = next(iter(reqdict))  # the first key added is the biggest unit
            incunit = valinfo[requnit][1]
            incval = 1

        cdef = {'storm': query,
                'reqs': reqdict,
                'pool': pool,
                'incunit': incunit,
                'incvals': incval,
                'user': self.runt.user.iden,
                'creator': self.runt.user.iden
                }

        iden = kwargs.get('iden')
        if iden:
            cdef['iden'] = iden

        if (view := kwargs.get('view')) is not None:
            if isinstance(view, View):
                view = await view.deref('iden')
            else:
                view = await tostr(view)
        else:
            view = self.runt.view.iden
        cdef['view'] = view

        for argname in ('name', 'doc'):
            if (valu := kwargs.get(argname)) is not None:
                cdef[argname] = await tostr(valu)

        todo = s_common.todo('addCronJob', cdef)
        gatekeys = ((self.runt.user.iden, ('cron', 'add'), view),)
        cdef = await self.dyncall('cortex', todo, gatekeys=gatekeys)

        return CronJob(self.runt, cdef, path=self.path)

    async def _methCronAt(self, **kwargs):
        tslist = []
        now = time.time()

        query = kwargs.get('query', None)
        if query is None:
            mesg = 'Query parameter is required.'
            raise s_exc.StormRuntimeError(mesg=mesg, kwargs=kwargs)

        query = await tostr(query)

        for optname in ('day', 'hour', 'minute'):
            opts = kwargs.get(optname)

            if not opts:
                continue

            for optval in opts.split(','):
                try:
                    arg = f'{optval} {optname}'
                    ts = now + s_time.delta(arg) / 1000000.0
                    tslist.append(ts)
                except (ValueError, s_exc.BadTypeValu):
                    mesg = f'Trouble parsing "{arg}"'
                    raise s_exc.StormRuntimeError(mesg=mesg, kwargs=kwargs)

        dts = kwargs.get('dt')
        if dts:
            for dt in dts.split(','):
                try:
                    ts = s_time.parse(dt) / 1000000.0
                    tslist.append(ts)
                except (ValueError, s_exc.BadTypeValu):
                    mesg = f'Trouble parsing "{dt}"'
                    raise s_exc.StormRuntimeError(mesg=mesg, kwargs=kwargs)

        def _ts_to_reqdict(ts):
            dt = datetime.datetime.fromtimestamp(ts, datetime.timezone.utc)
            return {
                'minute': dt.minute,
                'hour': dt.hour,
                'dayofmonth': dt.day,
                'month': dt.month,
                'year': dt.year
            }

        atnow = kwargs.get('now')

        if not tslist and not atnow:
            mesg = 'At least one requirement must be provided'
            raise s_exc.StormRuntimeError(mesg=mesg, kwargs=kwargs)

        reqdicts = [_ts_to_reqdict(ts) for ts in tslist]

        if atnow:
            reqdicts.append({'now': True})

        cdef = {'storm': query,
                'reqs': reqdicts,
                'incunit': None,
                'incvals': None,
                'user': self.runt.user.iden,
                'creator': self.runt.user.iden
                }

        iden = kwargs.get('iden')
        if iden:
            cdef['iden'] = iden

        if (view := kwargs.get('view')) is not None:
            if isinstance(view, View):
                view = await view.deref('iden')
            else:
                view = await tostr(view)
        else:
            view = self.runt.view.iden
        cdef['view'] = view

        for argname in ('name', 'doc'):
            if (valu := kwargs.get(argname)) is not None:
                cdef[argname] = await tostr(valu)

        todo = s_common.todo('addCronJob', cdef)
        gatekeys = ((self.runt.user.iden, ('cron', 'add'), view),)
        cdef = await self.dyncall('cortex', todo, gatekeys=gatekeys)

        return CronJob(self.runt, cdef, path=self.path)

    async def _methCronDel(self, prefix):
        cron = await self._matchIdens(prefix, ('cron', 'del'))
        iden = cron['iden']

        return await self.runt.view.core.delCronJob(iden)

    async def _methCronMod(self, prefix, edits):
        cdef = await self._matchIdens(prefix, ('cron', 'set'))
        iden = cdef['iden']
        edits = await toprim(edits)

        if 'user' in edits:
            # this permission must be granted cortex wide to prevent abuse...
            self.runt.confirm(('cron', 'set', 'user'))

        return await self.runt.view.core.editCronJob(iden, edits)

    @stormfunc(readonly=True)
    async def _methCronList(self):
        todo = s_common.todo('listCronJobs')
        gatekeys = ((self.runt.user.iden, ('cron', 'get'), None),)
        defs = await self.dyncall('cortex', todo, gatekeys=gatekeys)

        return [CronJob(self.runt, cdef, path=self.path) for cdef in defs]

    @stormfunc(readonly=True)
    async def _methCronGet(self, prefix):
        cdef = await self._matchIdens(prefix, ('cron', 'get'))

        return CronJob(self.runt, cdef, path=self.path)

@registry.registerType
class CronJob(Prim):
    '''
    Implements the Storm api for a cronjob instance.
    '''
    _storm_locals = (
        {'name': 'completed', 'desc': 'True if a non-recurring Cron Job has completed.', 'type': 'boolean'},
        {'name': 'creator', 'desc': 'The iden of the user that created the Cron Job.', 'type': 'str'},
        {'name': 'created', 'desc': 'The timestamp when the Cron Job was created.', 'type': 'int'},
        {'name': 'doc', 'desc': 'The description of the Cron Job.', 'type': 'str'},
        {'name': 'enabled', 'desc': 'Whether the Cron Job is enabled.', 'type': 'boolean'},
        {'name': 'iden', 'desc': 'The iden of the Cron Job.', 'type': 'str'},
        {'name': 'name', 'desc': 'The name of the Cron Job.', 'type': 'str'},
        {'name': 'pool', 'desc': 'Whether the Cron Job will offload the query to a Storm pool.', 'type': 'boolean'},
        {'name': 'storm', 'desc': 'The Storm query the Cron Job runs.', 'type': 'str'},
        {'name': 'view', 'desc': 'The iden of the view the Cron Job runs in.', 'type': 'str'},
        {'name': 'user', 'desc': 'The iden of the user the Cron Job runs as.', 'type': 'str'},
        {'name': 'kill', 'desc': 'If the job is currently running, terminate the task.',
         'type': {'type': 'function', '_funcname': '_methCronJobKill',
                  'returns': {'type': 'boolean', 'desc': 'A boolean value which is true if the task was terminated.'}}},

        {'name': 'pprint', 'desc': 'Get a dictionary containing user friendly strings for printing the CronJob.',
         'type': {'type': 'function', '_funcname': '_methCronJobPprint',
                  'returns':
                      {'type': 'dict',
                       'desc': 'A dictionary containing structured data about a cronjob for display purposes.'}}},
    )
    _storm_typename = 'cronjob'
    _ismutable = False

    def __init__(self, runt, cdef, path=None):
        Prim.__init__(self, cdef, path=path)
        self.runt = runt
        self.locls.update(self.getObjLocals())

    def __hash__(self):
        return hash((self._storm_typename, self.valu.get('iden')))

    def getObjLocals(self):
        return {
            'kill': self._methCronJobKill,
            'pprint': self._methCronJobPprint,
        }

    async def _methCronJobKill(self):
        iden = self.valu.get('iden')
        self.runt.confirm(('cron', 'kill'), gateiden=iden)
        return await self.runt.view.core.killCronTask(iden)

    async def setitem(self, name, valu):
        name = await tostr(name)
        valu = await toprim(valu)
        iden = self.valu.get('iden')

        if name == 'user':
            # this permission must be granted cortex wide
            # to prevent abuse...
            self.runt.confirm(('cron', 'set', 'user'))
        else:
            self.runt.confirm(('cron', 'set', name), gateiden=iden)

        self.valu = await self.runt.view.core.editCronJob(iden, {name: valu})

        return self

    @stormfunc(readonly=True)
    async def _derefGet(self, name):
        name = await tostr(name)

        if name == 'completed':
            return not bool(self.valu.get('recs'))

        return copy.deepcopy(self.valu.get(name))

    def value(self):
        return copy.deepcopy(self.valu)

    @staticmethod
    def _formatTimestamp(ts):
        return datetime.datetime.fromtimestamp(ts, datetime.UTC).strftime('%Y-%m-%dT%H:%M')

    @stormfunc(readonly=True)
    async def _methCronJobPprint(self):
        user = self.valu.get('username')
        creator = self.valu.get('creatorname')

        view = self.valu.get('view')
        if not view:
            view = self.runt.view.core.view.iden

        laststart = self.valu.get('laststarttime')
        lastend = self.valu.get('lastfinishtime')
        result = self.valu.get('lastresult')
        iden = self.valu.get('iden')

        job = {
            'iden': iden,
            'idenshort': iden[:8] + '..',
            'user': user or '<None>',
            'creator': creator or '<None>',
            'view': view,
            'viewshort': view[:8] + '..',
            'storm': self.valu.get('storm') or '<missing>',
            'pool': self.valu.get('pool', False),
            'isrecur': 'Y' if self.valu.get('recur') else 'N',
            'isrunning': 'Y' if self.valu.get('isrunning') else 'N',
            'enabled': 'Y' if self.valu.get('enabled', True) else 'N',
            'startcount': self.valu.get('startcount') or 0,
            'errcount': self.valu.get('errcount') or 0,
            'laststart': 'Never' if laststart is None else self._formatTimestamp(laststart),
            'lastend': 'Never' if lastend is None else self._formatTimestamp(lastend),
            'lastresult': self.valu.get('lastresult') or '<None>',
            'lasterrs': self.valu.get('lasterrs') or [],
            'iserr': 'X' if result is not None and not result.startswith('finished successfully') else ' ',
            'recs': []
        }

        for reqdict, incunit, incval in self.valu.get('recs', []):
            job['recs'].append({
                'reqdict': reqdict or '<None>',
                'incunit': incunit or '<None>',
                'incval': incval or '<None>'
            })

        return job

# These will go away once we have value objects in storm runtime
async def toprim(valu, path=None, use_list=False):

    if isinstance(valu, (str, int, bool, float, bytes, types.AsyncGeneratorType, types.GeneratorType)) or valu is None:
        return valu

    if isinstance(valu, (tuple, list)):
        retn = []
        for v in valu:
            try:
                retn.append(await toprim(v, use_list=use_list))
            except s_exc.NoSuchType:
                pass

        if not use_list:
            return tuple(retn)
        return retn

    if isinstance(valu, dict):
        retn = {}
        for k, v in valu.items():
            try:
                retn[k] = await toprim(v, use_list=use_list)
            except s_exc.NoSuchType:
                pass
        return retn

    if isinstance(valu, Number):
        return float(valu.value())

    if isinstance(valu, (Dict, List)):
        return await valu.value(use_list=use_list)

    if isinstance(valu, Prim):
        return await s_coro.ornot(valu.value)

    if isinstance(valu, s_node.Node):
        return valu.ndef[1]

    mesg = 'Unable to convert object to Storm primitive.'
    raise s_exc.NoSuchType(mesg=mesg, name=valu.__class__.__name__)

def fromprim(valu, path=None, basetypes=True):

    if valu is None:
        return valu

    if basetypes:

        if isinstance(valu, str):
            return Str(valu, path=path)

    # TODO: make s_node.Node a storm type itself?
    if isinstance(valu, s_node.NodeBase):
        return Node(valu, path=path)

    if isinstance(valu, s_node.Path):
        return Path(valu, path=path)

    if isinstance(valu, tuple):
        return List(list(valu), path=path)

    if isinstance(valu, list):
        return List(valu, path=path)

    if isinstance(valu, dict):
        return Dict(valu, path=path)

    if isinstance(valu, bytes):
        return Bytes(valu, path=path)

    if isinstance(valu, bool):
        return Bool(valu, path=path)

    if isinstance(valu, (float, decimal.Decimal)):
        return Number(valu, path=path)

    if isinstance(valu, StormType):
        return valu

    if basetypes:
        ptyp = valu.__class__.__name__
        mesg = f'Unable to convert python primitive to StormType ( {ptyp} )'
        raise s_exc.NoSuchType(mesg=mesg, python_type=ptyp)

    return valu

async def tostor(valu, isndef=False):

    if isinstance(valu, Number):
        return str(valu.value())

    if isinstance(valu, (tuple, list)):
        retn = []
        for v in valu:
            try:
                retn.append(await tostor(v, isndef=isndef))
            except s_exc.NoSuchType:
                pass
        return tuple(retn)

    if isinstance(valu, dict):
        retn = {}
        for k, v in valu.items():
            try:
                retn[k] = await tostor(v, isndef=isndef)
            except s_exc.NoSuchType:
                pass
        return retn

    if isndef and isinstance(valu, s_node.Node):
        return valu.ndef

    return await toprim(valu)

async def tocmprvalu(valu):

    if isinstance(valu, (str, int, bool, float, bytes, types.AsyncGeneratorType, types.GeneratorType, Number)) or valu is None:
        return valu

    if isinstance(valu, (tuple, list)):
        retn = []
        for v in valu:
            retn.append(await tocmprvalu(v))
        return tuple(retn)

    if isinstance(valu, dict):
        retn = {}
        for k, v in valu.items():
            retn[k] = await tocmprvalu(v)
        return retn

    if isinstance(valu, Prim):
        return await s_coro.ornot(valu.value)

    if isinstance(valu, s_node.Node):
        return valu.ndef[1]

    return valu

def ismutable(valu):
    if isinstance(valu, StormType):
        return valu.ismutable()

    # N.B. In Python, tuple is immutable, but in Storm, gets converted in toprim to a storm List
    return isinstance(valu, (set, dict, list, s_node.Path))

async def tostr(valu, noneok=False):

    if noneok and valu is None:
        return None

    try:
        if isinstance(valu, bytes):
            return valu.decode('utf8')

        if isinstance(valu, s_node.Node):
            return valu.repr()

        return str(valu)
    except Exception as e:
        mesg = f'Failed to make a string from {s_common.trimText(repr(valu))}.'
        raise s_exc.BadCast(mesg=mesg) from e

async def tobool(valu, noneok=False):

    if noneok and valu is None:
        return None

    if isinstance(valu, Prim):
        return await valu.bool()

    try:
        return bool(valu)
    except Exception:
        mesg = f'Failed to make a boolean from {s_common.trimText(repr(valu))}.'
        raise s_exc.BadCast(mesg=mesg)

async def tonumber(valu, noneok=False):

    if noneok and valu is None:
        return None

    if isinstance(valu, Number):
        return valu

    if isinstance(valu, (float, decimal.Decimal)) or (isinstance(valu, str) and '.' in valu):
        return Number(valu)

    return await toint(valu, noneok=noneok)

async def toint(valu, noneok=False):

    if noneok and valu is None:
        return None

    if isinstance(valu, str):
        try:
            return int(valu, 0)
        except ValueError as e:
            mesg = f'Failed to make an integer from {s_common.trimText(repr(valu))}.'
            raise s_exc.BadCast(mesg=mesg) from e

    try:
        return int(valu)
    except Exception as e:
        mesg = f'Failed to make an integer from {s_common.trimText(repr(valu))}.'
        raise s_exc.BadCast(mesg=mesg) from e

async def toiter(valu, noneok=False):

    if noneok and valu is None:
        return

    if isinstance(valu, Prim):
        async with contextlib.aclosing(valu.iter()) as agen:
            async for item in agen:
                yield item
        return

    try:
        async with contextlib.aclosing(s_coro.agen(valu)) as agen:
            async for item in agen:
                yield item
    except TypeError as e:
        mesg = f'Value is not iterable: {s_common.trimText(repr(valu))}'
        raise s_exc.StormRuntimeError(mesg=mesg) from e

async def torepr(valu, usestr=False):
    if hasattr(valu, 'stormrepr') and callable(valu.stormrepr):
        return await valu.stormrepr()

    if isinstance(valu, bool):
        return str(valu).lower()

    if valu is None:
        return '$lib.null'

    if usestr:
        return str(valu)
    return repr(valu)

async def tobuidhex(valu, noneok=False):

    if noneok and valu is None:
        return None

    if isinstance(valu, Node):
        return valu.valu.iden()

    if isinstance(valu, s_node.Node):
        return valu.iden()

    valu = await tostr(valu)
    if not s_common.isbuidhex(valu):
        mesg = f'Invalid buid string: {valu}'
        raise s_exc.BadCast(mesg=mesg)

    return valu

async def totype(valu, basetypes=False) -> str:
    '''
    Convert a value to its Storm type string.

    Args:
        valu: The object to check.
        basetypes (bool): If True, return the base Python class name as a fallback.

    Returns:
        str: The type name.

    Raises:
        StormRuntimeError: If the valu does not resolve to a known type and basetypes=False.
    '''
    if valu is undef:
        return 'undef'

    if valu is None:
        return 'null'

    if isinstance(valu, bool):
        return 'boolean'

    if isinstance(valu, int):
        return 'int'

    if isinstance(valu, (types.AsyncGeneratorType, types.GeneratorType)):
        return 'generator'

    if isinstance(valu, (types.FunctionType, types.MethodType)):
        return 'function'

    # This may raise s_exc.NoSuchType
    fp = fromprim(valu, basetypes=not basetypes)

    if isinstance(fp, StormType):
        return fp._storm_typename

    return valu.__class__.__name__

async def typeerr(name, reqt):
    if not isinstance(name, reqt):
        styp = await totype(name, basetypes=True)
        mesg = f"Expected value of type '{reqt}', got '{styp}' with value {name}."
        return s_exc.StormRuntimeError(mesg=mesg, name=name, type=styp)<|MERGE_RESOLUTION|>--- conflicted
+++ resolved
@@ -4913,13 +4913,11 @@
     def __len__(self):
         return len(self.valu)
 
-<<<<<<< HEAD
     async def _storm_contains(self, item):
         return item in self.valu
-=======
+
     async def bool(self):
         return bool(self.valu)
->>>>>>> e3d843a4
 
     async def _methSetSize(self):
         return len(self)
