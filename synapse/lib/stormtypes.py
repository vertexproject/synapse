import bz2
import copy
import gzip
import json
import time

import regex
import types
import base64
import pprint
import struct
import asyncio
import decimal
import inspect
import logging
import binascii
import datetime
import calendar
import functools
import contextlib
import collections

import synapse.exc as s_exc
import synapse.common as s_common
import synapse.telepath as s_telepath

import synapse.lib.coro as s_coro
import synapse.lib.node as s_node
import synapse.lib.time as s_time
import synapse.lib.cache as s_cache
import synapse.lib.const as s_const
import synapse.lib.queue as s_queue
import synapse.lib.scope as s_scope
import synapse.lib.msgpack as s_msgpack
import synapse.lib.trigger as s_trigger
import synapse.lib.urlhelp as s_urlhelp
import synapse.lib.version as s_version
import synapse.lib.stormctrl as s_stormctrl

logger = logging.getLogger(__name__)

AXON_MINVERS_PROXY = (2, 97, 0)
AXON_MINVERS_PROXYTRUE = (2, 192, 0)
AXON_MINVERS_SSLOPTS = '>=2.162.0'

class Undef:
    _storm_typename = 'undef'
    async def stormrepr(self):
        return '$lib.undef'

undef = Undef()

def confirm(perm, gateiden=None):
    s_scope.get('runt').confirm(perm, gateiden=gateiden)

def allowed(perm, gateiden=None):
    return s_scope.get('runt').allowed(perm, gateiden=gateiden)

def confirmEasyPerm(item, perm, mesg=None):
    return s_scope.get('runt').confirmEasyPerm(item, perm, mesg=mesg)

def allowedEasyPerm(item, perm):
    return s_scope.get('runt').allowedEasyPerm(item, perm)

def strifyHttpArg(item, multi=False):
    if isinstance(item, (list, tuple)):
        return [(str(k), str(v)) for (k, v) in item]
    elif isinstance(item, dict):
        retn = {}
        for name, valu in item.items():
            if isinstance(valu, (list, tuple)) and multi:
                retn[str(name)] = [str(v) for v in valu]
            else:
                retn[str(name)] = str(valu)
        return retn
    return item

async def resolveCoreProxyUrl(valu):
    '''
    Resolve a proxy value to a proxy URL.

    Args:
        valu (str|None|bool): The proxy value.

    Returns:
        (str|None): A proxy URL string or None.
    '''
    runt = s_scope.get('runt')

    match valu:
        case None:
            s_common.deprecated('Setting the HTTP proxy argument $lib.null', curv='2.192.0')
            await runt.snap.warnonce('Setting the HTTP proxy argument to $lib.null is deprecated. Use $lib.true instead.')
            return await runt.snap.core.getConfOpt('http:proxy')

        case True:
            return await runt.snap.core.getConfOpt('http:proxy')

        case False:
            runt.confirm(('storm', 'lib', 'inet', 'http', 'proxy'))
            return None

        case str():
            runt.confirm(('storm', 'lib', 'inet', 'http', 'proxy'))
            return valu

        case _:
            raise s_exc.BadArg(mesg='HTTP proxy argument must be a string or bool.')

async def resolveAxonProxyArg(valu):
    '''
    Resolve a proxy value to the kwarg to set for an Axon HTTP call.

    Args:
        valu (str|null|bool): The proxy value.

    Returns:
        tuple: A retn tuple where the proxy kwarg should not be set if ok=False, otherwise a proxy URL or None.
    '''
    runt = s_scope.get('runt')

    axonvers = runt.snap.core.axoninfo['synapse']['version']
    if axonvers < AXON_MINVERS_PROXY:
        await runt.snap.warnonce(f'Axon version does not support proxy argument: {axonvers} < {AXON_MINVERS_PROXY}')
        return False, None

    match valu:
        case None:
            s_common.deprecated('Setting the Storm HTTP proxy argument $lib.null', curv='2.192.0')
            await runt.snap.warnonce('Setting the Storm HTTP proxy argument to $lib.null is deprecated. Use $lib.true instead.')
            if axonvers >= AXON_MINVERS_PROXYTRUE:
                return True, True
            return True, None

        case True:
            if axonvers < AXON_MINVERS_PROXYTRUE:
                return True, None
            return True, True

        case False:
            runt.confirm(('storm', 'lib', 'inet', 'http', 'proxy'))
            return True, False

        case str():
            runt.confirm(('storm', 'lib', 'inet', 'http', 'proxy'))
            return True, valu

        case _:
            raise s_exc.BadArg(mesg='HTTP proxy argument must be a string or bool.')

class StormTypesRegistry:
    # The following types are currently undefined.
    base_undefined_types = (
        'any',
        'int',
        'lib',  # lib.import
        'null',
        'time',
        'prim',
        'undef',
        'float',
        'generator',
    )
    undefined_types = set(base_undefined_types)
    known_types = set()
    rtypes = collections.defaultdict(set)  # callable -> return types, populated on demand.

    def __init__(self):
        self._LIBREG = {}
        self._TYPREG = {}

    def addStormLib(self, path, ctor):
        if path in self._LIBREG:
            raise Exception('cannot register a library twice')
        assert isinstance(path, tuple)
        self._LIBREG[path] = ctor

    def delStormLib(self, path):
        if not self._LIBREG.pop(path, None):
            raise Exception('no such path!')

    def addStormType(self, path, ctor):
        if path in self._TYPREG:
            raise Exception('cannot register a type twice')
        assert ctor._storm_typename is not None, f'path={path} ctor={ctor}'
        self._TYPREG[path] = ctor
        self.known_types.add(ctor._storm_typename)
        self.undefined_types.discard(ctor._storm_typename)

    def delStormType(self, path):
        ctor = self._TYPREG.pop(path, None)
        if ctor is None:
            raise Exception('no such path!')
        self.known_types.discard(ctor._storm_typename)
        self.undefined_types.add(ctor._storm_typename)

    def registerLib(self, ctor):
        '''Decorator to register a StormLib'''
        path = getattr(ctor, '_storm_lib_path', s_common.novalu)
        if path is s_common.novalu:
            raise Exception('no key!')
        self.addStormLib(path, ctor)

        return ctor

    def registerType(self, ctor):
        '''Decorator to register a StormPrim'''
        self.addStormType(ctor.__name__, ctor)
        return ctor

    def iterLibs(self):
        return list(self._LIBREG.items())

    def iterTypes(self):
        return list(self._TYPREG.items())

    def _validateInfo(self, obj, info, name):
        # Check the rtype of the info to see if its a dict; and  if so,
        # validate it has the _funcname key pointing to the to a
        # callable on the obj, and that the documented arguments match
        # those of the callable. The _funcname key is removed.

        rtype = info.get('type')
        if isinstance(rtype, dict):
            rname = rtype.get('type')
            rname = copy.deepcopy(rname)  # Make a mutable copy we're going to modify

            if isinstance(rname, tuple):
                rname = list(rname)

            isstor = False
            isfunc = False
            isgtor = False
            isctor = False

            if rname == 'ctor' or 'ctor' in rname:
                isctor = True
                if isinstance(rname, str):
                    rname = ''
                if isinstance(rname, list):
                    rname.remove('ctor')
                if isinstance(rname, dict):
                    rname.pop('ctor', None)
            if rname == 'function' or 'function' in rname:
                isfunc = True
                if isinstance(rname, str):
                    rname = ''
                if isinstance(rname, list):
                    rname.remove('function')
                if isinstance(rname, dict):
                    rname.pop('function', None)
            if rname == 'gtor' or 'gtor' in rname:
                isgtor = True
                if isinstance(rname, str):
                    rname = ''
                if isinstance(rname, list):
                    rname.remove('gtor')
                if isinstance(rname, dict):
                    rname.pop('gtor', None)
            if rname == 'stor' or 'stor' in rname:
                if isinstance(rname, str):
                    rname = ''
                if isinstance(rname, list):
                    rname.remove('stor')
                if isinstance(rname, dict):
                    rname.pop('stor', None)
                isstor = True

            invalid = (isgtor and isctor) or (isfunc and (isgtor or isctor))
            if invalid:
                mesg = f'Dictionary represents invalid combination of ctors, gtors, locls, and stors [{name} {obj} {info.get("name")}] [{rtype}].'
                raise AssertionError(mesg)

            if rname:
                mesg = f'Dictionary return types represents a unknown rtype [{name} {obj} {info.get("name")}] [{rtype}] [{rname}].'
                raise AssertionError(mesg)

            if isfunc:
                self._validateFunction(obj, info, name)
            if isstor:
                self._validateStor(obj, info, name)
            if isctor:
                self._validateCtor(obj, info, name)
            if isgtor:
                self._validateGtor(obj, info, name)

    def _validateFunction(self, obj, info, name):
        rtype = info.get('type')
        funcname = rtype.get('_funcname')
        if funcname == '_storm_query':
            # Sentinel used for future validation of pure storm
            # functions defined in _storm_query data.
            return
        locl = getattr(obj, funcname, None)
        assert locl is not None, f'bad _funcname=[{funcname}] for {obj} {info.get("name")}'
        args = rtype.get('args', ())
        callsig = getCallSig(locl)
        # Assert the callsigs match
        callsig_args = [str(v).split('=')[0] for v in callsig.parameters.values()]
        assert [d.get('name') for d in
                args] == callsig_args, f'args / callsig args mismatch for {funcname} {name} {obj} {args} {callsig_args}'
        # ensure default values are provided
        for parameter, argdef in zip(callsig.parameters.values(), args):
            pdef = parameter.default  # defaults to inspect._empty for undefined default values.
            adef = argdef.get('default', inspect._empty)
            # Allow $lib.undef as a defined default to represent the undef constant.
            if pdef is undef:
                assert adef == '$lib.undef', \
                    f'Expected $lib.undef for default value {obj} {funcname}, defvals {pdef} != {adef} for {parameter}'
            else:
                assert pdef == adef, \
                    f'Default value mismatch for {obj} {funcname}, defvals {pdef} != {adef} for {parameter}'

    def _validateStor(self, obj, info, name):
        rtype = info.get('type')
        funcname = rtype.pop('_storfunc')
        locl = getattr(obj, funcname, None)
        assert locl is not None, f'bad _storfunc=[{funcname}] for {obj} {info.get("name")}'
        args = rtype.get('args')
        assert args is None, f'stors have no defined args funcname=[{funcname}] for {obj} {info.get("name")}'
        callsig = getCallSig(locl)
        # Assert the callsig for a stor has one argument
        callsig_args = [str(v).split('=')[0] for v in callsig.parameters.values()]
        assert len(callsig_args) == 1, f'stor funcs must only have one argument for {obj} {info.get("name")}'

    def _validateCtor(self, obj, info, name):
        rtype = info.get('type')
        funcname = rtype.pop('_ctorfunc')
        locl = getattr(obj, funcname, None)
        assert locl is not None, f'bad _ctorfunc=[{funcname}] for {obj} {info.get("name")}'
        args = rtype.get('args')
        assert args is None, f'ctors have no defined args funcname=[{funcname}] for {obj} {info.get("name")}'
        callsig = getCallSig(locl)
        # Assert the callsig for a ctor has one argument
        callsig_args = [str(v).split('=')[0] for v in callsig.parameters.values()]
        assert len(callsig_args) == 1, f'ctor funcs must only have one argument for {obj} {info.get("name")}'

    def _validateGtor(self, obj, info, name):
        rtype = info.get('type')
        funcname = rtype.pop('_gtorfunc')
        locl = getattr(obj, funcname, None)
        assert locl is not None, f'bad _gtorfunc=[{funcname}] for {obj} {info.get("name")}'
        args = rtype.get('args')
        assert args is None, f'gtors have no defined args funcname=[{funcname}] for {obj} {info.get("name")}'
        callsig = getCallSig(locl)
        # Assert the callsig for a stor has one argument
        callsig_args = [str(v).split('=')[0] for v in callsig.parameters.values()]
        assert len(callsig_args) == 0, f'gtor funcs must only have one argument for {obj} {info.get("name")}'

    def getLibDocs(self, lib=None):
        # Ensure type docs are loaded/verified.
        _ = self.getTypeDocs()

        if lib is None:
            libs = self.iterLibs()
            libs.sort(key=lambda x: x[0])
        else:
            libs = ((lib._storm_lib_path, lib),)

        docs = []
        for (sname, slib) in libs:
            sname = slib.__class__.__name__
            locs = []
            tdoc = {
                'desc': getDoc(slib, sname),
                'locals': locs,
                'path': ('lib',) + slib._storm_lib_path,
                'deprecated': slib._storm_lib_deprecation,
            }
            for info in sorted(slib._storm_locals, key=lambda x: x.get('name')):
                info = s_msgpack.deepcopy(info)
                self._validateInfo(slib, info, sname)
                locs.append(info)

            docs.append(tdoc)

        for tdoc in docs:
            basepath = tdoc.get('path')
            assert basepath[0] == 'lib'
            locls = tdoc.get('locals')
            for info in locls:
                path = basepath + (info.get('name'),)
                ityp = info.get('type')
                if isinstance(ityp, str):
                    self.rtypes[path].add(ityp)
                    continue
                retv = ityp.get('returns')
                rtyp = retv.get('type')
                if isinstance(rtyp, (list, tuple)):
                    [self.rtypes[path].add(r) for r in rtyp]
                    continue
                self.rtypes[path].add(rtyp)

        for path, rtyps in self.rtypes.items():
            for rtyp in rtyps:
                if rtyp not in self.known_types and rtyp not in self.undefined_types:  # pragma: no cover
                    raise s_exc.NoSuchType(mesg=f'The return type {rtyp} for {path} is unknown.', type=rtyp)

        return docs

    def getTypeDocs(self, styp: str =None):
        if styp is None:
            types = self.iterTypes()
            types.sort(key=lambda x: x[1]._storm_typename)
        else:
            types = [(k, v) for (k, v) in self.iterTypes() if styp == v._storm_typename]

        docs = []
        for (sname, styp) in types:
            locs = []
            tdoc = {
                'desc': getDoc(styp, sname),
                'locals': locs,
                'path': (styp._storm_typename,),
            }
            for info in sorted(styp._storm_locals, key=lambda x: x.get('name')):
                info = s_msgpack.deepcopy(info)
                self._validateInfo(styp, info, sname)
                locs.append(info)

            docs.append(tdoc)

        for tdoc in docs:
            basepath = tdoc.get('path')
            assert len(basepath) == 1
            locls = tdoc.get('locals')
            for info in locls:
                path = basepath + (info.get('name'),)
                ityp = info.get('type')
                if isinstance(ityp, str):
                    self.rtypes[path].add(ityp)
                    continue
                retv = ityp.get('returns')
                rtyp = retv.get('type')
                if isinstance(rtyp, (list, tuple)):
                    [self.rtypes[path].add(r) for r in rtyp]
                    continue
                self.rtypes[path].add(rtyp)

        for path, rtyps in self.rtypes.items():
            for rtyp in rtyps:
                if rtyp not in self.known_types and rtyp not in self.undefined_types:  # pragma: no cover
                    raise s_exc.NoSuchType(mesg=f'The return type {rtyp} for {path} is unknown.', type=rtyp)

        return docs

registry = StormTypesRegistry()


def getDoc(obj, errstr):
    '''Helper to get __doc__'''
    doc = getattr(obj, '__doc__')
    if doc is None:
        doc = f'No doc for {errstr}'
        logger.warning(doc)
    return doc

def getCallSig(func) -> inspect.Signature:
    '''Get the callsig of a function, stripping self if present.'''
    callsig = inspect.signature(func)
    params = list(callsig.parameters.values())
    if params and params[0].name == 'self':
        callsig = callsig.replace(parameters=params[1:])
    return callsig


def stormfunc(readonly=False):
    def wrap(f):
        f._storm_readonly = readonly
        return f
    return wrap

def intify(x):

    if isinstance(x, str):

        x = x.lower()
        if x == 'true':
            return 1

        if x == 'false':
            return 0

        try:
            return int(x, 0)
        except ValueError as e:
            mesg = f'Failed to make an integer from "{x}".'
            raise s_exc.BadCast(mesg=mesg) from e

    try:
        return int(x)
    except Exception as e:
        mesg = f'Failed to make an integer from "{x}".'
        raise s_exc.BadCast(mesg=mesg) from e

async def kwarg_format(_text, **kwargs):
    '''
    Replaces instances curly-braced argument names in text with their values
    '''
    for name, valu in kwargs.items():
        temp = '{%s}' % (name,)
        _text = _text.replace(temp, await torepr(valu, usestr=True))

    return _text

class StormType:
    '''
    The base type for storm runtime value objects.
    '''
    _storm_locals = ()  # type: Any # To be overridden for deref constants that need documentation
    _ismutable = True
    _storm_typename = 'unknown'

    def __init__(self, path=None):
        self.path = path

        # ctors take no arguments and are intended to return Prim objects. This must be sync.
        # These are intended for delayed Prim object construction until they are needed.
        self.ctors = {}

        # stors are setter functions which take a single value for setting.
        # These are intended to act similar to python @setter decorators.
        self.stors = {}

        # gtors are getter functions which are called without arguments. This must be async.
        # These are intended as to act similar to python @property decorators.
        self.gtors = {}

        # Locals are intended for storing callable functions and constants.
        self.locls = {}

    def getObjLocals(self):
        '''
        Get the default list of key-value pairs which may be added to the object ``.locls`` dictionary.

        Returns:
            dict: A key/value pairs.
        '''
        return {}

    async def _storm_copy(self):
        mesg = f'Type ({self._storm_typename}) does not support being copied!'
        raise s_exc.BadArg(mesg=mesg)

    @stormfunc(readonly=True)
    async def setitem(self, name, valu):

        if not self.stors:
            mesg = f'{self.__class__.__name__} does not support assignment.'
            raise s_exc.StormRuntimeError(mesg=mesg)

        name = await tostr(name)

        stor = self.stors.get(name)
        if stor is None:
            mesg = f'Setting {name} is not supported on {self._storm_typename}.'
            raise s_exc.NoSuchName(name=name, mesg=mesg)

        if s_scope.get('runt').readonly and not getattr(stor, '_storm_readonly', False):
            mesg = f'Function ({stor.__name__}) is not marked readonly safe.'
            raise s_exc.IsReadOnly(mesg=mesg, name=name, valu=valu)

        await s_coro.ornot(stor, valu)

    async def deref(self, name):
        name = await tostr(name)

        locl = self.locls.get(name, s_common.novalu)
        if locl is not s_common.novalu:
            return locl

        ctor = self.ctors.get(name)
        if ctor is not None:
            item = ctor(path=self.path)
            self.locls[name] = item
            return item

        valu = await self._derefGet(name)
        if valu is not s_common.novalu:
            return valu

        raise s_exc.NoSuchName(mesg=f'Cannot find name [{name}] on type {self._storm_typename}', name=name, styp=self.__class__.__name__)

    async def _derefGet(self, name):
        gtor = self.gtors.get(name)
        if gtor is None:
            return s_common.novalu
        return await gtor()

    def ismutable(self):
        return self._ismutable

class Lib(StormType):
    '''
    A collection of storm methods under a name
    '''
    _ismutable = False
    _storm_query = None
    _storm_typename = 'lib'
    _storm_lib_perms = ()
    _storm_lib_deprecation = None

    def __init__(self, runt, name=()):
        StormType.__init__(self)
        self.runt = runt
        self.name = name
        self.auth = runt.view.core.auth
        self.addLibFuncs()

    def addLibFuncs(self):
        self.locls.update(self.getObjLocals())

    async def initLibAsync(self):

        if self._storm_query is not None:

            query = await self.runt.view.core.getStormQuery(self._storm_query)
            self.modrunt = await self.runt.getModRuntime(query)

            self.runt.onfini(self.modrunt)

            async for item in self.modrunt.execute():
                await asyncio.sleep(0)  # pragma: no cover

            for k, v in self.modrunt.vars.items():
                # Annotate the name and lib onto the callable
                # so that it can be inspected later.
                if callable(v) and v.__name__ == 'realfunc':
                    v._storm_runtime_lib = self
                    v._storm_runtime_lib_func = k

                self.locls[k] = v

    async def stormrepr(self):
        if '__module__' in self.locls:
            return f'Imported Module {".".join(self.name)}'
        return f'Library ${".".join(("lib",) + self.name)}'

    async def deref(self, name):

        name = await tostr(name)

        if name.startswith('__'):
            raise s_exc.StormRuntimeError(mesg=f'Cannot dereference private value [{name}]', name=name)

        try:
            return await StormType.deref(self, name)
        except s_exc.NoSuchName:
            pass

        path = self.name + (name,)

        slib = self.runt.view.core.getStormLib(path)
        if slib is None:
            raise s_exc.NoSuchName(mesg=f'Cannot find name [{name}]', name=name)

        ctor = slib[2].get('ctor', Lib)
        libinst = ctor(self.runt, name=path)

        await libinst.initLibAsync()

        return libinst

    async def dyncall(self, iden, todo, gatekeys=()):
        return await self.runt.dyncall(iden, todo, gatekeys=gatekeys)

    async def dyniter(self, iden, todo, gatekeys=()):
        async for item in self.runt.dyniter(iden, todo, gatekeys=gatekeys):
            yield item

@registry.registerLib
class LibPkg(Lib):
    '''
    A Storm Library for interacting with Storm Packages.
    '''
    _storm_locals = (
        {'name': 'add', 'desc': 'Add a Storm Package to the Cortex.',
         'type': {'type': 'function', '_funcname': '_libPkgAdd',
                  'args': (
                      {'name': 'pkgdef', 'type': 'dict', 'desc': 'A Storm Package definition.', },
                      {'name': 'verify', 'type': 'boolean', 'default': False,
                       'desc': 'Verify storm package signature.', },
                  ),
                  'returns': {'type': 'null', }}},
        {'name': 'get', 'desc': 'Get a Storm Package from the Cortex.',
         'type': {'type': 'function', '_funcname': '_libPkgGet',
                  'args': (
                      {'name': 'name', 'type': 'str', 'desc': 'A Storm Package name.', },
                  ),
                  'returns': {'type': 'dict', 'desc': 'The Storm package definition.', }}},
        {'name': 'has', 'desc': 'Check if a Storm Package is available in the Cortex.',
         'type': {'type': 'function', '_funcname': '_libPkgHas',
                  'args': (
                      {'name': 'name', 'type': 'str',
                       'desc': 'A Storm Package name to check for the existence of.', },
                  ),
                  'returns': {'type': 'boolean',
                              'desc': 'True if the package exists in the Cortex, False if it does not.', }}},
        {'name': 'del', 'desc': 'Delete a Storm Package from the Cortex.',
         'type': {'type': 'function', '_funcname': '_libPkgDel',
                  'args': (
                      {'name': 'name', 'type': 'str', 'desc': 'The name of the package to delete.', },
                  ),
                  'returns': {'type': 'null', }}},
        {'name': 'list', 'desc': 'Get a list of Storm Packages loaded in the Cortex.',
         'type': {'type': 'function', '_funcname': '_libPkgList',
                  'returns': {'type': 'list', 'desc': 'A list of Storm Package definitions.', }}},
        {'name': 'deps', 'desc': 'Verify the dependencies for a Storm Package.',
         'type': {'type': 'function', '_funcname': '_libPkgDeps',
                  'args': (
                      {'name': 'pkgdef', 'type': 'dict', 'desc': 'A Storm Package definition.', },
                  ),
                  'returns': {'type': 'dict', 'desc': 'A dictionary listing dependencies and if they are met.', }}},
    )
    _storm_lib_path = ('pkg',)

    def getObjLocals(self):
        return {
            'add': self._libPkgAdd,
            'get': self._libPkgGet,
            'has': self._libPkgHas,
            'del': self._libPkgDel,
            'list': self._libPkgList,
            'deps': self._libPkgDeps,
        }

    async def _libPkgAdd(self, pkgdef, verify=False):
        self.runt.confirm(('pkg', 'add'), None)
        pkgdef = await toprim(pkgdef)
        verify = await tobool(verify)
        await self.runt.view.core.addStormPkg(pkgdef, verify=verify)

    @stormfunc(readonly=True)
    async def _libPkgGet(self, name):
        name = await tostr(name)
        pkgdef = await self.runt.view.core.getStormPkg(name)
        if pkgdef is None:
            return None

        return Dict(pkgdef)

    @stormfunc(readonly=True)
    async def _libPkgHas(self, name):
        name = await tostr(name)
        pkgdef = await self.runt.view.core.getStormPkg(name)
        if pkgdef is None:
            return False
        return True

    async def _libPkgDel(self, name):
        self.runt.confirm(('pkg', 'del'), None)
        await self.runt.view.core.delStormPkg(name)

    @stormfunc(readonly=True)
    async def _libPkgList(self):
        pkgs = await self.runt.view.core.getStormPkgs()
        return list(sorted(pkgs, key=lambda x: x.get('name')))

    @stormfunc(readonly=True)
    async def _libPkgDeps(self, pkgdef):
        pkgdef = await toprim(pkgdef)
        return await self.runt.view.core.verifyStormPkgDeps(pkgdef)

@registry.registerLib
class LibDmon(Lib):
    '''
    A Storm Library for interacting with StormDmons.
    '''
    _storm_locals = (
        {'name': 'add', 'desc': '''
        Add a Storm Dmon to the Cortex.

        Examples:
            Add a dmon that executes a query::

                $lib.dmon.add(${ myquery }, name='example dmon')
                ''',
         'type': {'type': 'function', '_funcname': '_libDmonAdd',
                  'args': (
                      {'name': 'text', 'type': ['str', 'storm:query'],
                       'desc': 'The Storm query to execute in the Dmon loop.'},
                      {'name': 'name', 'type': 'str', 'desc': 'The name of the Dmon.', 'default': 'noname'},
                      {'name': 'ddef', 'type': 'dict', 'desc': 'Additional daemon definition fields. ', 'default': None},
                  ),
                  'returns': {'type': 'str', 'desc': 'The iden of the newly created Storm Dmon.'}}},
        {'name': 'get', 'desc': 'Get a Storm Dmon definition by iden.',
         'type': {'type': 'function', '_funcname': '_libDmonGet',
                  'args': (
                      {'name': 'iden', 'type': 'str', 'desc': 'The iden of the Storm Dmon to get.'},
                  ),
                  'returns': {'type': 'dict', 'desc': 'A Storm Dmon definition dict.', }}},
        {'name': 'del', 'desc': 'Delete a Storm Dmon by iden.',
         'type': {'type': 'function', '_funcname': '_libDmonDel',
                  'args': (
                      {'name': 'iden', 'type': 'str', 'desc': 'The iden of the Storm Dmon to delete.'},
                  ),
                  'returns': {'type': 'null', }}},
        {'name': 'log', 'desc': 'Get the messages from a Storm Dmon.',
         'type': {'type': 'function', '_funcname': '_libDmonLog',
                  'args': (
                      {'name': 'iden', 'type': 'str', 'desc': 'The iden of the Storm Dmon to get logs for.'},
                  ),
                  'returns': {'type': 'list', 'desc': 'A list of messages from the StormDmon.'}}},
        {'name': 'list', 'desc': 'Get a list of Storm Dmons.',
         'type': {
             'type': 'function', '_funcname': '_libDmonList',
             'returns': {'type': 'list', 'desc': 'A list of Storm Dmon definitions.'}}},
        {'name': 'bump', 'desc': 'Restart the Dmon.',
         'type': {'type': 'function', '_funcname': '_libDmonBump',
                  'args': (
                      {'name': 'iden', 'type': 'str', 'desc': 'The GUID of the dmon to restart.'},
                  ),
                  'returns': {'type': 'boolean',
                              'desc': 'True if the Dmon is restarted; False if the iden does not exist.'}}},
        {'name': 'stop', 'desc': 'Stop a Storm Dmon.',
         'type': {'type': 'function', '_funcname': '_libDmonStop',
                  'args': (
                      {'name': 'iden', 'type': 'str', 'desc': 'The GUID of the Dmon to stop.'},
                  ),
                  'returns': {'type': 'boolean',
                              'desc': '$lib.true unless the dmon does not exist or was already stopped.'}}},
        {'name': 'start', 'desc': 'Start a storm dmon.',
         'type': {'type': 'function', '_funcname': '_libDmonStart',
                  'args': (
                      {'name': 'iden', 'type': 'str', 'desc': 'The GUID of the dmon to start.'},
                  ),
                  'returns': {'type': 'boolean',
                              'desc': '$lib.true unless the dmon does not exist or was already started.'}}},
    )
    _storm_lib_path = ('dmon',)

    def getObjLocals(self):
        return {
            'add': self._libDmonAdd,
            'get': self._libDmonGet,
            'del': self._libDmonDel,
            'log': self._libDmonLog,
            'list': self._libDmonList,
            'bump': self._libDmonBump,
            'stop': self._libDmonStop,
            'start': self._libDmonStart,
        }

    async def _libDmonDel(self, iden):
        dmon = await self.runt.view.core.getStormDmon(iden)
        if dmon is None:
            mesg = f'No storm dmon with iden: {iden}'
            raise s_exc.NoSuchIden(mesg=mesg)

        if dmon.get('user') != self.runt.user.iden:
            self.runt.confirm(('dmon', 'del', iden))

        await self.runt.view.core.delStormDmon(iden)

    @stormfunc(readonly=True)
    async def _libDmonGet(self, iden):
        return await self.runt.view.core.getStormDmon(iden)

    @stormfunc(readonly=True)
    async def _libDmonList(self):
        return await self.runt.view.core.getStormDmons()

    @stormfunc(readonly=True)
    async def _libDmonLog(self, iden):
        self.runt.confirm(('dmon', 'log'))
        return await self.runt.view.core.getStormDmonLog(iden)

    async def _libDmonAdd(self, text, name='noname', ddef=None):

        varz = {}

        # closure style capture of runtime and query vars
        if isinstance(text, Query):
            varz.update(await toprim(text.varz))

        varz.update(await toprim(self.runt.vars))

        varz = s_msgpack.getvars(varz)

        text = await tostr(text)
        ddef = await toprim(ddef)

        viewiden = self.runt.view.iden
        self.runt.confirm(('dmon', 'add'), gateiden=viewiden)

        opts = {'vars': varz, 'view': viewiden}

        if ddef is None:
            ddef = {}

        ddef['name'] = name
        ddef['user'] = self.runt.user.iden
        ddef['storm'] = text
        ddef['stormopts'] = opts

        ddef.setdefault('enabled', True)

        return await self.runt.view.core.addStormDmon(ddef)

    async def _libDmonBump(self, iden):
        iden = await tostr(iden)

        ddef = await self.runt.view.core.getStormDmon(iden)
        if ddef is None:
            return False

        viewiden = ddef['stormopts']['view']
        self.runt.confirm(('dmon', 'add'), gateiden=viewiden)

        await self.runt.view.core.bumpStormDmon(iden)
        return True

    async def _libDmonStop(self, iden):
        iden = await tostr(iden)

        ddef = await self.runt.view.core.getStormDmon(iden)
        if ddef is None:
            return False

        viewiden = ddef['stormopts']['view']
        self.runt.confirm(('dmon', 'add'), gateiden=viewiden)

        return await self.runt.view.core.disableStormDmon(iden)

    async def _libDmonStart(self, iden):
        iden = await tostr(iden)

        ddef = await self.runt.view.core.getStormDmon(iden)
        if ddef is None:
            return False

        viewiden = ddef['stormopts']['view']
        self.runt.confirm(('dmon', 'add'), gateiden=viewiden)

        return await self.runt.view.core.enableStormDmon(iden)

@registry.registerLib
class LibService(Lib):
    '''
    A Storm Library for interacting with Storm Services.
    '''
    _storm_locals = (
        {'name': 'add', 'desc': 'Add a Storm Service to the Cortex.',
         'type': {'type': 'function', '_funcname': '_libSvcAdd',
                  'args': (
                      {'name': 'name', 'type': 'str', 'desc': 'Name of the Storm Service to add.', },
                      {'name': 'url', 'type': 'str', 'desc': 'The Telepath URL to the Storm Service.', },
                  ),
                  'returns': {'type': 'dict', 'desc': 'The Storm Service definition.', }}},
        {'name': 'del', 'desc': 'Remove a Storm Service from the Cortex.',
         'type': {'type': 'function', '_funcname': '_libSvcDel',
                  'args': (
                      {'name': 'iden', 'type': 'str', 'desc': 'The iden of the service to remove.', },
                  ),
                  'returns': {'type': 'null', }}},
        {'name': 'get', 'desc': 'Get a Storm Service definition.',
         'type': {'type': 'function', '_funcname': '_libSvcGet',
                  'args': (
                      {'name': 'name', 'type': 'str',
                       'desc': 'The local name, local iden, or remote name, '
                               'of the service to get the definition for.', },
                  ),
                  'returns': {'type': 'dict', 'desc': 'A Storm Service definition.', }}},
        {'name': 'has', 'desc': 'Check if a Storm Service is available in the Cortex.',
         'type': {'type': 'function', '_funcname': '_libSvcHas',
                  'args': (
                      {'name': 'name', 'type': 'str',
                       'desc': 'The local name, local iden, or remote name, '
                               'of the service to check for the existence of.', },
                  ),
                  'returns': {'type': 'boolean',
                              'desc': 'True if the service exists in the Cortex, False if it does not.', }}},
        {'name': 'list',
         'desc': '''
            List the Storm Service definitions for the Cortex.

            Notes:
                The definition dictionaries have an additional ``ready`` key added to them to
                indicate if the Cortex is currently connected to the Storm Service or not.
            ''',
         'type': {'type': 'function', '_funcname': '_libSvcList',
                  'returns': {'type': 'list', 'desc': 'A list of Storm Service definitions.', }}},
        {'name': 'wait', 'desc': '''
        Wait for a given service to be ready.

        Notes:
            If a timeout value is not specified, this will block a Storm query until the service is available.
        ''',
         'type': {'type': 'function', '_funcname': '_libSvcWait',
                  'args': (
                      {'name': 'name', 'type': 'str', 'desc': 'The name, or iden, of the service to wait for.', },
                      {'name': 'timeout', 'type': 'int', 'desc': 'Number of seconds to wait for the service.',
                       'default': None, }
                  ),
                  'returns': {'type': 'boolean', 'desc': 'Returns true if the service is available, false on a '
                                                         'timeout waiting for the service to be ready.', }}},
    )
    _storm_lib_perms = (
        {'perm': ('service', 'add'), 'gate': 'cortex',
            'desc': 'Controls the ability to add a Storm Service to the Cortex.'},
        {'perm': ('service', 'del'), 'gate': 'cortex',
            'desc': 'Controls the ability to delete a Storm Service from the Cortex'},
        {'perm': ('service', 'get'), 'gate': 'cortex',
            'desc': 'Controls the ability to get the Service object for any Storm Service.'},
        {'perm': ('service', 'get', '<iden>'), 'gate': 'cortex',
            'desc': 'Controls the ability to get the Service object for a Storm Service by iden.'},
        {'perm': ('service', 'list'), 'gate': 'cortex',
         'desc': 'Controls the ability to list all available Storm Services and their service definitions.'},
    )
    _storm_lib_path = ('service',)

    def getObjLocals(self):
        return {
            'add': self._libSvcAdd,
            'del': self._libSvcDel,
            'get': self._libSvcGet,
            'has': self._libSvcHas,
            'list': self._libSvcList,
            'wait': self._libSvcWait,
        }

    async def _checkSvcGetPerm(self, ssvc):
        '''
        Helper to handle service.get.* permissions
        '''
        self.runt.confirm(('service', 'get', ssvc.iden))

    async def _libSvcAdd(self, name, url):
        self.runt.confirm(('service', 'add'))
        sdef = {
            'name': name,
            'url': url,
        }
        return await self.runt.view.core.addStormSvc(sdef)

    async def _libSvcDel(self, iden):
        self.runt.confirm(('service', 'del'))
        return await self.runt.view.core.delStormSvc(iden)

    async def _libSvcGet(self, name):
        ssvc = self.runt.view.core.getStormSvc(name)
        if ssvc is None:
            mesg = f'No service with name/iden: {name}'
            raise s_exc.NoSuchName(mesg=mesg)
        await self._checkSvcGetPerm(ssvc)
        return Service(self.runt, ssvc)

    @stormfunc(readonly=True)
    async def _libSvcHas(self, name):
        ssvc = self.runt.view.core.getStormSvc(name)
        if ssvc is None:
            return False
        return True

    @stormfunc(readonly=True)
    async def _libSvcList(self):
        self.runt.confirm(('service', 'list'))
        retn = []

        for ssvc in self.runt.view.core.getStormSvcs():
            sdef = dict(ssvc.sdef)
            sdef['ready'] = ssvc.ready.is_set()
            sdef['svcname'] = ssvc.svcname
            sdef['svcvers'] = ssvc.svcvers
            retn.append(sdef)

        return retn

    @stormfunc(readonly=True)
    async def _libSvcWait(self, name, timeout=None):
        name = await tostr(name)
        timeout = await toint(timeout, noneok=True)
        ssvc = self.runt.view.core.getStormSvc(name)
        if ssvc is None:
            mesg = f'No service with name/iden: {name}'
            raise s_exc.NoSuchName(mesg=mesg, name=name)
        await self._checkSvcGetPerm(ssvc)

        # Short circuit asyncio.wait_for logic by checking the ready event
        # value. If we call wait_for with a timeout=0 we'll almost always
        # raise a TimeoutError unless the future previously had the option
        # to complete.
        if timeout == 0:
            return ssvc.ready.is_set()

        fut = ssvc.ready.wait()
        try:
            await asyncio.wait_for(fut, timeout=timeout)
        except asyncio.TimeoutError:
            return False
        else:
            return True

@registry.registerLib
class LibTags(Lib):
    '''
    Storm utility functions for tags.
    '''
    _storm_lib_path = ('tags',)

    _storm_locals = (
        {'name': 'prefix', 'desc': '''
            Normalize and prefix a list of syn:tag:part values so they can be applied.

            Examples:
                Add tag prefixes and then use them to tag nodes::

                    $tags = $lib.tags.prefix($result.tags, vtx.visi)
                    { for $tag in $tags { [ +#$tag ] } }

         ''',
         'type': {'type': 'function', '_funcname': 'prefix',
                  'args': (
                      {'name': 'names', 'type': 'list', 'desc': 'A list of syn:tag:part values to normalize and prefix.'},
                      {'name': 'prefix', 'type': 'str', 'desc': 'The string prefix to add to the syn:tag:part values.'},
                      {'name': 'ispart', 'type': 'boolean', 'default': False,
                       'desc': 'Whether the names have already been normalized. Normalization will be skipped if set to true.'},
                  ),
                  'returns': {'type': 'list', 'desc': 'A list of normalized and prefixed syn:tag values.', }}},
    )

    def getObjLocals(self):
        return {
            'prefix': self.prefix,
        }

    @stormfunc(readonly=True)
    async def prefix(self, names, prefix, ispart=False):

        prefix = await tostr(prefix)
        ispart = await tobool(ispart)
        tagpart = self.runt.view.core.model.type('syn:tag:part')

        retn = []
        async for part in toiter(names):
            if not ispart:
                try:
                    partnorm = tagpart.norm(part)[0]
                    retn.append(f'{prefix}.{partnorm}')
                except s_exc.BadTypeValu:
                    pass
            else:
                retn.append(f'{prefix}.{part}')

        return retn

@registry.registerLib
class LibBase(Lib):
    '''
    The Base Storm Library. This mainly contains utility functionality.
    '''
    _storm_lib_path = ()

    _storm_locals = (
        {'name': 'len', 'desc': '''
            Get the length of a item.

            This could represent the size of a string, or the number of keys in
            a dictionary, or the number of elements in an array. It may also be used
            to iterate an emitter or yield function and count the total.''',
         'type': {'type': 'function', '_funcname': '_len',
                  'args': (
                      {'name': 'item', 'desc': 'The item to get the length of.', 'type': 'prim', },
                  ),
                  'returns': {'type': 'int', 'desc': 'The length of the item.', }}},
        {'name': 'min', 'desc': 'Get the minimum value in a list of arguments.',
         'type': {'type': 'function', '_funcname': '_min',
                  'args': (
                      {'name': '*args', 'type': 'any', 'desc': 'List of arguments to evaluate.', },
                  ),
                  'returns': {'type': 'int', 'desc': 'The smallest argument.', }}},
        {'name': 'max', 'desc': 'Get the maximum value in a list of arguments.',
         'type': {'type': 'function', '_funcname': '_max',
                  'args': (
                      {'name': '*args', 'type': 'any', 'desc': 'List of arguments to evaluate.', },
                  ),
                  'returns': {'type': 'int', 'desc': 'The largest argument.', }}},
        {'name': 'set', 'desc': 'Get a Storm Set object.',
         'type': {'type': 'function', '_funcname': '_set',
                  'args': (
                      {'name': '*vals', 'type': 'any', 'desc': 'Initial values to place in the set.', },
                  ),
                  'returns': {'type': 'set', 'desc': 'The new set.', }}},
        {'name': 'exit', 'desc': 'Cause a Storm Runtime to stop running.',
         'type': {'type': 'function', '_funcname': '_exit',
                  'args': (
                      {'name': 'mesg', 'type': 'str', 'desc': 'Optional string to warn.', 'default': None, },
                      {'name': '**kwargs', 'type': 'any', 'desc': 'Keyword arguments to substitute into the mesg.', },
                  ),
                  'returns': {'type': 'null', }}},
        {'name': 'guid', 'desc': 'Get a random guid, or generate a guid from the arguments.',
         'type': {'type': 'function', '_funcname': '_guid',
                  'args': (
                      {'name': '*args', 'type': 'prim', 'desc': 'Arguments which are hashed to create a guid.', },
                      {'name': 'valu', 'type': 'prim', 'default': '$lib.undef',
                       'desc': 'Create a guid from a single value (no positional arguments can be specified).', },
                  ),
                  'returns': {'type': 'str', 'desc': 'A guid.', }}},
        {'name': 'fire', 'desc': '''
            Fire an event onto the runtime.

            Notes:
                This fires events as ``storm:fire`` event types. The name of the event is placed into a ``type`` key,
                and any additional keyword arguments are added to a dictionary under the ``data`` key.

            Examples:
                Fire an event called ``demo`` with some data::

                    cli> storm $foo='bar' $lib.fire('demo', foo=$foo, knight='ni')
                    ...
                    ('storm:fire', {'type': 'demo', 'data': {'foo': 'bar', 'knight': 'ni'}})
                    ...
            ''',
         'type': {'type': 'function', '_funcname': '_fire',
                  'args': (
                      {'name': 'name', 'type': 'str', 'desc': 'The name of the event to fire.', },
                      {'name': '**info', 'type': 'any',
                       'desc': 'Additional keyword arguments containing data to add to the event.', },
                  ),
                  'returns': {'type': 'null', }}},
        {'name': 'list', 'desc': 'Get a Storm List object.',
         'type': {'type': 'function', '_funcname': '_list',
                  'args': (
                      {'name': '*vals', 'type': 'any', 'desc': 'Initial values to place in the list.', },
                  ),
                  'returns': {'type': 'list', 'desc': 'A new list object.', }}},
        {'name': 'raise', 'desc': 'Raise an exception in the storm runtime.',
         'type': {'type': 'function', '_funcname': '_raise',
                  'args': (
                      {'name': 'name', 'type': 'str', 'desc': 'The name of the error condition to raise.', },
                      {'name': 'mesg', 'type': 'str', 'desc': 'A friendly description of the specific error.', },
                      {'name': '**info', 'type': 'any', 'desc': 'Additional metadata to include in the exception.', },
                  ),
                  'returns': {'type': 'null', 'desc': 'This function does not return.', }}},
        {'name': 'null', 'desc': '''
            This constant represents a value of None that can be used in Storm.

            Examples:
                Create a dictionary object with a key whose value is null, and call ``$lib.fire()`` with it::

                    cli> storm $d=({"key": $lib.null}) $lib.fire('demo', d=$d)
                    ('storm:fire', {'type': 'demo', 'data': {'d': {'key': None}}})
            ''',
            'type': 'null', },
        {'name': 'undef', 'desc': '''
            This constant can be used to unset variables and derefs.

            Examples:
                Unset the variable $foo::

                    $foo = $lib.undef

                Remove a dictionary key bar::

                    $foo.bar = $lib.undef

                Remove a list index of 0::

                    $foo.0 = $lib.undef
            ''',
            'type': 'undef', },
        {'name': 'true', 'desc': '''
            This constant represents a value of True that can be used in Storm.

            Examples:
                Conditionally print a statement based on the constant value::

                    cli> storm if $lib.true { $lib.print('Is True') } else { $lib.print('Is False') }
                    Is True
                ''',
         'type': 'boolean', },
        {'name': 'false', 'desc': '''
            This constant represents a value of False that can be used in Storm.

            Examples:
                Conditionally print a statement based on the constant value::

                    cli> storm if $lib.false { $lib.print('Is True') } else { $lib.print('Is False') }
                    Is False''',
         'type': 'boolean', },
        {'name': 'text', 'desc': 'Get a Storm Text object.',
         'type': {'type': 'function', '_funcname': '_text',
                  'args': (
                      {'name': '*args', 'type': 'str',
                       'desc': 'An initial set of values to place in the Text. '
                               'These values are joined together with an empty string.', },
                  ),
                  'returns': {'type': 'text', 'desc': 'The new Text object.', }}},
        {'name': 'cast', 'desc': 'Normalize a value as a Synapse Data Model Type.',
         'type': {'type': 'function', '_funcname': '_cast',
                  'args': (
                      {'name': 'name', 'type': 'str',
                       'desc': 'The name of the model type to normalize the value as.', },
                      {'name': 'valu', 'type': 'any', 'desc': 'The value to normalize.', },
                  ),
                  'returns': {'type': 'prim', 'desc': 'The normalized value.', }}},
        {'name': 'warn',
         'desc': '''
            Print a warning message to the runtime.

            Notes:
                Arbitrary objects can be warned as well. They will have their Python __repr()__ printed.
            ''',
         'type': {'type': 'function', '_funcname': '_warn',
                  'args': (
                      {'name': 'mesg', 'type': 'str', 'desc': 'String to warn.', },
                      {'name': '**kwargs', 'type': 'any', 'desc': 'Keyword arguments to substitute into the mesg.', },
                  ),
                  'returns': {'type': 'null', }}},
        {'name': 'print', 'desc': '''
            Print a message to the runtime.

            Examples:
                Print a simple string::

                    cli> storm $lib.print("Hello world!")
                    Hello world!

                Format and print string based on variables::

                    cli> storm $d=({"key1": (1), "key2": "two"})
                         for ($key, $value) in $d { $lib.print('{k} => {v}', k=$key, v=$value) }
                    key1 => 1
                    key2 => two

                Use values off of a node to format and print string::

                    cli> storm inet:ipv4:asn
                         $lib.print("node: {ndef}, asn: {asn}", ndef=$node.ndef(), asn=:asn) | spin
                    node: ('inet:ipv4', 16909060), asn: 1138

            Notes:
                Arbitrary objects can be printed as well. They will have their Python __repr()__ printed.

            ''',
         'type': {'type': 'function', '_funcname': '_print',
                  'args': (
                      {'name': 'mesg', 'type': 'str', 'desc': 'String to print.', },
                      {'name': '**kwargs', 'type': 'any', 'desc': 'Keyword arguments to substitute into the mesg.', },
                  ),
                  'returns': {'type': 'null', }}},
        {'name': 'range', 'desc': '''
        Generate a range of integers.

        Examples:
            Generate a sequence of integers based on the size of an array::

                cli> storm $a=(foo,bar,(2)) for $i in $lib.range($lib.len($a)) {$lib.fire('test', indx=$i, valu=$a.$i)}
                Executing query at 2021/03/22 19:25:48.835
                ('storm:fire', {'type': 'test', 'data': {'index': 0, 'valu': 'foo'}})
                ('storm:fire', {'type': 'test', 'data': {'index': 1, 'valu': 'bar'}})
                ('storm:fire', {'type': 'test', 'data': {'index': 2, 'valu': 2}})

        Notes:
            The range behavior is the same as the Python3 ``range()`` builtin Sequence type.
        ''',
         'type': {'type': 'function', '_funcname': '_range',
                  'args': (
                      {'name': 'stop', 'type': 'int', 'desc': 'The value to stop at.', },
                      {'name': 'start', 'type': 'int', 'desc': 'The value to start at.', 'default': None, },
                      {'name': 'step', 'type': 'int', 'desc': 'The range step size.', 'default': None, },
                  ),
                  'returns': {'name': 'Yields', 'type': 'int', 'desc': 'The sequence of integers.'}}},
        {'name': 'pprint', 'desc': 'The pprint API should not be considered a stable interface.',
         'type': {'type': 'function', '_funcname': '_pprint',
                  'args': (
                      {'name': 'item', 'type': 'any', 'desc': 'Item to pprint', },
                      {'name': 'prefix', 'type': 'str', 'desc': 'Line prefix.', 'default': '', },
                      {'name': 'clamp', 'type': 'int', 'desc': 'Line clamping length.', 'default': None, },
                  ),
                  'returns': {'type': 'null', }}},
        {'name': 'sorted', 'desc': 'Yield sorted values.',
         'type': {'type': 'function', '_funcname': '_sorted',
                  'args': (
                      {'name': 'valu', 'type': 'any', 'desc': 'An iterable object to sort.', },
                      {'name': 'reverse', 'type': 'boolean', 'desc': 'Reverse the sort order.',
                       'default': False},
                  ),
                  'returns': {'name': 'Yields', 'type': 'any', 'desc': 'Yields the sorted output.', }}},
        {'name': 'import', 'desc': 'Import a Storm module.',
         'type': {'type': 'function', '_funcname': '_libBaseImport',
                  'args': (
                      {'name': 'name', 'type': 'str', 'desc': 'Name of the module to import.', },
                      {'name': 'debug', 'type': 'boolean', 'default': False,
                       'desc': 'Enable debugging in the module.'},
                      {'name': 'reqvers', 'type': 'str', 'default': None,
                       'desc': 'Version requirement for the imported module.', },
                  ),
                  'returns': {'type': 'lib',
                              'desc': 'A ``lib`` instance representing the imported package.', }}},

        {'name': 'trycast', 'desc': '''
            Attempt to normalize a value and return status and the normalized value.

            Examples:
                Do something if the value is a valid IPV4::

                    ($ok, $ipv4) = $lib.trycast(inet:ipv4, 1.2.3.4)
                    if $ok { $dostuff($ipv4) }
         ''',
         'type': {'type': 'function', '_funcname': 'trycast',
                  'args': (
                      {'name': 'name', 'type': 'str',
                       'desc': 'The name of the model type to normalize the value as.', },
                      {'name': 'valu', 'type': 'any', 'desc': 'The value to normalize.', },
                  ),
                  'returns': {'type': 'list',
                              'desc': 'A list of (<bool>, <prim>) for status and normalized value.', }}},
        {'name': 'repr', 'desc': '''
            Attempt to convert a system mode value to a display mode string.

            Examples:
                Print the Synapse user name for an iden::

                    $lib.print($lib.repr(syn:user, $iden))

         ''',
         'type': {'type': 'function', '_funcname': '_repr',
                  'args': (
                      {'name': 'name', 'type': 'str', 'desc': 'The name of the model type.'},
                      {'name': 'valu', 'type': 'any', 'desc': 'The value to convert.'},
                  ),
                  'returns': {'type': 'str', 'desc': 'A display mode representation of the value.'}}},

        {'name': 'debug', 'desc': '''
            True if the current runtime has debugging enabled.

            Note:
                The debug state is inherited by sub-runtimes at instantiation time.  Any
                changes to a runtime's debug state do not percolate automatically.

            Examples:
                Check if the runtime is in debug and print a message::

                    if $lib.debug {
                        $lib.print('Doing stuff!')
                    }

                Update the current runtime to enable debugging::

                    $lib.debug = $lib.true''',
         'type': {
             'type': ['gtor', 'stor'],
             '_storfunc': '_setRuntDebug',
             '_gtorfunc': '_getRuntDebug',
             'returns': {'type': 'boolean'}}},

        {'name': 'copy', 'desc': '''
            Create and return a deep copy of the given storm object.

            Note:
                This is currently limited to msgpack compatible primitives.

            Examples:
                Make a copy of a list or dict::

                    $copy = $lib.copy($item)
         ''',
         'type': {'type': 'function', '_funcname': '_copy',
                  'args': (
                      {'name': 'item', 'type': 'prim',
                       'desc': 'The item to make a copy of.', },
                  ),
                  'returns': {'type': 'prim',
                              'desc': 'A deep copy of the primitive object.', }}},
    )

    _storm_lib_perms = (
        {'perm': ('globals',), 'gate': 'cortex',
            'desc': 'Used to control all operations for global variables.'},

        {'perm': ('globals', 'get'), 'gate': 'cortex',
            'desc': 'Used to control read access to all global variables.'},
        {'perm': ('globals', 'get', '<name>'), 'gate': 'cortex',
            'desc': 'Used to control read access to a specific global variable.'},

        {'perm': ('globals', 'set'), 'gate': 'cortex',
            'desc': 'Used to control edit access to all global variables.'},
        {'perm': ('globals', 'set', '<name>'), 'gate': 'cortex',
            'desc': 'Used to control edit access to a specific global variable.'},

        {'perm': ('globals', 'pop'), 'gate': 'cortex',
            'desc': 'Used to control delete access to all global variables.'},
        {'perm': ('globals', 'pop', '<name>'), 'gate': 'cortex',
            'desc': 'Used to control delete access to a specific global variable.'},
    )

    def __init__(self, runt, name=()):
        Lib.__init__(self, runt, name=name)
        self.stors['debug'] = self._setRuntDebug
        self.gtors['debug'] = self._getRuntDebug

        self.ctors.update({
            'globals': self._ctorGlobalVars,
        })

    async def _getRuntDebug(self):
        return self.runt.debug

    @stormfunc(readonly=True)
    async def _setRuntDebug(self, debug):
        self.runt.debug = await tobool(debug)

    def getObjLocals(self):
        return {
            'len': self._len,
            'min': self._min,
            'max': self._max,
            'set': self._set,
            'copy': self._copy,
            'exit': self._exit,
            'guid': self._guid,
            'fire': self._fire,
            'list': self._list,
            'null': None,
            'undef': undef,
            'true': True,
            'false': False,
            'text': self._text,
            'cast': self._cast,
            'repr': self._repr,
            'warn': self._warn,
            'print': self._print,
            'raise': self._raise,
            'range': self._range,
            'pprint': self._pprint,
            'sorted': self._sorted,
            'import': self._libBaseImport,
            'trycast': self.trycast,
        }

    @stormfunc(readonly=True)
    async def _libBaseImport(self, name, debug=False, reqvers=None):

        name = await tostr(name)
        debug = await tobool(debug)
        reqvers = await tostr(reqvers, noneok=True)

        mdef = await self.runt.view.core.getStormMod(name, reqvers=reqvers)
        if mdef is None:
            mesg = f'No storm module named {name} matching version requirement {reqvers}'
            raise s_exc.NoSuchName(mesg=mesg, name=name, reqvers=reqvers)

        text = mdef.get('storm')
        modconf = mdef.get('modconf')

        query = await self.runt.getStormQuery(text)

        asroot = False

        rootperms = mdef.get('asroot:perms')
        if rootperms is not None:

            for perm in rootperms:
                if self.runt.allowed(perm):
                    asroot = True
                    break

            if not asroot:
                permtext = ' or '.join(('.'.join(p) for p in rootperms))
                mesg = f'Module ({name}) requires permission: {permtext}'
                raise s_exc.AuthDeny(mesg=mesg, user=self.runt.user.iden, username=self.runt.user.name)

        else:
            perm = ('storm', 'asroot', 'mod') + tuple(name.split('.'))
            asroot = self.runt.allowed(perm)

            if mdef.get('asroot', False) and not asroot:
                mesg = f'Module ({name}) elevates privileges.  You need perm: storm.asroot.mod.{name}'
                raise s_exc.AuthDeny(mesg=mesg, user=self.runt.user.iden, username=self.runt.user.name)

        modr = await self.runt.getModRuntime(query, opts={'vars': {'modconf': modconf}})
        modr.asroot = asroot

        if debug:
            modr.debug = debug

        self.runt.onfini(modr)

        async for item in modr.execute():
            await asyncio.sleep(0)  # pragma: no cover

        modlib = Lib(modr)
        modlib.locls.update(modr.vars)
        modlib.locls['__module__'] = mdef
        modlib.name = (name,)

        return modlib

    @stormfunc(readonly=True)
    async def _copy(self, item):
        # short circuit a few python types
        if item is None:
            return None

        if isinstance(item, (int, str, bool)):
            return item

        try:
            valu = fromprim(item)
        except s_exc.NoSuchType:
            mesg = 'Type does not have a Storm primitive and cannot be copied.'
            raise s_exc.BadArg(mesg=mesg) from None

        try:
            return await valu._storm_copy()
        except s_exc.NoSuchType:
            mesg = 'Nested type does not support being copied!'
            raise s_exc.BadArg(mesg=mesg) from None

    def _reqTypeByName(self, name):
        typeitem = self.runt.view.core.model.type(name)
        if typeitem is not None:
            return typeitem

        # If a type cannot be found for the form, see if name is a property
        # that has a type we can use
        propitem = self.runt.view.core.model.prop(name)
        if propitem is not None:
            return propitem.type

        mesg = f'No type or prop found for name {name}.'
        raise s_exc.NoSuchType(mesg=mesg)

    @stormfunc(readonly=True)
    async def _cast(self, name, valu):
        name = await toprim(name)
        valu = await toprim(valu)

        typeitem = self._reqTypeByName(name)
        # TODO an eventual mapping between model types and storm prims

        norm, info = typeitem.norm(valu)
        return fromprim(norm, basetypes=False)

    @stormfunc(readonly=True)
    async def trycast(self, name, valu):
        name = await toprim(name)
        valu = await toprim(valu)

        typeitem = self._reqTypeByName(name)

        try:
            norm, info = typeitem.norm(valu)
            return (True, fromprim(norm, basetypes=False))
        except s_exc.BadTypeValu:
            return (False, None)

    @stormfunc(readonly=True)
    async def _repr(self, name, valu):
        name = await toprim(name)
        valu = await toprim(valu)

        return self._reqTypeByName(name).repr(valu)

    @stormfunc(readonly=True)
    async def _exit(self, mesg=None, **kwargs):
        if mesg:
            mesg = await self._get_mesg(mesg, **kwargs)
            await self.runt.warn(mesg, log=False)
            raise s_stormctrl.StormExit(mesg)
        raise s_stormctrl.StormExit()

    @stormfunc(readonly=True)
    async def _sorted(self, valu, reverse=False):
        valu = await toprim(valu)
        if isinstance(valu, dict):
            valu = list(valu.items())
        for item in sorted(valu, reverse=reverse):
            yield item

    @stormfunc(readonly=True)
    async def _set(self, *vals):
        return Set(vals)

    @stormfunc(readonly=True)
    async def _list(self, *vals):
        return List(list(vals))

    @stormfunc(readonly=True)
    async def _text(self, *args):
        valu = ''.join(args)
        return Text(valu)

    @stormfunc(readonly=True)
    async def _guid(self, *args, valu=undef):
        if args:
            if valu is not undef:
                raise s_exc.BadArg(mesg='Valu cannot be specified if positional arguments are provided')
            args = await toprim(args)
            return s_common.guid(args)

        if valu is not undef:
            valu = await toprim(valu)
            return s_common.guid(valu)

        return s_common.guid()

    @stormfunc(readonly=True)
    async def _len(self, item):

        if isinstance(item, (types.GeneratorType, types.AsyncGeneratorType)):
            size = 0
            async for _ in s_coro.agen(item):
                size += 1
                await asyncio.sleep(0)
            return size

        try:
            return len(item)
        except TypeError:
            name = f'{item.__class__.__module__}.{item.__class__.__name__}'
            raise s_exc.StormRuntimeError(mesg=f'Object {name} does not have a length.', name=name) from None
        except Exception as e:  # pragma: no cover
            name = f'{item.__class__.__module__}.{item.__class__.__name__}'
            raise s_exc.StormRuntimeError(mesg=f'Unknown error during len(): {repr(e)}', name=name)

    @stormfunc(readonly=True)
    async def _min(self, *args):
        args = await toprim(args)
        # allow passing in a list of ints
        vals = []
        for arg in args:
            if isinstance(arg, (list, tuple)):
                vals.extend(arg)
                continue
            vals.append(arg)

        if len(vals) < 1:
            mesg = '$lib.min() must have at least one argument or a list containing at least one value.'
            raise s_exc.StormRuntimeError(mesg=mesg)

        ints = [await toint(x) for x in vals]
        return min(ints)

    @stormfunc(readonly=True)
    async def _max(self, *args):
        args = await toprim(args)
        # allow passing in a list of ints
        vals = []
        for arg in args:
            if isinstance(arg, (list, tuple)):
                vals.extend(arg)
                continue
            vals.append(arg)

        if len(vals) < 1:
            mesg = '$lib.max() must have at least one argument or a list containing at least one value.'
            raise s_exc.StormRuntimeError(mesg=mesg)

        ints = [await toint(x) for x in vals]
        return max(ints)

    @staticmethod
    async def _get_mesg(mesg, **kwargs):
        if not isinstance(mesg, str):
            mesg = await torepr(mesg)
        elif kwargs:
            mesg = await kwarg_format(mesg, **kwargs)
        return mesg

    @stormfunc(readonly=True)
    async def _print(self, mesg, **kwargs):
        mesg = await self._get_mesg(mesg, **kwargs)
        await self.runt.printf(mesg)

    @stormfunc(readonly=True)
    async def _raise(self, name, mesg, **info):
        name = await tostr(name)
        mesg = await tostr(mesg)
        info = await toprim(info)
        s_common.reqjsonsafe(info)

        ctor = getattr(s_exc, name, None)
        if ctor is not None:
            raise ctor(mesg=mesg, **info)

        info['mesg'] = mesg
        info['errname'] = name
        raise s_exc.StormRaise(**info)

    @stormfunc(readonly=True)
    async def _range(self, stop, start=None, step=None):
        stop = await toint(stop)
        start = await toint(start, True)
        step = await toint(step, True)

        if start is not None:
            if step is not None:
                genr = range(start, stop, step)
            else:
                genr = range(start, stop)
        else:
            genr = range(stop)

        for valu in genr:
            yield valu
            await asyncio.sleep(0)

    @stormfunc(readonly=True)
    async def _pprint(self, item, prefix='', clamp=None):
        if clamp is not None:
            clamp = await toint(clamp)

            if clamp < 3:
                mesg = 'Invalid clamp length.'
                raise s_exc.StormRuntimeError(mesg=mesg, clamp=clamp)

        try:
            item = await toprim(item)
        except s_exc.NoSuchType:
            pass

        lines = pprint.pformat(item).splitlines()

        for line in lines:
            fline = f'{prefix}{line}'
            if clamp and len(fline) > clamp:
                await self.runt.printf(f'{fline[:clamp-3]}...')
            else:
                await self.runt.printf(fline)

    @stormfunc(readonly=True)
    async def _warn(self, mesg, **kwargs):
        mesg = await self._get_mesg(mesg, **kwargs)
        await self.runt.warn(mesg, log=False)

    @stormfunc(readonly=True)
    async def _fire(self, name, **info):
        info = await toprim(info)
        s_common.reqjsonsafe(info)
        await self.runt.bus.fire('storm:fire', type=name, data=info)

    def _ctorGlobalVars(self, path=None):
        return GlobalVars(path=path)

@registry.registerLib
class LibDict(Lib):
    '''
    A Storm Library for interacting with dictionaries.
    '''
    _storm_locals = (
        {'name': 'has', 'desc': 'Check a dictionary has a specific key.',
         'type': {'type': 'function', '_funcname': '_has',
                  'args': (
                      {'name': 'valu', 'type': 'dict', 'desc': 'The dictionary being checked.'},
                      {'name': 'key', 'type': 'any', 'desc': 'The key to check.'},
                  ),
                  'returns': {'type': 'boolean', 'desc': 'True if the key is present, false if the key is not present.'}}},
        {'name': 'keys', 'desc': 'Retrieve a list of keys in the specified dictionary.',
         'type': {'type': 'function', '_funcname': '_keys',
                  'args': (
                      {'name': 'valu', 'type': 'dict', 'desc': 'The dictionary to operate on.'},
                  ),
                  'returns': {'type': 'list', 'desc': 'List of keys in the specified dictionary.', }}},
        {'name': 'pop', 'desc': 'Remove specified key and return the corresponding value.',
         'type': {'type': 'function', '_funcname': '_pop',
                  'args': (
                      {'name': 'valu', 'type': 'dict', 'desc': 'The dictionary to operate on.'},
                      {'name': 'key', 'type': 'any', 'desc': 'The key to pop.'},
                      {'name': 'default', 'type': 'any', 'default': '$lib.undef',
                       'desc': 'Optional default value to return if the key does not exist in the dictionary.'},
                  ),
                  'returns': {'type': 'any', 'desc': 'The popped value.', }}},
        {'name': 'update', 'desc': 'Update the specified dictionary with keys/values from another dictionary.',
         'type': {'type': 'function', '_funcname': '_update',
                  'args': (
                      {'name': 'valu', 'type': 'dict', 'desc': 'The target dictionary (update to).'},
                      {'name': 'other', 'type': 'dict', 'desc': 'The source dictionary (update from).'},
                  ),
                  'returns': {'type': 'null'}}},
        {'name': 'values', 'desc': 'Retrieve a list of values in the specified dictionary.',
         'type': {'type': 'function', '_funcname': '_values',
                  'args': (
                      {'name': 'valu', 'type': 'dict', 'desc': 'The dictionary to operate on.'},
                  ),
                  'returns': {'type': 'list', 'desc': 'List of values in the specified dictionary.', }}},
    )
    _storm_lib_path = ('dict',)

    def getObjLocals(self):
        return {
            'has': self._has,
            'keys': self._keys,
            'pop': self._pop,
            'update': self._update,
            'values': self._values,
        }

    async def _check_type(self, valu, name='valu'):
        if isinstance(valu, (dict, Dict)):
            return

        typ = getattr(valu, '_storm_typename', None)
        if typ is None:
            prim = await toprim(valu)
            typ = type(prim).__name__

        mesg = f'{name} argument must be a dict, not {typ}.'
        raise s_exc.BadArg(mesg=mesg)

    @stormfunc(readonly=True)
    async def _has(self, valu, key):
        await self._check_type(valu)
        key = await toprim(key)
        valu = await toprim(valu)
        return key in valu

    @stormfunc(readonly=True)
    async def _keys(self, valu):
        await self._check_type(valu)
        valu = await toprim(valu)
        return list(valu.keys())

    @stormfunc(readonly=True)
    async def _pop(self, valu, key, default=undef):
        await self._check_type(valu)

        key = await toprim(key)
        real = await toprim(valu)

        if key not in real:
            if default == undef:
                mesg = f'Key {key} does not exist in dictionary.'
                raise s_exc.BadArg(mesg=mesg)
            return await toprim(default)

        # Make sure we have a storm Dict
        valu = fromprim(valu)

        ret = await valu.deref(key)
        await valu.setitem(key, undef)
        return ret

    @stormfunc(readonly=True)
    async def _update(self, valu, other):
        await self._check_type(valu)
        await self._check_type(other, name='other')

        valu = fromprim(valu)
        other = await toprim(other)

        for k, v in other.items():
            await valu.setitem(k, v)

    @stormfunc(readonly=True)
    async def _values(self, valu):
        await self._check_type(valu)

        valu = await toprim(valu)
        return list(valu.values())

    async def __call__(self, **kwargs):
        s_common.deprecated('$lib.dict()', curv='2.161.0')
        await self.runt.warnonce('$lib.dict() is deprecated. Use ({}) instead.')
        return Dict(kwargs)

@registry.registerLib
class LibPs(Lib):
    '''
    A Storm Library for interacting with running tasks on the Cortex.
    '''
    _storm_locals = (  # type:  ignore
        {'name': 'kill', 'desc': 'Stop a running task on the Cortex.',
         'type': {'type': 'function', '_funcname': '_kill',
                  'args': (
                      {'name': 'prefix', 'type': 'str',
                       'desc': 'The prefix of the task to stop. '
                               'Tasks will only be stopped if there is a single prefix match.'},
                  ),
                  'returns': {'type': 'boolean', 'desc': 'True if the task was cancelled, False otherwise.', }}},
        {'name': 'list', 'desc': 'List tasks the current user can access.',
         'type': {'type': 'function', '_funcname': '_list',
                  'returns': {'type': 'list', 'desc': 'A list of task definitions.', }}},
    )
    _storm_lib_path = ('ps',)

    def getObjLocals(self):
        return {
            'kill': self._kill,
            'list': self._list,
        }

    async def _kill(self, prefix):
        idens = []

        todo = s_common.todo('ps', self.runt.user)
        tasks = await self.dyncall('cell', todo)
        for task in tasks:
            iden = task.get('iden')
            if iden.startswith(prefix):
                idens.append(iden)

        if len(idens) == 0:
            mesg = 'Provided iden does not match any processes.'
            raise s_exc.StormRuntimeError(mesg=mesg, iden=prefix)

        if len(idens) > 1:
            mesg = 'Provided iden matches more than one process.'
            raise s_exc.StormRuntimeError(mesg=mesg, iden=prefix)

        todo = s_common.todo('kill', self.runt.user, idens[0])
        return await self.dyncall('cell', todo)

    @stormfunc(readonly=True)
    async def _list(self):
        todo = s_common.todo('ps', self.runt.user)
        return await self.dyncall('cell', todo)

@registry.registerLib
class LibStr(Lib):
    '''
    A Storm Library for interacting with strings.
    '''
    _storm_locals = (
        {'name': 'join', 'desc': '''
            Join items into a string using a separator.

            Examples:
                Join together a list of strings with a dot separator::

                    cli> storm $foo=$lib.str.join('.', ('rep', 'vtx', 'tag')) $lib.print($foo)

                    rep.vtx.tag''',
         'type': {'type': 'function', '_funcname': 'join',
                  'args': (
                      {'name': 'sepr', 'type': 'str', 'desc': 'The separator used to join strings with.', },
                      {'name': 'items', 'type': 'list', 'desc': 'A list of items to join together.', },
                  ),
                  'returns': {'type': 'str', 'desc': 'The joined string.', }}},
        {'name': 'concat', 'desc': 'Concatenate a set of strings together.',
         'type': {'type': 'function', '_funcname': 'concat',
                  'args': (
                      {'name': '*args', 'type': 'any', 'desc': 'Items to join together.', },
                  ),
                  'returns': {'type': 'str', 'desc': 'The joined string.', }}},
        {'name': 'format', 'desc': '''
            Format a text string.

            Examples:
                Format a string with a fixed argument and a variable::

                    cli> storm $list=(1,2,3,4)
                         $str=$lib.str.format('Hello {name}, your list is {list}!', name='Reader', list=$list)
                         $lib.print($str)

                    Hello Reader, your list is ['1', '2', '3', '4']!''',
         'type': {'type': 'function', '_funcname': 'format',
                  'args': (
                      {'name': 'text', 'type': 'str', 'desc': 'The base text string.', },
                      {'name': '**kwargs', 'type': 'any',
                       'desc': 'Keyword values which are substituted into the string.', },
                  ),
                  'returns': {'type': 'str', 'desc': 'The new string.', }}},
    )
    _storm_lib_path = ('str',)

    def getObjLocals(self):
        return {
            'join': self.join,
            'concat': self.concat,
            'format': self.format,
        }

    @stormfunc(readonly=True)
    async def concat(self, *args):
        strs = [await tostr(a) for a in args]
        return ''.join(strs)

    @stormfunc(readonly=True)
    async def format(self, text, **kwargs):
        text = await kwarg_format(text, **kwargs)

        return text

    @stormfunc(readonly=True)
    async def join(self, sepr, items):
        strs = [await tostr(item) async for item in toiter(items)]
        return sepr.join(strs)

@registry.registerLib
class LibAxon(Lib):
    '''
    A Storm library for interacting with the Cortex's Axon.

    For APIs that accept an ssl_opts argument, the dictionary may contain the following values::

        ({
            'verify': <bool> - Perform SSL/TLS verification. Is overridden by the ssl argument.
            'client_cert': <str> - PEM encoded full chain certificate for use in mTLS.
            'client_key': <str> - PEM encoded key for use in mTLS. Alternatively, can be included in client_cert.
        })

    For APIs that accept a proxy argument, the following values are supported::

        $lib.null: Deprecated - Use the proxy defined by the http:proxy configuration option if set.
        $lib.true: Use the proxy defined by the http:proxy configuration option if set.
        $lib.false: Do not use the proxy defined by the http:proxy configuration option if set.
        <str>: A proxy URL string.
    '''
    _storm_locals = (
        {'name': 'wget', 'desc': """
            A method to download an HTTP(S) resource into the Cortex's Axon.

            Notes:
                The response body will be stored regardless of the status code. See the ``Axon.wget()`` API
                documentation to see the complete structure of the response dictionary.

            Example:
                Get the Vertex Project website::

                    $headers = ({})
                    $headers."User-Agent" = Foo/Bar

                    $resp = $lib.axon.wget("http://vertex.link", method=GET, headers=$headers)
                    if $resp.ok { $lib.print("Downloaded: {size} bytes", size=$resp.size) }
            """,
         'type': {'type': 'function', '_funcname': 'wget',
                  'args': (
                      {'name': 'url', 'type': 'str', 'desc': 'The URL to download'},
                      {'name': 'headers', 'type': 'dict', 'desc': 'An optional dictionary of HTTP headers to send.',
                       'default': None},
                      {'name': 'params', 'type': 'dict', 'desc': 'An optional dictionary of URL parameters to add.',
                       'default': None},
                      {'name': 'method', 'type': 'str', 'desc': 'The HTTP method to use.', 'default': 'GET'},
                      {'name': 'json', 'type': 'dict', 'desc': 'A JSON object to send as the body.',
                       'default': None},
                      {'name': 'body', 'type': 'bytes', 'desc': 'Bytes to send as the body.', 'default': None},
                      {'name': 'ssl', 'type': 'boolean',
                       'desc': 'Set to False to disable SSL/TLS certificate verification.', 'default': True},
                      {'name': 'timeout', 'type': 'int', 'desc': 'Timeout for the download operation.',
                       'default': None},
                      {'name': 'proxy', 'type': ['bool', 'str'],
                       'desc': 'Configure proxy usage. See $lib.axon help for additional details.', 'default': True},
                      {'name': 'ssl_opts', 'type': 'dict',
                       'desc': 'Optional SSL/TLS options. See $lib.axon help for additional details.',
                       'default': None},
                  ),
                  'returns': {'type': 'dict', 'desc': 'A status dictionary of metadata.'}}},
        {'name': 'wput', 'desc': """
            A method to upload a blob from the axon to an HTTP(S) endpoint.
            """,
         'type': {'type': 'function', '_funcname': 'wput',
                  'args': (
                      {'name': 'sha256', 'type': 'str', 'desc': 'The sha256 of the file blob to upload.'},
                      {'name': 'url', 'type': 'str', 'desc': 'The URL to upload the file to.'},
                      {'name': 'headers', 'type': 'dict', 'desc': 'An optional dictionary of HTTP headers to send.',
                       'default': None},
                      {'name': 'params', 'type': 'dict', 'desc': 'An optional dictionary of URL parameters to add.',
                       'default': None},
                      {'name': 'method', 'type': 'str', 'desc': 'The HTTP method to use.', 'default': 'PUT'},
                      {'name': 'ssl', 'type': 'boolean',
                       'desc': 'Set to False to disable SSL/TLS certificate verification.', 'default': True},
                      {'name': 'timeout', 'type': 'int', 'desc': 'Timeout for the download operation.',
                       'default': None},
                      {'name': 'proxy', 'type': ['bool', 'str'],
                       'desc': 'Configure proxy usage. See $lib.axon help for additional details.', 'default': True},
                      {'name': 'ssl_opts', 'type': 'dict',
                       'desc': 'Optional SSL/TLS options. See $lib.axon help for additional details.',
                       'default': None},
                  ),
                  'returns': {'type': 'dict', 'desc': 'A status dictionary of metadata.'}}},
        {'name': 'urlfile', 'desc': '''
            Retrieve the target URL using the wget() function and construct an inet:urlfile node from the response.

            Notes:
                This accepts the same arguments as ``$lib.axon.wget()``.
                ''',
         'type': {'type': 'function', '_funcname': 'urlfile',
                  'args': (
                      {'name': '*args', 'type': 'any', 'desc': 'Args from ``$lib.axon.wget()``.'},
                      {'name': '**kwargs', 'type': 'any', 'desc': 'Args from ``$lib.axon.wget()``.'},
                  ),
                  'returns': {'type': ['node', 'null'],
                              'desc': 'The ``inet:urlfile`` node on success,  ``null`` on error.'}}},
        {'name': 'del', 'desc': '''
            Remove the bytes from the Cortex's Axon by sha256.

            Example:
                Delete files from the axon based on a tag::

                    file:bytes#foo +:sha256 $lib.axon.del(:sha256)
        ''',
         'type': {'type': 'function', '_funcname': 'del_',
                  'args': (
                      {'name': 'sha256', 'type': 'hash:sha256',
                       'desc': 'The sha256 of the bytes to remove from the Axon.'},
                  ),
                  'returns': {'type': 'boolean', 'desc': 'True if the bytes were found and removed.'}}},

        {'name': 'dels', 'desc': '''
            Remove multiple byte blobs from the Cortex's Axon by a list of sha256 hashes.

            Example:
                Delete a list of files (by hash) from the Axon::

                    $list = ($hash0, $hash1, $hash2)
                    $lib.axon.dels($list)
        ''',
         'type': {'type': 'function', '_funcname': 'dels',
                  'args': (
                      {'name': 'sha256s', 'type': 'list', 'desc': 'A list of sha256 hashes to remove from the Axon.'},
                  ),
                  'returns': {'type': 'list',
                              'desc': 'A list of boolean values that are True if the bytes were found.'}}},

        {'name': 'list', 'desc': '''
        List (offset, sha256, size) tuples for files in the Axon in added order.

        Example:
            List files::

                for ($offs, $sha256, $size) in $lib.axon.list() {
                    $lib.print($sha256)
                }

            Start list from offset 10::

                for ($offs, $sha256, $size) in $lib.axon.list(10) {
                    $lib.print($sha256)
                }
        ''',
         'type': {'type': 'function', '_funcname': 'list',
                  'args': (
                      {'name': 'offs', 'type': 'int', 'desc': 'The offset to start from.', 'default': 0},
                      {'name': 'wait', 'type': 'boolean', 'default': False,
                        'desc': 'Wait for new results and yield them in realtime.'},
                      {'name': 'timeout', 'type': 'int', 'default': None,
                        'desc': 'The maximum time to wait for a new result before returning.'},
                  ),
                  'returns': {'name': 'yields', 'type': 'list',
                              'desc': 'Tuple of (offset, sha256, size) in added order.'}}},
        {'name': 'readlines', 'desc': '''
        Yields lines of text from a plain-text file stored in the Axon.

        Examples:

            // Get the lines for a given file.
            for $line in $lib.axon.readlines($sha256) {
                $dostuff($line)
            }
        ''',
         'type': {'type': 'function', '_funcname': 'readlines',
                  'args': (
                      {'name': 'sha256', 'type': 'str', 'desc': 'The SHA256 hash of the file.'},
                      {'name': 'errors', 'type': 'str', 'default': 'ignore',
                       'desc': 'Specify how encoding errors should handled.'},
                  ),
                  'returns': {'name': 'yields', 'type': 'str',
                              'desc': 'A line of text from the file.'}}},

        {'name': 'jsonlines', 'desc': '''
        Yields JSON objects from a JSON-lines file stored in the Axon.

        Example:
            Get the JSON objects from a given JSONL file::

                for $item in $lib.axon.jsonlines($sha256) {
                    $dostuff($item)
                }
        ''',
         'type': {'type': 'function', '_funcname': 'jsonlines',
                  'args': (
                      {'name': 'sha256', 'type': 'str', 'desc': 'The SHA256 hash of the file.'},
                      {'name': 'errors', 'type': 'str', 'default': 'ignore',
                       'desc': 'Specify how encoding errors should handled.'},
                  ),
                  'returns': {'name': 'yields', 'type': 'any',
                              'desc': 'A JSON object parsed from a line of text.'}}},
        {'name': 'csvrows', 'desc': '''
            Yields CSV rows from a CSV file stored in the Axon.

            Notes:
                The dialect and fmtparams expose the Python csv.reader() parameters.

            Example:
                Get the rows from a given csv file::

                    for $row in $lib.axon.csvrows($sha256) {
                        $dostuff($row)
                    }

                Get the rows from a given tab separated file::

                    for $row in $lib.axon.csvrows($sha256, delimiter="\\t") {
                        $dostuff($row)
                    }
            ''',
         'type': {'type': 'function', '_funcname': 'csvrows',
                  'args': (
                      {'name': 'sha256', 'type': 'str', 'desc': 'The SHA256 hash of the file.'},
                      {'name': 'dialect', 'type': 'str', 'desc': 'The default CSV dialect to use.',
                       'default': 'excel'},
                      {'name': 'errors', 'type': 'str', 'default': 'ignore',
                       'desc': 'Specify how encoding errors should handled.'},
                      {'name': '**fmtparams', 'type': 'any', 'desc': 'Format arguments.'},
                  ),
                  'returns': {'name': 'yields', 'type': 'list',
                              'desc': 'A list of strings from the CSV file.'}}},
        {'name': 'metrics', 'desc': '''
        Get runtime metrics of the Axon.

        Example:
            Print the total number of files stored in the Axon::

                $data = $lib.axon.metrics()
                $lib.print("The Axon has {n} files", n=$data."file:count")
        ''',
        'type': {'type': 'function', '_funcname': 'metrics',
                 'returns': {'type': 'dict', 'desc': 'A dictionary containing runtime data about the Axon.'}}},
        {'name': 'put', 'desc': '''
            Save the given bytes variable to the Axon the Cortex is configured to use.

            Examples:
                Save a base64 encoded buffer to the Axon::

                    cli> storm $s='dGVzdA==' $buf=$lib.base64.decode($s) ($size, $sha256)=$lib.axon.put($buf)
                         $lib.print('size={size} sha256={sha256}', size=$size, sha256=$sha256)

                    size=4 sha256=9f86d081884c7d659a2feaa0c55ad015a3bf4f1b2b0b822cd15d6c15b0f00a08''',
         'type': {'type': 'function', '_funcname': 'put',
                  'args': (
                      {'name': 'byts', 'type': 'bytes', 'desc': 'The bytes to save.', },
                  ),
                  'returns': {'type': 'list', 'desc': 'A tuple of the file size and sha256 value.', }}},
        {'name': 'has', 'desc': '''
            Check if the Axon the Cortex is configured to use has a given sha256 value.

            Examples:
                Check if the Axon has a given file::

                    # This example assumes the Axon does have the bytes
                    cli> storm if $lib.axon.has(9f86d081884c7d659a2feaa0c55ad015a3bf4f1b2b0b822cd15d6c15b0f00a08) {
                            $lib.print("Has bytes")
                        } else {
                            $lib.print("Does not have bytes")
                        }

                    Has bytes
            ''',
         'type': {'type': 'function', '_funcname': 'has',
                  'args': (
                      {'name': 'sha256', 'type': 'str', 'desc': 'The sha256 value to check.', },
                  ),
                  'returns': {'type': 'boolean', 'desc': 'True if the Axon has the file, false if it does not.', }}},
        {'name': 'size', 'desc': '''
            Return the size of the bytes stored in the Axon for the given sha256.

            Examples:
                Get the size for a file given a variable named ``$sha256``::

                    $size = $lib.axon.size($sha256)
            ''',
         'type': {'type': 'function', '_funcname': 'size',
                  'args': (
                      {'name': 'sha256', 'type': 'str', 'desc': 'The sha256 value to check.', },
                  ),
                  'returns': {'type': ['int', 'null'],
                              'desc': 'The size of the file or ``null`` if the file is not found.', }}},
        {'name': 'hashset', 'desc': '''
            Return additional hashes of the bytes stored in the Axon for the given sha256.

            Examples:
                Get the md5 hash for a file given a variable named ``$sha256``::

                    $hashset = $lib.axon.hashset($sha256)
                    $md5 = $hashset.md5
            ''',
         'type': {'type': 'function', '_funcname': 'hashset',
                  'args': (
                      {'name': 'sha256', 'type': 'str', 'desc': 'The sha256 value to calculate hashes for.', },
                  ),
                  'returns': {'type': 'dict', 'desc': 'A dictionary of additional hashes.', }}},
        {'name': 'upload', 'desc': '''
            Upload a stream of bytes to the Axon as a file.

            Examples:
                Upload bytes from a generator::

                    ($size, $sha256) = $lib.axon.upload($getBytesChunks())
            ''',
         'type': {'type': 'function', '_funcname': 'upload',
                  'args': (
                      {'name': 'genr', 'type': 'generator', 'desc': 'A generator which yields bytes.', },
                  ),
                  'returns': {'type': 'list', 'desc': 'A tuple of the file size and sha256 value.', }}},
    )
    _storm_lib_path = ('axon',)

    def getObjLocals(self):
        return {
            'wget': self.wget,
            'wput': self.wput,
            'urlfile': self.urlfile,
            'del': self.del_,
            'dels': self.dels,
            'list': self.list,
            'readlines': self.readlines,
            'jsonlines': self.jsonlines,
            'csvrows': self.csvrows,
            'metrics': self.metrics,
            'put': self.put,
            'has': self.has,
            'size': self.size,
            'upload': self.upload,
            'hashset': self.hashset,
        }

    @stormfunc(readonly=True)
    async def readlines(self, sha256, errors='ignore'):
        self.runt.confirm(('axon', 'get'))
        await self.runt.view.core.getAxon()

        sha256 = await tostr(sha256)
        async for line in self.runt.view.core.axon.readlines(sha256, errors=errors):
            yield line

    @stormfunc(readonly=True)
    async def jsonlines(self, sha256, errors='ignore'):
        self.runt.confirm(('axon', 'get'))
        await self.runt.view.core.getAxon()

        sha256 = await tostr(sha256)
        async for line in self.runt.view.core.axon.jsonlines(sha256):
            yield line

    async def dels(self, sha256s):

        self.runt.confirm(('axon', 'del'))

        sha256s = await toprim(sha256s)

        if not isinstance(sha256s, (list, tuple)):
            raise s_exc.BadArg()

        hashes = [s_common.uhex(s) for s in sha256s]

        await self.runt.view.core.getAxon()

        axon = self.runt.view.core.axon
        return await axon.dels(hashes)

    async def del_(self, sha256):

        self.runt.confirm(('axon', 'del'))

        sha256 = await tostr(sha256)

        sha256b = s_common.uhex(sha256)
        await self.runt.view.core.getAxon()

        axon = self.runt.view.core.axon
        return await axon.del_(sha256b)

    async def wget(self, url, headers=None, params=None, method='GET', json=None, body=None,
                   ssl=True, timeout=None, proxy=True, ssl_opts=None):

        self.runt.confirm(('axon', 'upload'))

        url = await tostr(url)
        method = await tostr(method)

        ssl = await tobool(ssl)
        body = await toprim(body)
        json = await toprim(json)
        params = await toprim(params)
        headers = await toprim(headers)
        timeout = await toprim(timeout)
        proxy = await toprim(proxy)
        ssl_opts = await toprim(ssl_opts)

        params = strifyHttpArg(params, multi=True)
        headers = strifyHttpArg(headers)

        await self.runt.view.core.getAxon()

        kwargs = {}
<<<<<<< HEAD
        axonvers = self.runt.view.core.axoninfo['synapse']['version']
        if axonvers >= AXON_MINVERS_PROXY:
=======

        ok, proxy = await resolveAxonProxyArg(proxy)
        if ok:
>>>>>>> 40c722c3
            kwargs['proxy'] = proxy

        if ssl_opts is not None:
            axonvers = self.runt.snap.core.axoninfo['synapse']['version']
            mesg = f'The ssl_opts argument requires an Axon Synapse version {AXON_MINVERS_SSLOPTS}, ' \
                   f'but the Axon is running {axonvers}'
            s_version.reqVersion(axonvers, AXON_MINVERS_SSLOPTS, mesg=mesg)
            kwargs['ssl_opts'] = ssl_opts

        axon = self.runt.view.core.axon
        resp = await axon.wget(url, headers=headers, params=params, method=method, ssl=ssl, body=body, json=json,
                               timeout=timeout, **kwargs)
        resp['original_url'] = url
        return resp

    async def wput(self, sha256, url, headers=None, params=None, method='PUT',
                   ssl=True, timeout=None, proxy=True, ssl_opts=None):

        self.runt.confirm(('axon', 'get'))

        url = await tostr(url)
        sha256 = await tostr(sha256)
        method = await tostr(method)
        proxy = await toprim(proxy)

        ssl = await tobool(ssl)
        params = await toprim(params)
        headers = await toprim(headers)
        timeout = await toprim(timeout)
        ssl_opts = await toprim(ssl_opts)

        params = strifyHttpArg(params, multi=True)
        headers = strifyHttpArg(headers)

<<<<<<< HEAD
        if proxy is not None:
            self.runt.confirm(('storm', 'lib', 'inet', 'http', 'proxy'))

        axon = self.runt.view.core.axon
        sha256byts = s_common.uhex(sha256)

        kwargs = {}
        axonvers = self.runt.view.core.axoninfo['synapse']['version']
        if axonvers >= AXON_MINVERS_PROXY:
=======
        await self.runt.snap.core.getAxon()

        kwargs = {}

        ok, proxy = await resolveAxonProxyArg(proxy)
        if ok:
>>>>>>> 40c722c3
            kwargs['proxy'] = proxy

        if ssl_opts is not None:
            axonvers = self.runt.snap.core.axoninfo['synapse']['version']
            mesg = f'The ssl_opts argument requires an Axon Synapse version {AXON_MINVERS_SSLOPTS}, ' \
                   f'but the Axon is running {axonvers}'
            s_version.reqVersion(axonvers, AXON_MINVERS_SSLOPTS, mesg=mesg)
            kwargs['ssl_opts'] = ssl_opts

        axon = self.runt.snap.core.axon
        sha256byts = s_common.uhex(sha256)

        return await axon.wput(sha256byts, url, headers=headers, params=params, method=method,
                               ssl=ssl, timeout=timeout, **kwargs)

    async def urlfile(self, *args, **kwargs):
        gateiden = self.runt.view.wlyr.iden
        self.runt.confirm(('node', 'add', 'file:bytes'), gateiden=gateiden)
        self.runt.confirm(('node', 'add', 'inet:urlfile'), gateiden=gateiden)

        resp = await self.wget(*args, **kwargs)
        code = resp.get('code')

        if code != 200:
            mesg = f'$lib.axon.urlfile(): HTTP code {code}: {resp.get("reason")}'
            await self.runt.warn(mesg, log=False)
            return

        now = self.runt.model.type('time').norm('now')[0]

        original_url = resp.get('original_url')
        hashes = resp.get('hashes')
        sha256 = hashes.get('sha256')
        props = {
            'size': resp.get('size'),
            'md5': hashes.get('md5'),
            'sha1': hashes.get('sha1'),
            'sha256': sha256,
            '.seen': now,
        }

        filenode = await self.runt.view.addNode('file:bytes', sha256, props=props)

        if not filenode.get('name'):
            info = s_urlhelp.chopurl(original_url)
            base = info.get('path').strip('/').split('/')[-1]
            if base:
                await filenode.set('name', base)

        props = {'.seen': now}
        urlfile = await self.runt.view.addNode('inet:urlfile', (original_url, sha256), props=props)

        history = resp.get('history')
        if history is not None:
            redirs = []
            src = original_url

            # We skip the first entry in history, since that URL is the original URL
            # having been redirected. The second+ history item represents the
            # requested URL. We then capture the last part of the chain in our list.
            # The recorded URLs after the original_url are all the resolved URLS,
            # since Location headers may be partial paths and this avoids needing to
            # do url introspection that has already been done by the Axon.

            for info in history[1:]:
                url = info.get('url')
                redirs.append((src, url))
                src = url

            redirs.append((src, resp.get('url')))

            for valu in redirs:
                props = {'.seen': now}
                await self.runt.view.addNode('inet:urlredir', valu, props=props)

        return urlfile

    @stormfunc(readonly=True)
    async def list(self, offs=0, wait=False, timeout=None):
        offs = await toint(offs)
        wait = await tobool(wait)
        timeout = await toint(timeout, noneok=True)

        self.runt.confirm(('axon', 'has'))

        await self.runt.view.core.getAxon()
        axon = self.runt.view.core.axon

        async for item in axon.hashes(offs, wait=wait, timeout=timeout):
            yield (item[0], s_common.ehex(item[1][0]), item[1][1])

    @stormfunc(readonly=True)
    async def csvrows(self, sha256, dialect='excel', errors='ignore', **fmtparams):

        self.runt.confirm(('axon', 'get'))

        await self.runt.view.core.getAxon()

        sha256 = await tostr(sha256)
        dialect = await tostr(dialect)
        fmtparams = await toprim(fmtparams)
        async for item in self.runt.view.core.axon.csvrows(s_common.uhex(sha256), dialect,
                                                           errors=errors, **fmtparams):
            yield item
            await asyncio.sleep(0)

    @stormfunc(readonly=True)
    async def metrics(self):
        self.runt.confirm(('axon', 'has'))
        return await self.runt.view.core.axon.metrics()

    async def upload(self, genr):

        self.runt.confirm(('axon', 'upload'))

        await self.runt.view.core.getAxon()
        async with await self.runt.view.core.axon.upload() as upload:
            async for byts in s_coro.agen(genr):
                await upload.write(byts)
            size, sha256 = await upload.save()
            return size, s_common.ehex(sha256)

    @stormfunc(readonly=True)
    async def has(self, sha256):
        sha256 = await tostr(sha256, noneok=True)
        if sha256 is None:
            return None

        self.runt.confirm(('axon', 'has'))

        await self.runt.view.core.getAxon()
        return await self.runt.view.core.axon.has(s_common.uhex(sha256))

    @stormfunc(readonly=True)
    async def size(self, sha256):
        sha256 = await tostr(sha256)

        self.runt.confirm(('axon', 'has'))

        await self.runt.view.core.getAxon()
        return await self.runt.view.core.axon.size(s_common.uhex(sha256))

    async def put(self, byts):
        if not isinstance(byts, bytes):
            mesg = '$lib.axon.put() requires a bytes argument'
            raise s_exc.BadArg(mesg=mesg)

        self.runt.confirm(('axon', 'upload'))

        await self.runt.view.core.getAxon()
        size, sha256 = await self.runt.view.core.axon.put(byts)

        return (size, s_common.ehex(sha256))

    @stormfunc(readonly=True)
    async def hashset(self, sha256):
        sha256 = await tostr(sha256)

        self.runt.confirm(('axon', 'has'))

        await self.runt.view.core.getAxon()
        return await self.runt.view.core.axon.hashset(s_common.uhex(sha256))

@registry.registerLib
class LibLift(Lib):
    '''
    A Storm Library for interacting with lift helpers.
    '''
    _storm_locals = (
        {'name': 'byNodeData', 'desc': 'Lift nodes which have a given nodedata name set on them.',
         'type': {'type': 'function', '_funcname': '_byNodeData',
                  'args': (
                      {'name': 'name', 'desc': 'The name to of the nodedata key to lift by.', 'type': 'str', },
                  ),
                  'returns': {'name': 'Yields', 'type': 'node',
                              'desc': 'Yields nodes to the pipeline. '
                                      'This must be used in conjunction with the ``yield`` keyword.', }}},
    )
    _storm_lib_path = ('lift',)

    def getObjLocals(self):
        return {
            'byNodeData': self._byNodeData,
        }

    @stormfunc(readonly=True)
    async def _byNodeData(self, name):
        name = await tostr(name)
        async for node in self.runt.view.nodesByDataName(name):
            yield node

@registry.registerLib
class LibTime(Lib):
    '''
    A Storm Library for interacting with timestamps.
    '''
    _storm_locals = (
        {'name': 'now', 'desc': 'Get the current epoch time in milliseconds.',
         'type': {
             'type': 'function', '_funcname': '_now',
             'returns': {'desc': 'Epoch time in milliseconds.', 'type': 'int', }}},
        {'name': 'fromunix',
         'desc': '''
            Normalize a timestamp from a unix epoch time in seconds to milliseconds.

            Examples:
                Convert a timestamp from seconds to millis and format it::

                    cli> storm $seconds=1594684800 $millis=$lib.time.fromunix($seconds)
                         $str=$lib.time.format($millis, '%A %d, %B %Y') $lib.print($str)

                    Tuesday 14, July 2020''',
         'type': {'type': 'function', '_funcname': '_fromunix',
                  'args': (
                      {'name': 'secs', 'type': 'int', 'desc': 'Unix epoch time in seconds.', },
                  ),
                  'returns': {'type': 'int', 'desc': 'The normalized time in milliseconds.', }}},
        {'name': 'parse', 'desc': '''
            Parse a timestamp string using ``datetime.strptime()`` into an epoch timestamp.

            Examples:
                Parse a string as for its month/day/year value into a timestamp::

                    cli> storm $s='06/01/2020' $ts=$lib.time.parse($s, '%m/%d/%Y') $lib.print($ts)

                    1590969600000''',
         'type': {'type': 'function', '_funcname': '_parse',
                  'args': (
                      {'name': 'valu', 'type': 'str', 'desc': 'The timestamp string to parse.', },
                      {'name': 'format', 'type': 'str', 'desc': 'The format string to use for parsing.', },
                      {'name': 'errok', 'type': 'boolean', 'default': False,
                       'desc': 'If set, parsing errors will return ``$lib.null`` instead of raising an exception.'}
                  ),
                  'returns': {'type': 'int', 'desc': 'The epoch timestamp for the string.', }}},
        {'name': 'format', 'desc': '''
            Format a Synapse timestamp into a string value using ``datetime.strftime()``.

            Examples:
                Format a timestamp into a string::

                    cli> storm $now=$lib.time.now() $str=$lib.time.format($now, '%A %d, %B %Y') $lib.print($str)

                    Tuesday 14, July 2020''',
         'type': {'type': 'function', '_funcname': '_format',
                  'args': (
                      {'name': 'valu', 'type': 'int', 'desc': 'A timestamp in epoch milliseconds.', },
                      {'name': 'format', 'type': 'str', 'desc': 'The strftime format string.', },
                  ),
                  'returns': {'type': 'str', 'desc': 'The formatted time string.', }}},
        {'name': 'sleep', 'desc': '''
            Pause the processing of data in the storm query.
            ''',
         'type': {'type': 'function', '_funcname': '_sleep',
                  'args': (
                      {'name': 'valu', 'type': 'int', 'desc': 'The number of seconds to pause for.', },
                  ),
                  'returns': {'type': 'null', }}},
        {'name': 'ticker', 'desc': '''
        Periodically pause the processing of data in the storm query.
        ''',
         'type': {'type': 'function', '_funcname': '_ticker',
                  'args': (
                      {'name': 'tick',
                       'desc': 'The amount of time to wait between each tick, in seconds.', 'type': 'int', },
                      {'name': 'count', 'default': None, 'type': 'int',
                       'desc': 'The number of times to pause the query before exiting the loop. '
                               'This defaults to None and will yield forever if not set.', }
                  ),
                  'returns': {'name': 'Yields', 'type': 'int',
                              'desc': 'This yields the current tick count after each time it wakes up.', }}},

        {'name': 'year', 'desc': '''
        Returns the year part of a time value.
        ''',
         'type': {'type': 'function', '_funcname': 'year',
                  'args': (
                      {'name': 'tick', 'desc': 'A time value.', 'type': 'time', },
                  ),
                  'returns': {'type': 'int', 'desc': 'The year part of the time expression.', }}},

        {'name': 'month', 'desc': '''
        Returns the month part of a time value.
        ''',
         'type': {'type': 'function', '_funcname': 'month',
                  'args': (
                      {'name': 'tick', 'desc': 'A time value.', 'type': 'time', },
                  ),
                  'returns': {'type': 'int', 'desc': 'The month part of the time expression.', }}},

        {'name': 'day', 'desc': '''
        Returns the day part of a time value.
        ''',
         'type': {'type': 'function', '_funcname': 'day',
                  'args': (
                      {'name': 'tick', 'desc': 'A time value.', 'type': 'time', },
                  ),
                  'returns': {'type': 'int', 'desc': 'The day part of the time expression.', }}},

        {'name': 'hour', 'desc': '''
        Returns the hour part of a time value.
        ''',
         'type': {'type': 'function', '_funcname': 'hour',
                  'args': (
                      {'name': 'tick', 'desc': 'A time value.', 'type': 'time', },
                  ),
                  'returns': {'type': 'int', 'desc': 'The hour part of the time expression.', }}},

        {'name': 'minute', 'desc': '''
        Returns the minute part of a time value.
        ''',
         'type': {'type': 'function', '_funcname': 'minute',
                  'args': (
                      {'name': 'tick', 'desc': 'A time value.', 'type': 'time', },
                  ),
                  'returns': {'type': 'int', 'desc': 'The minute part of the time expression.', }}},

        {'name': 'second', 'desc': '''
        Returns the second part of a time value.
        ''',
         'type': {'type': 'function', '_funcname': 'second',
                  'args': (
                      {'name': 'tick', 'desc': 'A time value.', 'type': 'time', },
                  ),
                  'returns': {'type': 'int', 'desc': 'The second part of the time expression.', }}},

        {'name': 'dayofweek', 'desc': '''
        Returns the index (beginning with monday as 0) of the day within the week.
        ''',
         'type': {'type': 'function', '_funcname': 'dayofweek',
                  'args': (
                      {'name': 'tick', 'desc': 'A time value.', 'type': 'time', },
                  ),
                  'returns': {'type': 'int', 'desc': 'The index of the day within week.', }}},

        {'name': 'dayofyear', 'desc': '''
        Returns the index (beginning with 0) of the day within the year.
        ''',
         'type': {'type': 'function', '_funcname': 'dayofyear',
                  'args': (
                      {'name': 'tick', 'desc': 'A time value.', 'type': 'time', },
                  ),
                  'returns': {'type': 'int', 'desc': 'The index of the day within year.', }}},

        {'name': 'dayofmonth', 'desc': '''
        Returns the index (beginning with 0) of the day within the month.
        ''',
         'type': {'type': 'function', '_funcname': 'dayofmonth',
                  'args': (
                      {'name': 'tick', 'desc': 'A time value.', 'type': 'time', },
                  ),
                  'returns': {'type': 'int', 'desc': 'The index of the day within month.', }}},

        {'name': 'monthofyear', 'desc': '''
        Returns the index (beginning with 0) of the month within the year.
        ''',
         'type': {'type': 'function', '_funcname': 'monthofyear',
                  'args': (
                      {'name': 'tick', 'desc': 'A time value.', 'type': 'time', },
                  ),
                  'returns': {'type': 'int', 'desc': 'The index of the month within year.', }}},
        {'name': 'toUTC', 'desc': '''
        Adjust an epoch milliseconds timestamp to UTC from the given timezone.
        ''',
         'type': {'type': 'function', '_funcname': 'toUTC',
                  'args': (
                      {'name': 'tick', 'desc': 'A time value.', 'type': 'time'},
                      {'name': 'timezone', 'desc': 'A timezone name. See python pytz docs for options.', 'type': 'str'},
                  ),
                  'returns': {'type': 'list', 'desc': 'An ($ok, $valu) tuple.', }}},
    )
    _storm_lib_path = ('time',)

    def getObjLocals(self):
        return {
            'now': self._now,
            'toUTC': self.toUTC,
            'fromunix': self._fromunix,
            'parse': self._parse,
            'format': self._format,
            'sleep': self._sleep,
            'ticker': self._ticker,

            'day': self.day,
            'hour': self.hour,
            'year': self.year,
            'month': self.month,
            'minute': self.minute,
            'second': self.second,

            'dayofweek': self.dayofweek,
            'dayofyear': self.dayofyear,
            'dayofmonth': self.dayofmonth,
            'monthofyear': self.monthofyear,
        }

    @stormfunc(readonly=True)
    async def toUTC(self, tick, timezone):

        tick = await toprim(tick)
        timezone = await tostr(timezone)

        timetype = self.runt.view.core.model.type('time')

        norm, info = timetype.norm(tick)
        try:
            return (True, s_time.toUTC(norm, timezone))
        except s_exc.BadArg as e:
            return (False, s_common.excinfo(e))

    @stormfunc(readonly=True)
    def _now(self):
        return s_common.now()

    @stormfunc(readonly=True)
    async def day(self, tick):
        tick = await toprim(tick)
        timetype = self.runt.view.core.model.type('time')
        norm, info = timetype.norm(tick)
        return s_time.day(norm)

    @stormfunc(readonly=True)
    async def hour(self, tick):
        tick = await toprim(tick)
        timetype = self.runt.view.core.model.type('time')
        norm, info = timetype.norm(tick)
        return s_time.hour(norm)

    @stormfunc(readonly=True)
    async def year(self, tick):
        tick = await toprim(tick)
        timetype = self.runt.view.core.model.type('time')
        norm, info = timetype.norm(tick)
        return s_time.year(norm)

    @stormfunc(readonly=True)
    async def month(self, tick):
        tick = await toprim(tick)
        timetype = self.runt.view.core.model.type('time')
        norm, info = timetype.norm(tick)
        return s_time.month(norm)

    @stormfunc(readonly=True)
    async def minute(self, tick):
        tick = await toprim(tick)
        timetype = self.runt.view.core.model.type('time')
        norm, info = timetype.norm(tick)
        return s_time.minute(norm)

    @stormfunc(readonly=True)
    async def second(self, tick):
        tick = await toprim(tick)
        timetype = self.runt.view.core.model.type('time')
        norm, info = timetype.norm(tick)
        return s_time.second(norm)

    @stormfunc(readonly=True)
    async def dayofweek(self, tick):
        tick = await toprim(tick)
        timetype = self.runt.view.core.model.type('time')
        norm, info = timetype.norm(tick)
        return s_time.dayofweek(norm)

    @stormfunc(readonly=True)
    async def dayofyear(self, tick):
        tick = await toprim(tick)
        timetype = self.runt.view.core.model.type('time')
        norm, info = timetype.norm(tick)
        return s_time.dayofyear(norm)

    @stormfunc(readonly=True)
    async def dayofmonth(self, tick):
        tick = await toprim(tick)
        timetype = self.runt.view.core.model.type('time')
        norm, info = timetype.norm(tick)
        return s_time.dayofmonth(norm)

    @stormfunc(readonly=True)
    async def monthofyear(self, tick):
        tick = await toprim(tick)
        timetype = self.runt.view.core.model.type('time')
        norm, info = timetype.norm(tick)
        return s_time.month(norm) - 1

    @stormfunc(readonly=True)
    async def _format(self, valu, format):
        timetype = self.runt.view.core.model.type('time')
        # Give a times string a shot at being normed prior to formatting.
        try:
            norm, _ = timetype.norm(valu)
        except s_exc.BadTypeValu as e:
            mesg = f'Failed to norm a time value prior to formatting - {str(e)}'
            raise s_exc.StormRuntimeError(mesg=mesg, valu=valu,
                                          format=format) from None

        if norm == timetype.futsize:
            mesg = 'Cannot format a timestamp for ongoing/future time.'
            raise s_exc.StormRuntimeError(mesg=mesg, valu=valu, format=format)

        try:
            dt = datetime.datetime(1970, 1, 1) + datetime.timedelta(milliseconds=norm)
            ret = dt.strftime(format)
        except Exception as e:
            mesg = f'Error during time format - {str(e)}'
            raise s_exc.StormRuntimeError(mesg=mesg, valu=valu,
                                          format=format) from None
        return ret

    @stormfunc(readonly=True)
    async def _parse(self, valu, format, errok=False):
        valu = await tostr(valu)
        errok = await tobool(errok)
        try:
            dt = datetime.datetime.strptime(valu, format)
        except ValueError as e:
            if errok:
                return None
            mesg = f'Error during time parsing - {str(e)}'
            raise s_exc.StormRuntimeError(mesg=mesg, valu=valu,
                                          format=format) from None
        if dt.tzinfo is not None:
            # Convert the aware dt to UTC, then strip off the tzinfo
            dt = dt.astimezone(datetime.timezone.utc).replace(tzinfo=None)
        return int((dt - s_time.EPOCH).total_seconds() * 1000)

    @stormfunc(readonly=True)
    async def _sleep(self, valu):
        await self.runt.waitfini(timeout=float(valu))

    async def _ticker(self, tick, count=None):
        if count is not None:
            count = await toint(count)

        tick = float(tick)

        offs = 0
        while True:

            await self.runt.waitfini(timeout=tick)
            yield offs

            offs += 1
            if count is not None and offs == count:
                break

    async def _fromunix(self, secs):
        secs = float(secs)
        return int(secs * 1000)

@registry.registerLib
class LibRegx(Lib):
    '''
    A Storm library for searching/matching with regular expressions.
    '''
    _storm_locals = (
        {'name': 'search', 'desc': '''
            Search the given text for the pattern and return the matching groups.

            Note:
                In order to get the matching groups, patterns must use parentheses
                to indicate the start and stop of the regex to return portions of.
                If groups are not used, a successful match will return a empty list
                and a unsuccessful match will return ``$lib.null``.

            Example:
                Extract the matching groups from a piece of text::

                    $m = $lib.regex.search("^([0-9])+.([0-9])+.([0-9])+$", $text)
                    if $m {
                        ($maj, $min, $pat) = $m
                    }''',
         'type': {'type': 'function', '_funcname': 'search',
                  'args': (
                      {'name': 'pattern', 'type': 'str', 'desc': 'The regular expression pattern.', },
                      {'name': 'text', 'type': 'str', 'desc': 'The text to match.', },
                      {'name': 'flags', 'type': 'int', 'desc': 'Regex flags to control the match behavior.',
                       'default': 0},
                  ),
                  'returns': {'type': 'list', 'desc': 'A list of strings for the matching groups in the pattern.', }}},
        {'name': 'findall', 'desc': '''
            Search the given text for the patterns and return a list of matching strings.

            Note:
                If multiple matching groups are specified, the return value is a
                list of lists of strings.

            Example:

                Extract the matching strings from a piece of text::

                    for $x in $lib.regex.findall("G[0-9]{4}", "G0006 and G0001") {
                        $dostuff($x)
                    }
                    ''',
         'type': {'type': 'function', '_funcname': 'findall',
                  'args': (
                      {'name': 'pattern', 'type': 'str', 'desc': 'The regular expression pattern.', },
                      {'name': 'text', 'type': 'str', 'desc': 'The text to match.', },
                      {'name': 'flags', 'type': 'int', 'desc': 'Regex flags to control the match behavior.',
                       'default': 0},
                  ),
                  'returns': {'type': 'list', 'desc': 'A list of lists of strings for the matching groups in the pattern.', }}},
        {'name': 'matches', 'desc': '''
            Check if text matches a pattern.
            Returns $lib.true if the text matches the pattern, otherwise $lib.false.

            Notes:
                This API requires the pattern to match at the start of the string.

            Example:
                Check if the variable matches a expression::

                    if $lib.regex.matches("^[0-9]+.[0-9]+.[0-9]+$", $text) {
                        $lib.print("It's semver! ...probably")
                    }
            ''',
         'type': {'type': 'function', '_funcname': 'matches',
                  'args': (
                      {'name': 'pattern', 'type': 'str', 'desc': 'The regular expression pattern.', },
                      {'name': 'text', 'type': 'str', 'desc': 'The text to match.', },
                      {'name': 'flags', 'type': 'int', 'desc': 'Regex flags to control the match behavior.',
                       'default': 0, },
                  ),
                  'returns': {'type': 'boolean', 'desc': 'True if there is a match, False otherwise.', }}},
        {'name': 'replace', 'desc': '''
            Replace any substrings that match the given regular expression with the specified replacement.

            Example:
                Replace a portion of a string with a new part based on a regex::

                    $norm = $lib.regex.replace("\\sAND\\s", " & ", "Ham and eggs!", $lib.regex.flags.i)
            ''',
         'type': {'type': 'function', '_funcname': 'replace',
                  'args': (
                      {'name': 'pattern', 'type': 'str', 'desc': 'The regular expression pattern.', },
                      {'name': 'replace', 'type': 'str', 'desc': 'The text to replace matching sub strings.', },
                      {'name': 'text', 'type': 'str', 'desc': 'The input text to search/replace.', },
                      {'name': 'flags', 'type': 'int', 'desc': 'Regex flags to control the match behavior.',
                       'default': 0, },
                  ),
                  'returns': {'type': 'str', 'desc': 'The new string with matches replaced.', }}},
        {'name': 'escape', 'desc': '''
            Escape arbitrary strings for use in a regular expression pattern.

            Example:

                Escape node values for use in a regex pattern::

                    for $match in $lib.regex.findall($lib.regex.escape($node.repr()), $mydocument) {
                        // do something with $match
                    }

                Escape node values for use in regular expression filters::

                    it:dev:str~=$lib.regex.escape($node.repr())
                    ''',
         'type': {'type': 'function', '_funcname': 'escape',
                  'args': (
                      {'name': 'text', 'type': 'str', 'desc': 'The text to escape.', },
                  ),
                  'returns': {'type': 'str', 'desc': 'Input string with special characters escaped.', }}},
        {'name': 'flags.i', 'desc': 'Regex flag to indicate that case insensitive matches are allowed.',
         'type': 'int', },
        {'name': 'flags.m', 'desc': 'Regex flag to indicate that multiline matches are allowed.', 'type': 'int', },
    )
    _storm_lib_path = ('regex',)

    def __init__(self, runt, name=()):
        Lib.__init__(self, runt, name=name)
        self.compiled = {}

    def getObjLocals(self):
        return {
            'search': self.search,
            'matches': self.matches,
            'findall': self.findall,
            'replace': self.replace,
            'escape': self.escape,
            'flags': {'i': regex.IGNORECASE,
                      'm': regex.MULTILINE,
                      },
        }

    async def _getRegx(self, pattern, flags):
        lkey = (pattern, flags)
        regx = self.compiled.get(lkey)
        if regx is None:
            regx = self.compiled[lkey] = regex.compile(pattern, flags=flags)
        return regx

    @stormfunc(readonly=True)
    async def replace(self, pattern, replace, text, flags=0):
        text = await tostr(text)
        flags = await toint(flags)
        pattern = await tostr(pattern)
        replace = await tostr(replace)
        regx = await self._getRegx(pattern, flags)
        return regx.sub(replace, text)

    @stormfunc(readonly=True)
    async def matches(self, pattern, text, flags=0):
        text = await tostr(text)
        flags = await toint(flags)
        pattern = await tostr(pattern)
        regx = await self._getRegx(pattern, flags)
        return regx.match(text) is not None

    @stormfunc(readonly=True)
    async def search(self, pattern, text, flags=0):
        text = await tostr(text)
        flags = await toint(flags)
        pattern = await tostr(pattern)
        regx = await self._getRegx(pattern, flags)

        m = regx.search(text)
        if m is None:
            return None

        return m.groups()

    @stormfunc(readonly=True)
    async def findall(self, pattern, text, flags=0):
        text = await tostr(text)
        flags = await toint(flags)
        pattern = await tostr(pattern)
        regx = await self._getRegx(pattern, flags)
        return regx.findall(text)

    @stormfunc(readonly=True)
    async def escape(self, text):
        text = await tostr(text)
        return regex.escape(text)

@registry.registerLib
class LibCsv(Lib):
    '''
    A Storm Library for interacting with csvtool.
    '''
    _storm_locals = (
        {'name': 'emit', 'desc': 'Emit a ``csv:row`` event to the Storm runtime for the given args.',
         'type': {'type': 'function', '_funcname': '_libCsvEmit',
                  'args': (
                      {'name': '*args', 'type': 'any', 'desc': 'Items which are emitted as a ``csv:row`` event.', },
                      {'name': 'table', 'type': 'str', 'default': None,
                       'desc': 'The name of the table to emit data too. Optional.', },
                  ),
                  'returns': {'type': 'null', }}},
    )
    _storm_lib_path = ('csv',)

    def getObjLocals(self):
        return {
            'emit': self._libCsvEmit,
        }

    @stormfunc(readonly=True)
    async def _libCsvEmit(self, *args, table=None):
        row = [await toprim(a) for a in args]
        await self.runt.bus.fire('csv:row', row=row, table=table)

@registry.registerLib
class LibExport(Lib):
    '''
    A Storm Library for exporting data.
    '''
    _storm_lib_path = ('export',)
    _storm_locals = (
        {'name': 'toaxon', 'desc': '''
            Run a query as an export (fully resolving relationships between nodes in the output set)
            and save the resulting stream of packed nodes to the axon.
            ''',
         'type': {'type': 'function', '_funcname': 'toaxon',
                  'args': (
                      {'name': 'query', 'type': 'str', 'desc': 'A query to run as an export.', },
                      {'name': 'opts', 'type': 'dict', 'desc': 'Storm runtime query option params.',
                       'default': None, },
                  ),
                  'returns': {'type': 'list', 'desc': 'Returns a tuple of (size, sha256).', }}},
    )

    def getObjLocals(self):
        return {
            'toaxon': self.toaxon,
        }

    async def toaxon(self, query, opts=None):

        query = await tostr(query)

        opts = await toprim(opts)
        if opts is None:
            opts = {}

        if not isinstance(opts, dict):
            mesg = '$lib.export.toaxon() opts argument must be a dictionary.'
            raise s_exc.BadArg(mesg=mesg)

        opts['user'] = self.runt.user.iden
        opts.setdefault('view', self.runt.view.iden)
        return await self.runt.view.core.exportStormToAxon(query, opts=opts)

@registry.registerLib
class LibFeed(Lib):
    '''
    A Storm Library for feeding bulk nodes into a Cortex.
    '''
    _storm_locals = (
        {'name': 'genr', 'desc': '''
            Yield nodes being added to the graph by adding data in nodes format.

            Notes:
                This is using the Runtimes's View to call addNodes().
                If the generator is not entirely consumed there is no guarantee
                that all of the nodes which should be made by the feed function
                will be made.
            ''',
         'type': {'type': 'function', '_funcname': '_libGenr',
                  'args': (
                      {'name': 'data', 'type': 'prim', 'desc': 'Nodes data to ingest', },
                  ),
                  'returns': {'name': 'Yields', 'type': 'node',
                              'desc': 'Yields Nodes as they are created.', }}},
        {'name': 'ingest', 'desc': '''
            Add nodes to the graph.

            Notes:
                This API will cause errors during node creation and property setting
                to produce warning messages, instead of causing the Storm Runtime
                to be torn down.''',
         'type': {'type': 'function', '_funcname': '_libIngest',
                  'args': (
                      {'name': 'data', 'type': 'prim', 'desc': 'Data to send to the ingest function.', },
                  ),
                  'returns': {'type': 'null', }}},
    )
    _storm_lib_path = ('feed',)

    def getObjLocals(self):
        return {
            'genr': self._libGenr,
            'ingest': self._libIngest,
            'fromAxon': self._fromAxon,
        }

    async def _fromAxon(self, sha256):
        '''
        Use the feed API to load a syn.nodes formatted export from the axon.

        Args:
            sha256 (str): The sha256 of the file saved in the axon.

        Returns:
            int: The number of nodes loaded.
        '''
        sha256 = await tostr(sha256)
        opts = {
            'user': self.runt.user.iden,
            'view': self.runt.view.iden,
        }
        return await self.runt.view.core.feedFromAxon(sha256, opts=opts)

    async def _libGenr(self, data):
        data = await toprim(data)

        self.runt.layerConfirm(('feed:data',))

        async for node in self.runt.view.addNodes(data, user=self.runt.user):
            yield node

    async def _libIngest(self, data):
        data = await toprim(data)

        self.runt.layerConfirm(('feed:data',))

        async for node in self.runt.view.addNodes(data, user=self.runt.user):
            await asyncio.sleep(0)

@registry.registerLib
class LibPipe(Lib):
    '''
    A Storm library for interacting with non-persistent queues.
    '''
    _storm_locals = (
        {'name': 'gen', 'desc': '''
            Generate and return a Storm Pipe.

            Notes:
                The filler query is run in parallel with $pipe. This requires the permission
                ``storm.pipe.gen`` to use.

            Examples:
                Fill a pipe with a query and consume it with another::

                    $pipe = $lib.pipe.gen(${ $pipe.puts((1, 2, 3)) })

                    for $items in $pipe.slices(size=2) {
                        $dostuff($items)
                    }
            ''',
         'type': {'type': 'function', '_funcname': '_methPipeGen',
                  'args': (
                      {'name': 'filler', 'type': ['str', 'storm:query'],
                       'desc': 'A Storm query to fill the Pipe.', },
                      {'name': 'size', 'type': 'int', 'default': 10000,
                       'desc': 'Maximum size of the pipe.', },
                  ),
                  'returns': {'type': 'pipe', 'desc': 'The pipe containing query results.', }}},
    )

    _storm_lib_path = ('pipe',)

    def getObjLocals(self):
        return {
            'gen': self._methPipeGen,
        }

    @stormfunc(readonly=True)
    async def _methPipeGen(self, filler, size=10000):
        size = await toint(size)
        text = await tostr(filler)

        if size < 1 or size > 10000:
            mesg = '$lib.pipe.gen() size must be 1-10000'
            raise s_exc.BadArg(mesg=mesg)

        pipe = Pipe(self.runt, size)

        opts = {'vars': {'pipe': pipe}}
        query = await self.runt.getStormQuery(text)

        async def coro():
            try:
                async with self.runt.getSubRuntime(query, opts=opts) as runt:
                    async for item in runt.execute():
                        await asyncio.sleep(0)

            except asyncio.CancelledError:  # pragma: no cover
                raise

            except Exception as e:
                await self.runt.warn(f'pipe filler error: {e}', log=False)

            await pipe.close()

        self.runt.schedCoro(coro())

        return pipe

@registry.registerType
class Pipe(StormType):
    '''
    A Storm Pipe provides fast ephemeral queues.
    '''
    _storm_locals = (
        {'name': 'put', 'desc': 'Add a single item to the Pipe.',
         'type': {'type': 'function', '_funcname': '_methPipePut',
                  'args': (
                      {'name': 'item', 'type': 'any', 'desc': 'An object to add to the Pipe.', },
                  ),
                  'returns': {'type': 'null', }}},
        {'name': 'puts', 'desc': 'Add a list of items to the Pipe.',
         'type': {'type': 'function', '_funcname': '_methPipePuts',
                  'args': (
                      {'name': 'items', 'type': 'list', 'desc': 'A list of items to add.', },
                  ),
                  'returns': {'type': 'null', }}},
        {'name': 'slice', 'desc': 'Return a list of up to size items from the Pipe.',
         'type': {'type': 'function', '_funcname': '_methPipeSlice',
                  'args': (
                      {'name': 'size', 'type': 'int', 'default': 1000,
                       'desc': 'The max number of items to return.', },
                  ),
                  'returns': {'type': 'list', 'desc': 'A list of at least 1 item from the Pipe.', }}},
        {'name': 'slices', 'desc': '''
            Yield lists of up to size items from the Pipe.

            Notes:
                The loop will exit when the Pipe is closed and empty.

            Examples:
                Operation on slices from a pipe one at a time::

                    for $slice in $pipe.slices(1000) {
                        for $item in $slice { $dostuff($item) }
                    }

                Operate on slices from a pipe in bulk::

                    for $slice in $pipe.slices(1000) {
                        $dostuff_batch($slice)
                    }''',
         'type': {'type': 'function', '_funcname': '_methPipeSlices',
                  'args': (
                      {'name': 'size', 'type': 'int', 'default': 1000,
                       'desc': 'The max number of items to yield per slice.', },
                  ),
                  'returns': {'name': 'Yields', 'type': 'any', 'desc': 'Yields objects from the Pipe.', }}},
        {'name': 'size', 'desc': 'Retrieve the number of items in the Pipe.',
         'type': {'type': 'function', '_funcname': '_methPipeSize',
                  'returns': {'type': 'int', 'desc': 'The number of items in the Pipe.', }}},
    )
    _storm_typename = 'pipe'

    def __init__(self, runt, size):
        StormType.__init__(self)
        self.runt = runt

        self.locls.update(self.getObjLocals())
        self.queue = s_queue.Queue(maxsize=size)

    def getObjLocals(self):
        return {
            'put': self._methPipePut,
            'puts': self._methPipePuts,
            'slice': self._methPipeSlice,
            'slices': self._methPipeSlices,
            'size': self._methPipeSize,
        }

    @stormfunc(readonly=True)
    async def _methPipePuts(self, items):
        items = await toprim(items)
        return await self.queue.puts(items)

    @stormfunc(readonly=True)
    async def _methPipePut(self, item):
        item = await toprim(item)
        return await self.queue.put(item)

    async def close(self):
        '''
        Close the pipe for writing.  This will cause
        the slice()/slices() API to return once drained.
        '''
        await self.queue.close()

    @stormfunc(readonly=True)
    async def _methPipeSize(self):
        return await self.queue.size()

    @stormfunc(readonly=True)
    async def _methPipeSlice(self, size=1000):

        size = await toint(size)
        if size < 1 or size > 10000:
            mesg = '$pipe.slice() size must be 1-10000'
            raise s_exc.BadArg(mesg=mesg)

        items = await self.queue.slice(size=size)
        if items is None:
            return None

        return List(items)

    @stormfunc(readonly=True)
    async def _methPipeSlices(self, size=1000):
        size = await toint(size)
        if size < 1 or size > 10000:
            mesg = '$pipe.slice() size must be 1-10000'
            raise s_exc.BadArg(mesg=mesg)

        async for items in self.queue.slices(size=size):
            yield List(items)

@registry.registerLib
class LibQueue(Lib):
    '''
    A Storm Library for interacting with persistent Queues in the Cortex.
    '''
    _storm_locals = (
        {'name': 'add', 'desc': 'Add a Queue to the Cortex with a given name.',
         'type': {'type': 'function', '_funcname': '_methQueueAdd',
                  'args': (
                      {'name': 'name', 'type': 'str', 'desc': 'The name of the queue to add.', },
                  ),
                  'returns': {'type': 'queue', }}},
        {'name': 'gen', 'desc': 'Add or get a Storm Queue in a single operation.',
         'type': {'type': 'function', '_funcname': '_methQueueGen',
                  'args': (
                      {'name': 'name', 'type': 'str', 'desc': 'The name of the Queue to add or get.', },
                  ),
                  'returns': {'type': 'queue', }}},
        {'name': 'del', 'desc': 'Delete a given named Queue.',
         'type': {'type': 'function', '_funcname': '_methQueueDel',
                  'args': (
                      {'name': 'name', 'type': 'str', 'desc': 'The name of the queue to delete.', },
                  ),
                  'returns': {'type': 'null', }}},
        {'name': 'get', 'desc': 'Get an existing Storm Queue object.',
         'type': {'type': 'function', '_funcname': '_methQueueGet',
                  'args': (
                      {'name': 'name', 'type': 'str', 'desc': 'The name of the Queue to get.', },
                  ),
                  'returns': {'type': 'queue', 'desc': 'A ``queue`` object.', }}},
        {'name': 'list', 'desc': 'Get a list of the Queues in the Cortex.',
         'type': {'type': 'function', '_funcname': '_methQueueList',
                  'returns': {'type': 'list',
                              'desc': 'A list of queue definitions the current user is allowed to interact with.', }}},
    )
    _storm_lib_path = ('queue',)

    def getObjLocals(self):
        return {
            'add': self._methQueueAdd,
            'gen': self._methQueueGen,
            'del': self._methQueueDel,
            'get': self._methQueueGet,
            'list': self._methQueueList,
        }

    async def _methQueueAdd(self, name):

        info = {
            'time': s_common.now(),
            'creator': self.runt.user.iden,
        }

        todo = s_common.todo('addCoreQueue', name, info)
        gatekeys = ((self.runt.user.iden, ('queue', 'add'), None),)
        info = await self.dyncall('cortex', todo, gatekeys=gatekeys)

        return Queue(self.runt, name, info)

    @stormfunc(readonly=True)
    async def _methQueueGet(self, name):
        todo = s_common.todo('getCoreQueue', name)
        gatekeys = ((self.runt.user.iden, ('queue', 'get'), f'queue:{name}'),)
        info = await self.dyncall('cortex', todo, gatekeys=gatekeys)

        return Queue(self.runt, name, info)

    async def _methQueueGen(self, name):
        try:
            return await self._methQueueGet(name)
        except s_exc.NoSuchName:
            return await self._methQueueAdd(name)

    async def _methQueueDel(self, name):
        todo = s_common.todo('delCoreQueue', name)
        gatekeys = ((self.runt.user.iden, ('queue', 'del',), f'queue:{name}'), )
        await self.dyncall('cortex', todo, gatekeys=gatekeys)

    @stormfunc(readonly=True)
    async def _methQueueList(self):
        retn = []

        todo = s_common.todo('listCoreQueues')
        qlist = await self.dyncall('cortex', todo)

        for queue in qlist:
            if not allowed(('queue', 'get'), f"queue:{queue['name']}"):
                continue

            retn.append(queue)

        return retn

@registry.registerType
class Queue(StormType):
    '''
    A StormLib API instance of a named channel in the Cortex multiqueue.
    '''
    _storm_locals = (
        {'name': 'name', 'desc': 'The name of the Queue.', 'type': 'str', },
        {'name': 'get', 'desc': 'Get a particular item from the Queue.',
         'type': {'type': 'function', '_funcname': '_methQueueGet',
                  'args': (
                      {'name': 'offs', 'type': 'int', 'desc': 'The offset to retrieve an item from.', 'default': 0, },
                      {'name': 'cull', 'type': 'boolean', 'default': True,
                       'desc': 'Culls items up to, but not including, the specified offset.', },
                      {'name': 'wait', 'type': 'boolean', 'default': True,
                       'desc': 'Wait for the offset to be available before returning the item.', },
                  ),
                  'returns': {'type': 'list',
                              'desc': 'A tuple of the offset and the item from the queue. If wait is false and '
                                      'the offset is not present, null is returned.', }}},
        {'name': 'pop', 'desc': 'Pop a item from the Queue at a specific offset.',
         'type': {'type': 'function', '_funcname': '_methQueuePop',
                  'args': (
                      {'name': 'offs', 'type': 'int', 'default': None,
                        'desc': 'Offset to pop the item from. If not specified, the first item in the queue will be'
                                ' popped.', },
                      {'name': 'wait', 'type': 'boolean', 'default': False,
                        'desc': 'Wait for an item to be available to pop.'},
                  ),
                  'returns': {'type': 'list',
                              'desc': 'The offset and item popped from the queue. If there is no item at the '
                                      'offset or the  queue is empty and wait is false, it returns null.', }}},
        {'name': 'put', 'desc': 'Put an item into the queue.',
         'type': {'type': 'function', '_funcname': '_methQueuePut',
                  'args': (
                      {'name': 'item', 'type': 'prim', 'desc': 'The item being put into the queue.', },
                  ),
                  'returns': {'type': 'int', 'desc': 'The queue offset of the item.'}}},
        {'name': 'puts', 'desc': 'Put multiple items into the Queue.',
         'type': {'type': 'function', '_funcname': '_methQueuePuts',
                  'args': (
                      {'name': 'items', 'type': 'list', 'desc': 'The items to put into the Queue.', },
                  ),
                  'returns': {'type': 'int', 'desc': 'The queue offset of the first item.'}}},
        {'name': 'gets', 'desc': 'Get multiple items from the Queue as a iterator.',
         'type': {'type': 'function', '_funcname': '_methQueueGets',
                  'args': (
                      {'name': 'offs', 'type': 'int', 'desc': 'The offset to retrieve an items from.', 'default': 0, },
                      {'name': 'wait', 'type': 'boolean', 'default': True,
                       'desc': 'Wait for the offset to be available before returning the item.', },
                      {'name': 'cull', 'type': 'boolean', 'default': False,
                       'desc': 'Culls items up to, but not including, the specified offset.', },
                      {'name': 'size', 'type': 'int', 'desc': 'The maximum number of items to yield',
                       'default': None, },
                  ),
                  'returns': {'name': 'Yields', 'type': 'list', 'desc': 'Yields tuples of the offset and item.', }}},
        {'name': 'cull', 'desc': 'Remove items from the queue up to, and including, the offset.',
         'type': {'type': 'function', '_funcname': '_methQueueCull',
                  'args': (
                      {'name': 'offs', 'type': 'int', 'desc': 'The offset which to cull records from the queue.', },
                  ),
                  'returns': {'type': 'null', }}},
        {'name': 'size', 'desc': 'Get the number of items in the Queue.',
         'type': {'type': 'function', '_funcname': '_methQueueSize',
                  'returns': {'type': 'int', 'desc': 'The number of items in the Queue.', }}},
    )
    _storm_typename = 'queue'
    _ismutable = False

    def __init__(self, runt, name, info):

        StormType.__init__(self)
        self.runt = runt
        self.name = name
        self.info = info

        self.gateiden = f'queue:{name}'

        self.locls.update(self.getObjLocals())
        self.locls['name'] = self.name

    def __hash__(self):
        return hash((self._storm_typename, self.name))

    def __eq__(self, othr):
        if not isinstance(othr, type(self)):
            return False
        return self.name == othr.name

    def getObjLocals(self):
        return {
            'get': self._methQueueGet,
            'pop': self._methQueuePop,
            'put': self._methQueuePut,
            'puts': self._methQueuePuts,
            'gets': self._methQueueGets,
            'cull': self._methQueueCull,
            'size': self._methQueueSize,
        }

    async def _methQueueCull(self, offs):
        offs = await toint(offs)
        gatekeys = self._getGateKeys('get')
        await self.runt.reqGateKeys(gatekeys)
        await self.runt.view.core.coreQueueCull(self.name, offs)

    @stormfunc(readonly=True)
    async def _methQueueSize(self):
        gatekeys = self._getGateKeys('get')
        await self.runt.reqGateKeys(gatekeys)
        return await self.runt.view.core.coreQueueSize(self.name)

    async def _methQueueGets(self, offs=0, wait=True, cull=False, size=None):
        wait = await toint(wait)
        offs = await toint(offs)
        size = await toint(size, noneok=True)

        gatekeys = self._getGateKeys('get')
        await self.runt.reqGateKeys(gatekeys)

        async for item in self.runt.view.core.coreQueueGets(self.name, offs, cull=cull, wait=wait, size=size):
            yield item

    async def _methQueuePuts(self, items):
        items = await toprim(items)
        gatekeys = self._getGateKeys('put')
        await self.runt.reqGateKeys(gatekeys)
        return await self.runt.view.core.coreQueuePuts(self.name, items)

    async def _methQueueGet(self, offs=0, cull=True, wait=True):
        offs = await toint(offs)
        wait = await toint(wait)

        gatekeys = self._getGateKeys('get')
        await self.runt.reqGateKeys(gatekeys)

        return await self.runt.view.core.coreQueueGet(self.name, offs, cull=cull, wait=wait)

    async def _methQueuePop(self, offs=None, wait=False):
        offs = await toint(offs, noneok=True)
        wait = await tobool(wait)

        gatekeys = self._getGateKeys('get')
        await self.runt.reqGateKeys(gatekeys)

        # emulate the old behavior on no argument
        core = self.runt.view.core
        if offs is None:
            async for item in core.coreQueueGets(self.name, 0, wait=wait):
                return await core.coreQueuePop(self.name, item[0])
            return

        return await core.coreQueuePop(self.name, offs)

    async def _methQueuePut(self, item):
        return await self._methQueuePuts((item,))

    def _getGateKeys(self, perm):
        return ((self.runt.user.iden, ('queue', perm), self.gateiden),)

    async def stormrepr(self):
        return f'{self._storm_typename}: {self.name}'

@registry.registerLib
class LibTelepath(Lib):
    '''
    A Storm Library for making Telepath connections to remote services.
    '''
    _storm_locals = (
        {'name': 'open', 'desc': 'Open and return a Telepath RPC proxy.',
         'type': {'type': 'function', '_funcname': '_methTeleOpen',
                  'args': (
                      {'name': 'url', 'type': 'str', 'desc': 'The Telepath URL to connect to.', },
                  ),
                  'returns': {'type': 'telepath:proxy', 'desc': 'A object representing a Telepath Proxy.', }}},
    )
    _storm_lib_path = ('telepath',)
    _storm_lib_perms = (
        {'perm': ('storm', 'lib', 'telepath', 'open'), 'gate': 'cortex',
         'desc': 'Controls the ability to open an arbitrary telepath URL. USE WITH CAUTION.'},
        {'perm': ('storm', 'lib', 'telepath', 'open', '<scheme>'), 'gate': 'cortex',
         'desc': 'Controls the ability to open a telepath URL with a specific URI scheme. USE WITH CAUTION.'},
    )

    def getObjLocals(self):
        return {
            'open': self._methTeleOpen,
        }

    async def _methTeleOpen(self, url):
        url = await tostr(url)
        scheme = url.split('://')[0]
        if not self.runt.allowed(('lib', 'telepath', 'open', scheme)):
            self.runt.confirm(('storm', 'lib', 'telepath', 'open', scheme))
        try:
            return Proxy(self.runt, await self.runt.getTeleProxy(url))
        except s_exc.SynErr:
            raise
        except Exception as e:
            mesg = f'Failed to connect to Telepath service: "{s_urlhelp.sanitizeUrl(url)}" error: {str(e)}'
            raise s_exc.StormRuntimeError(mesg=mesg) from e

@registry.registerType
class Proxy(StormType):
    '''
    Implements the Storm API for a Telepath proxy.

    These can be created via ``$lib.telepath.open()``. Storm Service objects
    are also Telepath proxy objects.

    Methods called off of these objects are executed like regular Telepath RMI
    calls.

    An example of calling a method which returns data::

        $prox = $lib.telepath.open($url)
        $result = $prox.doWork($data)
        return ( $result )

    An example of calling a method which is a generator::

        $prox = $lib.telepath.open($url)
        for $item in $prox.genrStuff($data) {
            $doStuff($item)
        }

    '''
    _storm_typename = 'telepath:proxy'

    def __init__(self, runt, proxy, path=None):
        StormType.__init__(self, path=path)
        self.runt = runt
        self.proxy = proxy

    async def deref(self, name):

        name = await tostr(name)

        if name[0] == '_':
            mesg = f'No proxy method named {name}'
            raise s_exc.NoSuchName(mesg=mesg, name=name)

        meth = getattr(self.proxy, name, None)

        if isinstance(meth, s_telepath.GenrMethod):
            return ProxyGenrMethod(meth)

        if isinstance(meth, s_telepath.Method):
            return ProxyMethod(self.runt, meth)

    async def stormrepr(self):
        return f'{self._storm_typename}: {self.proxy}'

@registry.registerType
class ProxyMethod(StormType):
    '''
    Implements the call methods for the telepath:proxy.

    An example of calling a method which returns data::

        $prox = $lib.telepath.open($url)
        $result = $prox.doWork($data)
        $doStuff($result)
    '''

    _storm_typename = 'telepath:proxy:method'

    def __init__(self, runt, meth, path=None):
        StormType.__init__(self, path=path)
        self.runt = runt
        self.meth = meth

    async def __call__(self, *args, **kwargs):
        args = await toprim(args)
        kwargs = await toprim(kwargs)
        # TODO: storm types fromprim()
        ret = await self.meth(*args, **kwargs)
        if isinstance(ret, s_telepath.Share):
            self.runt.bus.onfini(ret)
            return Proxy(self.runt, ret)
        return ret

    async def stormrepr(self):
        return f'{self._storm_typename}: {self.meth}'

@registry.registerType
class ProxyGenrMethod(StormType):
    '''
    Implements the generator methods for the telepath:proxy.

    An example of calling a method which is a generator::

        $prox = $lib.telepath.open($url)
        for $item in $prox.genrStuff($data) {
            $doStuff($item)
        }
    '''
    _storm_typename = 'telepath:proxy:genrmethod'

    def __init__(self, meth, path=None):
        StormType.__init__(self, path=path)
        self.meth = meth

    async def __call__(self, *args, **kwargs):
        args = await toprim(args)
        kwargs = await toprim(kwargs)
        async for prim in self.meth(*args, **kwargs):
            # TODO: storm types fromprim()
            yield prim

    async def stormrepr(self):
        return f'{self._storm_typename}: {self.meth}'

# @registry.registerType
class Service(Proxy):

    def __init__(self, runt, ssvc):
        Proxy.__init__(self, runt, ssvc.proxy)
        self.name = ssvc.name

    async def deref(self, name):

        name = await tostr(name)

        try:
            await self.proxy.waitready()
            return await Proxy.deref(self, name)
        except asyncio.TimeoutError:
            mesg = f'Timeout waiting for storm service {self.name}.{name}'
            raise s_exc.StormRuntimeError(mesg=mesg, name=name, service=self.name) from None
        except AttributeError as e:  # pragma: no cover
            # possible client race condition seen in the real world
            mesg = f'Error dereferencing storm service - {self.name}.{name} - {str(e)}'
            raise s_exc.StormRuntimeError(mesg=mesg, name=name, service=self.name) from None

@registry.registerLib
class LibBase64(Lib):
    '''
    A Storm Library for encoding and decoding base64 data.
    '''
    _storm_locals = (
        {'name': 'encode', 'desc': 'Encode a bytes object to a base64 encoded string.',
         'type': {'type': 'function', '_funcname': '_encode',
                  'args': (
                      {'name': 'valu', 'type': 'bytes', 'desc': 'The object to encode.', },
                      {'name': 'urlsafe', 'type': 'boolean', 'default': True,
                       'desc': 'Perform the encoding in a urlsafe manner if true.', },
                  ),
                  'returns': {'type': 'str', 'desc': 'A base64 encoded string.', }}},
        {'name': 'decode', 'desc': 'Decode a base64 string into a bytes object.',
         'type': {'type': 'function', '_funcname': '_decode',
                  'args': (
                      {'name': 'valu', 'type': 'str', 'desc': 'The string to decode.', },
                      {'name': 'urlsafe', 'type': 'boolean', 'default': True,
                       'desc': 'Perform the decoding in a urlsafe manner if true.', },
                  ),
                  'returns': {'type': 'bytes', 'desc': 'A bytes object for the decoded data.', }}},
    )
    _storm_lib_path = ('base64',)

    def getObjLocals(self):
        return {
            'encode': self._encode,
            'decode': self._decode
        }

    @stormfunc(readonly=True)
    async def _encode(self, valu, urlsafe=True):
        try:
            if urlsafe:
                return base64.urlsafe_b64encode(valu).decode('ascii')
            return base64.b64encode(valu).decode('ascii')
        except TypeError as e:
            mesg = f'Error during base64 encoding - {str(e)}: {s_common.trimText(repr(valu))}'
            raise s_exc.StormRuntimeError(mesg=mesg, urlsafe=urlsafe) from None

    @stormfunc(readonly=True)
    async def _decode(self, valu, urlsafe=True):
        try:
            if urlsafe:
                return base64.urlsafe_b64decode(valu)
            return base64.b64decode(valu)
        except (binascii.Error, TypeError) as e:
            mesg = f'Error during base64 decoding - {str(e)}: {s_common.trimText(repr(valu))}'
            raise s_exc.StormRuntimeError(mesg=mesg, urlsafe=urlsafe) from None

@functools.total_ordering
class Prim(StormType):
    '''
    The base type for all Storm primitive values.
    '''

    def __init__(self, valu, path=None):
        StormType.__init__(self, path=path)
        self.valu = valu

    def __int__(self):
        mesg = 'Storm type {__class__.__name__.lower()} cannot be cast to an int'
        raise s_exc.BadCast(mesg)

    def __len__(self):
        name = f'{self.__class__.__module__}.{self.__class__.__name__}'
        raise s_exc.StormRuntimeError(mesg=f'Object {name} does not have a length.', name=name)

    def __eq__(self, othr):
        if not isinstance(othr, type(self)):
            return False
        return self.valu == othr.valu

    def __lt__(self, other):
        if not isinstance(other, type(self)):
            mesg = f"'<' not supported between instance of {self.__class__.__name__} and {other.__class__.__name__}"
            raise TypeError(mesg)
        return self.valu < other.valu

    def value(self):
        return self.valu

    async def iter(self):  # pragma: no cover
        for x in ():
            yield x
        name = f'{self.__class__.__module__}.{self.__class__.__name__}'
        raise s_exc.StormRuntimeError(mesg=f'Object {name} is not iterable.', name=name)

    async def nodes(self):  # pragma: no cover
        for x in ():
            yield x

    async def bool(self):
        return bool(await s_coro.ornot(self.value))

    async def stormrepr(self):  # pragma: no cover
        return f'{self._storm_typename}: {await s_coro.ornot(self.value)}'

@registry.registerType
class Str(Prim):
    '''
    Implements the Storm API for a String object.
    '''
    _storm_locals = (
        {'name': 'split', 'desc': '''
            Split the string into multiple parts based on a separator.

            Example:
                Split a string on the colon character::

                    ($foo, $bar) = $baz.split(":")''',
         'type': {'type': 'function', '_funcname': '_methStrSplit',
                  'args': (
                      {'name': 'text', 'type': 'str', 'desc': 'The text to split the string up with.', },
                      {'name': 'maxsplit', 'type': 'int', 'default': -1, 'desc': 'The max number of splits.', },
                  ),
                  'returns': {'type': 'list', 'desc': 'A list of parts representing the split string.', }}},
        {'name': 'rsplit', 'desc': '''
            Split the string into multiple parts, from the right, based on a separator.

            Example:
                Split a string on the colon character::

                    ($foo, $bar) = $baz.rsplit(":", maxsplit=1)''',
         'type': {'type': 'function', '_funcname': '_methStrRsplit',
                  'args': (
                      {'name': 'text', 'type': 'str', 'desc': 'The text to split the string up with.', },
                      {'name': 'maxsplit', 'type': 'int', 'default': -1, 'desc': 'The max number of splits.', },
                  ),
                  'returns': {'type': 'list', 'desc': 'A list of parts representing the split string.', }}},
        {'name': 'endswith', 'desc': 'Check if a string ends with text.',
         'type': {'type': 'function', '_funcname': '_methStrEndswith',
                  'args': (
                      {'name': 'text', 'type': 'str', 'desc': 'The text to check.', },
                  ),
                  'returns': {'type': 'boolean', 'desc': 'True if the text ends with the string, false otherwise.', }}},
        {'name': 'startswith', 'desc': 'Check if a string starts with text.',
         'type': {'type': 'function', '_funcname': '_methStrStartswith',
                  'args': (
                      {'name': 'text', 'type': 'str', 'desc': 'The text to check.', },
                  ),
                  'returns': {'type': 'boolean',
                              'desc': 'True if the text starts with the string, false otherwise.', }}},
        {'name': 'ljust', 'desc': 'Left justify the string.',
         'type': {'type': 'function', '_funcname': '_methStrLjust',
                  'args': (
                      {'name': 'size', 'type': 'int', 'desc': 'The length of character to left justify.', },
                      {'name': 'fillchar', 'type': 'str', 'default': ' ',
                       'desc': 'The character to use for padding.', },
                  ),
                  'returns': {'type': 'str', 'desc': 'The left justified string.', }}},
        {'name': 'rjust', 'desc': 'Right justify the string.',
         'type': {'type': 'function', '_funcname': '_methStrRjust',
                  'args': (
                      {'name': 'size', 'type': 'int', 'desc': 'The length of character to right justify.', },
                      {'name': 'fillchar', 'type': 'str', 'default': ' ',
                       'desc': 'The character to use for padding.', },
                  ),
                  'returns': {'type': 'str', 'desc': 'The right justified string.', }}},
        {'name': 'encode', 'desc': 'Encoding a string value to bytes.',
         'type': {'type': 'function', '_funcname': '_methEncode',
                  'args': (
                      {'name': 'encoding', 'type': 'str', 'desc': 'Encoding to use. Defaults to utf8.',
                       'default': 'utf8', },
                  ),
                  'returns': {'type': 'bytes', 'desc': 'The encoded string.', }}},
        {'name': 'replace', 'desc': '''
            Replace occurrences of a string with a new string, optionally restricting the number of replacements.

            Example:
                Replace instances of the string "bar" with the string "baz"::

                    $foo.replace('bar', 'baz')''',
         'type': {'type': 'function', '_funcname': '_methStrReplace',
                  'args': (
                      {'name': 'oldv', 'type': 'str', 'desc': 'The value to replace.', },
                      {'name': 'newv', 'type': 'str', 'desc': 'The value to add into the string.', },
                      {'name': 'maxv', 'type': 'int', 'desc': 'The maximum number of occurrences to replace.',
                       'default': None, },
                  ),
                  'returns': {'type': 'str', 'desc': 'The new string with replaced instances.', }}},
        {'name': 'strip', 'desc': '''
            Remove leading and trailing characters from a string.

            Examples:
                Removing whitespace and specific characters::

                    $strippedFoo = $foo.strip()
                    $strippedBar = $bar.strip(asdf)''',
         'type': {'type': 'function', '_funcname': '_methStrStrip',
                  'args': (
                      {'name': 'chars', 'type': 'str', 'default': None,
                       'desc': 'A list of characters to remove. If not specified, whitespace is stripped.', },
                  ),
                  'returns': {'type': 'str', 'desc': 'The stripped string.', }}},
        {'name': 'lstrip', 'desc': '''
            Remove leading characters from a string.

            Examples:
                Removing whitespace and specific characters::

                    $strippedFoo = $foo.lstrip()
                    $strippedBar = $bar.lstrip(w)''',
         'type': {'type': 'function', '_funcname': '_methStrLstrip',
                  'args': (
                      {'name': 'chars', 'type': 'str', 'default': None,
                       'desc': 'A list of characters to remove. If not specified, whitespace is stripped.', },
                  ),
                  'returns': {'type': 'str', 'desc': 'The stripped string.', }}},
        {'name': 'rstrip', 'desc': '''
            Remove trailing characters from a string.

            Examples:
                Removing whitespace and specific characters::

                    $strippedFoo = $foo.rstrip()
                    $strippedBar = $bar.rstrip(asdf)
                ''',
         'type': {'type': 'function', '_funcname': '_methStrRstrip',
                  'args': (
                      {'name': 'chars', 'type': 'str', 'default': None,
                       'desc': 'A list of characters to remove. If not specified, whitespace is stripped.', },
                  ),
                  'returns': {'type': 'str', 'desc': 'The stripped string.', }}},
        {'name': 'lower', 'desc': '''
            Get a lowercased copy of the string.

            Examples:
                Printing a lowercased string::

                    $foo="Duck"
                    $lib.print($foo.lower())''',
         'type': {'type': 'function', '_funcname': '_methStrLower',
                  'returns': {'type': 'str', 'desc': 'The lowercased string.', }}},
        {'name': 'upper', 'desc': '''
                Get a uppercased copy of the string.

                Examples:
                    Printing a uppercased string::

                        $foo="Duck"
                        $lib.print($foo.upper())''',
         'type': {'type': 'function', '_funcname': '_methStrUpper',
                  'returns': {'type': 'str', 'desc': 'The uppercased string.', }}},
        {'name': 'title', 'desc': '''
                Get a title cased copy of the string.

                Examples:
                    Printing a title cased string::

                        $foo="Hello world."
                        $lib.print($foo.title())''',
         'type': {'type': 'function', '_funcname': '_methStrTitle',
                  'returns': {'type': 'str', 'desc': 'The title cased string.', }}},

        {'name': 'slice', 'desc': '''
            Get a substring slice of the string.

            Examples:
                Slice from index to 1 to 5::

                    $x="foobar"
                    $y=$x.slice(1,5)  // "ooba"

                Slice from index 3 to the end of the string::

                    $y=$x.slice(3)  // "bar"
            ''',
         'type': {'type': 'function', '_funcname': '_methStrSlice',
                  'args': (
                      {'name': 'start', 'type': 'int', 'desc': 'The starting character index.'},
                      {'name': 'end', 'type': 'int', 'default': None,
                       'desc': 'The ending character index. If not specified, slice to the end of the string'},
                  ),
                  'returns': {'type': 'str', 'desc': 'The slice substring.'}}},
        {'name': 'reverse', 'desc': '''
        Get a reversed copy of the string.

        Examples:
            Printing a reversed string::

                $foo="foobar"
                $lib.print($foo.reverse())''',
         'type': {'type': 'function', '_funcname': '_methStrReverse',
                  'returns': {'type': 'str', 'desc': 'The reversed string.', }}},

        {'name': 'find', 'desc': '''
            Find the offset of a given string within another.

            Examples:
                Find values in the string ``asdf``::

                    $x = asdf
                    $x.find(d) // returns 2
                    $x.find(v) // returns null

            ''',
         'type': {'type': 'function', '_funcname': '_methStrFind',
                  'args': (
                      {'name': 'valu', 'type': 'str', 'desc': 'The substring to find.'},
                  ),
                  'returns': {'type': 'int', 'desc': 'The first offset of substring or null.'}}},
        {'name': 'size', 'desc': 'Return the length of the string.',
         'type': {'type': 'function', '_funcname': '_methStrSize',
                  'returns': {'type': 'int', 'desc': 'The size of the string.', }}},
        {'name': 'format', 'desc': '''
        Format a text string from an existing string.

        Examples:
            Format a string with a fixed argument and a variable::

                $template='Hello {name}, list is {list}!' $list=(1,2,3,4) $new=$template.format(name='Reader', list=$list)

                ''',
         'type': {'type': 'function', '_funcname': '_methStrFormat',
                  'args': (
                      {'name': '**kwargs', 'type': 'any',
                       'desc': 'Keyword values which are substituted into the string.', },
                  ),
                  'returns': {'type': 'str', 'desc': 'The new string.', }}},
        {'name': 'json', 'desc': 'Parse a JSON string and return the deserialized data.',
         'type': {'type': 'function', '_funcname': '_methStrJson', 'args': (),
                  'returns': {'type': 'prim', 'desc': 'The JSON deserialized object.', }}},
    )
    _storm_typename = 'str'
    _ismutable = False

    def __init__(self, valu, path=None):
        Prim.__init__(self, valu, path=path)
        self.locls.update(self.getObjLocals())

    def getObjLocals(self):
        return {
            'find': self._methStrFind,
            'size': self._methStrSize,
            'split': self._methStrSplit,
            'rsplit': self._methStrRsplit,
            'endswith': self._methStrEndswith,
            'startswith': self._methStrStartswith,
            'ljust': self._methStrLjust,
            'rjust': self._methStrRjust,
            'encode': self._methEncode,
            'replace': self._methStrReplace,
            'strip': self._methStrStrip,
            'lstrip': self._methStrLstrip,
            'rstrip': self._methStrRstrip,
            'lower': self._methStrLower,
            'upper': self._methStrUpper,
            'title': self._methStrTitle,
            'slice': self._methStrSlice,
            'reverse': self._methStrReverse,
            'format': self._methStrFormat,
            'json': self._methStrJson,
        }

    def __int__(self):
        return int(self.value(), 0)

    def __str__(self):
        return self.value()

    def __len__(self):
        return len(self.valu)

    def __hash__(self):
        # As a note, this hash of the typename and the value means that s_stormtypes.Str('foo') != 'foo'
        return hash((self._storm_typename, self.valu))

    def __eq__(self, othr):
        if isinstance(othr, (Str, str)):
            return str(self) == str(othr)
        return False

    @stormfunc(readonly=True)
    async def _methStrFind(self, valu):
        text = await tostr(valu)
        retn = self.valu.find(text)
        if retn == -1:
            retn = None
        return retn

    @stormfunc(readonly=True)
    async def _methStrFormat(self, **kwargs):
        text = await kwarg_format(self.valu, **kwargs)
        return text

    @stormfunc(readonly=True)
    async def _methStrSize(self):
        return len(self.valu)

    @stormfunc(readonly=True)
    async def _methEncode(self, encoding='utf8'):
        try:
            return self.valu.encode(encoding, 'surrogatepass')
        except UnicodeEncodeError as e:
            raise s_exc.StormRuntimeError(mesg=f'{e}: {s_common.trimText(repr(self.valu))}') from None

    @stormfunc(readonly=True)
    async def _methStrSplit(self, text, maxsplit=-1):
        maxsplit = await toint(maxsplit)
        return self.valu.split(text, maxsplit=maxsplit)

    @stormfunc(readonly=True)
    async def _methStrRsplit(self, text, maxsplit=-1):
        maxsplit = await toint(maxsplit)
        return self.valu.rsplit(text, maxsplit=maxsplit)

    @stormfunc(readonly=True)
    async def _methStrEndswith(self, text):
        return self.valu.endswith(text)

    @stormfunc(readonly=True)
    async def _methStrStartswith(self, text):
        return self.valu.startswith(text)

    @stormfunc(readonly=True)
    async def _methStrRjust(self, size, fillchar=' '):
        return self.valu.rjust(await toint(size), await tostr(fillchar))

    @stormfunc(readonly=True)
    async def _methStrLjust(self, size, fillchar=' '):
        return self.valu.ljust(await toint(size), await tostr(fillchar))

    @stormfunc(readonly=True)
    async def _methStrReplace(self, oldv, newv, maxv=None):
        if maxv is None:
            return self.valu.replace(oldv, newv)
        else:
            return self.valu.replace(oldv, newv, int(maxv))

    @stormfunc(readonly=True)
    async def _methStrStrip(self, chars=None):
        return self.valu.strip(chars)

    @stormfunc(readonly=True)
    async def _methStrLstrip(self, chars=None):
        return self.valu.lstrip(chars)

    @stormfunc(readonly=True)
    async def _methStrRstrip(self, chars=None):
        return self.valu.rstrip(chars)

    @stormfunc(readonly=True)
    async def _methStrLower(self):
        return self.valu.lower()

    @stormfunc(readonly=True)
    async def _methStrUpper(self):
        return self.valu.upper()

    @stormfunc(readonly=True)
    async def _methStrTitle(self):
        return self.valu.title()

    @stormfunc(readonly=True)
    async def _methStrSlice(self, start, end=None):
        start = await toint(start)

        if end is None:
            return self.valu[start:]

        end = await toint(end)
        return self.valu[start:end]

    @stormfunc(readonly=True)
    async def _methStrReverse(self):
        return self.valu[::-1]

    @stormfunc(readonly=True)
    async def _methStrJson(self):
        try:
            return json.loads(self.valu, strict=True)
        except Exception as e:
            mesg = f'Text is not valid JSON: {self.valu}'
            raise s_exc.BadJsonText(mesg=mesg)

@registry.registerType
class Bytes(Prim):
    '''
    Implements the Storm API for a Bytes object.
    '''
    _storm_locals = (
        {'name': 'decode', 'desc': 'Decode bytes to a string.',
         'type': {'type': 'function', '_funcname': '_methDecode',
                  'args': (
                      {'name': 'encoding', 'type': 'str', 'desc': 'The encoding to use.', 'default': 'utf8', },
                      {'name': 'errors', 'type': 'str', 'desc': 'The error handling scheme to use.', 'default': 'surrogatepass', },
                  ),
                  'returns': {'type': 'str', 'desc': 'The decoded string.', }}},
        {'name': 'bunzip', 'desc': '''
            Decompress the bytes using bzip2.

            Example:
                Decompress bytes with bzip2::

                    $foo = $mybytez.bunzip()''',
         'type': {'type': 'function', '_funcname': '_methBunzip',
                  'returns': {'type': 'bytes', 'desc': 'Decompressed bytes.', }}},
        {'name': 'gunzip', 'desc': '''
            Decompress the bytes using gzip and return them.

            Example:
                Decompress bytes with bzip2::

                $foo = $mybytez.gunzip()''',
         'type': {'type': 'function', '_funcname': '_methGunzip',
                  'returns': {'type': 'bytes', 'desc': 'Decompressed bytes.', }}},
        {'name': 'bzip', 'desc': '''
            Compress the bytes using bzip2 and return them.

            Example:
                Compress bytes with bzip::

                    $foo = $mybytez.bzip()''',
         'type': {'type': 'function', '_funcname': '_methBzip',
                  'returns': {'type': 'bytes', 'desc': 'The bzip2 compressed bytes.', }}},
        {'name': 'gzip', 'desc': '''
            Compress the bytes using gzip and return them.

            Example:
                Compress bytes with gzip::

                    $foo = $mybytez.gzip()''',
         'type': {'type': 'function', '_funcname': '_methGzip',
                  'returns': {'type': 'bytes', 'desc': 'The gzip compressed bytes.', }}},
        {'name': 'json', 'desc': '''
            Load JSON data from bytes.

            Notes:
                The bytes must be UTF8, UTF16 or UTF32 encoded.

            Example:
                Load bytes to a object::

                    $foo = $mybytez.json()''',
         'type': {'type': 'function', '_funcname': '_methJsonLoad',
                  'args': (
                      {'name': 'encoding', 'type': 'str', 'desc': 'Specify an encoding to use.', 'default': None, },
                      {'name': 'errors', 'type': 'str', 'desc': 'Specify an error handling scheme to use.',
                       'default': 'surrogatepass', },
                  ),
                  'returns': {'type': 'prim', 'desc': 'The deserialized object.', }}},

        {'name': 'slice', 'desc': '''
            Slice a subset of bytes from an existing bytes.

            Examples:
                Slice from index to 1 to 5::

                    $subbyts = $byts.slice(1,5)

                Slice from index 3 to the end of the bytes::

                    $subbyts = $byts.slice(3)
            ''',
         'type': {'type': 'function', '_funcname': '_methSlice',
                  'args': (
                      {'name': 'start', 'type': 'int', 'desc': 'The starting byte index.'},
                      {'name': 'end', 'type': 'int', 'default': None,
                       'desc': 'The ending byte index. If not specified, slice to the end.'},
                  ),
                  'returns': {'type': 'bytes', 'desc': 'The slice of bytes.', }}},

        {'name': 'unpack', 'desc': '''
            Unpack structures from bytes using python struct.unpack syntax.

            Examples:
                Unpack 3 unsigned 16 bit integers in little endian format::

                    ($x, $y, $z) = $byts.unpack("<HHH")
            ''',
         'type': {'type': 'function', '_funcname': '_methUnpack',
                  'args': (
                      {'name': 'fmt', 'type': 'str', 'desc': 'A python struck.pack format string.'},
                      {'name': 'offset', 'type': 'int', 'desc': 'An offset to begin unpacking from.', 'default': 0},
                  ),
                  'returns': {'type': 'list', 'desc': 'The unpacked primitive values.', }}},
    )
    _storm_typename = 'bytes'
    _ismutable = False

    def __init__(self, valu, path=None):
        Prim.__init__(self, valu, path=path)
        self.locls.update(self.getObjLocals())

    def getObjLocals(self):
        return {
            'decode': self._methDecode,
            'bunzip': self._methBunzip,
            'gunzip': self._methGunzip,
            'bzip': self._methBzip,
            'gzip': self._methGzip,
            'json': self._methJsonLoad,
            'slice': self._methSlice,
            'unpack': self._methUnpack,
        }

    def __len__(self):
        return len(self.valu)

    def __str__(self):
        return self.valu.decode()

    def __hash__(self):
        return hash((self._storm_typename, self.valu))

    def __eq__(self, othr):
        if isinstance(othr, Bytes):
            return self.valu == othr.valu
        return False

    async def _storm_copy(self):
        item = await s_coro.ornot(self.value)
        return s_msgpack.deepcopy(item, use_list=True)

    @stormfunc(readonly=True)
    async def _methSlice(self, start, end=None):
        start = await toint(start)
        if end is None:
            return self.valu[start:]

        end = await toint(end)
        return self.valu[start:end]

    @stormfunc(readonly=True)
    async def _methUnpack(self, fmt, offset=0):
        fmt = await tostr(fmt)
        offset = await toint(offset)
        try:
            return struct.unpack_from(fmt, self.valu, offset=offset)
        except struct.error as e:
            raise s_exc.BadArg(mesg=f'unpack() error: {e}')

    @stormfunc(readonly=True)
    async def _methDecode(self, encoding='utf8', errors='surrogatepass'):
        encoding = await tostr(encoding)
        errors = await tostr(errors)
        try:
            return self.valu.decode(encoding, errors)
        except UnicodeDecodeError as e:
            raise s_exc.StormRuntimeError(mesg=f'{e}: {s_common.trimText(repr(self.valu))}') from None

    async def _methBunzip(self):
        return bz2.decompress(self.valu)

    @stormfunc(readonly=True)
    async def _methBzip(self):
        return bz2.compress(self.valu)

    async def _methGunzip(self):
        return gzip.decompress(self.valu)

    @stormfunc(readonly=True)
    async def _methGzip(self):
        return gzip.compress(self.valu)

    @stormfunc(readonly=True)
    async def _methJsonLoad(self, encoding=None, errors='surrogatepass'):
        try:
            valu = self.valu
            errors = await tostr(errors)

            if encoding is None:
                encoding = json.detect_encoding(valu)
            else:
                encoding = await tostr(encoding)

            return json.loads(valu.decode(encoding, errors))

        except UnicodeDecodeError as e:
            raise s_exc.StormRuntimeError(mesg=f'{e}: {s_common.trimText(repr(valu))}') from None

        except json.JSONDecodeError as e:
            mesg = f'Unable to decode bytes as json: {e.args[0]}'
            raise s_exc.BadJsonText(mesg=mesg)

@registry.registerType
class Dict(Prim):
    '''
    Implements the Storm API for a Dictionary object.
    '''
    _storm_typename = 'dict'
    _ismutable = True

    def __len__(self):
        return len(self.valu)

    async def _storm_copy(self):
        item = await s_coro.ornot(self.value)
        return s_msgpack.deepcopy(item, use_list=True)

    async def iter(self):
        for item in tuple(self.valu.items()):
            yield item

    @stormfunc(readonly=True)
    async def setitem(self, name, valu):

        if ismutable(name):
            raise s_exc.BadArg(mesg='Mutable values are not allowed as dictionary keys', name=await torepr(name))

        name = await toprim(name)

        if valu is undef:
            self.valu.pop(name, None)
            return

        self.valu[name] = valu

    async def deref(self, name):
        name = await toprim(name)
        return self.valu.get(name)

    async def value(self, use_list=False):
        return {await toprim(k): await toprim(v, use_list=use_list) for (k, v) in self.valu.items()}

    async def stormrepr(self):
        reprs = ["{}: {}".format(await torepr(k), await torepr(v)) for (k, v) in list(self.valu.items())]
        rval = ', '.join(reprs)
        return f'{{{rval}}}'

@registry.registerType
class CmdOpts(Dict):
    '''
    A dictionary like object that holds a reference to a command options namespace.
    ( This allows late-evaluation of command arguments rather than forcing capture )
    '''
    _storm_typename = 'cmdopts'
    _ismutable = False

    def __len__(self):
        valu = vars(self.valu.opts)
        return len(valu)

    def __hash__(self):
        valu = vars(self.valu.opts)
        return hash((self._storm_typename, tuple(valu.items())))

    @stormfunc(readonly=True)
    async def setitem(self, name, valu):
        # due to self.valu.opts potentially being replaced
        # we disallow setitem() to prevent confusion
        name = await tostr(name)
        mesg = 'CmdOpts may not be modified by the runtime'
        raise s_exc.StormRuntimeError(mesg=mesg, name=name)

    async def deref(self, name):
        name = await tostr(name)
        return getattr(self.valu.opts, name, None)

    async def value(self, use_list=False):
        valu = vars(self.valu.opts)
        return {await toprim(k): await toprim(v, use_list=use_list) for (k, v) in valu.items()}

    async def iter(self):
        valu = vars(self.valu.opts)
        for item in valu.items():
            yield item

    async def stormrepr(self):
        valu = vars(self.valu.opts)
        reprs = ["{}: {}".format(await torepr(k), await torepr(v)) for (k, v) in valu.items()]
        rval = ', '.join(reprs)
        return f'{self._storm_typename}: {{{rval}}}'

@registry.registerType
class Set(Prim):
    '''
    Implements the Storm API for a Set object.
    '''
    _storm_locals = (
        {'name': 'add', 'desc': 'Add a item to the set. Each argument is added to the set.',
         'type': {'type': 'function', '_funcname': '_methSetAdd',
                  'args': (
                      {'name': '*items', 'type': 'any', 'desc': 'The items to add to the set.', },
                  ),
                  'returns': {'type': 'null', }}},
        {'name': 'has', 'desc': 'Check if a item is a member of the set.',
         'type': {'type': 'function', '_funcname': '_methSetHas',
                  'args': (
                      {'name': 'item', 'type': 'any', 'desc': 'The item to check the set for membership.', },
                  ),
                  'returns': {'type': 'boolean', 'desc': 'True if the item is in the set, false otherwise.', }}},
        {'name': 'rem', 'desc': 'Remove an item from the set.',
         'type': {'type': 'function', '_funcname': '_methSetRem',
                  'args': (
                      {'name': '*items', 'type': 'any', 'desc': 'Items to be removed from the set.', },
                  ),
                  'returns': {'type': 'null', }}},
        {'name': 'adds', 'desc': 'Add the contents of a iterable items to the set.',
         'type': {'type': 'function', '_funcname': '_methSetAdds',
                  'args': (
                      {'name': '*items', 'type': 'any', 'desc': 'Iterables items to add to the set.', },
                  ),
                  'returns': {'type': 'null', }}},
        {'name': 'rems', 'desc': 'Remove the contents of a iterable object from the set.',
         'type': {'type': 'function', '_funcname': '_methSetRems',
                  'args': (
                      {'name': '*items', 'type': 'any', 'desc': 'Iterables items to remove from the set.', },
                  ),
                  'returns': {'type': 'null', }}},
        {'name': 'list', 'desc': 'Get a list of the current members of the set.',
         'type': {'type': 'function', '_funcname': '_methSetList',
                  'returns': {'type': 'list', 'desc': 'A list containing the members of the set.', }}},
        {'name': 'size', 'desc': 'Get the size of the set.',
         'type': {'type': 'function', '_funcname': '_methSetSize',
                  'returns': {'type': 'int', 'desc': 'The size of the set.', }}},
    )
    _storm_typename = 'set'
    _ismutable = True

    def __init__(self, valu, path=None):
        valu = list(valu)
        for item in valu:
            if ismutable(item):
                mesg = f'{repr(item)} is mutable and cannot be used in a set.'
                raise s_exc.StormRuntimeError(mesg=mesg)

        Prim.__init__(self, set(valu), path=path)
        self.locls.update(self.getObjLocals())

    def getObjLocals(self):
        return {
            'add': self._methSetAdd,
            'has': self._methSetHas,
            'rem': self._methSetRem,
            'adds': self._methSetAdds,
            'rems': self._methSetRems,
            'list': self._methSetList,
            'size': self._methSetSize,
        }

    async def iter(self):
        for item in self.valu:
            yield item

    def __len__(self):
        return len(self.valu)

    async def _methSetSize(self):
        return len(self)

    @stormfunc(readonly=True)
    async def _methSetHas(self, item):
        return item in self.valu

    @stormfunc(readonly=True)
    async def _methSetAdd(self, *items):
        for i in items:
            if ismutable(i):
                mesg = f'{await torepr(i)} is mutable and cannot be used in a set.'
                raise s_exc.StormRuntimeError(mesg=mesg)
            self.valu.add(i)

    @stormfunc(readonly=True)
    async def _methSetAdds(self, *items):
        for item in items:
            async for i in toiter(item):
                if ismutable(i):
                    mesg = f'{await torepr(i)} is mutable and cannot be used in a set.'
                    raise s_exc.StormRuntimeError(mesg=mesg)
                self.valu.add(i)

    @stormfunc(readonly=True)
    async def _methSetRem(self, *items):
        [self.valu.discard(i) for i in items]

    @stormfunc(readonly=True)
    async def _methSetRems(self, *items):
        for item in items:
            [self.valu.discard(i) async for i in toiter(item)]

    @stormfunc(readonly=True)
    async def _methSetList(self):
        return list(self.valu)

    async def stormrepr(self):
        reprs = [await torepr(k) for k in self.valu]
        rval = ', '.join(reprs)
        return f'{{{rval}}}'

@registry.registerType
class List(Prim):
    '''
    Implements the Storm API for a List instance.
    '''
    _storm_locals = (
        {'name': 'has', 'desc': 'Check if a value is in the list.',
         'type': {'type': 'function', '_funcname': '_methListHas',
                  'args': (
                      {'name': 'valu', 'type': 'any', 'desc': 'The value to check.', },
                  ),
                  'returns': {'type': 'boolean', 'desc': 'True if the item is in the list, false otherwise.', }}},
        {'name': 'pop', 'desc': 'Pop and return the entry at the specified index in the list. If no index is specified, pop the last entry.',
         'type': {'type': 'function', '_funcname': '_methListPop',
                  'args': (
                      {'name': 'index', 'type': 'int', 'desc': 'Index of entry to pop.', 'default': -1},
                  ),
                  'returns': {'type': 'any', 'desc': 'The entry at the specified index in the list.', }}},
        {'name': 'size', 'desc': 'Return the length of the list.',
         'type': {'type': 'function', '_funcname': '_methListSize',
                  'returns': {'type': 'int', 'desc': 'The size of the list.', }}},
        {'name': 'sort', 'desc': 'Sort the list in place.',
         'type': {'type': 'function', '_funcname': '_methListSort',
                  'args': (
                      {'name': 'reverse', 'type': 'boolean', 'desc': 'Sort the list in reverse order.',
                       'default': False},
                  ),
                  'returns': {'type': 'null', }}},
        {'name': 'index', 'desc': 'Return a single field from the list by index.',
         'type': {'type': 'function', '_funcname': '_methListIndex',
                  'args': (
                      {'name': 'valu', 'type': 'int', 'desc': 'The list index value.', },
                  ),
                  'returns': {'type': 'any', 'desc': 'The item present in the list at the index position.', }}},
        {'name': 'length', 'desc': 'Get the length of the list. This is deprecated; please use ``.size()`` instead.',
         'deprecated': {'eolvers': 'v3.0.0'},
         'type': {'type': 'function', '_funcname': '_methListLength',
                  'returns': {'type': 'int', 'desc': 'The size of the list.', }}},
        {'name': 'append', 'desc': 'Append a value to the list.',
         'type': {'type': 'function', '_funcname': '_methListAppend',
                  'args': (
                      {'name': 'valu', 'type': 'any', 'desc': 'The item to append to the list.', },
                  ),
                  'returns': {'type': 'null', }}},
        {'name': 'reverse', 'desc': 'Reverse the order of the list in place',
         'type': {'type': 'function', '_funcname': '_methListReverse',
                  'returns': {'type': 'null', }}},
        {'name': 'slice', 'desc': '''
            Get a slice of the list.

            Examples:
                Slice from index to 1 to 5::

                    $x=(f, o, o, b, a, r)
                    $y=$x.slice(1,5)  // (o, o, b, a)

                Slice from index 3 to the end of the list::

                    $y=$x.slice(3)  // (b, a, r)
            ''',
         'type': {'type': 'function', '_funcname': '_methListSlice',
                  'args': (
                      {'name': 'start', 'type': 'int', 'desc': 'The starting index.'},
                      {'name': 'end', 'type': 'int', 'default': None,
                       'desc': 'The ending index. If not specified, slice to the end of the list.'},
                  ),
                  'returns': {'type': 'list', 'desc': 'The slice of the list.'}}},

        {'name': 'extend', 'desc': '''
            Extend a list using another iterable.

            Examples:
                Populate a list by extending it with to other lists::

                    $list = $lib.list()

                    $foo = (f, o, o)
                    $bar = (b, a, r)

                    $list.extend($foo)
                    $list.extend($bar)

                    // $list is now (f, o, o, b, a, r)
            ''',
         'type': {'type': 'function', '_funcname': '_methListExtend',
                  'args': (
                      {'name': 'valu', 'type': 'list', 'desc': 'A list or other iterable.'},
                  ),
                  'returns': {'type': 'null'}}},
        {'name': 'unique', 'desc': 'Get a copy of the list containing unique items.',
         'type': {'type': 'function', '_funcname': '_methListUnique',
                  'returns': {'type': 'list'}}},
        {'name': 'rem', 'desc': 'Remove a specific item from anywhere in the list.',
         'type': {'type': 'function', '_funcname': '_methListRemove',
                  'args': (
                      {'name': 'item', 'type': 'any', 'desc': 'An item in the list.'},
                      {'name': 'all', 'type': 'boolean', 'default': False,
                       'desc': 'Remove all instances of item from the list.'},
                  ),
                  'returns': {'type': 'boolean', 'desc': 'Boolean indicating if the item was removed from the list.'}}},
    )
    _storm_typename = 'list'
    _ismutable = True

    def __init__(self, valu, path=None):
        Prim.__init__(self, valu, path=path)
        self.locls.update(self.getObjLocals())

    def getObjLocals(self):
        return {
            'has': self._methListHas,
            'pop': self._methListPop,
            'size': self._methListSize,
            'sort': self._methListSort,
            'index': self._methListIndex,
            'length': self._methListLength,
            'append': self._methListAppend,
            'reverse': self._methListReverse,
            'slice': self._methListSlice,
            'extend': self._methListExtend,
            'unique': self._methListUnique,
            'rem': self._methListRemove,
        }

    @stormfunc(readonly=True)
    async def setitem(self, name, valu):

        indx = await toint(name)

        if valu is undef:
            try:
                self.valu.pop(indx)
            except IndexError:
                pass
            return

        self.valu[indx] = valu

    async def _storm_copy(self):
        item = await s_coro.ornot(self.value)
        return s_msgpack.deepcopy(item, use_list=True)

    async def _derefGet(self, name):
        return await self._methListIndex(name)

    def __len__(self):
        return len(self.valu)

    @stormfunc(readonly=True)
    async def _methListHas(self, valu):
        if valu in self.valu:
            return True

        prim = await toprim(valu)
        if prim == valu:
            return False

        return prim in self.valu

    @stormfunc(readonly=True)
    async def _methListPop(self, index=-1):
        index = await toint(index)
        try:
            return self.valu.pop(index)
        except IndexError as exc:
            mesg = str(exc)
            raise s_exc.StormRuntimeError(mesg=mesg)

    @stormfunc(readonly=True)
    async def _methListAppend(self, valu):
        '''
        '''
        self.valu.append(valu)

    @stormfunc(readonly=True)
    async def _methListIndex(self, valu):
        indx = await toint(valu)
        try:
            return self.valu[indx]
        except IndexError as e:
            raise s_exc.StormRuntimeError(mesg=str(e), valurepr=await self.stormrepr(),
                                          len=len(self.valu), indx=indx) from None

    @stormfunc(readonly=True)
    async def _methListReverse(self):
        self.valu.reverse()

    @stormfunc(readonly=True)
    async def _methListLength(self):
        s_common.deprecated('StormType List.length()')
        runt = s_scope.get('runt')
        if runt:
            await runt.warnonce('StormType List.length() is deprecated. Use the size() method.')
        return len(self)

    @stormfunc(readonly=True)
    async def _methListSort(self, reverse=False):
        reverse = await tobool(reverse, noneok=True)
        try:
            self.valu.sort(reverse=reverse)
        except TypeError as e:
            raise s_exc.StormRuntimeError(mesg=f'Error sorting list: {str(e)}',
                                          valurepr=await self.stormrepr()) from None

    @stormfunc(readonly=True)
    async def _methListSize(self):
        return len(self)

    async def _methListSlice(self, start, end=None):
        start = await toint(start)

        if end is None:
            return self.valu[start:]

        end = await toint(end)
        return self.valu[start:end]

    async def _methListExtend(self, valu):
        async for item in toiter(valu):
            self.valu.append(item)

    async def value(self, use_list=False):
        if use_list:
            return [await toprim(v, use_list=use_list) for v in self.valu]
        return tuple([await toprim(v, use_list=use_list) for v in self.valu])

    async def iter(self):
        for item in self.valu:
            yield item

    @stormfunc(readonly=True)
    async def _methListUnique(self):
        ret = []
        checkret = []

        for val in self.valu:
            try:
                _cval = await toprim(val)
            except s_exc.NoSuchType:
                _cval = val
            if _cval in checkret:
                continue
            checkret.append(_cval)
            ret.append(val)
        return ret

    async def _methListRemove(self, item, all=False):
        item = await toprim(item)
        all = await tobool(all)

        if item not in self.valu:
            return False

        while item in self.valu:
            self.valu.remove(item)

            if not all:
                break

        return True

    async def stormrepr(self):
        reprs = [await torepr(k) for k in self.valu]
        rval = ', '.join(reprs)
        return f'[{rval}]'

@registry.registerType
class Bool(Prim):
    '''
    Implements the Storm API for a boolean instance.
    '''
    _storm_typename = 'boolean'
    _ismutable = False

    def __str__(self):
        return str(self.value()).lower()

    def __int__(self):
        return int(self.value())

    def __hash__(self):
        return hash((self._storm_typename, self.value()))

@registry.registerType
class Number(Prim):
    '''
    Implements the Storm API for a Number instance.

    Storm Numbers are high precision fixed point decimals corresponding to the
    the hugenum storage type.
    '''
    _storm_locals = (
        {'name': 'scaleb', 'desc': '''
            Return the number multiplied by 10**other.

            Example:
                Multiply the value by 10**-18::

                    $baz.scaleb(-18)''',
         'type': {'type': 'function', '_funcname': '_methScaleb',
                  'args': (
                      {'name': 'other', 'type': 'int', 'desc': 'The amount to adjust the exponent.', },
                  ),
                  'returns': {'type': 'number', 'desc': 'The exponent adjusted number.', }}},
        {'name': 'toint', 'desc': '''
            Return the number as an integer.

            By default, decimal places will be truncated. Optionally, rounding rules
            can be specified by providing the name of a Python decimal rounding mode
            to the 'rounding' argument.

            Example:
                Round the value stored in $baz up instead of truncating::

                    $baz.toint(rounding=ROUND_UP)''',
         'type': {'type': 'function', '_funcname': '_methToInt',
                  'args': (
                      {'name': 'rounding', 'type': 'str', 'default': None,
                       'desc': 'An optional rounding mode to use.', },
                  ),
                  'returns': {'type': 'int', 'desc': 'The number as an integer.', }}},
        {'name': 'tostr', 'desc': 'Return the number as a string.',
         'type': {'type': 'function', '_funcname': '_methToStr',
                  'returns': {'type': 'str', 'desc': 'The number as a string.', }}},
        {'name': 'tofloat', 'desc': 'Return the number as a float.',
         'type': {'type': 'function', '_funcname': '_methToFloat',
                  'returns': {'type': 'float', 'desc': 'The number as a float.', }}},
    )
    _storm_typename = 'number'
    _ismutable = False

    def __init__(self, valu, path=None):
        try:
            valu = s_common.hugenum(valu)
        except (TypeError, decimal.DecimalException) as e:
            mesg = f'Failed to make number from {valu!r}'
            raise s_exc.BadCast(mesg=mesg) from e

        Prim.__init__(self, valu, path=path)
        self.locls.update(self.getObjLocals())

    def getObjLocals(self):
        return {
            'toint': self._methToInt,
            'tostr': self._methToStr,
            'tofloat': self._methToFloat,
            'scaleb': self._methScaleb,
        }

    @stormfunc(readonly=True)
    async def _methScaleb(self, other):
        newv = s_common.hugescaleb(self.value(), await toint(other))
        return Number(newv)

    @stormfunc(readonly=True)
    async def _methToInt(self, rounding=None):
        if rounding is None:
            return int(self.valu)

        try:
            return int(self.valu.quantize(decimal.Decimal('1'), rounding=rounding))
        except TypeError as e:
            raise s_exc.StormRuntimeError(mesg=f'Error rounding number: {str(e)}',
                                          valurepr=await self.stormrepr()) from None

    @stormfunc(readonly=True)
    async def _methToStr(self):
        return str(self.valu)

    @stormfunc(readonly=True)
    async def _methToFloat(self):
        return float(self.valu)

    def __str__(self):
        return str(self.value())

    def __int__(self):
        return int(self.value())

    def __float__(self):
        return float(self.value())

    def __hash__(self):
        return hash((self._storm_typename, self.value()))

    def __eq__(self, othr):
        if isinstance(othr, float):
            othr = s_common.hugenum(othr)
            return self.value() == othr
        elif isinstance(othr, (int, decimal.Decimal)):
            return self.value() == othr
        elif isinstance(othr, Number):
            return self.value() == othr.value()
        return False

    def __lt__(self, othr):
        if isinstance(othr, float):
            othr = s_common.hugenum(othr)
            return self.value() < othr
        elif isinstance(othr, (int, decimal.Decimal)):
            return self.value() < othr
        elif isinstance(othr, Number):
            return self.value() < othr.value()

        mesg = f"comparison not supported between instance of {self.__class__.__name__} and {othr.__class__.__name__}"
        raise TypeError(mesg)

    def __add__(self, othr):
        if isinstance(othr, float):
            othr = s_common.hugenum(othr)
            return Number(s_common.hugeadd(self.value(), othr))
        elif isinstance(othr, (int, decimal.Decimal)):
            return Number(s_common.hugeadd(self.value(), othr))
        elif isinstance(othr, Number):
            return Number(s_common.hugeadd(self.value(), othr.value()))

        mesg = f"'+' not supported between instance of {self.__class__.__name__} and {othr.__class__.__name__}"
        raise TypeError(mesg)

    __radd__ = __add__

    def __sub__(self, othr):
        if isinstance(othr, float):
            othr = s_common.hugenum(othr)
            return Number(s_common.hugesub(self.value(), othr))
        elif isinstance(othr, (int, decimal.Decimal)):
            return Number(s_common.hugesub(self.value(), othr))
        elif isinstance(othr, Number):
            return Number(s_common.hugesub(self.value(), othr.value()))

        mesg = f"'-' not supported between instance of {self.__class__.__name__} and {othr.__class__.__name__}"
        raise TypeError(mesg)

    def __rsub__(self, othr):
        othr = Number(othr)
        return othr.__sub__(self)

    def __mul__(self, othr):
        if isinstance(othr, float):
            othr = s_common.hugenum(othr)
            return Number(s_common.hugemul(self.value(), othr))
        elif isinstance(othr, (int, decimal.Decimal)):
            return Number(s_common.hugemul(self.value(), othr))
        elif isinstance(othr, Number):
            return Number(s_common.hugemul(self.value(), othr.value()))

        mesg = f"'*' not supported between instance of {self.__class__.__name__} and {othr.__class__.__name__}"
        raise TypeError(mesg)

    __rmul__ = __mul__

    def __truediv__(self, othr):
        if isinstance(othr, float):
            othr = s_common.hugenum(othr)
            return Number(s_common.hugediv(self.value(), othr))
        elif isinstance(othr, (int, decimal.Decimal)):
            return Number(s_common.hugediv(self.value(), othr))
        elif isinstance(othr, Number):
            return Number(s_common.hugediv(self.value(), othr.value()))

        mesg = f"'/' not supported between instance of {self.__class__.__name__} and {othr.__class__.__name__}"
        raise TypeError(mesg)

    def __rtruediv__(self, othr):
        othr = Number(othr)
        return othr.__truediv__(self)

    def __pow__(self, othr):
        if isinstance(othr, float):
            othr = s_common.hugenum(othr)
            return Number(s_common.hugepow(self.value(), othr))
        elif isinstance(othr, (int, decimal.Decimal)):
            return Number(s_common.hugepow(self.value(), othr))
        elif isinstance(othr, Number):
            return Number(s_common.hugepow(self.value(), othr.value()))

        mesg = f"'**' not supported between instance of {self.__class__.__name__} and {othr.__class__.__name__}"
        raise TypeError(mesg)

    def __rpow__(self, othr):
        othr = Number(othr)
        return othr.__pow__(self)

    def __mod__(self, othr):
        if isinstance(othr, float):
            othr = s_common.hugenum(othr)
            return Number(s_common.hugemod(self.value(), othr)[1])
        elif isinstance(othr, (int, decimal.Decimal)):
            return Number(s_common.hugemod(self.value(), othr)[1])
        elif isinstance(othr, Number):
            return Number(s_common.hugemod(self.value(), othr.value())[1])

        mesg = f"'%' not supported between instance of {self.__class__.__name__} and {othr.__class__.__name__}"
        raise TypeError(mesg)

    def __rmod__(self, othr):
        othr = Number(othr)
        return othr.__mod__(self)

    async def stormrepr(self):
        return str(self.value())

@registry.registerType
class GlobalVars(Prim):
    '''
    The Storm deref/setitem/iter convention on top of global vars information.
    '''
    _storm_typename = 'global:vars'
    _ismutable = True

    def __init__(self, path=None):
        Prim.__init__(self, None, path=path)

    async def deref(self, name):
        name = await tostr(name)
        runt = s_scope.get('runt')
        runt.confirm(('globals', 'get', name))
        return await runt.view.core.getStormVar(name)

    async def setitem(self, name, valu):
        name = await tostr(name)
        runt = s_scope.get('runt')

        if valu is undef:
            runt.confirm(('globals', 'pop', name))
            await runt.view.core.popStormVar(name)
            return

        runt.confirm(('globals', 'set', name))
        valu = await toprim(valu)
        await runt.view.core.setStormVar(name, valu)

    async def iter(self):
        runt = s_scope.get('runt')
        async for name, valu in runt.view.core.itemsStormVar():
            if runt.allowed(('globals', 'get', name)):
                yield name, valu
            await asyncio.sleep(0)

    async def stormrepr(self):
        reprs = ["{}: {}".format(await torepr(k), await torepr(v)) async for (k, v) in self.iter()]
        rval = ', '.join(reprs)
        return f'{{{rval}}}'

@registry.registerLib
class LibVars(Lib):
    '''
    A Storm Library for interacting with runtime variables.
    '''
    _storm_locals = (
        {'name': 'get', 'desc': 'Get the value of a variable from the current Runtime.',
         'type': {'type': 'function', '_funcname': '_libVarsGet',
                  'args': (
                      {'name': 'name', 'type': 'str', 'desc': 'Name of the variable to get.', },
                      {'name': 'defv', 'type': 'prim', 'default': None,
                       'desc': 'The default value returned if the variable is not set in the runtime.', },
                  ),
                  'returns': {'type': 'any', 'desc': 'The value of the variable.', }}},
        {'name': 'del', 'desc': 'Unset a variable in the current Runtime.',
         'type': {'type': 'function', '_funcname': '_libVarsDel',
                  'args': (
                      {'name': 'name', 'type': 'str', 'desc': 'The variable name to remove.', },
                  ),
                  'returns': {'type': 'null', }}},
        {'name': 'set', 'desc': 'Set the value of a variable in the current Runtime.',
         'type': {'type': 'function', '_funcname': '_libVarsSet',
                  'args': (
                      {'name': 'name', 'type': 'str', 'desc': 'Name of the variable to set.', },
                      {'name': 'valu', 'type': 'prim', 'desc': 'The value to set the variable too.', },
                  ),
                  'returns': {'type': 'null', }}},
        {'name': 'type', 'desc': 'Get the type of the argument value.',
         'type': {'type': 'function', '_funcname': '_libVarsType',
                  'args': (
                     {'name': 'valu', 'type': 'any', 'desc': 'Value to inspect.', },
                  ),
                  'returns': {'type': 'str', 'desc': 'The type of the argument.'}}},
        {'name': 'list', 'desc': 'Get a list of variables from the current Runtime.',
         'type': {'type': 'function', '_funcname': '_libVarsList',
                  'returns': {'type': 'list',
                              'desc': 'A list of variable names and their values for the current Runtime.', }}},
    )
    _storm_lib_path = ('vars',)

    def getObjLocals(self):
        return {
            'get': self._libVarsGet,
            'set': self._libVarsSet,
            'del': self._libVarsDel,
            'list': self._libVarsList,
            'type': self._libVarsType,
        }

    @stormfunc(readonly=True)
    async def _libVarsGet(self, name, defv=None):
        return self.runt.getVar(name, defv=defv)

    @stormfunc(readonly=True)
    async def _libVarsSet(self, name, valu):
        await self.runt.setVar(name, valu)

    @stormfunc(readonly=True)
    async def _libVarsDel(self, name):
        await self.runt.popVar(name)

    @stormfunc(readonly=True)
    async def _libVarsList(self):
        return list(self.runt.vars.items())

    @stormfunc(readonly=True)
    async def _libVarsType(self, valu):
        return await totype(valu)

@registry.registerType
class Query(Prim):
    '''
    A storm primitive representing an embedded query.
    '''
    _storm_locals = (
        {'name': 'exec', 'desc': '''
            Execute the Query in a sub-runtime.

            Notes:
                The ``.exec()`` method can return a value if the Storm query
                contains a ``return( ... )`` statement in it.''',
         'type': {'type': 'function', '_funcname': '_methQueryExec',
                  'returns': {'type': ['null', 'any'],
                              'desc': 'A value specified with a return statement, or none.', }}},
        {'name': 'size',
         'desc': 'Execute the Query in a sub-runtime and return the number of nodes yielded.',
         'type': {'type': 'function', '_funcname': '_methQuerySize',
                  'args': (
                      {'name': 'limit', 'type': 'int', 'default': 1000,
                       'desc': 'Limit the maximum number of nodes produced by the query.', },
                  ),
                  'returns': {'type': 'int',
                              'desc': 'The number of nodes yielded by the query.', }}},
    )

    _storm_typename = 'storm:query'

    def __init__(self, text, varz, runt, path=None):

        Prim.__init__(self, text, path=path)

        self.text = text
        self.varz = varz
        self.runt = runt

        self.locls.update(self.getObjLocals())

    def getObjLocals(self):
        return {
            'exec': self._methQueryExec,
            'size': self._methQuerySize,
        }

    def __str__(self):
        return self.text

    async def _getRuntGenr(self):
        opts = {'vars': self.varz}
        query = await self.runt.getStormQuery(self.text)
        async with self.runt.getCmdRuntime(query, opts=opts) as runt:
            async for item in runt.execute():
                yield item

    async def nodes(self):
        async with contextlib.aclosing(self._getRuntGenr()) as genr:
            async for node, path in genr:
                yield node

    async def iter(self):
        async for node, path in self._getRuntGenr():
            yield Node(node)

    @stormfunc(readonly=True)
    async def _methQueryExec(self):
        logger.info(f'Executing storm query via exec() {{{self.text}}} as [{self.runt.user.name}]')
        try:
            async for item in self._getRuntGenr():
                await asyncio.sleep(0)
        except s_stormctrl.StormReturn as e:
            return e.item
        except asyncio.CancelledError:  # pragma: no cover
            raise

    @stormfunc(readonly=True)
    async def _methQuerySize(self, limit=1000):
        limit = await toint(limit)

        logger.info(f'Executing storm query via size(limit={limit}) {{{self.text}}} as [{self.runt.user.name}]')
        size = 0
        try:
            async for item in self._getRuntGenr():
                size += 1
                if size >= limit:
                    break
                await asyncio.sleep(0)

        except s_stormctrl.StormReturn as e:
            pass
        except asyncio.CancelledError:  # pragma: no cover
            raise
        return size

    async def stormrepr(self):
        return f'{self._storm_typename}: "{self.text}"'

@registry.registerType
class NodeProps(Prim):
    # TODO How to document setitem ?
    '''
    A Storm Primitive representing the properties on a Node.
    '''
    _storm_locals = (
        {'name': 'get', 'desc': 'Get a specific property value by name.',
         'type': {'type': 'function', '_funcname': 'get',
                  'args': (
                      {'name': 'name', 'type': 'str', 'desc': 'The name of the property to return.', },
                  ),
                  'returns': {'type': 'prim', 'desc': 'The requested value.', }}},
        {'name': 'set', 'desc': 'Set a specific property value by name.',
         'type': {'type': 'function', '_funcname': 'set',
                  'args': (
                      {'name': 'prop', 'type': 'str', 'desc': 'The name of the property to set.'},
                      {'name': 'valu', 'type': 'prim', 'desc': 'The value to set the property to.'}
                  ),
                  'returns': {'type': 'prim', 'desc': 'The set value.'}}},
        {'name': 'list', 'desc': 'List the properties and their values from the ``$node``.',
         'type': {'type': 'function', '_funcname': 'list',
                  'returns': {'type': 'list', 'desc': 'A list of (name, value) tuples.', }}},
    )
    _storm_typename = 'node:props'
    _ismutable = True

    def __init__(self, node, path=None):
        Prim.__init__(self, node, path=path)
        self.locls.update(self.getObjLocals())

    def getObjLocals(self):
        return {
            'get': self.get,
            'set': self.set,
            'list': self.list,
        }

    async def _derefGet(self, name):
        return self.valu.get(name)

    async def setitem(self, name, valu):
        '''
        Set a property on a Node.

        Args:
            name (str): The name of the property to set.
            valu: The value being set.

        Raises:
            s_exc:NoSuchProp: If the property being set is not valid for the node.
            s_exc.BadTypeValu: If the value of the property fails to normalize.
        '''
        name = await tostr(name)

        formprop = self.valu.form.prop(name)
        if formprop is None:
            mesg = f'No prop {self.valu.form.name}:{name}'
            raise s_exc.NoSuchProp(mesg=mesg, name=name, form=self.valu.form.name)

        gateiden = self.valu.view.wlyr.iden

        if valu is undef:
            confirm(('node', 'prop', 'del', formprop.full), gateiden=gateiden)
            await self.valu.pop(name, None)
            return

        valu = await toprim(valu)
        confirm(('node', 'prop', 'set', formprop.full), gateiden=gateiden)
        return await self.valu.set(name, valu)

    async def iter(self):
        # Make copies of property values since array types are mutable
        items = tuple((key, copy.deepcopy(valu)) for key, valu in self.valu.getProps().items())
        for item in items:
            yield item

    async def set(self, prop, valu):
        return await self.setitem(prop, valu)

    @stormfunc(readonly=True)
    async def get(self, name):
        return self.valu.get(name)

    @stormfunc(readonly=True)
    async def list(self):
        return list(self.valu.getProps().items())

    @stormfunc(readonly=True)
    def value(self):
        return self.valu.getProps()

@registry.registerType
class NodeData(Prim):
    '''
    A Storm Primitive representing the NodeData stored for a Node.
    '''
    _storm_locals = (
        {'name': 'has', 'desc': 'Check if the Node data has the given key set on it',
         'type': {'type': 'function', '_funcname': '_hasNodeData',
                  'args': (
                      {'name': 'name', 'type': 'str', 'desc': 'Name of the data to check for.', },
                  ),
                  'returns': {'type': 'boolean', 'desc': 'True if the key is found, otherwise false.', }}},
        {'name': 'get', 'desc': 'Get the Node data for a given name for the Node.',
         'type': {'type': 'function', '_funcname': '_getNodeData',
                  'args': (
                      {'name': 'name', 'type': 'str', 'desc': 'Name of the data to get.', },
                  ),
                  'returns': {'type': 'prim', 'desc': 'The stored node data.', }}},
        {'name': 'pop', 'desc': 'Pop (remove) a the Node data from the Node.',
         'type': {'type': 'function', '_funcname': '_popNodeData',
                  'args': (
                      {'name': 'name', 'type': 'str', 'desc': 'The name of the data to remove from the node.', },
                  ),
                  'returns': {'type': 'prim', 'desc': 'The data removed.', }}},
        {'name': 'set', 'desc': 'Set the Node data for a given name on the Node.',
         'type': {'type': 'function', '_funcname': '_setNodeData',
                  'args': (
                      {'name': 'name', 'type': 'str', 'desc': 'The name of the data.', },
                      {'name': 'valu', 'type': 'prim', 'desc': 'The data to store.', },
                  ),
                  'returns': {'type': 'null', }}},
        {'name': 'list', 'desc': 'Get a list of the Node data names on the Node.',
         'type': {'type': 'function', '_funcname': '_listNodeData',
                  'returns': {'type': 'list', 'desc': 'List of the names of values stored on the node.', }}},
        {'name': 'load',
         'desc': 'Load the Node data onto the Node so that the Node data is packed and returned by the runtime.',
         'type': {'type': 'function', '_funcname': '_loadNodeData',
                  'args': (
                      {'name': 'name', 'type': 'str', 'desc': 'The name of the data to load.', },
                  ),
                  'returns': {'type': 'null', }}},
        {'name': 'cacheget',
         'desc': 'Retrieve data stored with cacheset() if it was stored more recently than the asof argument.',
         'type': {'type': 'function', '_funcname': 'cacheget',
                  'args': (
                      {'name': 'name', 'type': 'str', 'desc': 'The name of the data to load.', },
                      {'name': 'asof', 'type': 'time', 'default': 'now', 'desc': 'The max cache age.'},
                  ),
                  'returns': {'type': 'prim', 'desc': 'The cached value or null.'}}},
        {'name': 'cacheset',
         'desc': 'Set a node data value with an envelope that tracks time for cache use.',
         'type': {'type': 'function', '_funcname': 'cacheset',
                  'args': (
                      {'name': 'name', 'type': 'str', 'desc': 'The name of the data to set.', },
                      {'name': 'valu', 'type': 'prim', 'desc': 'The data to store.', },
                  ),
                  'returns': {'type': 'null', }}},
    )
    _storm_typename = 'node:data'
    _ismutable = True

    def __init__(self, node, path=None):

        Prim.__init__(self, node, path=path)
        self.locls.update(self.getObjLocals())

    def getObjLocals(self):
        return {
            'get': self._getNodeData,
            'set': self._setNodeData,
            'has': self._hasNodeData,
            'pop': self._popNodeData,
            'list': self._listNodeData,
            'load': self._loadNodeData,
            'cacheget': self.cacheget,
            'cacheset': self.cacheset,
        }

    @stormfunc(readonly=True)
    async def cacheget(self, name, asof='now'):
        envl = await self._getNodeData(name)
        if not envl:
            return None

        timetype = self.valu.view.core.model.type('time')

        asoftick = timetype.norm(asof)[0]
        if envl.get('asof') >= asoftick:
            return envl.get('data')

        return None

    async def cacheset(self, name, valu):
        envl = {'asof': s_common.now(), 'data': valu}
        return await self._setNodeData(name, envl)

    @stormfunc(readonly=True)
    async def _hasNodeData(self, name):
        name = await tostr(name)
        return await self.valu.hasData(name)

    @stormfunc(readonly=True)
    async def _getNodeData(self, name):
        name = await tostr(name)
        return await self.valu.getData(name)

    async def _setNodeData(self, name, valu):
        name = await tostr(name)
        gateiden = self.valu.view.wlyr.iden
        confirm(('node', 'data', 'set', name), gateiden=gateiden)
        valu = await toprim(valu)
        s_common.reqjsonsafe(valu)
        return await self.valu.setData(name, valu)

    async def _popNodeData(self, name):
        name = await tostr(name)
        gateiden = self.valu.view.wlyr.iden
        confirm(('node', 'data', 'pop', name), gateiden=gateiden)

        if self.path is not None:
            self.path.popData(self.valu.nid, name)

        return await self.valu.popData(name)

    @stormfunc(readonly=True)
    async def _listNodeData(self):
        return [x async for x in self.valu.iterData()]

    @stormfunc(readonly=True)
    async def _loadNodeData(self, name):
        name = await tostr(name)
        valu = await self.valu.getData(name)

        if self.path is not None:
            # set the data value into the path nodedata dict so it gets sent
            self.path.setData(self.valu.nid, name, valu)

@registry.registerType
class Node(Prim):
    '''
    Implements the Storm api for a node instance.
    '''
    _storm_locals = (
        {'name': 'form', 'desc': 'Get the form of the Node.',
         'type': {'type': 'function', '_funcname': '_methNodeForm',
                  'returns': {'type': 'str', 'desc': 'The form of the Node.', }}},
        {'name': 'iden', 'desc': 'Get the iden of the Node.',
         'type': {'type': 'function', '_funcname': '_methNodeIden',
                  'returns': {'type': 'str', 'desc': 'The nodes iden.', }}},
        {'name': 'ndef', 'desc': 'Get the form and primary property of the Node.',
         'type': {'type': 'function', '_funcname': '_methNodeNdef',
                  'returns': {'type': 'list', 'desc': 'A tuple of the form and primary property.', }}},
        {'name': 'pack', 'desc': 'Return the serializable/packed version of the Node.',
         'type': {'type': 'function', '_funcname': '_methNodePack',
                  'args': (
                      {'name': 'dorepr', 'type': 'boolean', 'default': False,
                       'desc': 'Include repr information for human readable versions of properties.', },
                  ),
                  'returns': {'type': 'list', 'desc': 'A tuple containing the ndef and property bag of the node.', }}},
        {'name': 'repr', 'desc': 'Get the repr for the primary property or secondary property of a Node.',
         'type': {'type': 'function', '_funcname': '_methNodeRepr',
                  'args': (
                      {'name': 'name', 'type': 'str',
                       'desc': 'The name of the secondary property to get the repr for.', 'default': None, },
                      {'name': 'defv', 'type': 'str',
                       'desc': 'The default value to return if the secondary property does not exist',
                       'default': None, },
                  ),
                  'returns': {'type': 'str', 'desc': 'The string representation of the requested value.', }}},
        {'name': 'tags', 'desc': '''
         Get a list of the tags on the Node.

         Notes:
            When providing a glob argument, the following rules are used. A single asterisk(*) will replace exactly
            one dot-delimited component of a tag. A double asterisk(**) will replace one or more of any character.
         ''',
         'type': {'type': 'function', '_funcname': '_methNodeTags',
                  'args': (
                      {'name': 'glob', 'type': 'str', 'default': None,
                       'desc': 'A tag glob expression. If this is provided, only tags which match the expression '
                               'are returned.'},
                      {'name': 'leaf', 'type': 'boolean', 'default': False,
                       'desc': 'If true, only leaf tags are included in the returned tags.'},
                  ),
                  'returns': {'type': 'list',
                              'desc': 'A list of tags on the node. '
                              'If a glob match is provided, only matching tags are returned.', }}},
        {'name': 'edges', 'desc': 'Yields the (verb, iden) tuples for this nodes edges.',
         'type': {'type': 'function', '_funcname': '_methNodeEdges',
                  'args': (
                      {'name': 'verb', 'type': 'str', 'desc': 'If provided, only return edges with this verb.',
                       'default': None, },
                      {'name': 'reverse', 'type': 'boolean', 'desc': 'If true, yield edges with this node as the dest rather than source.',
                       'default': False, },
                  ),
                  'returns': {'name': 'Yields', 'type': 'list',
                              'desc': 'A tuple of (verb, iden) values for this nodes edges.', }}},
        {'name': 'addEdge', 'desc': 'Add a light-weight edge.',
         'type': {'type': 'function', '_funcname': '_methNodeAddEdge',
                  'args': (
                      {'name': 'verb', 'type': 'str', 'desc': 'The edge verb to add.'},
                      {'name': 'iden', 'type': 'str', 'desc': 'The node iden of the destination node.'},
                  ),
                  'returns': {'type': 'null', }}},
        {'name': 'delEdge', 'desc': 'Remove a light-weight edge.',
         'type': {'type': 'function', '_funcname': '_methNodeDelEdge',
                  'args': (
                      {'name': 'verb', 'type': 'str', 'desc': 'The edge verb to remove.'},
                      {'name': 'iden', 'type': 'str', 'desc': 'The node iden of the destination node to remove.'},
                  ),
                  'returns': {'type': 'null', }}},
        {'name': 'globtags', 'desc': 'Get a list of the tag components from a Node which match a tag glob expression.',
         'type': {'type': 'function', '_funcname': '_methNodeGlobTags',
                  'args': (
                      {'name': 'glob', 'type': 'str', 'desc': 'The glob expression to match.', },
                  ),
                  'returns':
                      {'type': 'list',
                       'desc': 'The components of tags which match the wildcard component of a glob expression.', }}},
        {'name': 'difftags', 'desc': 'Get and optionally apply the difference between the current set of tags and another set.',
         'type': {'type': 'function', '_funcname': '_methNodeDiffTags',
                  'args': (
                      {'name': 'tags', 'type': 'list', 'desc': 'The set to compare against.', },
                      {'name': 'prefix', 'type': 'str', 'default': None,
                       'desc': 'An optional prefix to match tags under.', },
                      {'name': 'apply', 'type': 'boolean', 'desc': 'If true, apply the diff.',
                       'default': False, },
                      {'name': 'norm', 'type': 'boolean', 'default': False,
                       'desc': 'Optionally norm the list of tags. If a prefix is provided, it will not be normed.'},
                  ),
                  'returns':
                      {'type': 'dict',
                       'desc': 'The tags which have been added/deleted in the new set.', }}},
        {'name': 'isform', 'desc': 'Check if a Node is a given form.',
         'type': {'type': 'function', '_funcname': '_methNodeIsForm',
                  'args': (
                      {'name': 'name', 'type': 'str', 'desc': 'The form to compare the Node against.', },
                  ),
                  'returns': {'type': 'boolean', 'desc': 'True if the form matches, false otherwise.', }}},
        {'name': 'value', 'desc': 'Get the value of the primary property of the Node.',
         'type': {'type': 'function', '_funcname': '_methNodeValue',
                  'returns': {'type': 'prim', 'desc': 'The primary property.', }}},
        {'name': 'getByLayer', 'desc': 'Return a dict you can use to lookup which props/tags came from which layers.',
         'type': {'type': 'function', '_funcname': '_methGetByLayer',
                  'returns': {'type': 'dict', 'desc': 'property / tag lookup dictionary.', }}},
        {'name': 'getStorNodes',
         'desc': 'Return a list of "storage nodes" which were fused from the layers to make this node.',
         'type': {'type': 'function', '_funcname': '_methGetStorNodes',
                  'returns': {'type': 'list', 'desc': 'List of storage node objects.', }}},
    )
    _storm_typename = 'node'
    _ismutable = False

    def __init__(self, node, path=None):
        Prim.__init__(self, node, path=path)

        self.ctors['data'] = self._ctorNodeData
        self.ctors['props'] = self._ctorNodeProps

        self.locls.update(self.getObjLocals())

    def __hash__(self):
        return hash((self._storm_typename, self.valu.iden))

    def getObjLocals(self):
        if self.valu.nid is not None:
            nid = s_common.int64un(self.valu.nid)
        else:
            nid = None

        return {
            'nid': nid,
            'form': self._methNodeForm,
            'iden': self._methNodeIden,
            'ndef': self._methNodeNdef,
            'pack': self._methNodePack,
            'repr': self._methNodeRepr,
            'tags': self._methNodeTags,
            'edges': self._methNodeEdges,
            'addEdge': self._methNodeAddEdge,
            'delEdge': self._methNodeDelEdge,
            'value': self._methNodeValue,
            'globtags': self._methNodeGlobTags,
            'difftags': self._methNodeDiffTags,
            'isform': self._methNodeIsForm,
            'getByLayer': self._methGetByLayer,
            'getStorNodes': self._methGetStorNodes,
        }

    @stormfunc(readonly=True)
    async def _methGetStorNodes(self):
        return await self.valu.getStorNodes()

    @stormfunc(readonly=True)
    def _methGetByLayer(self):
        return self.valu.getByLayer()

    def _ctorNodeData(self, path=None):
        return NodeData(self.valu, path=path)

    def _ctorNodeProps(self, path=None):
        return NodeProps(self.valu, path=path)

    @stormfunc(readonly=True)
    async def _methNodePack(self, dorepr=False):
        return self.valu.pack(dorepr=dorepr)

    @stormfunc(readonly=True)
    async def _methNodeEdges(self, verb=None, reverse=False):
        verb = await toprim(verb)
        reverse = await tobool(reverse)

        if reverse:
            async for (verb, n1nid) in self.valu.iterEdgesN2(verb=verb):
                n1iden = s_common.ehex(self.valu.view.core.getBuidByNid(n1nid))
                yield (verb, n1iden)
        else:
            async for (verb, n2nid) in self.valu.iterEdgesN1(verb=verb):
                n2iden = s_common.ehex(self.valu.view.core.getBuidByNid(n2nid))
                yield (verb, n2iden)

    async def _methNodeAddEdge(self, verb, iden):
        verb = await tostr(verb)
        iden = await tobuidhex(iden)

        gateiden = self.valu.view.wlyr.iden
        confirm(('node', 'edge', 'add', verb), gateiden=gateiden)

        nid = self.valu.view.core.getNidByBuid(s_common.uhex(iden))
        if nid is None:
            mesg = f'No node with iden: {iden}'
            raise s_exc.BadArg(mesg=mesg)

        await self.valu.addEdge(verb, nid)

    async def _methNodeDelEdge(self, verb, iden):
        verb = await tostr(verb)
        iden = await tobuidhex(iden)

        gateiden = self.valu.view.wlyr.iden
        confirm(('node', 'edge', 'del', verb), gateiden=gateiden)

        nid = self.valu.view.core.getNidByBuid(s_common.uhex(iden))
        if nid is None:
            mesg = f'No node with iden: {iden}'
            raise s_exc.BadArg(mesg=mesg)

        await self.valu.delEdge(verb, nid)

    @stormfunc(readonly=True)
    async def _methNodeIsForm(self, name):
        return self.valu.form.name == name

    @stormfunc(readonly=True)
    async def _methNodeTags(self, glob=None, leaf=False):
        glob = await tostr(glob, noneok=True)
        leaf = await tobool(leaf)

        tags = self.valu.getTagNames()
        if leaf:
            _tags = []
            # brute force rather than build a tree.  faster in small sets.
            for tag in sorted((t for t in tags), reverse=True, key=lambda x: len(x)):
                look = tag + '.'
                if any([r.startswith(look) for r in _tags]):
                    continue
                _tags.append(tag)
            tags = _tags

        if glob is not None:
            regx = s_cache.getTagGlobRegx(glob)
            tags = [t for t in tags if regx.fullmatch(t)]
        return tags

    @stormfunc(readonly=True)
    async def _methNodeGlobTags(self, glob):
        glob = await tostr(glob)
        if glob.find('***') != -1:
            mesg = f'Tag globs may not be adjacent: {glob}'
            raise s_exc.BadArg(mesg=mesg)

        tags = self.valu.getTagNames()
        regx = s_cache.getTagGlobRegx(glob)
        ret = []
        for tag in tags:
            match = regx.fullmatch(tag)
            if match is not None:
                groups = match.groups()
                # Per discussion: The simple use case of a single match is
                # intuitive for a user to simply loop over as a raw list.
                # In contrast, a glob match which yields multiple matching
                # values would have to be unpacked.
                if len(groups) == 1:
                    ret.append(groups[0])
                else:
                    ret.append(groups)
        return ret

    async def _methNodeDiffTags(self, tags, prefix=None, apply=False, norm=False):
        norm = await tobool(norm)
        apply = await tobool(apply)

        if norm:
            normtags = set()
            tagpart = self.valu.view.core.model.type('syn:tag:part')

            async for part in toiter(tags):
                try:
                    normtags.add(tagpart.norm(part)[0])
                except s_exc.BadTypeValu:
                    pass

            tags = normtags
        else:
            tags = set(await toprim(tags))

        if prefix:
            prefix = tuple((await tostr(prefix)).split('.'))
            plen = len(prefix)

            tags = set([prefix + tuple(tag.split('.')) for tag in tags if tag])
            curtags = set()
            for tag in self.valu.getTagNames():
                parts = tuple(tag.split('.'))
                if parts[:plen] == prefix:
                    curtags.add(parts)
        else:
            tags = set([tuple(tag.split('.')) for tag in tags if tag])
            curtags = set([tuple(tag.split('.')) for tag in self.valu.getTagNames()])

        adds = set([tag for tag in tags if tag not in curtags])
        dels = set()
        for cur in curtags:
            clen = len(cur)
            for tag in tags:
                if tag[:clen] == cur:
                    break
            else:
                dels.add(cur)

        adds = ['.'.join(tag) for tag in adds]
        dels = ['.'.join(tag) for tag in dels]
        if apply:
            for tag in adds:
                await self.valu.addTag(tag)

            for tag in dels:
                await self.valu.delTag(tag)

        return {'adds': adds, 'dels': dels}

    @stormfunc(readonly=True)
    async def _methNodeValue(self):
        return self.valu.ndef[1]

    @stormfunc(readonly=True)
    async def _methNodeForm(self):
        return self.valu.ndef[0]

    @stormfunc(readonly=True)
    async def _methNodeNdef(self):
        return self.valu.ndef

    @stormfunc(readonly=True)
    async def _methNodeRepr(self, name=None, defv=None):
        return self.valu.repr(name=name, defv=defv)

    @stormfunc(readonly=True)
    async def _methNodeIden(self):
        return self.valu.iden()

@registry.registerType
class PathMeta(Prim):
    '''
    Put the storm deref/setitem/iter convention on top of path meta information.
    '''
    _storm_typename = 'node:path:meta'
    _ismutable = True

    def __init__(self, path):
        Prim.__init__(self, None, path=path)

    async def deref(self, name):
        name = await tostr(name)
        return self.path.metadata.get(name)

    @stormfunc(readonly=True)
    async def setitem(self, name, valu):
        name = await tostr(name)
        if valu is undef:
            self.path.metadata.pop(name, None)
            return
        self.path.meta(name, valu)

    async def iter(self):
        # prevent "edit while iter" issues
        for item in list(self.path.metadata.items()):
            yield item

@registry.registerType
class PathVars(Prim):
    '''
    Put the storm deref/setitem/iter convention on top of path variables.
    '''
    _storm_typename = 'node:path:vars'
    _ismutable = True

    def __init__(self, path):
        Prim.__init__(self, None, path=path)

    async def deref(self, name):
        name = await tostr(name)

        valu = self.path.getVar(name)
        if valu is not s_common.novalu:
            return valu

        mesg = f'No var with name: {name}.'
        raise s_exc.StormRuntimeError(mesg=mesg)

    @stormfunc(readonly=True)
    async def setitem(self, name, valu):
        name = await tostr(name)
        runt = s_scope.get('runt')

        if valu is undef:
            await self.path.popVar(name)
            if runt:
                await runt.popVar(name)
            return

        await self.path.setVar(name, valu)
        if runt:
            await runt.setVar(name, valu)

    async def iter(self):
        # prevent "edit while iter" issues
        for item in list(self.path.vars.items()):
            yield item

@registry.registerType
class Path(Prim):
    '''
    Implements the Storm API for the Path object.
    '''
    _storm_locals = (
        {'name': 'vars', 'desc': 'The PathVars object for the Path.', 'type': 'node:path:vars', },
        {'name': 'meta', 'desc': 'The PathMeta object for the Path.', 'type': 'node:path:meta', },
        {'name': 'idens', 'desc': 'The list of Node idens which this Path has been forked from during pivot operations.',
         'type': {'type': 'function', '_funcname': '_methPathIdens',
                  'returns': {'type': 'list', 'desc': 'A list of node idens.', }}},
        {'name': 'listvars', 'desc': 'List variables available in the path of a storm query.',
         'type': {'type': 'function', '_funcname': '_methPathListVars',
                  'returns': {'type': 'list',
                              'desc': 'List of tuples containing the name and value of path variables.', }}},
    )
    _storm_typename = 'node:path'
    _ismutable = True

    def __init__(self, node, path=None):
        Prim.__init__(self, node, path=path)
        self.locls.update(self.getObjLocals())
        self.locls.update({
            'vars': PathVars(path),
            'meta': PathMeta(path),
        })

    def getObjLocals(self):
        return {
            'idens': self._methPathIdens,
            'listvars': self._methPathListVars,
        }

    @stormfunc(readonly=True)
    async def _methPathIdens(self):
        return [n.iden() for n in self.valu.nodes]

    @stormfunc(readonly=True)
    async def _methPathListVars(self):
        return list(self.path.vars.items())

@registry.registerType
class Text(Prim):
    '''
    A mutable text type for simple text construction.
    '''
    _storm_locals = (
        {'name': 'add', 'desc': 'Add text to the Text object.',
         'type': {'type': 'function', '_funcname': '_methTextAdd',
                  'args': (
                      {'name': 'text', 'desc': 'The text to add.', 'type': 'str', },
                      {'name': '**kwargs', 'desc': 'Keyword arguments used to format the text.', 'type': 'any', }
                  ),
                  'returns': {'type': 'null'}}},
        {'name': 'str', 'desc': 'Get the text content as a string.',
         'type': {'type': 'function', '_funcname': '_methTextStr',
                  'returns': {'desc': 'The current string of the text object.', 'type': 'str', }}},
    )
    _storm_typename = 'text'
    _ismutable = True

    def __init__(self, valu, path=None):
        Prim.__init__(self, valu, path=path)
        self.locls.update(self.getObjLocals())

    def getObjLocals(self):
        return {
            'add': self._methTextAdd,
            'str': self._methTextStr,
        }

    def __len__(self):
        return len(self.valu)

    @stormfunc(readonly=True)
    async def _methTextAdd(self, text, **kwargs):
        text = await kwarg_format(text, **kwargs)
        self.valu += text

    @stormfunc(readonly=True)
    async def _methTextStr(self):
        return self.valu

@registry.registerLib
class LibLayer(Lib):
    '''
    A Storm Library for interacting with Layers in the Cortex.
    '''
    _storm_lib_path = ('layer',)
    _storm_locals = (
        {'name': 'add', 'desc': 'Add a layer to the Cortex.',
         'type': {'type': 'function', '_funcname': '_libLayerAdd',
                  'args': (
                      {'name': 'ldef', 'type': 'dict', 'desc': 'The layer definition dictionary.', 'default': None, },
                  ),
                  'returns': {'type': 'layer',
                              'desc': 'A ``layer`` object representing the new layer.', }}},
        {'name': 'del', 'desc': 'Delete a layer from the Cortex.',
         'type': {'type': 'function', '_funcname': '_libLayerDel',
                  'args': (
                      {'name': 'iden', 'type': 'str', 'desc': 'The iden of the layer to delete.', },
                  ),
                  'returns': {'type': 'null', }}},
        {'name': 'get', 'desc': 'Get a Layer from the Cortex.',
         'type': {'type': 'function', '_funcname': '_libLayerGet',
                  'args': (
                      {'name': 'iden', 'type': 'str', 'default': None,
                       'desc': 'The iden of the layer to get. '
                               'If not set, this defaults to the top layer of the current View.', },
                  ),
                  'returns': {'type': 'layer', 'desc': 'The storm layer object.', }}},
        {'name': 'list', 'desc': 'List the layers in a Cortex',
         'type': {'type': 'function', '_funcname': '_libLayerList',
                  'returns': {'type': 'list', 'desc': 'List of ``layer`` objects.', }}},
    )

    def getObjLocals(self):
        return {
            'add': self._libLayerAdd,
            'del': self._libLayerDel,
            'get': self._libLayerGet,
            'list': self._libLayerList,
        }

    async def _libLayerAdd(self, ldef=None):
        if ldef is None:
            ldef = {}
        else:
            ldef = await toprim(ldef)

        ldef['creator'] = self.runt.user.iden

        useriden = self.runt.user.iden

        gatekeys = ((useriden, ('layer', 'add'), None),)
        todo = ('addLayer', (ldef,), {})

        ldef = await self.runt.dyncall('cortex', todo, gatekeys=gatekeys)

        return Layer(self.runt, ldef, path=self.path)

    async def _libLayerDel(self, iden):
        todo = s_common.todo('getLayerDef', iden)
        ldef = await self.runt.dyncall('cortex', todo)
        if ldef is None:
            mesg = f'No layer with iden: {iden}'
            raise s_exc.NoSuchIden(mesg=mesg)

        layriden = ldef.get('iden')
        useriden = self.runt.user.iden
        gatekeys = ((useriden, ('layer', 'del'), iden),)

        todo = ('delLayer', (layriden,), {})
        return await self.runt.dyncall('cortex', todo, gatekeys=gatekeys)

    @stormfunc(readonly=True)
    async def _libLayerGet(self, iden=None):

        iden = await tostr(iden, noneok=True)
        if iden is None:
            iden = self.runt.view.wlyr.iden

        ldef = await self.runt.view.core.getLayerDef(iden=iden)
        if ldef is None:
            mesg = f'No layer with iden: {iden}'
            raise s_exc.NoSuchIden(mesg=mesg)

        return Layer(self.runt, ldef, path=self.path)

    @stormfunc(readonly=True)
    async def _libLayerList(self):
        todo = s_common.todo('getLayerDefs')
        defs = await self.runt.dyncall('cortex', todo)
        return [Layer(self.runt, ldef, path=self.path) for ldef in defs]

@registry.registerType
class Layer(Prim):
    '''
    Implements the Storm api for a layer instance.
    '''
    _storm_locals = (
        {'name': 'iden', 'desc': 'The iden of the Layer.', 'type': 'str', },
        {'name': 'set', 'desc': 'Set an arbitrary value in the Layer definition.',
         'type': {'type': 'function', '_funcname': '_methLayerSet',
                  'args': (
                      {'name': 'name', 'type': 'str', 'desc': 'The name to set.', },
                      {'name': 'valu', 'type': 'any', 'desc': 'The value to set.', },
                  ),
                  'returns': {'type': 'null', }}},
        {'name': 'get', 'desc': 'Get a arbitrary value in the Layer definition.',
         'type': {'type': 'function', '_funcname': '_methLayerGet',
                  'args': (
                      {'name': 'name', 'type': 'str', 'desc': 'Name of the value to get.', },
                      {'name': 'defv', 'type': 'prim', 'default': None,
                       'desc': 'The default value returned if the name is not set in the Layer.', },
                  ),
                  'returns': {'type': 'prim', 'desc': 'The value requested or the default value.', }}},
        {'name': 'pack', 'desc': 'Get the Layer definition.',
         'type': {'type': 'function', '_funcname': '_methLayerPack',
                  'returns': {'type': 'dict', 'desc': 'Dictionary containing the Layer definition.', }}},
        {'name': 'repr', 'desc': 'Get a string representation of the Layer.',
         'type': {'type': 'function', '_funcname': '_methLayerRepr',
                  'returns': {'type': 'str', 'desc': 'A string that can be printed, representing a Layer.', }}},
        {'name': 'edits', 'desc': '''
            Yield (offs, nodeedits) tuples from the given offset.

            Notes:
                Specifying reverse=(true) disables the wait behavior.
         ''',
         'type': {'type': 'function', '_funcname': '_methLayerEdits',
                  'args': (
                      {'name': 'offs', 'type': 'int', 'desc': 'Offset to start getting nodeedits from the layer at.',
                       'default': 0, },
                      {'name': 'wait', 'type': 'boolean', 'default': True,
                       'desc': 'If true, wait for new edits, '
                               'otherwise exit the generator when there are no more edits.', },
                      {'name': 'size', 'type': 'int', 'desc': 'The maximum number of nodeedits to yield.',
                       'default': None, },
                      {'name': 'reverse', 'type': 'boolean', 'desc': 'Yield the edits in reverse order.',
                       'default': False, },
                  ),
                  'returns': {'name': 'Yields', 'type': 'list',
                              'desc': 'Yields offset, nodeedit tuples from a given offset.', }}},
        {'name': 'edited', 'desc': 'Return the last time the layer was edited or null if no edits are present.',
         'type': {'type': 'function', '_funcname': '_methLayerEdited',
                  'returns': {'type': 'time', 'desc': 'The last time the layer was edited.', }}},
        {'name': 'addPush', 'desc': 'Configure the layer to push edits to a remote layer/feed.',
         'type': {'type': 'function', '_funcname': '_addPush',
                  'args': (
                      {'name': 'url', 'type': 'str', 'desc': 'A telepath URL of the target layer/feed.', },
                      {'name': 'offs', 'type': 'int', 'desc': 'The local layer offset to begin pushing from',
                       'default': 0, },
                      {'name': 'queue_size', 'type': 'int', 'desc': 'The queue size of the pusher.',
                       'default': s_const.layer_pdef_qsize},
                      {'name': 'chunk_size', 'type': 'int',
                       'desc': 'The chunk size of the pusher when pushing edits.',
                       'default': s_const.layer_pdef_csize}
                  ),
                  'returns': {'type': 'dict', 'desc': 'Dictionary containing the push definition.', }}},
        {'name': 'delPush', 'desc': 'Remove a push config from the layer.',
         'type': {'type': 'function', '_funcname': '_delPush',
                  'args': (
                      {'name': 'iden', 'type': 'str', 'desc': 'The iden of the push config to remove.', },
                  ),
                  'returns': {'type': 'null', }}},
        {'name': 'addPull', 'desc': 'Configure the layer to pull edits from a remote layer/feed.',
         'type': {'type': 'function', '_funcname': '_addPull',
                  'args': (
                      {'name': 'url', 'type': 'str', 'desc': 'The telepath URL to a layer/feed.', },
                      {'name': 'offs', 'type': 'int', 'desc': 'The offset to begin from.', 'default': 0, },
                      {'name': 'queue_size', 'type': 'int', 'desc': 'The queue size of the puller.',
                       'default': s_const.layer_pdef_qsize},
                      {'name': 'chunk_size', 'type': 'int',
                       'desc': 'The chunk size of the puller when consuming edits.',
                       'default': s_const.layer_pdef_csize}
                  ),
                  'returns': {'type': 'dict', 'desc': 'Dictionary containing the pull definition.', }}},
        {'name': 'delPull', 'desc': 'Remove a pull config from the layer.',
         'type': {'type': 'function', '_funcname': '_delPull',
                  'args': (
                      {'name': 'iden', 'type': 'str', 'desc': 'The iden of the push config to remove.', },
                  ),
                  'returns': {'type': 'null', }}},
        {'name': 'getTagCount', 'desc': '''
            Return the number of tag rows in the layer for the given tag and optional form.

            Examples:
                Get the number of ``inet:ipv4`` nodes with the ``$foo.bar`` tag::

                    $count = $lib.layer.get().getTagCount(foo.bar, formname=inet:ipv4)''',
         'type': {'type': 'function', '_funcname': '_methGetTagCount',
                  'args': (
                      {'name': 'tagname', 'type': 'str', 'desc': 'The name of the tag to look up.', },
                      {'name': 'formname', 'type': 'str', 'desc': 'The form to constrain the look up by.',
                       'default': None, },
                  ),
                  'returns': {'type': 'int', 'desc': 'The count of tag rows.', }}},
        {'name': 'getPropCount',
         'desc': 'Get the number of property rows in the layer for the given full form or property name.',
         'type': {'type': 'function', '_funcname': '_methGetPropCount',
                  'args': (
                      {'name': 'propname', 'type': 'str', 'desc': 'The property or form name to look up.', },
                      {'name': 'valu', 'type': 'any', 'default': '$lib.undef',
                       'desc': 'A specific value of the property to look up.', },
                  ),
                  'returns': {'type': 'int', 'desc': 'The count of rows.', }}},
        {'name': 'getPropArrayCount',
         'desc': 'Get the number of individual value rows in the layer for the given array property name.',
         'type': {'type': 'function', '_funcname': '_methGetPropArrayCount',
                  'args': (
                      {'name': 'propname', 'type': 'str', 'desc': 'The property name to look up.', },
                      {'name': 'valu', 'type': 'any', 'default': '$lib.undef',
                       'desc': 'A specific value in the array property to look up.', },
                  ),
                  'returns': {'type': 'int', 'desc': 'The count of rows.', }}},
        {'name': 'getTagPropCount',
         'desc': 'Get the number of rows in the layer for the given tag property.',
         'type': {'type': 'function', '_funcname': '_methGetTagPropCount',
                  'args': (
                      {'name': 'tag', 'type': 'str', 'desc': 'The tag to look up.', },
                      {'name': 'propname', 'type': 'str', 'desc': 'The property name to look up.', },
                      {'name': 'form', 'type': 'str', 'default': None,
                       'desc': 'The optional form to look up.', },
                      {'name': 'valu', 'type': 'any', 'default': '$lib.undef',
                       'desc': 'A specific value of the property to look up.', },
                  ),
                  'returns': {'type': 'int', 'desc': 'The count of rows.', }}},
        {'name': 'getFormCounts', 'desc': '''
            Get the formcounts for the Layer.

            Example:
                Get the formcounts for the current Layer::

                    $counts = $lib.layer.get().getFormCounts()''',
         'type': {'type': 'function', '_funcname': '_methGetFormcount',
                  'returns': {'type': 'dict',
                              'desc': 'Dictionary containing form names and the count of the nodes in the Layer.', }}},
        {'name': 'getPropValues',
         'desc': 'Yield unique property values in the layer for the given form or property name.',
         'type': {'type': 'function', '_funcname': '_methGetPropValues',
                  'args': (
                      {'name': 'propname', 'type': 'str', 'desc': 'The property or form name to look up.', },
                  ),
                  'returns': {'name': 'yields', 'type': 'any', 'desc': 'Unique property values.', }}},
        {'name': 'getStorNodes', 'desc': '''
            Get buid, sode tuples representing the data stored in the layer.

            Notes:
                The storage nodes represent **only** the data stored in the layer
                and may not represent whole nodes.
            ''',
         'type': {'type': 'function', '_funcname': 'getStorNodes',
                  'returns': {'name': 'Yields', 'type': 'list', 'desc': 'Tuple of buid, sode values.', }}},
        {'name': 'getStorNodesByForm', 'desc': '''
            Get buid, sode tuples representing the data stored in the layer for a given form.

            Notes:
                The storage nodes represent **only** the data stored in the layer
                and may not represent whole nodes.
            ''',
         'type': {'type': 'function', '_funcname': 'getStorNodesByForm',
                  'args': (
                      {'name': 'form', 'type': 'str',
                       'desc': 'The name of the form to get storage nodes for.'},
                   ),
                  'returns': {'name': 'Yields', 'type': 'list', 'desc': 'Tuple of buid, sode values.', }}},
        {'name': 'getMirrorStatus', 'desc': '''
            Return a dictionary of the mirror synchronization status for the layer.
            ''',
         'type': {'type': 'function', '_funcname': 'getMirrorStatus',
                  'returns': {'type': 'dict', 'desc': 'An info dictionary describing mirror sync status.', }}},

        {'name': 'verify', 'desc': '''
            Verify consistency between the node storage and indexes in the given layer.

            Example:
                Get all messages about consistency issues in the default layer::

                    for $mesg in $lib.layer.get().verify() {
                        $lib.print($mesg)
                    }

            Notes:
                The config format argument and message format yielded by this API is considered BETA
                and may be subject to change! The formats will be documented when the convention stabilizes.
            ''',
         'type': {'type': 'function', '_funcname': 'verify',
                  'args': (
                      {'name': 'config', 'type': 'dict', 'desc': 'The scan config to use (default all enabled).', 'default': None},
                  ),
                  'returns': {'name': 'Yields', 'type': 'list',
                              'desc': 'Yields messages describing any index inconsistencies.', }}},
        {'name': 'getStorNode', 'desc': '''
            Retrieve the raw storage node for the specified node iden.
            ''',
         'type': {'type': 'function', '_funcname': 'getStorNode',
                  'args': (
                      {'name': 'iden', 'type': 'str', 'desc': 'The hex string of the node iden.'},
                  ),
                  'returns': {'type': 'dict', 'desc': 'The storage node dictionary.', }}},
        {'name': 'getStorNodeByNid', 'desc': '''
            Retrieve the raw storage node for the specified node id.
            ''',
         'type': {'type': 'function', '_funcname': 'getStorNodeByNid',
                  'args': (
                      {'name': 'nid', 'type': 'int', 'desc': 'The integer node id'},
                  ),
                  'returns': {'type': 'dict', 'desc': 'The storage node dictionary.', }}},
        {'name': 'liftByProp', 'desc': '''
            Lift and yield nodes with the property and optional value set within the layer.

            Example:
                Yield all nodes with the property ``ou:org:name`` set in the top layer::

                    yield $lib.layer.get().liftByProp(ou:org:name)

                Yield all nodes with the property ``ou:org:name=woot`` in the top layer::

                    yield $lib.layer.get().liftByProp(ou:org:name, woot)

                Yield all nodes with the property ``ou:org:name^=woot`` in the top layer::

                    yield $lib.layer.get().liftByProp(ou:org:name, woot, "^=")

            ''',
         'type': {'type': 'function', '_funcname': 'liftByProp',
                  'args': (
                      {'name': 'propname', 'type': 'str', 'desc': 'The full property name to lift by.'},
                      {'name': 'propvalu', 'type': 'obj', 'desc': 'The value for the property.', 'default': None},
                      {'name': 'propcmpr', 'type': 'str', 'desc': 'The comparison operation to use on the value.', 'default': '='},
                  ),
                  'returns': {'name': 'Yields', 'type': 'node',
                              'desc': 'Yields nodes.', }}},
        {'name': 'liftByTag', 'desc': '''
            Lift and yield nodes with the tag set within the layer.

            Example:
                Yield all nodes with the tag #foo set in the layer::

                    yield $lib.layer.get().liftByTag(foo)

                Yield all inet:fqdn with the tag #foo set in the layer::

                    yield $lib.layer.get().liftByTag(foo, inet:fqdn)

            ''',
         'type': {'type': 'function', '_funcname': 'liftByTag',
                  'args': (
                      {'name': 'tagname', 'type': 'str', 'desc': 'The tag name to lift by.'},
                      {'name': 'formname', 'type': 'str', 'desc': 'The optional form to lift.', 'default': None},
                  ),
                  'returns': {'name': 'Yields', 'type': 'node',
                              'desc': 'Yields nodes.', }}},

        {'name': 'getEdges', 'desc': '''
            Yield (n1iden, verb, n2iden) tuples for any light edges in the layer.

            Example:
                Iterate the light edges in ``$layer``::

                    for ($n1iden, $verb, $n2iden) in $layer.getEdges() {
                        $lib.print(`{$n1iden} -({$verb})> {$n2iden}`)
                    }

            ''',
         'type': {'type': 'function', '_funcname': 'getEdges',
                  'args': (),
                  'returns': {'name': 'Yields', 'type': 'list',
                              'desc': 'Yields (<n1iden>, <verb>, <n2iden>) tuples', }}},

        {'name': 'getEdgesByN1', 'desc': '''
            Yield (verb, n2iden) tuples for any light edges in the layer for the source node iden.

            Example:
                Iterate the N1 edges for ``$node``::

                    for ($verb, $n2iden) in $layer.getEdgesByN1($node.iden()) {
                        $lib.print(`-({$verb})> {$n2iden}`)
                    }

            ''',
         'type': {'type': 'function', '_funcname': 'getEdgesByN1',
                  'args': (
                      {'name': 'iden', 'type': 'str', 'desc': 'The hex string of the node iden.'},
                  ),
                  'returns': {'name': 'Yields', 'type': 'list',
                              'desc': 'Yields (<verb>, <n2iden>) tuples', }}},

        {'name': 'getEdgesByN2', 'desc': '''
            Yield (verb, n1iden) tuples for any light edges in the layer for the target node iden.

            Example:
                Iterate the N2 edges for ``$node``::

                    for ($verb, $n1iden) in $layer.getEdgesByN2($node.iden()) {
                        $lib.print(`-({$verb})> {$n1iden}`)
                    }
            ''',
         'type': {'type': 'function', '_funcname': 'getEdgesByN2',
                  'args': (
                      {'name': 'iden', 'type': 'str', 'desc': 'The hex string of the node iden.'},
                  ),
                  'returns': {'name': 'Yields', 'type': 'list',
                              'desc': 'Yields (<verb>, <n1iden>) tuples', }}},
        {'name': 'getTombstones', 'desc': '''
            Get (iden, tombtype, info) tuples representing tombstones stored in the layer.
            ''',
         'type': {'type': 'function', '_funcname': 'getTombstones',
                  'returns': {'name': 'Yields', 'type': 'list',
                              'desc': 'Tuple of iden, tombstone type, and type specific info.'}}},
        {'name': 'delTombstone', 'desc': '''
            Delete a tombstone stored in the layer.
            ''',
         'type': {'type': 'function', '_funcname': 'delTombstone',
                  'args': (
                      {'name': 'nid', 'type': 'str', 'desc': 'The node id of the node.'},
                      {'name': 'tombtype', 'type': 'int', 'desc': 'The tombstone type.'},
                      {'name': 'tombinfo', 'type': 'list', 'desc': 'The tombstone info to delete.'},
                  ),
                  'returns': {'type': 'boolean',
                              'desc': 'True if the tombstone was deleted, False if not.'}}},
        {'name': 'getNodeData', 'desc': '''
            Yield (name, valu) tuples for any node data in the layer for the target node iden.

            Example:
                Iterate the node data for ``$node``::

                    for ($name, $valu) in $layer.getNodeData($node.iden()) {
                        $lib.print(`{$name} = {$valu}`)
                    }
            ''',
         'type': {'type': 'function', '_funcname': 'getNodeData',
                  'args': (
                      {'name': 'iden', 'type': 'str', 'desc': 'The hex string of the node iden.'},
                  ),
                  'returns': {'name': 'Yields', 'type': 'list',
                              'desc': 'Yields (<name>, <valu>) tuples', }}},
    )
    _storm_typename = 'layer'
    _ismutable = False

    def __init__(self, runt, ldef, path=None):
        Prim.__init__(self, ldef, path=path)
        self.runt = runt

        # hide any passwd in push URLs
        pushs = ldef.get('pushs')
        if pushs is not None:
            for pdef in pushs.values():
                url = pdef.get('url')
                if url is not None:
                    pdef['url'] = s_urlhelp.sanitizeUrl(url)

        pulls = ldef.get('pulls')
        if pulls is not None:
            for pdef in pulls.values():
                url = pdef.get('url')
                if url is not None:
                    pdef['url'] = s_urlhelp.sanitizeUrl(url)

        self.locls.update(self.getObjLocals())
        self.locls['iden'] = self.valu.get('iden')

    def __hash__(self):
        return hash((self._storm_typename, self.locls['iden']))

    def getObjLocals(self):
        return {
            'set': self._methLayerSet,
            'get': self._methLayerGet,
            'pack': self._methLayerPack,
            'repr': self._methLayerRepr,
            'edits': self._methLayerEdits,
            'edited': self._methLayerEdited,
            'verify': self.verify,
            'addPush': self._addPush,
            'delPush': self._delPush,
            'addPull': self._addPull,
            'delPull': self._delPull,
            'getEdges': self.getEdges,
            'liftByTag': self.liftByTag,
            'liftByProp': self.liftByProp,
            'getTagCount': self._methGetTagCount,
            'getPropCount': self._methGetPropCount,
            'getPropValues': self._methGetPropValues,
            'getTagPropCount': self._methGetTagPropCount,
            'getPropArrayCount': self._methGetPropArrayCount,
            'getFormCounts': self._methGetFormcount,
            'getStorNode': self.getStorNode,
            'getStorNodeByNid': self.getStorNodeByNid,
            'getStorNodes': self.getStorNodes,
            'getStorNodesByForm': self.getStorNodesByForm,
            'getEdgesByN1': self.getEdgesByN1,
            'getEdgesByN2': self.getEdgesByN2,
            'delTombstone': self.delTombstone,
            'getTombstones': self.getTombstones,
            'getNodeData': self.getNodeData,
            'getMirrorStatus': self.getMirrorStatus,
        }

    @stormfunc(readonly=True)
    async def liftByTag(self, tagname, formname=None):
        tagname = await tostr(tagname)
        formname = await tostr(formname, noneok=True)

        if formname is not None and self.runt.view.core.model.form(formname) is None:
            raise s_exc.NoSuchForm.init(formname)

        iden = self.valu.get('iden')
        layr = self.runt.view.core.getLayer(iden)

        await self.runt.reqUserCanReadLayer(iden)
        async for _, nid, _ in layr.liftByTag(tagname, form=formname):
            yield await self.runt.view._joinStorNode(nid)

    @stormfunc(readonly=True)
    async def liftByProp(self, propname, propvalu=None, propcmpr='='):

        propname = await tostr(propname)
        propvalu = await toprim(propvalu)
        propcmpr = await tostr(propcmpr)

        iden = self.valu.get('iden')
        layr = self.runt.view.core.getLayer(iden)

        await self.runt.reqUserCanReadLayer(iden)

        prop = self.runt.view.core.model.prop(propname)
        if prop is None:
            mesg = f'The property {propname} does not exist.'
            raise s_exc.NoSuchProp(mesg=mesg)

        if prop.isform:
            liftform = prop.name
            liftprop = None
        elif prop.isuniv:
            liftform = None
            liftprop = prop.name
        else:
            liftform = prop.form.name
            liftprop = prop.name

        if propvalu is None:
            async for _, nid, _ in layr.liftByProp(liftform, liftprop):
                yield await self.runt.view._joinStorNode(nid)
            return

        norm, info = prop.type.norm(propvalu)
        cmprvals = prop.type.getStorCmprs(propcmpr, norm)
        async for _, nid, _ in layr.liftByPropValu(liftform, liftprop, cmprvals):
            yield await self.runt.view._joinStorNode(nid)

    @stormfunc(readonly=True)
    async def getMirrorStatus(self):
        iden = self.valu.get('iden')
        layr = self.runt.view.core.getLayer(iden)
        return await layr.getMirrorStatus()

    async def _addPull(self, url, offs=0, queue_size=s_const.layer_pdef_qsize, chunk_size=s_const.layer_pdef_csize):
        url = await tostr(url)
        offs = await toint(offs)
        queue_size = await toint(queue_size)
        chunk_size = await toint(chunk_size)

        useriden = self.runt.user.iden
        layriden = self.valu.get('iden')

        if not self.runt.isAdmin(gateiden=layriden):
            mesg = '$layr.addPull() requires admin privs on the layer.'
            raise s_exc.AuthDeny(mesg=mesg, user=self.runt.user.iden, username=self.runt.user.name)

        scheme = url.split('://')[0]
        if not self.runt.allowed(('lib', 'telepath', 'open', scheme)):
            self.runt.confirm(('storm', 'lib', 'telepath', 'open', scheme))

        async with await s_telepath.openurl(url):
            pass

        pdef = {
            'url': url,
            'offs': offs,
            'user': useriden,
            'time': s_common.now(),
            'iden': s_common.guid(),
            'queue:size': queue_size,
            'chunk:size': chunk_size,
        }
        todo = s_common.todo('addLayrPull', layriden, pdef)
        await self.runt.dyncall('cortex', todo)
        return pdef

    async def _delPull(self, iden):
        iden = await tostr(iden)

        layriden = self.valu.get('iden')
        if not self.runt.isAdmin(gateiden=layriden):
            mesg = '$layr.delPull() requires admin privs on the top layer.'
            raise s_exc.AuthDeny(mesg=mesg, user=self.runt.user.iden, username=self.runt.user.name)

        todo = s_common.todo('delLayrPull', layriden, iden)
        await self.runt.dyncall('cortex', todo)

    async def _addPush(self, url, offs=0, queue_size=s_const.layer_pdef_qsize, chunk_size=s_const.layer_pdef_csize):
        url = await tostr(url)
        offs = await toint(offs)
        queue_size = await toint(queue_size)
        chunk_size = await toint(chunk_size)

        useriden = self.runt.user.iden
        layriden = self.valu.get('iden')

        if not self.runt.isAdmin(gateiden=layriden):
            mesg = '$layer.addPush() requires admin privs on the layer.'
            raise s_exc.AuthDeny(mesg=mesg, user=self.runt.user.iden, username=self.runt.user.name)

        scheme = url.split('://')[0]

        if not self.runt.allowed(('lib', 'telepath', 'open', scheme)):
            self.runt.confirm(('storm', 'lib', 'telepath', 'open', scheme))

        async with await s_telepath.openurl(url):
            pass

        pdef = {
            'url': url,
            'offs': offs,
            'user': useriden,
            'time': s_common.now(),
            'iden': s_common.guid(),
            'queue:size': queue_size,
            'chunk:size': chunk_size,
        }
        todo = s_common.todo('addLayrPush', layriden, pdef)
        await self.runt.dyncall('cortex', todo)
        return pdef

    async def _delPush(self, iden):
        iden = await tostr(iden)
        layriden = self.valu.get('iden')

        if not self.runt.isAdmin(gateiden=layriden):
            mesg = '$layer.delPush() requires admin privs on the layer.'
            raise s_exc.AuthDeny(mesg=mesg, user=self.runt.user.iden, username=self.runt.user.name)

        todo = s_common.todo('delLayrPush', layriden, iden)
        await self.runt.dyncall('cortex', todo)

    @stormfunc(readonly=True)
    async def _methGetFormcount(self):
        layriden = self.valu.get('iden')
        await self.runt.reqUserCanReadLayer(layriden)
        layr = self.runt.view.core.getLayer(layriden)
        return await layr.getFormCounts()

    @stormfunc(readonly=True)
    async def _methGetTagCount(self, tagname, formname=None):
        tagname = await tostr(tagname)
        formname = await tostr(formname, noneok=True)
        layriden = self.valu.get('iden')
        await self.runt.reqUserCanReadLayer(layriden)
        layr = self.runt.view.core.getLayer(layriden)
        return await layr.getTagCount(tagname, formname=formname)

    @stormfunc(readonly=True)
    async def _methGetPropCount(self, propname, valu=undef):
        propname = await tostr(propname)

        prop = self.runt.view.core.model.prop(propname)
        if prop is None:
            mesg = f'No property named {propname}'
            raise s_exc.NoSuchProp(mesg=mesg)

        layriden = self.valu.get('iden')
        await self.runt.reqUserCanReadLayer(layriden)
        layr = self.runt.view.core.getLayer(layriden)

        if valu is undef:
            if prop.isform:
                return await layr.getPropCount(prop.name, None)

            if prop.isuniv:
                return await layr.getPropCount(None, prop.name)

            return await layr.getPropCount(prop.form.name, prop.name)

        valu = await toprim(valu)
        norm, info = prop.type.norm(valu)

        if prop.isform:
            return layr.getPropValuCount(prop.name, None, prop.type.stortype, norm)

        if prop.isuniv:
            return layr.getPropValuCount(None, prop.name, prop.type.stortype, norm)

        return layr.getPropValuCount(prop.form.name, prop.name, prop.type.stortype, norm)

    @stormfunc(readonly=True)
    async def _methGetPropArrayCount(self, propname, valu=undef):
        propname = await tostr(propname)

        prop = self.runt.view.core.model.prop(propname)
        if prop is None:
            mesg = f'No property named {propname}'
            raise s_exc.NoSuchProp(mesg=mesg)

        if not prop.type.isarray:
            mesg = f'Property is not an array type: {prop.type.name}.'
            raise s_exc.BadTypeValu(mesg=mesg)

        layriden = self.valu.get('iden')
        await self.runt.reqUserCanReadLayer(layriden)
        layr = self.runt.view.core.getLayer(layriden)

        if valu is undef:
            if prop.isform:
                return await layr.getPropArrayCount(prop.name, None)

            if prop.isuniv:
                return await layr.getPropArrayCount(None, prop.name)

            return await layr.getPropArrayCount(prop.form.name, prop.name)

        valu = await toprim(valu)
        atyp = prop.type.arraytype
        norm, info = atyp.norm(valu)

        if prop.isform:
            return layr.getPropArrayValuCount(prop.name, None, atyp.stortype, norm)

        if prop.isuniv:
            return layr.getPropArrayValuCount(None, prop.name, atyp.stortype, norm)

        return layr.getPropArrayValuCount(prop.form.name, prop.name, atyp.stortype, norm)

    @stormfunc(readonly=True)
    async def _methGetTagPropCount(self, tag, propname, form=None, valu=undef):
        tag = await tostr(tag)
        propname = await tostr(propname)
        form = await tostr(form, noneok=True)

        prop = self.runt.view.core.model.getTagProp(propname)
        if prop is None:
            mesg = f'No tag property named {propname}'
            raise s_exc.NoSuchTagProp(name=propname, mesg=mesg)

        layriden = self.valu.get('iden')
        await self.runt.reqUserCanReadLayer(layriden)
        layr = self.runt.view.core.getLayer(layriden)

        if valu is undef:
            return await layr.getTagPropCount(form, tag, prop.name)

        valu = await toprim(valu)
        norm, info = prop.type.norm(valu)

        return layr.getTagPropValuCount(form, tag, prop.name, prop.type.stortype, norm)

    @stormfunc(readonly=True)
    async def _methGetPropValues(self, propname):
        propname = await tostr(propname)

        prop = self.runt.view.core.model.reqProp(propname)

        layriden = self.valu.get('iden')
        await self.runt.reqUserCanReadLayer(layriden)
        layr = self.runt.view.core.getLayer(layriden)

        formname = None
        propname = None

        if prop.isform:
            formname = prop.name
        else:
            propname = prop.name
            if not prop.isuniv:
                formname = prop.form.name

        async for indx, valu in layr.iterPropValues(formname, propname, prop.type.stortype):
            yield valu

    @stormfunc(readonly=True)
    async def _methLayerEdits(self, offs=0, wait=True, size=None, reverse=False):
        offs = await toint(offs)
        wait = await tobool(wait)
        reverse = await tobool(reverse)

        layr = self.runt.view.core.reqLayer(self.valu.get('iden'))

        self.runt.confirm(('layer', 'edits', 'read'), gateiden=layr.iden)

        if reverse:
            wait = False
            if offs == 0:
                offs = 0xffffffffffffffff

        count = 0
        async for item in layr.syncNodeEdits(offs, wait=wait, reverse=reverse):

            yield item

            count += 1
            if size is not None and size == count:
                break

    @stormfunc(readonly=True)
    async def _methLayerEdited(self):
        layr = self.runt.view.core.reqLayer(self.valu.get('iden'))
        async for offs, edits, meta in layr.syncNodeEdits2(0xffffffffffffffff, wait=False, reverse=True):
            return meta.get('time')

    @stormfunc(readonly=True)
    async def getStorNode(self, iden):
        iden = await tostr(iden)
        layriden = self.valu.get('iden')
        await self.runt.reqUserCanReadLayer(layriden)
        layr = self.runt.view.core.getLayer(layriden)

        nid = self.runt.view.core.getNidByBuid(s_common.uhex(iden))
        return layr.getStorNode(nid)

    @stormfunc(readonly=True)
    async def getStorNodeByNid(self, nid):
        nid = await toint(nid)
        layriden = self.valu.get('iden')
        await self.runt.reqUserCanReadLayer(layriden)
        layr = self.runt.view.core.getLayer(layriden)

        return layr.getStorNode(s_common.int64en(nid))

    @stormfunc(readonly=True)
    async def getStorNodes(self):
        layriden = self.valu.get('iden')
        await self.runt.reqUserCanReadLayer(layriden)
        layr = self.runt.view.core.getLayer(layriden)

        async for nid, sode in layr.getStorNodes():
            yield (s_common.ehex(self.runt.view.core.getBuidByNid(nid)), sode)

    @stormfunc(readonly=True)
    async def getStorNodesByForm(self, form):
        form = await tostr(form)
        if self.runt.view.core.model.form(form) is None:
            raise s_exc.NoSuchForm.init(form)

        layriden = self.valu.get('iden')
        await self.runt.reqUserCanReadLayer(layriden)
        layr = self.runt.view.core.getLayer(layriden)

        async for nid, sode in layr.getStorNodesByForm(form):
            yield (s_common.ehex(self.runt.view.core.getBuidByNid(nid)), sode)

    @stormfunc(readonly=True)
    async def getEdges(self):
        layriden = self.valu.get('iden')
        await self.runt.reqUserCanReadLayer(layriden)
        layr = self.runt.view.core.getLayer(layriden)
        async for n1nid, abrv, n2nid, tomb in layr.getEdges():
            if tomb:
                continue

            n1buid = s_common.ehex(self.runt.view.core.getBuidByNid(n1nid))
            verb = self.runt.view.core.getAbrvIndx(abrv)[0]
            n2buid = s_common.ehex(self.runt.view.core.getBuidByNid(n2nid))
            yield (n1buid, verb, n2buid)

    @stormfunc(readonly=True)
    async def getEdgesByN1(self, iden):
        iden = await tostr(iden)

        layriden = self.valu.get('iden')
        await self.runt.reqUserCanReadLayer(layriden)
        layr = self.runt.view.core.getLayer(layriden)

        n1nid = self.runt.view.core.getNidByBuid(s_common.uhex(iden))
        async for abrv, n2nid, tomb in layr.iterNodeEdgesN1(n1nid):
            if tomb:
                continue

            verb = self.runt.view.core.getAbrvIndx(abrv)[0]
            yield (verb, s_common.ehex(self.runt.view.core.getBuidByNid(n2nid)))

    @stormfunc(readonly=True)
    async def getEdgesByN2(self, iden):
        iden = await tostr(iden)

        layriden = self.valu.get('iden')
        await self.runt.reqUserCanReadLayer(layriden)
        layr = self.runt.view.core.getLayer(layriden)

        n2nid = self.runt.view.core.getNidByBuid(s_common.uhex(iden))
        async for abrv, n1nid, tomb in layr.iterNodeEdgesN2(n2nid):
            if tomb:
                continue

            verb = self.runt.view.core.getAbrvIndx(abrv)[0]
            yield (verb, s_common.ehex(self.runt.view.core.getBuidByNid(n1nid)))

    async def delTombstone(self, nid, tombtype, tombinfo):
        nid = await toprim(nid)
        tombtype = await toprim(tombtype)
        tombinfo = await toprim(tombinfo)

        if not isinstance(nid, bytes):
            mesg = f'delTombstone() got an invalid type for nid: {nid}'
            raise s_exc.BadArg(mesg=mesg, nid=nid)

        if len(nid) != 8:
            mesg = f'delTombstone() got an invalid nid: {nid}'
            raise s_exc.BadArg(mesg=mesg, nid=nid)

        return await self.runt.view.delTombstone(nid, tombtype, tombinfo, runt=self.runt)

    @stormfunc(readonly=True)
    async def getTombstones(self):
        layriden = self.valu.get('iden')
        await self.runt.reqUserCanReadLayer(layriden)
        layr = self.runt.view.core.getLayer(layriden)

        async for item in layr.iterTombstones():
            yield item

    @stormfunc(readonly=True)
    async def getNodeData(self, iden):
        iden = await tostr(iden)
        layriden = self.valu.get('iden')
        await self.runt.reqUserCanReadLayer(layriden)
        layr = self.runt.view.core.getLayer(layriden)

        nid = self.runt.view.core.getNidByBuid(s_common.uhex(iden))
        async for abrv, valu, tomb in layr.iterNodeData(nid):
            if tomb:
                continue

            yield self.runt.view.core.getAbrvIndx(abrv)[0], valu

    @stormfunc(readonly=True)
    async def _methLayerGet(self, name, defv=None):
        return self.valu.get(name, defv)

    async def _methLayerSet(self, name, valu):
        name = await tostr(name)

        if name in ('name', 'desc'):
            if valu is undef:
                valu = None
            else:
                valu = await tostr(await toprim(valu), noneok=True)
        elif name == 'logedits':
            valu = await tobool(valu)
        elif name == 'readonly':
            valu = await tobool(valu)
        else:
            mesg = f'Layer does not support setting: {name}'
            raise s_exc.BadOptValu(mesg=mesg)

        useriden = self.runt.user.iden
        layriden = self.valu.get('iden')
        gatekeys = ((useriden, ('layer', 'set', name), layriden),)
        todo = s_common.todo('setLayerInfo', name, valu)
        valu = await self.runt.dyncall(layriden, todo, gatekeys=gatekeys)
        self.valu[name] = valu

    @stormfunc(readonly=True)
    async def _methLayerPack(self):
        ldef = copy.deepcopy(self.valu)
        pushs = ldef.get('pushs')
        if pushs is not None:
            for iden, pdef in pushs.items():
                gvar = f'push:{iden}'
                pdef['offs'] = await self.runt.view.core.getStormVar(gvar, -1)

        pulls = ldef.get('pulls')
        if pulls is not None:
            for iden, pdef in pulls.items():
                gvar = f'push:{iden}'
                pdef['offs'] = await self.runt.view.core.getStormVar(gvar, -1)

        return ldef

    @stormfunc(readonly=True)
    async def _methLayerRepr(self):
        iden = self.valu.get('iden')
        name = self.valu.get('name', 'unnamed')
        creator = self.valu.get('creator')
        readonly = self.valu.get('readonly')
        return f'Layer: {iden} (name: {name}) readonly: {readonly} creator: {creator}'

    async def verify(self, config=None):

        config = await toprim(config)

        iden = self.valu.get('iden')
        layr = self.runt.view.core.getLayer(iden)
        async for mesg in layr.verify(config=config):
            yield mesg

@registry.registerLib
class LibView(Lib):
    '''
    A Storm Library for interacting with Views in the Cortex.
    '''
    _storm_lib_path = ('view',)
    _storm_locals = (
        {'name': 'add', 'desc': 'Add a View to the Cortex.',
         'type': {'type': 'function', '_funcname': '_methViewAdd',
                  'args': (
                      {'name': 'layers', 'type': 'list', 'desc': 'A list of layer idens which make up the view.', },
                      {'name': 'name', 'type': 'str', 'desc': 'The name of the view.', 'default': None, },
                      {'name': 'worldreadable', 'type': 'boolean', 'desc': 'Grant read access to the `all` role.', 'default': False, },
                  ),
                  'returns': {'type': 'view', 'desc': 'A ``view`` object representing the new View.', }}},
        {'name': 'del', 'desc': 'Delete a View from the Cortex.',
         'type': {'type': 'function', '_funcname': '_methViewDel',
                  'args': (
                      {'name': 'iden', 'type': 'str', 'desc': 'The iden of the View to delete.', },
                  ),
                  'returns': {'type': 'null', }}},
        {'name': 'get', 'desc': 'Get a View from the Cortex.',
         'type': {'type': 'function', '_funcname': '_methViewGet',
                  'args': (
                      {'name': 'iden', 'type': 'str', 'default': None,
                        'desc': 'The iden of the View to get. If not specified, returns the current View.', },
                  ),
                  'returns': {'type': 'view', 'desc': 'The storm view object.', }}},
        {'name': 'list', 'desc': 'List the Views in the Cortex.',
         'type': {'type': 'function', '_funcname': '_methViewList',
                  'args': (
                      {'name': 'deporder', 'type': 'boolean', 'default': False,
                        'desc': 'Return the lists in bottom-up dependency order.', },
                  ),
                  'returns': {'type': 'list', 'desc': 'List of ``view`` objects.', }}},
    )

    def getObjLocals(self):
        return {
            'add': self._methViewAdd,
            'del': self._methViewDel,
            'get': self._methViewGet,
            'list': self._methViewList,
        }

    async def _methViewAdd(self, layers, name=None, worldreadable=False):
        name = await tostr(name, noneok=True)
        layers = await toprim(layers)
        worldreadable = await tobool(worldreadable)

        vdef = {
            'creator': self.runt.user.iden,
            'layers': layers,
            'worldreadable': worldreadable,
        }

        if name is not None:
            vdef['name'] = name

        useriden = self.runt.user.iden
        gatekeys = [(useriden, ('view', 'add'), None)]

        for layriden in layers:
            gatekeys.append((useriden, ('layer', 'read'), layriden))

        todo = ('addView', (vdef,), {})

        vdef = await self.runt.dyncall('cortex', todo, gatekeys=gatekeys)
        return View(self.runt, vdef, path=self.path)

    async def _methViewDel(self, iden):
        useriden = self.runt.user.iden
        gatekeys = ((useriden, ('view', 'del'), iden),)
        todo = ('delView', (iden,), {})
        return await self.runt.dyncall('cortex', todo, gatekeys=gatekeys)

    @stormfunc(readonly=True)
    async def _methViewGet(self, iden=None):
        if iden is None:
            iden = self.runt.view.iden
        vdef = await self.runt.view.core.getViewDef(iden)
        if vdef is None:
            raise s_exc.NoSuchView(mesg=f'No view with {iden=}', iden=iden)

        return View(self.runt, vdef, path=self.path)

    @stormfunc(readonly=True)
    async def _methViewList(self, deporder=False):
        deporder = await tobool(deporder)
        viewdefs = await self.runt.view.core.getViewDefs(deporder=deporder)
        return [View(self.runt, vdef, path=self.path) for vdef in viewdefs]

@registry.registerType
class View(Prim):
    '''
    Implements the Storm api for a View instance.
    '''
    _storm_locals = (
        {'name': 'iden', 'desc': 'The iden of the View.', 'type': 'str', },
        {'name': 'layers', 'desc': 'The ``layer`` objects associated with the ``view``.', 'type': 'list', },
        {'name': 'parent', 'desc': 'The parent View. Will be ``$lib.null`` if the view is not a fork.', 'type': 'str'},
        {'name': 'triggers', 'desc': 'The ``trigger`` objects associated with the ``view``.',
         'type': 'list', },
        {'name': 'children', 'desc': 'Yield Views which are children of this View.',
         'type': {'type': 'function', '_funcname': '_methGetChildren',
                  'returns': {'name': 'yields', 'type': 'view', 'desc': 'Child Views.', }}},
        {'name': 'set', 'desc': '''
            Set a view configuration option.

            Current runtime updatable view options include:

                name (str)
                    A terse name for the View.

                desc (str)
                    A description of the View.

                parent (str)
                    The parent View iden.

                nomerge (bool)
                    Deprecated - use protected. Updates to this option will be redirected to
                    the protected option (below) until this option is removed.

                protected (bool)
                    Setting to $lib.true will prevent the layer from being merged or deleted.

                layers (list(str))
                    Set the list of layer idens for a non-forked view. Layers are specified
                    in precedence order with the first layer in the list being the write layer.

                quorum (dict)
                    A dictionary of the quorum settings which require users to vote on merges.
                    {
                        "count": <int>,
                        "roles": [ <roleid>, ... ]
                    }
                    Once quorum is enabled for a view, any forks must use the setMergeRequest()
                    API to request that the child view is merged. The $view.addMergeVote() API
                    is used for users to add their votes if they have been granted one of the
                    roles listed. Once the number of approvals are met and there are no vetoes, a
                    background process will kick off which merges the nodes and ultimately deletes
                    the view and top layer.

            To maintain consistency with the view.fork() semantics, setting the "parent"
            option on a view has a few limitations:

                * The view must not already have a parent
                * The view must not have more than 1 layer
         ''',
         'type': {'type': 'function', '_funcname': '_methViewSet',
                  'args': (
                      {'name': 'name', 'type': 'str', 'desc': 'The name of the value to set.', },
                      {'name': 'valu', 'type': 'prim', 'desc': 'The value to set.', },
                  ),
                  'returns': {'type': 'null', }}},
        {'name': 'get', 'desc': 'Get a view configuration option.',
         'type': {'type': 'function', '_funcname': '_methViewGet',
                  'args': (
                      {'name': 'name', 'type': 'str', 'desc': 'Name of the value to get.', },
                      {'name': 'defv', 'type': 'prim', 'default': None,
                       'desc': 'The default value returned if the name is not set in the View.', }
                  ),
                  'returns': {'type': 'prim', 'desc': 'The value requested or the default value.', }}},
        {'name': 'fork', 'desc': 'Fork a View in the Cortex.',
         'type': {'type': 'function', '_funcname': '_methViewFork',
                  'args': (
                      {'name': 'name', 'type': 'str', 'desc': 'The name of the new view.', 'default': None, },
                  ),
                  'returns': {'type': 'view', 'desc': 'The ``view`` object for the new View.', }}},
        {'name': 'insertParentFork', 'desc': 'Insert a new View between a forked View and its parent.',
         'type': {'type': 'function', '_funcname': '_methViewInsertParentFork',
                  'args': (
                      {'name': 'name', 'type': 'str', 'desc': 'The name of the new View.', 'default': None},
                  ),
                  'returns': {'type': 'view', 'desc': 'The ``view`` object for the new View.', }}},
        {'name': 'pack', 'desc': 'Get the View definition.',
         'type': {'type': 'function', '_funcname': '_methViewPack',
                  'returns': {'type': 'dict', 'desc': 'Dictionary containing the View definition.', }}},
        {'name': 'repr', 'desc': 'Get a string representation of the View.',
         'type': {'type': 'function', '_funcname': '_methViewRepr',
                  'returns': {'type': 'list', 'desc': 'A list of lines that can be printed, representing a View.', }}},
        {'name': 'merge', 'desc': 'Merge a forked View back into its parent View.',
         'type': {'type': 'function', '_funcname': '_methViewMerge',
                  'args': (
                    {'name': 'force', 'type': 'boolean', 'default': False, 'desc': 'Force the view to merge if possible.'},
                  ),
                  'returns': {'type': 'null', }}},
        {'name': 'getEdges', 'desc': 'Get node information for Edges in the View.',
         'type': {'type': 'function', '_funcname': '_methGetEdges',
                  'args': (
                      {'name': 'verb', 'type': 'str', 'desc': 'The name of the Edges verb to iterate over.',
                       'default': None, },
                  ),
                  'returns': {'name': 'Yields', 'type': 'list',
                              'desc': 'Yields tuples containing the source iden, verb, and destination iden.', }}},
        {'name': 'wipeLayer', 'desc': 'Delete all nodes and nodedata from the write layer. Triggers will be run.',
         'type': {'type': 'function', '_funcname': '_methWipeLayer',
                  'returns': {'type': 'null', }}},
        {'name': 'swapLayer', 'desc': 'Swaps the top layer for a fresh one and deletes the old layer.',
         'type': {'type': 'function', '_funcname': '_methSwapLayer',
                  'returns': {'type': 'null', }}},
        {'name': 'addNode', 'desc': '''Transactionally add a single node and all it's properties. If any validation fails, no changes are made.''',
         'type': {'type': 'function', '_funcname': 'addNode',
                  'args': (
                      {'name': 'form', 'type': 'str', 'desc': 'The form name.'},
                      {'name': 'valu', 'type': 'prim', 'desc': 'The primary property value.'},
                      {'name': 'props', 'type': 'dict', 'desc': 'An optional dictionary of props.', 'default': None},
                  ),
                  'returns': {'type': 'node', 'desc': 'The node if the view is the current view, otherwise null.', }}},
        {'name': 'addNodeEdits', 'desc': 'Add NodeEdits to the view.',
         'type': {'type': 'function', '_funcname': '_methAddNodeEdits',
                  'args': (
                      {'name': 'edits', 'type': 'list', 'desc': 'A list of nodeedits.', },
                  ),
                  'returns': {'type': 'null', }}},
        {'name': 'getEdgeVerbs', 'desc': 'Get the Edge verbs which exist in the View.',
         'type': {'type': 'function', '_funcname': '_methGetEdgeVerbs',
                  'returns': {'name': 'Yields', 'type': 'str',
                              'desc': 'Yields the edge verbs used by Layers which make up the View.', }}},
        {'name': 'getFormCounts', 'desc': '''
            Get the formcounts for the View.

            Example:
                Get the formcounts for the current View::

                    $counts = $lib.view.get().getFormCounts()''',
         'type': {'type': 'function', '_funcname': '_methGetFormcount',
                  'returns':
                      {'type': 'dict',
                       'desc': "Dictionary containing form names and the count of the nodes in the View's Layers.", }}},

        {'name': 'getPropCount',
         'desc': '''
            Get the number of nodes in the View with a specific property and optional value.

            Notes:
               This is a fast approximate count calculated by summing the number of
               nodes with the property value in each layer of the view. Property values
               which are overwritten by different values in higher layers will still
               be included in the count.
            ''',
         'type': {'type': 'function', '_funcname': '_methGetPropCount',
                  'args': (
                      {'name': 'propname', 'type': 'str', 'desc': 'The property name to look up.', },
                      {'name': 'valu', 'type': 'any', 'default': '$lib.undef',
                       'desc': 'The value of the property to look up.', },
                  ),
                  'returns': {'type': 'int', 'desc': 'The count of nodes.', }}},

        {'name': 'getPropArrayCount',
         'desc': '''
            Get the number of individual array property values in the View for the given array property name.

            Notes:
               This is a fast approximate count calculated by summing the number of
               array property values in each layer of the view. Property values
               which are overwritten by different values in higher layers will
               still be included in the count.
            ''',
         'type': {'type': 'function', '_funcname': '_methGetPropArrayCount',
                  'args': (
                      {'name': 'propname', 'type': 'str', 'desc': 'The property name to look up.', },
                      {'name': 'valu', 'type': 'any', 'default': '$lib.undef',
                       'desc': 'The value in the array property to look up.', },
                  ),
                  'returns': {'type': 'int', 'desc': 'The count of nodes.', }}},

        {'name': 'getTagPropCount',
         'desc': '''
            Get the number of nodes in the View with the given tag property and optional value.

            Notes:
               This is a fast approximate count calculated by summing the number of
               nodes with the tag property value in each layer of the view.
               Values which are overwritten by different values in higher layers
               will still be included in the count.
            ''',
         'type': {'type': 'function', '_funcname': '_methGetTagPropCount',
                  'args': (
                      {'name': 'tag', 'type': 'str', 'desc': 'The tag to look up.', },
                      {'name': 'propname', 'type': 'str', 'desc': 'The property name to look up.', },
                      {'name': 'form', 'type': 'str', 'default': None,
                       'desc': 'The optional form to look up.', },
                      {'name': 'valu', 'type': 'any', 'default': '$lib.undef',
                       'desc': 'The value of the property to look up.', },
                  ),
                  'returns': {'type': 'int', 'desc': 'The count of nodes.', }}},

        {'name': 'getPropValues',
         'desc': 'Yield unique property values in the view for the given form or property name.',
         'type': {'type': 'function', '_funcname': '_methGetPropValues',
                  'args': (
                      {'name': 'propname', 'type': 'str', 'desc': 'The property or form name to look up.', },
                  ),
                  'returns': {'name': 'yields', 'type': 'any', 'desc': 'Unique property values.', }}},

        {'name': 'detach', 'desc': 'Detach the view from its parent. WARNING: This cannot be reversed.',
         'type': {'type': 'function', '_funcname': 'detach',
                  'args': (),
                  'returns': {'type': 'null', }}},

        {'name': 'getMergeRequestSummary',
         'desc': 'Return the merge request, votes, parent quorum definition, and current layer offset.',
         'type': {'type': 'function', '_funcname': 'getMergeRequestSummary',
                  'args': (),
                  'returns': {'type': 'dict', 'desc': 'The summary info.'}}},

        {'name': 'getMergeRequest', 'desc': 'Return the existing merge request or null.',
         'type': {'type': 'function', '_funcname': 'getMergeRequest',
                  'args': (),
                  'returns': {'type': 'dict', 'desc': 'The merge request.'}}},

        {'name': 'setMergeRequest', 'desc': 'Setup a merge request for the view in the current state.',
         'type': {'type': 'function', '_funcname': 'setMergeRequest',
                  'args': (
                      {'name': 'comment', 'type': 'str', 'default': None,
                       'desc': 'A text comment to include in the merge request.'},
                  ),
                  'returns': {'type': 'dict', 'desc': 'The newly created merge request.'}}},
        {'name': 'delMergeRequest', 'desc': 'Remove the existing merge request.',
         'type': {'type': 'function', '_funcname': 'delMergeRequest',
                  'args': (),
                  'returns': {'type': 'dict', 'desc': 'The deleted merge request.'}}},

        {'name': 'setMergeVote', 'desc': 'Register a vote for or against the current merge request.',
         'type': {'type': 'function', '_funcname': 'setMergeVote',
                  'args': (
                      {'name': 'approved', 'type': 'boolean', 'default': True,
                       'desc': 'Set to (true) to approve the merge or (false) to veto it.'},
                      {'name': 'comment', 'type': 'str', 'default': None,
                       'desc': 'A comment attached to the vote.'},
                  ),
                  'returns': {'type': 'dict', 'desc': 'The vote record that was created.'}}},

        {'name': 'delMergeVote', 'desc': '''
            Remove a previously created merge vote.

            Notes:
                The default use case removes a vote cast by the current user. Specifying the useriden
                parameter allows you to remove a vote cast by another user but requires global admin
                permissions.
         ''',
         'type': {'type': 'function', '_funcname': 'delMergeVote',
                  'args': (
                      {'name': 'useriden', 'type': 'str', 'default': None,
                       'desc': 'Delete a merge vote by a different user.'},
                  ),
                  'returns': {'type': 'dict', 'desc': 'The vote record that was removed.'}}},
        {'name': 'getMerges', 'desc': 'Yields previously successful merges into the view.',
         'type': {'type': 'function', '_funcname': 'getMerges',
                  'args': (),
                  'returns': {'name': 'Yields', 'type': 'dict',
                              'desc': 'Yields previously successful merges into the view.'}}},
        {'name': 'getMergingViews', 'desc': 'Get a list of idens of Views that have open merge requests to this View.',
         'type': {'type': 'function', '_funcname': 'getMergingViews',
                  'args': (),
                  'returns': {'name': 'idens', 'type': 'list', 'desc': 'The list of View idens that have an open merge request into this View.'}}},
        {'name': 'setMergeVoteComment', 'desc': 'Set the comment associated with your vote on a merge request.',
         'type': {'type': 'function', '_funcname': 'setMergeVoteComment',
                  'args': ({'name': 'comment', 'type': 'str', 'desc': 'The text comment to set for the merge vote'},),
                  'returns': {'type': 'dict', 'desc': 'The fully updated vote record.'}}},
        {'name': 'setMergeComment', 'desc': 'Set the main comment/description of a merge request.',
         'type': {'type': 'function', '_funcname': 'setMergeComment',
                  'args': ({'name': 'comment', 'type': 'str', 'desc': 'The text comment to set for the merge request'}, ),
                  'returns': {'type': 'dict', 'desc': 'The updated merge request.'}}},
    )
    _storm_typename = 'view'
    _ismutable = False

    def __init__(self, runt, vdef, path=None):
        Prim.__init__(self, vdef, path=path)
        self.runt = runt
        self.locls.update(self.getObjLocals())
        self.locls.update({
            'iden': self.valu.get('iden'),
            'parent': self.valu.get('parent'),
            'triggers': [Trigger(self.runt, tdef) for tdef in self.valu.get('triggers')],
            'layers': [Layer(self.runt, ldef, path=self.path) for ldef in self.valu.get('layers')],
        })

    def __hash__(self):
        return hash((self._storm_typename, self.locls['iden']))

    def getObjLocals(self):
        return {
            'set': self._methViewSet,
            'get': self._methViewGet,
            'pack': self._methViewPack,
            'repr': self._methViewRepr,
            'merge': self._methViewMerge,
            'detach': self.detach,
            'addNode': self.addNode,
            'children': self._methGetChildren,
            'getEdges': self._methGetEdges,
            'wipeLayer': self._methWipeLayer,
            'swapLayer': self._methSwapLayer,
            'addNodeEdits': self._methAddNodeEdits,
            'getEdgeVerbs': self._methGetEdgeVerbs,
            'getFormCounts': self._methGetFormcount,
            'getPropCount': self._methGetPropCount,
            'getPropValues': self._methGetPropValues,
            'getTagPropCount': self._methGetTagPropCount,
            'getPropArrayCount': self._methGetPropArrayCount,

            'fork': self._methViewFork,
            'insertParentFork': self._methViewInsertParentFork,

            'getMerges': self.getMerges,
            'delMergeVote': self.delMergeVote,
            'setMergeVote': self.setMergeVote,
            'setMergeVoteComment': self.setMergeVoteComment,
            'getMergeRequest': self.getMergeRequest,
            'getMergeRequestSummary': self.getMergeRequestSummary,
            'delMergeRequest': self.delMergeRequest,
            'setMergeRequest': self.setMergeRequest,
            'setMergeComment': self.setMergeComment,
            'getMergingViews': self.getMergingViews,
        }

    async def addNode(self, form, valu, props=None):
        form = await tostr(form)
        valu = await toprim(valu)
        props = await toprim(props)

        viewiden = self.valu.get('iden')

        view = self.runt.view.core.getView(viewiden)
        layriden = view.wlyr.iden

        # check that the user can read from the view
        # ( to emulate perms check for being able to run storm at all )
        self.runt.confirm(('view', 'read'), gateiden=viewiden)

        self.runt.confirm(('node', 'add', form), gateiden=layriden)
        if props is not None:
            for propname in props.keys():
                fullname = f'{form}:{propname}'
                self.runt.confirm(('node', 'prop', 'set', fullname), gateiden=layriden)

        if viewiden == self.runt.view.iden:
            return await self.runt.view.addNode(form, valu, props=props)
        else:
            await view.addNode(form, valu, props=props, user=self.runt.user)

    async def detach(self):

        view = self._reqView()
        if not self.runt.isAdmin(gateiden=view.iden):
            mesg = 'You must be an admin of the view to detach.'
            raise s_exc.AuthDeny(mesg=mesg, user=self.runt.user.iden, username=self.runt.user.name)

        await view.detach()

    async def _methAddNodeEdits(self, edits):
        useriden = self.runt.user.iden
        viewiden = self.valu.get('iden')
        layriden = self.valu.get('layers')[0].get('iden')

        meta = {'user': useriden}
        todo = s_common.todo('addNodeEdits', edits, meta)

        # ensure the user may make *any* node edits
        gatekeys = ((useriden, ('node',), layriden),)
        await self.runt.dyncall(viewiden, todo, gatekeys=gatekeys)

    @stormfunc(readonly=True)
    async def _methGetFormcount(self):
        viewiden = self.valu.get('iden')
        self.runt.confirm(('view', 'read'), gateiden=viewiden)
        view = self.runt.view.core.getView(viewiden)

        return await view.getFormCounts()

    @stormfunc(readonly=True)
    async def _methGetPropCount(self, propname, valu=undef):
        propname = await tostr(propname)

        if valu is undef:
            valu = s_common.novalu
        else:
            valu = await toprim(valu)

        viewiden = self.valu.get('iden')
        self.runt.confirm(('view', 'read'), gateiden=viewiden)
        view = self.runt.view.core.getView(viewiden)

        return await view.getPropCount(propname, valu=valu)

    @stormfunc(readonly=True)
    async def _methGetTagPropCount(self, tag, propname, form=None, valu=undef):
        tag = await tostr(tag)
        propname = await tostr(propname)
        form = await tostr(form, noneok=True)

        if valu is undef:
            valu = s_common.novalu
        else:
            valu = await toprim(valu)

        viewiden = self.valu.get('iden')
        self.runt.confirm(('view', 'read'), gateiden=viewiden)
        view = self.runt.view.core.getView(viewiden)

        return await view.getTagPropCount(form, tag, propname, valu=valu)

    @stormfunc(readonly=True)
    async def _methGetPropArrayCount(self, propname, valu=undef):
        propname = await tostr(propname)

        if valu is undef:
            valu = s_common.novalu
        else:
            valu = await toprim(valu)

        viewiden = self.valu.get('iden')
        self.runt.confirm(('view', 'read'), gateiden=viewiden)
        view = self.runt.view.core.getView(viewiden)

        return await view.getPropArrayCount(propname, valu=valu)

    @stormfunc(readonly=True)
    async def _methGetPropValues(self, propname):
        propname = await tostr(propname)

        viewiden = self.valu.get('iden')
        self.runt.confirm(('view', 'read'), gateiden=viewiden)
        view = self.runt.view.core.getView(viewiden)

        async for valu in view.iterPropValues(propname):
            yield valu

    @stormfunc(readonly=True)
    async def _methGetChildren(self):
        view = self._reqView()
        async for child in view.children():
            yield View(self.runt, await child.pack(), path=self.path)

    @stormfunc(readonly=True)
    async def _methGetEdges(self, verb=None):
        verb = await toprim(verb)

        viewiden = self.valu.get('iden')
        self.runt.confirm(('view', 'read'), gateiden=viewiden)
        view = self.runt.view.core.getView(viewiden)

        if verb is not None:
            async for n1nid, _, n2nid in view.getEdges(verb=verb):
                n1buid = s_common.ehex(self.runt.view.core.getBuidByNid(n1nid))
                n2buid = s_common.ehex(self.runt.view.core.getBuidByNid(n2nid))
                yield (n1buid, verb, n2buid)
            return

        async for n1nid, vabrv, n2nid in view.getEdges(verb=verb):
            n1buid = s_common.ehex(self.runt.view.core.getBuidByNid(n1nid))
            verb = self.runt.view.core.getAbrvIndx(vabrv)[0]
            n2buid = s_common.ehex(self.runt.view.core.getBuidByNid(n2nid))
            yield (n1buid, verb, n2buid)

    @stormfunc(readonly=True)
    async def _methGetEdgeVerbs(self):
        viewiden = self.valu.get('iden')
        self.runt.confirm(('view', 'read'), gateiden=viewiden)
        view = self.runt.view.core.getView(viewiden)

        async for verb in view.getEdgeVerbs():
            yield verb

    @stormfunc(readonly=True)
    async def _methViewGet(self, name, defv=None):
        if name == 'nomerge':
            name = 'protected'
        return self.valu.get(name, defv)

    def _reqView(self):
        return self.runt.view.core.reqView(self.valu.get('iden'))

    async def _methViewSet(self, name, valu):

        view = self._reqView()

        name = await tostr(name)

        if name in ('name', 'desc', 'parent'):
            if valu is undef:
                valu = None
            else:
                valu = await tostr(await toprim(valu), noneok=True)

            if name == 'parent' and valu is not None:
                self.runt.view.core.reqView(valu, mesg='The parent view must already exist.')
                self.runt.confirm(('view', 'read'), gateiden=valu)
                self.runt.confirm(('view', 'fork'), gateiden=valu)

        elif name == 'quorum':
            valu = await toprim(valu)

        elif name == 'nomerge':
            name = 'protected'
            valu = await tobool(valu)

        elif name == 'protected':
            valu = await tobool(valu)

        elif name == 'layers':

            view = self._reqView()

            layers = await toprim(valu)
            layers = tuple(str(x) for x in layers)

            for layriden in layers:

                layr = self.runt.view.core.getLayer(layriden)
                if layr is None:
                    mesg = f'No layer with iden: {layriden}'
                    raise s_exc.NoSuchLayer(mesg=mesg)

                self.runt.confirm(('layer', 'read'), gateiden=layr.iden)

            if not self.runt.isAdmin(gateiden=view.iden):
                mesg = 'User must be an admin of the view to set the layers.'
                raise s_exc.AuthDeny(mesg=mesg, user=self.runt.user.iden, username=self.runt.user.name)

            await view.setLayers(layers)
            self.valu['layers'] = layers
            return

        else:
            mesg = f'View does not support setting: {name}'
            raise s_exc.BadOptValu(mesg=mesg)

        self.runt.confirm(('view', 'set', name), gateiden=view.iden)
        retn = await view.setViewInfo(name, valu)

        self.valu[name] = retn

        return retn

    @stormfunc(readonly=True)
    async def _methViewRepr(self):
        iden = self.valu.get('iden')
        name = self.valu.get('name', 'unnamed')
        creator = self.valu.get('creator')

        lines = [
            f'View: {iden} (name: {name})',
            f'  Creator: {creator}',
            '  Layers:',
        ]
        for layr in self.valu.get('layers', ()):
            layriden = layr.get('iden')
            readonly = layr.get('readonly')
            layrname = layr.get('name', 'unnamed')

            lines.append(f'    {layriden}: {layrname} readonly: {readonly}')

        return '\n'.join(lines)

    @stormfunc(readonly=True)
    async def _methViewPack(self):
        return copy.deepcopy(self.valu)

    async def _methViewFork(self, name=None):
        useriden = self.runt.user.iden
        viewiden = self.valu.get('iden')

        self.runt.confirm(('view', 'add'))
        self.runt.confirm(('view', 'read'), gateiden=viewiden)
        self.runt.confirm(('view', 'fork'), gateiden=viewiden)

        ldef = {'creator': self.runt.user.iden}
        vdef = {'creator': self.runt.user.iden}

        if name is not None:
            vdef['name'] = name

        view = self.runt.view.core.reqView(viewiden)

        newv = await view.fork(ldef=ldef, vdef=vdef)

        return View(self.runt, newv, path=self.path)

    async def _methViewInsertParentFork(self, name=None):
        useriden = self.runt.user.iden
        viewiden = self.valu.get('iden')

        name = await tostr(name, noneok=True)

        self.runt.reqAdmin(gateiden=viewiden)

        view = self.runt.view.core.reqView(viewiden)
        if not view.isafork():
            mesg = f'View ({viewiden}) is not a fork, cannot insert a new fork between it and parent.'
            raise s_exc.BadState(mesg=mesg)

        self.runt.confirm(('view', 'add'))
        self.runt.confirm(('view', 'read'), gateiden=view.parent.iden)
        self.runt.confirm(('view', 'fork'), gateiden=view.parent.iden)

        newv = await view.insertParentFork(useriden, name=name)

        return View(self.runt, newv, path=self.path)

    async def _methViewMerge(self, force=False):
        '''
        Merge a forked view back into its parent.
        '''
        view = self._reqView()
        view.reqNoParentQuorum()
        force = await tobool(force)
        return await view.merge(useriden=self.runt.user.iden, force=force)

    async def _methWipeLayer(self):
        '''
        Delete nodes and nodedata from the view's write layer.
        '''
        useriden = self.runt.user.iden
        viewiden = self.valu.get('iden')
        view = self.runt.view.core.getView(viewiden)
        await view.wipeLayer(useriden=useriden)

    async def _methSwapLayer(self):

        view = self._reqView()

        self.runt.reqAdmin(gateiden=view.iden)
        self.runt.confirm(('layer', 'del'), gateiden=view.layers[0].iden)

        await view.swapLayer()

    async def getMerges(self):
        view = self._reqView()
        async for merge in view.getMerges():
            yield merge

    async def getMergeRequestSummary(self):

        view = self._reqView()
        self.runt.confirm(('view', 'read'), gateiden=view.iden)

        retn = {
            'quorum': view.reqParentQuorum(),
            'merge': view.getMergeRequest(),
            'merging': view.merging,
            'votes': [vote async for vote in view.getMergeVotes()],
            'offset': await view.wlyr.getEditIndx(),
        }
        return retn

    async def getMergeRequest(self):

        view = self._reqView()
        self.runt.confirm(('view', 'read'), gateiden=view.iden)

        quorum = view.reqParentQuorum()
        return view.getMergeRequest()

    async def delMergeRequest(self):

        view = self._reqView()
        quorum = view.reqParentQuorum()

        if not self.runt.isAdmin(gateiden=view.iden):
            mesg = 'Deleting a merge request requires admin permissions on the view.'
            raise s_exc.AuthDeny(mesg=mesg)

        return await view.delMergeRequest()

    async def setMergeRequest(self, comment=None):

        view = self._reqView()
        quorum = view.reqParentQuorum()

        if not self.runt.isAdmin(gateiden=view.iden):
            mesg = 'Creating a merge request requires admin permissions on the view.'
            raise s_exc.AuthDeny(mesg=mesg)

        mreq = {'creator': self.runt.user.iden}

        if comment is not None:
            mreq['comment'] = await tostr(comment)

        return await view.setMergeRequest(mreq)

    async def setMergeComment(self, comment):
        view = self._reqView()
        quorum = view.reqParentQuorum()

        if not self.runt.isAdmin(gateiden=view.iden):
            mesg = 'Editing a merge request requires admin permissions on the view.'
            raise s_exc.AuthDeny(mesg=mesg)

        return await view.setMergeComment((await tostr(comment)))

    async def getMergingViews(self):
        view = self._reqView()
        self.runt.confirm(('view', 'read'), gateiden=view.iden)

        return await view.getMergingViews()

    async def setMergeVote(self, approved=True, comment=None):
        view = self._reqView()
        quorum = view.reqParentQuorum()

        reqroles = set(quorum.get('roles', ()))
        userroles = set(self.runt.user.info.get('roles', ()))

        if not reqroles & userroles:
            mesg = 'You are not a member of a role with voting privileges for this merge request.'
            raise s_exc.AuthDeny(mesg=mesg)

        view.reqValidVoter(self.runt.user.iden)

        vote = {'user': self.runt.user.iden, 'approved': await tobool(approved)}

        if comment is not None:
            vote['comment'] = await tostr(comment)

        return await view.setMergeVote(vote)

    async def setMergeVoteComment(self, comment):
        view = self._reqView()

        return await view.setMergeVoteComment(self.runt.user.iden, (await tostr(comment)))

    async def delMergeVote(self, useriden=None):
        view = self._reqView()
        quorum = view.reqParentQuorum()

        useriden = await tostr(useriden, noneok=True)

        if not self.runt.isAdmin() and useriden is not None:
            mesg = 'Only a global admin may delete a vote for another user.'
            raise s_exc.AuthDeny(mesg=mesg)

        if useriden is None:
            useriden = self.runt.user.iden

        return await view.delMergeVote(useriden)

@registry.registerLib
class LibTrigger(Lib):
    '''
    A Storm Library for interacting with Triggers in the Cortex.
    '''
    _storm_locals = (
        {'name': 'add', 'desc': 'Add a Trigger to the Cortex.',
         'type': {'type': 'function', '_funcname': '_methTriggerAdd',
                  'args': (
                      {'name': 'tdef', 'type': 'dict', 'desc': 'A Trigger definition.', },
                  ),
                  'returns': {'type': 'trigger', 'desc': 'The new trigger.', }}},
        {'name': 'del', 'desc': 'Delete a Trigger from the Cortex.',
         'type': {'type': 'function', '_funcname': '_methTriggerDel',
                  'args': (
                      {'name': 'prefix', 'type': 'str',
                       'desc': 'A prefix to match in order to identify a trigger to delete. '
                               'Only a single matching prefix will be deleted.', },
                  ),
                  'returns': {'type': 'str', 'desc': 'The iden of the deleted trigger which matched the prefix.', }}},
        {'name': 'list', 'desc': 'Get a list of Triggers in the current view or every view.',
         'type': {'type': 'function', '_funcname': '_methTriggerList',
                  'args': (
                      {'name': 'all', 'type': 'boolean', 'default': False,
                       'desc': 'Get a list of all the readable Triggers in every readable View.'},
                  ),
                  'returns': {'type': 'list',
                              'desc': 'A list of ``trigger`` objects the user is allowed to access.', }}},
        {'name': 'get', 'desc': 'Get a Trigger in the Cortex.',
         'type': {'type': 'function', '_funcname': '_methTriggerGet',
                  'args': (
                      {'name': 'iden', 'type': 'str', 'desc': 'The iden of the Trigger to get.', },
                  ),
                  'returns': {'type': 'trigger', 'desc': 'The requested ``trigger`` object.', }}},
        {'name': 'enable', 'desc': 'Enable a Trigger in the Cortex.',
         'type': {'type': 'function', '_funcname': '_methTriggerEnable',
                  'args': (
                      {'name': 'prefix', 'type': 'str',
                       'desc': 'A prefix to match in order to identify a trigger to enable. '
                               'Only a single matching prefix will be enabled.', },
                  ),
                  'returns': {'type': 'str', 'desc': 'The iden of the trigger that was enabled.', }}},
        {'name': 'disable', 'desc': 'Disable a Trigger in the Cortex.',
         'type': {'type': 'function', '_funcname': '_methTriggerDisable',
                  'args': (
                      {'name': 'prefix', 'type': 'str',
                       'desc': 'A prefix to match in order to identify a trigger to disable. '
                               'Only a single matching prefix will be disabled.', },
                  ),
                  'returns': {'type': 'str', 'desc': 'The iden of the trigger that was disabled.', }}},
        {'name': 'mod', 'desc': 'Modify an existing Trigger in the Cortex.',
         'type': {'type': 'function', '_funcname': '_methTriggerMod',
                  'args': (
                      {'name': 'prefix', 'type': 'str',
                       'desc': 'A prefix to match in order to identify a trigger to modify. '
                               'Only a single matching prefix will be modified.', },
                      {'name': 'query', 'type': ['str', 'storm:query'],
                       'desc': 'The new Storm query to set as the trigger query.', }
                  ),
                  'returns': {'type': 'str', 'desc': 'The iden of the modified Trigger', }}},
    )
    _storm_lib_path = ('trigger',)
    _storm_lib_perms = (
        {'perm': ('trigger', 'add'), 'gate': 'cortex',
         'desc': 'Controls adding triggers.'},
        {'perm': ('trigger', 'del'), 'gate': 'view',
         'desc': 'Controls deleting triggers.'},
        {'perm': ('trigger', 'get'), 'gate': 'trigger',
         'desc': 'Controls listing/retrieving triggers.'},
        {'perm': ('trigger', 'set'), 'gate': 'view',
         'desc': 'Controls enabling, disabling, and modifying the query of a trigger.'},
        {'perm': ('trigger', 'set', 'doc'), 'gate': 'trigger',
         'desc': 'Controls modifying the doc property of triggers.'},
        {'perm': ('trigger', 'set', 'name'), 'gate': 'trigger',
         'desc': 'Controls modifying the name property of triggers.'},
        {'perm': ('trigger', 'set', 'user'), 'gate': 'cortex',
         'desc': 'Controls modifying the user property of triggers.'},
        {'perm': ('trigger', 'set', '<property>'), 'gate': 'view',
         'desc': 'Controls modifying specific trigger properties.'},
    )

    def getObjLocals(self):
        return {
            'add': self._methTriggerAdd,
            'del': self._methTriggerDel,
            'list': self._methTriggerList,
            'get': self._methTriggerGet,
            'enable': self._methTriggerEnable,
            'disable': self._methTriggerDisable,
            'mod': self._methTriggerMod,
        }

    async def _matchIdens(self, prefix):
        '''
        Returns the iden that starts with prefix.  Prints out error and returns None if it doesn't match
        exactly one.
        '''
        match = None
        for view in self.runt.view.core.listViews():
            if not allowed(('view', 'read'), gateiden=view.iden):
                continue

            trigs = await view.listTriggers()

            for iden, trig in trigs:
                if iden.startswith(prefix):
                    if match is not None:
                        mesg = 'Provided iden matches more than one trigger.'
                        raise s_exc.StormRuntimeError(mesg=mesg, iden=prefix)

                    if not allowed(('trigger', 'get'), gateiden=iden):
                        continue

                    match = trig

        if match is None:
            mesg = 'Provided iden does not match any valid authorized triggers.'
            raise s_exc.StormRuntimeError(mesg=mesg, iden=prefix)

        return match

    async def _methTriggerAdd(self, tdef):
        tdef = await toprim(tdef)

        useriden = self.runt.user.iden

        tdef['user'] = useriden

        viewiden = tdef.pop('view', None)
        if viewiden is None:
            viewiden = self.runt.view.iden

        tdef['view'] = viewiden
        # query is kept to keep this API backwards compatible.
        query = tdef.pop('query', None)
        if query is not None:  # pragma: no cover
            s_common.deprecated('$lib.trigger.add() with "query" argument instead of "storm"', curv='2.95.0')
            await self.runt.warn('$lib.trigger.add() called with query argument, this is deprecated. Use storm instead.')
            tdef['storm'] = query

        cond = tdef.pop('condition', None)
        if cond is not None:
            tdef['cond'] = cond

        tag = tdef.pop('tag', None)
        if tag is not None:
            if tag[0] == '#':
                tdef['tag'] = tag[1:]
            else:
                tdef['tag'] = tag

        form = tdef.pop('form', None)
        if form is not None:
            tdef['form'] = form

        prop = tdef.pop('prop', None)
        if prop is not None:
            tdef['prop'] = prop

        verb = tdef.pop('verb', None)
        if verb is not None:
            tdef['verb'] = verb

        n2form = tdef.pop('n2form', None)
        if n2form is not None:
            tdef['n2form'] = n2form

        gatekeys = ((useriden, ('trigger', 'add'), viewiden),)
        todo = ('addTrigger', (tdef,), {})
        tdef = await self.dyncall(viewiden, todo, gatekeys=gatekeys)

        return Trigger(self.runt, tdef)

    async def _methTriggerDel(self, prefix):
        useriden = self.runt.user.iden
        trig = await self._matchIdens(prefix)
        iden = trig.iden

        todo = s_common.todo('delTrigger', iden)
        gatekeys = ((useriden, ('trigger', 'del'), iden),)
        await self.dyncall(trig.view.iden, todo, gatekeys=gatekeys)

        return iden

    async def _methTriggerMod(self, prefix, query):
        useriden = self.runt.user.iden
        query = await tostr(query)
        trig = await self._matchIdens(prefix)
        iden = trig.iden
        gatekeys = ((useriden, ('trigger', 'set'), iden),)
        todo = s_common.todo('setTriggerInfo', iden, 'storm', query)
        await self.dyncall(trig.view.iden, todo, gatekeys=gatekeys)

        return iden

    @stormfunc(readonly=True)
    async def _methTriggerList(self, all=False):
        if all:
            views = self.runt.view.core.listViews()
        else:
            views = [self.runt.view]

        triggers = []
        for view in views:
            if not allowed(('view', 'read'), gateiden=view.iden):
                continue

            for iden, trig in await view.listTriggers():
                if not allowed(('trigger', 'get'), gateiden=iden):
                    continue
                triggers.append(Trigger(self.runt, trig.pack()))

        return triggers

    @stormfunc(readonly=True)
    async def _methTriggerGet(self, iden):
        trigger = None
        try:
            # fast path to our current view
            trigger = await self.runt.view.getTrigger(iden)
        except s_exc.NoSuchIden:
            for view in self.runt.view.core.listViews():
                try:
                    trigger = await view.getTrigger(iden)
                except s_exc.NoSuchIden:
                    pass

        if trigger is None:
            raise s_exc.NoSuchIden('Trigger not found')

        self.runt.confirm(('trigger', 'get'), gateiden=iden)

        return Trigger(self.runt, trigger.pack())

    async def _methTriggerEnable(self, prefix):
        return await self._triggerendisable(prefix, True)

    async def _methTriggerDisable(self, prefix):
        return await self._triggerendisable(prefix, False)

    async def _triggerendisable(self, prefix, state):
        trig = await self._matchIdens(prefix)
        iden = trig.iden

        useriden = self.runt.user.iden
        gatekeys = ((useriden, ('trigger', 'set'), iden),)
        todo = s_common.todo('setTriggerInfo', iden, 'enabled', state)
        await self.dyncall(trig.view.iden, todo, gatekeys=gatekeys)

        return iden

@registry.registerType
class Trigger(Prim):
    '''
    Implements the Storm API for a Trigger.
    '''
    _storm_locals = (
        {'name': 'iden', 'desc': 'The Trigger iden.', 'type': 'str', },
        {'name': 'set', 'desc': 'Set information in the Trigger.',
         'type': {'type': 'function', '_funcname': 'set',
                  'args': (
                      {'name': 'name', 'type': 'str', 'desc': 'Name of the key to set.', },
                      {'name': 'valu', 'type': 'prim', 'desc': 'The data to set', }
                  ),
                  'returns': {'type': 'null', }}},
        {'name': 'move', 'desc': 'Modify the Trigger to run in a different View.',
         'type': {'type': 'function', '_funcname': 'move',
                  'args': (
                      {'name': 'viewiden', 'type': 'str',
                       'desc': 'The iden of the new View for the Trigger to run in.', },
                  ),
                  'returns': {'type': 'null', }}},
        {'name': 'pack', 'desc': 'Get the trigger definition.',
         'type': {'type': 'function', '_funcname': 'pack',
                  'returns': {'type': 'dict', 'desc': 'The definition.', }}},
    )
    _storm_typename = 'trigger'
    _ismutable = False

    def __init__(self, runt, tdef):

        Prim.__init__(self, tdef)
        self.runt = runt

        self.locls.update(self.getObjLocals())
        self.locls['iden'] = self.valu.get('iden')

    def __hash__(self):
        return hash((self._storm_typename, self.locls['iden']))

    def getObjLocals(self):
        return {
            'set': self.set,
            'move': self.move,
            'pack': self.pack,
        }

    @stormfunc(readonly=True)
    async def pack(self):
        return copy.deepcopy(self.valu)

    async def deref(self, name):
        name = await tostr(name)

        valu = self.valu.get(name, s_common.novalu)
        if valu is not s_common.novalu:
            return valu

        return self.locls.get(name)

    async def set(self, name, valu):
        trigiden = self.valu.get('iden')
        viewiden = self.valu.get('view')

        view = self.runt.view.core.reqView(viewiden)

        name = await tostr(name)
        if name in ('async', 'enabled', ):
            valu = await tobool(valu)
        if name in ('user', 'doc', 'name', 'storm', ):
            valu = await tostr(valu)

        if name == 'user':
            self.runt.confirm(('trigger', 'set', 'user'))
        else:
            self.runt.confirm(('trigger', 'set', name), gateiden=viewiden)

        await view.setTriggerInfo(trigiden, name, valu)

        self.valu[name] = valu

        return self

    async def move(self, viewiden):
        trigiden = self.valu.get('iden')
        viewiden = await tostr(viewiden)

        todo = s_common.todo('getViewDef', viewiden)
        vdef = await self.runt.dyncall('cortex', todo)
        if vdef is None:
            raise s_exc.NoSuchView(mesg=f'No view with iden={viewiden}', iden=viewiden)

        trigview = self.valu.get('view')
        self.runt.confirm(('view', 'read'), gateiden=viewiden)
        self.runt.confirm(('trigger', 'add'), gateiden=viewiden)
        self.runt.confirm(('trigger', 'del'), gateiden=trigiden)

        useriden = self.runt.user.iden
        tdef = dict(self.valu)
        tdef['view'] = viewiden
        tdef['user'] = useriden

        try:
            s_trigger.reqValidTdef(tdef)
            await self.runt.view.core.reqValidStorm(tdef['storm'])
        except (s_exc.SchemaViolation, s_exc.BadSyntax) as exc:
            raise s_exc.StormRuntimeError(mesg=f'Cannot move invalid trigger {trigiden}: {str(exc)}') from None

        gatekeys = ((useriden, ('trigger', 'del'), trigiden),)
        todo = s_common.todo('delTrigger', trigiden)
        await self.runt.dyncall(trigview, todo, gatekeys=gatekeys)

        gatekeys = ((useriden, ('trigger', 'add'), viewiden),)
        todo = ('addTrigger', (tdef,), {})
        tdef = await self.runt.dyncall(viewiden, todo, gatekeys=gatekeys)

        self.valu = tdef


@registry.registerLib
class LibJsonStor(Lib):
    '''
    Implements cortex JSON storage.
    '''
    _storm_lib_path = ('jsonstor',)
    _storm_locals = (
        {'name': 'get', 'desc': 'Return a stored JSON object or object property.',
         'type': {'type': 'function', '_funcname': 'get',
                   'args': (
                        {'name': 'path', 'type': 'str|list', 'desc': 'A path string or list of path parts.'},
                        {'name': 'prop', 'type': 'str|list', 'desc': 'A property name or list of name parts.', 'default': None},
                    ),
                    'returns': {'type': 'prim', 'desc': 'The previously stored value or $lib.null'}}},

        {'name': 'set', 'desc': 'Set a JSON object or object property.',
         'type': {'type': 'function', '_funcname': 'set',
                  'args': (
                       {'name': 'path', 'type': 'str|list', 'desc': 'A path string or list of path elements.'},
                       {'name': 'valu', 'type': 'prim', 'desc': 'The value to set as the JSON object or object property.'},
                       {'name': 'prop', 'type': 'str|list', 'desc': 'A property name or list of name parts.', 'default': None},
                   ),
                   'returns': {'type': 'boolean', 'desc': 'True if the set operation was successful.'}}},

        {'name': 'del', 'desc': 'Delete a stored JSON object or object.',
         'type': {'type': 'function', '_funcname': '_del',
                  'args': (
                       {'name': 'path', 'type': 'str|list', 'desc': 'A path string or list of path parts.'},
                       {'name': 'prop', 'type': 'str|list', 'desc': 'A property name or list of name parts.', 'default': None},
                   ),
                   'returns': {'type': 'boolean', 'desc': 'True if the del operation was successful.'}}},

        {'name': 'iter', 'desc': 'Yield (<path>, <valu>) tuples for the JSON objects.',
         'type': {'type': 'function', '_funcname': 'iter',
                  'args': (
                       {'name': 'path', 'type': 'str|list', 'desc': 'A path string or list of path parts.', 'default': None},
                   ),
                   'returns': {'name': 'Yields', 'type': 'list', 'desc': '(<path>, <item>) tuples.'}}},
        {'name': 'cacheget',
         'desc': 'Retrieve data stored with cacheset() if it was stored more recently than the asof argument.',
         'type': {'type': 'function', '_funcname': 'cacheget',
                  'args': (
                      {'name': 'path', 'type': 'str|list', 'desc': 'The base path to use for the cache key.', },
                      {'name': 'key', 'type': 'prim', 'desc': 'The value to use for the GUID cache key.', },
                      {'name': 'asof', 'type': 'time', 'default': 'now', 'desc': 'The max cache age.'},
                      {'name': 'envl', 'type': 'boolean', 'default': False, 'desc': 'Return the full cache envelope.'},
                  ),
                  'returns': {'type': 'prim', 'desc': 'The cached value (or envelope) or null.'}}},
        {'name': 'cacheset',
         'desc': 'Set cache data with an envelope that tracks time for cacheget() use.',
         'type': {'type': 'function', '_funcname': 'cacheset',
                  'args': (
                      {'name': 'path', 'type': 'str|list', 'desc': 'The base path to use for the cache key.', },
                      {'name': 'key', 'type': 'prim', 'desc': 'The value to use for the GUID cache key.', },
                      {'name': 'valu', 'type': 'prim', 'desc': 'The data to store.', },
                  ),
                  'returns': {'type': 'dict', 'desc': 'The cached asof time and path.'}}},
        {'name': 'cachedel',
         'desc': 'Remove cached data set with cacheset.',
         'type': {'type': 'function', '_funcname': 'cachedel',
                  'args': (
                      {'name': 'path', 'type': 'str|list', 'desc': 'The base path to use for the cache key.', },
                      {'name': 'key', 'type': 'prim', 'desc': 'The value to use for the GUID cache key.', },
                  ),
                  'returns': {'type': 'boolean', 'desc': 'True if the del operation was successful.'}}},
    )

    def addLibFuncs(self):
        self.locls.update({
            'get': self.get,
            'set': self.set,
            'has': self.has,
            'del': self._del,
            'iter': self.iter,
            'cacheget': self.cacheget,
            'cacheset': self.cacheset,
            'cachedel': self.cachedel,
        })

    @stormfunc(readonly=True)
    async def has(self, path):

        if not self.runt.isAdmin():
            mesg = '$lib.jsonstor.has() requires admin privileges.'
            raise s_exc.AuthDeny(mesg=mesg, user=self.runt.user.iden, username=self.runt.user.name)

        path = await toprim(path)
        if isinstance(path, str):
            path = tuple(path.split('/'))

        fullpath = ('cells', self.runt.view.core.iden) + path
        return await self.runt.view.core.hasJsonObj(fullpath)

    @stormfunc(readonly=True)
    async def get(self, path, prop=None):

        if not self.runt.isAdmin():
            mesg = '$lib.jsonstor.get() requires admin privileges.'
            raise s_exc.AuthDeny(mesg=mesg, user=self.runt.user.iden, username=self.runt.user.name)

        path = await toprim(path)
        prop = await toprim(prop)

        if isinstance(path, str):
            path = tuple(path.split('/'))

        fullpath = ('cells', self.runt.view.core.iden) + path

        if prop is None:
            return await self.runt.view.core.getJsonObj(fullpath)

        return await self.runt.view.core.getJsonObjProp(fullpath, prop=prop)

    async def set(self, path, valu, prop=None):

        if not self.runt.isAdmin():
            mesg = '$lib.jsonstor.set() requires admin privileges.'
            raise s_exc.AuthDeny(mesg=mesg, user=self.runt.user.iden, username=self.runt.user.name)

        path = await toprim(path)
        valu = await toprim(valu)
        prop = await toprim(prop)

        if isinstance(path, str):
            path = tuple(path.split('/'))

        fullpath = ('cells', self.runt.view.core.iden) + path

        if prop is None:
            await self.runt.view.core.setJsonObj(fullpath, valu)
            return True

        return await self.runt.view.core.setJsonObjProp(fullpath, prop, valu)

    async def _del(self, path, prop=None):

        if not self.runt.isAdmin():
            mesg = '$lib.jsonstor.del() requires admin privileges.'
            raise s_exc.AuthDeny(mesg=mesg, user=self.runt.user.iden, username=self.runt.user.name)

        path = await toprim(path)
        prop = await toprim(prop)

        if isinstance(path, str):
            path = tuple(path.split('/'))

        fullpath = ('cells', self.runt.view.core.iden) + path

        if prop is None:
            await self.runt.view.core.delJsonObj(fullpath)
            return True

        return await self.runt.view.core.delJsonObjProp(fullpath, prop=prop)

    @stormfunc(readonly=True)
    async def iter(self, path=None):

        if not self.runt.isAdmin():
            mesg = '$lib.jsonstor.iter() requires admin privileges.'
            raise s_exc.AuthDeny(mesg=mesg, user=self.runt.user.iden, username=self.runt.user.name)

        path = await toprim(path)

        fullpath = ('cells', self.runt.view.core.iden)
        if path is not None:
            if isinstance(path, str):
                path = tuple(path.split('/'))
            fullpath += path

        async for path, item in self.runt.view.core.getJsonObjs(fullpath):
            yield path, item

    @stormfunc(readonly=True)
    async def cacheget(self, path, key, asof='now', envl=False):

        if not self.runt.isAdmin():
            mesg = '$lib.jsonstor.cacheget() requires admin privileges.'
            raise s_exc.AuthDeny(mesg=mesg, user=self.runt.user.iden, username=self.runt.user.name)

        key = await toprim(key)
        path = await toprim(path)
        envl = await tobool(envl)

        if isinstance(path, str):
            path = tuple(path.split('/'))

        fullpath = ('cells', self.runt.view.core.iden) + path + (s_common.guid(key),)

        cachetick = await self.runt.view.core.getJsonObjProp(fullpath, prop='asof')
        if cachetick is None:
            return None

        timetype = self.runt.view.core.model.type('time')
        asoftick = timetype.norm(asof)[0]

        if cachetick >= asoftick:
            if envl:
                return await self.runt.view.core.getJsonObj(fullpath)
            return await self.runt.view.core.getJsonObjProp(fullpath, prop='data')

        return None

    async def cacheset(self, path, key, valu):

        if not self.runt.isAdmin():
            mesg = '$lib.jsonstor.cacheset() requires admin privileges.'
            raise s_exc.AuthDeny(mesg=mesg, user=self.runt.user.iden, username=self.runt.user.name)

        key = await toprim(key)
        path = await toprim(path)
        valu = await toprim(valu)

        if isinstance(path, str):
            path = tuple(path.split('/'))

        cachepath = path + (s_common.guid(key),)
        fullpath = ('cells', self.runt.view.core.iden) + cachepath

        now = s_common.now()

        envl = {
            'key': key,
            'asof': now,
            'data': valu,
        }

        await self.runt.view.core.setJsonObj(fullpath, envl)

        return {
            'asof': now,
            'path': cachepath,
        }

    async def cachedel(self, path, key):

        if not self.runt.isAdmin():
            mesg = '$lib.jsonstor.cachedel() requires admin privileges.'
            raise s_exc.AuthDeny(mesg=mesg, user=self.runt.user.iden, username=self.runt.user.name)

        key = await toprim(key)
        path = await toprim(path)

        if isinstance(path, str):
            path = tuple(path.split('/'))

        fullpath = ('cells', self.runt.view.core.iden) + path + (s_common.guid(key),)

        await self.runt.view.core.delJsonObj(fullpath)
        return True

@registry.registerLib
class LibCron(Lib):
    '''
    A Storm Library for interacting with Cron Jobs in the Cortex.
    '''
    _storm_locals = (
        {'name': 'at', 'desc': 'Add a non-recurring Cron Job to the Cortex.',
         'type': {'type': 'function', '_funcname': '_methCronAt',
                  'args': (
                      {'name': '**kwargs', 'type': 'any', 'desc': 'Key-value parameters used to add the cron job.', },
                  ),
                  'returns': {'type': 'cronjob', 'desc': 'The new Cron Job.', }}},
        {'name': 'add', 'desc': 'Add a recurring Cron Job to the Cortex.',
         'type': {'type': 'function', '_funcname': '_methCronAdd',
                  'args': (
                      {'name': '**kwargs', 'type': 'any', 'desc': 'Key-value parameters used to add the cron job.', },
                  ),
                  'returns': {'type': 'cronjob', 'desc': 'The new Cron Job.', }}},
        {'name': 'del', 'desc': 'Delete a CronJob from the Cortex.',
         'type': {'type': 'function', '_funcname': '_methCronDel',
                  'args': (
                      {'name': 'prefix', 'type': 'str',
                       'desc': 'A prefix to match in order to identify a cron job to delete. '
                               'Only a single matching prefix will be deleted.', },
                  ),
                  'returns': {'type': 'null', }}},
        {'name': 'get', 'desc': 'Get a CronJob in the Cortex.',
         'type': {'type': 'function', '_funcname': '_methCronGet',
                  'args': (
                      {'name': 'prefix', 'type': 'str',
                       'desc': 'A prefix to match in order to identify a cron job to get. '
                               'Only a single matching prefix will be retrieved.', },
                  ),
                  'returns': {'type': 'cronjob', 'desc': 'The requested cron job.', }}},
        {'name': 'mod', 'desc': 'Modify the Storm query for a CronJob in the Cortex.',
         'type': {'type': 'function', '_funcname': '_methCronMod',
                  'args': (
                      {'name': 'prefix', 'type': 'str',
                       'desc': 'A prefix to match in order to identify a cron job to modify. '
                               'Only a single matching prefix will be modified.', },
                      {'name': 'query', 'type': ['str', 'query'],
                       'desc': 'The new Storm query for the Cron Job.', }
                  ),
                  'returns': {'type': 'str', 'desc': 'The iden of the CronJob which was modified.'}}},
        {'name': 'move', 'desc': 'Move a cron job to a new view.',
         'type': {'type': 'function', '_funcname': '_methCronMove',
                  'args': (
                      {'name': 'prefix', 'type': 'str',
                       'desc': 'A prefix to match in order to identify a cron job to move. '
                               'Only a single matching prefix will be modified.', },
                      {'name': 'view', 'type': 'str',
                       'desc': 'The iden of the view to move the CrobJob to', }
                  ),
                  'returns': {'type': 'str', 'desc': 'The iden of the CronJob which was moved.'}}},
        {'name': 'list', 'desc': 'List CronJobs in the Cortex.',
         'type': {'type': 'function', '_funcname': '_methCronList',
                  'returns': {'type': 'list', 'desc': 'A list of ``cronjob`` objects.', }}},
        {'name': 'enable', 'desc': 'Enable a CronJob in the Cortex.',
         'type': {'type': 'function', '_funcname': '_methCronEnable',
                  'args': (
                      {'name': 'prefix', 'type': 'str',
                       'desc': 'A prefix to match in order to identify a cron job to enable. '
                               'Only a single matching prefix will be enabled.', },
                  ),
                  'returns': {'type': 'str', 'desc': 'The iden of the CronJob which was enabled.', }}},
        {'name': 'disable', 'desc': 'Disable a CronJob in the Cortex.',
         'type': {'type': 'function', '_funcname': '_methCronDisable',
                  'args': (
                      {'name': 'prefix', 'type': 'str',
                       'desc': 'A prefix to match in order to identify a cron job to disable. '
                               'Only a single matching prefix will be disabled.', },
                  ),
                  'returns': {'type': 'str', 'desc': 'The iden of the CronJob which was disabled.', }}},
    )
    _storm_lib_path = ('cron',)
    _storm_lib_perms = (
        {'perm': ('cron', 'add'), 'gate': 'view',
         'desc': 'Permits a user to create a cron job.'},
        {'perm': ('cron', 'del'), 'gate': 'cronjob',
         'desc': 'Permits a user to remove a cron job.'},
        {'perm': ('cron', 'kill'), 'gate': 'cronjob',
         'desc': 'Controls the ability to terminate a running cron job.'},
        {'perm': ('cron', 'get'), 'gate': 'cronjob',
         'desc': 'Permits a user to list cron jobs.'},
        {'perm': ('cron', 'set'), 'gate': 'cronjob',
         'desc': 'Permits a user to modify/move a cron job.'},
        {'perm': ('cron', 'set', 'creator'), 'gate': 'cortex',
         'desc': 'Permits a user to modify the creator property of a cron job.'},
    )

    def getObjLocals(self):
        return {
            'at': self._methCronAt,
            'add': self._methCronAdd,
            'del': self._methCronDel,
            'get': self._methCronGet,
            'mod': self._methCronMod,
            'list': self._methCronList,
            'move': self._methCronMove,
            'enable': self._methCronEnable,
            'disable': self._methCronDisable,
        }

    async def _matchIdens(self, prefix, perm):
        '''
        Returns the cron that starts with prefix.  Prints out error and returns None if it doesn't match
        exactly one.
        '''
        todo = s_common.todo('listCronJobs')
        crons = await self.dyncall('cortex', todo)
        matchcron = None

        for cron in crons:
            iden = cron.get('iden')

            if iden.startswith(prefix) and allowed(perm, gateiden=iden):
                if matchcron is not None:
                    mesg = 'Provided iden matches more than one cron job.'
                    raise s_exc.StormRuntimeError(mesg=mesg, iden=prefix)
                matchcron = cron

        if matchcron is not None:
            return matchcron

        mesg = 'Provided iden does not match any valid authorized cron job.'
        raise s_exc.StormRuntimeError(mesg=mesg, iden=prefix)

    def _parseWeekday(self, val):
        ''' Try to match a day-of-week abbreviation, then try a day-of-week full name '''
        val = val.title()
        try:
            return list(calendar.day_abbr).index(val)
        except ValueError:
            try:
                return list(calendar.day_name).index(val)
            except ValueError:
                return None

    def _parseIncval(self, incval):
        ''' Parse a non-day increment value. Should be an integer or a comma-separated integer list. '''
        try:
            retn = [int(val) for val in incval.split(',')]
        except ValueError:
            return None

        return retn[0] if len(retn) == 1 else retn

    def _parseReq(self, requnit, reqval):
        ''' Parse a non-day fixed value '''
        assert reqval[0] != '='

        try:
            retn = []
            for val in reqval.split(','):
                if requnit == 'month':
                    if reqval[0].isdigit():
                        retn.append(int(reqval))  # must be a month (1-12)
                    else:
                        try:
                            retn.append(list(calendar.month_abbr).index(val.title()))
                        except ValueError:
                            retn.append(list(calendar.month_name).index(val.title()))
                else:
                    retn.append(int(val))
        except ValueError:
            return None

        return retn[0] if len(retn) == 1 else retn

    def _parseDay(self, optval):
        ''' Parse a --day argument '''
        isreq = not optval.startswith('+')
        if not isreq:
            optval = optval[1:]

        try:
            retnval = []
            unit = None
            for val in optval.split(','):
                if not val:
                    raise ValueError
                if val[-1].isdigit():
                    newunit = 'dayofmonth' if isreq else 'day'
                    if unit is None:
                        unit = newunit
                    elif newunit != unit:
                        raise ValueError
                    retnval.append(int(val))
                else:
                    newunit = 'dayofweek'
                    if unit is None:
                        unit = newunit
                    elif newunit != unit:
                        raise ValueError

                    weekday = self._parseWeekday(val)
                    if weekday is None:
                        raise ValueError
                    retnval.append(weekday)
            if len(retnval) == 0:
                raise ValueError
        except ValueError:
            return None, None
        if len(retnval) == 1:
            retnval = retnval[0]
        return unit, retnval

    def _parseAlias(self, opts):
        retn = {}

        hourly = opts.get('hourly')
        if hourly is not None:
            retn['hour'] = '+1'
            retn['minute'] = str(int(hourly))
            return retn

        daily = opts.get('daily')
        if daily is not None:
            fields = time.strptime(daily, '%H:%M')
            retn['day'] = '+1'
            retn['hour'] = str(fields.tm_hour)
            retn['minute'] = str(fields.tm_min)
            return retn

        monthly = opts.get('monthly')
        if monthly is not None:
            day, rest = monthly.split(':', 1)
            fields = time.strptime(rest, '%H:%M')
            retn['month'] = '+1'
            retn['day'] = day
            retn['hour'] = str(fields.tm_hour)
            retn['minute'] = str(fields.tm_min)
            return retn

        yearly = opts.get('yearly')
        if yearly is not None:
            fields = yearly.split(':')
            if len(fields) != 4:
                raise ValueError(f'Failed to parse parameter {yearly}')
            retn['year'] = '+1'
            retn['month'], retn['day'], retn['hour'], retn['minute'] = fields
            return retn

        return None

    async def _methCronAdd(self, **kwargs):
        incunit = None
        incval = None
        reqdict = {}
        pool = await tobool(kwargs.get('pool', False))
        valinfo = {  # unit: (minval, next largest unit)
            'month': (1, 'year'),
            'dayofmonth': (1, 'month'),
            'hour': (0, 'day'),
            'minute': (0, 'hour'),
        }

        query = kwargs.get('query', None)
        if query is None:
            mesg = 'Query parameter is required.'
            raise s_exc.StormRuntimeError(mesg=mesg, kwargs=kwargs)

        query = await tostr(query)

        try:
            alias_opts = self._parseAlias(kwargs)
        except ValueError as e:
            mesg = f'Failed to parse ..ly parameter: {" ".join(e.args)}'
            raise s_exc.StormRuntimeError(mesg=mesg, kwargs=kwargs)

        if alias_opts:
            year = kwargs.get('year')
            month = kwargs.get('month')
            day = kwargs.get('day')
            hour = kwargs.get('hour')
            minute = kwargs.get('minute')

            if year or month or day or hour or minute:
                mesg = 'May not use both alias (..ly) and explicit options at the same time'
                raise s_exc.StormRuntimeError(mesg=mesg, kwargs=kwargs)
            opts = alias_opts
        else:
            opts = kwargs

        for optname in ('year', 'month', 'day', 'hour', 'minute'):
            optval = opts.get(optname)

            if optval is None:
                if incunit is None and not reqdict:
                    continue
                # The option isn't set, but a higher unit is.  Go ahead and set the required part to the lowest valid
                # value, e.g. so --month 2 would run on the *first* of every other month at midnight
                if optname == 'day':
                    reqdict['dayofmonth'] = 1
                else:
                    reqdict[optname] = valinfo[optname][0]
                continue

            isreq = not optval.startswith('+')

            if optname == 'day':
                unit, val = self._parseDay(optval)
                if val is None:
                    mesg = f'Failed to parse day value "{optval}"'
                    raise s_exc.StormRuntimeError(mesg=mesg, kwargs=kwargs)
                if unit == 'dayofweek':
                    if incunit is not None:
                        mesg = 'May not provide a recurrence value with day of week'
                        raise s_exc.StormRuntimeError(mesg=mesg, kwargs=kwargs)
                    if reqdict:
                        mesg = 'May not fix month or year with day of week'
                        raise s_exc.StormRuntimeError(mesg=mesg, kwargs=kwargs)
                    incunit, incval = unit, val
                elif unit == 'day':
                    incunit, incval = unit, val
                else:
                    assert unit == 'dayofmonth'
                    reqdict[unit] = val
                continue

            if not isreq:
                if incunit is not None:
                    mesg = 'May not provide more than 1 recurrence parameter'
                    raise s_exc.StormRuntimeError(mesg=mesg, kwargs=kwargs)
                if reqdict:
                    mesg = 'Fixed unit may not be larger than recurrence unit'
                    raise s_exc.StormRuntimeError(mesg=mesg, kwargs=kwargs)
                incunit = optname
                incval = self._parseIncval(optval)
                if incval is None:
                    mesg = 'Failed to parse parameter'
                    raise s_exc.StormRuntimeError(mesg=mesg, kwargs=kwargs)
                continue

            if optname == 'year':
                mesg = 'Year may not be a fixed value'
                raise s_exc.StormRuntimeError(mesg=mesg, kwargs=kwargs)

            reqval = self._parseReq(optname, optval)
            if reqval is None:
                mesg = f'Failed to parse fixed parameter "{optval}"'
                raise s_exc.StormRuntimeError(mesg=mesg, kwargs=kwargs)
            reqdict[optname] = reqval

        # If not set, default (incunit, incval) to (1, the next largest unit)
        if incunit is None:
            if not reqdict:
                mesg = 'Must provide at least one optional argument'
                raise s_exc.StormRuntimeError(mesg=mesg, kwargs=kwargs)
            requnit = next(iter(reqdict))  # the first key added is the biggest unit
            incunit = valinfo[requnit][1]
            incval = 1

        cdef = {'storm': query,
                'reqs': reqdict,
                'pool': pool,
                'incunit': incunit,
                'incvals': incval,
                'creator': self.runt.user.iden
                }

        iden = kwargs.get('iden')
        if iden:
            cdef['iden'] = iden

        view = kwargs.get('view')
        if not view:
            view = self.runt.view.iden
        cdef['view'] = view

        todo = s_common.todo('addCronJob', cdef)
        gatekeys = ((self.runt.user.iden, ('cron', 'add'), view),)
        cdef = await self.dyncall('cortex', todo, gatekeys=gatekeys)

        return CronJob(self.runt, cdef, path=self.path)

    async def _methCronAt(self, **kwargs):
        tslist = []
        now = time.time()

        query = kwargs.get('query', None)
        if query is None:
            mesg = 'Query parameter is required.'
            raise s_exc.StormRuntimeError(mesg=mesg, kwargs=kwargs)

        query = await tostr(query)

        for optname in ('day', 'hour', 'minute'):
            opts = kwargs.get(optname)

            if not opts:
                continue

            for optval in opts.split(','):
                try:
                    arg = f'{optval} {optname}'
                    ts = now + s_time.delta(arg) / 1000.0
                    tslist.append(ts)
                except (ValueError, s_exc.BadTypeValu):
                    mesg = f'Trouble parsing "{arg}"'
                    raise s_exc.StormRuntimeError(mesg=mesg, kwargs=kwargs)

        dts = kwargs.get('dt')
        if dts:
            for dt in dts.split(','):
                try:
                    ts = s_time.parse(dt) / 1000.0
                    tslist.append(ts)
                except (ValueError, s_exc.BadTypeValu):
                    mesg = f'Trouble parsing "{dt}"'
                    raise s_exc.StormRuntimeError(mesg=mesg, kwargs=kwargs)

        def _ts_to_reqdict(ts):
            dt = datetime.datetime.fromtimestamp(ts, datetime.timezone.utc)
            return {
                'minute': dt.minute,
                'hour': dt.hour,
                'dayofmonth': dt.day,
                'month': dt.month,
                'year': dt.year
            }

        atnow = kwargs.get('now')

        if not tslist and not atnow:
            mesg = 'At least one requirement must be provided'
            raise s_exc.StormRuntimeError(mesg=mesg, kwargs=kwargs)

        reqdicts = [_ts_to_reqdict(ts) for ts in tslist]

        if atnow:
            reqdicts.append({'now': True})

        cdef = {'storm': query,
                'reqs': reqdicts,
                'incunit': None,
                'incvals': None,
                'creator': self.runt.user.iden
                }

        iden = kwargs.get('iden')
        if iden:
            cdef['iden'] = iden

        view = kwargs.get('view')
        if not view:
            view = self.runt.view.iden
        cdef['view'] = view

        todo = s_common.todo('addCronJob', cdef)
        gatekeys = ((self.runt.user.iden, ('cron', 'add'), view),)
        cdef = await self.dyncall('cortex', todo, gatekeys=gatekeys)

        return CronJob(self.runt, cdef, path=self.path)

    async def _methCronDel(self, prefix):
        cron = await self._matchIdens(prefix, ('cron', 'del'))
        iden = cron['iden']

        todo = s_common.todo('delCronJob', iden)
        gatekeys = ((self.runt.user.iden, ('cron', 'del'), iden),)
        return await self.dyncall('cortex', todo, gatekeys=gatekeys)

    async def _methCronMod(self, prefix, query):
        cron = await self._matchIdens(prefix, ('cron', 'set'))
        iden = cron['iden']

        query = await tostr(query)

        todo = s_common.todo('updateCronJob', iden, query)
        gatekeys = ((self.runt.user.iden, ('cron', 'set'), iden),)
        await self.dyncall('cortex', todo, gatekeys=gatekeys)
        return iden

    async def _methCronMove(self, prefix, view):
        cron = await self._matchIdens(prefix, ('cron', 'set'))
        iden = cron['iden']

        self.runt.confirm(('cron', 'set'), gateiden=iden)
        return await self.runt.view.core.moveCronJob(self.runt.user.iden, iden, view)

    @stormfunc(readonly=True)
    async def _methCronList(self):
        todo = s_common.todo('listCronJobs')
        gatekeys = ((self.runt.user.iden, ('cron', 'get'), None),)
        defs = await self.dyncall('cortex', todo, gatekeys=gatekeys)

        return [CronJob(self.runt, cdef, path=self.path) for cdef in defs]

    @stormfunc(readonly=True)
    async def _methCronGet(self, prefix):
        cdef = await self._matchIdens(prefix, ('cron', 'get'))

        return CronJob(self.runt, cdef, path=self.path)

    async def _methCronEnable(self, prefix):
        cron = await self._matchIdens(prefix, ('cron', 'set'))
        iden = cron['iden']

        todo = ('enableCronJob', (iden,), {})
        await self.runt.dyncall('cortex', todo)

        return iden

    async def _methCronDisable(self, prefix):
        cron = await self._matchIdens(prefix, ('cron', 'set'))
        iden = cron['iden']

        todo = ('disableCronJob', (iden,), {})
        await self.runt.dyncall('cortex', todo)

        return iden

@registry.registerType
class CronJob(Prim):
    '''
    Implements the Storm api for a cronjob instance.
    '''
    _storm_locals = (
        {'name': 'iden', 'desc': 'The iden of the Cron Job.', 'type': 'str', },
        {'name': 'set', 'desc': '''
            Set an editable field in the cron job definition.

            Example:
                Change the name of a cron job::

                    $lib.cron.get($iden).set(name, "foo bar cron job")''',
         'type': {'type': 'function', '_funcname': '_methCronJobSet',
                  'args': (
                      {'name': 'name', 'type': 'str', 'desc': 'The name of the field being set', },
                      {'name': 'valu', 'type': 'any', 'desc': 'The value to set on the definition.', },
                  ),
                  'returns': {'type': 'cronjob', 'desc': 'The ``cronjob``', }}},

        {'name': 'kill', 'desc': 'If the job is currently running, terminate the task.',
         'type': {'type': 'function', '_funcname': '_methCronJobKill',
                  'returns': {'type': 'boolean', 'desc': 'A boolean value which is true if the task was terminated.'}}},

        {'name': 'pack', 'desc': 'Get the Cronjob definition.',
         'type': {'type': 'function', '_funcname': '_methCronJobPack',
                  'returns': {'type': 'dict', 'desc': 'The definition.'}}},
        {'name': 'pprint', 'desc': 'Get a dictionary containing user friendly strings for printing the CronJob.',
         'type': {'type': 'function', '_funcname': '_methCronJobPprint',
                  'returns':
                      {'type': 'dict',
                       'desc': 'A dictionary containing structured data about a cronjob for display purposes.'}}},
    )
    _storm_typename = 'cronjob'
    _ismutable = False

    def __init__(self, runt, cdef, path=None):
        Prim.__init__(self, cdef, path=path)
        self.runt = runt
        self.locls.update(self.getObjLocals())
        self.locls['iden'] = self.valu.get('iden')

    def __hash__(self):
        return hash((self._storm_typename, self.locls['iden']))

    def getObjLocals(self):
        return {
            'set': self._methCronJobSet,
            'kill': self._methCronJobKill,
            'pack': self._methCronJobPack,
            'pprint': self._methCronJobPprint,
        }

    async def _methCronJobKill(self):
        iden = self.valu.get('iden')
        self.runt.confirm(('cron', 'kill'), gateiden=iden)
        return await self.runt.view.core.killCronTask(iden)

    async def _methCronJobSet(self, name, valu):
        name = await tostr(name)
        valu = await toprim(valu)
        iden = self.valu.get('iden')

        if name == 'creator':
            # this permission must be granted cortex wide
            # to prevent abuse...
            self.runt.confirm(('cron', 'set', 'creator'))
        else:
            self.runt.confirm(('cron', 'set', name), gateiden=iden)

        self.valu = await self.runt.view.core.editCronJob(iden, name, valu)

        return self

    @stormfunc(readonly=True)
    async def _methCronJobPack(self):
        return copy.deepcopy(self.valu)

    @staticmethod
    def _formatTimestamp(ts):
        return datetime.datetime.fromtimestamp(ts, datetime.UTC).strftime('%Y-%m-%dT%H:%M')

    @stormfunc(readonly=True)
    async def _methCronJobPprint(self):
        user = self.valu.get('username')
        view = self.valu.get('view')
        if not view:
            view = self.runt.view.core.view.iden

        laststart = self.valu.get('laststarttime')
        lastend = self.valu.get('lastfinishtime')
        result = self.valu.get('lastresult')
        iden = self.valu.get('iden')

        job = {
            'iden': iden,
            'idenshort': iden[:8] + '..',
            'user': user or '<None>',
            'view': view,
            'viewshort': view[:8] + '..',
            'query': self.valu.get('query') or '<missing>',
            'pool': self.valu.get('pool', False),
            'isrecur': 'Y' if self.valu.get('recur') else 'N',
            'isrunning': 'Y' if self.valu.get('isrunning') else 'N',
            'enabled': 'Y' if self.valu.get('enabled', True) else 'N',
            'startcount': self.valu.get('startcount') or 0,
            'errcount': self.valu.get('errcount') or 0,
            'laststart': 'Never' if laststart is None else self._formatTimestamp(laststart),
            'lastend': 'Never' if lastend is None else self._formatTimestamp(lastend),
            'lastresult': self.valu.get('lastresult') or '<None>',
            'lasterrs': self.valu.get('lasterrs') or [],
            'iserr': 'X' if result is not None and not result.startswith('finished successfully') else ' ',
            'recs': []
        }

        for reqdict, incunit, incval in self.valu.get('recs', []):
            job['recs'].append({
                'reqdict': reqdict or '<None>',
                'incunit': incunit or '<None>',
                'incval': incval or '<None>'
            })

        return job

# These will go away once we have value objects in storm runtime
async def toprim(valu, path=None, use_list=False):

    if isinstance(valu, (str, int, bool, float, bytes, types.AsyncGeneratorType, types.GeneratorType)) or valu is None:
        return valu

    if isinstance(valu, (tuple, list)):
        retn = []
        for v in valu:
            try:
                retn.append(await toprim(v, use_list=use_list))
            except s_exc.NoSuchType:
                pass

        if not use_list:
            return tuple(retn)
        return retn

    if isinstance(valu, dict):
        retn = {}
        for k, v in valu.items():
            try:
                retn[k] = await toprim(v, use_list=use_list)
            except s_exc.NoSuchType:
                pass
        return retn

    if isinstance(valu, Number):
        return float(valu.value())

    if isinstance(valu, (Dict, List)):
        return await valu.value(use_list=use_list)

    if isinstance(valu, Prim):
        return await s_coro.ornot(valu.value)

    if isinstance(valu, s_node.Node):
        return valu.ndef[1]

    mesg = 'Unable to convert object to Storm primitive.'
    raise s_exc.NoSuchType(mesg=mesg, name=valu.__class__.__name__)

def fromprim(valu, path=None, basetypes=True):

    if valu is None:
        return valu

    if basetypes:

        if isinstance(valu, str):
            return Str(valu, path=path)

    # TODO: make s_node.Node a storm type itself?
    if isinstance(valu, s_node.NodeBase):
        return Node(valu, path=path)

    if isinstance(valu, s_node.Path):
        return Path(valu, path=path)

    if isinstance(valu, tuple):
        return List(list(valu), path=path)

    if isinstance(valu, list):
        return List(valu, path=path)

    if isinstance(valu, dict):
        return Dict(valu, path=path)

    if isinstance(valu, bytes):
        return Bytes(valu, path=path)

    if isinstance(valu, bool):
        return Bool(valu, path=path)

    if isinstance(valu, (float, decimal.Decimal)):
        return Number(valu, path=path)

    if isinstance(valu, StormType):
        return valu

    if basetypes:
        ptyp = valu.__class__.__name__
        mesg = f'Unable to convert python primitive to StormType ( {ptyp} )'
        raise s_exc.NoSuchType(mesg=mesg, python_type=ptyp)

    return valu

async def tostor(valu, isndef=False):

    if isinstance(valu, Number):
        return str(valu.value())

    if isinstance(valu, (tuple, list)):
        retn = []
        for v in valu:
            try:
                retn.append(await tostor(v))
            except s_exc.NoSuchType:
                pass
        return tuple(retn)

    if isinstance(valu, dict):
        retn = {}
        for k, v in valu.items():
            try:
                retn[k] = await tostor(v)
            except s_exc.NoSuchType:
                pass
        return retn

    if isndef and isinstance(valu, s_node.Node):
        return valu.ndef

    return await toprim(valu)

async def tocmprvalu(valu):

    if isinstance(valu, (str, int, bool, float, bytes, types.AsyncGeneratorType, types.GeneratorType, Number)) or valu is None:
        return valu

    if isinstance(valu, (tuple, list)):
        retn = []
        for v in valu:
            retn.append(await tocmprvalu(v))
        return tuple(retn)

    if isinstance(valu, dict):
        retn = {}
        for k, v in valu.items():
            retn[k] = await tocmprvalu(v)
        return retn

    if isinstance(valu, Prim):
        return await s_coro.ornot(valu.value)

    if isinstance(valu, s_node.Node):
        return valu.ndef[1]

    return valu

def ismutable(valu):
    if isinstance(valu, StormType):
        return valu.ismutable()

    # N.B. In Python, tuple is immutable, but in Storm, gets converted in toprim to a storm List
    return isinstance(valu, (set, dict, list, s_node.Path))

async def tostr(valu, noneok=False):

    if noneok and valu is None:
        return None

    try:
        if isinstance(valu, bytes):
            return valu.decode('utf8', 'surrogatepass')

        if isinstance(valu, s_node.Node):
            return valu.repr()

        return str(valu)
    except Exception as e:
        mesg = f'Failed to make a string from {valu!r}.'
        raise s_exc.BadCast(mesg=mesg) from e

async def tobool(valu, noneok=False):

    if noneok and valu is None:
        return None

    if isinstance(valu, Prim):
        return await valu.bool()

    try:
        return bool(valu)
    except Exception:
        mesg = f'Failed to make a boolean from {valu!r}.'
        raise s_exc.BadCast(mesg=mesg)

async def tonumber(valu, noneok=False):

    if noneok and valu is None:
        return None

    if isinstance(valu, Number):
        return valu

    if isinstance(valu, (float, decimal.Decimal)) or (isinstance(valu, str) and '.' in valu):
        return Number(valu)

    return await toint(valu, noneok=noneok)

async def toint(valu, noneok=False):

    if noneok and valu is None:
        return None

    if isinstance(valu, str):
        try:
            return int(valu, 0)
        except ValueError as e:
            mesg = f'Failed to make an integer from {valu!r}.'
            raise s_exc.BadCast(mesg=mesg) from e

    try:
        return int(valu)
    except Exception as e:
        mesg = f'Failed to make an integer from {valu!r}.'
        raise s_exc.BadCast(mesg=mesg) from e

async def toiter(valu, noneok=False):

    if noneok and valu is None:
        return

    if isinstance(valu, Prim):
        async with contextlib.aclosing(valu.iter()) as agen:
            async for item in agen:
                yield item
        return

    try:
        async with contextlib.aclosing(s_coro.agen(valu)) as agen:
            async for item in agen:
                yield item
    except TypeError as e:
        mesg = f'Value is not iterable: {valu!r}'
        raise s_exc.StormRuntimeError(mesg=mesg) from e

async def torepr(valu, usestr=False):
    if hasattr(valu, 'stormrepr') and callable(valu.stormrepr):
        return await valu.stormrepr()

    if isinstance(valu, bool):
        return str(valu).lower()

    if valu is None:
        return '$lib.null'

    if usestr:
        return str(valu)
    return repr(valu)

async def tobuidhex(valu, noneok=False):

    if noneok and valu is None:
        return None

    if isinstance(valu, Node):
        return valu.valu.iden()

    if isinstance(valu, s_node.Node):
        return valu.iden()

    valu = await tostr(valu)
    if not s_common.isbuidhex(valu):
        mesg = f'Invalid buid string: {valu}'
        raise s_exc.BadCast(mesg=mesg)

    return valu

async def totype(valu, basetypes=False) -> str:
    '''
    Convert a value to its Storm type string.

    Args:
        valu: The object to check.
        basetypes (bool): If True, return the base Python class name as a fallback.

    Returns:
        str: The type name.

    Raises:
        StormRuntimeError: If the valu does not resolve to a known type and basetypes=False.
    '''
    if valu is undef:
        return 'undef'

    if valu is None:
        return 'null'

    if isinstance(valu, bool):
        return 'boolean'

    if isinstance(valu, int):
        return 'int'

    if isinstance(valu, (types.AsyncGeneratorType, types.GeneratorType)):
        return 'generator'

    if isinstance(valu, (types.FunctionType, types.MethodType)):
        return 'function'

    # This may raise s_exc.NoSuchType
    fp = fromprim(valu, basetypes=not basetypes)

    if isinstance(fp, StormType):
        return fp._storm_typename

    return valu.__class__.__name__

async def typeerr(name, reqt):
    if not isinstance(name, reqt):
        styp = await totype(name, basetypes=True)
        mesg = f"Expected value of type '{reqt}', got '{styp}' with value {name}."
        return s_exc.StormRuntimeError(mesg=mesg, name=name, type=styp)<|MERGE_RESOLUTION|>--- conflicted
+++ resolved
@@ -80,7 +80,7 @@
     Resolve a proxy value to a proxy URL.
 
     Args:
-        valu (str|None|bool): The proxy value.
+        valu (str|bool): The proxy value.
 
     Returns:
         (str|None): A proxy URL string or None.
@@ -88,13 +88,8 @@
     runt = s_scope.get('runt')
 
     match valu:
-        case None:
-            s_common.deprecated('Setting the HTTP proxy argument $lib.null', curv='2.192.0')
-            await runt.snap.warnonce('Setting the HTTP proxy argument to $lib.null is deprecated. Use $lib.true instead.')
-            return await runt.snap.core.getConfOpt('http:proxy')
-
         case True:
-            return await runt.snap.core.getConfOpt('http:proxy')
+            return await runt.view.core.getConfOpt('http:proxy')
 
         case False:
             runt.confirm(('storm', 'lib', 'inet', 'http', 'proxy'))
@@ -112,26 +107,19 @@
     Resolve a proxy value to the kwarg to set for an Axon HTTP call.
 
     Args:
-        valu (str|null|bool): The proxy value.
+        valu (str|bool): The proxy value.
 
     Returns:
         tuple: A retn tuple where the proxy kwarg should not be set if ok=False, otherwise a proxy URL or None.
     '''
     runt = s_scope.get('runt')
 
-    axonvers = runt.snap.core.axoninfo['synapse']['version']
+    axonvers = runt.view.core.axoninfo['synapse']['version']
     if axonvers < AXON_MINVERS_PROXY:
-        await runt.snap.warnonce(f'Axon version does not support proxy argument: {axonvers} < {AXON_MINVERS_PROXY}')
+        await runt.warnonce(f'Axon version does not support proxy argument: {axonvers} < {AXON_MINVERS_PROXY}')
         return False, None
 
     match valu:
-        case None:
-            s_common.deprecated('Setting the Storm HTTP proxy argument $lib.null', curv='2.192.0')
-            await runt.snap.warnonce('Setting the Storm HTTP proxy argument to $lib.null is deprecated. Use $lib.true instead.')
-            if axonvers >= AXON_MINVERS_PROXYTRUE:
-                return True, True
-            return True, None
-
         case True:
             if axonvers < AXON_MINVERS_PROXYTRUE:
                 return True, None
@@ -2093,7 +2081,6 @@
 
     For APIs that accept a proxy argument, the following values are supported::
 
-        $lib.null: Deprecated - Use the proxy defined by the http:proxy configuration option if set.
         $lib.true: Use the proxy defined by the http:proxy configuration option if set.
         $lib.false: Do not use the proxy defined by the http:proxy configuration option if set.
         <str>: A proxy URL string.
@@ -2475,18 +2462,13 @@
         await self.runt.view.core.getAxon()
 
         kwargs = {}
-<<<<<<< HEAD
-        axonvers = self.runt.view.core.axoninfo['synapse']['version']
-        if axonvers >= AXON_MINVERS_PROXY:
-=======
 
         ok, proxy = await resolveAxonProxyArg(proxy)
         if ok:
->>>>>>> 40c722c3
             kwargs['proxy'] = proxy
 
         if ssl_opts is not None:
-            axonvers = self.runt.snap.core.axoninfo['synapse']['version']
+            axonvers = self.runt.view.core.axoninfo['synapse']['version']
             mesg = f'The ssl_opts argument requires an Axon Synapse version {AXON_MINVERS_SSLOPTS}, ' \
                    f'but the Axon is running {axonvers}'
             s_version.reqVersion(axonvers, AXON_MINVERS_SSLOPTS, mesg=mesg)
@@ -2517,34 +2499,22 @@
         params = strifyHttpArg(params, multi=True)
         headers = strifyHttpArg(headers)
 
-<<<<<<< HEAD
-        if proxy is not None:
-            self.runt.confirm(('storm', 'lib', 'inet', 'http', 'proxy'))
-
-        axon = self.runt.view.core.axon
-        sha256byts = s_common.uhex(sha256)
-
-        kwargs = {}
-        axonvers = self.runt.view.core.axoninfo['synapse']['version']
-        if axonvers >= AXON_MINVERS_PROXY:
-=======
-        await self.runt.snap.core.getAxon()
+        await self.runt.view.core.getAxon()
 
         kwargs = {}
 
         ok, proxy = await resolveAxonProxyArg(proxy)
         if ok:
->>>>>>> 40c722c3
             kwargs['proxy'] = proxy
 
         if ssl_opts is not None:
-            axonvers = self.runt.snap.core.axoninfo['synapse']['version']
+            axonvers = self.runt.view.core.axoninfo['synapse']['version']
             mesg = f'The ssl_opts argument requires an Axon Synapse version {AXON_MINVERS_SSLOPTS}, ' \
                    f'but the Axon is running {axonvers}'
             s_version.reqVersion(axonvers, AXON_MINVERS_SSLOPTS, mesg=mesg)
             kwargs['ssl_opts'] = ssl_opts
 
-        axon = self.runt.snap.core.axon
+        axon = self.runt.view.core.axon
         sha256byts = s_common.uhex(sha256)
 
         return await axon.wput(sha256byts, url, headers=headers, params=params, method=method,
