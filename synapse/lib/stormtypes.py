--- conflicted
+++ resolved
@@ -815,15 +815,14 @@
         Prim.__init__(self, set(valu), path=path)
         self.locls.update({
             'add': self._methSetAdd,
-            'adds': self._methSetAdds,
             'has': self._methSetHas,
             'rem': self._methSetRem,
+            'adds': self._methSetAdds,
             'rems': self._methSetRems,
             'list': self._methSetList,
             'size': self._methSetSize,
         })
 
-<<<<<<< HEAD
     def __iter__(self):
         for item in self.valu:
             yield item
@@ -834,10 +833,9 @@
 
     async def _methSetSize(self):
         return len(self.valu)
-=======
+
     async def _methSetHas(self, item):
         return item in self.valu
->>>>>>> a658202d
 
     async def _methSetAdd(self, *items):
         [self.valu.add(i) for i in items]
