import os
import bz2
import copy
import gzip
import time
import regex
import types
import base64
import pprint
import struct
import asyncio
import decimal
import hashlib
import inspect
import logging
import binascii
import datetime
import calendar
import functools
import contextlib
import collections

import synapse.exc as s_exc
import synapse.common as s_common
import synapse.telepath as s_telepath

import synapse.lib.coro as s_coro
import synapse.lib.json as s_json
import synapse.lib.node as s_node
import synapse.lib.time as s_time
import synapse.lib.cache as s_cache
import synapse.lib.const as s_const
import synapse.lib.queue as s_queue
import synapse.lib.scope as s_scope
import synapse.lib.msgpack as s_msgpack
import synapse.lib.schemas as s_schemas
import synapse.lib.urlhelp as s_urlhelp
import synapse.lib.version as s_version
import synapse.lib.stormctrl as s_stormctrl

logger = logging.getLogger(__name__)

AXON_MINVERS_PROXY = (2, 97, 0)
AXON_MINVERS_PROXYTRUE = (2, 192, 0)
AXON_MINVERS_SSLOPTS = '>=2.162.0'

class Undef:
    _storm_typename = 'undef'
    async def stormrepr(self):
        return '$lib.undef'

undef = Undef()

def confirm(perm, gateiden=None):
    s_scope.get('runt').confirm(perm, gateiden=gateiden)

def allowed(perm, gateiden=None):
    return s_scope.get('runt').allowed(perm, gateiden=gateiden)

def confirmEasyPerm(item, perm, mesg=None):
    return s_scope.get('runt').confirmEasyPerm(item, perm, mesg=mesg)

def allowedEasyPerm(item, perm):
    return s_scope.get('runt').allowedEasyPerm(item, perm)

def strifyHttpArg(item, multi=False):
    if isinstance(item, (list, tuple)):
        return [(str(k), str(v)) for (k, v) in item]
    elif isinstance(item, dict):
        retn = {}
        for name, valu in item.items():
            if isinstance(valu, (list, tuple)) and multi:
                retn[str(name)] = [str(v) for v in valu]
            else:
                retn[str(name)] = str(valu)
        return retn
    return item

async def resolveCoreProxyUrl(valu):
    '''
    Resolve a proxy value to a proxy URL.

    Args:
        valu (str|bool): The proxy value.

    Returns:
        (str|None): A proxy URL string or None.
    '''
    runt = s_scope.get('runt')

    match valu:
        case True:
            return await runt.view.core.getConfOpt('http:proxy')

        case False:
            runt.confirm(('inet', 'http', 'proxy'))
            return None

        case str():
            runt.confirm(('inet', 'http', 'proxy'))
            return valu

        case _:
            raise s_exc.BadArg(mesg='HTTP proxy argument must be a string or bool.')

async def resolveAxonProxyArg(valu):
    '''
    Resolve a proxy value to the kwarg to set for an Axon HTTP call.

    Args:
        valu (str|bool): The proxy value.

    Returns:
        tuple: A retn tuple where the proxy kwarg should not be set if ok=False, otherwise a proxy URL or None.
    '''
    runt = s_scope.get('runt')

    await runt.view.core.getAxon()

    axonvers = runt.view.core.axoninfo['synapse']['version']
    if axonvers < AXON_MINVERS_PROXY:
        await runt.warnonce(f'Axon version does not support proxy argument: {axonvers} < {AXON_MINVERS_PROXY}')
        return False, None

    match valu:
        case True:
            if axonvers < AXON_MINVERS_PROXYTRUE:
                return True, None
            return True, True

        case False:
            runt.confirm(('inet', 'http', 'proxy'))
            return True, False

        case str():
            runt.confirm(('inet', 'http', 'proxy'))
            return True, valu

        case _:
            raise s_exc.BadArg(mesg='HTTP proxy argument must be a string or bool.')

class StormTypesRegistry:
    # The following types are currently undefined.
    base_undefined_types = (
        'any',
        'int',
        'lib',  # lib.import
        'null',
        'time',
        'prim',
        'undef',
        'float',
        'generator',
    )
    undefined_types = set(base_undefined_types)
    known_types = set()
    rtypes = collections.defaultdict(set)  # callable -> return types, populated on demand.

    def __init__(self):
        self._LIBREG = {}
        self._TYPREG = {}

    def addStormLib(self, path, ctor):
        if path in self._LIBREG:
            raise Exception('cannot register a library twice')
        assert isinstance(path, tuple)
        self._LIBREG[path] = ctor

    def delStormLib(self, path):
        if not self._LIBREG.pop(path, None):
            raise Exception('no such path!')

    def addStormType(self, path, ctor):
        if path in self._TYPREG:
            raise Exception('cannot register a type twice')
        assert ctor._storm_typename is not None, f'path={path} ctor={ctor}'
        self._TYPREG[path] = ctor
        self.known_types.add(ctor._storm_typename)
        self.undefined_types.discard(ctor._storm_typename)

    def delStormType(self, path):
        ctor = self._TYPREG.pop(path, None)
        if ctor is None:
            raise Exception('no such path!')
        self.known_types.discard(ctor._storm_typename)
        self.undefined_types.add(ctor._storm_typename)

    def registerLib(self, ctor):
        '''Decorator to register a StormLib'''
        path = getattr(ctor, '_storm_lib_path', s_common.novalu)
        if path is s_common.novalu:
            raise Exception('no key!')
        self.addStormLib(path, ctor)

        for info in ctor._storm_locals:
            rtype = info.get('type')
            if isinstance(rtype, dict) and rtype.get('type') == 'function':
                if (fname := rtype.get('_funcname')) == '_storm_query':
                    continue

                if (func := getattr(ctor, fname, None)) is not None:
                    funcpath = '.'.join(('lib',) + ctor._storm_lib_path + (info['name'],))
                    func._storm_funcpath = f"${funcpath}"

        return ctor

    def registerType(self, ctor):
        '''Decorator to register a StormPrim'''
        self.addStormType(ctor.__name__, ctor)

        for info in ctor._storm_locals:
            rtype = info.get('type')
            if isinstance(rtype, dict) and rtype.get('type') == 'function':
                fname = rtype.get('_funcname')
                if (func := getattr(ctor, fname, None)) is not None:
                    func._storm_funcpath = f"{ctor._storm_typename}.{info['name']}"

        return ctor

    def iterLibs(self):
        return list(self._LIBREG.items())

    def iterTypes(self):
        return list(self._TYPREG.items())

    def _validateInfo(self, obj, info, name):
        # Check the rtype of the info to see if its a dict; and  if so,
        # validate it has the _funcname key pointing to the to a
        # callable on the obj, and that the documented arguments match
        # those of the callable. The _funcname key is removed.

        rtype = info.get('type')
        if isinstance(rtype, dict):
            rname = rtype.get('type')
            rname = copy.deepcopy(rname)  # Make a mutable copy we're going to modify

            if isinstance(rname, tuple):
                rname = list(rname)

            isstor = False
            isfunc = False
            isgtor = False
            isctor = False

            if rname == 'ctor' or 'ctor' in rname:
                isctor = True
                if isinstance(rname, str):
                    rname = ''
                if isinstance(rname, list):
                    rname.remove('ctor')
                if isinstance(rname, dict):
                    rname.pop('ctor', None)
            if rname == 'function' or 'function' in rname:
                isfunc = True
                if isinstance(rname, str):
                    rname = ''
                if isinstance(rname, list):
                    rname.remove('function')
                if isinstance(rname, dict):
                    rname.pop('function', None)
            if rname == 'gtor' or 'gtor' in rname:
                isgtor = True
                if isinstance(rname, str):
                    rname = ''
                if isinstance(rname, list):
                    rname.remove('gtor')
                if isinstance(rname, dict):
                    rname.pop('gtor', None)
            if rname == 'stor' or 'stor' in rname:
                if isinstance(rname, str):
                    rname = ''
                if isinstance(rname, list):
                    rname.remove('stor')
                if isinstance(rname, dict):
                    rname.pop('stor', None)
                isstor = True

            invalid = (isgtor and isctor) or (isfunc and (isgtor or isctor))
            if invalid:
                mesg = f'Dictionary represents invalid combination of ctors, gtors, locls, and stors [{name} {obj} {info.get("name")}] [{rtype}].'
                raise AssertionError(mesg)

            if rname:
                mesg = f'Dictionary return types represents a unknown rtype [{name} {obj} {info.get("name")}] [{rtype}] [{rname}].'
                raise AssertionError(mesg)

            if isfunc:
                self._validateFunction(obj, info, name)
            if isstor:
                self._validateStor(obj, info, name)
            if isctor:
                self._validateCtor(obj, info, name)
            if isgtor:
                self._validateGtor(obj, info, name)

    def _validateFunction(self, obj, info, name):
        rtype = info.get('type')
        funcname = rtype.get('_funcname')
        if funcname == '_storm_query':
            # Sentinel used for future validation of pure storm
            # functions defined in _storm_query data.
            return
        locl = getattr(obj, funcname, None)
        assert locl is not None, f'bad _funcname=[{funcname}] for {obj} {info.get("name")}'
        args = rtype.get('args', ())
        callsig = getCallSig(locl)
        # Assert the callsigs match
        callsig_args = [str(v).split('=')[0] for v in callsig.parameters.values()]
        assert [d.get('name') for d in
                args] == callsig_args, f'args / callsig args mismatch for {funcname} {name} {obj} {args} {callsig_args}'
        # ensure default values are provided
        for parameter, argdef in zip(callsig.parameters.values(), args):
            pdef = parameter.default  # defaults to inspect._empty for undefined default values.
            adef = argdef.get('default', inspect._empty)
            # Allow $lib.undef as a defined default to represent the undef constant.
            if pdef is undef:
                assert adef == '$lib.undef', \
                    f'Expected $lib.undef for default value {obj} {funcname}, defvals {pdef} != {adef} for {parameter}'
            else:
                assert pdef == adef, \
                    f'Default value mismatch for {obj} {funcname}, defvals {pdef} != {adef} for {parameter}'

    def _validateStor(self, obj, info, name):
        rtype = info.get('type')
        funcname = rtype.pop('_storfunc')
        locl = getattr(obj, funcname, None)
        assert locl is not None, f'bad _storfunc=[{funcname}] for {obj} {info.get("name")}'
        args = rtype.get('args')
        assert args is None, f'stors have no defined args funcname=[{funcname}] for {obj} {info.get("name")}'
        callsig = getCallSig(locl)
        # Assert the callsig for a stor has one argument
        callsig_args = [str(v).split('=')[0] for v in callsig.parameters.values()]
        assert len(callsig_args) == 1, f'stor funcs must only have one argument for {obj} {info.get("name")}'

    def _validateCtor(self, obj, info, name):
        rtype = info.get('type')
        funcname = rtype.pop('_ctorfunc')
        locl = getattr(obj, funcname, None)
        assert locl is not None, f'bad _ctorfunc=[{funcname}] for {obj} {info.get("name")}'
        args = rtype.get('args')
        assert args is None, f'ctors have no defined args funcname=[{funcname}] for {obj} {info.get("name")}'
        callsig = getCallSig(locl)
        # Assert the callsig for a ctor has one argument
        callsig_args = [str(v).split('=')[0] for v in callsig.parameters.values()]
        assert len(callsig_args) == 1, f'ctor funcs must only have one argument for {obj} {info.get("name")}'

    def _validateGtor(self, obj, info, name):
        rtype = info.get('type')
        funcname = rtype.pop('_gtorfunc')
        locl = getattr(obj, funcname, None)
        assert locl is not None, f'bad _gtorfunc=[{funcname}] for {obj} {info.get("name")}'
        args = rtype.get('args')
        assert args is None, f'gtors have no defined args funcname=[{funcname}] for {obj} {info.get("name")}'
        callsig = getCallSig(locl)
        # Assert the callsig for a stor has one argument
        callsig_args = [str(v).split('=')[0] for v in callsig.parameters.values()]
        assert len(callsig_args) == 0, f'gtor funcs must only have one argument for {obj} {info.get("name")}'

    def getLibDocs(self, lib=None):
        # Ensure type docs are loaded/verified.
        _ = self.getTypeDocs()

        if lib is None:
            libs = self.iterLibs()
            libs.sort(key=lambda x: x[0])
        else:
            libs = ((lib._storm_lib_path, lib),)

        docs = []
        for (sname, slib) in libs:
            sname = slib.__class__.__name__
            locs = []
            tdoc = {
                'desc': getDoc(slib, sname),
                'locals': locs,
                'path': ('lib',) + slib._storm_lib_path,
                'deprecated': slib._storm_lib_deprecation,
            }
            for info in sorted(slib._storm_locals, key=lambda x: x.get('name')):
                info = s_msgpack.deepcopy(info)
                self._validateInfo(slib, info, sname)
                locs.append(info)

            docs.append(tdoc)

        for tdoc in docs:
            basepath = tdoc.get('path')
            assert basepath[0] == 'lib'
            locls = tdoc.get('locals')
            for info in locls:
                path = basepath + (info.get('name'),)
                ityp = info.get('type')
                if isinstance(ityp, str):
                    self.rtypes[path].add(ityp)
                    continue
                retv = ityp.get('returns')
                rtyp = retv.get('type')
                if isinstance(rtyp, (list, tuple)):
                    [self.rtypes[path].add(r) for r in rtyp]
                    continue
                self.rtypes[path].add(rtyp)

        for path, rtyps in self.rtypes.items():
            for rtyp in rtyps:
                if rtyp not in self.known_types and rtyp not in self.undefined_types:  # pragma: no cover
                    raise s_exc.NoSuchType(mesg=f'The return type {rtyp} for {path} is unknown.', type=rtyp)

        return docs

    def getTypeDocs(self, styp: str =None):
        if styp is None:
            types = self.iterTypes()
            types.sort(key=lambda x: x[1]._storm_typename)
        else:
            types = [(k, v) for (k, v) in self.iterTypes() if styp == v._storm_typename]

        docs = []
        for (sname, styp) in types:
            locs = []
            tdoc = {
                'desc': getDoc(styp, sname),
                'locals': locs,
                'path': (styp._storm_typename,),
            }
            for info in sorted(styp._storm_locals, key=lambda x: x.get('name')):
                info = s_msgpack.deepcopy(info)
                self._validateInfo(styp, info, sname)
                locs.append(info)

            docs.append(tdoc)

        for tdoc in docs:
            basepath = tdoc.get('path')
            assert len(basepath) == 1
            locls = tdoc.get('locals')
            for info in locls:
                path = basepath + (info.get('name'),)
                ityp = info.get('type')
                if isinstance(ityp, str):
                    self.rtypes[path].add(ityp)
                    continue
                retv = ityp.get('returns')
                rtyp = retv.get('type')
                if isinstance(rtyp, (list, tuple)):
                    [self.rtypes[path].add(r) for r in rtyp]
                    continue
                self.rtypes[path].add(rtyp)

        for path, rtyps in self.rtypes.items():
            for rtyp in rtyps:
                if rtyp not in self.known_types and rtyp not in self.undefined_types:  # pragma: no cover
                    raise s_exc.NoSuchType(mesg=f'The return type {rtyp} for {path} is unknown.', type=rtyp)

        return docs

registry = StormTypesRegistry()


def getDoc(obj, errstr):
    '''Helper to get __doc__'''
    doc = getattr(obj, '__doc__')
    if doc is None:
        doc = f'No doc for {errstr}'
        logger.warning(doc)
    return doc

def getCallSig(func) -> inspect.Signature:
    '''Get the callsig of a function, stripping self if present.'''
    callsig = inspect.signature(func)
    params = list(callsig.parameters.values())
    if params and params[0].name == 'self':
        callsig = callsig.replace(parameters=params[1:])
    return callsig


def stormfunc(readonly=False):
    def wrap(f):
        f._storm_readonly = readonly
        return f
    return wrap

def intify(x):

    if isinstance(x, str):

        x = x.lower()
        if x == 'true':
            return 1

        if x == 'false':
            return 0

        try:
            return int(x, 0)
        except ValueError as e:
            mesg = f'Failed to make an integer from "{x}".'
            raise s_exc.BadCast(mesg=mesg) from e

    try:
        return int(x)
    except Exception as e:
        mesg = f'Failed to make an integer from "{x}".'
        raise s_exc.BadCast(mesg=mesg) from e

async def kwarg_format(_text, **kwargs):
    '''
    Replaces instances curly-braced argument names in text with their values
    '''
    for name, valu in kwargs.items():
        temp = '{%s}' % (name,)
        _text = _text.replace(temp, await torepr(valu, usestr=True))

    return _text

class StormType:
    '''
    The base type for storm runtime value objects.
    '''
    _storm_locals = ()  # type: Any # To be overridden for deref constants that need documentation
    _ismutable = True
    _storm_typename = 'unknown'

    def __init__(self, path=None):
        self.path = path

        # ctors take no arguments and are intended to return Prim objects. This must be sync.
        # These are intended for delayed Prim object construction until they are needed.
        self.ctors = {}

        # stors are setter functions which take a single value for setting.
        # These are intended to act similar to python @setter decorators.
        self.stors = {}

        # gtors are getter functions which are called without arguments. This must be async.
        # These are intended as to act similar to python @property decorators.
        self.gtors = {}

        # Locals are intended for storing callable functions and constants.
        self.locls = {}

    def getObjLocals(self):
        '''
        Get the default list of key-value pairs which may be added to the object ``.locls`` dictionary.

        Returns:
            dict: A key/value pairs.
        '''
        return {}

    async def _storm_copy(self):
        mesg = f'Type ({self._storm_typename}) does not support being copied!'
        raise s_exc.BadArg(mesg=mesg)

    @stormfunc(readonly=True)
    async def setitem(self, name, valu):

        if not self.stors:
            mesg = f'{self.__class__.__name__} does not support assignment.'
            raise s_exc.StormRuntimeError(mesg=mesg)

        name = await tostr(name)

        stor = self.stors.get(name)
        if stor is None:
            mesg = f'Setting {name} is not supported on {self._storm_typename}.'
            raise s_exc.NoSuchName(name=name, mesg=mesg)

        if s_scope.get('runt').readonly and not getattr(stor, '_storm_readonly', False):
            mesg = f'Setting {name} on {self._storm_typename} is not marked readonly safe.'
            raise s_exc.IsReadOnly(mesg=mesg, name=name, valu=valu)

        await s_coro.ornot(stor, valu)

    async def deref(self, name):
        name = await tostr(name)

        locl = self.locls.get(name, s_common.novalu)
        if locl is not s_common.novalu:
            return locl

        ctor = self.ctors.get(name)
        if ctor is not None:
            item = ctor(path=self.path)
            self.locls[name] = item
            return item

        valu = await self._derefGet(name)
        if valu is not s_common.novalu:
            return valu

        raise s_exc.NoSuchName(mesg=f'Cannot find name [{name}] on type {self._storm_typename}', name=name, styp=self.__class__.__name__)

    async def _derefGet(self, name):
        gtor = self.gtors.get(name)
        if gtor is None:
            return s_common.novalu
        return await gtor()

    def ismutable(self):
        return self._ismutable

class Lib(StormType):
    '''
    A collection of storm methods under a name
    '''
    _ismutable = False
    _storm_query = None
    _storm_typename = 'lib'
    _storm_lib_perms = ()
    _storm_lib_deprecation = None

    def __init__(self, runt, name=()):
        StormType.__init__(self)
        self.runt = runt
        self.name = name
        self.auth = runt.view.core.auth
        self.addLibFuncs()

    def addLibFuncs(self):
        self.locls.update(self.getObjLocals())

    async def initLibAsync(self):

        if self._storm_query is not None:

            query = await self.runt.view.core.getStormQuery(self._storm_query)
            self.modrunt = await self.runt.getModRuntime(query)

            self.runt.onfini(self.modrunt)

            async for item in self.modrunt.execute():
                await asyncio.sleep(0)  # pragma: no cover

            for k, v in self.modrunt.vars.items():
                # Annotate the name and lib onto the callable
                # so that it can be inspected later.
                if callable(v) and v.__name__ == 'realfunc':
                    v._storm_runtime_lib = self
                    v._storm_runtime_lib_func = k
                    v._storm_funcpath = f'${".".join(("lib",) + self.name + (k,))}'

                self.locls[k] = v

    async def stormrepr(self):
        if '__module__' in self.locls:
            return f'Imported Module {".".join(self.name)}'
        return f'Library ${".".join(("lib",) + self.name)}'

    async def deref(self, name):

        name = await tostr(name)

        if name.startswith('__'):
            raise s_exc.StormRuntimeError(mesg=f'Cannot dereference private value [{name}]', name=name)

        try:
            return await StormType.deref(self, name)
        except s_exc.NoSuchName:
            pass

        path = self.name + (name,)

        slib = self.runt.view.core.getStormLib(path)
        if slib is None:
            raise s_exc.NoSuchName(mesg=f'Cannot find name [{name}]', name=name)

        ctor = slib[2].get('ctor', Lib)
        libinst = ctor(self.runt, name=path)

        await libinst.initLibAsync()

        return libinst

    async def dyncall(self, iden, todo, gatekeys=()):
        return await self.runt.dyncall(iden, todo, gatekeys=gatekeys)

    async def dyniter(self, iden, todo, gatekeys=()):
        async for item in self.runt.dyniter(iden, todo, gatekeys=gatekeys):
            yield item

@registry.registerLib
class LibPkg(Lib):
    '''
    A Storm Library for interacting with Storm Packages.
    '''
    _storm_locals = (
        {'name': 'add', 'desc': 'Add a Storm Package to the Cortex.',
         'type': {'type': 'function', '_funcname': '_libPkgAdd',
                  'args': (
                      {'name': 'pkgdef', 'type': 'dict', 'desc': 'A Storm Package definition.', },
                      {'name': 'verify', 'type': 'boolean', 'default': False,
                       'desc': 'Verify storm package signature.', },
                  ),
                  'returns': {'type': 'null', }}},
        {'name': 'get', 'desc': 'Get a Storm Package from the Cortex.',
         'type': {'type': 'function', '_funcname': '_libPkgGet',
                  'args': (
                      {'name': 'name', 'type': 'str', 'desc': 'A Storm Package name.', },
                  ),
                  'returns': {'type': 'dict', 'desc': 'The Storm package definition.', }}},
        {'name': 'has', 'desc': 'Check if a Storm Package is available in the Cortex.',
         'type': {'type': 'function', '_funcname': '_libPkgHas',
                  'args': (
                      {'name': 'name', 'type': 'str',
                       'desc': 'A Storm Package name to check for the existence of.', },
                  ),
                  'returns': {'type': 'boolean',
                              'desc': 'True if the package exists in the Cortex, False if it does not.', }}},
        {'name': 'del', 'desc': 'Delete a Storm Package from the Cortex.',
         'type': {'type': 'function', '_funcname': '_libPkgDel',
                  'args': (
                      {'name': 'name', 'type': 'str', 'desc': 'The name of the package to delete.', },
                  ),
                  'returns': {'type': 'null', }}},
        {'name': 'list', 'desc': 'Get a list of Storm Packages loaded in the Cortex.',
         'type': {'type': 'function', '_funcname': '_libPkgList',
                  'returns': {'type': 'list', 'desc': 'A list of Storm Package definitions.', }}},
        {'name': 'deps', 'desc': 'Verify the dependencies for a Storm Package.',
         'type': {'type': 'function', '_funcname': '_libPkgDeps',
                  'args': (
                      {'name': 'pkgdef', 'type': 'dict', 'desc': 'A Storm Package definition.', },
                  ),
                  'returns': {'type': 'dict', 'desc': 'A dictionary listing dependencies and if they are met.', }}},
        {'name': 'vars',
         'desc': "Get a dictionary representing the package's persistent variables.",
         'type': {'type': 'function', '_funcname': '_libPkgVars',
                  'args': (
                      {'name': 'name', 'type': 'str',
                       'desc': 'A Storm Package name to get vars for.', },
                  ),
                  'returns': {'type': 'pkg:vars', 'desc': 'A dictionary representing the package variables.', }}},
    )
    _storm_lib_perms = (
        {'perm': ('power-ups', '<name>', 'admin'), 'gate': 'cortex',
         'desc': 'Controls the ability to interact with the vars for a Storm Package by name.'},
    )
    _storm_lib_path = ('pkg',)

    def getObjLocals(self):
        return {
            'add': self._libPkgAdd,
            'get': self._libPkgGet,
            'has': self._libPkgHas,
            'del': self._libPkgDel,
            'list': self._libPkgList,
            'deps': self._libPkgDeps,
            'vars': self._libPkgVars,
        }

    async def _libPkgAdd(self, pkgdef, verify=False):
        self.runt.confirm(('pkg', 'add'), None)
        pkgdef = await toprim(pkgdef)
        verify = await tobool(verify)
        await self.runt.view.core.addStormPkg(pkgdef, verify=verify)

    @stormfunc(readonly=True)
    async def _libPkgGet(self, name):
        name = await tostr(name)
        pkgdef = await self.runt.view.core.getStormPkg(name)
        if pkgdef is None:
            return None

        return Dict(pkgdef)

    @stormfunc(readonly=True)
    async def _libPkgHas(self, name):
        name = await tostr(name)
        pkgdef = await self.runt.view.core.getStormPkg(name)
        if pkgdef is None:
            return False
        return True

    async def _libPkgDel(self, name):
        self.runt.confirm(('pkg', 'del'), None)
        await self.runt.view.core.delStormPkg(name)

    @stormfunc(readonly=True)
    async def _libPkgList(self):
        pkgs = await self.runt.view.core.getStormPkgs()
        return list(sorted(pkgs, key=lambda x: x.get('name')))

    @stormfunc(readonly=True)
    async def _libPkgDeps(self, pkgdef):
        pkgdef = await toprim(pkgdef)
        return await self.runt.view.core.verifyStormPkgDeps(pkgdef)

    async def _libPkgVars(self, name):
        name = await tostr(name)
        confirm(('power-ups', name, 'admin'))
        return PkgVars(self.runt, name)

@registry.registerLib
class LibDmon(Lib):
    '''
    A Storm Library for interacting with StormDmons.
    '''
    _storm_locals = (
        {'name': 'add', 'desc': '''
        Add a Storm Dmon to the Cortex.

        Examples:
            Add a dmon that executes a query::

                $lib.dmon.add(${ myquery }, name='example dmon')
                ''',
         'type': {'type': 'function', '_funcname': '_libDmonAdd',
                  'args': (
                      {'name': 'text', 'type': ['str', 'storm:query'],
                       'desc': 'The Storm query to execute in the Dmon loop.'},
                      {'name': 'name', 'type': 'str', 'desc': 'The name of the Dmon.', 'default': 'noname'},
                      {'name': 'ddef', 'type': 'dict', 'desc': 'Additional daemon definition fields. ', 'default': None},
                  ),
                  'returns': {'type': 'str', 'desc': 'The iden of the newly created Storm Dmon.'}}},
        {'name': 'get', 'desc': 'Get a Storm Dmon definition by iden.',
         'type': {'type': 'function', '_funcname': '_libDmonGet',
                  'args': (
                      {'name': 'iden', 'type': 'str', 'desc': 'The iden of the Storm Dmon to get.'},
                  ),
                  'returns': {'type': 'dict', 'desc': 'A Storm Dmon definition dict.', }}},
        {'name': 'del', 'desc': 'Delete a Storm Dmon by iden.',
         'type': {'type': 'function', '_funcname': '_libDmonDel',
                  'args': (
                      {'name': 'iden', 'type': 'str', 'desc': 'The iden of the Storm Dmon to delete.'},
                  ),
                  'returns': {'type': 'null', }}},
        {'name': 'log', 'desc': 'Get the messages from a Storm Dmon.',
         'type': {'type': 'function', '_funcname': '_libDmonLog',
                  'args': (
                      {'name': 'iden', 'type': 'str', 'desc': 'The iden of the Storm Dmon to get logs for.'},
                  ),
                  'returns': {'type': 'list', 'desc': 'A list of messages from the StormDmon.'}}},
        {'name': 'list', 'desc': 'Get a list of Storm Dmons.',
         'type': {
             'type': 'function', '_funcname': '_libDmonList',
             'returns': {'type': 'list', 'desc': 'A list of Storm Dmon definitions.'}}},
        {'name': 'bump', 'desc': 'Restart the Dmon.',
         'type': {'type': 'function', '_funcname': '_libDmonBump',
                  'args': (
                      {'name': 'iden', 'type': 'str', 'desc': 'The GUID of the dmon to restart.'},
                  ),
                  'returns': {'type': 'boolean',
                              'desc': 'True if the Dmon is restarted; False if the iden does not exist.'}}},
        {'name': 'stop', 'desc': 'Stop a Storm Dmon.',
         'type': {'type': 'function', '_funcname': '_libDmonStop',
                  'args': (
                      {'name': 'iden', 'type': 'str', 'desc': 'The GUID of the Dmon to stop.'},
                  ),
                  'returns': {'type': 'boolean',
                              'desc': '``(true)`` unless the dmon does not exist or was already stopped.'}}},
        {'name': 'start', 'desc': 'Start a storm dmon.',
         'type': {'type': 'function', '_funcname': '_libDmonStart',
                  'args': (
                      {'name': 'iden', 'type': 'str', 'desc': 'The GUID of the dmon to start.'},
                  ),
                  'returns': {'type': 'boolean',
                              'desc': '``(true)`` unless the dmon does not exist or was already started.'}}},
    )
    _storm_lib_path = ('dmon',)

    def getObjLocals(self):
        return {
            'add': self._libDmonAdd,
            'get': self._libDmonGet,
            'del': self._libDmonDel,
            'log': self._libDmonLog,
            'list': self._libDmonList,
            'bump': self._libDmonBump,
            'stop': self._libDmonStop,
            'start': self._libDmonStart,
        }

    async def _libDmonDel(self, iden):
        dmon = await self.runt.view.core.getStormDmon(iden)
        if dmon is None:
            mesg = f'No storm dmon with iden: {iden}'
            raise s_exc.NoSuchIden(mesg=mesg)

        if dmon.get('user') != self.runt.user.iden:
            self.runt.confirm(('dmon', 'del', iden))

        await self.runt.view.core.delStormDmon(iden)

    @stormfunc(readonly=True)
    async def _libDmonGet(self, iden):
        return await self.runt.view.core.getStormDmon(iden)

    @stormfunc(readonly=True)
    async def _libDmonList(self):
        return await self.runt.view.core.getStormDmons()

    @stormfunc(readonly=True)
    async def _libDmonLog(self, iden):
        self.runt.confirm(('dmon', 'log'))
        return await self.runt.view.core.getStormDmonLog(iden)

    async def _libDmonAdd(self, text, name='noname', ddef=None):

        varz = {}

        # closure style capture of runtime and query vars
        if isinstance(text, Query):
            varz.update(await toprim(text.varz))

        varz.update(await toprim(self.runt.vars))

        varz = s_msgpack.getvars(varz)

        text = await tostr(text)
        ddef = await toprim(ddef)

        viewiden = self.runt.view.iden
        self.runt.confirm(('dmon', 'add'), gateiden=viewiden)

        opts = {'vars': varz, 'view': viewiden}

        if ddef is None:
            ddef = {}

        ddef['name'] = name
        ddef['user'] = self.runt.user.iden
        ddef['storm'] = text
        ddef['stormopts'] = opts

        ddef.setdefault('enabled', True)

        return await self.runt.view.core.addStormDmon(ddef)

    async def _libDmonBump(self, iden):
        iden = await tostr(iden)

        ddef = await self.runt.view.core.getStormDmon(iden)
        if ddef is None:
            return False

        viewiden = ddef['stormopts']['view']
        self.runt.confirm(('dmon', 'add'), gateiden=viewiden)

        await self.runt.view.core.bumpStormDmon(iden)
        return True

    async def _libDmonStop(self, iden):
        iden = await tostr(iden)

        ddef = await self.runt.view.core.getStormDmon(iden)
        if ddef is None:
            return False

        viewiden = ddef['stormopts']['view']
        self.runt.confirm(('dmon', 'add'), gateiden=viewiden)

        return await self.runt.view.core.disableStormDmon(iden)

    async def _libDmonStart(self, iden):
        iden = await tostr(iden)

        ddef = await self.runt.view.core.getStormDmon(iden)
        if ddef is None:
            return False

        viewiden = ddef['stormopts']['view']
        self.runt.confirm(('dmon', 'add'), gateiden=viewiden)

        return await self.runt.view.core.enableStormDmon(iden)

@registry.registerLib
class LibService(Lib):
    '''
    A Storm Library for interacting with Storm Services.
    '''
    _storm_locals = (
        {'name': 'add', 'desc': 'Add a Storm Service to the Cortex.',
         'type': {'type': 'function', '_funcname': '_libSvcAdd',
                  'args': (
                      {'name': 'name', 'type': 'str', 'desc': 'Name of the Storm Service to add.', },
                      {'name': 'url', 'type': 'str', 'desc': 'The Telepath URL to the Storm Service.', },
                  ),
                  'returns': {'type': 'dict', 'desc': 'The Storm Service definition.', }}},
        {'name': 'del', 'desc': 'Remove a Storm Service from the Cortex.',
         'type': {'type': 'function', '_funcname': '_libSvcDel',
                  'args': (
                      {'name': 'iden', 'type': 'str', 'desc': 'The iden of the service to remove.', },
                  ),
                  'returns': {'type': 'null', }}},
        {'name': 'get', 'desc': 'Get a Storm Service definition.',
         'type': {'type': 'function', '_funcname': '_libSvcGet',
                  'args': (
                      {'name': 'name', 'type': 'str',
                       'desc': 'The local name, local iden, or remote name, '
                               'of the service to get the definition for.', },
                  ),
                  'returns': {'type': 'dict', 'desc': 'A Storm Service definition.', }}},
        {'name': 'has', 'desc': 'Check if a Storm Service is available in the Cortex.',
         'type': {'type': 'function', '_funcname': '_libSvcHas',
                  'args': (
                      {'name': 'name', 'type': 'str',
                       'desc': 'The local name, local iden, or remote name, '
                               'of the service to check for the existence of.', },
                  ),
                  'returns': {'type': 'boolean',
                              'desc': 'True if the service exists in the Cortex, False if it does not.', }}},
        {'name': 'list',
         'desc': '''
            List the Storm Service definitions for the Cortex.

            Notes:
                The definition dictionaries have an additional ``ready`` key added to them to
                indicate if the Cortex is currently connected to the Storm Service or not.
            ''',
         'type': {'type': 'function', '_funcname': '_libSvcList',
                  'returns': {'type': 'list', 'desc': 'A list of Storm Service definitions.', }}},
        {'name': 'wait', 'desc': '''
        Wait for a given service to be ready.

        Notes:
            If a timeout value is not specified, this will block a Storm query until the service is available.
        ''',
         'type': {'type': 'function', '_funcname': '_libSvcWait',
                  'args': (
                      {'name': 'name', 'type': 'str', 'desc': 'The name, or iden, of the service to wait for.', },
                      {'name': 'timeout', 'type': 'int', 'desc': 'Number of seconds to wait for the service.',
                       'default': None, }
                  ),
                  'returns': {'type': 'boolean', 'desc': 'Returns true if the service is available, false on a '
                                                         'timeout waiting for the service to be ready.', }}},
    )
    _storm_lib_perms = (
        {'perm': ('service', 'add'), 'gate': 'cortex',
            'desc': 'Controls the ability to add a Storm Service to the Cortex.'},
        {'perm': ('service', 'del'), 'gate': 'cortex',
            'desc': 'Controls the ability to delete a Storm Service from the Cortex'},
        {'perm': ('service', 'get'), 'gate': 'cortex',
            'desc': 'Controls the ability to get the Service object for any Storm Service.'},
        {'perm': ('service', 'get', '<iden>'), 'gate': 'cortex',
            'desc': 'Controls the ability to get the Service object for a Storm Service by iden.'},
        {'perm': ('service', 'list'), 'gate': 'cortex',
         'desc': 'Controls the ability to list all available Storm Services and their service definitions.'},
    )
    _storm_lib_path = ('service',)

    def getObjLocals(self):
        return {
            'add': self._libSvcAdd,
            'del': self._libSvcDel,
            'get': self._libSvcGet,
            'has': self._libSvcHas,
            'list': self._libSvcList,
            'wait': self._libSvcWait,
        }

    async def _checkSvcGetPerm(self, ssvc):
        '''
        Helper to handle service.get.* permissions
        '''
        self.runt.confirm(('service', 'get', ssvc.iden))

    async def _libSvcAdd(self, name, url):
        self.runt.confirm(('service', 'add'))
        sdef = {
            'name': name,
            'url': url,
        }
        return await self.runt.view.core.addStormSvc(sdef)

    async def _libSvcDel(self, iden):
        self.runt.confirm(('service', 'del'))
        return await self.runt.view.core.delStormSvc(iden)

    async def _libSvcGet(self, name):
        ssvc = self.runt.view.core.getStormSvc(name)
        if ssvc is None:
            mesg = f'No service with name/iden: {name}'
            raise s_exc.NoSuchName(mesg=mesg)
        await self._checkSvcGetPerm(ssvc)
        return Service(self.runt, ssvc)

    @stormfunc(readonly=True)
    async def _libSvcHas(self, name):
        ssvc = self.runt.view.core.getStormSvc(name)
        if ssvc is None:
            return False
        return True

    @stormfunc(readonly=True)
    async def _libSvcList(self):
        self.runt.confirm(('service', 'list'))
        retn = []

        for ssvc in self.runt.view.core.getStormSvcs():
            sdef = dict(ssvc.sdef)
            sdef['ready'] = ssvc.ready.is_set()
            sdef['svcname'] = ssvc.svcname
            sdef['svcvers'] = ssvc.svcvers
            retn.append(sdef)

        return retn

    @stormfunc(readonly=True)
    async def _libSvcWait(self, name, timeout=None):
        name = await tostr(name)
        timeout = await toint(timeout, noneok=True)
        ssvc = self.runt.view.core.getStormSvc(name)
        if ssvc is None:
            mesg = f'No service with name/iden: {name}'
            raise s_exc.NoSuchName(mesg=mesg, name=name)
        await self._checkSvcGetPerm(ssvc)

        # Short circuit asyncio.wait_for logic by checking the ready event
        # value. If we call wait_for with a timeout=0 we'll almost always
        # raise a TimeoutError unless the future previously had the option
        # to complete.
        if timeout == 0:
            return ssvc.ready.is_set()

        fut = ssvc.ready.wait()
        try:
            await asyncio.wait_for(fut, timeout=timeout)
        except asyncio.TimeoutError:
            return False
        else:
            return True

@registry.registerLib
class LibTags(Lib):
    '''
    Storm utility functions for tags.
    '''
    _storm_lib_path = ('tags',)

    _storm_locals = (
        {'name': 'prefix', 'desc': '''
            Normalize and prefix a list of syn:tag:part values so they can be applied.

            Examples:
                Add tag prefixes and then use them to tag nodes::

                    $tags = $lib.tags.prefix($result.tags, vtx.visi)
                    { for $tag in $tags { [ +#$tag ] } }

         ''',
         'type': {'type': 'function', '_funcname': 'prefix',
                  'args': (
                      {'name': 'names', 'type': 'list', 'desc': 'A list of syn:tag:part values to normalize and prefix.'},
                      {'name': 'prefix', 'type': 'str', 'desc': 'The string prefix to add to the syn:tag:part values.'},
                      {'name': 'ispart', 'type': 'boolean', 'default': False,
                       'desc': 'Whether the names have already been normalized. Normalization will be skipped if set to true.'},
                  ),
                  'returns': {'type': 'list', 'desc': 'A list of normalized and prefixed syn:tag values.', }}},
    )

    def getObjLocals(self):
        return {
            'prefix': self.prefix,
        }

    @stormfunc(readonly=True)
    async def prefix(self, names, prefix, ispart=False):

        prefix = await tostr(prefix)
        ispart = await tobool(ispart)
        tagpart = self.runt.view.core.model.type('syn:tag:part')

        retn = []
        async for part in toiter(names):
            if not ispart:
                try:
                    partnorm = (await tagpart.norm(part))[0]
                    retn.append(f'{prefix}.{partnorm}')
                except s_exc.BadTypeValu:
                    pass
            else:
                retn.append(f'{prefix}.{part}')

        return retn

@registry.registerLib
class LibBase(Lib):
    '''
    The Base Storm Library. This mainly contains utility functionality.
    '''
    _storm_lib_path = ()

    _storm_locals = (
        {'name': 'len', 'desc': '''
            Get the length of a item.

            This could represent the size of a string, or the number of keys in
            a dictionary, or the number of elements in an array. It may also be used
            to iterate an emitter or yield function and count the total.''',
         'type': {'type': 'function', '_funcname': '_len',
                  'args': (
                      {'name': 'item', 'desc': 'The item to get the length of.', 'type': 'prim', },
                  ),
                  'returns': {'type': 'int', 'desc': 'The length of the item.', }}},
        {'name': 'min', 'desc': 'Get the minimum value in a list of arguments.',
         'type': {'type': 'function', '_funcname': '_min',
                  'args': (
                      {'name': '*args', 'type': 'any', 'desc': 'List of arguments to evaluate.', },
                  ),
                  'returns': {'type': 'int', 'desc': 'The smallest argument.', }}},
        {'name': 'max', 'desc': 'Get the maximum value in a list of arguments.',
         'type': {'type': 'function', '_funcname': '_max',
                  'args': (
                      {'name': '*args', 'type': 'any', 'desc': 'List of arguments to evaluate.', },
                  ),
                  'returns': {'type': 'int', 'desc': 'The largest argument.', }}},
        {'name': 'set', 'desc': 'Get a Storm Set object.',
         'type': {'type': 'function', '_funcname': '_set',
                  'args': (
                      {'name': '*vals', 'type': 'any', 'desc': 'Initial values to place in the set.', },
                  ),
                  'returns': {'type': 'set', 'desc': 'The new set.', }}},
        {'name': 'exit', 'desc': 'Cause a Storm Runtime to stop running.',
         'type': {'type': 'function', '_funcname': '_exit',
                  'args': (
                      {'name': 'mesg', 'type': 'str', 'desc': 'Optional string to warn.', 'default': None, },
                      {'name': '**kwargs', 'type': 'any', 'desc': 'Keyword arguments to substitute into the mesg.', },
                  ),
                  'returns': {'type': 'null', }}},
        {'name': 'guid', 'desc': 'Get a random guid, or generate a guid from the arguments.',
         'type': {'type': 'function', '_funcname': '_guid',
                  'args': (
                      {'name': '*args', 'type': 'prim', 'desc': 'Arguments which are hashed to create a guid.', },
                      {'name': 'valu', 'type': 'prim', 'default': '$lib.undef',
                       'desc': 'Create a guid from a single value (no positional arguments can be specified).', },
                  ),
                  'returns': {'type': 'str', 'desc': 'A guid.', }}},
        {'name': 'fire', 'desc': '''
            Fire an event onto the runtime.

            Notes:
                This fires events as ``storm:fire`` event types. The name of the event is placed into a ``type`` key,
                and any additional keyword arguments are added to a dictionary under the ``data`` key.

            Examples:
                Fire an event called ``demo`` with some data::

                    storm> $foo='bar' $lib.fire('demo', foo=$foo, knight='ni')
                    ...
                    ('storm:fire', {'type': 'demo', 'data': {'foo': 'bar', 'knight': 'ni'}})
                    ...
            ''',
         'type': {'type': 'function', '_funcname': '_fire',
                  'args': (
                      {'name': 'name', 'type': 'str', 'desc': 'The name of the event to fire.', },
                      {'name': '**info', 'type': 'any',
                       'desc': 'Additional keyword arguments containing data to add to the event.', },
                  ),
                  'returns': {'type': 'null', }}},
        {'name': 'raise', 'desc': 'Raise an exception in the storm runtime.',
         'type': {'type': 'function', '_funcname': '_raise',
                  'args': (
                      {'name': 'name', 'type': 'str', 'desc': 'The name of the error condition to raise.', },
                      {'name': 'mesg', 'type': 'str', 'desc': 'A friendly description of the specific error.', },
                      {'name': '**info', 'type': 'any', 'desc': 'Additional metadata to include in the exception.', },
                  ),
                  'returns': {'type': 'null', 'desc': 'This function does not return.', }}},
        {'name': 'null', 'desc': '''
            This constant represents a value of None that can be used in Storm.

            Examples:
                Create a dictionary object with a key whose value is null, and call ``$lib.fire()`` with it::

                    storm> $d=({"key": $lib.null}) $lib.fire('demo', d=$d)
                    ('storm:fire', {'type': 'demo', 'data': {'d': {'key': None}}})
            ''',
            'type': 'null', },
        {'name': 'undef', 'desc': '''
            This constant can be used to unset variables and derefs.

            Examples:
                Unset the variable $foo::

                    $foo = $lib.undef

                Remove a dictionary key bar::

                    $foo.bar = $lib.undef

                Remove a list index of 0::

                    $foo.0 = $lib.undef
            ''',
            'type': 'undef', },
        {'name': 'true', 'desc': '''
            This constant represents a value of True that can be used in Storm.

            Examples:
                Conditionally print a statement based on the constant value::

                    storm> if $lib.true { $lib.print('Is True') } else { $lib.print('Is False') }
                    Is True
                ''',
         'type': 'boolean', },
        {'name': 'false', 'desc': '''
            This constant represents a value of False that can be used in Storm.

            Examples:
                Conditionally print a statement based on the constant value::

                    storm> if $lib.false { $lib.print('Is True') } else { $lib.print('Is False') }
                    Is False''',
         'type': 'boolean', },
        {'name': 'cast', 'desc': 'Normalize a value as a Synapse Data Model Type.',
         'type': {'type': 'function', '_funcname': '_cast',
                  'args': (
                      {'name': 'name', 'type': 'str',
                       'desc': 'The name of the model type to normalize the value as.', },
                      {'name': 'valu', 'type': 'any', 'desc': 'The value to normalize.', },
                  ),
                  'returns': {'type': 'prim', 'desc': 'The normalized value.', }}},
        {'name': 'warn',
         'desc': '''
            Print a warning message to the runtime.

            Notes:
                Arbitrary objects can be warned as well. They will have their Python __repr()__ printed.
            ''',
         'type': {'type': 'function', '_funcname': '_warn',
                  'args': (
                      {'name': 'mesg', 'type': 'str', 'desc': 'String to warn.', },
                      {'name': '**kwargs', 'type': 'any', 'desc': 'Keyword arguments to substitute into the mesg.', },
                  ),
                  'returns': {'type': 'null', }}},
        {'name': 'print', 'desc': '''
            Print a message to the runtime.

            Examples:
                Print a simple string::

                    storm> $lib.print("Hello world!")
                    Hello world!

                Format and print string based on variables::

                    storm> $d=({"key1": (1), "key2": "two"})
                         for ($key, $value) in $d { $lib.print('{k} => {v}', k=$key, v=$value) }
                    key1 => 1
                    key2 => two

                Use values off of a node to format and print string::

                    storm> inet:ipv4:asn
                         $lib.print("node: {ndef}, asn: {asn}", ndef=$node.ndef(), asn=:asn) | spin
                    node: ('inet:ipv4', 16909060), asn: 1138

            Notes:
                Arbitrary objects can be printed as well. They will have their Python __repr()__ printed.

            ''',
         'type': {'type': 'function', '_funcname': '_print',
                  'args': (
                      {'name': 'mesg', 'type': 'str', 'desc': 'String to print.', },
                      {'name': '**kwargs', 'type': 'any', 'desc': 'Keyword arguments to substitute into the mesg.', },
                  ),
                  'returns': {'type': 'null', }}},
        {'name': 'range', 'desc': '''
        Generate a range of integers.

        Examples:
            Generate a sequence of integers based on the size of an array::

                storm> $a=(foo,bar,(2)) for $i in $lib.range($lib.len($a)) {$lib.fire('test', indx=$i, valu=$a.$i)}
                Executing query at 2021/03/22 19:25:48.835
                ('storm:fire', {'type': 'test', 'data': {'index': 0, 'valu': 'foo'}})
                ('storm:fire', {'type': 'test', 'data': {'index': 1, 'valu': 'bar'}})
                ('storm:fire', {'type': 'test', 'data': {'index': 2, 'valu': 2}})

        Notes:
            The range behavior is the same as the Python3 ``range()`` builtin Sequence type.
        ''',
         'type': {'type': 'function', '_funcname': '_range',
                  'args': (
                      {'name': 'stop', 'type': 'int', 'desc': 'The value to stop at.', },
                      {'name': 'start', 'type': 'int', 'desc': 'The value to start at.', 'default': None, },
                      {'name': 'step', 'type': 'int', 'desc': 'The range step size.', 'default': None, },
                  ),
                  'returns': {'name': 'Yields', 'type': 'int', 'desc': 'The sequence of integers.'}}},
        {'name': 'pprint', 'desc': 'The pprint API should not be considered a stable interface.',
         'type': {'type': 'function', '_funcname': '_pprint',
                  'args': (
                      {'name': 'item', 'type': 'any', 'desc': 'Item to pprint', },
                      {'name': 'prefix', 'type': 'str', 'desc': 'Line prefix.', 'default': '', },
                      {'name': 'clamp', 'type': 'int', 'desc': 'Line clamping length.', 'default': None, },
                  ),
                  'returns': {'type': 'null', }}},
        {'name': 'sorted', 'desc': 'Yield sorted values.',
         'type': {'type': 'function', '_funcname': '_sorted',
                  'args': (
                      {'name': 'valu', 'type': 'any', 'desc': 'An iterable object to sort.', },
                      {'name': 'reverse', 'type': 'boolean', 'desc': 'Reverse the sort order.',
                       'default': False},
                  ),
                  'returns': {'name': 'Yields', 'type': 'any', 'desc': 'Yields the sorted output.', }}},
        {'name': 'import', 'desc': 'Import a Storm module.',
         'type': {'type': 'function', '_funcname': '_libBaseImport',
                  'args': (
                      {'name': 'name', 'type': 'str', 'desc': 'Name of the module to import.', },
                      {'name': 'debug', 'type': 'boolean', 'default': False,
                       'desc': 'Enable debugging in the module.'},
                      {'name': 'reqvers', 'type': 'str', 'default': None,
                       'desc': 'Version requirement for the imported module.', },
                  ),
                  'returns': {'type': 'lib',
                              'desc': 'A ``lib`` instance representing the imported package.', }}},

        {'name': 'trycast', 'desc': '''
            Attempt to normalize a value and return status and the normalized value.

            Examples:
                Do something if the value is a valid IPV4::

                    ($ok, $ipv4) = $lib.trycast(inet:ipv4, 1.2.3.4)
                    if $ok { $dostuff($ipv4) }
         ''',
         'type': {'type': 'function', '_funcname': 'trycast',
                  'args': (
                      {'name': 'name', 'type': 'str',
                       'desc': 'The name of the model type to normalize the value as.', },
                      {'name': 'valu', 'type': 'any', 'desc': 'The value to normalize.', },
                  ),
                  'returns': {'type': 'list',
                              'desc': 'A list of (<bool>, <prim>) for status and normalized value.', }}},
        {'name': 'repr', 'desc': '''
            Attempt to convert a system mode value to a display mode string.

            Examples:
                Print the Synapse user name for an iden::

                    $lib.print($lib.repr(syn:user, $iden))

         ''',
         'type': {'type': 'function', '_funcname': '_repr',
                  'args': (
                      {'name': 'name', 'type': 'str', 'desc': 'The name of the model type.'},
                      {'name': 'valu', 'type': 'any', 'desc': 'The value to convert.'},
                  ),
                  'returns': {'type': 'str', 'desc': 'A display mode representation of the value.'}}},

        {'name': 'debug', 'desc': '''
            True if the current runtime has debugging enabled.

            Note:
                The debug state is inherited by sub-runtimes at instantiation time.  Any
                changes to a runtime's debug state do not percolate automatically.

            Examples:
                Check if the runtime is in debug and print a message::

                    if $lib.debug {
                        $lib.print('Doing stuff!')
                    }

                Update the current runtime to enable debugging::

                    $lib.debug = (true)''',
         'type': {
             'type': ['gtor', 'stor'],
             '_storfunc': '_setRuntDebug',
             '_gtorfunc': '_getRuntDebug',
             'returns': {'type': 'boolean'}}},

        {'name': 'copy', 'desc': '''
            Create and return a deep copy of the given storm object.

            Note:
                This is currently limited to msgpack compatible primitives.

            Examples:
                Make a copy of a list or dict::

                    $copy = $lib.copy($item)
         ''',
         'type': {'type': 'function', '_funcname': '_copy',
                  'args': (
                      {'name': 'item', 'type': 'prim',
                       'desc': 'The item to make a copy of.', },
                  ),
                  'returns': {'type': 'prim',
                              'desc': 'A deep copy of the primitive object.', }}},
    )

    _storm_lib_perms = (
        {'perm': ('globals',), 'gate': 'cortex',
            'desc': 'Used to control all operations for global variables.'},

        {'perm': ('globals', 'get'), 'gate': 'cortex',
            'desc': 'Used to control read access to all global variables.'},
        {'perm': ('globals', 'get', '<name>'), 'gate': 'cortex',
            'desc': 'Used to control read access to a specific global variable.'},

        {'perm': ('globals', 'set'), 'gate': 'cortex',
            'desc': 'Used to control edit access to all global variables.'},
        {'perm': ('globals', 'set', '<name>'), 'gate': 'cortex',
            'desc': 'Used to control edit access to a specific global variable.'},

        {'perm': ('globals', 'del'), 'gate': 'cortex',
            'desc': 'Used to control delete access to all global variables.'},
        {'perm': ('globals', 'del', '<name>'), 'gate': 'cortex',
            'desc': 'Used to control delete access to a specific global variable.'},
    )

    def __init__(self, runt, name=()):
        Lib.__init__(self, runt, name=name)
        self.stors['debug'] = self._setRuntDebug
        self.gtors['debug'] = self._getRuntDebug

        self.ctors.update({
            'env': self._ctorEnvVars,
            'vars': self._ctorRuntVars,
            'globals': self._ctorGlobalVars,
        })

    async def _getRuntDebug(self):
        return self.runt.debug

    @stormfunc(readonly=True)
    async def _setRuntDebug(self, debug):
        self.runt.debug = await tobool(debug)

    def getObjLocals(self):
        return {
            'len': self._len,
            'min': self._min,
            'max': self._max,
            'set': self._set,
            'copy': self._copy,
            'exit': self._exit,
            'guid': self._guid,
            'fire': self._fire,
            'null': None,
            'undef': undef,
            'true': True,
            'false': False,
            'cast': self._cast,
            'repr': self._repr,
            'warn': self._warn,
            'print': self._print,
            'raise': self._raise,
            'range': self._range,
            'pprint': self._pprint,
            'sorted': self._sorted,
            'import': self._libBaseImport,
            'trycast': self.trycast,
        }

    @stormfunc(readonly=True)
    async def _libBaseImport(self, name, debug=False, reqvers=None):

        name = await tostr(name)
        debug = await tobool(debug)
        reqvers = await tostr(reqvers, noneok=True)

        mdef = await self.runt.view.core.getStormMod(name, reqvers=reqvers)
        if mdef is None:
            mesg = f'No storm module named {name} matching version requirement {reqvers}'
            raise s_exc.NoSuchName(mesg=mesg, name=name, reqvers=reqvers)

        text = mdef.get('storm')
        modconf = mdef.get('modconf')

        query = await self.runt.getStormQuery(text)

        asroot = False

        rootperms = mdef.get('asroot:perms')
        if rootperms is not None:

            for perm in rootperms:
                if self.runt.allowed(perm):
                    asroot = True
                    break

            if not asroot:
                permtext = ' or '.join(('.'.join(p) for p in rootperms))
                mesg = f'Module ({name}) requires permission: {permtext}'
                raise s_exc.AuthDeny(mesg=mesg, user=self.runt.user.iden, username=self.runt.user.name)

        else:
            perm = ('asroot', 'mod') + tuple(name.split('.'))
            asroot = self.runt.allowed(perm)

            if mdef.get('asroot', False) and not asroot:
                mesg = f'Module ({name}) elevates privileges.  You need perm: asroot.mod.{name}'
                raise s_exc.AuthDeny(mesg=mesg, user=self.runt.user.iden, username=self.runt.user.name)

        modr = await self.runt.getModRuntime(query, opts={'vars': {'modconf': modconf}})
        modr.asroot = asroot

        if debug:
            modr.debug = debug

        self.runt.onfini(modr)

        async for item in modr.execute():
            await asyncio.sleep(0)  # pragma: no cover

        modlib = Lib(modr)
        modlib.locls.update(modr.vars)
        modlib.locls['__module__'] = mdef
        modlib.name = (name,)

        return modlib

    @stormfunc(readonly=True)
    async def _copy(self, item):
        # short circuit a few python types
        if item is None:
            return None

        if isinstance(item, (int, str, bool)):
            return item

        try:
            valu = fromprim(item)
        except s_exc.NoSuchType:
            mesg = 'Type does not have a Storm primitive and cannot be copied.'
            raise s_exc.BadArg(mesg=mesg) from None

        try:
            return await valu._storm_copy()
        except s_exc.NoSuchType:
            mesg = 'Nested type does not support being copied!'
            raise s_exc.BadArg(mesg=mesg) from None

    def _reqTypeByName(self, name):
        typeitem = self.runt.view.core.model.type(name)
        if typeitem is not None:
            return typeitem

        # If a type cannot be found for the form, see if name is a property
        # that has a type we can use
        propitem = self.runt.view.core.model.prop(name)
        if propitem is not None:
            return propitem.type

        mesg = f'No type or prop found for name {name}.'
        raise s_exc.NoSuchType(mesg=mesg)

    @stormfunc(readonly=True)
    async def _cast(self, name, valu):
        name = await toprim(name)
        valu = await tostor(valu)

        typeitem = self._reqTypeByName(name)
        # TODO an eventual mapping between model types and storm prims

        norm, info = await typeitem.norm(valu)
        return fromprim(norm, basetypes=False)

    @stormfunc(readonly=True)
    async def trycast(self, name, valu):
        name = await toprim(name)
        valu = await tostor(valu)

        typeitem = self._reqTypeByName(name)

        try:
            norm, info = await typeitem.norm(valu)
            return (True, fromprim(norm, basetypes=False))
        except s_exc.BadTypeValu:
            return (False, None)

    @stormfunc(readonly=True)
    async def _repr(self, name, valu):
        name = await tostr(name)
        valu = await tostor(valu)

        parts = name.strip().split('.')
        name = parts[0]

        typeitem = self._reqTypeByName(name)
        if len(parts) > 1:
            typeitem = typeitem.getVirtType(parts[1:])

        return typeitem.repr(valu)

    @stormfunc(readonly=True)
    async def _exit(self, mesg=None, **kwargs):
        if mesg:
            mesg = await self._get_mesg(mesg, **kwargs)
            await self.runt.warn(mesg, log=False)
            raise s_stormctrl.StormExit(mesg=mesg)
        raise s_stormctrl.StormExit()

    @stormfunc(readonly=True)
    async def _sorted(self, valu, reverse=False):
        valu = await toprim(valu)
        if isinstance(valu, dict):
            valu = list(valu.items())
        for item in sorted(valu, reverse=reverse):
            yield item

    @stormfunc(readonly=True)
    async def _set(self, *vals):
        return Set(vals)

    @stormfunc(readonly=True)
    async def _guid(self, *args, valu=undef):
        if args:
            if valu is not undef:
                raise s_exc.BadArg(mesg='Valu cannot be specified if positional arguments are provided')
            args = await tostor(args, packsafe=True)
            return s_common.guid(args)

        if valu is not undef:
            valu = await tostor(valu, packsafe=True)
            return s_common.guid(valu)

        return s_common.guid()

    @stormfunc(readonly=True)
    async def _len(self, item):

        if isinstance(item, (types.GeneratorType, types.AsyncGeneratorType)):
            size = 0
            async for _ in s_coro.agen(item):
                size += 1
                await asyncio.sleep(0)
            return size

        try:
            return len(item)
        except TypeError:
            name = f'{item.__class__.__module__}.{item.__class__.__name__}'
            raise s_exc.StormRuntimeError(mesg=f'Object {name} does not have a length.', name=name) from None
        except Exception as e:  # pragma: no cover
            name = f'{item.__class__.__module__}.{item.__class__.__name__}'
            raise s_exc.StormRuntimeError(mesg=f'Unknown error during len(): {repr(e)}', name=name)

    @stormfunc(readonly=True)
    async def _min(self, *args):
        args = await toprim(args)
        # allow passing in a list of ints
        vals = []
        for arg in args:
            if isinstance(arg, (list, tuple)):
                vals.extend(arg)
                continue
            vals.append(arg)

        if len(vals) < 1:
            mesg = '$lib.min() must have at least one argument or a list containing at least one value.'
            raise s_exc.StormRuntimeError(mesg=mesg)

        ints = [await toint(x) for x in vals]
        return min(ints)

    @stormfunc(readonly=True)
    async def _max(self, *args):
        args = await toprim(args)
        # allow passing in a list of ints
        vals = []
        for arg in args:
            if isinstance(arg, (list, tuple)):
                vals.extend(arg)
                continue
            vals.append(arg)

        if len(vals) < 1:
            mesg = '$lib.max() must have at least one argument or a list containing at least one value.'
            raise s_exc.StormRuntimeError(mesg=mesg)

        ints = [await toint(x) for x in vals]
        return max(ints)

    @staticmethod
    async def _get_mesg(mesg, **kwargs):
        if not isinstance(mesg, str):
            mesg = await torepr(mesg)
        elif kwargs:
            mesg = await kwarg_format(mesg, **kwargs)
        return mesg

    @stormfunc(readonly=True)
    async def _print(self, mesg, **kwargs):
        mesg = await self._get_mesg(mesg, **kwargs)
        await self.runt.printf(mesg)

    @stormfunc(readonly=True)
    async def _raise(self, name, mesg, **info):
        name = await tostr(name)
        mesg = await tostr(mesg)
        info = await toprim(info)
        s_json.reqjsonsafe(info)

        ctor = getattr(s_exc, name, None)
        if ctor is not None:
            raise ctor(mesg=mesg, **info)

        info['mesg'] = mesg
        info['errname'] = name
        raise s_exc.StormRaise(**info)

    @stormfunc(readonly=True)
    async def _range(self, stop, start=None, step=None):
        stop = await toint(stop)
        start = await toint(start, True)
        step = await toint(step, True)

        if start is not None:
            if step is not None:
                genr = range(start, stop, step)
            else:
                genr = range(start, stop)
        else:
            genr = range(stop)

        for valu in genr:
            yield valu
            await asyncio.sleep(0)

    @stormfunc(readonly=True)
    async def _pprint(self, item, prefix='', clamp=None):
        if clamp is not None:
            clamp = await toint(clamp)

            if clamp < 3:
                mesg = 'Invalid clamp length.'
                raise s_exc.StormRuntimeError(mesg=mesg, clamp=clamp)

        try:
            item = await toprim(item)
        except s_exc.NoSuchType:
            pass

        lines = pprint.pformat(item).splitlines()

        for line in lines:
            fline = f'{prefix}{line}'
            if clamp and len(fline) > clamp:
                await self.runt.printf(f'{fline[:clamp - 3]}...')
            else:
                await self.runt.printf(fline)

    @stormfunc(readonly=True)
    async def _warn(self, mesg, **kwargs):
        mesg = await self._get_mesg(mesg, **kwargs)
        await self.runt.warn(mesg, log=False)

    @stormfunc(readonly=True)
    async def _fire(self, name, **info):
        info = await toprim(info)
        s_json.reqjsonsafe(info)
        await self.runt.bus.fire('storm:fire', type=name, data=info)

    def _ctorGlobalVars(self, path=None):
        return GlobalVars(path=path)

    def _ctorEnvVars(self, path=None):
        return EnvVars(path=path)

    def _ctorRuntVars(self, path=None):
        return RuntVars(path=path)

@registry.registerLib
class LibDict(Lib):
    '''
    A Storm Library for interacting with dictionaries.
    '''
    _storm_locals = (
        {'name': 'has', 'desc': 'Check a dictionary has a specific key.',
         'type': {'type': 'function', '_funcname': '_has',
                  'args': (
                      {'name': 'valu', 'type': 'dict', 'desc': 'The dictionary being checked.'},
                      {'name': 'key', 'type': 'any', 'desc': 'The key to check.'},
                  ),
                  'returns': {'type': 'boolean', 'desc': 'True if the key is present, false if the key is not present.'}}},
        {'name': 'keys', 'desc': 'Retrieve a list of keys in the specified dictionary.',
         'type': {'type': 'function', '_funcname': '_keys',
                  'args': (
                      {'name': 'valu', 'type': 'dict', 'desc': 'The dictionary to operate on.'},
                  ),
                  'returns': {'type': 'list', 'desc': 'List of keys in the specified dictionary.', }}},
        {'name': 'pop', 'desc': 'Remove specified key and return the corresponding value.',
         'type': {'type': 'function', '_funcname': '_pop',
                  'args': (
                      {'name': 'valu', 'type': 'dict', 'desc': 'The dictionary to operate on.'},
                      {'name': 'key', 'type': 'any', 'desc': 'The key to pop.'},
                      {'name': 'default', 'type': 'any', 'default': '$lib.undef',
                       'desc': 'Optional default value to return if the key does not exist in the dictionary.'},
                  ),
                  'returns': {'type': 'any', 'desc': 'The popped value.', }}},
        {'name': 'update', 'desc': 'Update the specified dictionary with keys/values from another dictionary.',
         'type': {'type': 'function', '_funcname': '_update',
                  'args': (
                      {'name': 'valu', 'type': 'dict', 'desc': 'The target dictionary (update to).'},
                      {'name': 'other', 'type': 'dict', 'desc': 'The source dictionary (update from).'},
                  ),
                  'returns': {'type': 'null'}}},
        {'name': 'values', 'desc': 'Retrieve a list of values in the specified dictionary.',
         'type': {'type': 'function', '_funcname': '_values',
                  'args': (
                      {'name': 'valu', 'type': 'dict', 'desc': 'The dictionary to operate on.'},
                  ),
                  'returns': {'type': 'list', 'desc': 'List of values in the specified dictionary.', }}},
    )
    _storm_lib_path = ('dict',)

    def getObjLocals(self):
        return {
            'has': self._has,
            'keys': self._keys,
            'pop': self._pop,
            'update': self._update,
            'values': self._values,
        }

    async def _check_type(self, valu, name='valu'):
        if isinstance(valu, (dict, Dict)):
            return

        typ = getattr(valu, '_storm_typename', None)
        if typ is None:
            prim = await toprim(valu)
            typ = type(prim).__name__

        mesg = f'{name} argument must be a dict, not {typ}.'
        raise s_exc.BadArg(mesg=mesg)

    @stormfunc(readonly=True)
    async def _has(self, valu, key):
        await self._check_type(valu)
        key = await toprim(key)
        valu = await toprim(valu)
        return key in valu

    @stormfunc(readonly=True)
    async def _keys(self, valu):
        await self._check_type(valu)
        valu = await toprim(valu)
        return list(valu.keys())

    @stormfunc(readonly=True)
    async def _pop(self, valu, key, default=undef):
        await self._check_type(valu)

        key = await toprim(key)
        real = await toprim(valu)

        if key not in real:
            if default == undef:
                mesg = f'Key {key} does not exist in dictionary.'
                raise s_exc.BadArg(mesg=mesg)
            return await toprim(default)

        # Make sure we have a storm Dict
        valu = fromprim(valu)

        ret = await valu.deref(key)
        await valu.setitem(key, undef)
        return ret

    @stormfunc(readonly=True)
    async def _update(self, valu, other):
        await self._check_type(valu)
        await self._check_type(other, name='other')

        valu = fromprim(valu)
        other = await toprim(other)

        for k, v in other.items():
            await valu.setitem(k, v)

    @stormfunc(readonly=True)
    async def _values(self, valu):
        await self._check_type(valu)

        valu = await toprim(valu)
        return list(valu.values())

@registry.registerLib
class LibPs(Lib):
    '''
    A Storm Library for interacting with running tasks on the Cortex.
    '''
    _storm_locals = (  # type:  ignore
        {'name': 'kill', 'desc': 'Stop a running task on the Cortex.',
         'type': {'type': 'function', '_funcname': '_kill',
                  'args': (
                      {'name': 'prefix', 'type': 'str',
                       'desc': 'The prefix of the task to stop. '
                               'Tasks will only be stopped if there is a single prefix match.'},
                  ),
                  'returns': {'type': 'boolean', 'desc': 'True if the task was cancelled, False otherwise.', }}},
        {'name': 'list', 'desc': 'List tasks the current user can access.',
         'type': {'type': 'function', '_funcname': '_list',
                  'returns': {'type': 'list', 'desc': 'A list of task definitions.', }}},
    )
    _storm_lib_path = ('ps',)

    def getObjLocals(self):
        return {
            'kill': self._kill,
            'list': self._list,
        }

    async def _kill(self, prefix):
        idens = []

        todo = s_common.todo('ps', self.runt.user)
        tasks = await self.dyncall('cell', todo)
        for task in tasks:
            iden = task.get('iden')
            if iden.startswith(prefix):
                idens.append(iden)

        if len(idens) == 0:
            mesg = 'Provided iden does not match any processes.'
            raise s_exc.StormRuntimeError(mesg=mesg, iden=prefix)

        if len(idens) > 1:
            mesg = 'Provided iden matches more than one process.'
            raise s_exc.StormRuntimeError(mesg=mesg, iden=prefix)

        todo = s_common.todo('kill', self.runt.user, idens[0])
        return await self.dyncall('cell', todo)

    @stormfunc(readonly=True)
    async def _list(self):
        todo = s_common.todo('ps', self.runt.user)
        return await self.dyncall('cell', todo)

@registry.registerLib
class LibAxon(Lib):
    '''
    A Storm library for interacting with the Cortex's Axon.

    For APIs that accept an ssl_opts argument, the dictionary may contain the following values::

        ({
            'verify': <bool> - Perform SSL/TLS verification. Is overridden by the ssl argument.
            'client_cert': <str> - PEM encoded full chain certificate for use in mTLS.
            'client_key': <str> - PEM encoded key for use in mTLS. Alternatively, can be included in client_cert.
        })

    For APIs that accept a proxy argument, the following values are supported::

        ``(true)``: Use the proxy defined by the http:proxy configuration option if set.
        ``(false)``: Do not use the proxy defined by the http:proxy configuration option if set.
        <str>: A proxy URL string.
    '''
    _storm_locals = (
        {'name': 'wget', 'desc': """
            A method to download an HTTP(S) resource into the Cortex's Axon.

            Notes:
                The response body will be stored regardless of the status code. See the ``Axon.wget()`` API
                documentation to see the complete structure of the response dictionary.

            Example:
                Get the Vertex Project website::

                    $headers = ({})
                    $headers."User-Agent" = Foo/Bar

                    $resp = $lib.axon.wget("http://vertex.link", method=GET, headers=$headers)
                    if $resp.ok { $lib.print("Downloaded: {size} bytes", size=$resp.size) }
            """,
         'type': {'type': 'function', '_funcname': 'wget',
                  'args': (
                      {'name': 'url', 'type': 'str', 'desc': 'The URL to download'},
                      {'name': 'headers', 'type': 'dict', 'desc': 'An optional dictionary of HTTP headers to send.',
                       'default': None},
                      {'name': 'params', 'type': 'dict', 'desc': 'An optional dictionary of URL parameters to add.',
                       'default': None},
                      {'name': 'method', 'type': 'str', 'desc': 'The HTTP method to use.', 'default': 'GET'},
                      {'name': 'json', 'type': 'dict', 'desc': 'A JSON object to send as the body.',
                       'default': None},
                      {'name': 'body', 'type': 'bytes', 'desc': 'Bytes to send as the body.', 'default': None},
                      {'name': 'ssl', 'type': 'boolean',
                       'desc': 'Set to False to disable SSL/TLS certificate verification.', 'default': True},
                      {'name': 'timeout', 'type': 'int', 'desc': 'Timeout for the download operation.',
                       'default': None},
                      {'name': 'proxy', 'type': ['bool', 'str'],
                       'desc': 'Configure proxy usage. See $lib.axon help for additional details.', 'default': True},
                      {'name': 'ssl_opts', 'type': 'dict',
                       'desc': 'Optional SSL/TLS options. See $lib.axon help for additional details.',
                       'default': None},
                  ),
                  'returns': {'type': 'dict', 'desc': 'A status dictionary of metadata.'}}},
        {'name': 'wput', 'desc': """
            A method to upload a blob from the axon to an HTTP(S) endpoint.
            """,
         'type': {'type': 'function', '_funcname': 'wput',
                  'args': (
                      {'name': 'sha256', 'type': 'str', 'desc': 'The sha256 of the file blob to upload.'},
                      {'name': 'url', 'type': 'str', 'desc': 'The URL to upload the file to.'},
                      {'name': 'headers', 'type': 'dict', 'desc': 'An optional dictionary of HTTP headers to send.',
                       'default': None},
                      {'name': 'params', 'type': 'dict', 'desc': 'An optional dictionary of URL parameters to add.',
                       'default': None},
                      {'name': 'method', 'type': 'str', 'desc': 'The HTTP method to use.', 'default': 'PUT'},
                      {'name': 'ssl', 'type': 'boolean',
                       'desc': 'Set to False to disable SSL/TLS certificate verification.', 'default': True},
                      {'name': 'timeout', 'type': 'int', 'desc': 'Timeout for the download operation.',
                       'default': None},
                      {'name': 'proxy', 'type': ['bool', 'str'],
                       'desc': 'Configure proxy usage. See $lib.axon help for additional details.', 'default': True},
                      {'name': 'ssl_opts', 'type': 'dict',
                       'desc': 'Optional SSL/TLS options. See $lib.axon help for additional details.',
                       'default': None},
                  ),
                  'returns': {'type': 'dict', 'desc': 'A status dictionary of metadata.'}}},
        {'name': 'urlfile', 'desc': '''
            Retrieve the target URL using the wget() function and construct an inet:urlfile node from the response.

            Notes:
                This accepts the same arguments as ``$lib.axon.wget()``.
                ''',
         'type': {'type': 'function', '_funcname': 'urlfile',
                  'args': (
                      {'name': '*args', 'type': 'any', 'desc': 'Args from ``$lib.axon.wget()``.'},
                      {'name': '**kwargs', 'type': 'any', 'desc': 'Args from ``$lib.axon.wget()``.'},
                  ),
                  'returns': {'type': ['node', 'null'],
                              'desc': 'The ``inet:urlfile`` node on success,  ``null`` on error.'}}},
        {'name': 'del', 'desc': '''
            Remove the bytes from the Cortex's Axon by sha256.

            Example:
                Delete files from the axon based on a tag::

                    file:bytes#foo +:sha256 $lib.axon.del(:sha256)
        ''',
         'type': {'type': 'function', '_funcname': 'del_',
                  'args': (
                      {'name': 'sha256', 'type': 'crypto:hash:sha256',
                       'desc': 'The sha256 of the bytes to remove from the Axon.'},
                  ),
                  'returns': {'type': 'boolean', 'desc': 'True if the bytes were found and removed.'}}},

        {'name': 'dels', 'desc': '''
            Remove multiple byte blobs from the Cortex's Axon by a list of sha256 hashes.

            Example:
                Delete a list of files (by hash) from the Axon::

                    $list = ($hash0, $hash1, $hash2)
                    $lib.axon.dels($list)
        ''',
         'type': {'type': 'function', '_funcname': 'dels',
                  'args': (
                      {'name': 'sha256s', 'type': 'list', 'desc': 'A list of sha256 hashes to remove from the Axon.'},
                  ),
                  'returns': {'type': 'list',
                              'desc': 'A list of boolean values that are True if the bytes were found.'}}},

        {'name': 'list', 'desc': '''
        List (offset, sha256, size) tuples for files in the Axon in added order.

        Example:
            List files::

                for ($offs, $sha256, $size) in $lib.axon.list() {
                    $lib.print($sha256)
                }

            Start list from offset 10::

                for ($offs, $sha256, $size) in $lib.axon.list(10) {
                    $lib.print($sha256)
                }
        ''',
         'type': {'type': 'function', '_funcname': 'list',
                  'args': (
                      {'name': 'offs', 'type': 'int', 'desc': 'The offset to start from.', 'default': 0},
                      {'name': 'wait', 'type': 'boolean', 'default': False,
                        'desc': 'Wait for new results and yield them in realtime.'},
                      {'name': 'timeout', 'type': 'int', 'default': None,
                        'desc': 'The maximum time to wait for a new result before returning.'},
                  ),
                  'returns': {'name': 'yields', 'type': 'list',
                              'desc': 'Tuple of (offset, sha256, size) in added order.'}}},
        {'name': 'readlines', 'desc': '''
        Yields lines of text from a plain-text file stored in the Axon.

        Examples:

            // Get the lines for a given file.
            for $line in $lib.axon.readlines($sha256) {
                $dostuff($line)
            }
        ''',
         'type': {'type': 'function', '_funcname': 'readlines',
                  'args': (
                      {'name': 'sha256', 'type': 'str', 'desc': 'The SHA256 hash of the file.'},
                      {'name': 'errors', 'type': 'str', 'default': 'ignore',
                       'desc': 'Specify how encoding errors should handled.'},
                  ),
                  'returns': {'name': 'yields', 'type': 'str',
                              'desc': 'A line of text from the file.'}}},

        {'name': 'jsonlines', 'desc': '''
        Yields JSON objects from a JSON-lines file stored in the Axon.

        Example:
            Get the JSON objects from a given JSONL file::

                for $item in $lib.axon.jsonlines($sha256) {
                    $dostuff($item)
                }
        ''',
         'type': {'type': 'function', '_funcname': 'jsonlines',
                  'args': (
                      {'name': 'sha256', 'type': 'str', 'desc': 'The SHA256 hash of the file.'},
                      {'name': 'errors', 'type': 'str', 'default': 'ignore',
                       'desc': 'Specify how encoding errors should handled.'},
                  ),
                  'returns': {'name': 'yields', 'type': 'any',
                              'desc': 'A JSON object parsed from a line of text.'}}},
        {'name': 'csvrows', 'desc': '''
            Yields CSV rows from a CSV file stored in the Axon.

            Notes:
                The dialect and fmtparams expose the Python csv.reader() parameters.

            Example:
                Get the rows from a given csv file::

                    for $row in $lib.axon.csvrows($sha256) {
                        $dostuff($row)
                    }

                Get the rows from a given tab separated file::

                    for $row in $lib.axon.csvrows($sha256, delimiter="\\t") {
                        $dostuff($row)
                    }
            ''',
         'type': {'type': 'function', '_funcname': 'csvrows',
                  'args': (
                      {'name': 'sha256', 'type': 'str', 'desc': 'The SHA256 hash of the file.'},
                      {'name': 'dialect', 'type': 'str', 'desc': 'The default CSV dialect to use.',
                       'default': 'excel'},
                      {'name': 'errors', 'type': 'str', 'default': 'ignore',
                       'desc': 'Specify how encoding errors should handled.'},
                      {'name': '**fmtparams', 'type': 'any', 'desc': 'Format arguments.'},
                  ),
                  'returns': {'name': 'yields', 'type': 'list',
                              'desc': 'A list of strings from the CSV file.'}}},
        {'name': 'metrics', 'desc': '''
        Get runtime metrics of the Axon.

        Example:
            Print the total number of files stored in the Axon::

                $data = $lib.axon.metrics()
                $lib.print("The Axon has {n} files", n=$data."file:count")
        ''',
        'type': {'type': 'function', '_funcname': 'metrics',
                 'returns': {'type': 'dict', 'desc': 'A dictionary containing runtime data about the Axon.'}}},
        {'name': 'put', 'desc': '''
            Save the given bytes variable to the Axon the Cortex is configured to use.

            Examples:
                Save a base64 encoded buffer to the Axon::

                    storm> $s='dGVzdA==' $buf=$lib.base64.decode($s) ($size, $sha256)=$lib.axon.put($buf)
                         $lib.print('size={size} sha256={sha256}', size=$size, sha256=$sha256)

                    size=4 sha256=9f86d081884c7d659a2feaa0c55ad015a3bf4f1b2b0b822cd15d6c15b0f00a08''',
         'type': {'type': 'function', '_funcname': 'put',
                  'args': (
                      {'name': 'byts', 'type': 'bytes', 'desc': 'The bytes to save.', },
                  ),
                  'returns': {'type': 'list', 'desc': 'A tuple of the file size and sha256 value.', }}},
        {'name': 'has', 'desc': '''
            Check if the Axon the Cortex is configured to use has a given sha256 value.

            Examples:
                Check if the Axon has a given file::

                    # This example assumes the Axon does have the bytes
                    storm> if $lib.axon.has(9f86d081884c7d659a2feaa0c55ad015a3bf4f1b2b0b822cd15d6c15b0f00a08) {
                            $lib.print("Has bytes")
                        } else {
                            $lib.print("Does not have bytes")
                        }

                    Has bytes
            ''',
         'type': {'type': 'function', '_funcname': 'has',
                  'args': (
                      {'name': 'sha256', 'type': 'str', 'desc': 'The sha256 value to check.', },
                  ),
                  'returns': {'type': 'boolean', 'desc': 'True if the Axon has the file, false if it does not.', }}},
        {'name': 'size', 'desc': '''
            Return the size of the bytes stored in the Axon for the given sha256.

            Examples:
                Get the size for a file given a variable named ``$sha256``::

                    $size = $lib.axon.size($sha256)
            ''',
         'type': {'type': 'function', '_funcname': 'size',
                  'args': (
                      {'name': 'sha256', 'type': 'str', 'desc': 'The sha256 value to check.', },
                  ),
                  'returns': {'type': ['int', 'null'],
                              'desc': 'The size of the file or ``null`` if the file is not found.', }}},
        {'name': 'hashset', 'desc': '''
            Return additional hashes of the bytes stored in the Axon for the given sha256.

            Examples:
                Get the md5 hash for a file given a variable named ``$sha256``::

                    $hashset = $lib.axon.hashset($sha256)
                    $md5 = $hashset.md5
            ''',
         'type': {'type': 'function', '_funcname': 'hashset',
                  'args': (
                      {'name': 'sha256', 'type': 'str', 'desc': 'The sha256 value to calculate hashes for.', },
                  ),
                  'returns': {'type': 'dict', 'desc': 'A dictionary of additional hashes.', }}},

        {'name': 'read', 'desc': '''
            Read bytes from a file stored in the Axon by its SHA256 hash.

            Examples:
                Read 100 bytes starting at offset 0::

                    $byts = $lib.axon.read($sha256, size=100)

                Read 50 bytes starting at offset 200::

                    $byts = $lib.axon.read($sha256, offs=200, size=50)
            ''',
         'type': {'type': 'function', '_funcname': 'read',
                  'args': (
                      {'name': 'sha256', 'type': 'str', 'desc': 'The SHA256 hash of the file to read.'},
                      {'name': 'offs', 'type': 'int', 'default': 0,
                       'desc': 'The offset to start reading from.'},
                      {'name': 'size', 'type': 'int', 'default': s_const.mebibyte,
                       'desc': 'The number of bytes to read. Max is 1 MiB.'},
                  ),
                  'returns': {'type': 'bytes', 'desc': 'The requested bytes from the file.'}}},

        {'name': 'unpack', 'desc': '''
            Unpack bytes from a file stored in the Axon into a struct using the specified format.

            Examples:
                Unpack two 32-bit integers from the start of a file::

                    $nums = $lib.axon.unpack($sha256, '<II')

                Unpack a 64-bit float starting at offset 100::

                    $float = $lib.axon.unpack($sha256, '<d', offs=100)
            ''',
         'type': {'type': 'function', '_funcname': 'unpack',
                  'args': (
                      {'name': 'sha256', 'type': 'str', 'desc': 'The SHA256 hash of the file to read.'},
                      {'name': 'fmt', 'type': 'str', 'desc': 'The struct format string.'},
                      {'name': 'offs', 'type': 'int', 'default': 0,
                       'desc': 'The offset to start reading from.'},
                  ),
                  'returns': {'type': 'list', 'desc': 'The unpacked values as a tuple.'}}},

        {'name': 'upload', 'desc': '''
            Upload a stream of bytes to the Axon as a file.

            Examples:
                Upload bytes from a generator::

                    ($size, $sha256) = $lib.axon.upload($getBytesChunks())
            ''',
         'type': {'type': 'function', '_funcname': 'upload',
                  'args': (
                      {'name': 'genr', 'type': 'generator', 'desc': 'A generator which yields bytes.', },
                  ),
                  'returns': {'type': 'list', 'desc': 'A tuple of the file size and sha256 value.', }}},
    )
    _storm_lib_path = ('axon',)

    def getObjLocals(self):
        return {
            'wget': self.wget,
            'wput': self.wput,
            'urlfile': self.urlfile,
            'del': self.del_,
            'dels': self.dels,
            'list': self.list,
            'readlines': self.readlines,
            'jsonlines': self.jsonlines,
            'csvrows': self.csvrows,
            'metrics': self.metrics,
            'put': self.put,
            'has': self.has,
            'size': self.size,
            'upload': self.upload,
            'hashset': self.hashset,
            'read': self.read,
            'unpack': self.unpack,
        }

    @stormfunc(readonly=True)
    async def readlines(self, sha256, errors='ignore'):
        self.runt.confirm(('axon', 'get'))
        await self.runt.view.core.getAxon()

        sha256 = await tostr(sha256)
        async for line in self.runt.view.core.axon.readlines(sha256, errors=errors):
            yield line

    @stormfunc(readonly=True)
    async def jsonlines(self, sha256, errors='ignore'):
        self.runt.confirm(('axon', 'get'))
        await self.runt.view.core.getAxon()

        sha256 = await tostr(sha256)
        async for line in self.runt.view.core.axon.jsonlines(sha256):
            yield line

    async def dels(self, sha256s):

        self.runt.confirm(('axon', 'del'))

        sha256s = await toprim(sha256s)

        if not isinstance(sha256s, (list, tuple)):
            raise s_exc.BadArg()

        hashes = [s_common.uhex(s) for s in sha256s]

        await self.runt.view.core.getAxon()

        axon = self.runt.view.core.axon
        return await axon.dels(hashes)

    async def del_(self, sha256):

        self.runt.confirm(('axon', 'del'))

        sha256 = await tostr(sha256)

        sha256b = s_common.uhex(sha256)
        await self.runt.view.core.getAxon()

        axon = self.runt.view.core.axon
        return await axon.del_(sha256b)

    async def wget(self, url, headers=None, params=None, method='GET', json=None, body=None,
                   ssl=True, timeout=None, proxy=True, ssl_opts=None):

        self.runt.confirm(('axon', 'upload'))

        url = await tostr(url)
        method = await tostr(method)

        ssl = await tobool(ssl)
        body = await toprim(body)
        json = await toprim(json)
        params = await toprim(params)
        headers = await toprim(headers)
        timeout = await toprim(timeout)
        proxy = await toprim(proxy)
        ssl_opts = await toprim(ssl_opts)

        params = strifyHttpArg(params, multi=True)
        headers = strifyHttpArg(headers)

        await self.runt.view.core.getAxon()

        kwargs = {}

        ok, proxy = await resolveAxonProxyArg(proxy)
        if ok:
            kwargs['proxy'] = proxy

        if ssl_opts is not None:
            axonvers = self.runt.view.core.axoninfo['synapse']['version']
            mesg = f'The ssl_opts argument requires an Axon Synapse version {AXON_MINVERS_SSLOPTS}, ' \
                   f'but the Axon is running {axonvers}'
            s_version.reqVersion(axonvers, AXON_MINVERS_SSLOPTS, mesg=mesg)
            kwargs['ssl_opts'] = ssl_opts

        axon = self.runt.view.core.axon
        resp = await axon.wget(url, headers=headers, params=params, method=method, ssl=ssl, body=body, json=json,
                               timeout=timeout, **kwargs)
        resp['original_url'] = url
        return resp

    async def wput(self, sha256, url, headers=None, params=None, method='PUT',
                   ssl=True, timeout=None, proxy=True, ssl_opts=None):

        self.runt.confirm(('axon', 'get'))

        url = await tostr(url)
        sha256 = await tostr(sha256)
        method = await tostr(method)
        proxy = await toprim(proxy)

        ssl = await tobool(ssl)
        params = await toprim(params)
        headers = await toprim(headers)
        timeout = await toprim(timeout)
        ssl_opts = await toprim(ssl_opts)

        params = strifyHttpArg(params, multi=True)
        headers = strifyHttpArg(headers)

        await self.runt.view.core.getAxon()

        kwargs = {}

        ok, proxy = await resolveAxonProxyArg(proxy)
        if ok:
            kwargs['proxy'] = proxy

        if ssl_opts is not None:
            axonvers = self.runt.view.core.axoninfo['synapse']['version']
            mesg = f'The ssl_opts argument requires an Axon Synapse version {AXON_MINVERS_SSLOPTS}, ' \
                   f'but the Axon is running {axonvers}'
            s_version.reqVersion(axonvers, AXON_MINVERS_SSLOPTS, mesg=mesg)
            kwargs['ssl_opts'] = ssl_opts

        axon = self.runt.view.core.axon
        sha256byts = s_common.uhex(sha256)

        return await axon.wput(sha256byts, url, headers=headers, params=params, method=method,
                               ssl=ssl, timeout=timeout, **kwargs)

    async def urlfile(self, *args, **kwargs):
        gateiden = self.runt.view.wlyr.iden
        self.runt.confirm(('node', 'add', 'file:bytes'), gateiden=gateiden)
        self.runt.confirm(('node', 'add', 'inet:urlfile'), gateiden=gateiden)

        resp = await self.wget(*args, **kwargs)
        code = resp.get('code')

        if code != 200:
            mesg = f'$lib.axon.urlfile(): HTTP code {code}: {resp.get("reason")}'
            await self.runt.warn(mesg, log=False)
            return

        now = (await self.runt.model.type('time').norm('now'))[0]

        original_url = resp.get('original_url')
        hashes = resp.get('hashes')
        sha256 = hashes.get('sha256')
        props = {
            'size': resp.get('size'),
            'md5': hashes.get('md5'),
            'sha1': hashes.get('sha1'),
            'sha256': sha256,
        # TODO: update once we know where this ends up in the model
        #    'seen': now,
        }

        valu = {'sha256': sha256}
        filenode = await self.runt.view.addNode('file:bytes', valu, props=props)

        if not filenode.get('name'):
            info = s_urlhelp.chopurl(original_url)
            base = info.get('path').strip('/').split('/')[-1]
            if base:
                await filenode.set('name', base)

        # props = {'seen': now}
        props = {}
        urlfile = await self.runt.view.addNode('inet:urlfile', (original_url, filenode.ndef[1]), props=props)

        history = resp.get('history')
        if history is not None:
            redirs = []
            src = original_url

            # We skip the first entry in history, since that URL is the original URL
            # having been redirected. The second+ history item represents the
            # requested URL. We then capture the last part of the chain in our list.
            # The recorded URLs after the original_url are all the resolved URLS,
            # since Location headers may be partial paths and this avoids needing to
            # do url introspection that has already been done by the Axon.

            for info in history[1:]:
                url = info.get('url')
                redirs.append((src, url))
                src = url

            redirs.append((src, resp.get('url')))

            for valu in redirs:
                # props = {'seen': now}
                props = {}
                await self.runt.view.addNode('inet:url:redir', valu, props=props)

        return urlfile

    @stormfunc(readonly=True)
    async def list(self, offs=0, wait=False, timeout=None):
        offs = await toint(offs)
        wait = await tobool(wait)
        timeout = await toint(timeout, noneok=True)

        self.runt.confirm(('axon', 'has'))

        await self.runt.view.core.getAxon()
        axon = self.runt.view.core.axon

        async for item in axon.hashes(offs, wait=wait, timeout=timeout):
            yield (item[0], s_common.ehex(item[1][0]), item[1][1])

    @stormfunc(readonly=True)
    async def csvrows(self, sha256, dialect='excel', errors='ignore', **fmtparams):

        self.runt.confirm(('axon', 'get'))

        await self.runt.view.core.getAxon()

        sha256 = await tostr(sha256)
        dialect = await tostr(dialect)
        fmtparams = await toprim(fmtparams)
        async for item in self.runt.view.core.axon.csvrows(s_common.uhex(sha256), dialect,
                                                           errors=errors, **fmtparams):
            yield item
            await asyncio.sleep(0)

    @stormfunc(readonly=True)
    async def metrics(self):
        self.runt.confirm(('axon', 'has'))
        return await self.runt.view.core.axon.metrics()

    async def upload(self, genr):

        self.runt.confirm(('axon', 'upload'))

        await self.runt.view.core.getAxon()
        async with await self.runt.view.core.axon.upload() as upload:
            async for byts in s_coro.agen(genr):
                await upload.write(byts)
            size, sha256 = await upload.save()
            return size, s_common.ehex(sha256)

    @stormfunc(readonly=True)
    async def has(self, sha256):
        sha256 = await tostr(sha256, noneok=True)
        if sha256 is None:
            return None

        self.runt.confirm(('axon', 'has'))

        await self.runt.view.core.getAxon()
        return await self.runt.view.core.axon.has(s_common.uhex(sha256))

    @stormfunc(readonly=True)
    async def size(self, sha256):
        sha256 = await tostr(sha256)

        self.runt.confirm(('axon', 'has'))

        await self.runt.view.core.getAxon()
        return await self.runt.view.core.axon.size(s_common.uhex(sha256))

    async def put(self, byts):
        if not isinstance(byts, bytes):
            mesg = '$lib.axon.put() requires a bytes argument'
            raise s_exc.BadArg(mesg=mesg)

        self.runt.confirm(('axon', 'upload'))

<<<<<<< HEAD
        await self.runt.view.core.getAxon()
        size, sha256 = await self.runt.view.core.axon.put(byts)
=======
        sha256 = hashlib.sha256(byts).digest()

        await self.runt.snap.core.getAxon()
        if await self.runt.snap.core.axon.has(sha256):
            return (len(byts), s_common.ehex(sha256))
>>>>>>> d85ce119

        size, sha256 = await self.runt.snap.core.axon.put(byts)
        return (size, s_common.ehex(sha256))

    @stormfunc(readonly=True)
    async def hashset(self, sha256):
        sha256 = await tostr(sha256)

        self.runt.confirm(('axon', 'has'))

        await self.runt.view.core.getAxon()
        return await self.runt.view.core.axon.hashset(s_common.uhex(sha256))

    @stormfunc(readonly=True)
    async def read(self, sha256, offs=0, size=s_const.mebibyte):
        '''
        Read bytes from a file in the Axon.
        '''
        sha256 = await tostr(sha256)
        size = await toint(size)
        offs = await toint(offs)

        if size > s_const.mebibyte:
            mesg = f'Size must be between 1 and {s_const.mebibyte} bytes'
            raise s_exc.BadArg(mesg=mesg)

        self.runt.confirm(('axon', 'get'))

        await self.runt.view.core.getAxon()

        byts = b''
        async for chunk in self.runt.view.core.axon.get(s_common.uhex(sha256), offs=offs, size=size):
            byts += chunk
        return byts

    @stormfunc(readonly=True)
    async def unpack(self, sha256, fmt, offs=0):
        '''
        Unpack bytes from a file in the Axon using struct.
        '''
        if self.runt.view.core.axoninfo.get('features', {}).get('unpack', 0) < 1:
            mesg = 'The connected Axon does not support the the unpack API. Please update your Axon.'
            raise s_exc.FeatureNotSupported(mesg=mesg)

        sha256 = await tostr(sha256)
        fmt = await tostr(fmt)
        offs = await toint(offs)

        self.runt.confirm(('axon', 'get'))

        await self.runt.view.core.getAxon()
        return await self.runt.view.core.axon.unpack(s_common.uhex(sha256), fmt, offs)

@registry.registerLib
class LibLift(Lib):
    '''
    A Storm Library for interacting with lift helpers.
    '''
    _storm_locals = (
        {'name': 'byPropAlts', 'desc': 'Lift nodes by a property value, including alternate property values.',
         'type': {'type': 'function', '_funcname': '_byPropAlts',
                  'args': (
                      {'name': 'name', 'desc': 'The name of the property to lift by.', 'type': 'str'},
                      {'name': 'valu', 'type': 'obj', 'desc': 'The value for the property.'},
                      {'name': 'cmpr', 'type': 'str', 'desc': 'The comparison operation to use on the value.', 'default': '='},
                  ),
                  'returns': {'name': 'Yields', 'type': 'node',
                              'desc': 'Yields nodes to the pipeline. '
                                      'This must be used in conjunction with the ``yield`` keyword.', }}},
        {'name': 'byNodeData', 'desc': 'Lift nodes which have a given nodedata name set on them.',
         'type': {'type': 'function', '_funcname': '_byNodeData',
                  'args': (
                      {'name': 'name', 'desc': 'The name to of the nodedata key to lift by.', 'type': 'str', },
                  ),
                  'returns': {'name': 'Yields', 'type': 'node',
                              'desc': 'Yields nodes to the pipeline. '
                                      'This must be used in conjunction with the ``yield`` keyword.', }}},
        {'name': 'byPropRefs', 'desc': 'Lift nodes which are referenced by properties of other nodes.',
         'type': {'type': 'function', '_funcname': '_byPropRefs',
                  'args': (
                      {'name': 'props', 'desc': 'The name of the props to check for references.', 'type': ['str', 'list']},
                      {'name': 'valu', 'type': 'obj', 'desc': 'The value for the property.', 'default': None},
                      {'name': 'cmpr', 'type': 'str', 'desc': 'The comparison operation to use on the value.', 'default': '='},
                  ),
                  'returns': {'name': 'Yields', 'type': 'node',
                              'desc': 'Yields nodes to the pipeline. '
                                      'This must be used in conjunction with the ``yield`` keyword.', }}},
        {'name': 'byTypeValue', 'desc': 'Lift nodes which have a property with a specific type and value.',
         'type': {'type': 'function', '_funcname': '_byTypeValue',
                  'args': (
                      {'name': 'name', 'desc': 'The name of the type to lift.', 'type': 'str'},
                      {'name': 'valu', 'type': 'obj', 'desc': 'The value for the type.'},
                      {'name': 'cmpr', 'type': 'str', 'desc': 'The comparison operation to use on the value.', 'default': '='},
                  ),
                  'returns': {'name': 'Yields', 'type': 'node',
                              'desc': 'Yields nodes to the pipeline. '
                                      'This must be used in conjunction with the ``yield`` keyword.', }}},
    )
    _storm_lib_path = ('lift',)

    def getObjLocals(self):
        return {
            'byNodeData': self._byNodeData,
            'byPropAlts': self._byPropAlts,
            'byPropRefs': self._byPropRefs,
            'byTypeValue': self._byTypeValue,
        }

    @stormfunc(readonly=True)
    async def _byNodeData(self, name):
        name = await tostr(name)
        async for node in self.runt.view.nodesByDataName(name):
            yield node

    @stormfunc(readonly=True)
    async def _byPropAlts(self, name, valu, cmpr='='):

        name = await tostr(name)
        valu = await tostor(valu)
        cmpr = await tostr(cmpr)

        props = self.runt.model.reqPropList(name)
        if props[0].isform:
            mesg = '$lib.lift.byPropAlts cannot be used to lift by form value.'
            raise s_exc.StormRuntimeError(mesg=mesg, prop=name)

        for prop in props:
            async for node in self.runt.view.nodesByPropAlts(prop, cmpr, valu):
                yield node

    @stormfunc(readonly=True)
    async def _byPropRefs(self, props, valu=None, cmpr='='):

        props = await toprim(props)
        valu = await tostor(valu)
        cmpr = await tostr(cmpr)

        if not isinstance(props, tuple):
            props = (props,)

        flatprops = []
        for prop in props:
            plist = self.runt.model.reqPropList(prop)
            for item in plist:
                if not item.isform:
                    flatprops.extend(item.getAlts())
                else:
                    flatprops.extend(plist)

        def getType(prop):
            if prop.type.isarray:
                return prop.type.arraytype
            else:
                return prop.type

        genrs = []
        ptyp = getType(flatprops[0])
        form = ptyp.name

        if self.runt.model.form(form) is None:
            mesg = '$lib.lift.byPropRefs props must be a type which is also a form.'
            raise s_exc.StormRuntimeError(mesg=mesg, type=form)

        for prop in flatprops:
            if getType(prop) != ptyp:
                mesg = '$lib.lift.byPropRefs props must all be of the same type.'
                raise s_exc.StormRuntimeError(mesg=mesg, props=props)

            genrs.append(self.runt.view.iterPropValuesWithCmpr(prop.full, cmpr, valu, array=prop.type.isarray))

        lastvalu = None

        async for indx, valu in s_common.merggenr2(genrs):
            if valu == lastvalu:
                continue

            lastvalu = valu
            yield await self.runt.view.getNodeByNdef((form, valu))

    @stormfunc(readonly=True)
    async def _byTypeValue(self, name, valu, cmpr='='):

        name = await tostr(name)
        valu = await tostor(valu)
        cmpr = await tostr(cmpr)

        if self.runt.model.prop(name) is not None:
            async for node in self.runt.view.nodesByPropValu(name, cmpr, valu):
                yield node

        async for node in self.runt.view.nodesByPropTypeValu(name, valu, cmpr=cmpr):
            yield node

@registry.registerLib
class LibTime(Lib):
    '''
    A Storm Library for interacting with timestamps.
    '''
    _storm_locals = (
        {'name': 'now', 'desc': 'Get the current epoch time in microseconds.',
         'type': {
             'type': 'function', '_funcname': '_now',
             'returns': {'desc': 'Epoch time in microseconds.', 'type': 'int', }}},
        {'name': 'fromunix',
         'desc': '''
            Normalize a timestamp from a unix epoch time in seconds to microseconds.

            Examples:
                Convert a timestamp from seconds to micros and format it::

                    storm> $seconds=1594684800 $micros=$lib.time.fromunix($seconds)
                         $str=$lib.time.format($micros, '%A %d, %B %Y') $lib.print($str)

                    Tuesday 14, July 2020''',
         'type': {'type': 'function', '_funcname': '_fromunix',
                  'args': (
                      {'name': 'secs', 'type': 'int', 'desc': 'Unix epoch time in seconds.', },
                  ),
                  'returns': {'type': 'int', 'desc': 'The normalized time in microseconds.', }}},
        {'name': 'parse', 'desc': '''
            Parse a timestamp string using ``datetime.strptime()`` into an epoch timestamp.

            Examples:
                Parse a string as for its month/day/year value into a timestamp::

                    storm> $s='06/01/2020' $ts=$lib.time.parse($s, '%m/%d/%Y') $lib.print($ts)

                    1590969600000000''',
         'type': {'type': 'function', '_funcname': '_parse',
                  'args': (
                      {'name': 'valu', 'type': 'str', 'desc': 'The timestamp string to parse.', },
                      {'name': 'format', 'type': 'str', 'desc': 'The format string to use for parsing.', },
                      {'name': 'errok', 'type': 'boolean', 'default': False,
                       'desc': 'If set, parsing errors will return ``(null)`` instead of raising an exception.'}
                  ),
                  'returns': {'type': 'int', 'desc': 'The epoch timestamp for the string.', }}},
        {'name': 'format', 'desc': '''
            Format a Synapse timestamp into a string value using ``datetime.strftime()``.

            Examples:
                Format a timestamp into a string::

                    storm> $now=$lib.time.now() $str=$lib.time.format($now, '%A %d, %B %Y') $lib.print($str)

                    Tuesday 14, July 2020''',
         'type': {'type': 'function', '_funcname': '_format',
                  'args': (
                      {'name': 'valu', 'type': 'int', 'desc': 'A timestamp in epoch microseconds.', },
                      {'name': 'format', 'type': 'str', 'desc': 'The strftime format string.', },
                  ),
                  'returns': {'type': 'str', 'desc': 'The formatted time string.', }}},
        {'name': 'sleep', 'desc': '''
            Pause the processing of data in the storm query.
            ''',
         'type': {'type': 'function', '_funcname': '_sleep',
                  'args': (
                      {'name': 'valu', 'type': 'int', 'desc': 'The number of seconds to pause for.', },
                  ),
                  'returns': {'type': 'null', }}},
        {'name': 'ticker', 'desc': '''
        Periodically pause the processing of data in the storm query.
        ''',
         'type': {'type': 'function', '_funcname': '_ticker',
                  'args': (
                      {'name': 'tick',
                       'desc': 'The amount of time to wait between each tick, in seconds.', 'type': 'int', },
                      {'name': 'count', 'default': None, 'type': 'int',
                       'desc': 'The number of times to pause the query before exiting the loop. '
                               'This defaults to None and will yield forever if not set.', }
                  ),
                  'returns': {'name': 'Yields', 'type': 'int',
                              'desc': 'This yields the current tick count after each time it wakes up.', }}},

        {'name': 'year', 'desc': '''
        Returns the year part of a time value.
        ''',
         'type': {'type': 'function', '_funcname': 'year',
                  'args': (
                      {'name': 'tick', 'desc': 'A time value.', 'type': 'time', },
                  ),
                  'returns': {'type': 'int', 'desc': 'The year part of the time expression.', }}},

        {'name': 'month', 'desc': '''
        Returns the month part of a time value.
        ''',
         'type': {'type': 'function', '_funcname': 'month',
                  'args': (
                      {'name': 'tick', 'desc': 'A time value.', 'type': 'time', },
                  ),
                  'returns': {'type': 'int', 'desc': 'The month part of the time expression.', }}},

        {'name': 'day', 'desc': '''
        Returns the day part of a time value.
        ''',
         'type': {'type': 'function', '_funcname': 'day',
                  'args': (
                      {'name': 'tick', 'desc': 'A time value.', 'type': 'time', },
                  ),
                  'returns': {'type': 'int', 'desc': 'The day part of the time expression.', }}},

        {'name': 'hour', 'desc': '''
        Returns the hour part of a time value.
        ''',
         'type': {'type': 'function', '_funcname': 'hour',
                  'args': (
                      {'name': 'tick', 'desc': 'A time value.', 'type': 'time', },
                  ),
                  'returns': {'type': 'int', 'desc': 'The hour part of the time expression.', }}},

        {'name': 'minute', 'desc': '''
        Returns the minute part of a time value.
        ''',
         'type': {'type': 'function', '_funcname': 'minute',
                  'args': (
                      {'name': 'tick', 'desc': 'A time value.', 'type': 'time', },
                  ),
                  'returns': {'type': 'int', 'desc': 'The minute part of the time expression.', }}},

        {'name': 'second', 'desc': '''
        Returns the second part of a time value.
        ''',
         'type': {'type': 'function', '_funcname': 'second',
                  'args': (
                      {'name': 'tick', 'desc': 'A time value.', 'type': 'time', },
                  ),
                  'returns': {'type': 'int', 'desc': 'The second part of the time expression.', }}},

        {'name': 'dayofweek', 'desc': '''
        Returns the index (beginning with monday as 0) of the day within the week.
        ''',
         'type': {'type': 'function', '_funcname': 'dayofweek',
                  'args': (
                      {'name': 'tick', 'desc': 'A time value.', 'type': 'time', },
                  ),
                  'returns': {'type': 'int', 'desc': 'The index of the day within week.', }}},

        {'name': 'dayofyear', 'desc': '''
        Returns the index (beginning with 0) of the day within the year.
        ''',
         'type': {'type': 'function', '_funcname': 'dayofyear',
                  'args': (
                      {'name': 'tick', 'desc': 'A time value.', 'type': 'time', },
                  ),
                  'returns': {'type': 'int', 'desc': 'The index of the day within year.', }}},

        {'name': 'dayofmonth', 'desc': '''
        Returns the index (beginning with 0) of the day within the month.
        ''',
         'type': {'type': 'function', '_funcname': 'dayofmonth',
                  'args': (
                      {'name': 'tick', 'desc': 'A time value.', 'type': 'time', },
                  ),
                  'returns': {'type': 'int', 'desc': 'The index of the day within month.', }}},

        {'name': 'monthofyear', 'desc': '''
        Returns the index (beginning with 0) of the month within the year.
        ''',
         'type': {'type': 'function', '_funcname': 'monthofyear',
                  'args': (
                      {'name': 'tick', 'desc': 'A time value.', 'type': 'time', },
                  ),
                  'returns': {'type': 'int', 'desc': 'The index of the month within year.', }}},
        {'name': 'toUTC', 'desc': '''
        Adjust an epoch microseconds timestamp to UTC from the given timezone.
        ''',
         'type': {'type': 'function', '_funcname': 'toUTC',
                  'args': (
                      {'name': 'tick', 'desc': 'A time value.', 'type': 'time'},
                      {'name': 'timezone', 'desc': 'A timezone name. See python pytz docs for options.', 'type': 'str'},
                  ),
                  'returns': {'type': 'list', 'desc': 'An ($ok, $valu) tuple.', }}},
    )
    _storm_lib_path = ('time',)

    def getObjLocals(self):
        return {
            'now': self._now,
            'toUTC': self.toUTC,
            'fromunix': self._fromunix,
            'parse': self._parse,
            'format': self._format,
            'sleep': self._sleep,
            'ticker': self._ticker,

            'day': self.day,
            'hour': self.hour,
            'year': self.year,
            'month': self.month,
            'minute': self.minute,
            'second': self.second,

            'dayofweek': self.dayofweek,
            'dayofyear': self.dayofyear,
            'dayofmonth': self.dayofmonth,
            'monthofyear': self.monthofyear,
        }

    @stormfunc(readonly=True)
    async def toUTC(self, tick, timezone):

        tick = await toprim(tick)
        timezone = await tostr(timezone)

        timetype = self.runt.view.core.model.type('time')

        norm, info = await timetype.norm(tick)
        try:
            return (True, s_time.toUTC(norm, timezone))
        except s_exc.BadArg as e:
            return (False, s_common.excinfo(e))

    @stormfunc(readonly=True)
    def _now(self):
        return s_common.now()

    @stormfunc(readonly=True)
    async def day(self, tick):
        tick = await toprim(tick)
        timetype = self.runt.view.core.model.type('time')
        norm, info = await timetype.norm(tick)
        return s_time.day(norm)

    @stormfunc(readonly=True)
    async def hour(self, tick):
        tick = await toprim(tick)
        timetype = self.runt.view.core.model.type('time')
        norm, info = await timetype.norm(tick)
        return s_time.hour(norm)

    @stormfunc(readonly=True)
    async def year(self, tick):
        tick = await toprim(tick)
        timetype = self.runt.view.core.model.type('time')
        norm, info = await timetype.norm(tick)
        return s_time.year(norm)

    @stormfunc(readonly=True)
    async def month(self, tick):
        tick = await toprim(tick)
        timetype = self.runt.view.core.model.type('time')
        norm, info = await timetype.norm(tick)
        return s_time.month(norm)

    @stormfunc(readonly=True)
    async def minute(self, tick):
        tick = await toprim(tick)
        timetype = self.runt.view.core.model.type('time')
        norm, info = await timetype.norm(tick)
        return s_time.minute(norm)

    @stormfunc(readonly=True)
    async def second(self, tick):
        tick = await toprim(tick)
        timetype = self.runt.view.core.model.type('time')
        norm, info = await timetype.norm(tick)
        return s_time.second(norm)

    @stormfunc(readonly=True)
    async def dayofweek(self, tick):
        tick = await toprim(tick)
        timetype = self.runt.view.core.model.type('time')
        norm, info = await timetype.norm(tick)
        return s_time.dayofweek(norm)

    @stormfunc(readonly=True)
    async def dayofyear(self, tick):
        tick = await toprim(tick)
        timetype = self.runt.view.core.model.type('time')
        norm, info = await timetype.norm(tick)
        return s_time.dayofyear(norm)

    @stormfunc(readonly=True)
    async def dayofmonth(self, tick):
        tick = await toprim(tick)
        timetype = self.runt.view.core.model.type('time')
        norm, info = await timetype.norm(tick)
        return s_time.dayofmonth(norm)

    @stormfunc(readonly=True)
    async def monthofyear(self, tick):
        tick = await toprim(tick)
        timetype = self.runt.view.core.model.type('time')
        norm, info = await timetype.norm(tick)
        return s_time.month(norm) - 1

    @stormfunc(readonly=True)
    async def _format(self, valu, format):
        timetype = self.runt.view.core.model.type('time')
        # Give a times string a shot at being normed prior to formatting.
        try:
            norm, _ = await timetype.norm(valu)
        except s_exc.BadTypeValu as e:
            mesg = f'Failed to norm a time value prior to formatting - {str(e)}'
            raise s_exc.StormRuntimeError(mesg=mesg, valu=valu,
                                          format=format) from None

        if norm in (timetype.futsize, timetype.unksize):
            mesg = 'Cannot format a timestamp for ongoing/unknown time.'
            raise s_exc.StormRuntimeError(mesg=mesg, valu=valu, format=format)

        try:
            dt = datetime.datetime(1970, 1, 1) + datetime.timedelta(microseconds=norm)
            ret = dt.strftime(format)
        except Exception as e:
            mesg = f'Error during time format - {str(e)}'
            raise s_exc.StormRuntimeError(mesg=mesg, valu=valu,
                                          format=format) from None
        return ret

    @stormfunc(readonly=True)
    async def _parse(self, valu, format, errok=False):
        valu = await tostr(valu)
        errok = await tobool(errok)
        try:
            dt = datetime.datetime.strptime(valu, format)
        except ValueError as e:
            if errok:
                return None
            mesg = f'Error during time parsing - {str(e)}'
            raise s_exc.StormRuntimeError(mesg=mesg, valu=valu,
                                          format=format) from None
        if dt.tzinfo is not None:
            # Convert the aware dt to UTC, then strip off the tzinfo
            dt = dt.astimezone(datetime.timezone.utc).replace(tzinfo=None)
        return s_time.total_microseconds(dt - s_time.EPOCH)

    @stormfunc(readonly=True)
    async def _sleep(self, valu):
        await self.runt.waitfini(timeout=float(valu))

    async def _ticker(self, tick, count=None):
        if count is not None:
            count = await toint(count)

        tick = float(tick)

        offs = 0
        while True:

            await self.runt.waitfini(timeout=tick)
            yield offs

            offs += 1
            if count is not None and offs == count:
                break

    async def _fromunix(self, secs):
        secs = float(secs)
        return int(secs * 1000000)

@registry.registerLib
class LibRegx(Lib):
    '''
    A Storm library for searching/matching with regular expressions.
    '''
    _storm_locals = (
        {'name': 'search', 'desc': '''
            Search the given text for the pattern and return the matching groups.

            Note:
                In order to get the matching groups, patterns must use parentheses
                to indicate the start and stop of the regex to return portions of.
                If groups are not used, a successful match will return a empty list
                and a unsuccessful match will return ``(null)``.

            Example:
                Extract the matching groups from a piece of text::

                    $m = $lib.regex.search("^([0-9])+.([0-9])+.([0-9])+$", $text)
                    if $m {
                        ($maj, $min, $pat) = $m
                    }''',
         'type': {'type': 'function', '_funcname': 'search',
                  'args': (
                      {'name': 'pattern', 'type': 'str', 'desc': 'The regular expression pattern.', },
                      {'name': 'text', 'type': 'str', 'desc': 'The text to match.', },
                      {'name': 'flags', 'type': 'int', 'desc': 'Regex flags to control the match behavior.',
                       'default': 0},
                  ),
                  'returns': {'type': 'list', 'desc': 'A list of strings for the matching groups in the pattern.', }}},
        {'name': 'findall', 'desc': '''
            Search the given text for the patterns and return a list of matching strings.

            Note:
                If multiple matching groups are specified, the return value is a
                list of lists of strings.

            Example:

                Extract the matching strings from a piece of text::

                    for $x in $lib.regex.findall("G[0-9]{4}", "G0006 and G0001") {
                        $dostuff($x)
                    }
                    ''',
         'type': {'type': 'function', '_funcname': 'findall',
                  'args': (
                      {'name': 'pattern', 'type': 'str', 'desc': 'The regular expression pattern.', },
                      {'name': 'text', 'type': 'str', 'desc': 'The text to match.', },
                      {'name': 'flags', 'type': 'int', 'desc': 'Regex flags to control the match behavior.',
                       'default': 0},
                  ),
                  'returns': {'type': 'list', 'desc': 'A list of lists of strings for the matching groups in the pattern.', }}},
        {'name': 'matches', 'desc': '''
            Check if text matches a pattern.

            Notes:
                This API requires the pattern to match at the start of the string.

            Example:
                Check if the variable matches a expression::

                    if $lib.regex.matches("^[0-9]+.[0-9]+.[0-9]+$", $text) {
                        $lib.print("It's semver! ...probably")
                    }
            ''',
         'type': {'type': 'function', '_funcname': 'matches',
                  'args': (
                      {'name': 'pattern', 'type': 'str', 'desc': 'The regular expression pattern.', },
                      {'name': 'text', 'type': 'str', 'desc': 'The text to match.', },
                      {'name': 'flags', 'type': 'int', 'desc': 'Regex flags to control the match behavior.',
                       'default': 0, },
                  ),
                  'returns': {'type': 'boolean', 'desc': 'True if there is a match, False otherwise.', }}},
        {'name': 'replace', 'desc': '''
            Replace any substrings that match the given regular expression with the specified replacement.

            Example:
                Replace a portion of a string with a new part based on a regex::

                    $norm = $lib.regex.replace("\\sAND\\s", " & ", "Ham and eggs!", $lib.regex.flags.i)
            ''',
         'type': {'type': 'function', '_funcname': 'replace',
                  'args': (
                      {'name': 'pattern', 'type': 'str', 'desc': 'The regular expression pattern.', },
                      {'name': 'replace', 'type': 'str', 'desc': 'The text to replace matching sub strings.', },
                      {'name': 'text', 'type': 'str', 'desc': 'The input text to search/replace.', },
                      {'name': 'flags', 'type': 'int', 'desc': 'Regex flags to control the match behavior.',
                       'default': 0, },
                  ),
                  'returns': {'type': 'str', 'desc': 'The new string with matches replaced.', }}},
        {'name': 'escape', 'desc': '''
            Escape arbitrary strings for use in a regular expression pattern.

            Example:

                Escape node values for use in a regex pattern::

                    for $match in $lib.regex.findall($lib.regex.escape($node.repr()), $mydocument) {
                        // do something with $match
                    }

                Escape node values for use in regular expression filters::

                    it:dev:str~=$lib.regex.escape($node.repr())
                    ''',
         'type': {'type': 'function', '_funcname': 'escape',
                  'args': (
                      {'name': 'text', 'type': 'str', 'desc': 'The text to escape.', },
                  ),
                  'returns': {'type': 'str', 'desc': 'Input string with special characters escaped.', }}},
        {'name': 'flags.i', 'desc': 'Regex flag to indicate that case insensitive matches are allowed.',
         'type': 'int', },
        {'name': 'flags.m', 'desc': 'Regex flag to indicate that multiline matches are allowed.', 'type': 'int', },
    )
    _storm_lib_path = ('regex',)

    def __init__(self, runt, name=()):
        Lib.__init__(self, runt, name=name)
        self.compiled = {}

    def getObjLocals(self):
        return {
            'search': self.search,
            'matches': self.matches,
            'findall': self.findall,
            'replace': self.replace,
            'escape': self.escape,
            'flags': {'i': regex.IGNORECASE,
                      'm': regex.MULTILINE,
                      },
        }

    async def _getRegx(self, pattern, flags):
        lkey = (pattern, flags)
        regx = self.compiled.get(lkey)
        if regx is None:
            try:
                regx = self.compiled[lkey] = regex.compile(pattern, flags=flags)
            except (regex.error, ValueError) as e:
                mesg = f'Error compiling regex pattern: {e}: pattern="{s_common.trimText(pattern)}"'
                raise s_exc.BadArg(mesg=mesg) from None
        return regx

    @stormfunc(readonly=True)
    async def replace(self, pattern, replace, text, flags=0):
        text = await tostr(text)
        flags = await toint(flags)
        pattern = await tostr(pattern)
        replace = await tostr(replace)
        regx = await self._getRegx(pattern, flags)

        try:
            return regx.sub(replace, text)
        except (regex.error, IndexError) as e:
            mesg = f'$lib.regex.replace() error: {e}'
            raise s_exc.BadArg(mesg=mesg) from None

    @stormfunc(readonly=True)
    async def matches(self, pattern, text, flags=0):
        text = await tostr(text)
        flags = await toint(flags)
        pattern = await tostr(pattern)
        regx = await self._getRegx(pattern, flags)
        return regx.match(text) is not None

    @stormfunc(readonly=True)
    async def search(self, pattern, text, flags=0):
        text = await tostr(text)
        flags = await toint(flags)
        pattern = await tostr(pattern)
        regx = await self._getRegx(pattern, flags)

        m = regx.search(text)
        if m is None:
            return None

        return m.groups()

    @stormfunc(readonly=True)
    async def findall(self, pattern, text, flags=0):
        text = await tostr(text)
        flags = await toint(flags)
        pattern = await tostr(pattern)
        regx = await self._getRegx(pattern, flags)
        return regx.findall(text)

    @stormfunc(readonly=True)
    async def escape(self, text):
        text = await tostr(text)
        return regex.escape(text)

@registry.registerLib
class LibCsv(Lib):
    '''
    A Storm Library for interacting with csvtool.
    '''
    _storm_locals = (
        {'name': 'emit', 'desc': 'Emit a ``csv:row`` event to the Storm runtime for the given args.',
         'type': {'type': 'function', '_funcname': '_libCsvEmit',
                  'args': (
                      {'name': '*args', 'type': 'any', 'desc': 'Items which are emitted as a ``csv:row`` event.', },
                      {'name': 'table', 'type': 'str', 'default': None,
                       'desc': 'The name of the table to emit data too. Optional.', },
                  ),
                  'returns': {'type': 'null', }}},
    )
    _storm_lib_path = ('csv',)

    def getObjLocals(self):
        return {
            'emit': self._libCsvEmit,
        }

    @stormfunc(readonly=True)
    async def _libCsvEmit(self, *args, table=None):
        row = [await toprim(a) for a in args]
        await self.runt.bus.fire('csv:row', row=row, table=table)

@registry.registerLib
class LibExport(Lib):
    '''
    A Storm Library for exporting data.
    '''
    _storm_lib_path = ('export',)
    _storm_locals = (
        {'name': 'toaxon', 'desc': '''
            Run a query as an export (fully resolving relationships between nodes in the output set)
            and save the resulting stream of packed nodes to the axon.
            ''',
         'type': {'type': 'function', '_funcname': 'toaxon',
                  'args': (
                      {'name': 'query', 'type': 'str', 'desc': 'A query to run as an export.', },
                      {'name': 'opts', 'type': 'dict', 'desc': 'Storm runtime query option params.',
                       'default': None, },
                  ),
                  'returns': {'type': 'list', 'desc': 'Returns a tuple of (size, sha256).', }}},
    )

    def getObjLocals(self):
        return {
            'toaxon': self.toaxon,
        }

    async def toaxon(self, query, opts=None):

        query = await tostr(query)

        opts = await toprim(opts)
        if opts is None:
            opts = {}

        if not isinstance(opts, dict):
            mesg = '$lib.export.toaxon() opts argument must be a dictionary.'
            raise s_exc.BadArg(mesg=mesg)

        opts['user'] = self.runt.user.iden
        opts.setdefault('view', self.runt.view.iden)
        return await self.runt.view.core.exportStormToAxon(query, opts=opts)

@registry.registerLib
class LibFeed(Lib):
    '''
    A Storm Library for feeding bulk nodes into a Cortex.
    '''
    _storm_locals = (
        {'name': 'genr', 'desc': '''
            Yield nodes being added to the graph by adding data in nodes format.

            Notes:
                This is using the Runtimes's View to call addNodes().
                If the generator is not entirely consumed there is no guarantee
                that all of the nodes which should be made by the feed function
                will be made.
            ''',
         'type': {'type': 'function', '_funcname': '_libGenr',
                  'args': (
                      {'name': 'data', 'type': 'prim', 'desc': 'Nodes data to ingest', },
                      {'name': 'reqmeta', 'type': 'boolean', 'desc': 'Require a meta record.',
                       'default': False},
                  ),
                  'returns': {'name': 'Yields', 'type': 'node',
                              'desc': 'Yields Nodes as they are created.', }}},
        {'name': 'ingest', 'desc': '''
            Add nodes to the graph.

            Notes:
                This API will cause errors during node creation and property setting
                to produce warning messages, instead of causing the Storm Runtime
                to be torn down.''',
         'type': {'type': 'function', '_funcname': '_libIngest',
                  'args': (
                      {'name': 'data', 'type': 'prim', 'desc': 'Data to send to the ingest function.', },
                      {'name': 'reqmeta', 'type': 'boolean', 'desc': 'Require a meta record.',
                       'default': False},
                  ),
                  'returns': {'type': 'null', }}},
        {'name': 'fromAxon', 'desc': 'Load a syn.nodes formatted export from axon.',
         'type': {'type': 'function', '_funcname': '_fromAxon',
                   'args': (
                       {'name': 'sha256', 'type': 'str', 'desc': 'The sha256 of the file stored in the axon.', },
                  ),
                  'returns': {'type': 'int', 'desc': 'The number of nodes loaded.', }}},
    )
    _storm_lib_path = ('feed',)

    def getObjLocals(self):
        return {
            'genr': self._libGenr,
            'ingest': self._libIngest,
            'fromAxon': self._fromAxon,
        }

    async def _fromAxon(self, sha256):
        '''
        Use the feed API to load a syn.nodes formatted export from the axon.

        Args:
            sha256 (str): The sha256 of the file saved in the axon.

        Returns:
            int: The number of nodes loaded.
        '''
        sha256 = await tostr(sha256)
        opts = {
            'user': self.runt.user.iden,
            'view': self.runt.view.iden,
        }
        return await self.runt.view.core.feedFromAxon(sha256, opts=opts)

    async def _libGenr(self, data, reqmeta=False):
        data = await tostor(data)

        self.runt.layerConfirm(('feed:data',))

        async for node in self.runt.view.addNodes(data, user=self.runt.user, reqmeta=reqmeta):
            yield node

    async def _libIngest(self, data, reqmeta=False):
        data = await tostor(data)

        self.runt.layerConfirm(('feed:data',))

        async for node in self.runt.view.addNodes(data, user=self.runt.user, reqmeta=reqmeta):
            await asyncio.sleep(0)

@registry.registerLib
class LibPipe(Lib):
    '''
    A Storm library for interacting with non-persistent queues.
    '''
    _storm_locals = (
        {'name': 'gen', 'desc': '''
            Generate and return a Storm Pipe.

            Notes:
                The filler query is run in parallel with $pipe.

            Examples:
                Fill a pipe with a query and consume it with another::

                    $pipe = $lib.pipe.gen(${ $pipe.puts((1, 2, 3)) })

                    for $items in $pipe.slices(size=2) {
                        $dostuff($items)
                    }
            ''',
         'type': {'type': 'function', '_funcname': '_methPipeGen',
                  'args': (
                      {'name': 'filler', 'type': ['str', 'storm:query'],
                       'desc': 'A Storm query to fill the Pipe.', },
                      {'name': 'size', 'type': 'int', 'default': 10000,
                       'desc': 'Maximum size of the pipe.', },
                  ),
                  'returns': {'type': 'pipe', 'desc': 'The pipe containing query results.', }}},
    )

    _storm_lib_path = ('pipe',)

    def getObjLocals(self):
        return {
            'gen': self._methPipeGen,
        }

    @stormfunc(readonly=True)
    async def _methPipeGen(self, filler, size=10000):
        size = await toint(size)
        text = await tostr(filler)

        if size < 1 or size > 10000:
            mesg = '$lib.pipe.gen() size must be 1-10000'
            raise s_exc.BadArg(mesg=mesg)

        pipe = Pipe(self.runt, size)

        opts = {'vars': {'pipe': pipe}}
        query = await self.runt.getStormQuery(text)

        async def coro():
            try:
                async with self.runt.getSubRuntime(query, opts=opts) as runt:
                    async for item in runt.execute():
                        await asyncio.sleep(0)

            except asyncio.CancelledError:  # pragma: no cover
                raise

            except Exception as e:
                await self.runt.warn(f'pipe filler error: {e}', log=False)

            await pipe.close()

        self.runt.schedCoro(coro())

        return pipe

@registry.registerType
class Pipe(StormType):
    '''
    A Storm Pipe provides fast ephemeral queues.
    '''
    _storm_locals = (
        {'name': 'put', 'desc': 'Add a single item to the Pipe.',
         'type': {'type': 'function', '_funcname': '_methPipePut',
                  'args': (
                      {'name': 'item', 'type': 'any', 'desc': 'An object to add to the Pipe.', },
                  ),
                  'returns': {'type': 'null', }}},
        {'name': 'puts', 'desc': 'Add a list of items to the Pipe.',
         'type': {'type': 'function', '_funcname': '_methPipePuts',
                  'args': (
                      {'name': 'items', 'type': 'list', 'desc': 'A list of items to add.', },
                  ),
                  'returns': {'type': 'null', }}},
        {'name': 'slice', 'desc': 'Return a list of up to size items from the Pipe.',
         'type': {'type': 'function', '_funcname': '_methPipeSlice',
                  'args': (
                      {'name': 'size', 'type': 'int', 'default': 1000,
                       'desc': 'The max number of items to return.', },
                  ),
                  'returns': {'type': 'list', 'desc': 'A list of at least 1 item from the Pipe.', }}},
        {'name': 'slices', 'desc': '''
            Yield lists of up to size items from the Pipe.

            Notes:
                The loop will exit when the Pipe is closed and empty.

            Examples:
                Operation on slices from a pipe one at a time::

                    for $slice in $pipe.slices(1000) {
                        for $item in $slice { $dostuff($item) }
                    }

                Operate on slices from a pipe in bulk::

                    for $slice in $pipe.slices(1000) {
                        $dostuff_batch($slice)
                    }''',
         'type': {'type': 'function', '_funcname': '_methPipeSlices',
                  'args': (
                      {'name': 'size', 'type': 'int', 'default': 1000,
                       'desc': 'The max number of items to yield per slice.', },
                  ),
                  'returns': {'name': 'Yields', 'type': 'any', 'desc': 'Yields objects from the Pipe.', }}},
        {'name': 'size', 'desc': 'Retrieve the number of items in the Pipe.',
         'type': {'type': 'function', '_funcname': '_methPipeSize',
                  'returns': {'type': 'int', 'desc': 'The number of items in the Pipe.', }}},
    )
    _storm_typename = 'pipe'

    def __init__(self, runt, size):
        StormType.__init__(self)
        self.runt = runt

        self.locls.update(self.getObjLocals())
        self.queue = s_queue.Queue(maxsize=size)

    def getObjLocals(self):
        return {
            'put': self._methPipePut,
            'puts': self._methPipePuts,
            'slice': self._methPipeSlice,
            'slices': self._methPipeSlices,
            'size': self._methPipeSize,
        }

    @stormfunc(readonly=True)
    async def _methPipePuts(self, items):
        items = await toprim(items)
        return await self.queue.puts(items)

    @stormfunc(readonly=True)
    async def _methPipePut(self, item):
        item = await toprim(item)
        return await self.queue.put(item)

    async def close(self):
        '''
        Close the pipe for writing.  This will cause
        the slice()/slices() API to return once drained.
        '''
        await self.queue.close()

    @stormfunc(readonly=True)
    async def _methPipeSize(self):
        return await self.queue.size()

    @stormfunc(readonly=True)
    async def _methPipeSlice(self, size=1000):

        size = await toint(size)
        if size < 1 or size > 10000:
            mesg = '$pipe.slice() size must be 1-10000'
            raise s_exc.BadArg(mesg=mesg)

        items = await self.queue.slice(size=size)
        if items is None:
            return None

        return List(items)

    @stormfunc(readonly=True)
    async def _methPipeSlices(self, size=1000):
        size = await toint(size)
        if size < 1 or size > 10000:
            mesg = '$pipe.slice() size must be 1-10000'
            raise s_exc.BadArg(mesg=mesg)

        async for items in self.queue.slices(size=size):
            yield List(items)

@registry.registerLib
class LibQueue(Lib):
    '''
    A Storm Library for interacting with persistent Queues in the Cortex.
    '''
    _storm_locals = (
        {'name': 'add', 'desc': 'Add a Queue to the Cortex with a given name.',
         'type': {'type': 'function', '_funcname': '_methQueueAdd',
                  'args': (
                      {'name': 'name', 'type': 'str', 'desc': 'The name of the queue to add.', },
                      {'name': 'iden', 'type': 'str', 'desc': 'The iden to assign to the queue.', 'default': None},
                  ),
                  'returns': {'type': 'queue', }}},
        {'name': 'gen', 'desc': 'Add or get a Storm Queue in a single operation.',
         'type': {'type': 'function', '_funcname': '_methQueueGen',
                  'args': (
                      {'name': 'name', 'type': 'str', 'desc': 'The name of the Queue to add or get.', },
                  ),
                  'returns': {'type': 'queue', }}},
        {'name': 'del', 'desc': 'Delete a given named Queue.',
         'type': {'type': 'function', '_funcname': '_methQueueDel',
                  'args': (
                      {'name': 'iden', 'type': 'str', 'desc': 'The iden of the queue to delete.', },
                  ),
                  'returns': {'type': 'null', }}},
        {'name': 'get', 'desc': 'Get an existing Storm Queue object by iden.',
         'type': {'type': 'function', '_funcname': '_methQueueGet',
                  'args': (
                      {'name': 'iden', 'type': 'str', 'desc': 'The iden of the Queue to get.', },
                  ),
                  'returns': {'type': 'queue', 'desc': 'A ``queue`` object.', }}},
        {'name': 'byname', 'desc': 'Get an existing Storm Queue object by name.',
         'type': {'type': 'function', '_funcname': '_methQueueGetByName',
                  'args': (
                      {'name': 'name', 'type': 'str', 'desc': 'The name of the Queue to get.', },
                  ),
                  'returns': {'type': 'queue', 'desc': 'A ``queue`` object.', }}},
        {'name': 'list', 'desc': 'Get a list of the Queues in the Cortex.',
         'type': {'type': 'function', '_funcname': '_methQueueList',
                  'returns': {'type': 'list',
                              'desc': 'A list of queue definitions the current user is allowed to interact with.', }}},
    )
    _storm_lib_perms = (
        {'perm': ('queue', 'add'), 'gate': 'cortex',
         'desc': 'Permits a user to create a named queue.'},
        {'perm': ('queue', 'get'), 'gate': 'queue',
         'desc': 'Permits a user to access a queue. This allows the user to read from the queue and remove items from it.'},
        {'perm': ('queue', 'put'), 'gate': 'queue',
         'desc': 'Permits a user to put items into a queue.'},
        {'perm': ('queue', 'del'), 'gate': 'queue',
         'desc': 'Permits a user to delete a queue.'},
    )
    _storm_lib_path = ('queue',)

    def getObjLocals(self):
        return {
            'add': self._methQueueAdd,
            'gen': self._methQueueGen,
            'del': self._methQueueDel,
            'get': self._methQueueGet,
            'byname': self._methQueueGetByName,
            'list': self._methQueueList,
        }

    async def _methQueueAdd(self, name, iden=None):
        name = await tostr(name)
        iden = await tostr(iden, noneok=True)

        qdef = {
            'creator': self.runt.user.iden,
            'name': name,
        }

        if iden is not None:
            if not s_common.isguid(iden):
                raise s_exc.BadArg(name='iden', arg=iden, mesg=f'Argument {iden} it not a valid iden.')
            qdef['iden'] = iden

        self.runt.confirm(('queue', 'add'))
        info = await self.runt.view.core.addCoreQueue(qdef)
        iden = info.get('iden')
        return Queue(self.runt, name, iden, info)

    @stormfunc(readonly=True)
    async def _methQueueGet(self, iden):
        iden = await tostr(iden)
        info = await self.runt.view.core.reqCoreQueue(iden)
        name = info.get('name')
        iden = info.get('iden')
        self.runt.confirm(('queue', 'get'), gateiden=iden)
        return Queue(self.runt, name, iden, info)

    @stormfunc(readonly=True)
    async def _methQueueGetByName(self, name):
        name = await tostr(name)
        info = await self.runt.view.core.reqCoreQueueByName(name)
        name = info.get('name')
        iden = info.get('iden')
        self.runt.confirm(('queue', 'get'), gateiden=iden)
        return Queue(self.runt, name, iden, info)

    async def _methQueueGen(self, name):
        name = await tostr(name)
        try:
            return await self._methQueueAdd(name)
        except s_exc.DupName:
            return await self._methQueueGetByName(name)

    async def _methQueueDel(self, iden):
        iden = await tostr(iden)
        if not s_common.isguid(iden):
            raise s_exc.BadArg(name='iden', arg=iden, mesg=f'Argument {iden} it not a valid iden.')

        self.runt.confirm(('queue', 'del'), gateiden=iden)
        await self.runt.view.core.delCoreQueue(iden)

    @stormfunc(readonly=True)
    async def _methQueueList(self):
        retn = []

        qlist = await self.runt.view.core.listCoreQueues()
        for queue in qlist:
            if not self.runt.allowed(('queue', 'get'), gateiden=queue['iden']):
                continue

            retn.append(queue)

        return retn

@registry.registerType
class Queue(StormType):
    '''
    A StormLib API instance of a named channel in the Cortex multiqueue.
    '''
    _storm_locals = (
        {'name': 'iden', 'desc': 'The iden of the Queue.', 'type': 'str', },
        {'name': 'name', 'desc': 'The name of the Queue.', 'type': 'str', },
        {'name': 'get', 'desc': 'Get a particular item from the Queue.',
         'type': {'type': 'function', '_funcname': '_methQueueGet',
                  'args': (
                      {'name': 'offs', 'type': 'int', 'desc': 'The offset to retrieve an item from.', 'default': 0, },
                      {'name': 'cull', 'type': 'boolean', 'default': True,
                       'desc': 'Culls items up to, but not including, the specified offset.', },
                      {'name': 'wait', 'type': 'boolean', 'default': True,
                       'desc': 'Wait for the offset to be available before returning the item.', },
                  ),
                  'returns': {'type': 'list',
                              'desc': 'A tuple of the offset and the item from the queue. If wait is false and '
                                      'the offset is not present, null is returned.', }}},
        {'name': 'pop', 'desc': 'Pop a item from the Queue at a specific offset.',
         'type': {'type': 'function', '_funcname': '_methQueuePop',
                  'args': (
                      {'name': 'offs', 'type': 'int', 'default': None,
                        'desc': 'Offset to pop the item from. If not specified, the first item in the queue will be'
                                ' popped.', },
                      {'name': 'wait', 'type': 'boolean', 'default': False,
                        'desc': 'Wait for an item to be available to pop.'},
                  ),
                  'returns': {'type': 'list',
                              'desc': 'The offset and item popped from the queue. If there is no item at the '
                                      'offset or the  queue is empty and wait is false, it returns null.', }}},
        {'name': 'put', 'desc': 'Put an item into the queue.',
         'type': {'type': 'function', '_funcname': '_methQueuePut',
                  'args': (
                      {'name': 'item', 'type': 'prim', 'desc': 'The item being put into the queue.', },
                  ),
                  'returns': {'type': 'int', 'desc': 'The queue offset of the item.'}}},
        {'name': 'puts', 'desc': 'Put multiple items into the Queue.',
         'type': {'type': 'function', '_funcname': '_methQueuePuts',
                  'args': (
                      {'name': 'items', 'type': 'list', 'desc': 'The items to put into the Queue.', },
                  ),
                  'returns': {'type': 'int', 'desc': 'The queue offset of the first item.'}}},
        {'name': 'gets', 'desc': 'Get multiple items from the Queue as a iterator.',
         'type': {'type': 'function', '_funcname': '_methQueueGets',
                  'args': (
                      {'name': 'offs', 'type': 'int', 'desc': 'The offset to retrieve an items from.', 'default': 0, },
                      {'name': 'wait', 'type': 'boolean', 'default': True,
                       'desc': 'Wait for the offset to be available before returning the item.', },
                      {'name': 'cull', 'type': 'boolean', 'default': False,
                       'desc': 'Culls items up to, but not including, the specified offset.', },
                      {'name': 'size', 'type': 'int', 'desc': 'The maximum number of items to yield',
                       'default': None, },
                  ),
                  'returns': {'name': 'Yields', 'type': 'list', 'desc': 'Yields tuples of the offset and item.', }}},
        {'name': 'cull', 'desc': 'Remove items from the queue up to, and including, the offset.',
         'type': {'type': 'function', '_funcname': '_methQueueCull',
                  'args': (
                      {'name': 'offs', 'type': 'int', 'desc': 'The offset which to cull records from the queue.', },
                  ),
                  'returns': {'type': 'null', }}},
        {'name': 'size', 'desc': 'Get the number of items in the Queue.',
         'type': {'type': 'function', '_funcname': '_methQueueSize',
                  'returns': {'type': 'int', 'desc': 'The number of items in the Queue.', }}},
    )
    _storm_typename = 'queue'
    _ismutable = False

    def __init__(self, runt, name, iden, info):

        StormType.__init__(self)
        self.runt = runt
        self.name = name
        self.iden = iden
        self.info = info

        self.locls.update(self.getObjLocals())
        self.locls['name'] = self.name
        self.locls['iden'] = self.iden

    def __hash__(self):
        return hash((self._storm_typename, self.name))

    def __eq__(self, othr):
        if not isinstance(othr, type(self)):
            return False
        return self.name == othr.name

    def getObjLocals(self):
        return {
            'get': self._methQueueGet,
            'pop': self._methQueuePop,
            'put': self._methQueuePut,
            'puts': self._methQueuePuts,
            'gets': self._methQueueGets,
            'cull': self._methQueueCull,
            'size': self._methQueueSize,
        }

    async def _methQueueCull(self, offs):
        offs = await toint(offs)
        self.runt.confirm(('queue', 'get'), gateiden=self.iden)
        await self.runt.view.core.coreQueueCull(self.iden, offs)

    @stormfunc(readonly=True)
    async def _methQueueSize(self):
        self.runt.confirm(('queue', 'get'), gateiden=self.iden)
        return await self.runt.view.core.coreQueueSize(self.iden)

    async def _methQueueGets(self, offs=0, wait=True, cull=False, size=None):
        wait = await toint(wait)
        offs = await toint(offs)
        size = await toint(size, noneok=True)

        self.runt.confirm(('queue', 'get'), gateiden=self.iden)
        async for item in self.runt.view.core.coreQueueGets(self.iden, offs, cull=cull, wait=wait, size=size):
            yield item

    async def _methQueuePuts(self, items):
        items = await toprim(items)

        self.runt.confirm(('queue', 'put'), gateiden=self.iden)
        return await self.runt.view.core.coreQueuePuts(self.iden, items)

    async def _methQueueGet(self, offs=0, cull=True, wait=True):
        offs = await toint(offs)
        wait = await toint(wait)

        self.runt.confirm(('queue', 'get'), gateiden=self.iden)
        return await self.runt.view.core.coreQueueGet(self.iden, offs, cull=cull, wait=wait)

    async def _methQueuePop(self, offs=None, wait=False):
        offs = await toint(offs, noneok=True)
        wait = await tobool(wait)

        self.runt.confirm(('queue', 'get'), gateiden=self.iden)

        # emulate the old behavior on no argument
        core = self.runt.view.core
        if offs is None:
            async for item in core.coreQueueGets(self.iden, 0, wait=wait):
                return await core.coreQueuePop(self.iden, item[0])
            return

        return await core.coreQueuePop(self.iden, offs)

    async def _methQueuePut(self, item):
        return await self._methQueuePuts((item,))

    async def stormrepr(self):
        return f'{self._storm_typename}: {self.name}'

@registry.registerLib
class LibTelepath(Lib):
    '''
    A Storm Library for making Telepath connections to remote services.
    '''
    _storm_locals = (
        {'name': 'open', 'desc': 'Open and return a Telepath RPC proxy.',
         'type': {'type': 'function', '_funcname': '_methTeleOpen',
                  'args': (
                      {'name': 'url', 'type': 'str', 'desc': 'The Telepath URL to connect to.', },
                  ),
                  'returns': {'type': 'telepath:proxy', 'desc': 'A object representing a Telepath Proxy.', }}},
    )
    _storm_lib_path = ('telepath',)
    _storm_lib_perms = (
        {'perm': ('telepath', 'open'), 'gate': 'cortex',
         'desc': 'Controls the ability to open an arbitrary telepath URL. USE WITH CAUTION.'},
        {'perm': ('telepath', 'open', '<scheme>'), 'gate': 'cortex',
         'desc': 'Controls the ability to open a telepath URL with a specific URI scheme. USE WITH CAUTION.'},
    )

    def getObjLocals(self):
        return {
            'open': self._methTeleOpen,
        }

    async def _methTeleOpen(self, url):
        url = await tostr(url)
        scheme = url.split('://')[0]
        if not self.runt.allowed(('lib', 'telepath', 'open', scheme)):
            self.runt.confirm(('telepath', 'open', scheme))
        try:
            return Proxy(self.runt, await self.runt.getTeleProxy(url))
        except s_exc.SynErr:
            raise
        except Exception as e:
            mesg = f'Failed to connect to Telepath service: "{s_urlhelp.sanitizeUrl(url)}" error: {str(e)}'
            raise s_exc.StormRuntimeError(mesg=mesg) from e

@registry.registerType
class Proxy(StormType):
    '''
    Implements the Storm API for a Telepath proxy.

    These can be created via ``$lib.telepath.open()``. Storm Service objects
    are also Telepath proxy objects.

    Methods called off of these objects are executed like regular Telepath RMI
    calls.

    An example of calling a method which returns data::

        $prox = $lib.telepath.open($url)
        $result = $prox.doWork($data)
        return ( $result )

    An example of calling a method which is a generator::

        $prox = $lib.telepath.open($url)
        for $item in $prox.genrStuff($data) {
            $doStuff($item)
        }

    '''
    _storm_typename = 'telepath:proxy'

    def __init__(self, runt, proxy, path=None):
        StormType.__init__(self, path=path)
        self.runt = runt
        self.proxy = proxy

    async def deref(self, name):

        name = await tostr(name)

        if name[0] == '_':
            mesg = f'No proxy method named {name}'
            raise s_exc.NoSuchName(mesg=mesg, name=name)

        meth = getattr(self.proxy, name, None)

        if isinstance(meth, s_telepath.GenrMethod):
            return ProxyGenrMethod(meth)

        if isinstance(meth, s_telepath.Method):
            return ProxyMethod(self.runt, meth)

    async def stormrepr(self):
        return f'{self._storm_typename}: {self.proxy}'

@registry.registerType
class ProxyMethod(StormType):
    '''
    Implements the call methods for the telepath:proxy.

    An example of calling a method which returns data::

        $prox = $lib.telepath.open($url)
        $result = $prox.doWork($data)
        $doStuff($result)
    '''

    _storm_typename = 'telepath:proxy:method'

    def __init__(self, runt, meth, path=None):
        StormType.__init__(self, path=path)
        self.runt = runt
        self.meth = meth

    async def __call__(self, *args, **kwargs):
        args = await toprim(args)
        kwargs = await toprim(kwargs)
        # TODO: storm types fromprim()
        ret = await self.meth(*args, **kwargs)
        if isinstance(ret, s_telepath.Share):
            self.runt.bus.onfini(ret)
            return Proxy(self.runt, ret)
        return ret

    async def stormrepr(self):
        return f'{self._storm_typename}: {self.meth}'

@registry.registerType
class ProxyGenrMethod(StormType):
    '''
    Implements the generator methods for the telepath:proxy.

    An example of calling a method which is a generator::

        $prox = $lib.telepath.open($url)
        for $item in $prox.genrStuff($data) {
            $doStuff($item)
        }
    '''
    _storm_typename = 'telepath:proxy:genrmethod'

    def __init__(self, meth, path=None):
        StormType.__init__(self, path=path)
        self.meth = meth

    async def __call__(self, *args, **kwargs):
        args = await toprim(args)
        kwargs = await toprim(kwargs)
        async for prim in self.meth(*args, **kwargs):
            # TODO: storm types fromprim()
            yield prim

    async def stormrepr(self):
        return f'{self._storm_typename}: {self.meth}'

# @registry.registerType
class Service(Proxy):

    def __init__(self, runt, ssvc):
        Proxy.__init__(self, runt, ssvc.proxy)
        self.name = ssvc.name

    async def deref(self, name):

        name = await tostr(name)

        try:
            await self.proxy.waitready()
            return await Proxy.deref(self, name)
        except asyncio.TimeoutError:
            mesg = f'Timeout waiting for storm service {self.name}.{name}'
            raise s_exc.StormRuntimeError(mesg=mesg, name=name, service=self.name) from None
        except AttributeError as e:  # pragma: no cover
            # possible client race condition seen in the real world
            mesg = f'Error dereferencing storm service - {self.name}.{name} - {str(e)}'
            raise s_exc.StormRuntimeError(mesg=mesg, name=name, service=self.name) from None

@registry.registerLib
class LibBase64(Lib):
    '''
    A Storm Library for encoding and decoding base64 data.
    '''
    _storm_locals = (
        {'name': 'encode', 'desc': 'Encode a bytes object to a base64 encoded string.',
         'type': {'type': 'function', '_funcname': '_encode',
                  'args': (
                      {'name': 'valu', 'type': 'bytes', 'desc': 'The object to encode.', },
                      {'name': 'urlsafe', 'type': 'boolean', 'default': True,
                       'desc': 'Perform the encoding in a urlsafe manner if true.', },
                  ),
                  'returns': {'type': 'str', 'desc': 'A base64 encoded string.', }}},
        {'name': 'decode', 'desc': 'Decode a base64 string into a bytes object.',
         'type': {'type': 'function', '_funcname': '_decode',
                  'args': (
                      {'name': 'valu', 'type': 'str', 'desc': 'The string to decode.', },
                      {'name': 'urlsafe', 'type': 'boolean', 'default': True,
                       'desc': 'Perform the decoding in a urlsafe manner if true.', },
                  ),
                  'returns': {'type': 'bytes', 'desc': 'A bytes object for the decoded data.', }}},
    )
    _storm_lib_path = ('base64',)

    def getObjLocals(self):
        return {
            'encode': self._encode,
            'decode': self._decode
        }

    @stormfunc(readonly=True)
    async def _encode(self, valu, urlsafe=True):
        try:
            if urlsafe:
                return base64.urlsafe_b64encode(valu).decode('ascii')
            return base64.b64encode(valu).decode('ascii')
        except TypeError as e:
            mesg = f'Error during base64 encoding - {str(e)}: {s_common.trimText(repr(valu))}'
            raise s_exc.StormRuntimeError(mesg=mesg, urlsafe=urlsafe) from None

    @stormfunc(readonly=True)
    async def _decode(self, valu, urlsafe=True):
        try:
            if urlsafe:
                return base64.urlsafe_b64decode(valu)
            return base64.b64decode(valu)
        except (binascii.Error, TypeError) as e:
            mesg = f'Error during base64 decoding - {str(e)}: {s_common.trimText(repr(valu))}'
            raise s_exc.StormRuntimeError(mesg=mesg, urlsafe=urlsafe) from None

@functools.total_ordering
class Prim(StormType):
    '''
    The base type for all Storm primitive values.
    '''

    def __init__(self, valu, path=None):
        StormType.__init__(self, path=path)
        self.valu = valu

    def __int__(self):
        mesg = 'Storm type {__class__.__name__.lower()} cannot be cast to an int'
        raise s_exc.BadCast(mesg)

    def __len__(self):
        name = f'{self.__class__.__module__}.{self.__class__.__name__}'
        raise s_exc.StormRuntimeError(mesg=f'Object {name} does not have a length.', name=name)

    def __eq__(self, othr):
        if not isinstance(othr, type(self)):
            return False
        return self.valu == othr.valu

    def __lt__(self, other):
        if not isinstance(other, type(self)):
            mesg = f"'<' not supported between instance of {self.__class__.__name__} and {other.__class__.__name__}"
            raise TypeError(mesg)
        return self.valu < other.valu

    def value(self):
        return self.valu

    async def iter(self):  # pragma: no cover
        for x in ():
            yield x
        name = f'{self.__class__.__module__}.{self.__class__.__name__}'
        raise s_exc.StormRuntimeError(mesg=f'Object {name} is not iterable.', name=name)

    async def nodes(self):  # pragma: no cover
        for x in ():
            yield x

    async def bool(self):
        return bool(await s_coro.ornot(self.value))

    async def stormrepr(self):  # pragma: no cover
        return f'{self._storm_typename}: {await s_coro.ornot(self.value)}'

@registry.registerType
class Str(Prim):
    '''
    Implements the Storm API for a String object.
    '''
    _storm_locals = (
        {'name': 'split', 'desc': '''
            Split the string into multiple parts based on a separator.

            Example:
                Split a string on the colon character::

                    ($foo, $bar) = $baz.split(":")''',
         'type': {'type': 'function', '_funcname': '_methStrSplit',
                  'args': (
                      {'name': 'text', 'type': 'str', 'desc': 'The text to split the string up with.', },
                      {'name': 'maxsplit', 'type': 'int', 'default': -1, 'desc': 'The max number of splits.', },
                  ),
                  'returns': {'type': 'list', 'desc': 'A list of parts representing the split string.', }}},
        {'name': 'rsplit', 'desc': '''
            Split the string into multiple parts, from the right, based on a separator.

            Example:
                Split a string on the colon character::

                    ($foo, $bar) = $baz.rsplit(":", maxsplit=1)''',
         'type': {'type': 'function', '_funcname': '_methStrRsplit',
                  'args': (
                      {'name': 'text', 'type': 'str', 'desc': 'The text to split the string up with.', },
                      {'name': 'maxsplit', 'type': 'int', 'default': -1, 'desc': 'The max number of splits.', },
                  ),
                  'returns': {'type': 'list', 'desc': 'A list of parts representing the split string.', }}},
        {'name': 'endswith', 'desc': 'Check if a string ends with text.',
         'type': {'type': 'function', '_funcname': '_methStrEndswith',
                  'args': (
                      {'name': 'text', 'type': 'str', 'desc': 'The text to check.', },
                  ),
                  'returns': {'type': 'boolean', 'desc': 'True if the text ends with the string, false otherwise.', }}},
        {'name': 'startswith', 'desc': 'Check if a string starts with text.',
         'type': {'type': 'function', '_funcname': '_methStrStartswith',
                  'args': (
                      {'name': 'text', 'type': 'str', 'desc': 'The text to check.', },
                  ),
                  'returns': {'type': 'boolean',
                              'desc': 'True if the text starts with the string, false otherwise.', }}},
        {'name': 'ljust', 'desc': 'Left justify the string.',
         'type': {'type': 'function', '_funcname': '_methStrLjust',
                  'args': (
                      {'name': 'size', 'type': 'int', 'desc': 'The length of character to left justify.', },
                      {'name': 'fillchar', 'type': 'str', 'default': ' ',
                       'desc': 'The character to use for padding.', },
                  ),
                  'returns': {'type': 'str', 'desc': 'The left justified string.', }}},
        {'name': 'rjust', 'desc': 'Right justify the string.',
         'type': {'type': 'function', '_funcname': '_methStrRjust',
                  'args': (
                      {'name': 'size', 'type': 'int', 'desc': 'The length of character to right justify.', },
                      {'name': 'fillchar', 'type': 'str', 'default': ' ',
                       'desc': 'The character to use for padding.', },
                  ),
                  'returns': {'type': 'str', 'desc': 'The right justified string.', }}},
        {'name': 'encode', 'desc': 'Encoding a string value to bytes.',
         'type': {'type': 'function', '_funcname': '_methEncode',
                  'args': (
                      {'name': 'encoding', 'type': 'str', 'desc': 'Encoding to use. Defaults to utf8.',
                       'default': 'utf8', },
                  ),
                  'returns': {'type': 'bytes', 'desc': 'The encoded string.', }}},
        {'name': 'replace', 'desc': '''
            Replace occurrences of a string with a new string, optionally restricting the number of replacements.

            Example:
                Replace instances of the string "bar" with the string "baz"::

                    $foo.replace('bar', 'baz')''',
         'type': {'type': 'function', '_funcname': '_methStrReplace',
                  'args': (
                      {'name': 'oldv', 'type': 'str', 'desc': 'The value to replace.', },
                      {'name': 'newv', 'type': 'str', 'desc': 'The value to add into the string.', },
                      {'name': 'maxv', 'type': 'int', 'desc': 'The maximum number of occurrences to replace.',
                       'default': None, },
                  ),
                  'returns': {'type': 'str', 'desc': 'The new string with replaced instances.', }}},
        {'name': 'strip', 'desc': '''
            Remove leading and trailing characters from a string.

            Examples:
                Removing whitespace and specific characters::

                    $strippedFoo = $foo.strip()
                    $strippedBar = $bar.strip(asdf)''',
         'type': {'type': 'function', '_funcname': '_methStrStrip',
                  'args': (
                      {'name': 'chars', 'type': 'str', 'default': None,
                       'desc': 'A list of characters to remove. If not specified, whitespace is stripped.', },
                  ),
                  'returns': {'type': 'str', 'desc': 'The stripped string.', }}},
        {'name': 'lstrip', 'desc': '''
            Remove leading characters from a string.

            Examples:
                Removing whitespace and specific characters::

                    $strippedFoo = $foo.lstrip()
                    $strippedBar = $bar.lstrip(w)''',
         'type': {'type': 'function', '_funcname': '_methStrLstrip',
                  'args': (
                      {'name': 'chars', 'type': 'str', 'default': None,
                       'desc': 'A list of characters to remove. If not specified, whitespace is stripped.', },
                  ),
                  'returns': {'type': 'str', 'desc': 'The stripped string.', }}},
        {'name': 'rstrip', 'desc': '''
            Remove trailing characters from a string.

            Examples:
                Removing whitespace and specific characters::

                    $strippedFoo = $foo.rstrip()
                    $strippedBar = $bar.rstrip(asdf)
                ''',
         'type': {'type': 'function', '_funcname': '_methStrRstrip',
                  'args': (
                      {'name': 'chars', 'type': 'str', 'default': None,
                       'desc': 'A list of characters to remove. If not specified, whitespace is stripped.', },
                  ),
                  'returns': {'type': 'str', 'desc': 'The stripped string.', }}},
        {'name': 'lower', 'desc': '''
            Get a lowercased copy of the string.

            Examples:
                Printing a lowercased string::

                    $foo="Duck"
                    $lib.print($foo.lower())''',
         'type': {'type': 'function', '_funcname': '_methStrLower',
                  'returns': {'type': 'str', 'desc': 'The lowercased string.', }}},
        {'name': 'upper', 'desc': '''
                Get a uppercased copy of the string.

                Examples:
                    Printing a uppercased string::

                        $foo="Duck"
                        $lib.print($foo.upper())''',
         'type': {'type': 'function', '_funcname': '_methStrUpper',
                  'returns': {'type': 'str', 'desc': 'The uppercased string.', }}},
        {'name': 'title', 'desc': '''
                Get a title cased copy of the string.

                Examples:
                    Printing a title cased string::

                        $foo="Hello world."
                        $lib.print($foo.title())''',
         'type': {'type': 'function', '_funcname': '_methStrTitle',
                  'returns': {'type': 'str', 'desc': 'The title cased string.', }}},

        {'name': 'slice', 'desc': '''
            Get a substring slice of the string.

            Examples:
                Slice from index to 1 to 5::

                    $x="foobar"
                    $y=$x.slice(1,5)  // "ooba"

                Slice from index 3 to the end of the string::

                    $y=$x.slice(3)  // "bar"
            ''',
         'type': {'type': 'function', '_funcname': '_methStrSlice',
                  'args': (
                      {'name': 'start', 'type': 'int', 'desc': 'The starting character index.'},
                      {'name': 'end', 'type': 'int', 'default': None,
                       'desc': 'The ending character index. If not specified, slice to the end of the string'},
                  ),
                  'returns': {'type': 'str', 'desc': 'The slice substring.'}}},
        {'name': 'reverse', 'desc': '''
        Get a reversed copy of the string.

        Examples:
            Printing a reversed string::

                $foo="foobar"
                $lib.print($foo.reverse())''',
         'type': {'type': 'function', '_funcname': '_methStrReverse',
                  'returns': {'type': 'str', 'desc': 'The reversed string.', }}},

        {'name': 'find', 'desc': '''
            Find the offset of a given string within another.

            Examples:
                Find values in the string ``asdf``::

                    $x = asdf
                    $x.find(d) // returns 2
                    $x.find(v) // returns null

            ''',
         'type': {'type': 'function', '_funcname': '_methStrFind',
                  'args': (
                      {'name': 'valu', 'type': 'str', 'desc': 'The substring to find.'},
                  ),
                  'returns': {'type': 'int', 'desc': 'The first offset of substring or null.'}}},
        {'name': 'size', 'desc': 'Return the length of the string.',
         'type': {'type': 'function', '_funcname': '_methStrSize',
                  'returns': {'type': 'int', 'desc': 'The size of the string.', }}},
        {'name': 'format', 'desc': '''
        Format a text string from an existing string.

        Examples:
            Format a string with a fixed argument and a variable::

                $template='Hello {name}, list is {list}!' $list=(1,2,3,4) $new=$template.format(name='Reader', list=$list)

                ''',
         'type': {'type': 'function', '_funcname': '_methStrFormat',
                  'args': (
                      {'name': '**kwargs', 'type': 'any',
                       'desc': 'Keyword values which are substituted into the string.', },
                  ),
                  'returns': {'type': 'str', 'desc': 'The new string.', }}},
        {'name': 'json', 'desc': 'Parse a JSON string and return the deserialized data.',
         'type': {'type': 'function', '_funcname': '_methStrJson', 'args': (),
                  'returns': {'type': 'prim', 'desc': 'The JSON deserialized object.', }}},
        {'name': 'join', 'desc': '''
                Join items into a string using the current string as a separator.

                Examples:
                    Join together a list of strings with a dot separator::

                        storm> $sepr='.' $foo=$sepr.join(('rep', 'vtx', 'tag')) $lib.print($foo)

                        rep.vtx.tag

                    Join values inline together with a dot separator::

                        storm> $foo=('.').join(('rep', 'vtx', 'tag')) $lib.print($foo)

                        rep.vtx.tag''',
         'type': {'type': 'function', '_funcname': '_methStrJoin',
                  'args': (
                      {'name': 'items', 'type': 'list', 'desc': 'A list of items to join together.', },
                  ),
                  'returns': {'type': 'str', 'desc': 'The joined string.', }}},
    )
    _storm_typename = 'str'
    _ismutable = False

    def __init__(self, valu, path=None):
        Prim.__init__(self, valu, path=path)
        self.locls.update(self.getObjLocals())

    def getObjLocals(self):
        return {
            'find': self._methStrFind,
            'size': self._methStrSize,
            'split': self._methStrSplit,
            'rsplit': self._methStrRsplit,
            'endswith': self._methStrEndswith,
            'startswith': self._methStrStartswith,
            'ljust': self._methStrLjust,
            'rjust': self._methStrRjust,
            'encode': self._methEncode,
            'replace': self._methStrReplace,
            'strip': self._methStrStrip,
            'lstrip': self._methStrLstrip,
            'rstrip': self._methStrRstrip,
            'lower': self._methStrLower,
            'upper': self._methStrUpper,
            'title': self._methStrTitle,
            'slice': self._methStrSlice,
            'reverse': self._methStrReverse,
            'format': self._methStrFormat,
            'json': self._methStrJson,
            'join': self._methStrJoin,
        }

    def __int__(self):
        return int(self.value(), 0)

    def __str__(self):
        return self.value()

    def __len__(self):
        return len(self.valu)

    def __hash__(self):
        # As a note, this hash of the typename and the value means that s_stormtypes.Str('foo') != 'foo'
        return hash((self._storm_typename, self.valu))

    def __eq__(self, othr):
        if isinstance(othr, (Str, str)):
            return str(self) == str(othr)
        return False

    async def bool(self):
        return bool(self.valu)

    @stormfunc(readonly=True)
    async def _methStrFind(self, valu):
        text = await tostr(valu)
        retn = self.valu.find(text)
        if retn == -1:
            retn = None
        return retn

    @stormfunc(readonly=True)
    async def _methStrFormat(self, **kwargs):
        text = await kwarg_format(self.valu, **kwargs)
        return text

    @stormfunc(readonly=True)
    async def _methStrSize(self):
        return len(self.valu)

    @stormfunc(readonly=True)
    async def _methEncode(self, encoding='utf8'):
        try:
            return self.valu.encode(encoding)
        except UnicodeEncodeError as e:
            raise s_exc.StormRuntimeError(mesg=f'{e}: {s_common.trimText(repr(self.valu))}') from None

    @stormfunc(readonly=True)
    async def _methStrSplit(self, text, maxsplit=-1):
        maxsplit = await toint(maxsplit)
        return self.valu.split(text, maxsplit=maxsplit)

    @stormfunc(readonly=True)
    async def _methStrRsplit(self, text, maxsplit=-1):
        maxsplit = await toint(maxsplit)
        return self.valu.rsplit(text, maxsplit=maxsplit)

    @stormfunc(readonly=True)
    async def _methStrEndswith(self, text):
        return self.valu.endswith(text)

    @stormfunc(readonly=True)
    async def _methStrStartswith(self, text):
        return self.valu.startswith(text)

    @stormfunc(readonly=True)
    async def _methStrRjust(self, size, fillchar=' '):
        return self.valu.rjust(await toint(size), await tostr(fillchar))

    @stormfunc(readonly=True)
    async def _methStrLjust(self, size, fillchar=' '):
        return self.valu.ljust(await toint(size), await tostr(fillchar))

    @stormfunc(readonly=True)
    async def _methStrReplace(self, oldv, newv, maxv=None):
        if maxv is None:
            return self.valu.replace(oldv, newv)
        else:
            return self.valu.replace(oldv, newv, int(maxv))

    @stormfunc(readonly=True)
    async def _methStrStrip(self, chars=None):
        return self.valu.strip(chars)

    @stormfunc(readonly=True)
    async def _methStrLstrip(self, chars=None):
        return self.valu.lstrip(chars)

    @stormfunc(readonly=True)
    async def _methStrRstrip(self, chars=None):
        return self.valu.rstrip(chars)

    @stormfunc(readonly=True)
    async def _methStrLower(self):
        return self.valu.lower()

    @stormfunc(readonly=True)
    async def _methStrUpper(self):
        return self.valu.upper()

    @stormfunc(readonly=True)
    async def _methStrTitle(self):
        return self.valu.title()

    @stormfunc(readonly=True)
    async def _methStrSlice(self, start, end=None):
        start = await toint(start)

        if end is None:
            return self.valu[start:]

        end = await toint(end)
        return self.valu[start:end]

    @stormfunc(readonly=True)
    async def _methStrReverse(self):
        return self.valu[::-1]

    @stormfunc(readonly=True)
    async def _methStrJson(self):
        return s_json.loads(self.valu)

    @stormfunc(readonly=True)
    async def _methStrJoin(self, items):
        strs = [await tostr(item) async for item in toiter(items)]
        return self.valu.join(strs)

@registry.registerType
class Bytes(Prim):
    '''
    Implements the Storm API for a Bytes object.
    '''
    _storm_locals = (
        {'name': 'decode', 'desc': 'Decode bytes to a string.',
         'type': {'type': 'function', '_funcname': '_methDecode',
                  'args': (
                      {'name': 'encoding', 'type': 'str', 'desc': 'The encoding to use.', 'default': 'utf8', },
                      {'name': 'strict', 'type': 'str', 'default': False,
                       'desc': 'If True, raise an exception on invalid values rather than replacing the character.'},
                  ),
                  'returns': {'type': 'str', 'desc': 'The decoded string.', }}},
        {'name': 'bunzip', 'desc': '''
            Decompress the bytes using bzip2.

            Example:
                Decompress bytes with bzip2::

                    $foo = $mybytez.bunzip()''',
         'type': {'type': 'function', '_funcname': '_methBunzip',
                  'returns': {'type': 'bytes', 'desc': 'Decompressed bytes.', }}},
        {'name': 'gunzip', 'desc': '''
            Decompress the bytes using gzip and return them.

            Example:
                Decompress bytes with bzip2::

                $foo = $mybytez.gunzip()''',
         'type': {'type': 'function', '_funcname': '_methGunzip',
                  'returns': {'type': 'bytes', 'desc': 'Decompressed bytes.', }}},
        {'name': 'bzip', 'desc': '''
            Compress the bytes using bzip2 and return them.

            Example:
                Compress bytes with bzip::

                    $foo = $mybytez.bzip()''',
         'type': {'type': 'function', '_funcname': '_methBzip',
                  'returns': {'type': 'bytes', 'desc': 'The bzip2 compressed bytes.', }}},
        {'name': 'gzip', 'desc': '''
            Compress the bytes using gzip and return them.

            Example:
                Compress bytes with gzip::

                    $foo = $mybytez.gzip()''',
         'type': {'type': 'function', '_funcname': '_methGzip',
                  'returns': {'type': 'bytes', 'desc': 'The gzip compressed bytes.', }}},
        {'name': 'json', 'desc': '''
            Load JSON data from bytes.

            Notes:
                The bytes must be UTF8, UTF16 or UTF32 encoded.

            Example:
                Load bytes to a object::

                    $foo = $mybytez.json()''',
         'type': {'type': 'function', '_funcname': '_methJsonLoad',
                  'args': (
                      {'name': 'encoding', 'type': 'str', 'desc': 'Specify an encoding to use.', 'default': None, },
                      {'name': 'strict', 'type': 'str', 'default': False,
                       'desc': 'If True, raise an exception on invalid string encoding rather than replacing the character.'},
                  ),
                  'returns': {'type': 'prim', 'desc': 'The deserialized object.', }}},

        {'name': 'slice', 'desc': '''
            Slice a subset of bytes from an existing bytes.

            Examples:
                Slice from index to 1 to 5::

                    $subbyts = $byts.slice(1,5)

                Slice from index 3 to the end of the bytes::

                    $subbyts = $byts.slice(3)
            ''',
         'type': {'type': 'function', '_funcname': '_methSlice',
                  'args': (
                      {'name': 'start', 'type': 'int', 'desc': 'The starting byte index.'},
                      {'name': 'end', 'type': 'int', 'default': None,
                       'desc': 'The ending byte index. If not specified, slice to the end.'},
                  ),
                  'returns': {'type': 'bytes', 'desc': 'The slice of bytes.', }}},

        {'name': 'unpack', 'desc': '''
            Unpack structures from bytes using python struct.unpack syntax.

            Examples:
                Unpack 3 unsigned 16 bit integers in little endian format::

                    ($x, $y, $z) = $byts.unpack("<HHH")
            ''',
         'type': {'type': 'function', '_funcname': '_methUnpack',
                  'args': (
                      {'name': 'fmt', 'type': 'str', 'desc': 'A python struck.pack format string.'},
                      {'name': 'offset', 'type': 'int', 'desc': 'An offset to begin unpacking from.', 'default': 0},
                  ),
                  'returns': {'type': 'list', 'desc': 'The unpacked primitive values.', }}},
    )
    _storm_typename = 'bytes'
    _ismutable = False

    def __init__(self, valu, path=None):
        Prim.__init__(self, valu, path=path)
        self.locls.update(self.getObjLocals())

    def getObjLocals(self):
        return {
            'decode': self._methDecode,
            'bunzip': self._methBunzip,
            'gunzip': self._methGunzip,
            'bzip': self._methBzip,
            'gzip': self._methGzip,
            'json': self._methJsonLoad,
            'slice': self._methSlice,
            'unpack': self._methUnpack,
        }

    def __len__(self):
        return len(self.valu)

    def __str__(self):
        return self.valu.decode()

    def __hash__(self):
        return hash((self._storm_typename, self.valu))

    def __eq__(self, othr):
        if isinstance(othr, Bytes):
            return self.valu == othr.valu
        return False

    async def bool(self):
        return bool(self.valu)

    async def _storm_copy(self):
        item = await s_coro.ornot(self.value)
        return s_msgpack.deepcopy(item, use_list=True)

    @stormfunc(readonly=True)
    async def _methSlice(self, start, end=None):
        start = await toint(start)
        if end is None:
            return self.valu[start:]

        end = await toint(end)
        return self.valu[start:end]

    @stormfunc(readonly=True)
    async def _methUnpack(self, fmt, offset=0):
        fmt = await tostr(fmt)
        offset = await toint(offset)
        try:
            return struct.unpack_from(fmt, self.valu, offset=offset)
        except struct.error as e:
            raise s_exc.BadArg(mesg=f'unpack() error: {e}')

    @stormfunc(readonly=True)
    async def _methDecode(self, encoding='utf8', strict=False):
        encoding = await tostr(encoding)
        strict = await tobool(strict)
        errors = 'strict' if strict else 'replace'
        try:
            return self.valu.decode(encoding, errors)
        except UnicodeDecodeError as e:
            raise s_exc.StormRuntimeError(mesg=f'{e}: {s_common.trimText(repr(self.valu))}') from None

    async def _methBunzip(self):
        return bz2.decompress(self.valu)

    @stormfunc(readonly=True)
    async def _methBzip(self):
        return bz2.compress(self.valu)

    async def _methGunzip(self):
        return gzip.decompress(self.valu)

    @stormfunc(readonly=True)
    async def _methGzip(self):
        return gzip.compress(self.valu)

    @stormfunc(readonly=True)
    async def _methJsonLoad(self, encoding=None, strict=False):
        try:
            valu = self.valu
            strict = await tobool(strict)
            errors = 'strict' if strict else 'replace'

            if encoding is None:
                encoding = s_json.detect_encoding(valu)
            else:
                encoding = await tostr(encoding)

            return s_json.loads(valu.decode(encoding, errors))

        except UnicodeDecodeError as e:
            raise s_exc.StormRuntimeError(mesg=f'{e}: {s_common.trimText(repr(valu))}') from None

@registry.registerType
class Dict(Prim):
    '''
    Implements the Storm API for a Dictionary object.
    '''
    _storm_typename = 'dict'
    _ismutable = True

    def __len__(self):
        return len(self.valu)

    async def bool(self):
        return bool(self.valu)

    async def _storm_copy(self):
        item = await s_coro.ornot(self.value)
        return s_msgpack.deepcopy(item, use_list=True)

    async def _storm_contains(self, item):
        item = await toprim(item)
        return item in self.valu

    async def iter(self):
        for item in tuple(self.valu.items()):
            yield item

    @stormfunc(readonly=True)
    async def setitem(self, name, valu):

        if ismutable(name):
            raise s_exc.BadArg(mesg='Mutable values are not allowed as dictionary keys', name=await torepr(name))

        name = await toprim(name)

        if valu is undef:
            self.valu.pop(name, None)
            return

        self.valu[name] = valu

    async def deref(self, name):
        name = await toprim(name)
        return self.valu.get(name)

    async def value(self, use_list=False):
        return {await toprim(k): await toprim(v, use_list=use_list) for (k, v) in self.valu.items()}

    async def stormrepr(self):
        reprs = ["{}: {}".format(await torepr(k), await torepr(v)) for (k, v) in list(self.valu.items())]
        rval = ', '.join(reprs)
        return f'{{{rval}}}'

@registry.registerType
class CmdOpts(Dict):
    '''
    A dictionary like object that holds a reference to a command options namespace.
    ( This allows late-evaluation of command arguments rather than forcing capture )
    '''
    _storm_typename = 'cmdopts'
    _ismutable = False

    def __len__(self):
        valu = vars(self.valu.opts)
        return len(valu)

    def __hash__(self):
        valu = vars(self.valu.opts)
        return hash((self._storm_typename, tuple(valu.items())))

    async def _storm_contains(self, item):
        item = await toprim(item)
        valu = getattr(self.valu.opts, item, s_common.novalu)
        return valu is not s_common.novalu

    @stormfunc(readonly=True)
    async def setitem(self, name, valu):
        # due to self.valu.opts potentially being replaced
        # we disallow setitem() to prevent confusion
        name = await tostr(name)
        mesg = 'CmdOpts may not be modified by the runtime'
        raise s_exc.StormRuntimeError(mesg=mesg, name=name)

    async def deref(self, name):
        name = await tostr(name)
        return getattr(self.valu.opts, name, None)

    async def value(self, use_list=False):
        valu = vars(self.valu.opts)
        return {await toprim(k): await toprim(v, use_list=use_list) for (k, v) in valu.items()}

    async def iter(self):
        valu = vars(self.valu.opts)
        for item in valu.items():
            yield item

    async def stormrepr(self):
        valu = vars(self.valu.opts)
        reprs = ["{}: {}".format(await torepr(k), await torepr(v)) for (k, v) in valu.items()]
        rval = ', '.join(reprs)
        return f'{self._storm_typename}: {{{rval}}}'

@registry.registerType
class Set(Prim):
    '''
    Implements the Storm API for a Set object.
    '''
    _storm_locals = (
        {'name': 'add', 'desc': 'Add a item to the set. Each argument is added to the set.',
         'type': {'type': 'function', '_funcname': '_methSetAdd',
                  'args': (
                      {'name': '*items', 'type': 'any', 'desc': 'The items to add to the set.', },
                  ),
                  'returns': {'type': 'null', }}},
        {'name': 'has', 'desc': 'Check if a item is a member of the set.',
         'type': {'type': 'function', '_funcname': '_methSetHas',
                  'args': (
                      {'name': 'item', 'type': 'any', 'desc': 'The item to check the set for membership.', },
                  ),
                  'returns': {'type': 'boolean', 'desc': 'True if the item is in the set, false otherwise.', }}},
        {'name': 'rem', 'desc': 'Remove an item from the set.',
         'type': {'type': 'function', '_funcname': '_methSetRem',
                  'args': (
                      {'name': '*items', 'type': 'any', 'desc': 'Items to be removed from the set.', },
                  ),
                  'returns': {'type': 'null', }}},
        {'name': 'adds', 'desc': 'Add the contents of a iterable items to the set.',
         'type': {'type': 'function', '_funcname': '_methSetAdds',
                  'args': (
                      {'name': '*items', 'type': 'any', 'desc': 'Iterables items to add to the set.', },
                  ),
                  'returns': {'type': 'null', }}},
        {'name': 'rems', 'desc': 'Remove the contents of a iterable object from the set.',
         'type': {'type': 'function', '_funcname': '_methSetRems',
                  'args': (
                      {'name': '*items', 'type': 'any', 'desc': 'Iterables items to remove from the set.', },
                  ),
                  'returns': {'type': 'null', }}},
        {'name': 'list', 'desc': 'Get a list of the current members of the set.',
         'type': {'type': 'function', '_funcname': '_methSetList',
                  'returns': {'type': 'list', 'desc': 'A list containing the members of the set.', }}},
        {'name': 'size', 'desc': 'Get the size of the set.',
         'type': {'type': 'function', '_funcname': '_methSetSize',
                  'returns': {'type': 'int', 'desc': 'The size of the set.', }}},
    )
    _storm_typename = 'set'
    _ismutable = True

    def __init__(self, valu, path=None):
        valu = list(valu)
        for item in valu:
            if ismutable(item):
                mesg = f'{repr(item)} is mutable and cannot be used in a set.'
                raise s_exc.StormRuntimeError(mesg=mesg)

        Prim.__init__(self, set(valu), path=path)
        self.locls.update(self.getObjLocals())

    def getObjLocals(self):
        return {
            'add': self._methSetAdd,
            'has': self._methSetHas,
            'rem': self._methSetRem,
            'adds': self._methSetAdds,
            'rems': self._methSetRems,
            'list': self._methSetList,
            'size': self._methSetSize,
        }

    async def iter(self):
        for item in self.valu:
            yield item

    def __len__(self):
        return len(self.valu)

    async def _storm_contains(self, item):
        return item in self.valu

    async def bool(self):
        return bool(self.valu)

    async def _methSetSize(self):
        return len(self)

    @stormfunc(readonly=True)
    async def _methSetHas(self, item):
        return item in self.valu

    @stormfunc(readonly=True)
    async def _methSetAdd(self, *items):
        for i in items:
            if ismutable(i):
                mesg = f'{await torepr(i)} is mutable and cannot be used in a set.'
                raise s_exc.StormRuntimeError(mesg=mesg)
            self.valu.add(i)

    @stormfunc(readonly=True)
    async def _methSetAdds(self, *items):
        for item in items:
            async for i in toiter(item):
                if ismutable(i):
                    mesg = f'{await torepr(i)} is mutable and cannot be used in a set.'
                    raise s_exc.StormRuntimeError(mesg=mesg)
                self.valu.add(i)

    @stormfunc(readonly=True)
    async def _methSetRem(self, *items):
        [self.valu.discard(i) for i in items]

    @stormfunc(readonly=True)
    async def _methSetRems(self, *items):
        for item in items:
            [self.valu.discard(i) async for i in toiter(item)]

    @stormfunc(readonly=True)
    async def _methSetList(self):
        return list(self.valu)

    async def stormrepr(self):
        reprs = [await torepr(k) for k in self.valu]
        rval = ', '.join(reprs)
        return f'{{{rval}}}'

@registry.registerType
class List(Prim):
    '''
    Implements the Storm API for a List instance.
    '''
    _storm_locals = (
        {'name': 'has', 'desc': 'Check if a value is in the list.',
         'type': {'type': 'function', '_funcname': '_methListHas',
                  'args': (
                      {'name': 'valu', 'type': 'any', 'desc': 'The value to check.', },
                  ),
                  'returns': {'type': 'boolean', 'desc': 'True if the item is in the list, false otherwise.', }}},
        {'name': 'pop', 'desc': 'Pop and return the entry at the specified index in the list. If no index is specified, pop the last entry.',
         'type': {'type': 'function', '_funcname': '_methListPop',
                  'args': (
                      {'name': 'index', 'type': 'int', 'desc': 'Index of entry to pop.', 'default': -1},
                  ),
                  'returns': {'type': 'any', 'desc': 'The entry at the specified index in the list.', }}},
        {'name': 'size', 'desc': 'Return the length of the list.',
         'type': {'type': 'function', '_funcname': '_methListSize',
                  'returns': {'type': 'int', 'desc': 'The size of the list.', }}},
        {'name': 'sort', 'desc': 'Sort the list in place.',
         'type': {'type': 'function', '_funcname': '_methListSort',
                  'args': (
                      {'name': 'reverse', 'type': 'boolean', 'desc': 'Sort the list in reverse order.',
                       'default': False},
                  ),
                  'returns': {'type': 'null', }}},
        {'name': 'index', 'desc': 'Return a single field from the list by index.',
         'type': {'type': 'function', '_funcname': '_methListIndex',
                  'args': (
                      {'name': 'valu', 'type': 'int', 'desc': 'The list index value.', },
                  ),
                  'returns': {'type': 'any', 'desc': 'The item present in the list at the index position.', }}},
        {'name': 'append', 'desc': 'Append a value to the list.',
         'type': {'type': 'function', '_funcname': '_methListAppend',
                  'args': (
                      {'name': 'valu', 'type': 'any', 'desc': 'The item to append to the list.', },
                  ),
                  'returns': {'type': 'null', }}},
        {'name': 'reverse', 'desc': 'Reverse the order of the list in place',
         'type': {'type': 'function', '_funcname': '_methListReverse',
                  'returns': {'type': 'null', }}},
        {'name': 'slice', 'desc': '''
            Get a slice of the list.

            Examples:
                Slice from index to 1 to 5::

                    $x=(f, o, o, b, a, r)
                    $y=$x.slice(1,5)  // (o, o, b, a)

                Slice from index 3 to the end of the list::

                    $y=$x.slice(3)  // (b, a, r)
            ''',
         'type': {'type': 'function', '_funcname': '_methListSlice',
                  'args': (
                      {'name': 'start', 'type': 'int', 'desc': 'The starting index.'},
                      {'name': 'end', 'type': 'int', 'default': None,
                       'desc': 'The ending index. If not specified, slice to the end of the list.'},
                  ),
                  'returns': {'type': 'list', 'desc': 'The slice of the list.'}}},

        {'name': 'extend', 'desc': '''
            Extend a list using another iterable.

            Examples:
                Populate a list by extending it with to other lists::

                    $list = ()

                    $foo = (f, o, o)
                    $bar = (b, a, r)

                    $list.extend($foo)
                    $list.extend($bar)

                    // $list is now (f, o, o, b, a, r)
            ''',
         'type': {'type': 'function', '_funcname': '_methListExtend',
                  'args': (
                      {'name': 'valu', 'type': 'list', 'desc': 'A list or other iterable.'},
                  ),
                  'returns': {'type': 'null'}}},
        {'name': 'unique', 'desc': 'Get a copy of the list containing unique items.',
         'type': {'type': 'function', '_funcname': '_methListUnique',
                  'returns': {'type': 'list'}}},
        {'name': 'rem', 'desc': 'Remove a specific item from anywhere in the list.',
         'type': {'type': 'function', '_funcname': '_methListRemove',
                  'args': (
                      {'name': 'item', 'type': 'any', 'desc': 'An item in the list.'},
                      {'name': 'all', 'type': 'boolean', 'default': False,
                       'desc': 'Remove all instances of item from the list.'},
                  ),
                  'returns': {'type': 'boolean', 'desc': 'Boolean indicating if the item was removed from the list.'}}},
    )
    _storm_typename = 'list'
    _ismutable = True

    def __init__(self, valu, path=None):
        Prim.__init__(self, valu, path=path)
        self.locls.update(self.getObjLocals())

    def getObjLocals(self):
        return {
            'has': self._methListHas,
            'pop': self._methListPop,
            'size': self._methListSize,
            'sort': self._methListSort,
            'index': self._methListIndex,
            'append': self._methListAppend,
            'reverse': self._methListReverse,
            'slice': self._methListSlice,
            'extend': self._methListExtend,
            'unique': self._methListUnique,
            'rem': self._methListRemove,
        }

    @stormfunc(readonly=True)
    async def setitem(self, name, valu):

        indx = await toint(name)

        if valu is undef:
            try:
                self.valu.pop(indx)
            except IndexError:
                pass
            return

        self.valu[indx] = valu

    async def _storm_copy(self):
        item = await s_coro.ornot(self.value)
        return s_msgpack.deepcopy(item, use_list=True)

    async def _storm_contains(self, item):
        return await self._methListHas(item)

    async def _derefGet(self, name):
        return await self._methListIndex(name)

    def __len__(self):
        return len(self.valu)

    async def bool(self):
        return bool(self.valu)

    @stormfunc(readonly=True)
    async def _methListHas(self, valu):
        if valu in self.valu:
            return True

        prim = await toprim(valu)
        if prim == valu:
            return False

        return prim in self.valu

    @stormfunc(readonly=True)
    async def _methListPop(self, index=-1):
        index = await toint(index)
        try:
            return self.valu.pop(index)
        except IndexError as exc:
            mesg = str(exc)
            raise s_exc.StormRuntimeError(mesg=mesg)

    @stormfunc(readonly=True)
    async def _methListAppend(self, valu):
        '''
        '''
        self.valu.append(valu)

    @stormfunc(readonly=True)
    async def _methListIndex(self, valu):
        indx = await toint(valu)
        try:
            return self.valu[indx]
        except IndexError as e:
            raise s_exc.StormRuntimeError(mesg=str(e), valurepr=await self.stormrepr(),
                                          len=len(self.valu), indx=indx) from None

    @stormfunc(readonly=True)
    async def _methListReverse(self):
        self.valu.reverse()

    @stormfunc(readonly=True)
    async def _methListSort(self, reverse=False):
        reverse = await tobool(reverse, noneok=True)
        try:
            self.valu.sort(reverse=reverse)
        except TypeError as e:
            raise s_exc.StormRuntimeError(mesg=f'Error sorting list: {str(e)}',
                                          valurepr=await self.stormrepr()) from None

    @stormfunc(readonly=True)
    async def _methListSize(self):
        return len(self)

    async def _methListSlice(self, start, end=None):
        start = await toint(start)

        if end is None:
            return self.valu[start:]

        end = await toint(end)
        return self.valu[start:end]

    async def _methListExtend(self, valu):
        async for item in toiter(valu):
            self.valu.append(item)

    async def value(self, use_list=False):
        if use_list:
            return [await toprim(v, use_list=use_list) for v in self.valu]
        return tuple([await toprim(v, use_list=use_list) for v in self.valu])

    async def iter(self):
        for item in self.valu:
            yield item

    @stormfunc(readonly=True)
    async def _methListUnique(self):
        ret = []
        checkret = []

        for val in self.valu:
            try:
                _cval = await toprim(val)
            except s_exc.NoSuchType:
                _cval = val
            if _cval in checkret:
                continue
            checkret.append(_cval)
            ret.append(val)
        return ret

    async def _methListRemove(self, item, all=False):
        item = await toprim(item)
        all = await tobool(all)

        if item not in self.valu:
            return False

        while item in self.valu:
            self.valu.remove(item)

            if not all:
                break

        return True

    async def stormrepr(self):
        reprs = [await torepr(k) for k in self.valu]
        rval = ', '.join(reprs)
        return f'[{rval}]'

@registry.registerType
class Bool(Prim):
    '''
    Implements the Storm API for a boolean instance.
    '''
    _storm_typename = 'boolean'
    _ismutable = False

    def __str__(self):
        return str(self.value()).lower()

    def __int__(self):
        return int(self.value())

    def __hash__(self):
        return hash((self._storm_typename, self.value()))

    async def bool(self):
        return bool(self.valu)

@registry.registerType
class Number(Prim):
    '''
    Implements the Storm API for a Number instance.

    Storm Numbers are high precision fixed point decimals corresponding to the
    the hugenum storage type.
    '''
    _storm_locals = (
        {'name': 'scaleb', 'desc': '''
            Return the number multiplied by 10**other.

            Example:
                Multiply the value by 10**-18::

                    $baz.scaleb(-18)''',
         'type': {'type': 'function', '_funcname': '_methScaleb',
                  'args': (
                      {'name': 'other', 'type': 'int', 'desc': 'The amount to adjust the exponent.', },
                  ),
                  'returns': {'type': 'number', 'desc': 'The exponent adjusted number.', }}},
        {'name': 'toint', 'desc': '''
            Return the number as an integer.

            By default, decimal places will be truncated. Optionally, rounding rules
            can be specified by providing the name of a Python decimal rounding mode
            to the 'rounding' argument.

            Example:
                Round the value stored in $baz up instead of truncating::

                    $baz.toint(rounding=ROUND_UP)''',
         'type': {'type': 'function', '_funcname': '_methToInt',
                  'args': (
                      {'name': 'rounding', 'type': 'str', 'default': None,
                       'desc': 'An optional rounding mode to use.', },
                  ),
                  'returns': {'type': 'int', 'desc': 'The number as an integer.', }}},
        {'name': 'tostr', 'desc': 'Return the number as a string.',
         'type': {'type': 'function', '_funcname': '_methToStr',
                  'returns': {'type': 'str', 'desc': 'The number as a string.', }}},
        {'name': 'tofloat', 'desc': 'Return the number as a float.',
         'type': {'type': 'function', '_funcname': '_methToFloat',
                  'returns': {'type': 'float', 'desc': 'The number as a float.', }}},
    )
    _storm_typename = 'number'
    _ismutable = False

    def __init__(self, valu, path=None):
        try:
            valu = s_common.hugenum(valu)
        except (TypeError, decimal.DecimalException) as e:
            mesg = f'Failed to make number from {s_common.trimText(repr(valu))}'
            raise s_exc.BadCast(mesg=mesg) from e

        Prim.__init__(self, valu, path=path)
        self.locls.update(self.getObjLocals())

    def getObjLocals(self):
        return {
            'toint': self._methToInt,
            'tostr': self._methToStr,
            'tofloat': self._methToFloat,
            'scaleb': self._methScaleb,
        }

    @stormfunc(readonly=True)
    async def _methScaleb(self, other):
        newv = s_common.hugescaleb(self.value(), await toint(other))
        return Number(newv)

    @stormfunc(readonly=True)
    async def _methToInt(self, rounding=None):
        if rounding is None:
            return int(self.valu)

        try:
            return int(self.valu.quantize(decimal.Decimal('1'), rounding=rounding))
        except TypeError as e:
            raise s_exc.StormRuntimeError(mesg=f'Error rounding number: {str(e)}',
                                          valurepr=await self.stormrepr()) from None

    @stormfunc(readonly=True)
    async def _methToStr(self):
        return str(self.valu)

    @stormfunc(readonly=True)
    async def _methToFloat(self):
        return float(self.valu)

    def __str__(self):
        return format(self.value(), 'f')

    def __int__(self):
        return int(self.value())

    def __float__(self):
        return float(self.value())

    def __hash__(self):
        return hash((self._storm_typename, self.value()))

    def __eq__(self, othr):
        if isinstance(othr, float):
            othr = s_common.hugenum(othr)
            return self.value() == othr
        elif isinstance(othr, (int, decimal.Decimal)):
            return self.value() == othr
        elif isinstance(othr, Number):
            return self.value() == othr.value()
        return False

    def __lt__(self, othr):
        if isinstance(othr, float):
            othr = s_common.hugenum(othr)
            return self.value() < othr
        elif isinstance(othr, (int, decimal.Decimal)):
            return self.value() < othr
        elif isinstance(othr, Number):
            return self.value() < othr.value()

        mesg = f"comparison not supported between instance of {self.__class__.__name__} and {othr.__class__.__name__}"
        raise TypeError(mesg)

    def __add__(self, othr):
        if isinstance(othr, float):
            othr = s_common.hugenum(othr)
            return Number(s_common.hugeadd(self.value(), othr))
        elif isinstance(othr, (int, decimal.Decimal)):
            return Number(s_common.hugeadd(self.value(), othr))
        elif isinstance(othr, Number):
            return Number(s_common.hugeadd(self.value(), othr.value()))

        mesg = f"'+' not supported between instance of {self.__class__.__name__} and {othr.__class__.__name__}"
        raise TypeError(mesg)

    __radd__ = __add__

    def __sub__(self, othr):
        if isinstance(othr, float):
            othr = s_common.hugenum(othr)
            return Number(s_common.hugesub(self.value(), othr))
        elif isinstance(othr, (int, decimal.Decimal)):
            return Number(s_common.hugesub(self.value(), othr))
        elif isinstance(othr, Number):
            return Number(s_common.hugesub(self.value(), othr.value()))

        mesg = f"'-' not supported between instance of {self.__class__.__name__} and {othr.__class__.__name__}"
        raise TypeError(mesg)

    def __rsub__(self, othr):
        othr = Number(othr)
        return othr.__sub__(self)

    def __mul__(self, othr):
        if isinstance(othr, float):
            othr = s_common.hugenum(othr)
            return Number(s_common.hugemul(self.value(), othr))
        elif isinstance(othr, (int, decimal.Decimal)):
            return Number(s_common.hugemul(self.value(), othr))
        elif isinstance(othr, Number):
            return Number(s_common.hugemul(self.value(), othr.value()))

        mesg = f"'*' not supported between instance of {self.__class__.__name__} and {othr.__class__.__name__}"
        raise TypeError(mesg)

    __rmul__ = __mul__

    def __truediv__(self, othr):
        if isinstance(othr, float):
            othr = s_common.hugenum(othr)
            return Number(s_common.hugediv(self.value(), othr))
        elif isinstance(othr, (int, decimal.Decimal)):
            return Number(s_common.hugediv(self.value(), othr))
        elif isinstance(othr, Number):
            return Number(s_common.hugediv(self.value(), othr.value()))

        mesg = f"'/' not supported between instance of {self.__class__.__name__} and {othr.__class__.__name__}"
        raise TypeError(mesg)

    def __rtruediv__(self, othr):
        othr = Number(othr)
        return othr.__truediv__(self)

    def __pow__(self, othr):
        if isinstance(othr, float):
            othr = s_common.hugenum(othr)
            return Number(s_common.hugepow(self.value(), othr))
        elif isinstance(othr, (int, decimal.Decimal)):
            return Number(s_common.hugepow(self.value(), othr))
        elif isinstance(othr, Number):
            return Number(s_common.hugepow(self.value(), othr.value()))

        mesg = f"'**' not supported between instance of {self.__class__.__name__} and {othr.__class__.__name__}"
        raise TypeError(mesg)

    def __rpow__(self, othr):
        othr = Number(othr)
        return othr.__pow__(self)

    def __mod__(self, othr):
        if isinstance(othr, float):
            othr = s_common.hugenum(othr)
            return Number(s_common.hugemod(self.value(), othr)[1])
        elif isinstance(othr, (int, decimal.Decimal)):
            return Number(s_common.hugemod(self.value(), othr)[1])
        elif isinstance(othr, Number):
            return Number(s_common.hugemod(self.value(), othr.value())[1])

        mesg = f"'%' not supported between instance of {self.__class__.__name__} and {othr.__class__.__name__}"
        raise TypeError(mesg)

    def __rmod__(self, othr):
        othr = Number(othr)
        return othr.__mod__(self)

    async def stormrepr(self):
        return str(self.value())

@registry.registerType
class GlobalVars(Prim):
    '''
    The Storm deref/setitem/iter convention on top of global vars information.
    '''
    _storm_typename = 'global:vars'
    _ismutable = True

    def __init__(self, path=None):
        Prim.__init__(self, None, path=path)

    async def _storm_contains(self, item):
        item = await tostr(item)
        runt = s_scope.get('runt')
        runt.confirm(('globals', 'get', item))
        valu = await runt.view.core.getStormVar(item, default=s_common.novalu)
        return valu is not s_common.novalu

    async def deref(self, name):
        name = await tostr(name)
        runt = s_scope.get('runt')
        runt.confirm(('globals', 'get', name))
        return await runt.view.core.getStormVar(name)

    async def setitem(self, name, valu):
        name = await tostr(name)
        runt = s_scope.get('runt')

        if valu is undef:
            runt.confirm(('globals', 'del', name))
            await runt.view.core.popStormVar(name)
            return

        runt.confirm(('globals', 'set', name))
        valu = await toprim(valu)
        await runt.view.core.setStormVar(name, valu)

    async def iter(self):
        runt = s_scope.get('runt')
        async for name, valu in runt.view.core.itemsStormVar():
            if runt.allowed(('globals', 'get', name)):
                yield name, valu
            await asyncio.sleep(0)

    async def stormrepr(self):
        reprs = ["{}: {}".format(await torepr(k), await torepr(v)) async for (k, v) in self.iter()]
        rval = ', '.join(reprs)
        return f'{{{rval}}}'

@registry.registerType
class EnvVars(Prim):
    '''
    The Storm deref/iter convention on top of environment vars information.
    '''
    _storm_typename = 'environment:vars'

    def __init__(self, path=None):
        Prim.__init__(self, None, path=path)

    async def _storm_contains(self, item):
        item = await tostr(item)
        runt = s_scope.get('runt')
        runt.reqAdmin(mesg='$lib.env requires admin privileges.')

        if not item.startswith('SYN_STORM_ENV_'):
            mesg = f'Environment variable must start with SYN_STORM_ENV_ : {item}'
            raise s_exc.BadArg(mesg=mesg)

        valu = os.getenv(item, default=s_common.novalu)
        return valu is not s_common.novalu

    @stormfunc(readonly=True)
    async def deref(self, name):
        runt = s_scope.get('runt')
        runt.reqAdmin(mesg='$lib.env requires admin privileges.')
        name = await tostr(name)

        if not name.startswith('SYN_STORM_ENV_'):
            mesg = f'Environment variable must start with SYN_STORM_ENV_ : {name}'
            raise s_exc.BadArg(mesg=mesg)

        return os.getenv(name)

    @stormfunc(readonly=True)
    async def iter(self):
        runt = s_scope.get('runt')
        runt.reqAdmin(mesg='$lib.env requires admin privileges.')

        for name, valu in list(os.environ.items()):
            await asyncio.sleep(0)

            if name.startswith('SYN_STORM_ENV_'):
                yield name, valu

    async def stormrepr(self):
        reprs = ["{}: {}".format(await torepr(k), await torepr(v)) async for (k, v) in self.iter()]
        rval = ', '.join(reprs)
        return f'{{{rval}}}'

@registry.registerType
class RuntVars(Prim):
    '''
    The Storm deref/setitem/iter convention on top of runtime vars information.
    '''
    _storm_typename = 'runtime:vars'
    _ismutable = True

    def __init__(self, path=None):
        Prim.__init__(self, None, path=path)

    async def _storm_contains(self, item):
        item = await tostr(item)
        runt = s_scope.get('runt')
        valu = runt.getVar(item, defv=s_common.novalu)
        return valu is not s_common.novalu

    @stormfunc(readonly=True)
    async def deref(self, name):
        name = await tostr(name)
        runt = s_scope.get('runt')
        return runt.getVar(name)

    @stormfunc(readonly=True)
    async def setitem(self, name, valu):
        name = await tostr(name)
        runt = s_scope.get('runt')

        if valu is undef:
            await runt.popVar(name)
            return

        await runt.setVar(name, valu)

    @stormfunc(readonly=True)
    async def iter(self):
        runt = s_scope.get('runt')
        for name, valu in list(runt.vars.items()):
            yield name, valu
            await asyncio.sleep(0)

    async def stormrepr(self):
        reprs = ["{}: {}".format(await torepr(k), await torepr(v)) async for (k, v) in self.iter()]
        rval = ', '.join(reprs)
        return f'{{{rval}}}'

@registry.registerType
class PkgVars(Prim):
    '''
    The Storm deref/setitem/iter convention on top of pkg vars information.
    '''
    _storm_typename = 'pkg:vars'
    _ismutable = True

    def __init__(self, runt, valu, path=None):
        Prim.__init__(self, valu, path=path)
        self.runt = runt

    def _reqPkgAdmin(self):
        confirm(('power-ups', self.valu, 'admin'))

    @stormfunc(readonly=True)
    async def deref(self, name):
        self._reqPkgAdmin()
        name = await tostr(name)
        return await self.runt.snap.core.getStormPkgVar(self.valu, name)

    async def setitem(self, name, valu):
        self._reqPkgAdmin()
        name = await tostr(name)

        if valu is undef:
            await self.runt.snap.core.popStormPkgVar(self.valu, name)
            return

        valu = await toprim(valu)
        await self.runt.snap.core.setStormPkgVar(self.valu, name, valu)

    @stormfunc(readonly=True)
    async def iter(self):
        self._reqPkgAdmin()
        async for name, valu in self.runt.snap.core.iterStormPkgVars(self.valu):
            yield name, valu
            await asyncio.sleep(0)

@registry.registerType
class Query(Prim):
    '''
    A storm primitive representing an embedded query.
    '''
    _storm_locals = (
        {'name': 'exec', 'desc': '''
            Execute the Query in a sub-runtime.

            Notes:
                The ``.exec()`` method can return a value if the Storm query
                contains a ``return( ... )`` statement in it.''',
         'type': {'type': 'function', '_funcname': '_methQueryExec',
                  'returns': {'type': ['null', 'any'],
                              'desc': 'A value specified with a return statement, or none.', }}},
        {'name': 'size',
         'desc': 'Execute the Query in a sub-runtime and return the number of nodes yielded.',
         'type': {'type': 'function', '_funcname': '_methQuerySize',
                  'args': (
                      {'name': 'limit', 'type': 'int', 'default': 1000,
                       'desc': 'Limit the maximum number of nodes produced by the query.', },
                  ),
                  'returns': {'type': 'int',
                              'desc': 'The number of nodes yielded by the query.', }}},
    )

    _storm_typename = 'storm:query'

    def __init__(self, text, varz, runt, path=None):

        Prim.__init__(self, text, path=path)

        self.text = text
        self.varz = varz
        self.runt = runt

        self.locls.update(self.getObjLocals())

    def getObjLocals(self):
        return {
            'exec': self._methQueryExec,
            'size': self._methQuerySize,
        }

    def __str__(self):
        return self.text

    async def _getRuntGenr(self):
        opts = {'vars': self.varz}
        query = await self.runt.getStormQuery(self.text)
        async with self.runt.getCmdRuntime(query, opts=opts) as runt:
            async for item in runt.execute():
                yield item

    async def nodes(self):
        async with contextlib.aclosing(self._getRuntGenr()) as genr:
            async for node, path in genr:
                yield node

    async def iter(self):
        async for node, path in self._getRuntGenr():
            yield Node(node)

    @stormfunc(readonly=True)
    async def _methQueryExec(self):
        logger.info(f'Executing storm query via exec() {{{self.text}}} as [{self.runt.user.name}]')
        try:
            async for item in self._getRuntGenr():
                await asyncio.sleep(0)
        except s_stormctrl.StormReturn as e:
            return e.item
        except asyncio.CancelledError:  # pragma: no cover
            raise

    @stormfunc(readonly=True)
    async def _methQuerySize(self, limit=1000):
        limit = await toint(limit)

        logger.info(f'Executing storm query via size(limit={limit}) {{{self.text}}} as [{self.runt.user.name}]')
        size = 0
        try:
            async for item in self._getRuntGenr():
                size += 1
                if size >= limit:
                    break
                await asyncio.sleep(0)

        except s_stormctrl.StormReturn as e:
            pass
        except asyncio.CancelledError:  # pragma: no cover
            raise
        return size

    async def stormrepr(self):
        return f'{self._storm_typename}: "{self.text}"'

@registry.registerType
class NodeProps(Prim):
    # TODO How to document setitem ?
    '''
    A Storm Primitive representing the properties on a Node.
    '''
    _storm_typename = 'node:props'
    _ismutable = True

    def __init__(self, node, path=None):
        Prim.__init__(self, node, path=path)
        self.locls.update(self.getObjLocals())

    async def _storm_contains(self, item):
        item = await tostr(item)
        valu = self.valu.get(item, defv=s_common.novalu)
        return valu is not s_common.novalu

    async def _derefGet(self, name):
        name = await tostr(name)
        return self.valu.get(name)

    async def setitem(self, name, valu):
        '''
        Set a property on a Node.

        Args:
            name (str): The name of the property to set.
            valu: The value being set.

        Raises:
            s_exc:NoSuchProp: If the property being set is not valid for the node.
            s_exc.BadTypeValu: If the value of the property fails to normalize.
        '''
        name = await tostr(name)

        formprop = self.valu.form.prop(name)
        if formprop is None:
            mesg = f'No prop {self.valu.form.name}:{name}'
            raise s_exc.NoSuchProp(mesg=mesg, name=name, form=self.valu.form.name)

        gateiden = self.valu.view.wlyr.iden

        if valu is undef:
            confirm(('node', 'prop', 'del', formprop.full), gateiden=gateiden)
            await self.valu.pop(name)
            return

        valu = await tostor(valu)
        confirm(('node', 'prop', 'set', formprop.full), gateiden=gateiden)
        return await self.valu.set(name, valu)

    async def iter(self):
        # Make copies of property values since array types are mutable
        items = tuple((key, copy.deepcopy(valu)) for key, valu in self.valu.getProps().items())
        for item in items:
            yield item

    @stormfunc(readonly=True)
    def value(self):
        return self.valu.getProps()

@registry.registerType
class NodeData(Prim):
    '''
    A Storm Primitive representing the NodeData stored for a Node.
    '''
    _storm_locals = (
        {'name': 'has', 'desc': 'Check if the Node data has the given key set on it',
         'type': {'type': 'function', '_funcname': '_hasNodeData',
                  'args': (
                      {'name': 'name', 'type': 'str', 'desc': 'Name of the data to check for.', },
                  ),
                  'returns': {'type': 'boolean', 'desc': 'True if the key is found, otherwise false.', }}},
        {'name': 'get', 'desc': 'Get the Node data for a given name for the Node.',
         'type': {'type': 'function', '_funcname': '_getNodeData',
                  'args': (
                      {'name': 'name', 'type': 'str', 'desc': 'Name of the data to get.', },
                  ),
                  'returns': {'type': 'prim', 'desc': 'The stored node data.', }}},
        {'name': 'pop', 'desc': 'Pop (remove) a the Node data from the Node.',
         'type': {'type': 'function', '_funcname': '_popNodeData',
                  'args': (
                      {'name': 'name', 'type': 'str', 'desc': 'The name of the data to remove from the node.', },
                  ),
                  'returns': {'type': 'prim', 'desc': 'The data removed.', }}},
        {'name': 'set', 'desc': 'Set the Node data for a given name on the Node.',
         'type': {'type': 'function', '_funcname': '_setNodeData',
                  'args': (
                      {'name': 'name', 'type': 'str', 'desc': 'The name of the data.', },
                      {'name': 'valu', 'type': 'prim', 'desc': 'The data to store.', },
                  ),
                  'returns': {'type': 'null', }}},
        {'name': 'list', 'desc': 'Get a list of the Node data on the Node as (name, value) tuples.',
         'type': {'type': 'function', '_funcname': '_listNodeData',
                  'returns': {'type': 'list', 'desc': 'List of (name, value) tuples stored on the node.', }}},
        {'name': 'load',
         'desc': 'Load the Node data onto the Node so that the Node data is packed and returned by the runtime.',
         'type': {'type': 'function', '_funcname': '_loadNodeData',
                  'args': (
                      {'name': 'name', 'type': 'str', 'desc': 'The name of the data to load.', },
                  ),
                  'returns': {'type': 'null', }}},
        {'name': 'cacheget',
         'desc': 'Retrieve data stored with cacheset() if it was stored more recently than the asof argument.',
         'type': {'type': 'function', '_funcname': 'cacheget',
                  'args': (
                      {'name': 'name', 'type': 'str', 'desc': 'The name of the data to load.', },
                      {'name': 'asof', 'type': 'time', 'default': 'now', 'desc': 'The max cache age.'},
                  ),
                  'returns': {'type': 'prim', 'desc': 'The cached value or null.'}}},
        {'name': 'cacheset',
         'desc': 'Set a node data value with an envelope that tracks time for cache use.',
         'type': {'type': 'function', '_funcname': 'cacheset',
                  'args': (
                      {'name': 'name', 'type': 'str', 'desc': 'The name of the data to set.', },
                      {'name': 'valu', 'type': 'prim', 'desc': 'The data to store.', },
                  ),
                  'returns': {'type': 'null', }}},
    )
    _storm_typename = 'node:data'
    _ismutable = True

    def __init__(self, node, path=None):

        Prim.__init__(self, node, path=path)
        self.locls.update(self.getObjLocals())

    def getObjLocals(self):
        return {
            'get': self._getNodeData,
            'set': self._setNodeData,
            'has': self._hasNodeData,
            'pop': self._popNodeData,
            'list': self._listNodeData,
            'load': self._loadNodeData,
            'cacheget': self.cacheget,
            'cacheset': self.cacheset,
        }

    @stormfunc(readonly=True)
    async def cacheget(self, name, asof='now'):
        envl = await self._getNodeData(name)
        if not envl:
            return None

        timetype = self.valu.view.core.model.type('time')

        asoftick = (await timetype.norm(asof))[0]
        if envl.get('asof') >= asoftick:
            return envl.get('data')

        return None

    async def cacheset(self, name, valu):
        envl = {'asof': s_common.now(), 'data': valu}
        return await self._setNodeData(name, envl)

    async def _storm_contains(self, item):
        item = await tostr(item)
        return await self.valu.hasData(item)

    @stormfunc(readonly=True)
    async def _hasNodeData(self, name):
        name = await tostr(name)
        return await self.valu.hasData(name)

    @stormfunc(readonly=True)
    async def _getNodeData(self, name):
        name = await tostr(name)
        return await self.valu.getData(name)

    async def _setNodeData(self, name, valu):
        name = await tostr(name)
        gateiden = self.valu.view.wlyr.iden
        confirm(('node', 'data', 'set', name), gateiden=gateiden)
        valu = await toprim(valu)
        s_json.reqjsonsafe(valu)
        return await self.valu.setData(name, valu)

    async def _popNodeData(self, name):
        name = await tostr(name)
        gateiden = self.valu.view.wlyr.iden
        confirm(('node', 'data', 'del', name), gateiden=gateiden)

        if self.path is not None:
            self.path.popData(self.valu.nid, name)

        return await self.valu.popData(name)

    @stormfunc(readonly=True)
    async def _listNodeData(self):
        return [x async for x in self.valu.iterData()]

    @stormfunc(readonly=True)
    async def _loadNodeData(self, name):
        name = await tostr(name)
        valu = await self.valu.getData(name)

        if self.path is not None:
            # set the data value into the path nodedata dict so it gets sent
            self.path.setData(self.valu.nid, name, valu)

@registry.registerType
class Node(Prim):
    '''
    Implements the Storm api for a node instance.
    '''
    _storm_locals = (
        {'name': 'form', 'desc': 'Get the form of the Node.',
         'type': {'type': 'function', '_funcname': '_methNodeForm',
                  'returns': {'type': 'str', 'desc': 'The form of the Node.', }}},
        {'name': 'iden', 'desc': 'Get the iden of the Node.',
         'type': {'type': 'function', '_funcname': '_methNodeIden',
                  'returns': {'type': 'str', 'desc': 'The nodes iden.', }}},
        {'name': 'ndef', 'desc': 'Get the form and primary property of the Node.',
         'type': {'type': 'function', '_funcname': '_methNodeNdef',
                  'returns': {'type': 'list', 'desc': 'A tuple of the form and primary property.', }}},
        {'name': 'pack', 'desc': 'Return the serializable/packed version of the Node.',
         'type': {'type': 'function', '_funcname': '_methNodePack',
                  'args': (
                      {'name': 'dorepr', 'type': 'boolean', 'default': False,
                       'desc': 'Include repr information for human readable versions of properties.', },
                  ),
                  'returns': {'type': 'list', 'desc': 'A tuple containing the ndef and property bag of the node.', }}},
        {'name': 'repr', 'desc': 'Get the repr for the primary property or secondary property of a Node.',
         'type': {'type': 'function', '_funcname': '_methNodeRepr',
                  'args': (
                      {'name': 'name', 'type': 'str',
                       'desc': 'The name of the secondary property to get the repr for.', 'default': None, },
                      {'name': 'defv', 'type': 'str',
                       'desc': 'The default value to return if the secondary property does not exist',
                       'default': None, },
                  ),
                  'returns': {'type': 'str', 'desc': 'The string representation of the requested value.', }}},
        {'name': 'tags', 'desc': '''
         Get a list of the tags on the Node.

         Notes:
            When providing a glob argument, the following rules are used. A single asterisk(*) will replace exactly
            one dot-delimited component of a tag. A double asterisk(**) will replace one or more of any character.
         ''',
         'type': {'type': 'function', '_funcname': '_methNodeTags',
                  'args': (
                      {'name': 'glob', 'type': 'str', 'default': None,
                       'desc': 'A tag glob expression. If this is provided, only tags which match the expression '
                               'are returned.'},
                      {'name': 'leaf', 'type': 'boolean', 'default': False,
                       'desc': 'If true, only leaf tags are included in the returned tags.'},
                  ),
                  'returns': {'type': 'list',
                              'desc': 'A list of tags on the node. '
                              'If a glob match is provided, only matching tags are returned.', }}},
        {'name': 'edges', 'desc': 'Yields the (verb, iden) tuples for this nodes edges.',
         'type': {'type': 'function', '_funcname': '_methNodeEdges',
                  'args': (
                      {'name': 'verb', 'type': 'str', 'desc': 'If provided, only return edges with this verb.',
                       'default': None, },
                      {'name': 'reverse', 'type': 'boolean', 'desc': 'If true, yield edges with this node as the dest rather than source.',
                       'default': False, },
                  ),
                  'returns': {'name': 'Yields', 'type': 'list',
                              'desc': 'A tuple of (verb, iden) values for this nodes edges.', }}},
        {'name': 'addEdge', 'desc': 'Add a light-weight edge.',
         'type': {'type': 'function', '_funcname': '_methNodeAddEdge',
                  'args': (
                      {'name': 'verb', 'type': 'str', 'desc': 'The edge verb to add.'},
                      {'name': 'iden', 'type': 'str', 'desc': 'The node iden of the destination node.'},
                  ),
                  'returns': {'type': 'null', }}},
        {'name': 'delEdge', 'desc': 'Remove a light-weight edge.',
         'type': {'type': 'function', '_funcname': '_methNodeDelEdge',
                  'args': (
                      {'name': 'verb', 'type': 'str', 'desc': 'The edge verb to remove.'},
                      {'name': 'iden', 'type': 'str', 'desc': 'The node iden of the destination node to remove.'},
                  ),
                  'returns': {'type': 'null', }}},
        {'name': 'globtags', 'desc': 'Get a list of the tag components from a Node which match a tag glob expression.',
         'type': {'type': 'function', '_funcname': '_methNodeGlobTags',
                  'args': (
                      {'name': 'glob', 'type': 'str', 'desc': 'The glob expression to match.', },
                  ),
                  'returns':
                      {'type': 'list',
                       'desc': 'The components of tags which match the wildcard component of a glob expression.', }}},
        {'name': 'difftags', 'desc': 'Get and optionally apply the difference between the current set of tags and another set.',
         'type': {'type': 'function', '_funcname': '_methNodeDiffTags',
                  'args': (
                      {'name': 'tags', 'type': 'list', 'desc': 'The set to compare against.', },
                      {'name': 'prefix', 'type': 'str', 'default': None,
                       'desc': 'An optional prefix to match tags under.', },
                      {'name': 'apply', 'type': 'boolean', 'desc': 'If true, apply the diff.',
                       'default': False, },
                      {'name': 'norm', 'type': 'boolean', 'default': False,
                       'desc': 'Optionally norm the list of tags. If a prefix is provided, it will not be normed.'},
                  ),
                  'returns':
                      {'type': 'dict',
                       'desc': 'The tags which have been added/deleted in the new set.', }}},
        {'name': 'isform', 'desc': 'Check if a Node is a given form.',
         'type': {'type': 'function', '_funcname': '_methNodeIsForm',
                  'args': (
                      {'name': 'name', 'type': 'str', 'desc': 'The form to compare the Node against.', },
                  ),
                  'returns': {'type': 'boolean', 'desc': 'True if the form matches, false otherwise.', }}},

        {'name': 'protocol', 'desc': 'Return a protocol object for the given property.',
         'type': {'type': 'function', '_funcname': '_methNodeProtocol',
                  'args': (
                      {'name': 'name', 'type': 'str',
                        'desc': 'The protocol name implemented by the property.', },
                      {'name': 'propname', 'type': 'str', 'default': None,
                        'desc': 'The relative name of the property which declares the protocol.'},
                  ),
                  'returns': {'type': 'dict', 'desc': 'A protocol dictionary with populated properties.'}}},

        {'name': 'protocols', 'desc': 'Return a list of protocol objects for the node.',
         'type': {'type': 'function', '_funcname': '_methNodeProtocols',
                  'args': (
                      {'name': 'name', 'type': 'str', 'default': None,
                        'desc': 'Only return protocols with the given name.', },
                  ),
                  'returns': {'type': 'list', 'desc': 'A list of protocol dictionaries.'}}},

        {'name': 'value', 'desc': 'Get the value of the primary property of the Node.',
         'type': {'type': 'function', '_funcname': '_methNodeValue',
                  'returns': {'type': 'prim', 'desc': 'The primary property.', }}},

        {'name': 'getByLayer', 'desc': 'Return a dict you can use to lookup which props/tags came from which layers.',
         'type': {'type': 'function', '_funcname': '_methGetByLayer',
                  'returns': {'type': 'dict', 'desc': 'property / tag lookup dictionary.', }}},

        {'name': 'getStorNodes',
         'desc': 'Return a list of "storage nodes" which were fused from the layers to make this node.',
         'type': {'type': 'function', '_funcname': '_methGetStorNodes',
                  'returns': {'type': 'list', 'desc': 'List of storage node objects.', }}},
    )
    _storm_typename = 'node'
    _ismutable = False

    def __init__(self, node, path=None):
        Prim.__init__(self, node, path=path)

        self.ctors['data'] = self._ctorNodeData
        self.ctors['props'] = self._ctorNodeProps

        self.locls.update(self.getObjLocals())

    def __hash__(self):
        return hash((self._storm_typename, self.valu.iden))

    def getObjLocals(self):
        if self.valu.nid is not None:
            nid = s_common.int64un(self.valu.nid)
        else:
            nid = None

        return {
            'nid': nid,
            'form': self._methNodeForm,
            'iden': self._methNodeIden,
            'ndef': self._methNodeNdef,
            'pack': self._methNodePack,
            'repr': self._methNodeRepr,
            'tags': self._methNodeTags,
            'edges': self._methNodeEdges,
            'addEdge': self._methNodeAddEdge,
            'delEdge': self._methNodeDelEdge,
            'value': self._methNodeValue,
            'globtags': self._methNodeGlobTags,
            'difftags': self._methNodeDiffTags,
            'isform': self._methNodeIsForm,
            'protocol': self._methNodeProtocol,
            'protocols': self._methNodeProtocols,
            'getByLayer': self._methGetByLayer,
            'getStorNodes': self._methGetStorNodes,
        }

    @stormfunc(readonly=True)
    async def _methGetStorNodes(self):
        return await self.valu.getStorNodes()

    @stormfunc(readonly=True)
    def _methGetByLayer(self):
        return self.valu.getByLayer()

    def _ctorNodeData(self, path=None):
        return NodeData(self.valu, path=path)

    def _ctorNodeProps(self, path=None):
        return NodeProps(self.valu, path=path)

    @stormfunc(readonly=True)
    async def _methNodePack(self, dorepr=False):
        return self.valu.pack(dorepr=dorepr)

    @stormfunc(readonly=True)
    async def _methNodeEdges(self, verb=None, reverse=False):
        verb = await toprim(verb)
        reverse = await tobool(reverse)

        if reverse:
            async for (verb, n1nid) in self.valu.iterEdgesN2(verb=verb):
                n1iden = s_common.ehex(self.valu.view.core.getBuidByNid(n1nid))
                yield (verb, n1iden)
        else:
            async for (verb, n2nid) in self.valu.iterEdgesN1(verb=verb):
                n2iden = s_common.ehex(self.valu.view.core.getBuidByNid(n2nid))
                yield (verb, n2iden)

    async def _methNodeAddEdge(self, verb, iden):
        verb = await tostr(verb)
        iden = await tobuidhex(iden)

        gateiden = self.valu.view.wlyr.iden
        confirm(('node', 'edge', 'add', verb), gateiden=gateiden)

        nid = self.valu.view.core.getNidByBuid(s_common.uhex(iden))
        if nid is None:
            mesg = f'No node with iden: {iden}'
            raise s_exc.BadArg(mesg=mesg)

        await self.valu.addEdge(verb, nid)

    async def _methNodeDelEdge(self, verb, iden):
        verb = await tostr(verb)
        iden = await tobuidhex(iden)

        gateiden = self.valu.view.wlyr.iden
        confirm(('node', 'edge', 'del', verb), gateiden=gateiden)

        nid = self.valu.view.core.getNidByBuid(s_common.uhex(iden))
        if nid is None:
            mesg = f'No node with iden: {iden}'
            raise s_exc.BadArg(mesg=mesg)

        await self.valu.delEdge(verb, nid)

    @stormfunc(readonly=True)
    async def _methNodeIsForm(self, name):
        return self.valu.form.name == name

    @stormfunc(readonly=True)
    async def _methNodeProtocol(self, name, propname=None):
        name = await tostr(name)
        propname = await tostr(propname, noneok=True)
        return self.valu.protocol(name, propname=propname)

    @stormfunc(readonly=True)
    async def _methNodeProtocols(self, name=None):
        name = await tostr(name, noneok=True)
        return self.valu.protocols(name=name)

    @stormfunc(readonly=True)
    async def _methNodeTags(self, glob=None, leaf=False):
        glob = await tostr(glob, noneok=True)
        leaf = await tobool(leaf)

        tags = self.valu.getTagNames()
        if leaf:
            _tags = []
            # brute force rather than build a tree.  faster in small sets.
            for tag in sorted((t for t in tags), reverse=True, key=lambda x: len(x)):
                look = tag + '.'
                if any([r.startswith(look) for r in _tags]):
                    continue
                _tags.append(tag)
            tags = _tags

        if glob is not None:
            regx = s_cache.getTagGlobRegx(glob)
            tags = [t for t in tags if regx.fullmatch(t)]
        return tags

    @stormfunc(readonly=True)
    async def _methNodeGlobTags(self, glob):
        glob = await tostr(glob)
        if glob.find('***') != -1:
            mesg = f'Tag globs may not be adjacent: {glob}'
            raise s_exc.BadArg(mesg=mesg)

        tags = self.valu.getTagNames()
        regx = s_cache.getTagGlobRegx(glob)
        ret = []
        for tag in tags:
            match = regx.fullmatch(tag)
            if match is not None:
                groups = match.groups()
                # Per discussion: The simple use case of a single match is
                # intuitive for a user to simply loop over as a raw list.
                # In contrast, a glob match which yields multiple matching
                # values would have to be unpacked.
                if len(groups) == 1:
                    ret.append(groups[0])
                else:
                    ret.append(groups)
        return ret

    async def _methNodeDiffTags(self, tags, prefix=None, apply=False, norm=False):
        norm = await tobool(norm)
        apply = await tobool(apply)

        if norm:
            normtags = set()
            tagpart = self.valu.view.core.model.type('syn:tag:part')

            async for part in toiter(tags):
                try:
                    normtags.add((await tagpart.norm(part))[0])
                except s_exc.BadTypeValu:
                    pass

            tags = normtags
        else:
            tags = set(await toprim(tags))

        if prefix:
            prefix = tuple((await tostr(prefix)).split('.'))
            plen = len(prefix)

            tags = set([prefix + tuple(tag.split('.')) for tag in tags if tag])
            curtags = set()
            for tag in self.valu.getTagNames():
                parts = tuple(tag.split('.'))
                if parts[:plen] == prefix:
                    curtags.add(parts)
        else:
            tags = set([tuple(tag.split('.')) for tag in tags if tag])
            curtags = set([tuple(tag.split('.')) for tag in self.valu.getTagNames()])

        adds = set([tag for tag in tags if tag not in curtags])
        dels = set()
        for cur in curtags:
            clen = len(cur)
            for tag in tags:
                if tag[:clen] == cur:
                    break
            else:
                dels.add(cur)

        adds = ['.'.join(tag) for tag in adds]
        dels = ['.'.join(tag) for tag in dels]
        if apply:
            for tag in adds:
                await self.valu.addTag(tag)

            for tag in dels:
                await self.valu.delTag(tag)

        return {'adds': adds, 'dels': dels}

    @stormfunc(readonly=True)
    async def _methNodeValue(self):
        return self.valu.ndef[1]

    @stormfunc(readonly=True)
    async def _methNodeForm(self):
        return self.valu.ndef[0]

    @stormfunc(readonly=True)
    async def _methNodeNdef(self):
        return self.valu.ndef

    @stormfunc(readonly=True)
    async def _methNodeRepr(self, name=None, defv=None):
        name = await toprim(name)
        defv = await toprim(defv)
        return self.valu.repr(name=name, defv=defv)

    @stormfunc(readonly=True)
    async def _methNodeIden(self):
        return self.valu.iden()

@registry.registerType
class PathMeta(Prim):
    '''
    Put the storm deref/setitem/iter convention on top of path meta information.
    '''
    _storm_typename = 'node:path:meta'
    _ismutable = True

    def __init__(self, path):
        Prim.__init__(self, None, path=path)

    async def _storm_contains(self, item):
        item = await tostr(item)
        return item in self.path.metadata

    async def deref(self, name):
        name = await tostr(name)
        return self.path.metadata.get(name)

    @stormfunc(readonly=True)
    async def setitem(self, name, valu):
        name = await tostr(name)
        if valu is undef:
            self.path.metadata.pop(name, None)
            return
        self.path.meta(name, valu)

    async def iter(self):
        # prevent "edit while iter" issues
        for item in list(self.path.metadata.items()):
            yield item

@registry.registerType
class PathVars(Prim):
    '''
    Put the storm deref/setitem/iter convention on top of path variables.
    '''
    _storm_typename = 'node:path:vars'
    _ismutable = True

    def __init__(self, path):
        Prim.__init__(self, None, path=path)

    async def _storm_contains(self, item):
        item = await tostr(item)
        valu = self.path.getVar(item, defv=s_common.novalu)
        return valu is not s_common.novalu

    async def deref(self, name):
        name = await tostr(name)

        valu = self.path.getVar(name)
        if valu is not s_common.novalu:
            return valu

        mesg = f'No var with name: {name}.'
        raise s_exc.StormRuntimeError(mesg=mesg)

    @stormfunc(readonly=True)
    async def setitem(self, name, valu):
        name = await tostr(name)
        runt = s_scope.get('runt')

        if valu is undef:
            await self.path.popVar(name)
            if runt:
                await runt.popVar(name)
            return

        await self.path.setVar(name, valu)
        if runt:
            await runt.setVar(name, valu)

    async def iter(self):
        # prevent "edit while iter" issues
        for item in list(self.path.vars.items()):
            yield item

@registry.registerType
class Path(Prim):
    '''
    Implements the Storm API for the Path object.
    '''
    _storm_locals = (
        {'name': 'vars', 'desc': 'The PathVars object for the Path.', 'type': 'node:path:vars', },
        {'name': 'meta', 'desc': 'The PathMeta object for the Path.', 'type': 'node:path:meta', },
        {'name': 'idens', 'desc': 'The list of Node idens which this Path has been forked from during pivot operations.',
         'type': {'type': 'function', '_funcname': '_methPathIdens',
                  'returns': {'type': 'list', 'desc': 'A list of node idens.', }}},
        {'name': 'listvars', 'desc': 'List variables available in the path of a storm query.',
         'type': {'type': 'function', '_funcname': '_methPathListVars',
                  'returns': {'type': 'list',
                              'desc': 'List of tuples containing the name and value of path variables.', }}},
    )
    _storm_typename = 'node:path'
    _ismutable = True

    def __init__(self, node, path=None):
        Prim.__init__(self, node, path=path)
        self.locls.update(self.getObjLocals())
        self.locls.update({
            'vars': PathVars(path),
            'meta': PathMeta(path),
        })

    def getObjLocals(self):
        return {
            'idens': self._methPathIdens,
            'listvars': self._methPathListVars,
        }

    @stormfunc(readonly=True)
    async def _methPathIdens(self):
        return [n.iden() for n in self.valu.nodes]

    @stormfunc(readonly=True)
    async def _methPathListVars(self):
        return list(self.path.vars.items())

@registry.registerLib
class LibLayer(Lib):
    '''
    A Storm Library for interacting with Layers in the Cortex.
    '''
    _storm_lib_path = ('layer',)
    _storm_locals = (
        {'name': 'add', 'desc': 'Add a layer to the Cortex.',
         'type': {'type': 'function', '_funcname': '_libLayerAdd',
                  'args': (
                      {'name': 'ldef', 'type': 'dict', 'desc': 'The layer definition dictionary.', 'default': None, },
                  ),
                  'returns': {'type': 'layer',
                              'desc': 'A ``layer`` object representing the new layer.', }}},
        {'name': 'del', 'desc': 'Delete a layer from the Cortex.',
         'type': {'type': 'function', '_funcname': '_libLayerDel',
                  'args': (
                      {'name': 'iden', 'type': 'str', 'desc': 'The iden of the layer to delete.', },
                  ),
                  'returns': {'type': 'null', }}},
        {'name': 'get', 'desc': 'Get a Layer from the Cortex.',
         'type': {'type': 'function', '_funcname': '_libLayerGet',
                  'args': (
                      {'name': 'iden', 'type': 'str', 'default': None,
                       'desc': 'The iden of the layer to get. '
                               'If not set, this defaults to the top layer of the current View.', },
                  ),
                  'returns': {'type': 'layer', 'desc': 'The storm layer object.', }}},
        {'name': 'list', 'desc': 'List the layers in a Cortex',
         'type': {'type': 'function', '_funcname': '_libLayerList',
                  'returns': {'type': 'list', 'desc': 'List of ``layer`` objects.', }}},
    )

    def getObjLocals(self):
        return {
            'add': self._libLayerAdd,
            'del': self._libLayerDel,
            'get': self._libLayerGet,
            'list': self._libLayerList,
        }

    async def _libLayerAdd(self, ldef=None):
        if ldef is None:
            ldef = {}
        else:
            ldef = await toprim(ldef)

        ldef['creator'] = self.runt.user.iden

        useriden = self.runt.user.iden

        gatekeys = ((useriden, ('layer', 'add'), None),)
        todo = ('addLayer', (ldef,), {})

        ldef = await self.runt.dyncall('cortex', todo, gatekeys=gatekeys)

        return Layer(self.runt, ldef, path=self.path)

    async def _libLayerDel(self, iden):
        todo = s_common.todo('getLayerDef', iden)
        ldef = await self.runt.dyncall('cortex', todo)
        if ldef is None:
            mesg = f'No layer with iden: {iden}'
            raise s_exc.NoSuchIden(mesg=mesg)

        layriden = ldef.get('iden')
        useriden = self.runt.user.iden
        gatekeys = ((useriden, ('layer', 'del'), iden),)

        todo = ('delLayer', (layriden,), {})
        return await self.runt.dyncall('cortex', todo, gatekeys=gatekeys)

    @stormfunc(readonly=True)
    async def _libLayerGet(self, iden=None):

        iden = await tostr(iden, noneok=True)
        if iden is None:
            iden = self.runt.view.wlyr.iden

        ldef = await self.runt.view.core.getLayerDef(iden=iden)
        if ldef is None:
            mesg = f'No layer with iden: {iden}'
            raise s_exc.NoSuchIden(mesg=mesg)

        return Layer(self.runt, ldef, path=self.path)

    @stormfunc(readonly=True)
    async def _libLayerList(self):
        todo = s_common.todo('getLayerDefs')
        defs = await self.runt.dyncall('cortex', todo)
        return [Layer(self.runt, ldef, path=self.path) for ldef in defs]

@registry.registerType
class Layer(Prim):
    '''
    Implements the Storm api for a layer instance.
    '''
    _storm_locals = (
        {'name': 'iden', 'desc': 'The iden of the Layer.', 'type': 'str'},
        {'name': 'name', 'desc': 'The name of the Layer.', 'type': 'str'},
        {'name': 'set', 'desc': 'Set an arbitrary value in the Layer definition.',
         'type': {'type': 'function', '_funcname': '_methLayerSet',
                  'args': (
                      {'name': 'name', 'type': 'str', 'desc': 'The name to set.', },
                      {'name': 'valu', 'type': 'any', 'desc': 'The value to set.', },
                  ),
                  'returns': {'type': 'null', }}},
        {'name': 'get', 'desc': 'Get a arbitrary value in the Layer definition.',
         'type': {'type': 'function', '_funcname': '_methLayerGet',
                  'args': (
                      {'name': 'name', 'type': 'str', 'desc': 'Name of the value to get.', },
                      {'name': 'defv', 'type': 'prim', 'default': None,
                       'desc': 'The default value returned if the name is not set in the Layer.', },
                  ),
                  'returns': {'type': 'prim', 'desc': 'The value requested or the default value.', }}},
        {'name': 'repr', 'desc': 'Get a string representation of the Layer.',
         'type': {'type': 'function', '_funcname': '_methLayerRepr',
                  'returns': {'type': 'str', 'desc': 'A string that can be printed, representing a Layer.', }}},
        {'name': 'edits', 'desc': '''
            Yield (offs, nodeedits) tuples from the given offset.

            Notes:
                Specifying reverse=(true) disables the wait behavior.
         ''',
         'type': {'type': 'function', '_funcname': '_methLayerEdits',
                  'args': (
                      {'name': 'offs', 'type': 'int', 'desc': 'Offset to start getting nodeedits from the layer at.',
                       'default': 0, },
                      {'name': 'wait', 'type': 'boolean', 'default': True,
                       'desc': 'If true, wait for new edits, '
                               'otherwise exit the generator when there are no more edits.', },
                      {'name': 'size', 'type': 'int', 'desc': 'The maximum number of nodeedits to yield.',
                       'default': None, },
                      {'name': 'reverse', 'type': 'boolean', 'desc': 'Yield the edits in reverse order.',
                       'default': False, },
                  ),
                  'returns': {'name': 'Yields', 'type': 'list',
                              'desc': 'Yields offset, nodeedit tuples from a given offset.', }}},
        {'name': 'edited', 'desc': 'Return the last time the layer was edited or null if no edits are present.',
         'type': {'type': 'function', '_funcname': '_methLayerEdited',
                  'returns': {'type': 'time', 'desc': 'The last time the layer was edited.', }}},
        {'name': 'addPush', 'desc': 'Configure the layer to push edits to a remote layer/feed.',
         'type': {'type': 'function', '_funcname': '_addPush',
                  'args': (
                      {'name': 'url', 'type': 'str', 'desc': 'A telepath URL of the target layer/feed.', },
                      {'name': 'offs', 'type': 'int', 'desc': 'The local layer offset to begin pushing from',
                       'default': 0, },
                      {'name': 'queue_size', 'type': 'int', 'desc': 'The queue size of the pusher.',
                       'default': s_const.layer_pdef_qsize},
                      {'name': 'chunk_size', 'type': 'int',
                       'desc': 'The chunk size of the pusher when pushing edits.',
                       'default': s_const.layer_pdef_csize}
                  ),
                  'returns': {'type': 'dict', 'desc': 'Dictionary containing the push definition.', }}},
        {'name': 'delPush', 'desc': 'Remove a push config from the layer.',
         'type': {'type': 'function', '_funcname': '_delPush',
                  'args': (
                      {'name': 'iden', 'type': 'str', 'desc': 'The iden of the push config to remove.', },
                  ),
                  'returns': {'type': 'null', }}},
        {'name': 'addPull', 'desc': 'Configure the layer to pull edits from a remote layer/feed.',
         'type': {'type': 'function', '_funcname': '_addPull',
                  'args': (
                      {'name': 'url', 'type': 'str', 'desc': 'The telepath URL to a layer/feed.', },
                      {'name': 'offs', 'type': 'int', 'desc': 'The offset to begin from.', 'default': 0, },
                      {'name': 'queue_size', 'type': 'int', 'desc': 'The queue size of the puller.',
                       'default': s_const.layer_pdef_qsize},
                      {'name': 'chunk_size', 'type': 'int',
                       'desc': 'The chunk size of the puller when consuming edits.',
                       'default': s_const.layer_pdef_csize}
                  ),
                  'returns': {'type': 'dict', 'desc': 'Dictionary containing the pull definition.', }}},
        {'name': 'delPull', 'desc': 'Remove a pull config from the layer.',
         'type': {'type': 'function', '_funcname': '_delPull',
                  'args': (
                      {'name': 'iden', 'type': 'str', 'desc': 'The iden of the push config to remove.', },
                  ),
                  'returns': {'type': 'null', }}},
        {'name': 'getTagCount', 'desc': '''
            Return the number of tag rows in the layer for the given tag and optional form.

            Examples:
                Get the number of ``inet:ipv4`` nodes with the ``$foo.bar`` tag::

                    $count = $lib.layer.get().getTagCount(foo.bar, formname=inet:ipv4)''',
         'type': {'type': 'function', '_funcname': '_methGetTagCount',
                  'args': (
                      {'name': 'tagname', 'type': 'str', 'desc': 'The name of the tag to look up.', },
                      {'name': 'formname', 'type': 'str', 'desc': 'The form to constrain the look up by.',
                       'default': None, },
                  ),
                  'returns': {'type': 'int', 'desc': 'The count of tag rows.', }}},
        {'name': 'getPropCount',
         'desc': 'Get the number of property rows in the layer for the given full form or property name.',
         'type': {'type': 'function', '_funcname': '_methGetPropCount',
                  'args': (
                      {'name': 'propname', 'type': 'str', 'desc': 'The property or form name to look up.', },
                      {'name': 'valu', 'type': 'any', 'default': '$lib.undef',
                       'desc': 'A specific value of the property to look up.', },
                  ),
                  'returns': {'type': 'int', 'desc': 'The count of rows.', }}},
        {'name': 'getPropArrayCount',
         'desc': 'Get the number of individual value rows in the layer for the given array property name.',
         'type': {'type': 'function', '_funcname': '_methGetPropArrayCount',
                  'args': (
                      {'name': 'propname', 'type': 'str', 'desc': 'The property name to look up.', },
                      {'name': 'valu', 'type': 'any', 'default': '$lib.undef',
                       'desc': 'A specific value in the array property to look up.', },
                  ),
                  'returns': {'type': 'int', 'desc': 'The count of rows.', }}},
        {'name': 'getTagPropCount',
         'desc': 'Get the number of rows in the layer for the given tag property.',
         'type': {'type': 'function', '_funcname': '_methGetTagPropCount',
                  'args': (
                      {'name': 'tag', 'type': 'str', 'desc': 'The tag to look up.', },
                      {'name': 'propname', 'type': 'str', 'desc': 'The property name to look up.', },
                      {'name': 'form', 'type': 'str', 'default': None,
                       'desc': 'The optional form to look up.', },
                      {'name': 'valu', 'type': 'any', 'default': '$lib.undef',
                       'desc': 'A specific value of the property to look up.', },
                  ),
                  'returns': {'type': 'int', 'desc': 'The count of rows.', }}},
        {'name': 'getFormCounts', 'desc': '''
            Get the formcounts for the Layer.

            Example:
                Get the formcounts for the current Layer::

                    $counts = $lib.layer.get().getFormCounts()''',
         'type': {'type': 'function', '_funcname': '_methGetFormcount',
                  'returns': {'type': 'dict',
                              'desc': 'Dictionary containing form names and the count of the nodes in the Layer.', }}},
        {'name': 'getPropValues',
         'desc': 'Yield unique property values in the layer for the given form or property name.',
         'type': {'type': 'function', '_funcname': '_methGetPropValues',
                  'args': (
                      {'name': 'propname', 'type': 'str', 'desc': 'The property or form name to look up.', },
                  ),
                  'returns': {'name': 'yields', 'type': 'any', 'desc': 'Unique property values.', }}},
        {'name': 'getStorNodes', 'desc': '''
            Get buid, sode tuples representing the data stored in the layer.

            Notes:
                The storage nodes represent **only** the data stored in the layer
                and may not represent whole nodes.
            ''',
         'type': {'type': 'function', '_funcname': 'getStorNodes',
                  'returns': {'name': 'Yields', 'type': 'list', 'desc': 'Tuple of buid, sode values.', }}},
        {'name': 'getStorNodesByForm', 'desc': '''
            Get buid, sode tuples representing the data stored in the layer for a given form.

            Notes:
                The storage nodes represent **only** the data stored in the layer
                and may not represent whole nodes.
            ''',
         'type': {'type': 'function', '_funcname': 'getStorNodesByForm',
                  'args': (
                      {'name': 'form', 'type': 'str',
                       'desc': 'The name of the form to get storage nodes for.'},
                   ),
                  'returns': {'name': 'Yields', 'type': 'list', 'desc': 'Tuple of buid, sode values.', }}},
        {'name': 'getStorNodesByProp', 'desc': '''
            Get buid, sode tuples representing the data stored in the layer for a given property.
            Notes:
                The storage nodes represent **only** the data stored in the layer
                and may not represent whole nodes.
            ''',
         'type': {'type': 'function', '_funcname': 'getStorNodesByProp',
                  'args': (
                      {'name': 'propname', 'type': 'str', 'desc': 'The full property name to lift by.'},
                      {'name': 'propvalu', 'type': 'obj', 'desc': 'The value for the property.', 'default': None},
                      {'name': 'propcmpr', 'type': 'str', 'desc': 'The comparison operation to use on the value.',
                       'default': '='},
                  ),
                  'returns': {'name': 'Yields', 'type': 'list', 'desc': 'Tuple of buid, sode values.', }}},
        {'name': 'setStorNodeProp',
         'desc': 'Set a property on a node in this layer.',
         'type': {'type': 'function', '_funcname': 'setStorNodeProp',
                  'args': (
                      {'name': 'nodeid', 'type': 'str', 'desc': 'The hex string of the node iden.'},
                      {'name': 'prop', 'type': 'str', 'desc': 'The property name to set.'},
                      {'name': 'valu', 'type': 'any', 'desc': 'The value to set.'},
                  ),
                  'returns': {'type': 'boolean', 'desc': 'Returns true if edits were made.'}}},
        {'name': 'delStorNodeProp',
         'desc': 'Delete a property from a node in this layer.',
         'type': {'type': 'function', '_funcname': 'delStorNodeProp',
                  'args': (
                      {'name': 'nodeid', 'type': 'str', 'desc': 'The hex string of the node iden.'},
                      {'name': 'prop', 'type': 'str', 'desc': 'The property name to delete.'},
                  ),
                  'returns': {'type': 'boolean', 'desc': 'Returns true if edits were made.'}}},
        {'name': 'getMirrorStatus', 'desc': '''
            Return a dictionary of the mirror synchronization status for the layer.
            ''',
         'type': {'type': 'function', '_funcname': 'getMirrorStatus',
                  'returns': {'type': 'dict', 'desc': 'An info dictionary describing mirror sync status.', }}},

        {'name': 'verify', 'desc': '''
            Verify consistency between the node storage and indexes in the given layer.

            Example:
                Get all messages about consistency issues in the default layer::

                    for $mesg in $lib.layer.get().verify() {
                        $lib.print($mesg)
                    }

            Notes:
                The config format argument and message format yielded by this API is considered BETA
                and may be subject to change! The formats will be documented when the convention stabilizes.
            ''',
         'type': {'type': 'function', '_funcname': 'verify',
                  'args': (
                      {'name': 'config', 'type': 'dict', 'desc': 'The scan config to use (default all enabled).', 'default': None},
                  ),
                  'returns': {'name': 'Yields', 'type': 'list',
                              'desc': 'Yields messages describing any index inconsistencies.', }}},
        {'name': 'getStorNode', 'desc': '''
            Retrieve the raw storage node for the specified node iden.
            ''',
         'type': {'type': 'function', '_funcname': 'getStorNode',
                  'args': (
                      {'name': 'iden', 'type': 'str', 'desc': 'The hex string of the node iden.'},
                  ),
                  'returns': {'type': 'dict', 'desc': 'The storage node dictionary.', }}},
        {'name': 'getStorNodeByNid', 'desc': '''
            Retrieve the raw storage node for the specified node id.
            ''',
         'type': {'type': 'function', '_funcname': 'getStorNodeByNid',
                  'args': (
                      {'name': 'nid', 'type': 'int', 'desc': 'The integer node id'},
                  ),
                  'returns': {'type': 'dict', 'desc': 'The storage node dictionary.', }}},
        {'name': 'liftByProp', 'desc': '''
            Lift and yield nodes with the property and optional value set within the layer.

            Example:
                Yield all nodes with the property ``ou:org:name`` set in the top layer::

                    yield $lib.layer.get().liftByProp(ou:org:name)

                Yield all nodes with the property ``ou:org:name=woot`` in the top layer::

                    yield $lib.layer.get().liftByProp(ou:org:name, woot)

                Yield all nodes with the property ``ou:org:name^=woot`` in the top layer::

                    yield $lib.layer.get().liftByProp(ou:org:name, woot, "^=")

            ''',
         'type': {'type': 'function', '_funcname': 'liftByProp',
                  'args': (
                      {'name': 'propname', 'type': 'str', 'desc': 'The full property name to lift by.'},
                      {'name': 'propvalu', 'type': 'obj', 'desc': 'The value for the property.', 'default': None},
                      {'name': 'propcmpr', 'type': 'str', 'desc': 'The comparison operation to use on the value.', 'default': '='},
                  ),
                  'returns': {'name': 'Yields', 'type': 'node',
                              'desc': 'Yields nodes.', }}},
        {'name': 'liftByTag', 'desc': '''
            Lift and yield nodes with the tag set within the layer.

            Example:
                Yield all nodes with the tag #foo set in the layer::

                    yield $lib.layer.get().liftByTag(foo)

                Yield all inet:fqdn with the tag #foo set in the layer::

                    yield $lib.layer.get().liftByTag(foo, inet:fqdn)

            ''',
         'type': {'type': 'function', '_funcname': 'liftByTag',
                  'args': (
                      {'name': 'tagname', 'type': 'str', 'desc': 'The tag name to lift by.'},
                      {'name': 'formname', 'type': 'str', 'desc': 'The optional form to lift.', 'default': None},
                  ),
                  'returns': {'name': 'Yields', 'type': 'node',
                              'desc': 'Yields nodes.', }}},

        {'name': 'liftByNodeData', 'desc': '''
            Lift and yield nodes with the given node data key set within the layer.

            Example:
                Yield all nodes with the data key zootsuit set in the top layer::

                    yield $lib.layer.get().liftByNodeData(zootsuit)

            ''',
         'type': {'type': 'function', '_funcname': 'liftByNodeData',
                  'args': (
                      {'name': 'name', 'type': 'str', 'desc': 'The node data name to lift by.'},
                  ),
                  'returns': {'name': 'Yields', 'type': 'node',
                              'desc': 'Yields nodes.', }}},

        {'name': 'getEdges', 'desc': '''
            Yield (n1iden, verb, n2iden) tuples for any light edges in the layer.

            Example:
                Iterate the light edges in ``$layer``::

                    for ($n1iden, $verb, $n2iden) in $layer.getEdges() {
                        $lib.print(`{$n1iden} -({$verb})> {$n2iden}`)
                    }

            ''',
         'type': {'type': 'function', '_funcname': 'getEdges',
                  'args': (),
                  'returns': {'name': 'Yields', 'type': 'list',
                              'desc': 'Yields (<n1iden>, <verb>, <n2iden>) tuples', }}},

        {'name': 'getEdgesByN1', 'desc': '''
            Yield (verb, n2iden) tuples for any light edges in the layer for the source node iden.

            Example:
                Iterate the N1 edges for ``$node``::

                    for ($verb, $n2iden) in $layer.getEdgesByN1($node.iden()) {
                        $lib.print(`-({$verb})> {$n2iden}`)
                    }

            ''',
         'type': {'type': 'function', '_funcname': 'getEdgesByN1',
                  'args': (
                      {'name': 'iden', 'type': 'str', 'desc': 'The hex string of the node iden.'},
                  ),
                  'returns': {'name': 'Yields', 'type': 'list',
                              'desc': 'Yields (<verb>, <n2iden>) tuples', }}},

        {'name': 'getEdgesByN2', 'desc': '''
            Yield (verb, n1iden) tuples for any light edges in the layer for the target node iden.

            Example:
                Iterate the N2 edges for ``$node``::

                    for ($verb, $n1iden) in $layer.getEdgesByN2($node.iden()) {
                        $lib.print(`-({$verb})> {$n1iden}`)
                    }
            ''',
         'type': {'type': 'function', '_funcname': 'getEdgesByN2',
                  'args': (
                      {'name': 'iden', 'type': 'str', 'desc': 'The hex string of the node iden.'},
                  ),
                  'returns': {'name': 'Yields', 'type': 'list',
                              'desc': 'Yields (<verb>, <n1iden>) tuples', }}},
        {'name': 'getTombstones', 'desc': '''
            Get (iden, tombtype, info) tuples representing tombstones stored in the layer.
            ''',
         'type': {'type': 'function', '_funcname': 'getTombstones',
                  'returns': {'name': 'Yields', 'type': 'list',
                              'desc': 'Tuple of iden, tombstone type, and type specific info.'}}},
        {'name': 'getEdgeTombstones', 'desc': '''
            Get (n1nid, verb, n2nid) tuples representing edge tombstones stored in the layer.
            ''',
         'type': {'type': 'function', '_funcname': 'getEdgeTombstones',
                  'args': (
                      {'name': 'verb', 'type': 'str', 'default': None,
                       'desc': 'The optional verb to lift edge tombstones for.'},
                  ),
                  'returns': {'name': 'Yields', 'type': 'list', 'desc': 'Tuple of n1nid, verb, n2nid.'}}},
        {'name': 'delTombstone', 'desc': '''
            Delete a tombstone stored in the layer.
            ''',
         'type': {'type': 'function', '_funcname': 'delTombstone',
                  'args': (
                      {'name': 'nid', 'type': 'str', 'desc': 'The node id of the node.'},
                      {'name': 'tombtype', 'type': 'int', 'desc': 'The tombstone type.'},
                      {'name': 'tombinfo', 'type': 'list', 'desc': 'The tombstone info to delete.'},
                  ),
                  'returns': {'type': 'boolean',
                              'desc': 'True if the tombstone was deleted, False if not.'}}},
        {'name': 'getNodeData', 'desc': '''
            Yield (name, valu) tuples for any node data in the layer for the target node iden.

            Example:
                Iterate the node data for ``$node``::

                    for ($name, $valu) in $layer.getNodeData($node.iden()) {
                        $lib.print(`{$name} = {$valu}`)
                    }
            ''',
         'type': {'type': 'function', '_funcname': 'getNodeData',
                  'args': (
                      {'name': 'iden', 'type': 'str', 'desc': 'The hex string of the node iden.'},
                  ),
                  'returns': {'name': 'Yields', 'type': 'list',
                              'desc': 'Yields (<name>, <valu>) tuples', }}},
    )
    _storm_typename = 'layer'
    _ismutable = False

    def __init__(self, runt, ldef, path=None):
        Prim.__init__(self, ldef, path=path)
        self.runt = runt

        # hide any passwd in push URLs
        pushs = ldef.get('pushs')
        if pushs is not None:
            for pdef in pushs.values():
                url = pdef.get('url')
                if url is not None:
                    pdef['url'] = s_urlhelp.sanitizeUrl(url)

        pulls = ldef.get('pulls')
        if pulls is not None:
            for pdef in pulls.values():
                url = pdef.get('url')
                if url is not None:
                    pdef['url'] = s_urlhelp.sanitizeUrl(url)

        self.locls.update(self.getObjLocals())
        self.locls['iden'] = self.valu.get('iden')
        self.locls['name'] = self.valu.get('name')

    def __hash__(self):
        return hash((self._storm_typename, self.locls['iden']))

    def getObjLocals(self):
        return {
            'set': self._methLayerSet,
            'get': self._methLayerGet,
            'repr': self._methLayerRepr,
            'edits': self._methLayerEdits,
            'edited': self._methLayerEdited,
            'verify': self.verify,
            'addPush': self._addPush,
            'delPush': self._delPush,
            'addPull': self._addPull,
            'delPull': self._delPull,
            'getEdges': self.getEdges,
            'liftByTag': self.liftByTag,
            'liftByProp': self.liftByProp,
            'liftByNodeData': self.liftByNodeData,
            'getTagCount': self._methGetTagCount,
            'getPropCount': self._methGetPropCount,
            'getPropValues': self._methGetPropValues,
            'getTagPropCount': self._methGetTagPropCount,
            'getPropArrayCount': self._methGetPropArrayCount,
            'getFormCounts': self._methGetFormcount,
            'getStorNode': self.getStorNode,
            'getStorNodeByNid': self.getStorNodeByNid,
            'getStorNodes': self.getStorNodes,
            'getStorNodesByForm': self.getStorNodesByForm,
            'getStorNodesByProp': self.getStorNodesByProp,
            'getEdgesByN1': self.getEdgesByN1,
            'getEdgesByN2': self.getEdgesByN2,
            'delTombstone': self.delTombstone,
            'getTombstones': self.getTombstones,
            'getEdgeTombstones': self.getEdgeTombstones,
            'getNodeData': self.getNodeData,
            'getMirrorStatus': self.getMirrorStatus,
            'setStorNodeProp': self.setStorNodeProp,
            'delStorNodeProp': self.delStorNodeProp,
        }

    @stormfunc(readonly=True)
    async def liftByTag(self, tagname, formname=None):
        tagname = await tostr(tagname)
        formname = await tostr(formname, noneok=True)

        if formname is not None and self.runt.view.core.model.form(formname) is None:
            raise s_exc.NoSuchForm.init(formname)

        iden = self.valu.get('iden')
        layr = self.runt.view.core.getLayer(iden)

        await self.runt.reqUserCanReadLayer(iden)
        async for _, nid, _ in layr.liftByTag(tagname, form=formname):
            yield await self.runt.view._joinStorNode(nid)

    @stormfunc(readonly=True)
    async def liftByProp(self, propname, propvalu=None, propcmpr='='):

        propname = await tostr(propname)
        propvalu = await tostor(propvalu)
        propcmpr = await tostr(propcmpr)

        iden = self.valu.get('iden')
        layr = self.runt.view.core.getLayer(iden)

        await self.runt.reqUserCanReadLayer(iden)

        if propname[0] == '.':
            name = propname[1:]
            ptyp = self.runt.view.core.model.reqMetaType(name)

            if propvalu is None:
                async for _, nid, _ in layr.liftByMeta(name):
                    yield await self.runt.view._joinStorNode(nid)
                return

            norm, info = await ptyp.norm(propvalu, view=False)
            cmprvals = await ptyp.getStorCmprs(propcmpr, norm)
            async for _, nid, _ in layr.liftByMetaValu(name, cmprvals):
                yield await self.runt.view._joinStorNode(nid)

        else:
            prop = self.runt.view.core.model.reqProp(propname)

            if prop.isform:
                liftform = prop.name
                liftprop = None
            else:
                liftform = prop.form.name
                liftprop = prop.name

            if propvalu is None:
                async for _, nid, _ in layr.liftByProp(liftform, liftprop):
                    yield await self.runt.view._joinStorNode(nid)
                return

            norm, info = await prop.type.norm(propvalu, view=False)
            cmprvals = await prop.type.getStorCmprs(propcmpr, norm)
            async for _, nid, _ in layr.liftByPropValu(liftform, liftprop, cmprvals):
                yield await self.runt.view._joinStorNode(nid)

    @stormfunc(readonly=True)
    async def liftByNodeData(self, name):

        name = await tostr(name)

        iden = self.valu.get('iden')
        layr = self.runt.view.core.getLayer(iden)

        await self.runt.reqUserCanReadLayer(iden)

        async for nid, _, tomb in layr.liftByDataName(name):
            if not tomb:
                yield await self.runt.view._joinStorNode(nid)

    @stormfunc(readonly=True)
    async def getMirrorStatus(self):
        iden = self.valu.get('iden')
        layr = self.runt.view.core.getLayer(iden)
        return await layr.getMirrorStatus()

    async def setStorNodeProp(self, nodeid, prop, valu):
        iden = self.valu.get('iden')
        layr = self.runt.snap.core.getLayer(iden)
        buid = s_common.uhex(await tostr(nodeid))
        prop = await tostr(prop)
        valu = await tostor(valu)
        self.runt.reqAdmin(mesg='setStorNodeProp() requires admin privileges.')
        meta = {'time': s_common.now(), 'user': self.runt.user.iden}
        return await layr.setStorNodeProp(buid, prop, valu, meta=meta)

    async def delStorNodeProp(self, nodeid, prop):
        iden = self.valu.get('iden')
        layr = self.runt.snap.core.getLayer(iden)
        buid = s_common.uhex(await tostr(nodeid))
        prop = await tostr(prop)
        self.runt.reqAdmin(mesg='delStorNodeProp() requires admin privileges.')
        meta = {'time': s_common.now(), 'user': self.runt.user.iden}
        return await layr.delStorNodeProp(buid, prop, meta=meta)

    async def _addPull(self, url, offs=0, queue_size=s_const.layer_pdef_qsize, chunk_size=s_const.layer_pdef_csize):
        url = await tostr(url)
        offs = await toint(offs)
        queue_size = await toint(queue_size)
        chunk_size = await toint(chunk_size)

        useriden = self.runt.user.iden
        layriden = self.valu.get('iden')

        if not self.runt.isAdmin(gateiden=layriden):
            mesg = '$layr.addPull() requires admin privs on the layer.'
            raise s_exc.AuthDeny(mesg=mesg, user=self.runt.user.iden, username=self.runt.user.name)

        scheme = url.split('://')[0]
        if not self.runt.allowed(('lib', 'telepath', 'open', scheme)):
            self.runt.confirm(('telepath', 'open', scheme))

        async with await s_telepath.openurl(url):
            pass

        pdef = {
            'url': url,
            'offs': offs,
            'soffs': offs,
            'user': useriden,
            'time': s_common.now(),
            'iden': s_common.guid(),
            'queue:size': queue_size,
            'chunk:size': chunk_size,
        }
        todo = s_common.todo('addLayrPull', layriden, pdef)
        await self.runt.dyncall('cortex', todo)
        return pdef

    async def _delPull(self, iden):
        iden = await tostr(iden)

        layriden = self.valu.get('iden')
        if not self.runt.isAdmin(gateiden=layriden):
            mesg = '$layr.delPull() requires admin privs on the top layer.'
            raise s_exc.AuthDeny(mesg=mesg, user=self.runt.user.iden, username=self.runt.user.name)

        todo = s_common.todo('delLayrPull', layriden, iden)
        await self.runt.dyncall('cortex', todo)

    async def _addPush(self, url, offs=0, queue_size=s_const.layer_pdef_qsize, chunk_size=s_const.layer_pdef_csize):
        url = await tostr(url)
        offs = await toint(offs)
        queue_size = await toint(queue_size)
        chunk_size = await toint(chunk_size)

        useriden = self.runt.user.iden
        layriden = self.valu.get('iden')

        if not self.runt.isAdmin(gateiden=layriden):
            mesg = '$layer.addPush() requires admin privs on the layer.'
            raise s_exc.AuthDeny(mesg=mesg, user=self.runt.user.iden, username=self.runt.user.name)

        scheme = url.split('://')[0]

        if not self.runt.allowed(('lib', 'telepath', 'open', scheme)):
            self.runt.confirm(('telepath', 'open', scheme))

        async with await s_telepath.openurl(url):
            pass

        pdef = {
            'url': url,
            'offs': offs,
            'soffs': offs,
            'user': useriden,
            'time': s_common.now(),
            'iden': s_common.guid(),
            'queue:size': queue_size,
            'chunk:size': chunk_size,
        }
        todo = s_common.todo('addLayrPush', layriden, pdef)
        await self.runt.dyncall('cortex', todo)
        return pdef

    async def _delPush(self, iden):
        iden = await tostr(iden)
        layriden = self.valu.get('iden')

        if not self.runt.isAdmin(gateiden=layriden):
            mesg = '$layer.delPush() requires admin privs on the layer.'
            raise s_exc.AuthDeny(mesg=mesg, user=self.runt.user.iden, username=self.runt.user.name)

        todo = s_common.todo('delLayrPush', layriden, iden)
        await self.runt.dyncall('cortex', todo)

    @stormfunc(readonly=True)
    async def _methGetFormcount(self):
        layriden = self.valu.get('iden')
        await self.runt.reqUserCanReadLayer(layriden)
        layr = self.runt.view.core.getLayer(layriden)
        return await layr.getFormCounts()

    @stormfunc(readonly=True)
    async def _methGetTagCount(self, tagname, formname=None):
        tagname = await tostr(tagname)
        formname = await tostr(formname, noneok=True)
        layriden = self.valu.get('iden')
        await self.runt.reqUserCanReadLayer(layriden)
        layr = self.runt.view.core.getLayer(layriden)
        return await layr.getTagCount(tagname, formname=formname)

    @stormfunc(readonly=True)
    async def _methGetPropCount(self, propname, valu=undef):
        propname = await tostr(propname)

        layriden = self.valu.get('iden')
        await self.runt.reqUserCanReadLayer(layriden)
        layr = self.runt.view.core.getLayer(layriden)

        if valu is not undef:
            valu = await tostor(valu)

        props = self.runt.model.reqPropList(propname)
        count = 0

        for prop in props:
            await asyncio.sleep(0)

            if valu is undef:
                if prop.isform:
                    count += layr.getPropCount(prop.name, None)
                else:
                    count += layr.getPropCount(prop.form.name, prop.name)
                continue

            norm, info = await prop.type.norm(valu, view=False)
            if prop.isform:
                count += layr.getPropValuCount(prop.name, None, prop.type.stortype, norm)
            else:
                count += layr.getPropValuCount(prop.form.name, prop.name, prop.type.stortype, norm)

        return count

    @stormfunc(readonly=True)
    async def _methGetPropArrayCount(self, propname, valu=undef):
        propname = await tostr(propname)

        layriden = self.valu.get('iden')
        await self.runt.reqUserCanReadLayer(layriden)
        layr = self.runt.view.core.getLayer(layriden)

        props = self.runt.model.reqPropList(propname)
        count = 0

        if not props[0].type.isarray:
            mesg = f'Property is not an array type: {propname}.'
            raise s_exc.BadTypeValu(mesg=mesg)

        if valu is not undef:
            valu = await tostor(valu)

        for prop in props:
            await asyncio.sleep(0)

            if valu is undef:
                if prop.isform:
                    count += layr.getPropArrayCount(prop.name, None)
                else:
                    count += layr.getPropArrayCount(prop.form.name, prop.name)
                continue

            atyp = prop.type.arraytype
            norm, info = await atyp.norm(valu, view=False)

            if prop.isform:
                count += layr.getPropArrayValuCount(prop.name, None, atyp.stortype, norm)
            else:
                count += layr.getPropArrayValuCount(prop.form.name, prop.name, atyp.stortype, norm)

        return count

    @stormfunc(readonly=True)
    async def _methGetTagPropCount(self, tag, propname, form=None, valu=undef):
        tag = await tostr(tag)
        propname = await tostr(propname)
        form = await tostr(form, noneok=True)

        prop = self.runt.view.core.model.getTagProp(propname)
        if prop is None:
            mesg = f'No tag property named {propname}'
            raise s_exc.NoSuchTagProp(name=propname, mesg=mesg)

        layriden = self.valu.get('iden')
        await self.runt.reqUserCanReadLayer(layriden)
        layr = self.runt.view.core.getLayer(layriden)

        if valu is undef:
            return await layr.getTagPropCount(form, tag, prop.name)

        valu = await tostor(valu)
        norm, info = await prop.type.norm(valu, view=False)

        return layr.getTagPropValuCount(form, tag, prop.name, prop.type.stortype, norm)

    @stormfunc(readonly=True)
    async def _methGetPropValues(self, propname):
        propname = await tostr(propname)

        layriden = self.valu.get('iden')
        await self.runt.reqUserCanReadLayer(layriden)
        layr = self.runt.view.core.getLayer(layriden)

        props = self.runt.model.reqPropList(propname)

        genrs = []
        lastvalu = None

        for prop in props:
            if prop.isform:
                formname = prop.name
                propname = None
            else:
                formname = prop.form.name
                propname = prop.name

            genrs.append(layr.iterPropValues(formname, propname, prop.type.stortype))

        async for _, valu in s_common.merggenr2(genrs):
            if valu == lastvalu:
                continue

            lastvalu = valu
            yield valu

    @stormfunc(readonly=True)
    async def _methLayerEdits(self, offs=0, wait=True, size=None, reverse=False):
        offs = await toint(offs)
        wait = await tobool(wait)
        reverse = await tobool(reverse)

        layr = self.runt.view.core.reqLayer(self.valu.get('iden'))

        self.runt.confirm(('layer', 'edits', 'read'), gateiden=layr.iden)

        if reverse:
            wait = False
            if offs == 0:
                offs = 0xffffffffffffffff

        count = 0
        async for item in layr.syncNodeEdits(offs, wait=wait, reverse=reverse):

            yield item

            count += 1
            if size is not None and size == count:
                break

    @stormfunc(readonly=True)
    async def _methLayerEdited(self):
        layr = self.runt.view.core.reqLayer(self.valu.get('iden'))
        async for offs, edits, meta in layr.syncNodeEdits2(0xffffffffffffffff, wait=False, reverse=True):
            return meta.get('time')

    @stormfunc(readonly=True)
    async def getStorNode(self, iden):
        iden = await tostr(iden)
        layriden = self.valu.get('iden')
        await self.runt.reqUserCanReadLayer(layriden)
        layr = self.runt.view.core.getLayer(layriden)

        nid = self.runt.view.core.getNidByBuid(s_common.uhex(iden))
        return layr.getStorNode(nid)

    @stormfunc(readonly=True)
    async def getStorNodeByNid(self, nid):
        nid = await toint(nid)
        layriden = self.valu.get('iden')
        await self.runt.reqUserCanReadLayer(layriden)
        layr = self.runt.view.core.getLayer(layriden)

        return layr.getStorNode(s_common.int64en(nid))

    @stormfunc(readonly=True)
    async def getStorNodes(self):
        layriden = self.valu.get('iden')
        await self.runt.reqUserCanReadLayer(layriden)
        layr = self.runt.view.core.getLayer(layriden)

        async for nid, sode in layr.getStorNodes():
            yield (s_common.ehex(self.runt.view.core.getBuidByNid(nid)), sode)

    @stormfunc(readonly=True)
    async def getStorNodesByForm(self, form):
        form = await tostr(form)
        if self.runt.view.core.model.form(form) is None:
            raise s_exc.NoSuchForm.init(form)

        layriden = self.valu.get('iden')
        await self.runt.reqUserCanReadLayer(layriden)
        layr = self.runt.view.core.getLayer(layriden)

        async for nid, sode in layr.getStorNodesByForm(form):
            yield (s_common.ehex(self.runt.view.core.getBuidByNid(nid)), sode)

    @stormfunc(readonly=True)
    async def getStorNodesByProp(self, propname, propvalu=None, propcmpr='='):
        propname = await tostr(propname)
        propvalu = await tostor(propvalu)
        propcmpr = await tostr(propcmpr)

        layriden = self.valu.get('iden')
        await self.runt.reqUserCanReadLayer(layriden)
        layr = self.runt.snap.core.getLayer(layriden)

        prop = self.runt.snap.core.model.reqProp(propname)

        if propvalu is not None:
            norm, info = prop.type.norm(propvalu)
            cmprvals = prop.type.getStorCmprs(propcmpr, norm)
            async for _, buid, sode in layr.liftByPropValu(prop.form.name, prop.name, cmprvals):
                yield (s_common.ehex(buid), sode)
            return

        async for _, buid, sode in layr.liftByProp(prop.form.name, prop.name):
            yield (s_common.ehex(buid), sode)

    @stormfunc(readonly=True)
    async def getEdges(self):
        layriden = self.valu.get('iden')
        await self.runt.reqUserCanReadLayer(layriden)
        layr = self.runt.view.core.getLayer(layriden)
        async for n1nid, abrv, n2nid, tomb in layr.getEdges():
            if tomb:
                continue

            n1buid = s_common.ehex(self.runt.view.core.getBuidByNid(n1nid))
            verb = self.runt.view.core.getAbrvIndx(abrv)[0]
            n2buid = s_common.ehex(self.runt.view.core.getBuidByNid(n2nid))
            yield (n1buid, verb, n2buid)

    @stormfunc(readonly=True)
    async def getEdgesByN1(self, iden):
        iden = await tostr(iden)

        layriden = self.valu.get('iden')
        await self.runt.reqUserCanReadLayer(layriden)
        layr = self.runt.view.core.getLayer(layriden)

        n1nid = self.runt.view.core.getNidByBuid(s_common.uhex(iden))
        async for abrv, n2nid, tomb in layr.iterNodeEdgesN1(n1nid):
            if tomb:
                continue

            verb = self.runt.view.core.getAbrvIndx(abrv)[0]
            yield (verb, s_common.ehex(self.runt.view.core.getBuidByNid(n2nid)))

    @stormfunc(readonly=True)
    async def getEdgesByN2(self, iden):
        iden = await tostr(iden)

        layriden = self.valu.get('iden')
        await self.runt.reqUserCanReadLayer(layriden)
        layr = self.runt.view.core.getLayer(layriden)

        n2nid = self.runt.view.core.getNidByBuid(s_common.uhex(iden))
        async for abrv, n1nid, tomb in layr.iterNodeEdgesN2(n2nid):
            if tomb:
                continue

            verb = self.runt.view.core.getAbrvIndx(abrv)[0]
            yield (verb, s_common.ehex(self.runt.view.core.getBuidByNid(n1nid)))

    async def delTombstone(self, nid, tombtype, tombinfo):
        nid = await toprim(nid)
        tombtype = await toprim(tombtype)
        tombinfo = await toprim(tombinfo)

        if not isinstance(nid, bytes):
            mesg = f'delTombstone() got an invalid type for nid: {nid}'
            raise s_exc.BadArg(mesg=mesg, nid=nid)

        if len(nid) != 8:
            mesg = f'delTombstone() got an invalid nid: {nid}'
            raise s_exc.BadArg(mesg=mesg, nid=nid)

        return await self.runt.view.delTombstone(nid, tombtype, tombinfo, runt=self.runt)

    @stormfunc(readonly=True)
    async def getTombstones(self):
        layriden = self.valu.get('iden')
        await self.runt.reqUserCanReadLayer(layriden)
        layr = self.runt.view.core.getLayer(layriden)

        async for item in layr.iterTombstones():
            yield item

    @stormfunc(readonly=True)
    async def getEdgeTombstones(self, verb=None):
        layriden = self.valu.get('iden')
        await self.runt.reqUserCanReadLayer(layriden)
        layr = self.runt.view.core.getLayer(layriden)

        async for item in layr.iterEdgeTombstones(verb=verb):
            yield item

    @stormfunc(readonly=True)
    async def getNodeData(self, iden):
        iden = await tostr(iden)
        layriden = self.valu.get('iden')
        await self.runt.reqUserCanReadLayer(layriden)
        layr = self.runt.view.core.getLayer(layriden)

        nid = self.runt.view.core.getNidByBuid(s_common.uhex(iden))
        async for abrv, valu, tomb in layr.iterNodeData(nid):
            if tomb:
                continue

            yield self.runt.view.core.getAbrvIndx(abrv)[0], valu

    @stormfunc(readonly=True)
    async def _methLayerGet(self, name, defv=None):
<<<<<<< HEAD
        ldef = await self.value()
        return ldef.get(name, defv)
=======
        match name:
            case 'pushs':
                pushs = copy.deepcopy(self.valu.get('pushs', {}))
                for iden, pdef in pushs.items():
                    gvar = f'push:{iden}'
                    pdef['offs'] = await self.runt.snap.core.getStormVar(gvar, 0)
                return pushs

            case 'pulls':
                pulls = copy.deepcopy(self.valu.get('pulls', {}))
                for iden, pdef in pulls.items():
                    gvar = f'pull:{iden}'
                    pdef['offs'] = await self.runt.snap.core.getStormVar(gvar, 0)
                return pulls

            case _:
                return self.valu.get(name, defv)
>>>>>>> d85ce119

    async def _methLayerSet(self, name, valu):
        name = await tostr(name)

        if name in ('name', 'desc'):
            if valu is undef:
                valu = None
            else:
                valu = await tostr(await toprim(valu), noneok=True)

        elif name == 'logedits':
            valu = await tobool(valu)

        elif name == 'readonly':
            valu = await tobool(valu)

        elif name in ('mirror', 'upstream'):
            if (valu := await toprim(valu)) is not None:
                mesg = 'Layer only supports setting "mirror" and "upstream" to null.'
                raise s_exc.BadOptValu(mesg=mesg)

        else:
            mesg = f'Layer does not support setting: {name}'
            raise s_exc.BadOptValu(mesg=mesg)

        useriden = self.runt.user.iden
        layriden = self.valu.get('iden')
        gatekeys = ((useriden, ('layer', 'set', name), layriden),)
        todo = s_common.todo('setLayerInfo', name, valu)
        valu = await self.runt.dyncall(layriden, todo, gatekeys=gatekeys)
        self.valu[name] = valu

    async def value(self):
        ldef = copy.deepcopy(self.valu)
        pushs = ldef.get('pushs')
        if pushs is not None:
            for iden, pdef in pushs.items():
                pdef['offs'] = self.runt.view.core.layeroffs.get(iden, -1)

        pulls = ldef.get('pulls')
        if pulls is not None:
            for iden, pdef in pulls.items():
                pdef['offs'] = self.runt.view.core.layeroffs.get(iden, -1)

        return ldef

    @stormfunc(readonly=True)
    async def _methLayerRepr(self):
        iden = self.valu.get('iden')
        name = self.valu.get('name', 'unnamed')
        creator = self.valu.get('creator')
        readonly = self.valu.get('readonly')
        return f'Layer: {iden} (name: {name}) readonly: {readonly} creator: {creator}'

    async def verify(self, config=None):

        config = await toprim(config)

        iden = self.valu.get('iden')
        layr = self.runt.view.core.getLayer(iden)
        async for mesg in layr.verify(config=config):
            yield mesg

@registry.registerLib
class LibView(Lib):
    '''
    A Storm Library for interacting with Views in the Cortex.
    '''
    _storm_lib_path = ('view',)
    _storm_locals = (
        {'name': 'add', 'desc': 'Add a View to the Cortex.',
         'type': {'type': 'function', '_funcname': '_methViewAdd',
                  'args': (
                      {'name': 'layers', 'type': 'list', 'desc': 'A list of layer idens which make up the view.', },
                      {'name': 'name', 'type': 'str', 'desc': 'The name of the view.', 'default': None, },
                      {'name': 'worldreadable', 'type': 'boolean', 'desc': 'Grant read access to the `all` role.', 'default': False, },
                  ),
                  'returns': {'type': 'view', 'desc': 'A ``view`` object representing the new View.', }}},
        {'name': 'del', 'desc': 'Delete a View from the Cortex.',
         'type': {'type': 'function', '_funcname': '_methViewDel',
                  'args': (
                      {'name': 'iden', 'type': 'str', 'desc': 'The iden of the View to delete.', },
                  ),
                  'returns': {'type': 'null', }}},
        {'name': 'get', 'desc': 'Get a View from the Cortex.',
         'type': {'type': 'function', '_funcname': '_methViewGet',
                  'args': (
                      {'name': 'iden', 'type': 'str', 'default': None,
                        'desc': 'The iden of the View to get. If not specified, returns the current View.', },
                  ),
                  'returns': {'type': 'view', 'desc': 'The storm view object.', }}},
        {'name': 'list', 'desc': 'List the Views in the Cortex.',
         'type': {'type': 'function', '_funcname': '_methViewList',
                  'args': (
                      {'name': 'deporder', 'type': 'boolean', 'default': False,
                        'desc': 'Return the lists in bottom-up dependency order.', },
                  ),
                  'returns': {'type': 'list', 'desc': 'List of ``view`` objects.', }}},
    )

    def getObjLocals(self):
        return {
            'add': self._methViewAdd,
            'del': self._methViewDel,
            'get': self._methViewGet,
            'list': self._methViewList,
        }

    async def _methViewAdd(self, layers, name=None, worldreadable=False):
        name = await tostr(name, noneok=True)
        layers = await toprim(layers)
        worldreadable = await tobool(worldreadable)

        vdef = {
            'creator': self.runt.user.iden,
            'layers': layers,
            'worldreadable': worldreadable,
        }

        if name is not None:
            vdef['name'] = name

        useriden = self.runt.user.iden
        gatekeys = [(useriden, ('view', 'add'), None)]

        for layriden in layers:
            gatekeys.append((useriden, ('layer', 'read'), layriden))

        todo = ('addView', (vdef,), {})

        vdef = await self.runt.dyncall('cortex', todo, gatekeys=gatekeys)
        return View(self.runt, vdef, path=self.path)

    async def _methViewDel(self, iden):
        useriden = self.runt.user.iden
        gatekeys = ((useriden, ('view', 'del'), iden),)
        todo = ('delView', (iden,), {})
        return await self.runt.dyncall('cortex', todo, gatekeys=gatekeys)

    @stormfunc(readonly=True)
    async def _methViewGet(self, iden=None):
        if iden is None:
            iden = self.runt.view.iden
        vdef = await self.runt.view.core.getViewDef(iden)
        if vdef is None:
            raise s_exc.NoSuchView(mesg=f'No view with {iden=}', iden=iden)

        return View(self.runt, vdef, path=self.path)

    @stormfunc(readonly=True)
    async def _methViewList(self, deporder=False):
        deporder = await tobool(deporder)
        viewdefs = await self.runt.view.core.getViewDefs(deporder=deporder)
        return [View(self.runt, vdef, path=self.path) for vdef in viewdefs]

@registry.registerType
class View(Prim):
    '''
    Implements the Storm api for a View instance.
    '''
    _storm_locals = (
        {'name': 'iden', 'desc': 'The iden of the View.', 'type': 'str', },
        {'name': 'layers', 'desc': 'The ``layer`` objects associated with the ``view``.', 'type': 'list', },
        {'name': 'parent', 'desc': 'The parent View. Will be ``(null)`` if the view is not a fork.', 'type': 'str'},
        {'name': 'triggers', 'desc': 'The ``trigger`` objects associated with the ``view``.',
         'type': 'list', },
        {'name': 'children', 'desc': 'Yield Views which are children of this View.',
         'type': {'type': 'function', '_funcname': '_methGetChildren',
                  'returns': {'name': 'yields', 'type': 'view', 'desc': 'Child Views.', }}},
        {'name': 'set', 'desc': '''
            Set a view configuration option.

            Current runtime updatable view options include:

                name (str)
                    A terse name for the View.

                desc (str)
                    A description of the View.

                parent (str)
                    The parent View iden.

                protected (bool)
                    Setting to ``(true)`` will prevent the layer from being merged or deleted.

                layers (list(str))
                    Set the list of layer idens for a non-forked view. Layers are specified
                    in precedence order with the first layer in the list being the write layer.

                quorum (dict)
                    A dictionary of the quorum settings which require users to vote on merges.
                    {
                        "count": <int>,
                        "roles": [ <roleid>, ... ]
                    }
                    Once quorum is enabled for a view, any forks must use the setMergeRequest()
                    API to request that the child view is merged. The $view.addMergeVote() API
                    is used for users to add their votes if they have been granted one of the
                    roles listed. Once the number of approvals are met and there are no vetoes, a
                    background process will kick off which merges the nodes and ultimately deletes
                    the view and top layer.

            To maintain consistency with the view.fork() semantics, setting the "parent"
            option on a view has a few limitations:

                * The view must not already have a parent
                * The view must not have more than 1 layer
         ''',
         'type': {'type': 'function', '_funcname': '_methViewSet',
                  'args': (
                      {'name': 'name', 'type': 'str', 'desc': 'The name of the value to set.', },
                      {'name': 'valu', 'type': 'prim', 'desc': 'The value to set.', },
                  ),
                  'returns': {'type': 'null', }}},
        {'name': 'get', 'desc': 'Get a view configuration option.',
         'type': {'type': 'function', '_funcname': '_methViewGet',
                  'args': (
                      {'name': 'name', 'type': 'str', 'desc': 'Name of the value to get.', },
                      {'name': 'defv', 'type': 'prim', 'default': None,
                       'desc': 'The default value returned if the name is not set in the View.', }
                  ),
                  'returns': {'type': 'prim', 'desc': 'The value requested or the default value.', }}},
        {'name': 'fork', 'desc': 'Fork a View in the Cortex.',
         'type': {'type': 'function', '_funcname': '_methViewFork',
                  'args': (
                      {'name': 'name', 'type': 'str', 'desc': 'The name of the new view.', 'default': None, },
                  ),
                  'returns': {'type': 'view', 'desc': 'The ``view`` object for the new View.', }}},
        {'name': 'insertParentFork', 'desc': 'Insert a new View between a forked View and its parent.',
         'type': {'type': 'function', '_funcname': '_methViewInsertParentFork',
                  'args': (
                      {'name': 'name', 'type': 'str', 'desc': 'The name of the new View.', 'default': None},
                  ),
                  'returns': {'type': 'view', 'desc': 'The ``view`` object for the new View.', }}},
        {'name': 'repr', 'desc': 'Get a string representation of the View.',
         'type': {'type': 'function', '_funcname': '_methViewRepr',
                  'returns': {'type': 'list', 'desc': 'A list of lines that can be printed, representing a View.', }}},
        {'name': 'merge', 'desc': 'Merge a forked View back into its parent View.',
         'type': {'type': 'function', '_funcname': '_methViewMerge',
                  'args': (
                    {'name': 'force', 'type': 'boolean', 'default': False, 'desc': 'Force the view to merge if possible.'},
                  ),
                  'returns': {'type': 'null', }}},
        {'name': 'getEdges', 'desc': 'Get node information for Edges in the View.',
         'type': {'type': 'function', '_funcname': '_methGetEdges',
                  'args': (
                      {'name': 'verb', 'type': 'str', 'desc': 'The name of the Edges verb to iterate over.',
                       'default': None, },
                  ),
                  'returns': {'name': 'Yields', 'type': 'list',
                              'desc': 'Yields tuples containing the source iden, verb, and destination iden.', }}},
        {'name': 'wipeLayer', 'desc': 'Delete all nodes and nodedata from the write layer. Triggers will be run.',
         'type': {'type': 'function', '_funcname': '_methWipeLayer',
                  'returns': {'type': 'null', }}},
        {'name': 'swapLayer', 'desc': 'Swaps the top layer for a fresh one and deletes the old layer.',
         'type': {'type': 'function', '_funcname': '_methSwapLayer',
                  'returns': {'type': 'null', }}},
        {'name': 'addNode', 'desc': '''Transactionally add a single node and all it's properties. If any validation fails, no changes are made.''',
         'type': {'type': 'function', '_funcname': 'addNode',
                  'args': (
                      {'name': 'form', 'type': 'str', 'desc': 'The form name.'},
                      {'name': 'valu', 'type': 'prim', 'desc': 'The primary property value.'},
                      {'name': 'props', 'type': 'dict', 'desc': 'An optional dictionary of props.', 'default': None},
                  ),
                  'returns': {'type': 'node', 'desc': 'The node if the view is the current view, otherwise null.', }}},
        {'name': 'addNodeEdits', 'desc': 'Add NodeEdits to the view.',
         'type': {'type': 'function', '_funcname': '_methAddNodeEdits',
                  'args': (
                      {'name': 'edits', 'type': 'list', 'desc': 'A list of nodeedits.', },
                  ),
                  'returns': {'type': 'null', }}},
        {'name': 'getEdgeVerbs', 'desc': 'Get the Edge verbs which exist in the View.',
         'type': {'type': 'function', '_funcname': '_methGetEdgeVerbs',
                  'returns': {'name': 'Yields', 'type': 'str',
                              'desc': 'Yields the edge verbs used by Layers which make up the View.', }}},
        {'name': 'getFormCounts', 'desc': '''
            Get the formcounts for the View.

            Example:
                Get the formcounts for the current View::

                    $counts = $lib.view.get().getFormCounts()''',
         'type': {'type': 'function', '_funcname': '_methGetFormcount',
                  'returns':
                      {'type': 'dict',
                       'desc': "Dictionary containing form names and the count of the nodes in the View's Layers.", }}},

        {'name': 'getPropCount',
         'desc': '''
            Get the number of nodes in the View with a specific property and optional value.

            Notes:
               This is a fast approximate count calculated by summing the number of
               nodes with the property value in each layer of the view. Property values
               which are overwritten by different values in higher layers will still
               be included in the count.
            ''',
         'type': {'type': 'function', '_funcname': '_methGetPropCount',
                  'args': (
                      {'name': 'propname', 'type': 'str', 'desc': 'The property name to look up.', },
                      {'name': 'valu', 'type': 'any', 'default': '$lib.undef',
                       'desc': 'The value of the property to look up.', },
                  ),
                  'returns': {'type': 'int', 'desc': 'The count of nodes.', }}},

        {'name': 'getPropArrayCount',
         'desc': '''
            Get the number of individual array property values in the View for the given array property name.

            Notes:
               This is a fast approximate count calculated by summing the number of
               array property values in each layer of the view. Property values
               which are overwritten by different values in higher layers will
               still be included in the count.
            ''',
         'type': {'type': 'function', '_funcname': '_methGetPropArrayCount',
                  'args': (
                      {'name': 'propname', 'type': 'str', 'desc': 'The property name to look up.', },
                      {'name': 'valu', 'type': 'any', 'default': '$lib.undef',
                       'desc': 'The value in the array property to look up.', },
                  ),
                  'returns': {'type': 'int', 'desc': 'The count of nodes.', }}},

        {'name': 'getTagPropCount',
         'desc': '''
            Get the number of nodes in the View with the given tag property and optional value.

            Notes:
               This is a fast approximate count calculated by summing the number of
               nodes with the tag property value in each layer of the view.
               Values which are overwritten by different values in higher layers
               will still be included in the count.
            ''',
         'type': {'type': 'function', '_funcname': '_methGetTagPropCount',
                  'args': (
                      {'name': 'tag', 'type': 'str', 'desc': 'The tag to look up.', },
                      {'name': 'propname', 'type': 'str', 'desc': 'The property name to look up.', },
                      {'name': 'form', 'type': 'str', 'default': None,
                       'desc': 'The optional form to look up.', },
                      {'name': 'valu', 'type': 'any', 'default': '$lib.undef',
                       'desc': 'The value of the property to look up.', },
                  ),
                  'returns': {'type': 'int', 'desc': 'The count of nodes.', }}},

        {'name': 'getPropValues',
         'desc': 'Yield unique property values in the view for the given form or property name.',
         'type': {'type': 'function', '_funcname': '_methGetPropValues',
                  'args': (
                      {'name': 'propname', 'type': 'str', 'desc': 'The property or form name to look up.', },
                  ),
                  'returns': {'name': 'yields', 'type': 'any', 'desc': 'Unique property values.', }}},

        {'name': 'detach', 'desc': 'Detach the view from its parent. WARNING: This cannot be reversed.',
         'type': {'type': 'function', '_funcname': 'detach',
                  'args': (),
                  'returns': {'type': 'null', }}},

        {'name': 'getMergeRequestSummary',
         'desc': 'Return the merge request, votes, parent quorum definition, and current layer offset.',
         'type': {'type': 'function', '_funcname': 'getMergeRequestSummary',
                  'args': (),
                  'returns': {'type': 'dict', 'desc': 'The summary info.'}}},

        {'name': 'getMergeRequest', 'desc': 'Return the existing merge request or null.',
         'type': {'type': 'function', '_funcname': 'getMergeRequest',
                  'args': (),
                  'returns': {'type': 'dict', 'desc': 'The merge request.'}}},

        {'name': 'setMergeRequest', 'desc': 'Setup a merge request for the view in the current state.',
         'type': {'type': 'function', '_funcname': 'setMergeRequest',
                  'args': (
                      {'name': 'comment', 'type': 'str', 'default': None,
                       'desc': 'A text comment to include in the merge request.'},
                  ),
                  'returns': {'type': 'dict', 'desc': 'The newly created merge request.'}}},
        {'name': 'delMergeRequest', 'desc': 'Remove the existing merge request.',
         'type': {'type': 'function', '_funcname': 'delMergeRequest',
                  'args': (),
                  'returns': {'type': 'dict', 'desc': 'The deleted merge request.'}}},

        {'name': 'setMergeVote', 'desc': 'Register a vote for or against the current merge request.',
         'type': {'type': 'function', '_funcname': 'setMergeVote',
                  'args': (
                      {'name': 'approved', 'type': 'boolean', 'default': True,
                       'desc': 'Set to (true) to approve the merge or (false) to veto it.'},
                      {'name': 'comment', 'type': 'str', 'default': None,
                       'desc': 'A comment attached to the vote.'},
                  ),
                  'returns': {'type': 'dict', 'desc': 'The vote record that was created.'}}},

        {'name': 'delMergeVote', 'desc': '''
            Remove a previously created merge vote.

            Notes:
                The default use case removes a vote cast by the current user. Specifying the useriden
                parameter allows you to remove a vote cast by another user but requires global admin
                permissions.
         ''',
         'type': {'type': 'function', '_funcname': 'delMergeVote',
                  'args': (
                      {'name': 'useriden', 'type': 'str', 'default': None,
                       'desc': 'Delete a merge vote by a different user.'},
                  ),
                  'returns': {'type': 'dict', 'desc': 'The vote record that was removed.'}}},
        {'name': 'getMerges', 'desc': 'Yields previously successful merges into the view.',
         'type': {'type': 'function', '_funcname': 'getMerges',
                  'args': (),
                  'returns': {'name': 'Yields', 'type': 'dict',
                              'desc': 'Yields previously successful merges into the view.'}}},
        {'name': 'getMergingViews', 'desc': 'Get a list of idens of Views that have open merge requests to this View.',
         'type': {'type': 'function', '_funcname': 'getMergingViews',
                  'args': (),
                  'returns': {'name': 'idens', 'type': 'list', 'desc': 'The list of View idens that have an open merge request into this View.'}}},
        {'name': 'setMergeVoteComment', 'desc': 'Set the comment associated with your vote on a merge request.',
         'type': {'type': 'function', '_funcname': 'setMergeVoteComment',
                  'args': ({'name': 'comment', 'type': 'str', 'desc': 'The text comment to set for the merge vote'},),
                  'returns': {'type': 'dict', 'desc': 'The fully updated vote record.'}}},
        {'name': 'setMergeComment', 'desc': 'Set the main comment/description of a merge request.',
         'type': {'type': 'function', '_funcname': 'setMergeComment',
                  'args': ({'name': 'comment', 'type': 'str', 'desc': 'The text comment to set for the merge request'}, ),
                  'returns': {'type': 'dict', 'desc': 'The updated merge request.'}}},
    )
    _storm_typename = 'view'
    _ismutable = False

    def __init__(self, runt, vdef, path=None):
        Prim.__init__(self, vdef, path=path)
        self.runt = runt
        self.locls.update(self.getObjLocals())
        self.locls.update({
            'iden': self.valu.get('iden'),
            'parent': self.valu.get('parent'),
            'triggers': [Trigger(self.runt, tdef) for tdef in self.valu.get('triggers')],
            'layers': [Layer(self.runt, ldef, path=self.path) for ldef in self.valu.get('layers')],
        })

    def __hash__(self):
        return hash((self._storm_typename, self.locls['iden']))

    def getObjLocals(self):
        return {
            'set': self._methViewSet,
            'get': self._methViewGet,
            'repr': self._methViewRepr,
            'merge': self._methViewMerge,
            'detach': self.detach,
            'addNode': self.addNode,
            'children': self._methGetChildren,
            'getEdges': self._methGetEdges,
            'wipeLayer': self._methWipeLayer,
            'swapLayer': self._methSwapLayer,
            'addNodeEdits': self._methAddNodeEdits,
            'getEdgeVerbs': self._methGetEdgeVerbs,
            'getFormCounts': self._methGetFormcount,
            'getPropCount': self._methGetPropCount,
            'getPropValues': self._methGetPropValues,
            'getTagPropCount': self._methGetTagPropCount,
            'getPropArrayCount': self._methGetPropArrayCount,

            'fork': self._methViewFork,
            'insertParentFork': self._methViewInsertParentFork,

            'getMerges': self.getMerges,
            'delMergeVote': self.delMergeVote,
            'setMergeVote': self.setMergeVote,
            'setMergeVoteComment': self.setMergeVoteComment,
            'getMergeRequest': self.getMergeRequest,
            'getMergeRequestSummary': self.getMergeRequestSummary,
            'delMergeRequest': self.delMergeRequest,
            'setMergeRequest': self.setMergeRequest,
            'setMergeComment': self.setMergeComment,
            'getMergingViews': self.getMergingViews,
        }

    async def addNode(self, form, valu, props=None):
        form = await tostr(form)
        valu = await tostor(valu)
        props = await tostor(props)

        viewiden = self.valu.get('iden')

        view = self.runt.view.core.getView(viewiden)
        layriden = view.wlyr.iden

        # check that the user can read from the view
        # ( to emulate perms check for being able to run storm at all )
        self.runt.confirm(('view', 'read'), gateiden=viewiden)

        self.runt.confirm(('node', 'add', form), gateiden=layriden)
        if props is not None:
            for propname in props.keys():
                fullname = f'{form}:{propname}'
                self.runt.confirm(('node', 'prop', 'set', fullname), gateiden=layriden)

        if viewiden == self.runt.view.iden:
            return await self.runt.view.addNode(form, valu, props=props)
        else:
            await view.addNode(form, valu, props=props, user=self.runt.user)

    async def detach(self):

        view = self._reqView()
        if not self.runt.isAdmin(gateiden=view.iden):
            mesg = 'You must be an admin of the view to detach.'
            raise s_exc.AuthDeny(mesg=mesg, user=self.runt.user.iden, username=self.runt.user.name)

        await view.detach()

    async def _methAddNodeEdits(self, edits):
        useriden = self.runt.user.iden
        viewiden = self.valu.get('iden')
        layriden = self.valu.get('layers')[0].get('iden')

        meta = {'user': useriden}
        todo = s_common.todo('addNodeEdits', edits, meta)

        # ensure the user may make *any* node edits
        gatekeys = ((useriden, ('node',), layriden),)
        await self.runt.dyncall(viewiden, todo, gatekeys=gatekeys)

    @stormfunc(readonly=True)
    async def _methGetFormcount(self):
        viewiden = self.valu.get('iden')
        self.runt.confirm(('view', 'read'), gateiden=viewiden)
        view = self.runt.view.core.getView(viewiden)

        return await view.getFormCounts()

    @stormfunc(readonly=True)
    async def _methGetPropCount(self, propname, valu=undef):
        propname = await tostr(propname)

        if valu is undef:
            valu = s_common.novalu
        else:
            valu = await tostor(valu)

        viewiden = self.valu.get('iden')
        self.runt.confirm(('view', 'read'), gateiden=viewiden)
        view = self.runt.view.core.getView(viewiden)

        return await view.getPropCount(propname, valu=valu)

    @stormfunc(readonly=True)
    async def _methGetTagPropCount(self, tag, propname, form=None, valu=undef):
        tag = await tostr(tag)
        propname = await tostr(propname)
        form = await tostr(form, noneok=True)

        if valu is undef:
            valu = s_common.novalu
        else:
            valu = await tostor(valu)

        viewiden = self.valu.get('iden')
        self.runt.confirm(('view', 'read'), gateiden=viewiden)
        view = self.runt.view.core.getView(viewiden)

        return await view.getTagPropCount(form, tag, propname, valu=valu)

    @stormfunc(readonly=True)
    async def _methGetPropArrayCount(self, propname, valu=undef):
        propname = await tostr(propname)

        if valu is undef:
            valu = s_common.novalu
        else:
            valu = await tostor(valu)

        viewiden = self.valu.get('iden')
        self.runt.confirm(('view', 'read'), gateiden=viewiden)
        view = self.runt.view.core.getView(viewiden)

        return await view.getPropArrayCount(propname, valu=valu)

    @stormfunc(readonly=True)
    async def _methGetPropValues(self, propname):
        propname = await tostr(propname)

        viewiden = self.valu.get('iden')
        self.runt.confirm(('view', 'read'), gateiden=viewiden)
        view = self.runt.view.core.getView(viewiden)

        async for valu in view.iterPropValues(propname):
            yield valu

    @stormfunc(readonly=True)
    async def _methGetChildren(self):
        view = self._reqView()
        async for child in view.children():
            yield View(self.runt, await child.pack(), path=self.path)

    @stormfunc(readonly=True)
    async def _methGetEdges(self, verb=None):
        verb = await toprim(verb)

        viewiden = self.valu.get('iden')
        self.runt.confirm(('view', 'read'), gateiden=viewiden)
        view = self.runt.view.core.getView(viewiden)

        if verb is not None:
            async for n1nid, _, n2nid in view.getEdges(verb=verb):
                n1buid = s_common.ehex(self.runt.view.core.getBuidByNid(n1nid))
                n2buid = s_common.ehex(self.runt.view.core.getBuidByNid(n2nid))
                yield (n1buid, verb, n2buid)
            return

        async for n1nid, vabrv, n2nid in view.getEdges(verb=verb):
            n1buid = s_common.ehex(self.runt.view.core.getBuidByNid(n1nid))
            verb = self.runt.view.core.getAbrvIndx(vabrv)[0]
            n2buid = s_common.ehex(self.runt.view.core.getBuidByNid(n2nid))
            yield (n1buid, verb, n2buid)

    @stormfunc(readonly=True)
    async def _methGetEdgeVerbs(self):
        viewiden = self.valu.get('iden')
        self.runt.confirm(('view', 'read'), gateiden=viewiden)
        view = self.runt.view.core.getView(viewiden)

        async for verb in view.getEdgeVerbs():
            yield verb

    @stormfunc(readonly=True)
    async def _methViewGet(self, name, defv=None):
        return self.valu.get(name, defv)

    def _reqView(self):
        return self.runt.view.core.reqView(self.valu.get('iden'))

    async def _methViewSet(self, name, valu):

        view = self._reqView()

        name = await tostr(name)

        if name in ('name', 'desc', 'parent'):
            if valu is undef:
                valu = None
            else:
                valu = await tostr(await toprim(valu), noneok=True)

            if name == 'parent' and valu is not None:
                self.runt.view.core.reqView(valu, mesg='The parent view must already exist.')
                self.runt.confirm(('view', 'read'), gateiden=valu)
                self.runt.confirm(('view', 'fork'), gateiden=valu)

        elif name == 'quorum':
            valu = await toprim(valu)

        elif name == 'protected':
            valu = await tobool(valu)

        elif name == 'layers':

            view = self._reqView()

            layers = await toprim(valu)
            layers = tuple(str(x) for x in layers)

            for layriden in layers:

                layr = self.runt.view.core.getLayer(layriden)
                if layr is None:
                    mesg = f'No layer with iden: {layriden}'
                    raise s_exc.NoSuchLayer(mesg=mesg)

                self.runt.confirm(('layer', 'read'), gateiden=layr.iden)

            if not self.runt.isAdmin(gateiden=view.iden):
                mesg = 'User must be an admin of the view to set the layers.'
                raise s_exc.AuthDeny(mesg=mesg, user=self.runt.user.iden, username=self.runt.user.name)

            await view.setLayers(layers)
            self.valu['layers'] = layers
            return

        else:
            mesg = f'View does not support setting: {name}'
            raise s_exc.BadOptValu(mesg=mesg)

        self.runt.confirm(('view', 'set', name), gateiden=view.iden)
        retn = await view.setViewInfo(name, valu)

        self.valu[name] = retn

        return retn

    @stormfunc(readonly=True)
    async def _methViewRepr(self):
        iden = self.valu.get('iden')
        name = self.valu.get('name', 'unnamed')
        creator = self.valu.get('creator')

        lines = [
            f'View: {iden} (name: {name})',
            f'  Creator: {creator}',
            '  Layers:',
        ]
        for layr in self.valu.get('layers', ()):
            layriden = layr.get('iden')
            readonly = layr.get('readonly')
            layrname = layr.get('name', 'unnamed')

            lines.append(f'    {layriden}: {layrname} readonly: {readonly}')

        return '\n'.join(lines)

    def value(self):
        return copy.deepcopy(self.valu)

    async def _methViewFork(self, name=None):

        useriden = self.runt.user.iden
        viewiden = self.valu.get('iden')

        self.runt.confirm(('view', 'read'), gateiden=viewiden)
        self.runt.confirm(('view', 'fork'), gateiden=viewiden)

        ldef = {'creator': self.runt.user.iden}
        vdef = {'creator': self.runt.user.iden}

        if name is not None:
            vdef['name'] = name

        view = self.runt.view.core.reqView(viewiden)

        newv = await view.fork(ldef=ldef, vdef=vdef)

        return View(self.runt, newv, path=self.path)

    async def _methViewInsertParentFork(self, name=None):
        useriden = self.runt.user.iden
        viewiden = self.valu.get('iden')

        name = await tostr(name, noneok=True)

        self.runt.reqAdmin(gateiden=viewiden)

        view = self.runt.view.core.reqView(viewiden)
        if not view.isafork():
            mesg = f'View ({viewiden}) is not a fork, cannot insert a new fork between it and parent.'
            raise s_exc.BadState(mesg=mesg)

        self.runt.confirm(('view', 'add'))
        self.runt.confirm(('view', 'read'), gateiden=view.parent.iden)
        self.runt.confirm(('view', 'fork'), gateiden=view.parent.iden)

        newv = await view.insertParentFork(useriden, name=name)

        return View(self.runt, newv, path=self.path)

    async def _methViewMerge(self, force=False):
        '''
        Merge a forked view back into its parent.
        '''
        view = self._reqView()
        view.reqNoParentQuorum()
        force = await tobool(force)
        return await view.merge(useriden=self.runt.user.iden, force=force)

    async def _methWipeLayer(self):
        '''
        Delete nodes and nodedata from the view's write layer.
        '''
        useriden = self.runt.user.iden
        viewiden = self.valu.get('iden')
        view = self.runt.view.core.getView(viewiden)
        await view.wipeLayer(useriden=useriden)

    async def _methSwapLayer(self):

        view = self._reqView()

        self.runt.reqAdmin(gateiden=view.iden)
        self.runt.confirm(('layer', 'del'), gateiden=view.layers[0].iden)

        await view.swapLayer()

    async def getMerges(self):
        view = self._reqView()
        async for merge in view.getMerges():
            yield merge

    async def getMergeRequestSummary(self):

        view = self._reqView()
        self.runt.confirm(('view', 'read'), gateiden=view.iden)

        retn = {
            'quorum': view.reqParentQuorum(),
            'merge': view.getMergeRequest(),
            'merging': view.merging,
            'votes': [vote async for vote in view.getMergeVotes()],
            'offset': await view.wlyr.getEditIndx(),
        }
        return retn

    async def getMergeRequest(self):

        view = self._reqView()
        self.runt.confirm(('view', 'read'), gateiden=view.iden)

        quorum = view.reqParentQuorum()
        return view.getMergeRequest()

    async def delMergeRequest(self):

        view = self._reqView()
        quorum = view.reqParentQuorum()

        if not self.runt.isAdmin(gateiden=view.iden):
            mesg = 'Deleting a merge request requires admin permissions on the view.'
            raise s_exc.AuthDeny(mesg=mesg)

        return await view.delMergeRequest()

    async def setMergeRequest(self, comment=None):

        view = self._reqView()
        quorum = view.reqParentQuorum()

        if not self.runt.isAdmin(gateiden=view.iden):
            mesg = 'Creating a merge request requires admin permissions on the view.'
            raise s_exc.AuthDeny(mesg=mesg)

        mreq = {'creator': self.runt.user.iden}

        if comment is not None:
            mreq['comment'] = await tostr(comment)

        return await view.setMergeRequest(mreq)

    async def setMergeComment(self, comment):
        view = self._reqView()
        quorum = view.reqParentQuorum()

        if not self.runt.isAdmin(gateiden=view.iden):
            mesg = 'Editing a merge request requires admin permissions on the view.'
            raise s_exc.AuthDeny(mesg=mesg)

        return await view.setMergeComment((await tostr(comment)))

    async def getMergingViews(self):
        view = self._reqView()
        self.runt.confirm(('view', 'read'), gateiden=view.iden)

        return await view.getMergingViews()

    async def setMergeVote(self, approved=True, comment=None):
        view = self._reqView()
        quorum = view.reqParentQuorum()

        reqroles = set(quorum.get('roles', ()))
        userroles = set(self.runt.user.info.get('roles', ()))

        if not reqroles & userroles:
            mesg = 'You are not a member of a role with voting privileges for this merge request.'
            raise s_exc.AuthDeny(mesg=mesg)

        view.reqValidVoter(self.runt.user.iden)

        vote = {'user': self.runt.user.iden, 'approved': await tobool(approved)}

        if comment is not None:
            vote['comment'] = await tostr(comment)

        return await view.setMergeVote(vote)

    async def setMergeVoteComment(self, comment):
        view = self._reqView()

        return await view.setMergeVoteComment(self.runt.user.iden, (await tostr(comment)))

    async def delMergeVote(self, useriden=None):
        view = self._reqView()
        quorum = view.reqParentQuorum()

        useriden = await tostr(useriden, noneok=True)

        if not self.runt.isAdmin() and useriden is not None:
            mesg = 'Only a global admin may delete a vote for another user.'
            raise s_exc.AuthDeny(mesg=mesg)

        if useriden is None:
            useriden = self.runt.user.iden

        return await view.delMergeVote(useriden)

@registry.registerLib
class LibTrigger(Lib):
    '''
    A Storm Library for interacting with Triggers in the Cortex.
    '''
    _storm_locals = (
        {'name': 'add', 'desc': 'Add a Trigger to the Cortex.',
         'type': {'type': 'function', '_funcname': '_methTriggerAdd',
                  'args': (
                      {'name': 'tdef', 'type': 'dict', 'desc': 'A Trigger definition.', },
                  ),
                  'returns': {'type': 'trigger', 'desc': 'The new trigger.', }}},
        {'name': 'del', 'desc': 'Delete a Trigger from the Cortex.',
         'type': {'type': 'function', '_funcname': '_methTriggerDel',
                  'args': (
                      {'name': 'prefix', 'type': 'str',
                       'desc': 'A prefix to match in order to identify a trigger to delete. '
                               'Only a single matching prefix will be deleted.', },
                  ),
                  'returns': {'type': 'str', 'desc': 'The iden of the deleted trigger which matched the prefix.', }}},
        {'name': 'list', 'desc': 'Get a list of Triggers in the current view or every view.',
         'type': {'type': 'function', '_funcname': '_methTriggerList',
                  'args': (
                      {'name': 'all', 'type': 'boolean', 'default': False,
                       'desc': 'Get a list of all the readable Triggers in every readable View.'},
                  ),
                  'returns': {'type': 'list',
                              'desc': 'A list of ``trigger`` objects the user is allowed to access.', }}},
        {'name': 'get', 'desc': 'Get a Trigger in the Cortex.',
         'type': {'type': 'function', '_funcname': '_methTriggerGet',
                  'args': (
                      {'name': 'iden', 'type': 'str', 'desc': 'The iden of the Trigger to get.', },
                  ),
                  'returns': {'type': 'trigger', 'desc': 'The requested ``trigger`` object.', }}},
        {'name': 'mod', 'desc': 'Modify an existing Trigger in the Cortex.',
         'type': {'type': 'function', '_funcname': '_methTriggerMod',
                  'args': (
                      {'name': 'prefix', 'type': 'str',
                       'desc': 'A prefix to match in order to identify a trigger to modify. '
                               'Only a single matching prefix will be modified.'},
                      {'name': 'edits', 'type': 'dict',
                       'desc': 'A dictionary of properties and their values to update on the Trigger.'}
                  ),
                  'returns': {'type': 'str', 'desc': 'The iden of the modified Trigger', }}},
    )
    _storm_lib_path = ('trigger',)
    _storm_lib_perms = (
        {'perm': ('trigger', 'add'), 'gate': 'cortex',
         'desc': 'Controls adding triggers.'},
        {'perm': ('trigger', 'del'), 'gate': 'view',
         'desc': 'Controls deleting triggers.'},
        {'perm': ('trigger', 'get'), 'gate': 'trigger',
         'desc': 'Controls listing/retrieving triggers.'},
        {'perm': ('trigger', 'set', 'doc'), 'gate': 'trigger',
         'desc': 'Controls modifying the doc property of triggers.'},
        {'perm': ('trigger', 'set', 'name'), 'gate': 'trigger',
         'desc': 'Controls modifying the name property of triggers.'},
        {'perm': ('trigger', 'set', 'user'), 'gate': 'cortex',
         'desc': 'Controls modifying the user property of triggers.'},
        {'perm': ('trigger', 'set', '<property>'), 'gate': 'view',
         'desc': 'Controls modifying specific trigger properties.'},
    )

    def getObjLocals(self):
        return {
            'add': self._methTriggerAdd,
            'del': self._methTriggerDel,
            'list': self._methTriggerList,
            'get': self._methTriggerGet,
            'mod': self._methTriggerMod,
        }

    async def _matchIdens(self, prefix):
        '''
        Returns the iden that starts with prefix.  Prints out error and returns None if it doesn't match
        exactly one.
        '''
        match = None
        for view in self.runt.view.core.listViews():
            if not allowed(('view', 'read'), gateiden=view.iden):
                continue

            trigs = await view.listTriggers()

            for iden, trig in trigs:
                if iden.startswith(prefix):
                    if match is not None:
                        mesg = 'Provided iden matches more than one trigger.'
                        raise s_exc.StormRuntimeError(mesg=mesg, iden=prefix)

                    if not allowed(('trigger', 'get'), gateiden=iden):
                        continue

                    match = trig

        if match is None:
            mesg = 'Provided iden does not match any valid authorized triggers.'
            raise s_exc.StormRuntimeError(mesg=mesg, iden=prefix)

        return match

    async def _methTriggerAdd(self, tdef):
        tdef = await toprim(tdef)

        useriden = self.runt.user.iden

        tdef['user'] = useriden
        tdef['creator'] = useriden

        viewiden = tdef.pop('view', None)
        if viewiden is None:
            viewiden = self.runt.view.iden

        tdef['view'] = viewiden

        cond = tdef.pop('condition', None)
        if cond is not None:
            tdef['cond'] = cond

        tag = tdef.pop('tag', None)
        if tag is not None:
            if tag[0] == '#':
                tdef['tag'] = tag[1:]
            else:
                tdef['tag'] = tag

        form = tdef.pop('form', None)
        if form is not None:
            tdef['form'] = form

        prop = tdef.pop('prop', None)
        if prop is not None:
            tdef['prop'] = prop

        verb = tdef.pop('verb', None)
        if verb is not None:
            tdef['verb'] = verb

        n2form = tdef.pop('n2form', None)
        if n2form is not None:
            tdef['n2form'] = n2form

        gatekeys = ((useriden, ('trigger', 'add'), viewiden),)
        todo = ('addTrigger', (tdef,), {})
        tdef = await self.dyncall(viewiden, todo, gatekeys=gatekeys)

        return Trigger(self.runt, tdef)

    async def _methTriggerDel(self, prefix):
        useriden = self.runt.user.iden
        trig = await self._matchIdens(prefix)
        iden = trig.iden

        todo = s_common.todo('delTrigger', iden)
        gatekeys = ((useriden, ('trigger', 'del'), iden),)
        await self.dyncall(trig.view.iden, todo, gatekeys=gatekeys)

        return iden

    async def _methTriggerMod(self, prefix, edits):
        trig = await self._matchIdens(prefix)
        iden = trig.iden
        edits = await toprim(edits)

        viewedit = edits.pop('view', None)
        viewiden = trig.view.iden
        for name in edits:
            if name == 'user':
                self.runt.confirm(('trigger', 'set', 'user'))
            else:
                self.runt.confirm(('trigger', 'set', name), gateiden=viewiden)

        if edits:
            trigview = self.runt.view.core.getView(viewiden)
            trigmods = await trigview.setTriggerInfo(iden, edits)

        if viewedit:
            trigmods = Trigger(self.runt, trig.tdef)
            await trigmods.setitem('view', viewedit)

        return iden

    @stormfunc(readonly=True)
    async def _methTriggerList(self, all=False):
        if all:
            views = self.runt.view.core.listViews()
        else:
            views = [self.runt.view]

        triggers = []
        for view in views:
            if not allowed(('view', 'read'), gateiden=view.iden):
                continue

            for iden, trig in await view.listTriggers():
                if not allowed(('trigger', 'get'), gateiden=iden):
                    continue
                triggers.append(Trigger(self.runt, trig.pack()))

        return triggers

    @stormfunc(readonly=True)
    async def _methTriggerGet(self, iden):
        trigger = None
        try:
            # fast path to our current view
            trigger = await self.runt.view.getTrigger(iden)
        except s_exc.NoSuchIden:
            for view in self.runt.view.core.listViews():
                try:
                    trigger = await view.getTrigger(iden)
                except s_exc.NoSuchIden:
                    pass

        if trigger is None:
            raise s_exc.NoSuchIden(mesg='Trigger not found', iden=iden)

        self.runt.confirm(('trigger', 'get'), gateiden=iden)

        return Trigger(self.runt, trigger.pack())

@registry.registerType
class Trigger(Prim):
    '''
    Implements the Storm API for a Trigger.
    '''
    _storm_locals = (
        {'name': 'async', 'desc': 'Whether the Trigger runs asynchronously.', 'type': 'boolean'},
        {'name': 'cond', 'desc': 'The edit type which causes the Trigger to fire.', 'type': 'str'},
        {'name': 'created', 'desc': 'The timestamp when the Trigger was created.', 'type': 'int'},
        {'name': 'creator', 'desc': 'The iden of the user that created the Trigger.', 'type': 'str'},
        {'name': 'doc', 'desc': 'The description of the Trigger.', 'type': 'str'},
        {'name': 'enabled', 'desc': 'Whether the Trigger is enabled.', 'type': 'boolean'},
        {'name': 'form', 'desc': 'The form which causes the Trigger to fire.', 'type': 'str'},
        {'name': 'iden', 'desc': 'The Trigger iden.', 'type': 'str'},
        {'name': 'n2form', 'desc': 'The N2 form which causes the Trigger to fire.', 'type': 'str'},
        {'name': 'name', 'desc': 'The name of the Trigger.', 'type': 'str'},
        {'name': 'prop', 'desc': 'The prop which causes the Trigger to fire.', 'type': 'str'},
        {'name': 'storm', 'desc': 'The Storm query that the Trigger runs.', 'type': 'str'},
        {'name': 'tag', 'desc': 'The tag which causes the Trigger to fire.', 'type': 'str'},
        {'name': 'user', 'desc': 'The iden of the user the Trigger runs as.', 'type': 'str'},
        {'name': 'verb', 'desc': 'The edge verb which causes the Trigger to fire.', 'type': 'str'},
        {'name': 'view', 'desc': 'The iden of the view the Trigger runs in.', 'type': 'str'},
    )
    _storm_typename = 'trigger'
    _ismutable = False

    def __init__(self, runt, tdef):

        Prim.__init__(self, tdef)
        self.runt = runt

    def __hash__(self):
        return hash((self._storm_typename, self.valu.get('iden')))

    def value(self):
        return copy.deepcopy(self.valu)

    async def deref(self, name):
        name = await tostr(name)
        return self.valu.get(name)

    async def setitem(self, name, valu):
        viewiden = self.valu.get('view')

        name = await tostr(name)
        if name in ('async', 'enabled'):
            valu = await tobool(valu)
        elif name in ('user', 'doc', 'name', 'storm', 'view'):
            valu = await tostr(valu)

        if name == 'view':
            return await self._move(valu)
        elif name == 'user':
            self.runt.confirm(('trigger', 'set', 'user'))
        else:
            self.runt.confirm(('trigger', 'set', name), gateiden=viewiden)

        view = self.runt.view.core.reqView(viewiden)
        await view.setTriggerInfo(self.valu.get('iden'), {name: valu})

        self.valu[name] = valu

        return self

    async def _move(self, viewiden):
        trigiden = self.valu.get('iden')
        view = self.runt.view.core.reqView(viewiden)

        trigview = self.valu.get('view')
        self.runt.confirm(('view', 'read'), gateiden=viewiden)
        self.runt.confirm(('trigger', 'add'), gateiden=viewiden)
        self.runt.confirm(('trigger', 'del'), gateiden=trigiden)

        useriden = self.runt.user.iden
        tdef = dict(self.valu)
        tdef['view'] = viewiden
        tdef['user'] = useriden
        tdef['creator'] = useriden

        try:
            s_schemas.reqValidTriggerDef(tdef)
            await self.runt.view.core.reqValidStorm(tdef['storm'])
        except (s_exc.SchemaViolation, s_exc.BadSyntax) as exc:
            raise s_exc.StormRuntimeError(mesg=f'Cannot move invalid trigger {trigiden}: {str(exc)}') from None

        gatekeys = ((useriden, ('trigger', 'del'), trigiden),)
        todo = s_common.todo('delTrigger', trigiden)
        await self.runt.dyncall(trigview, todo, gatekeys=gatekeys)

        gatekeys = ((useriden, ('trigger', 'add'), viewiden),)
        todo = ('addTrigger', (tdef,), {})
        tdef = await self.runt.dyncall(viewiden, todo, gatekeys=gatekeys)

        self.valu = tdef


@registry.registerLib
class LibJsonStor(Lib):
    '''
    Implements cortex JSON storage.
    '''
    _storm_lib_path = ('jsonstor',)
    _storm_locals = (
        {'name': 'get', 'desc': 'Return a stored JSON object or object property.',
         'type': {'type': 'function', '_funcname': 'get',
                   'args': (
                        {'name': 'path', 'type': 'str|list', 'desc': 'A path string or list of path parts.'},
                        {'name': 'prop', 'type': 'str|list', 'desc': 'A property name or list of name parts.', 'default': None},
                    ),
                    'returns': {'type': 'prim', 'desc': 'The previously stored value or ``(null)``.'}}},

        {'name': 'set', 'desc': 'Set a JSON object or object property.',
         'type': {'type': 'function', '_funcname': 'set',
                  'args': (
                       {'name': 'path', 'type': 'str|list', 'desc': 'A path string or list of path elements.'},
                       {'name': 'valu', 'type': 'prim', 'desc': 'The value to set as the JSON object or object property.'},
                       {'name': 'prop', 'type': 'str|list', 'desc': 'A property name or list of name parts.', 'default': None},
                   ),
                   'returns': {'type': 'boolean', 'desc': 'True if the set operation was successful.'}}},

        {'name': 'del', 'desc': 'Delete a stored JSON object or object.',
         'type': {'type': 'function', '_funcname': '_del',
                  'args': (
                       {'name': 'path', 'type': 'str|list', 'desc': 'A path string or list of path parts.'},
                       {'name': 'prop', 'type': 'str|list', 'desc': 'A property name or list of name parts.', 'default': None},
                   ),
                   'returns': {'type': 'boolean', 'desc': 'True if the del operation was successful.'}}},

        {'name': 'iter', 'desc': 'Yield (<path>, <valu>) tuples for the JSON objects.',
         'type': {'type': 'function', '_funcname': 'iter',
                  'args': (
                       {'name': 'path', 'type': 'str|list', 'desc': 'A path string or list of path parts.', 'default': None},
                   ),
                   'returns': {'name': 'Yields', 'type': 'list', 'desc': '(<path>, <item>) tuples.'}}},
        {'name': 'cacheget',
         'desc': 'Retrieve data stored with cacheset() if it was stored more recently than the asof argument.',
         'type': {'type': 'function', '_funcname': 'cacheget',
                  'args': (
                      {'name': 'path', 'type': 'str|list', 'desc': 'The base path to use for the cache key.', },
                      {'name': 'key', 'type': 'prim', 'desc': 'The value to use for the GUID cache key.', },
                      {'name': 'asof', 'type': 'time', 'default': 'now', 'desc': 'The max cache age.'},
                      {'name': 'envl', 'type': 'boolean', 'default': False, 'desc': 'Return the full cache envelope.'},
                  ),
                  'returns': {'type': 'prim', 'desc': 'The cached value (or envelope) or null.'}}},
        {'name': 'cacheset',
         'desc': 'Set cache data with an envelope that tracks time for cacheget() use.',
         'type': {'type': 'function', '_funcname': 'cacheset',
                  'args': (
                      {'name': 'path', 'type': 'str|list', 'desc': 'The base path to use for the cache key.', },
                      {'name': 'key', 'type': 'prim', 'desc': 'The value to use for the GUID cache key.', },
                      {'name': 'valu', 'type': 'prim', 'desc': 'The data to store.', },
                  ),
                  'returns': {'type': 'dict', 'desc': 'The cached asof time and path.'}}},
        {'name': 'cachedel',
         'desc': 'Remove cached data set with cacheset.',
         'type': {'type': 'function', '_funcname': 'cachedel',
                  'args': (
                      {'name': 'path', 'type': 'str|list', 'desc': 'The base path to use for the cache key.', },
                      {'name': 'key', 'type': 'prim', 'desc': 'The value to use for the GUID cache key.', },
                  ),
                  'returns': {'type': 'boolean', 'desc': 'True if the del operation was successful.'}}},
    )

    def addLibFuncs(self):
        self.locls.update({
            'get': self.get,
            'set': self.set,
            'has': self.has,
            'del': self._del,
            'iter': self.iter,
            'cacheget': self.cacheget,
            'cacheset': self.cacheset,
            'cachedel': self.cachedel,
        })

    @stormfunc(readonly=True)
    async def has(self, path):

        if not self.runt.isAdmin():
            mesg = '$lib.jsonstor.has() requires admin privileges.'
            raise s_exc.AuthDeny(mesg=mesg, user=self.runt.user.iden, username=self.runt.user.name)

        path = await toprim(path)
        if isinstance(path, str):
            path = tuple(path.split('/'))

        fullpath = ('cells', self.runt.view.core.iden) + path
        return await self.runt.view.core.hasJsonObj(fullpath)

    @stormfunc(readonly=True)
    async def get(self, path, prop=None):

        if not self.runt.isAdmin():
            mesg = '$lib.jsonstor.get() requires admin privileges.'
            raise s_exc.AuthDeny(mesg=mesg, user=self.runt.user.iden, username=self.runt.user.name)

        path = await toprim(path)
        prop = await toprim(prop)

        if isinstance(path, str):
            path = tuple(path.split('/'))

        fullpath = ('cells', self.runt.view.core.iden) + path

        if prop is None:
            return await self.runt.view.core.getJsonObj(fullpath)

        return await self.runt.view.core.getJsonObjProp(fullpath, prop=prop)

    async def set(self, path, valu, prop=None):

        if not self.runt.isAdmin():
            mesg = '$lib.jsonstor.set() requires admin privileges.'
            raise s_exc.AuthDeny(mesg=mesg, user=self.runt.user.iden, username=self.runt.user.name)

        path = await toprim(path)
        valu = await toprim(valu)
        prop = await toprim(prop)

        if isinstance(path, str):
            path = tuple(path.split('/'))

        fullpath = ('cells', self.runt.view.core.iden) + path

        if prop is None:
            await self.runt.view.core.setJsonObj(fullpath, valu)
            return True

        return await self.runt.view.core.setJsonObjProp(fullpath, prop, valu)

    async def _del(self, path, prop=None):

        if not self.runt.isAdmin():
            mesg = '$lib.jsonstor.del() requires admin privileges.'
            raise s_exc.AuthDeny(mesg=mesg, user=self.runt.user.iden, username=self.runt.user.name)

        path = await toprim(path)
        prop = await toprim(prop)

        if isinstance(path, str):
            path = tuple(path.split('/'))

        fullpath = ('cells', self.runt.view.core.iden) + path

        if prop is None:
            await self.runt.view.core.delJsonObj(fullpath)
            return True

        return await self.runt.view.core.delJsonObjProp(fullpath, prop=prop)

    @stormfunc(readonly=True)
    async def iter(self, path=None):

        if not self.runt.isAdmin():
            mesg = '$lib.jsonstor.iter() requires admin privileges.'
            raise s_exc.AuthDeny(mesg=mesg, user=self.runt.user.iden, username=self.runt.user.name)

        path = await toprim(path)

        fullpath = ('cells', self.runt.view.core.iden)
        if path is not None:
            if isinstance(path, str):
                path = tuple(path.split('/'))
            fullpath += path

        async for path, item in self.runt.view.core.getJsonObjs(fullpath):
            yield path, item

    @stormfunc(readonly=True)
    async def cacheget(self, path, key, asof='now', envl=False):

        if not self.runt.isAdmin():
            mesg = '$lib.jsonstor.cacheget() requires admin privileges.'
            raise s_exc.AuthDeny(mesg=mesg, user=self.runt.user.iden, username=self.runt.user.name)

        key = await toprim(key)
        path = await toprim(path)
        envl = await tobool(envl)

        if isinstance(path, str):
            path = tuple(path.split('/'))

        fullpath = ('cells', self.runt.view.core.iden) + path + (s_common.guid(key),)

        cachetick = await self.runt.view.core.getJsonObjProp(fullpath, prop='asof')
        if cachetick is None:
            return None

        timetype = self.runt.view.core.model.type('time')
        asoftick = (await timetype.norm(asof))[0]

        if cachetick >= asoftick:
            if envl:
                return await self.runt.view.core.getJsonObj(fullpath)
            return await self.runt.view.core.getJsonObjProp(fullpath, prop='data')

        return None

    async def cacheset(self, path, key, valu):

        if not self.runt.isAdmin():
            mesg = '$lib.jsonstor.cacheset() requires admin privileges.'
            raise s_exc.AuthDeny(mesg=mesg, user=self.runt.user.iden, username=self.runt.user.name)

        key = await toprim(key)
        path = await toprim(path)
        valu = await toprim(valu)

        if isinstance(path, str):
            path = tuple(path.split('/'))

        cachepath = path + (s_common.guid(key),)
        fullpath = ('cells', self.runt.view.core.iden) + cachepath

        now = s_common.now()

        envl = {
            'key': key,
            'asof': now,
            'data': valu,
        }

        await self.runt.view.core.setJsonObj(fullpath, envl)

        return {
            'asof': now,
            'path': cachepath,
        }

    async def cachedel(self, path, key):

        if not self.runt.isAdmin():
            mesg = '$lib.jsonstor.cachedel() requires admin privileges.'
            raise s_exc.AuthDeny(mesg=mesg, user=self.runt.user.iden, username=self.runt.user.name)

        key = await toprim(key)
        path = await toprim(path)

        if isinstance(path, str):
            path = tuple(path.split('/'))

        fullpath = ('cells', self.runt.view.core.iden) + path + (s_common.guid(key),)

        await self.runt.view.core.delJsonObj(fullpath)
        return True

@registry.registerLib
class LibCron(Lib):
    '''
    A Storm Library for interacting with Cron Jobs in the Cortex.
    '''
    _storm_locals = (
        {'name': 'at', 'desc': 'Add a non-recurring Cron Job to the Cortex.',
         'type': {'type': 'function', '_funcname': '_methCronAt',
                  'args': (
                      {'name': '**kwargs', 'type': 'any', 'desc': 'Key-value parameters used to add the cron job.', },
                  ),
                  'returns': {'type': 'cronjob', 'desc': 'The new Cron Job.', }}},
        {'name': 'add', 'desc': 'Add a recurring Cron Job to the Cortex.',
         'type': {'type': 'function', '_funcname': '_methCronAdd',
                  'args': (
                      {'name': '**kwargs', 'type': 'any', 'desc': 'Key-value parameters used to add the cron job.', },
                  ),
                  'returns': {'type': 'cronjob', 'desc': 'The new Cron Job.', }}},
        {'name': 'del', 'desc': 'Delete a CronJob from the Cortex.',
         'type': {'type': 'function', '_funcname': '_methCronDel',
                  'args': (
                      {'name': 'prefix', 'type': 'str',
                       'desc': 'A prefix to match in order to identify a cron job to delete. '
                               'Only a single matching prefix will be deleted.', },
                  ),
                  'returns': {'type': 'null', }}},
        {'name': 'get', 'desc': 'Get a CronJob in the Cortex.',
         'type': {'type': 'function', '_funcname': '_methCronGet',
                  'args': (
                      {'name': 'prefix', 'type': 'str',
                       'desc': 'A prefix to match in order to identify a cron job to get. '
                               'Only a single matching prefix will be retrieved.', },
                  ),
                  'returns': {'type': 'cronjob', 'desc': 'The requested cron job.', }}},
        {'name': 'mod', 'desc': 'Modify a CronJob in the Cortex.',
         'type': {'type': 'function', '_funcname': '_methCronMod',
                  'args': (
                      {'name': 'prefix', 'type': 'str',
                       'desc': 'A prefix to match in order to identify a cron job to modify. '
                               'Only a single matching prefix will be modified.'},
                      {'name': 'edits', 'type': 'dict',
                       'desc': 'A dictionary of properties and their values to update on the Cron Job.'}
                  ),
                  'returns': {'type': 'str', 'desc': 'The iden of the CronJob which was modified.'}}},
        {'name': 'list', 'desc': 'List CronJobs in the Cortex.',
         'type': {'type': 'function', '_funcname': '_methCronList',
                  'returns': {'type': 'list', 'desc': 'A list of ``cronjob`` objects.', }}},
    )
    _storm_lib_path = ('cron',)
    _storm_lib_perms = (
        {'perm': ('cron', 'add'), 'gate': 'view',
         'desc': 'Permits a user to create a cron job.'},
        {'perm': ('cron', 'del'), 'gate': 'cronjob',
         'desc': 'Permits a user to remove a cron job.'},
        {'perm': ('cron', 'kill'), 'gate': 'cronjob',
         'desc': 'Controls the ability to terminate a running cron job.'},
        {'perm': ('cron', 'get'), 'gate': 'cronjob',
         'desc': 'Permits a user to list cron jobs.'},
        {'perm': ('cron', 'set'), 'gate': 'cronjob',
         'desc': 'Permits a user to modify/move a cron job.'},
        {'perm': ('cron', 'set', 'user'), 'gate': 'cortex',
         'desc': 'Permits a user to modify the user property of a cron job.'},
    )

    def getObjLocals(self):
        return {
            'at': self._methCronAt,
            'add': self._methCronAdd,
            'del': self._methCronDel,
            'get': self._methCronGet,
            'mod': self._methCronMod,
            'list': self._methCronList,
        }

    async def _matchIdens(self, prefix, perm):
        '''
        Returns the cron that starts with prefix.  Prints out error and returns None if it doesn't match
        exactly one.
        '''
        todo = s_common.todo('listCronJobs')
        crons = await self.dyncall('cortex', todo)
        matchcron = None

        for cron in crons:
            iden = cron.get('iden')

            if iden.startswith(prefix) and allowed(perm, gateiden=iden):
                if matchcron is not None:
                    mesg = 'Provided iden matches more than one cron job.'
                    raise s_exc.StormRuntimeError(mesg=mesg, iden=prefix)
                matchcron = cron

        if matchcron is not None:
            return matchcron

        mesg = 'Provided iden does not match any valid authorized cron job.'
        raise s_exc.StormRuntimeError(mesg=mesg, iden=prefix)

    def _parseWeekday(self, val):
        ''' Try to match a day-of-week abbreviation, then try a day-of-week full name '''
        val = val.title()
        try:
            return list(calendar.day_abbr).index(val)
        except ValueError:
            try:
                return list(calendar.day_name).index(val)
            except ValueError:
                return None

    def _parseIncval(self, incval):
        ''' Parse a non-day increment value. Should be an integer or a comma-separated integer list. '''
        try:
            retn = [int(val) for val in incval.split(',')]
        except ValueError:
            return None

        return retn[0] if len(retn) == 1 else retn

    def _parseReq(self, requnit, reqval):
        ''' Parse a non-day fixed value '''
        assert reqval[0] != '='

        try:
            retn = []
            for val in reqval.split(','):
                if requnit == 'month':
                    if reqval[0].isdigit():
                        retn.append(int(reqval))  # must be a month (1-12)
                    else:
                        try:
                            retn.append(list(calendar.month_abbr).index(val.title()))
                        except ValueError:
                            retn.append(list(calendar.month_name).index(val.title()))
                else:
                    retn.append(int(val))
        except ValueError:
            return None

        return retn[0] if len(retn) == 1 else retn

    def _parseDay(self, optval):
        ''' Parse a --day argument '''
        isreq = not optval.startswith('+')
        if not isreq:
            optval = optval[1:]

        try:
            retnval = []
            unit = None
            for val in optval.split(','):
                if not val:
                    raise ValueError
                if val[-1].isdigit():
                    newunit = 'dayofmonth' if isreq else 'day'
                    if unit is None:
                        unit = newunit
                    elif newunit != unit:
                        raise ValueError
                    retnval.append(int(val))
                else:
                    newunit = 'dayofweek'
                    if unit is None:
                        unit = newunit
                    elif newunit != unit:
                        raise ValueError

                    weekday = self._parseWeekday(val)
                    if weekday is None:
                        raise ValueError
                    retnval.append(weekday)
            if len(retnval) == 0:
                raise ValueError
        except ValueError:
            return None, None
        if len(retnval) == 1:
            retnval = retnval[0]
        return unit, retnval

    def _parseAlias(self, opts):
        retn = {}

        hourly = opts.get('hourly')
        if hourly is not None:
            retn['hour'] = '+1'
            retn['minute'] = str(int(hourly))
            return retn

        daily = opts.get('daily')
        if daily is not None:
            fields = time.strptime(daily, '%H:%M')
            retn['day'] = '+1'
            retn['hour'] = str(fields.tm_hour)
            retn['minute'] = str(fields.tm_min)
            return retn

        monthly = opts.get('monthly')
        if monthly is not None:
            day, rest = monthly.split(':', 1)
            fields = time.strptime(rest, '%H:%M')
            retn['month'] = '+1'
            retn['day'] = day
            retn['hour'] = str(fields.tm_hour)
            retn['minute'] = str(fields.tm_min)
            return retn

        yearly = opts.get('yearly')
        if yearly is not None:
            fields = yearly.split(':')
            if len(fields) != 4:
                raise ValueError(f'Failed to parse parameter {yearly}')
            retn['year'] = '+1'
            retn['month'], retn['day'], retn['hour'], retn['minute'] = fields
            return retn

        return None

    async def _methCronAdd(self, **kwargs):
        incunit = None
        incval = None
        reqdict = {}
        pool = await tobool(kwargs.get('pool', False))
        valinfo = {  # unit: (minval, next largest unit)
            'month': (1, 'year'),
            'dayofmonth': (1, 'month'),
            'hour': (0, 'day'),
            'minute': (0, 'hour'),
        }

        query = kwargs.get('query', None)
        if query is None:
            mesg = 'Query parameter is required.'
            raise s_exc.StormRuntimeError(mesg=mesg, kwargs=kwargs)

        query = await tostr(query)

        try:
            alias_opts = self._parseAlias(kwargs)
        except ValueError as e:
            mesg = f'Failed to parse ..ly parameter: {" ".join(e.args)}'
            raise s_exc.StormRuntimeError(mesg=mesg, kwargs=kwargs)

        if alias_opts:
            year = kwargs.get('year')
            month = kwargs.get('month')
            day = kwargs.get('day')
            hour = kwargs.get('hour')
            minute = kwargs.get('minute')

            if year or month or day or hour or minute:
                mesg = 'May not use both alias (..ly) and explicit options at the same time'
                raise s_exc.StormRuntimeError(mesg=mesg, kwargs=kwargs)
            opts = alias_opts
        else:
            opts = kwargs

        for optname in ('year', 'month', 'day', 'hour', 'minute'):
            optval = opts.get(optname)

            if optval is None:
                if incunit is None and not reqdict:
                    continue
                # The option isn't set, but a higher unit is.  Go ahead and set the required part to the lowest valid
                # value, e.g. so --month 2 would run on the *first* of every other month at midnight
                if optname == 'day':
                    reqdict['dayofmonth'] = 1
                else:
                    reqdict[optname] = valinfo[optname][0]
                continue

            isreq = not optval.startswith('+')

            if optname == 'day':
                unit, val = self._parseDay(optval)
                if val is None:
                    mesg = f'Failed to parse day value "{optval}"'
                    raise s_exc.StormRuntimeError(mesg=mesg, kwargs=kwargs)
                if unit == 'dayofweek':
                    if incunit is not None:
                        mesg = 'May not provide a recurrence value with day of week'
                        raise s_exc.StormRuntimeError(mesg=mesg, kwargs=kwargs)
                    if reqdict:
                        mesg = 'May not fix month or year with day of week'
                        raise s_exc.StormRuntimeError(mesg=mesg, kwargs=kwargs)
                    incunit, incval = unit, val
                elif unit == 'day':
                    incunit, incval = unit, val
                else:
                    assert unit == 'dayofmonth'
                    reqdict[unit] = val
                continue

            if not isreq:
                if incunit is not None:
                    mesg = 'May not provide more than 1 recurrence parameter'
                    raise s_exc.StormRuntimeError(mesg=mesg, kwargs=kwargs)
                if reqdict:
                    mesg = 'Fixed unit may not be larger than recurrence unit'
                    raise s_exc.StormRuntimeError(mesg=mesg, kwargs=kwargs)
                incunit = optname
                incval = self._parseIncval(optval)
                if incval is None:
                    mesg = 'Failed to parse parameter'
                    raise s_exc.StormRuntimeError(mesg=mesg, kwargs=kwargs)
                continue

            if optname == 'year':
                mesg = 'Year may not be a fixed value'
                raise s_exc.StormRuntimeError(mesg=mesg, kwargs=kwargs)

            reqval = self._parseReq(optname, optval)
            if reqval is None:
                mesg = f'Failed to parse fixed parameter "{optval}"'
                raise s_exc.StormRuntimeError(mesg=mesg, kwargs=kwargs)
            reqdict[optname] = reqval

        # If not set, default (incunit, incval) to (1, the next largest unit)
        if incunit is None:
            if not reqdict:
                mesg = 'Must provide at least one optional argument'
                raise s_exc.StormRuntimeError(mesg=mesg, kwargs=kwargs)
            requnit = next(iter(reqdict))  # the first key added is the biggest unit
            incunit = valinfo[requnit][1]
            incval = 1

        cdef = {'storm': query,
                'reqs': reqdict,
                'pool': pool,
                'incunit': incunit,
                'incvals': incval,
                'user': self.runt.user.iden,
                'creator': self.runt.user.iden
                }

        iden = kwargs.get('iden')
        if iden:
            cdef['iden'] = iden

        if (view := kwargs.get('view')) is not None:
            if isinstance(view, View):
                view = await view.deref('iden')
            else:
                view = await tostr(view)
        else:
            view = self.runt.view.iden
        cdef['view'] = view

        for argname in ('name', 'doc'):
            if (valu := kwargs.get(argname)) is not None:
                cdef[argname] = await tostr(valu)

        todo = s_common.todo('addCronJob', cdef)
        gatekeys = ((self.runt.user.iden, ('cron', 'add'), view),)
        cdef = await self.dyncall('cortex', todo, gatekeys=gatekeys)

        return CronJob(self.runt, cdef, path=self.path)

    async def _methCronAt(self, **kwargs):
        tslist = []
        now = time.time()

        query = kwargs.get('query', None)
        if query is None:
            mesg = 'Query parameter is required.'
            raise s_exc.StormRuntimeError(mesg=mesg, kwargs=kwargs)

        query = await tostr(query)

        for optname in ('day', 'hour', 'minute'):
            opts = kwargs.get(optname)

            if not opts:
                continue

            for optval in opts.split(','):
                try:
                    arg = f'{optval} {optname}'
                    ts = now + s_time.delta(arg) / 1000000.0
                    tslist.append(ts)
                except (ValueError, s_exc.BadTypeValu):
                    mesg = f'Trouble parsing "{arg}"'
                    raise s_exc.StormRuntimeError(mesg=mesg, kwargs=kwargs)

        dts = kwargs.get('dt')
        if dts:
            for dt in dts.split(','):
                try:
                    ts = s_time.parse(dt) / 1000000.0
                    tslist.append(ts)
                except (ValueError, s_exc.BadTypeValu):
                    mesg = f'Trouble parsing "{dt}"'
                    raise s_exc.StormRuntimeError(mesg=mesg, kwargs=kwargs)

        def _ts_to_reqdict(ts):
            dt = datetime.datetime.fromtimestamp(ts, datetime.timezone.utc)
            return {
                'minute': dt.minute,
                'hour': dt.hour,
                'dayofmonth': dt.day,
                'month': dt.month,
                'year': dt.year
            }

        atnow = kwargs.get('now')

        if not tslist and not atnow:
            mesg = 'At least one requirement must be provided'
            raise s_exc.StormRuntimeError(mesg=mesg, kwargs=kwargs)

        reqdicts = [_ts_to_reqdict(ts) for ts in tslist]

        if atnow:
            reqdicts.append({'now': True})

        cdef = {'storm': query,
                'reqs': reqdicts,
                'incunit': None,
                'incvals': None,
                'user': self.runt.user.iden,
                'creator': self.runt.user.iden
                }

        iden = kwargs.get('iden')
        if iden:
            cdef['iden'] = iden

        if (view := kwargs.get('view')) is not None:
            if isinstance(view, View):
                view = await view.deref('iden')
            else:
                view = await tostr(view)
        else:
            view = self.runt.view.iden
        cdef['view'] = view

        for argname in ('name', 'doc'):
            if (valu := kwargs.get(argname)) is not None:
                cdef[argname] = await tostr(valu)

        todo = s_common.todo('addCronJob', cdef)
        gatekeys = ((self.runt.user.iden, ('cron', 'add'), view),)
        cdef = await self.dyncall('cortex', todo, gatekeys=gatekeys)

        return CronJob(self.runt, cdef, path=self.path)

    async def _methCronDel(self, prefix):
        cron = await self._matchIdens(prefix, ('cron', 'del'))
        iden = cron['iden']

        return await self.runt.view.core.delCronJob(iden)

    async def _methCronMod(self, prefix, edits):
        cdef = await self._matchIdens(prefix, ('cron', 'set'))
        iden = cdef['iden']
        edits = await toprim(edits)

        if 'user' in edits:
            # this permission must be granted cortex wide to prevent abuse...
            self.runt.confirm(('cron', 'set', 'user'))

        return await self.runt.view.core.editCronJob(iden, edits)

    @stormfunc(readonly=True)
    async def _methCronList(self):
        todo = s_common.todo('listCronJobs')
        gatekeys = ((self.runt.user.iden, ('cron', 'get'), None),)
        defs = await self.dyncall('cortex', todo, gatekeys=gatekeys)

        return [CronJob(self.runt, cdef, path=self.path) for cdef in defs]

    @stormfunc(readonly=True)
    async def _methCronGet(self, prefix):
        cdef = await self._matchIdens(prefix, ('cron', 'get'))

        return CronJob(self.runt, cdef, path=self.path)

@registry.registerType
class CronJob(Prim):
    '''
    Implements the Storm api for a cronjob instance.
    '''
    _storm_locals = (
        {'name': 'completed', 'desc': 'True if a non-recurring Cron Job has completed.', 'type': 'boolean'},
        {'name': 'creator', 'desc': 'The iden of the user that created the Cron Job.', 'type': 'str'},
        {'name': 'created', 'desc': 'The timestamp when the Cron Job was created.', 'type': 'int'},
        {'name': 'doc', 'desc': 'The description of the Cron Job.', 'type': 'str'},
        {'name': 'enabled', 'desc': 'Whether the Cron Job is enabled.', 'type': 'boolean'},
        {'name': 'iden', 'desc': 'The iden of the Cron Job.', 'type': 'str'},
        {'name': 'name', 'desc': 'The name of the Cron Job.', 'type': 'str'},
        {'name': 'pool', 'desc': 'Whether the Cron Job will offload the query to a Storm pool.', 'type': 'boolean'},
        {'name': 'storm', 'desc': 'The Storm query the Cron Job runs.', 'type': 'str'},
        {'name': 'view', 'desc': 'The iden of the view the Cron Job runs in.', 'type': 'str'},
        {'name': 'user', 'desc': 'The iden of the user the Cron Job runs as.', 'type': 'str'},
        {'name': 'kill', 'desc': 'If the job is currently running, terminate the task.',
         'type': {'type': 'function', '_funcname': '_methCronJobKill',
                  'returns': {'type': 'boolean', 'desc': 'A boolean value which is true if the task was terminated.'}}},

        {'name': 'pprint', 'desc': 'Get a dictionary containing user friendly strings for printing the CronJob.',
         'type': {'type': 'function', '_funcname': '_methCronJobPprint',
                  'returns':
                      {'type': 'dict',
                       'desc': 'A dictionary containing structured data about a cronjob for display purposes.'}}},
    )
    _storm_typename = 'cronjob'
    _ismutable = False

    def __init__(self, runt, cdef, path=None):
        Prim.__init__(self, cdef, path=path)
        self.runt = runt
        self.locls.update(self.getObjLocals())

    def __hash__(self):
        return hash((self._storm_typename, self.valu.get('iden')))

    def getObjLocals(self):
        return {
            'kill': self._methCronJobKill,
            'pprint': self._methCronJobPprint,
        }

    async def _methCronJobKill(self):
        iden = self.valu.get('iden')
        self.runt.confirm(('cron', 'kill'), gateiden=iden)
        return await self.runt.view.core.killCronTask(iden)

    async def setitem(self, name, valu):
        name = await tostr(name)
        valu = await toprim(valu)
        iden = self.valu.get('iden')

        if name == 'user':
            # this permission must be granted cortex wide
            # to prevent abuse...
            self.runt.confirm(('cron', 'set', 'user'))
        else:
            self.runt.confirm(('cron', 'set', name), gateiden=iden)

        self.valu = await self.runt.view.core.editCronJob(iden, {name: valu})

        return self

    @stormfunc(readonly=True)
    async def _derefGet(self, name):
        name = await tostr(name)

        if name == 'completed':
            return not bool(self.valu.get('recs'))

        return copy.deepcopy(self.valu.get(name))

    def value(self):
        return copy.deepcopy(self.valu)

    @staticmethod
    def _formatTimestamp(ts):
        return datetime.datetime.fromtimestamp(ts, datetime.UTC).strftime('%Y-%m-%dT%H:%M')

    @stormfunc(readonly=True)
    async def _methCronJobPprint(self):
        user = self.valu.get('username')
        creator = self.valu.get('creatorname')

        view = self.valu.get('view')
        if not view:
            view = self.runt.view.core.view.iden

        laststart = self.valu.get('laststarttime')
        lastend = self.valu.get('lastfinishtime')
        result = self.valu.get('lastresult')
        iden = self.valu.get('iden')

        job = {
            'iden': iden,
            'idenshort': iden[:8] + '..',
            'user': user or '<None>',
            'creator': creator or '<None>',
            'view': view,
            'viewshort': view[:8] + '..',
            'storm': self.valu.get('storm') or '<missing>',
            'pool': self.valu.get('pool', False),
            'isrecur': 'Y' if self.valu.get('recur') else 'N',
            'isrunning': 'Y' if self.valu.get('isrunning') else 'N',
            'enabled': 'Y' if self.valu.get('enabled', True) else 'N',
            'startcount': self.valu.get('startcount') or 0,
            'errcount': self.valu.get('errcount') or 0,
            'laststart': 'Never' if laststart is None else self._formatTimestamp(laststart),
            'lastend': 'Never' if lastend is None else self._formatTimestamp(lastend),
            'lastresult': self.valu.get('lastresult') or '<None>',
            'lasterrs': self.valu.get('lasterrs') or [],
            'iserr': 'X' if result is not None and not result.startswith('finished successfully') else ' ',
            'recs': []
        }

        for reqdict, incunit, incval in self.valu.get('recs', []):
            job['recs'].append({
                'reqdict': reqdict or '<None>',
                'incunit': incunit or '<None>',
                'incval': incval or '<None>'
            })

        return job

# These will go away once we have value objects in storm runtime
async def toprim(valu, path=None, use_list=False):

    if isinstance(valu, (str, int, bool, float, bytes, types.AsyncGeneratorType, types.GeneratorType)) or valu is None:
        return valu

    if isinstance(valu, (tuple, list)):
        retn = []
        for v in valu:
            try:
                retn.append(await toprim(v, use_list=use_list))
            except s_exc.NoSuchType:
                pass

        if not use_list:
            return tuple(retn)
        return retn

    if isinstance(valu, dict):
        retn = {}
        for k, v in valu.items():
            try:
                retn[k] = await toprim(v, use_list=use_list)
            except s_exc.NoSuchType:
                pass
        return retn

    if isinstance(valu, Number):
        return float(valu.value())

    if isinstance(valu, (Dict, List)):
        return await valu.value(use_list=use_list)

    if isinstance(valu, Prim):
        return await s_coro.ornot(valu.value)

    if isinstance(valu, s_node.Node):
        return valu.ndef[1]

    mesg = 'Unable to convert object to Storm primitive.'
    raise s_exc.NoSuchType(mesg=mesg, name=valu.__class__.__name__)

def fromprim(valu, path=None, basetypes=True):

    if valu is None:
        return valu

    if basetypes:

        if isinstance(valu, str):
            return Str(valu, path=path)

    # TODO: make s_node.Node a storm type itself?
    if isinstance(valu, s_node.NodeBase):
        return Node(valu, path=path)

    if isinstance(valu, s_node.Path):
        return Path(valu, path=path)

    if isinstance(valu, tuple):
        return List(list(valu), path=path)

    if isinstance(valu, list):
        return List(valu, path=path)

    if isinstance(valu, dict):
        return Dict(valu, path=path)

    if isinstance(valu, bytes):
        return Bytes(valu, path=path)

    if isinstance(valu, bool):
        return Bool(valu, path=path)

    if isinstance(valu, (float, decimal.Decimal)):
        return Number(valu, path=path)

    if isinstance(valu, StormType):
        return valu

    if basetypes:
        ptyp = valu.__class__.__name__
        mesg = f'Unable to convert python primitive to StormType ( {ptyp} )'
        raise s_exc.NoSuchType(mesg=mesg, python_type=ptyp)

    return valu

async def tostor(valu, packsafe=False):

    if not packsafe:
        if isinstance(valu, s_node.Node):
            return valu

        if isinstance(valu, Node):
            return valu.valu

        if isinstance(valu, Number):
            return valu

    elif isinstance(valu, Number):
        return str(valu)

    if isinstance(valu, (tuple, list)):
        retn = []
        for v in valu:
            try:
                retn.append(await tostor(v, packsafe=packsafe))
            except s_exc.NoSuchType:
                pass
        return tuple(retn)

    if isinstance(valu, List):
        retn = []
        for v in valu.valu:
            try:
                retn.append(await tostor(v, packsafe=packsafe))
            except s_exc.NoSuchType:
                pass
        return tuple(retn)

    if isinstance(valu, dict):
        retn = {}
        for k, v in valu.items():
            try:
                retn[k] = await tostor(v, packsafe=packsafe)
            except s_exc.NoSuchType:
                pass
        return retn

    if isinstance(valu, Dict):
        retn = {}
        for k, v in valu.valu.items():
            try:
                retn[k] = await tostor(v, packsafe=packsafe)
            except s_exc.NoSuchType:
                pass
        return retn

    return await toprim(valu)

async def tocmprvalu(valu):

    if isinstance(valu, (str, int, bool, float, bytes, types.AsyncGeneratorType, types.GeneratorType, Number)) or valu is None:
        return valu

    if isinstance(valu, (tuple, list)):
        retn = []
        for v in valu:
            retn.append(await tocmprvalu(v))
        return tuple(retn)

    if isinstance(valu, dict):
        retn = {}
        for k, v in valu.items():
            retn[k] = await tocmprvalu(v)
        return retn

    if isinstance(valu, Prim):
        return await s_coro.ornot(valu.value)

    if isinstance(valu, s_node.Node):
        return valu.ndef[1]

    return valu

def ismutable(valu):
    if isinstance(valu, StormType):
        return valu.ismutable()

    # N.B. In Python, tuple is immutable, but in Storm, gets converted in toprim to a storm List
    return isinstance(valu, (set, dict, list, s_node.Path))

async def tostr(valu, noneok=False):

    if noneok and valu is None:
        return None

    try:
        if isinstance(valu, bytes):
            return valu.decode('utf8')

        if isinstance(valu, s_node.Node):
            return valu.repr()

        return str(valu)
    except Exception as e:
        mesg = f'Failed to make a string from {s_common.trimText(repr(valu))}.'
        raise s_exc.BadCast(mesg=mesg) from e

async def tobool(valu, noneok=False):

    if noneok and valu is None:
        return None

    if isinstance(valu, Prim):
        return await valu.bool()

    try:
        return bool(valu)
    except Exception:
        mesg = f'Failed to make a boolean from {s_common.trimText(repr(valu))}.'
        raise s_exc.BadCast(mesg=mesg)

async def tonumber(valu, noneok=False):

    if noneok and valu is None:
        return None

    if isinstance(valu, Number):
        return valu

    if isinstance(valu, (float, decimal.Decimal)) or (isinstance(valu, str) and '.' in valu):
        return Number(valu)

    return await toint(valu, noneok=noneok)

async def toint(valu, noneok=False):

    if noneok and valu is None:
        return None

    if isinstance(valu, str):
        try:
            return int(valu, 0)
        except ValueError as e:
            mesg = f'Failed to make an integer from {s_common.trimText(repr(valu))}.'
            raise s_exc.BadCast(mesg=mesg) from e

    try:
        return int(valu)
    except Exception as e:
        mesg = f'Failed to make an integer from {s_common.trimText(repr(valu))}.'
        raise s_exc.BadCast(mesg=mesg) from e

async def toiter(valu, noneok=False):

    if noneok and valu is None:
        return

    if isinstance(valu, Prim):
        async with contextlib.aclosing(valu.iter()) as agen:
            async for item in agen:
                yield item
        return

    try:
        async with contextlib.aclosing(s_coro.agen(valu)) as agen:
            async for item in agen:
                yield item
    except TypeError as e:
        mesg = f'Value is not iterable: {s_common.trimText(repr(valu))}'
        raise s_exc.StormRuntimeError(mesg=mesg) from e

async def torepr(valu, usestr=False):
    if hasattr(valu, 'stormrepr') and callable(valu.stormrepr):
        return await valu.stormrepr()

    if isinstance(valu, bool):
        return str(valu).lower()

    if valu is None:
        return '$lib.null'

    if usestr:
        return str(valu)
    return repr(valu)

async def tobuidhex(valu, noneok=False):

    if noneok and valu is None:
        return None

    if isinstance(valu, Node):
        return valu.valu.iden()

    if isinstance(valu, s_node.Node):
        return valu.iden()

    valu = await tostr(valu)
    if not s_common.isbuidhex(valu):
        mesg = f'Invalid buid string: {valu}'
        raise s_exc.BadCast(mesg=mesg)

    return valu

async def totype(valu, basetypes=False) -> str:
    '''
    Convert a value to its Storm type string.

    Args:
        valu: The object to check.
        basetypes (bool): If True, return the base Python class name as a fallback.

    Returns:
        str: The type name.

    Raises:
        StormRuntimeError: If the valu does not resolve to a known type and basetypes=False.
    '''
    if valu is undef:
        return 'undef'

    if valu is None:
        return 'null'

    if isinstance(valu, bool):
        return 'boolean'

    if isinstance(valu, int):
        return 'int'

    if isinstance(valu, (types.AsyncGeneratorType, types.GeneratorType)):
        return 'generator'

    if isinstance(valu, (types.FunctionType, types.MethodType)):
        return 'function'

    # This may raise s_exc.NoSuchType
    fp = fromprim(valu, basetypes=not basetypes)

    if isinstance(fp, StormType):
        return fp._storm_typename

    return valu.__class__.__name__

async def typeerr(name, reqt):
    if not isinstance(name, reqt):
        styp = await totype(name, basetypes=True)
        mesg = f"Expected value of type '{reqt}', got '{styp}' with value {name}."
        return s_exc.StormRuntimeError(mesg=mesg, name=name, type=styp)<|MERGE_RESOLUTION|>--- conflicted
+++ resolved
@@ -2658,18 +2658,13 @@
 
         self.runt.confirm(('axon', 'upload'))
 
-<<<<<<< HEAD
+        sha256 = hashlib.sha256(byts).digest()
+
         await self.runt.view.core.getAxon()
+        if await self.runt.view.core.axon.has(sha256):
+            return (len(byts), s_common.ehex(sha256))
+
         size, sha256 = await self.runt.view.core.axon.put(byts)
-=======
-        sha256 = hashlib.sha256(byts).digest()
-
-        await self.runt.snap.core.getAxon()
-        if await self.runt.snap.core.axon.has(sha256):
-            return (len(byts), s_common.ehex(sha256))
->>>>>>> d85ce119
-
-        size, sha256 = await self.runt.snap.core.axon.put(byts)
         return (size, s_common.ehex(sha256))
 
     @stormfunc(readonly=True)
@@ -5793,23 +5788,23 @@
     async def deref(self, name):
         self._reqPkgAdmin()
         name = await tostr(name)
-        return await self.runt.snap.core.getStormPkgVar(self.valu, name)
+        return await self.runt.view.core.getStormPkgVar(self.valu, name)
 
     async def setitem(self, name, valu):
         self._reqPkgAdmin()
         name = await tostr(name)
 
         if valu is undef:
-            await self.runt.snap.core.popStormPkgVar(self.valu, name)
+            await self.runt.view.core.popStormPkgVar(self.valu, name)
             return
 
         valu = await toprim(valu)
-        await self.runt.snap.core.setStormPkgVar(self.valu, name, valu)
+        await self.runt.view.core.setStormPkgVar(self.valu, name, valu)
 
     @stormfunc(readonly=True)
     async def iter(self):
         self._reqPkgAdmin()
-        async for name, valu in self.runt.snap.core.iterStormPkgVars(self.valu):
+        async for name, valu in self.runt.view.core.iterStormPkgVars(self.valu):
             yield name, valu
             await asyncio.sleep(0)
 
@@ -6863,7 +6858,7 @@
                    ),
                   'returns': {'name': 'Yields', 'type': 'list', 'desc': 'Tuple of buid, sode values.', }}},
         {'name': 'getStorNodesByProp', 'desc': '''
-            Get buid, sode tuples representing the data stored in the layer for a given property.
+            Get nid, sode tuples representing the data stored in the layer for a given property.
             Notes:
                 The storage nodes represent **only** the data stored in the layer
                 and may not represent whole nodes.
@@ -6875,12 +6870,12 @@
                       {'name': 'propcmpr', 'type': 'str', 'desc': 'The comparison operation to use on the value.',
                        'default': '='},
                   ),
-                  'returns': {'name': 'Yields', 'type': 'list', 'desc': 'Tuple of buid, sode values.', }}},
+                  'returns': {'name': 'Yields', 'type': 'list', 'desc': 'Tuple of nid, sode values.', }}},
         {'name': 'setStorNodeProp',
          'desc': 'Set a property on a node in this layer.',
          'type': {'type': 'function', '_funcname': 'setStorNodeProp',
                   'args': (
-                      {'name': 'nodeid', 'type': 'str', 'desc': 'The hex string of the node iden.'},
+                      {'name': 'nid', 'type': 'int', 'desc': 'The integer node id.'},
                       {'name': 'prop', 'type': 'str', 'desc': 'The property name to set.'},
                       {'name': 'valu', 'type': 'any', 'desc': 'The value to set.'},
                   ),
@@ -6889,7 +6884,7 @@
          'desc': 'Delete a property from a node in this layer.',
          'type': {'type': 'function', '_funcname': 'delStorNodeProp',
                   'args': (
-                      {'name': 'nodeid', 'type': 'str', 'desc': 'The hex string of the node iden.'},
+                      {'name': 'nid', 'type': 't', 'desc': 'The integer node id.'},
                       {'name': 'prop', 'type': 'str', 'desc': 'The property name to delete.'},
                   ),
                   'returns': {'type': 'boolean', 'desc': 'Returns true if edits were made.'}}},
@@ -7238,24 +7233,24 @@
         layr = self.runt.view.core.getLayer(iden)
         return await layr.getMirrorStatus()
 
-    async def setStorNodeProp(self, nodeid, prop, valu):
+    async def setStorNodeProp(self, nid, prop, valu):
         iden = self.valu.get('iden')
-        layr = self.runt.snap.core.getLayer(iden)
-        buid = s_common.uhex(await tostr(nodeid))
+        layr = self.runt.view.core.getLayer(iden)
+        nid = await toint(nid)
         prop = await tostr(prop)
         valu = await tostor(valu)
         self.runt.reqAdmin(mesg='setStorNodeProp() requires admin privileges.')
         meta = {'time': s_common.now(), 'user': self.runt.user.iden}
-        return await layr.setStorNodeProp(buid, prop, valu, meta=meta)
-
-    async def delStorNodeProp(self, nodeid, prop):
+        return await layr.setStorNodeProp(nid, prop, valu, meta=meta)
+
+    async def delStorNodeProp(self, nid, prop):
         iden = self.valu.get('iden')
-        layr = self.runt.snap.core.getLayer(iden)
-        buid = s_common.uhex(await tostr(nodeid))
+        layr = self.runt.view.core.getLayer(iden)
+        nid = await toint(nid)
         prop = await tostr(prop)
         self.runt.reqAdmin(mesg='delStorNodeProp() requires admin privileges.')
         meta = {'time': s_common.now(), 'user': self.runt.user.iden}
-        return await layr.delStorNodeProp(buid, prop, meta=meta)
+        return await layr.delStorNodeProp(nid, prop, meta=meta)
 
     async def _addPull(self, url, offs=0, queue_size=s_const.layer_pdef_qsize, chunk_size=s_const.layer_pdef_csize):
         url = await tostr(url)
@@ -7566,19 +7561,19 @@
 
         layriden = self.valu.get('iden')
         await self.runt.reqUserCanReadLayer(layriden)
-        layr = self.runt.snap.core.getLayer(layriden)
-
-        prop = self.runt.snap.core.model.reqProp(propname)
+        layr = self.runt.view.core.getLayer(layriden)
+
+        prop = self.runt.view.core.model.reqProp(propname)
 
         if propvalu is not None:
-            norm, info = prop.type.norm(propvalu)
-            cmprvals = prop.type.getStorCmprs(propcmpr, norm)
-            async for _, buid, sode in layr.liftByPropValu(prop.form.name, prop.name, cmprvals):
-                yield (s_common.ehex(buid), sode)
+            norm, info = await prop.type.norm(propvalu)
+            cmprvals = await prop.type.getStorCmprs(propcmpr, norm)
+            async for _, nid, sref in layr.liftByPropValu(prop.form.name, prop.name, cmprvals):
+                yield (s_common.int64un(nid), copy.deepcopy(sref.sode))
             return
 
-        async for _, buid, sode in layr.liftByProp(prop.form.name, prop.name):
-            yield (s_common.ehex(buid), sode)
+        async for _, nid, sref in layr.liftByProp(prop.form.name, prop.name):
+            yield (s_common.int64un(nid), copy.deepcopy(sref.sode))
 
     @stormfunc(readonly=True)
     async def getEdges(self):
@@ -7675,28 +7670,22 @@
 
     @stormfunc(readonly=True)
     async def _methLayerGet(self, name, defv=None):
-<<<<<<< HEAD
-        ldef = await self.value()
-        return ldef.get(name, defv)
-=======
         match name:
             case 'pushs':
                 pushs = copy.deepcopy(self.valu.get('pushs', {}))
                 for iden, pdef in pushs.items():
-                    gvar = f'push:{iden}'
-                    pdef['offs'] = await self.runt.snap.core.getStormVar(gvar, 0)
+                    pdef['offs'] = self.runt.view.core.layeroffs.get(iden, 0)
                 return pushs
 
             case 'pulls':
                 pulls = copy.deepcopy(self.valu.get('pulls', {}))
                 for iden, pdef in pulls.items():
-                    gvar = f'pull:{iden}'
-                    pdef['offs'] = await self.runt.snap.core.getStormVar(gvar, 0)
+                    pdef['offs'] = self.runt.view.core.layeroffs.get(iden, 0)
                 return pulls
 
             case _:
-                return self.valu.get(name, defv)
->>>>>>> d85ce119
+                ldef = await self.value()
+                return ldef.get(name, defv)
 
     async def _methLayerSet(self, name, valu):
         name = await tostr(name)
