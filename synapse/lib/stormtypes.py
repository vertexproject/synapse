import os
import bz2
import copy
import gzip
import time

import regex
import types
import base64
import pprint
import struct
import asyncio
import decimal
import inspect
import logging
import binascii
import datetime
import calendar
import functools
import contextlib
import collections

import synapse.exc as s_exc
import synapse.common as s_common
import synapse.telepath as s_telepath

import synapse.lib.coro as s_coro
import synapse.lib.json as s_json
import synapse.lib.node as s_node
import synapse.lib.time as s_time
import synapse.lib.cache as s_cache
import synapse.lib.const as s_const
import synapse.lib.queue as s_queue
import synapse.lib.scope as s_scope
import synapse.lib.msgpack as s_msgpack
import synapse.lib.trigger as s_trigger
import synapse.lib.urlhelp as s_urlhelp
import synapse.lib.version as s_version
import synapse.lib.stormctrl as s_stormctrl

logger = logging.getLogger(__name__)

AXON_MINVERS_PROXY = (2, 97, 0)
AXON_MINVERS_PROXYTRUE = (2, 192, 0)
AXON_MINVERS_SSLOPTS = '>=2.162.0'

class Undef:
    _storm_typename = 'undef'
    async def stormrepr(self):
        return '$lib.undef'

undef = Undef()

def confirm(perm, gateiden=None):
    s_scope.get('runt').confirm(perm, gateiden=gateiden)

def allowed(perm, gateiden=None):
    return s_scope.get('runt').allowed(perm, gateiden=gateiden)

def confirmEasyPerm(item, perm, mesg=None):
    return s_scope.get('runt').confirmEasyPerm(item, perm, mesg=mesg)

def allowedEasyPerm(item, perm):
    return s_scope.get('runt').allowedEasyPerm(item, perm)

def strifyHttpArg(item, multi=False):
    if isinstance(item, (list, tuple)):
        return [(str(k), str(v)) for (k, v) in item]
    elif isinstance(item, dict):
        retn = {}
        for name, valu in item.items():
            if isinstance(valu, (list, tuple)) and multi:
                retn[str(name)] = [str(v) for v in valu]
            else:
                retn[str(name)] = str(valu)
        return retn
    return item

async def resolveCoreProxyUrl(valu):
    '''
    Resolve a proxy value to a proxy URL.

    Args:
        valu (str|bool): The proxy value.

    Returns:
        (str|None): A proxy URL string or None.
    '''
    runt = s_scope.get('runt')

    match valu:
        case True:
            return await runt.view.core.getConfOpt('http:proxy')

        case False:
            runt.confirm(('inet', 'http', 'proxy'))
            return None

        case str():
            runt.confirm(('inet', 'http', 'proxy'))
            return valu

        case _:
            raise s_exc.BadArg(mesg='HTTP proxy argument must be a string or bool.')

async def resolveAxonProxyArg(valu):
    '''
    Resolve a proxy value to the kwarg to set for an Axon HTTP call.

    Args:
        valu (str|bool): The proxy value.

    Returns:
        tuple: A retn tuple where the proxy kwarg should not be set if ok=False, otherwise a proxy URL or None.
    '''
    runt = s_scope.get('runt')

    axonvers = runt.view.core.axoninfo['synapse']['version']
    if axonvers < AXON_MINVERS_PROXY:
        await runt.warnonce(f'Axon version does not support proxy argument: {axonvers} < {AXON_MINVERS_PROXY}')
        return False, None

    match valu:
        case True:
            if axonvers < AXON_MINVERS_PROXYTRUE:
                return True, None
            return True, True

        case False:
            runt.confirm(('inet', 'http', 'proxy'))
            return True, False

        case str():
            runt.confirm(('inet', 'http', 'proxy'))
            return True, valu

        case _:
            raise s_exc.BadArg(mesg='HTTP proxy argument must be a string or bool.')

class StormTypesRegistry:
    # The following types are currently undefined.
    base_undefined_types = (
        'any',
        'int',
        'lib',  # lib.import
        'null',
        'time',
        'prim',
        'undef',
        'float',
        'generator',
    )
    undefined_types = set(base_undefined_types)
    known_types = set()
    rtypes = collections.defaultdict(set)  # callable -> return types, populated on demand.

    def __init__(self):
        self._LIBREG = {}
        self._TYPREG = {}

    def addStormLib(self, path, ctor):
        if path in self._LIBREG:
            raise Exception('cannot register a library twice')
        assert isinstance(path, tuple)
        self._LIBREG[path] = ctor

    def delStormLib(self, path):
        if not self._LIBREG.pop(path, None):
            raise Exception('no such path!')

    def addStormType(self, path, ctor):
        if path in self._TYPREG:
            raise Exception('cannot register a type twice')
        assert ctor._storm_typename is not None, f'path={path} ctor={ctor}'
        self._TYPREG[path] = ctor
        self.known_types.add(ctor._storm_typename)
        self.undefined_types.discard(ctor._storm_typename)

    def delStormType(self, path):
        ctor = self._TYPREG.pop(path, None)
        if ctor is None:
            raise Exception('no such path!')
        self.known_types.discard(ctor._storm_typename)
        self.undefined_types.add(ctor._storm_typename)

    def registerLib(self, ctor):
        '''Decorator to register a StormLib'''
        path = getattr(ctor, '_storm_lib_path', s_common.novalu)
        if path is s_common.novalu:
            raise Exception('no key!')
        self.addStormLib(path, ctor)

        for info in ctor._storm_locals:
            rtype = info.get('type')
            if isinstance(rtype, dict) and rtype.get('type') == 'function':
                if (fname := rtype.get('_funcname')) == '_storm_query':
                    continue

                if (func := getattr(ctor, fname, None)) is not None:
                    funcpath = '.'.join(('lib',) + ctor._storm_lib_path + (info['name'],))
                    func._storm_funcpath = f"${funcpath}"

        return ctor

    def registerType(self, ctor):
        '''Decorator to register a StormPrim'''
        self.addStormType(ctor.__name__, ctor)

        for info in ctor._storm_locals:
            rtype = info.get('type')
            if isinstance(rtype, dict) and rtype.get('type') == 'function':
                fname = rtype.get('_funcname')
                if (func := getattr(ctor, fname, None)) is not None:
                    func._storm_funcpath = f"{ctor._storm_typename}.{info['name']}"

        return ctor

    def iterLibs(self):
        return list(self._LIBREG.items())

    def iterTypes(self):
        return list(self._TYPREG.items())

    def _validateInfo(self, obj, info, name):
        # Check the rtype of the info to see if its a dict; and  if so,
        # validate it has the _funcname key pointing to the to a
        # callable on the obj, and that the documented arguments match
        # those of the callable. The _funcname key is removed.

        rtype = info.get('type')
        if isinstance(rtype, dict):
            rname = rtype.get('type')
            rname = copy.deepcopy(rname)  # Make a mutable copy we're going to modify

            if isinstance(rname, tuple):
                rname = list(rname)

            isstor = False
            isfunc = False
            isgtor = False
            isctor = False

            if rname == 'ctor' or 'ctor' in rname:
                isctor = True
                if isinstance(rname, str):
                    rname = ''
                if isinstance(rname, list):
                    rname.remove('ctor')
                if isinstance(rname, dict):
                    rname.pop('ctor', None)
            if rname == 'function' or 'function' in rname:
                isfunc = True
                if isinstance(rname, str):
                    rname = ''
                if isinstance(rname, list):
                    rname.remove('function')
                if isinstance(rname, dict):
                    rname.pop('function', None)
            if rname == 'gtor' or 'gtor' in rname:
                isgtor = True
                if isinstance(rname, str):
                    rname = ''
                if isinstance(rname, list):
                    rname.remove('gtor')
                if isinstance(rname, dict):
                    rname.pop('gtor', None)
            if rname == 'stor' or 'stor' in rname:
                if isinstance(rname, str):
                    rname = ''
                if isinstance(rname, list):
                    rname.remove('stor')
                if isinstance(rname, dict):
                    rname.pop('stor', None)
                isstor = True

            invalid = (isgtor and isctor) or (isfunc and (isgtor or isctor))
            if invalid:
                mesg = f'Dictionary represents invalid combination of ctors, gtors, locls, and stors [{name} {obj} {info.get("name")}] [{rtype}].'
                raise AssertionError(mesg)

            if rname:
                mesg = f'Dictionary return types represents a unknown rtype [{name} {obj} {info.get("name")}] [{rtype}] [{rname}].'
                raise AssertionError(mesg)

            if isfunc:
                self._validateFunction(obj, info, name)
            if isstor:
                self._validateStor(obj, info, name)
            if isctor:
                self._validateCtor(obj, info, name)
            if isgtor:
                self._validateGtor(obj, info, name)

    def _validateFunction(self, obj, info, name):
        rtype = info.get('type')
        funcname = rtype.get('_funcname')
        if funcname == '_storm_query':
            # Sentinel used for future validation of pure storm
            # functions defined in _storm_query data.
            return
        locl = getattr(obj, funcname, None)
        assert locl is not None, f'bad _funcname=[{funcname}] for {obj} {info.get("name")}'
        args = rtype.get('args', ())
        callsig = getCallSig(locl)
        # Assert the callsigs match
        callsig_args = [str(v).split('=')[0] for v in callsig.parameters.values()]
        assert [d.get('name') for d in
                args] == callsig_args, f'args / callsig args mismatch for {funcname} {name} {obj} {args} {callsig_args}'
        # ensure default values are provided
        for parameter, argdef in zip(callsig.parameters.values(), args):
            pdef = parameter.default  # defaults to inspect._empty for undefined default values.
            adef = argdef.get('default', inspect._empty)
            # Allow $lib.undef as a defined default to represent the undef constant.
            if pdef is undef:
                assert adef == '$lib.undef', \
                    f'Expected $lib.undef for default value {obj} {funcname}, defvals {pdef} != {adef} for {parameter}'
            else:
                assert pdef == adef, \
                    f'Default value mismatch for {obj} {funcname}, defvals {pdef} != {adef} for {parameter}'

    def _validateStor(self, obj, info, name):
        rtype = info.get('type')
        funcname = rtype.pop('_storfunc')
        locl = getattr(obj, funcname, None)
        assert locl is not None, f'bad _storfunc=[{funcname}] for {obj} {info.get("name")}'
        args = rtype.get('args')
        assert args is None, f'stors have no defined args funcname=[{funcname}] for {obj} {info.get("name")}'
        callsig = getCallSig(locl)
        # Assert the callsig for a stor has one argument
        callsig_args = [str(v).split('=')[0] for v in callsig.parameters.values()]
        assert len(callsig_args) == 1, f'stor funcs must only have one argument for {obj} {info.get("name")}'

    def _validateCtor(self, obj, info, name):
        rtype = info.get('type')
        funcname = rtype.pop('_ctorfunc')
        locl = getattr(obj, funcname, None)
        assert locl is not None, f'bad _ctorfunc=[{funcname}] for {obj} {info.get("name")}'
        args = rtype.get('args')
        assert args is None, f'ctors have no defined args funcname=[{funcname}] for {obj} {info.get("name")}'
        callsig = getCallSig(locl)
        # Assert the callsig for a ctor has one argument
        callsig_args = [str(v).split('=')[0] for v in callsig.parameters.values()]
        assert len(callsig_args) == 1, f'ctor funcs must only have one argument for {obj} {info.get("name")}'

    def _validateGtor(self, obj, info, name):
        rtype = info.get('type')
        funcname = rtype.pop('_gtorfunc')
        locl = getattr(obj, funcname, None)
        assert locl is not None, f'bad _gtorfunc=[{funcname}] for {obj} {info.get("name")}'
        args = rtype.get('args')
        assert args is None, f'gtors have no defined args funcname=[{funcname}] for {obj} {info.get("name")}'
        callsig = getCallSig(locl)
        # Assert the callsig for a stor has one argument
        callsig_args = [str(v).split('=')[0] for v in callsig.parameters.values()]
        assert len(callsig_args) == 0, f'gtor funcs must only have one argument for {obj} {info.get("name")}'

    def getLibDocs(self, lib=None):
        # Ensure type docs are loaded/verified.
        _ = self.getTypeDocs()

        if lib is None:
            libs = self.iterLibs()
            libs.sort(key=lambda x: x[0])
        else:
            libs = ((lib._storm_lib_path, lib),)

        docs = []
        for (sname, slib) in libs:
            sname = slib.__class__.__name__
            locs = []
            tdoc = {
                'desc': getDoc(slib, sname),
                'locals': locs,
                'path': ('lib',) + slib._storm_lib_path,
                'deprecated': slib._storm_lib_deprecation,
            }
            for info in sorted(slib._storm_locals, key=lambda x: x.get('name')):
                info = s_msgpack.deepcopy(info)
                self._validateInfo(slib, info, sname)
                locs.append(info)

            docs.append(tdoc)

        for tdoc in docs:
            basepath = tdoc.get('path')
            assert basepath[0] == 'lib'
            locls = tdoc.get('locals')
            for info in locls:
                path = basepath + (info.get('name'),)
                ityp = info.get('type')
                if isinstance(ityp, str):
                    self.rtypes[path].add(ityp)
                    continue
                retv = ityp.get('returns')
                rtyp = retv.get('type')
                if isinstance(rtyp, (list, tuple)):
                    [self.rtypes[path].add(r) for r in rtyp]
                    continue
                self.rtypes[path].add(rtyp)

        for path, rtyps in self.rtypes.items():
            for rtyp in rtyps:
                if rtyp not in self.known_types and rtyp not in self.undefined_types:  # pragma: no cover
                    raise s_exc.NoSuchType(mesg=f'The return type {rtyp} for {path} is unknown.', type=rtyp)

        return docs

    def getTypeDocs(self, styp: str =None):
        if styp is None:
            types = self.iterTypes()
            types.sort(key=lambda x: x[1]._storm_typename)
        else:
            types = [(k, v) for (k, v) in self.iterTypes() if styp == v._storm_typename]

        docs = []
        for (sname, styp) in types:
            locs = []
            tdoc = {
                'desc': getDoc(styp, sname),
                'locals': locs,
                'path': (styp._storm_typename,),
            }
            for info in sorted(styp._storm_locals, key=lambda x: x.get('name')):
                info = s_msgpack.deepcopy(info)
                self._validateInfo(styp, info, sname)
                locs.append(info)

            docs.append(tdoc)

        for tdoc in docs:
            basepath = tdoc.get('path')
            assert len(basepath) == 1
            locls = tdoc.get('locals')
            for info in locls:
                path = basepath + (info.get('name'),)
                ityp = info.get('type')
                if isinstance(ityp, str):
                    self.rtypes[path].add(ityp)
                    continue
                retv = ityp.get('returns')
                rtyp = retv.get('type')
                if isinstance(rtyp, (list, tuple)):
                    [self.rtypes[path].add(r) for r in rtyp]
                    continue
                self.rtypes[path].add(rtyp)

        for path, rtyps in self.rtypes.items():
            for rtyp in rtyps:
                if rtyp not in self.known_types and rtyp not in self.undefined_types:  # pragma: no cover
                    raise s_exc.NoSuchType(mesg=f'The return type {rtyp} for {path} is unknown.', type=rtyp)

        return docs

registry = StormTypesRegistry()


def getDoc(obj, errstr):
    '''Helper to get __doc__'''
    doc = getattr(obj, '__doc__')
    if doc is None:
        doc = f'No doc for {errstr}'
        logger.warning(doc)
    return doc

def getCallSig(func) -> inspect.Signature:
    '''Get the callsig of a function, stripping self if present.'''
    callsig = inspect.signature(func)
    params = list(callsig.parameters.values())
    if params and params[0].name == 'self':
        callsig = callsig.replace(parameters=params[1:])
    return callsig


def stormfunc(readonly=False):
    def wrap(f):
        f._storm_readonly = readonly
        return f
    return wrap

def intify(x):

    if isinstance(x, str):

        x = x.lower()
        if x == 'true':
            return 1

        if x == 'false':
            return 0

        try:
            return int(x, 0)
        except ValueError as e:
            mesg = f'Failed to make an integer from "{x}".'
            raise s_exc.BadCast(mesg=mesg) from e

    try:
        return int(x)
    except Exception as e:
        mesg = f'Failed to make an integer from "{x}".'
        raise s_exc.BadCast(mesg=mesg) from e

async def kwarg_format(_text, **kwargs):
    '''
    Replaces instances curly-braced argument names in text with their values
    '''
    for name, valu in kwargs.items():
        temp = '{%s}' % (name,)
        _text = _text.replace(temp, await torepr(valu, usestr=True))

    return _text

class StormType:
    '''
    The base type for storm runtime value objects.
    '''
    _storm_locals = ()  # type: Any # To be overridden for deref constants that need documentation
    _ismutable = True
    _storm_typename = 'unknown'

    def __init__(self, path=None):
        self.path = path

        # ctors take no arguments and are intended to return Prim objects. This must be sync.
        # These are intended for delayed Prim object construction until they are needed.
        self.ctors = {}

        # stors are setter functions which take a single value for setting.
        # These are intended to act similar to python @setter decorators.
        self.stors = {}

        # gtors are getter functions which are called without arguments. This must be async.
        # These are intended as to act similar to python @property decorators.
        self.gtors = {}

        # Locals are intended for storing callable functions and constants.
        self.locls = {}

    def getObjLocals(self):
        '''
        Get the default list of key-value pairs which may be added to the object ``.locls`` dictionary.

        Returns:
            dict: A key/value pairs.
        '''
        return {}

    async def _storm_copy(self):
        mesg = f'Type ({self._storm_typename}) does not support being copied!'
        raise s_exc.BadArg(mesg=mesg)

    @stormfunc(readonly=True)
    async def setitem(self, name, valu):

        if not self.stors:
            mesg = f'{self.__class__.__name__} does not support assignment.'
            raise s_exc.StormRuntimeError(mesg=mesg)

        name = await tostr(name)

        stor = self.stors.get(name)
        if stor is None:
            mesg = f'Setting {name} is not supported on {self._storm_typename}.'
            raise s_exc.NoSuchName(name=name, mesg=mesg)

        if s_scope.get('runt').readonly and not getattr(stor, '_storm_readonly', False):
            mesg = f'Setting {name} on {self._storm_typename} is not marked readonly safe.'
            raise s_exc.IsReadOnly(mesg=mesg, name=name, valu=valu)

        await s_coro.ornot(stor, valu)

    async def deref(self, name):
        name = await tostr(name)

        locl = self.locls.get(name, s_common.novalu)
        if locl is not s_common.novalu:
            return locl

        ctor = self.ctors.get(name)
        if ctor is not None:
            item = ctor(path=self.path)
            self.locls[name] = item
            return item

        valu = await self._derefGet(name)
        if valu is not s_common.novalu:
            return valu

        raise s_exc.NoSuchName(mesg=f'Cannot find name [{name}] on type {self._storm_typename}', name=name, styp=self.__class__.__name__)

    async def _derefGet(self, name):
        gtor = self.gtors.get(name)
        if gtor is None:
            return s_common.novalu
        return await gtor()

    def ismutable(self):
        return self._ismutable

class Lib(StormType):
    '''
    A collection of storm methods under a name
    '''
    _ismutable = False
    _storm_query = None
    _storm_typename = 'lib'
    _storm_lib_perms = ()
    _storm_lib_deprecation = None

    def __init__(self, runt, name=()):
        StormType.__init__(self)
        self.runt = runt
        self.name = name
        self.auth = runt.view.core.auth
        self.addLibFuncs()

    def addLibFuncs(self):
        self.locls.update(self.getObjLocals())

    async def initLibAsync(self):

        if self._storm_query is not None:

            query = await self.runt.view.core.getStormQuery(self._storm_query)
            self.modrunt = await self.runt.getModRuntime(query)

            self.runt.onfini(self.modrunt)

            async for item in self.modrunt.execute():
                await asyncio.sleep(0)  # pragma: no cover

            for k, v in self.modrunt.vars.items():
                # Annotate the name and lib onto the callable
                # so that it can be inspected later.
                if callable(v) and v.__name__ == 'realfunc':
                    v._storm_runtime_lib = self
                    v._storm_runtime_lib_func = k
                    v._storm_funcpath = f'${".".join(("lib",) + self.name + (k,))}'

                self.locls[k] = v

    async def stormrepr(self):
        if '__module__' in self.locls:
            return f'Imported Module {".".join(self.name)}'
        return f'Library ${".".join(("lib",) + self.name)}'

    async def deref(self, name):

        name = await tostr(name)

        if name.startswith('__'):
            raise s_exc.StormRuntimeError(mesg=f'Cannot dereference private value [{name}]', name=name)

        try:
            return await StormType.deref(self, name)
        except s_exc.NoSuchName:
            pass

        path = self.name + (name,)

        slib = self.runt.view.core.getStormLib(path)
        if slib is None:
            raise s_exc.NoSuchName(mesg=f'Cannot find name [{name}]', name=name)

        ctor = slib[2].get('ctor', Lib)
        libinst = ctor(self.runt, name=path)

        await libinst.initLibAsync()

        return libinst

    async def dyncall(self, iden, todo, gatekeys=()):
        return await self.runt.dyncall(iden, todo, gatekeys=gatekeys)

    async def dyniter(self, iden, todo, gatekeys=()):
        async for item in self.runt.dyniter(iden, todo, gatekeys=gatekeys):
            yield item

@registry.registerLib
class LibPkg(Lib):
    '''
    A Storm Library for interacting with Storm Packages.
    '''
    _storm_locals = (
        {'name': 'add', 'desc': 'Add a Storm Package to the Cortex.',
         'type': {'type': 'function', '_funcname': '_libPkgAdd',
                  'args': (
                      {'name': 'pkgdef', 'type': 'dict', 'desc': 'A Storm Package definition.', },
                      {'name': 'verify', 'type': 'boolean', 'default': False,
                       'desc': 'Verify storm package signature.', },
                  ),
                  'returns': {'type': 'null', }}},
        {'name': 'get', 'desc': 'Get a Storm Package from the Cortex.',
         'type': {'type': 'function', '_funcname': '_libPkgGet',
                  'args': (
                      {'name': 'name', 'type': 'str', 'desc': 'A Storm Package name.', },
                  ),
                  'returns': {'type': 'dict', 'desc': 'The Storm package definition.', }}},
        {'name': 'has', 'desc': 'Check if a Storm Package is available in the Cortex.',
         'type': {'type': 'function', '_funcname': '_libPkgHas',
                  'args': (
                      {'name': 'name', 'type': 'str',
                       'desc': 'A Storm Package name to check for the existence of.', },
                  ),
                  'returns': {'type': 'boolean',
                              'desc': 'True if the package exists in the Cortex, False if it does not.', }}},
        {'name': 'del', 'desc': 'Delete a Storm Package from the Cortex.',
         'type': {'type': 'function', '_funcname': '_libPkgDel',
                  'args': (
                      {'name': 'name', 'type': 'str', 'desc': 'The name of the package to delete.', },
                  ),
                  'returns': {'type': 'null', }}},
        {'name': 'list', 'desc': 'Get a list of Storm Packages loaded in the Cortex.',
         'type': {'type': 'function', '_funcname': '_libPkgList',
                  'returns': {'type': 'list', 'desc': 'A list of Storm Package definitions.', }}},
        {'name': 'deps', 'desc': 'Verify the dependencies for a Storm Package.',
         'type': {'type': 'function', '_funcname': '_libPkgDeps',
                  'args': (
                      {'name': 'pkgdef', 'type': 'dict', 'desc': 'A Storm Package definition.', },
                  ),
                  'returns': {'type': 'dict', 'desc': 'A dictionary listing dependencies and if they are met.', }}},
    )
    _storm_lib_path = ('pkg',)

    def getObjLocals(self):
        return {
            'add': self._libPkgAdd,
            'get': self._libPkgGet,
            'has': self._libPkgHas,
            'del': self._libPkgDel,
            'list': self._libPkgList,
            'deps': self._libPkgDeps,
        }

    async def _libPkgAdd(self, pkgdef, verify=False):
        self.runt.confirm(('pkg', 'add'), None)
        pkgdef = await toprim(pkgdef)
        verify = await tobool(verify)
        await self.runt.view.core.addStormPkg(pkgdef, verify=verify)

    @stormfunc(readonly=True)
    async def _libPkgGet(self, name):
        name = await tostr(name)
        pkgdef = await self.runt.view.core.getStormPkg(name)
        if pkgdef is None:
            return None

        return Dict(pkgdef)

    @stormfunc(readonly=True)
    async def _libPkgHas(self, name):
        name = await tostr(name)
        pkgdef = await self.runt.view.core.getStormPkg(name)
        if pkgdef is None:
            return False
        return True

    async def _libPkgDel(self, name):
        self.runt.confirm(('pkg', 'del'), None)
        await self.runt.view.core.delStormPkg(name)

    @stormfunc(readonly=True)
    async def _libPkgList(self):
        pkgs = await self.runt.view.core.getStormPkgs()
        return list(sorted(pkgs, key=lambda x: x.get('name')))

    @stormfunc(readonly=True)
    async def _libPkgDeps(self, pkgdef):
        pkgdef = await toprim(pkgdef)
        return await self.runt.view.core.verifyStormPkgDeps(pkgdef)

@registry.registerLib
class LibDmon(Lib):
    '''
    A Storm Library for interacting with StormDmons.
    '''
    _storm_locals = (
        {'name': 'add', 'desc': '''
        Add a Storm Dmon to the Cortex.

        Examples:
            Add a dmon that executes a query::

                $lib.dmon.add(${ myquery }, name='example dmon')
                ''',
         'type': {'type': 'function', '_funcname': '_libDmonAdd',
                  'args': (
                      {'name': 'text', 'type': ['str', 'storm:query'],
                       'desc': 'The Storm query to execute in the Dmon loop.'},
                      {'name': 'name', 'type': 'str', 'desc': 'The name of the Dmon.', 'default': 'noname'},
                      {'name': 'ddef', 'type': 'dict', 'desc': 'Additional daemon definition fields. ', 'default': None},
                  ),
                  'returns': {'type': 'str', 'desc': 'The iden of the newly created Storm Dmon.'}}},
        {'name': 'get', 'desc': 'Get a Storm Dmon definition by iden.',
         'type': {'type': 'function', '_funcname': '_libDmonGet',
                  'args': (
                      {'name': 'iden', 'type': 'str', 'desc': 'The iden of the Storm Dmon to get.'},
                  ),
                  'returns': {'type': 'dict', 'desc': 'A Storm Dmon definition dict.', }}},
        {'name': 'del', 'desc': 'Delete a Storm Dmon by iden.',
         'type': {'type': 'function', '_funcname': '_libDmonDel',
                  'args': (
                      {'name': 'iden', 'type': 'str', 'desc': 'The iden of the Storm Dmon to delete.'},
                  ),
                  'returns': {'type': 'null', }}},
        {'name': 'log', 'desc': 'Get the messages from a Storm Dmon.',
         'type': {'type': 'function', '_funcname': '_libDmonLog',
                  'args': (
                      {'name': 'iden', 'type': 'str', 'desc': 'The iden of the Storm Dmon to get logs for.'},
                  ),
                  'returns': {'type': 'list', 'desc': 'A list of messages from the StormDmon.'}}},
        {'name': 'list', 'desc': 'Get a list of Storm Dmons.',
         'type': {
             'type': 'function', '_funcname': '_libDmonList',
             'returns': {'type': 'list', 'desc': 'A list of Storm Dmon definitions.'}}},
        {'name': 'bump', 'desc': 'Restart the Dmon.',
         'type': {'type': 'function', '_funcname': '_libDmonBump',
                  'args': (
                      {'name': 'iden', 'type': 'str', 'desc': 'The GUID of the dmon to restart.'},
                  ),
                  'returns': {'type': 'boolean',
                              'desc': 'True if the Dmon is restarted; False if the iden does not exist.'}}},
        {'name': 'stop', 'desc': 'Stop a Storm Dmon.',
         'type': {'type': 'function', '_funcname': '_libDmonStop',
                  'args': (
                      {'name': 'iden', 'type': 'str', 'desc': 'The GUID of the Dmon to stop.'},
                  ),
                  'returns': {'type': 'boolean',
                              'desc': '$lib.true unless the dmon does not exist or was already stopped.'}}},
        {'name': 'start', 'desc': 'Start a storm dmon.',
         'type': {'type': 'function', '_funcname': '_libDmonStart',
                  'args': (
                      {'name': 'iden', 'type': 'str', 'desc': 'The GUID of the dmon to start.'},
                  ),
                  'returns': {'type': 'boolean',
                              'desc': '$lib.true unless the dmon does not exist or was already started.'}}},
    )
    _storm_lib_path = ('dmon',)

    def getObjLocals(self):
        return {
            'add': self._libDmonAdd,
            'get': self._libDmonGet,
            'del': self._libDmonDel,
            'log': self._libDmonLog,
            'list': self._libDmonList,
            'bump': self._libDmonBump,
            'stop': self._libDmonStop,
            'start': self._libDmonStart,
        }

    async def _libDmonDel(self, iden):
        dmon = await self.runt.view.core.getStormDmon(iden)
        if dmon is None:
            mesg = f'No storm dmon with iden: {iden}'
            raise s_exc.NoSuchIden(mesg=mesg)

        if dmon.get('user') != self.runt.user.iden:
            self.runt.confirm(('dmon', 'del', iden))

        await self.runt.view.core.delStormDmon(iden)

    @stormfunc(readonly=True)
    async def _libDmonGet(self, iden):
        return await self.runt.view.core.getStormDmon(iden)

    @stormfunc(readonly=True)
    async def _libDmonList(self):
        return await self.runt.view.core.getStormDmons()

    @stormfunc(readonly=True)
    async def _libDmonLog(self, iden):
        self.runt.confirm(('dmon', 'log'))
        return await self.runt.view.core.getStormDmonLog(iden)

    async def _libDmonAdd(self, text, name='noname', ddef=None):

        varz = {}

        # closure style capture of runtime and query vars
        if isinstance(text, Query):
            varz.update(await toprim(text.varz))

        varz.update(await toprim(self.runt.vars))

        varz = s_msgpack.getvars(varz)

        text = await tostr(text)
        ddef = await toprim(ddef)

        viewiden = self.runt.view.iden
        self.runt.confirm(('dmon', 'add'), gateiden=viewiden)

        opts = {'vars': varz, 'view': viewiden}

        if ddef is None:
            ddef = {}

        ddef['name'] = name
        ddef['user'] = self.runt.user.iden
        ddef['storm'] = text
        ddef['stormopts'] = opts

        ddef.setdefault('enabled', True)

        return await self.runt.view.core.addStormDmon(ddef)

    async def _libDmonBump(self, iden):
        iden = await tostr(iden)

        ddef = await self.runt.view.core.getStormDmon(iden)
        if ddef is None:
            return False

        viewiden = ddef['stormopts']['view']
        self.runt.confirm(('dmon', 'add'), gateiden=viewiden)

        await self.runt.view.core.bumpStormDmon(iden)
        return True

    async def _libDmonStop(self, iden):
        iden = await tostr(iden)

        ddef = await self.runt.view.core.getStormDmon(iden)
        if ddef is None:
            return False

        viewiden = ddef['stormopts']['view']
        self.runt.confirm(('dmon', 'add'), gateiden=viewiden)

        return await self.runt.view.core.disableStormDmon(iden)

    async def _libDmonStart(self, iden):
        iden = await tostr(iden)

        ddef = await self.runt.view.core.getStormDmon(iden)
        if ddef is None:
            return False

        viewiden = ddef['stormopts']['view']
        self.runt.confirm(('dmon', 'add'), gateiden=viewiden)

        return await self.runt.view.core.enableStormDmon(iden)

@registry.registerLib
class LibService(Lib):
    '''
    A Storm Library for interacting with Storm Services.
    '''
    _storm_locals = (
        {'name': 'add', 'desc': 'Add a Storm Service to the Cortex.',
         'type': {'type': 'function', '_funcname': '_libSvcAdd',
                  'args': (
                      {'name': 'name', 'type': 'str', 'desc': 'Name of the Storm Service to add.', },
                      {'name': 'url', 'type': 'str', 'desc': 'The Telepath URL to the Storm Service.', },
                  ),
                  'returns': {'type': 'dict', 'desc': 'The Storm Service definition.', }}},
        {'name': 'del', 'desc': 'Remove a Storm Service from the Cortex.',
         'type': {'type': 'function', '_funcname': '_libSvcDel',
                  'args': (
                      {'name': 'iden', 'type': 'str', 'desc': 'The iden of the service to remove.', },
                  ),
                  'returns': {'type': 'null', }}},
        {'name': 'get', 'desc': 'Get a Storm Service definition.',
         'type': {'type': 'function', '_funcname': '_libSvcGet',
                  'args': (
                      {'name': 'name', 'type': 'str',
                       'desc': 'The local name, local iden, or remote name, '
                               'of the service to get the definition for.', },
                  ),
                  'returns': {'type': 'dict', 'desc': 'A Storm Service definition.', }}},
        {'name': 'has', 'desc': 'Check if a Storm Service is available in the Cortex.',
         'type': {'type': 'function', '_funcname': '_libSvcHas',
                  'args': (
                      {'name': 'name', 'type': 'str',
                       'desc': 'The local name, local iden, or remote name, '
                               'of the service to check for the existence of.', },
                  ),
                  'returns': {'type': 'boolean',
                              'desc': 'True if the service exists in the Cortex, False if it does not.', }}},
        {'name': 'list',
         'desc': '''
            List the Storm Service definitions for the Cortex.

            Notes:
                The definition dictionaries have an additional ``ready`` key added to them to
                indicate if the Cortex is currently connected to the Storm Service or not.
            ''',
         'type': {'type': 'function', '_funcname': '_libSvcList',
                  'returns': {'type': 'list', 'desc': 'A list of Storm Service definitions.', }}},
        {'name': 'wait', 'desc': '''
        Wait for a given service to be ready.

        Notes:
            If a timeout value is not specified, this will block a Storm query until the service is available.
        ''',
         'type': {'type': 'function', '_funcname': '_libSvcWait',
                  'args': (
                      {'name': 'name', 'type': 'str', 'desc': 'The name, or iden, of the service to wait for.', },
                      {'name': 'timeout', 'type': 'int', 'desc': 'Number of seconds to wait for the service.',
                       'default': None, }
                  ),
                  'returns': {'type': 'boolean', 'desc': 'Returns true if the service is available, false on a '
                                                         'timeout waiting for the service to be ready.', }}},
    )
    _storm_lib_perms = (
        {'perm': ('service', 'add'), 'gate': 'cortex',
            'desc': 'Controls the ability to add a Storm Service to the Cortex.'},
        {'perm': ('service', 'del'), 'gate': 'cortex',
            'desc': 'Controls the ability to delete a Storm Service from the Cortex'},
        {'perm': ('service', 'get'), 'gate': 'cortex',
            'desc': 'Controls the ability to get the Service object for any Storm Service.'},
        {'perm': ('service', 'get', '<iden>'), 'gate': 'cortex',
            'desc': 'Controls the ability to get the Service object for a Storm Service by iden.'},
        {'perm': ('service', 'list'), 'gate': 'cortex',
         'desc': 'Controls the ability to list all available Storm Services and their service definitions.'},
    )
    _storm_lib_path = ('service',)

    def getObjLocals(self):
        return {
            'add': self._libSvcAdd,
            'del': self._libSvcDel,
            'get': self._libSvcGet,
            'has': self._libSvcHas,
            'list': self._libSvcList,
            'wait': self._libSvcWait,
        }

    async def _checkSvcGetPerm(self, ssvc):
        '''
        Helper to handle service.get.* permissions
        '''
        self.runt.confirm(('service', 'get', ssvc.iden))

    async def _libSvcAdd(self, name, url):
        self.runt.confirm(('service', 'add'))
        sdef = {
            'name': name,
            'url': url,
        }
        return await self.runt.view.core.addStormSvc(sdef)

    async def _libSvcDel(self, iden):
        self.runt.confirm(('service', 'del'))
        return await self.runt.view.core.delStormSvc(iden)

    async def _libSvcGet(self, name):
        ssvc = self.runt.view.core.getStormSvc(name)
        if ssvc is None:
            mesg = f'No service with name/iden: {name}'
            raise s_exc.NoSuchName(mesg=mesg)
        await self._checkSvcGetPerm(ssvc)
        return Service(self.runt, ssvc)

    @stormfunc(readonly=True)
    async def _libSvcHas(self, name):
        ssvc = self.runt.view.core.getStormSvc(name)
        if ssvc is None:
            return False
        return True

    @stormfunc(readonly=True)
    async def _libSvcList(self):
        self.runt.confirm(('service', 'list'))
        retn = []

        for ssvc in self.runt.view.core.getStormSvcs():
            sdef = dict(ssvc.sdef)
            sdef['ready'] = ssvc.ready.is_set()
            sdef['svcname'] = ssvc.svcname
            sdef['svcvers'] = ssvc.svcvers
            retn.append(sdef)

        return retn

    @stormfunc(readonly=True)
    async def _libSvcWait(self, name, timeout=None):
        name = await tostr(name)
        timeout = await toint(timeout, noneok=True)
        ssvc = self.runt.view.core.getStormSvc(name)
        if ssvc is None:
            mesg = f'No service with name/iden: {name}'
            raise s_exc.NoSuchName(mesg=mesg, name=name)
        await self._checkSvcGetPerm(ssvc)

        # Short circuit asyncio.wait_for logic by checking the ready event
        # value. If we call wait_for with a timeout=0 we'll almost always
        # raise a TimeoutError unless the future previously had the option
        # to complete.
        if timeout == 0:
            return ssvc.ready.is_set()

        fut = ssvc.ready.wait()
        try:
            await asyncio.wait_for(fut, timeout=timeout)
        except asyncio.TimeoutError:
            return False
        else:
            return True

@registry.registerLib
class LibTags(Lib):
    '''
    Storm utility functions for tags.
    '''
    _storm_lib_path = ('tags',)

    _storm_locals = (
        {'name': 'prefix', 'desc': '''
            Normalize and prefix a list of syn:tag:part values so they can be applied.

            Examples:
                Add tag prefixes and then use them to tag nodes::

                    $tags = $lib.tags.prefix($result.tags, vtx.visi)
                    { for $tag in $tags { [ +#$tag ] } }

         ''',
         'type': {'type': 'function', '_funcname': 'prefix',
                  'args': (
                      {'name': 'names', 'type': 'list', 'desc': 'A list of syn:tag:part values to normalize and prefix.'},
                      {'name': 'prefix', 'type': 'str', 'desc': 'The string prefix to add to the syn:tag:part values.'},
                      {'name': 'ispart', 'type': 'boolean', 'default': False,
                       'desc': 'Whether the names have already been normalized. Normalization will be skipped if set to true.'},
                  ),
                  'returns': {'type': 'list', 'desc': 'A list of normalized and prefixed syn:tag values.', }}},
    )

    def getObjLocals(self):
        return {
            'prefix': self.prefix,
        }

    @stormfunc(readonly=True)
    async def prefix(self, names, prefix, ispart=False):

        prefix = await tostr(prefix)
        ispart = await tobool(ispart)
        tagpart = self.runt.view.core.model.type('syn:tag:part')

        retn = []
        async for part in toiter(names):
            if not ispart:
                try:
                    partnorm = tagpart.norm(part)[0]
                    retn.append(f'{prefix}.{partnorm}')
                except s_exc.BadTypeValu:
                    pass
            else:
                retn.append(f'{prefix}.{part}')

        return retn

@registry.registerLib
class LibBase(Lib):
    '''
    The Base Storm Library. This mainly contains utility functionality.
    '''
    _storm_lib_path = ()

    _storm_locals = (
        {'name': 'len', 'desc': '''
            Get the length of a item.

            This could represent the size of a string, or the number of keys in
            a dictionary, or the number of elements in an array. It may also be used
            to iterate an emitter or yield function and count the total.''',
         'type': {'type': 'function', '_funcname': '_len',
                  'args': (
                      {'name': 'item', 'desc': 'The item to get the length of.', 'type': 'prim', },
                  ),
                  'returns': {'type': 'int', 'desc': 'The length of the item.', }}},
        {'name': 'min', 'desc': 'Get the minimum value in a list of arguments.',
         'type': {'type': 'function', '_funcname': '_min',
                  'args': (
                      {'name': '*args', 'type': 'any', 'desc': 'List of arguments to evaluate.', },
                  ),
                  'returns': {'type': 'int', 'desc': 'The smallest argument.', }}},
        {'name': 'max', 'desc': 'Get the maximum value in a list of arguments.',
         'type': {'type': 'function', '_funcname': '_max',
                  'args': (
                      {'name': '*args', 'type': 'any', 'desc': 'List of arguments to evaluate.', },
                  ),
                  'returns': {'type': 'int', 'desc': 'The largest argument.', }}},
        {'name': 'set', 'desc': 'Get a Storm Set object.',
         'type': {'type': 'function', '_funcname': '_set',
                  'args': (
                      {'name': '*vals', 'type': 'any', 'desc': 'Initial values to place in the set.', },
                  ),
                  'returns': {'type': 'set', 'desc': 'The new set.', }}},
        {'name': 'exit', 'desc': 'Cause a Storm Runtime to stop running.',
         'type': {'type': 'function', '_funcname': '_exit',
                  'args': (
                      {'name': 'mesg', 'type': 'str', 'desc': 'Optional string to warn.', 'default': None, },
                      {'name': '**kwargs', 'type': 'any', 'desc': 'Keyword arguments to substitute into the mesg.', },
                  ),
                  'returns': {'type': 'null', }}},
        {'name': 'guid', 'desc': 'Get a random guid, or generate a guid from the arguments.',
         'type': {'type': 'function', '_funcname': '_guid',
                  'args': (
                      {'name': '*args', 'type': 'prim', 'desc': 'Arguments which are hashed to create a guid.', },
                      {'name': 'valu', 'type': 'prim', 'default': '$lib.undef',
                       'desc': 'Create a guid from a single value (no positional arguments can be specified).', },
                  ),
                  'returns': {'type': 'str', 'desc': 'A guid.', }}},
        {'name': 'fire', 'desc': '''
            Fire an event onto the runtime.

            Notes:
                This fires events as ``storm:fire`` event types. The name of the event is placed into a ``type`` key,
                and any additional keyword arguments are added to a dictionary under the ``data`` key.

            Examples:
                Fire an event called ``demo`` with some data::

                    cli> storm $foo='bar' $lib.fire('demo', foo=$foo, knight='ni')
                    ...
                    ('storm:fire', {'type': 'demo', 'data': {'foo': 'bar', 'knight': 'ni'}})
                    ...
            ''',
         'type': {'type': 'function', '_funcname': '_fire',
                  'args': (
                      {'name': 'name', 'type': 'str', 'desc': 'The name of the event to fire.', },
                      {'name': '**info', 'type': 'any',
                       'desc': 'Additional keyword arguments containing data to add to the event.', },
                  ),
                  'returns': {'type': 'null', }}},
        {'name': 'raise', 'desc': 'Raise an exception in the storm runtime.',
         'type': {'type': 'function', '_funcname': '_raise',
                  'args': (
                      {'name': 'name', 'type': 'str', 'desc': 'The name of the error condition to raise.', },
                      {'name': 'mesg', 'type': 'str', 'desc': 'A friendly description of the specific error.', },
                      {'name': '**info', 'type': 'any', 'desc': 'Additional metadata to include in the exception.', },
                  ),
                  'returns': {'type': 'null', 'desc': 'This function does not return.', }}},
        {'name': 'null', 'desc': '''
            This constant represents a value of None that can be used in Storm.

            Examples:
                Create a dictionary object with a key whose value is null, and call ``$lib.fire()`` with it::

                    cli> storm $d=({"key": $lib.null}) $lib.fire('demo', d=$d)
                    ('storm:fire', {'type': 'demo', 'data': {'d': {'key': None}}})
            ''',
            'type': 'null', },
        {'name': 'undef', 'desc': '''
            This constant can be used to unset variables and derefs.

            Examples:
                Unset the variable $foo::

                    $foo = $lib.undef

                Remove a dictionary key bar::

                    $foo.bar = $lib.undef

                Remove a list index of 0::

                    $foo.0 = $lib.undef
            ''',
            'type': 'undef', },
        {'name': 'true', 'desc': '''
            This constant represents a value of True that can be used in Storm.

            Examples:
                Conditionally print a statement based on the constant value::

                    cli> storm if $lib.true { $lib.print('Is True') } else { $lib.print('Is False') }
                    Is True
                ''',
         'type': 'boolean', },
        {'name': 'false', 'desc': '''
            This constant represents a value of False that can be used in Storm.

            Examples:
                Conditionally print a statement based on the constant value::

                    cli> storm if $lib.false { $lib.print('Is True') } else { $lib.print('Is False') }
                    Is False''',
         'type': 'boolean', },
        {'name': 'cast', 'desc': 'Normalize a value as a Synapse Data Model Type.',
         'type': {'type': 'function', '_funcname': '_cast',
                  'args': (
                      {'name': 'name', 'type': 'str',
                       'desc': 'The name of the model type to normalize the value as.', },
                      {'name': 'valu', 'type': 'any', 'desc': 'The value to normalize.', },
                  ),
                  'returns': {'type': 'prim', 'desc': 'The normalized value.', }}},
        {'name': 'warn',
         'desc': '''
            Print a warning message to the runtime.

            Notes:
                Arbitrary objects can be warned as well. They will have their Python __repr()__ printed.
            ''',
         'type': {'type': 'function', '_funcname': '_warn',
                  'args': (
                      {'name': 'mesg', 'type': 'str', 'desc': 'String to warn.', },
                      {'name': '**kwargs', 'type': 'any', 'desc': 'Keyword arguments to substitute into the mesg.', },
                  ),
                  'returns': {'type': 'null', }}},
        {'name': 'print', 'desc': '''
            Print a message to the runtime.

            Examples:
                Print a simple string::

                    cli> storm $lib.print("Hello world!")
                    Hello world!

                Format and print string based on variables::

                    cli> storm $d=({"key1": (1), "key2": "two"})
                         for ($key, $value) in $d { $lib.print('{k} => {v}', k=$key, v=$value) }
                    key1 => 1
                    key2 => two

                Use values off of a node to format and print string::

                    cli> storm inet:ipv4:asn
                         $lib.print("node: {ndef}, asn: {asn}", ndef=$node.ndef(), asn=:asn) | spin
                    node: ('inet:ipv4', 16909060), asn: 1138

            Notes:
                Arbitrary objects can be printed as well. They will have their Python __repr()__ printed.

            ''',
         'type': {'type': 'function', '_funcname': '_print',
                  'args': (
                      {'name': 'mesg', 'type': 'str', 'desc': 'String to print.', },
                      {'name': '**kwargs', 'type': 'any', 'desc': 'Keyword arguments to substitute into the mesg.', },
                  ),
                  'returns': {'type': 'null', }}},
        {'name': 'range', 'desc': '''
        Generate a range of integers.

        Examples:
            Generate a sequence of integers based on the size of an array::

                cli> storm $a=(foo,bar,(2)) for $i in $lib.range($lib.len($a)) {$lib.fire('test', indx=$i, valu=$a.$i)}
                Executing query at 2021/03/22 19:25:48.835
                ('storm:fire', {'type': 'test', 'data': {'index': 0, 'valu': 'foo'}})
                ('storm:fire', {'type': 'test', 'data': {'index': 1, 'valu': 'bar'}})
                ('storm:fire', {'type': 'test', 'data': {'index': 2, 'valu': 2}})

        Notes:
            The range behavior is the same as the Python3 ``range()`` builtin Sequence type.
        ''',
         'type': {'type': 'function', '_funcname': '_range',
                  'args': (
                      {'name': 'stop', 'type': 'int', 'desc': 'The value to stop at.', },
                      {'name': 'start', 'type': 'int', 'desc': 'The value to start at.', 'default': None, },
                      {'name': 'step', 'type': 'int', 'desc': 'The range step size.', 'default': None, },
                  ),
                  'returns': {'name': 'Yields', 'type': 'int', 'desc': 'The sequence of integers.'}}},
        {'name': 'pprint', 'desc': 'The pprint API should not be considered a stable interface.',
         'type': {'type': 'function', '_funcname': '_pprint',
                  'args': (
                      {'name': 'item', 'type': 'any', 'desc': 'Item to pprint', },
                      {'name': 'prefix', 'type': 'str', 'desc': 'Line prefix.', 'default': '', },
                      {'name': 'clamp', 'type': 'int', 'desc': 'Line clamping length.', 'default': None, },
                  ),
                  'returns': {'type': 'null', }}},
        {'name': 'sorted', 'desc': 'Yield sorted values.',
         'type': {'type': 'function', '_funcname': '_sorted',
                  'args': (
                      {'name': 'valu', 'type': 'any', 'desc': 'An iterable object to sort.', },
                      {'name': 'reverse', 'type': 'boolean', 'desc': 'Reverse the sort order.',
                       'default': False},
                  ),
                  'returns': {'name': 'Yields', 'type': 'any', 'desc': 'Yields the sorted output.', }}},
        {'name': 'import', 'desc': 'Import a Storm module.',
         'type': {'type': 'function', '_funcname': '_libBaseImport',
                  'args': (
                      {'name': 'name', 'type': 'str', 'desc': 'Name of the module to import.', },
                      {'name': 'debug', 'type': 'boolean', 'default': False,
                       'desc': 'Enable debugging in the module.'},
                      {'name': 'reqvers', 'type': 'str', 'default': None,
                       'desc': 'Version requirement for the imported module.', },
                  ),
                  'returns': {'type': 'lib',
                              'desc': 'A ``lib`` instance representing the imported package.', }}},

        {'name': 'trycast', 'desc': '''
            Attempt to normalize a value and return status and the normalized value.

            Examples:
                Do something if the value is a valid IPV4::

                    ($ok, $ipv4) = $lib.trycast(inet:ipv4, 1.2.3.4)
                    if $ok { $dostuff($ipv4) }
         ''',
         'type': {'type': 'function', '_funcname': 'trycast',
                  'args': (
                      {'name': 'name', 'type': 'str',
                       'desc': 'The name of the model type to normalize the value as.', },
                      {'name': 'valu', 'type': 'any', 'desc': 'The value to normalize.', },
                  ),
                  'returns': {'type': 'list',
                              'desc': 'A list of (<bool>, <prim>) for status and normalized value.', }}},
        {'name': 'repr', 'desc': '''
            Attempt to convert a system mode value to a display mode string.

            Examples:
                Print the Synapse user name for an iden::

                    $lib.print($lib.repr(syn:user, $iden))

         ''',
         'type': {'type': 'function', '_funcname': '_repr',
                  'args': (
                      {'name': 'name', 'type': 'str', 'desc': 'The name of the model type.'},
                      {'name': 'valu', 'type': 'any', 'desc': 'The value to convert.'},
                  ),
                  'returns': {'type': 'str', 'desc': 'A display mode representation of the value.'}}},

        {'name': 'debug', 'desc': '''
            True if the current runtime has debugging enabled.

            Note:
                The debug state is inherited by sub-runtimes at instantiation time.  Any
                changes to a runtime's debug state do not percolate automatically.

            Examples:
                Check if the runtime is in debug and print a message::

                    if $lib.debug {
                        $lib.print('Doing stuff!')
                    }

                Update the current runtime to enable debugging::

                    $lib.debug = $lib.true''',
         'type': {
             'type': ['gtor', 'stor'],
             '_storfunc': '_setRuntDebug',
             '_gtorfunc': '_getRuntDebug',
             'returns': {'type': 'boolean'}}},

        {'name': 'copy', 'desc': '''
            Create and return a deep copy of the given storm object.

            Note:
                This is currently limited to msgpack compatible primitives.

            Examples:
                Make a copy of a list or dict::

                    $copy = $lib.copy($item)
         ''',
         'type': {'type': 'function', '_funcname': '_copy',
                  'args': (
                      {'name': 'item', 'type': 'prim',
                       'desc': 'The item to make a copy of.', },
                  ),
                  'returns': {'type': 'prim',
                              'desc': 'A deep copy of the primitive object.', }}},
    )

    _storm_lib_perms = (
        {'perm': ('globals',), 'gate': 'cortex',
            'desc': 'Used to control all operations for global variables.'},

        {'perm': ('globals', 'get'), 'gate': 'cortex',
            'desc': 'Used to control read access to all global variables.'},
        {'perm': ('globals', 'get', '<name>'), 'gate': 'cortex',
            'desc': 'Used to control read access to a specific global variable.'},

        {'perm': ('globals', 'set'), 'gate': 'cortex',
            'desc': 'Used to control edit access to all global variables.'},
        {'perm': ('globals', 'set', '<name>'), 'gate': 'cortex',
            'desc': 'Used to control edit access to a specific global variable.'},

        {'perm': ('globals', 'del'), 'gate': 'cortex',
            'desc': 'Used to control delete access to all global variables.'},
        {'perm': ('globals', 'del', '<name>'), 'gate': 'cortex',
            'desc': 'Used to control delete access to a specific global variable.'},
    )

    def __init__(self, runt, name=()):
        Lib.__init__(self, runt, name=name)
        self.stors['debug'] = self._setRuntDebug
        self.gtors['debug'] = self._getRuntDebug

        self.ctors.update({
            'env': self._ctorEnvVars,
            'vars': self._ctorRuntVars,
            'globals': self._ctorGlobalVars,
        })

    async def _getRuntDebug(self):
        return self.runt.debug

    @stormfunc(readonly=True)
    async def _setRuntDebug(self, debug):
        self.runt.debug = await tobool(debug)

    def getObjLocals(self):
        return {
            'len': self._len,
            'min': self._min,
            'max': self._max,
            'set': self._set,
            'copy': self._copy,
            'exit': self._exit,
            'guid': self._guid,
            'fire': self._fire,
            'null': None,
            'undef': undef,
            'true': True,
            'false': False,
            'cast': self._cast,
            'repr': self._repr,
            'warn': self._warn,
            'print': self._print,
            'raise': self._raise,
            'range': self._range,
            'pprint': self._pprint,
            'sorted': self._sorted,
            'import': self._libBaseImport,
            'trycast': self.trycast,
        }

    @stormfunc(readonly=True)
    async def _libBaseImport(self, name, debug=False, reqvers=None):

        name = await tostr(name)
        debug = await tobool(debug)
        reqvers = await tostr(reqvers, noneok=True)

        mdef = await self.runt.view.core.getStormMod(name, reqvers=reqvers)
        if mdef is None:
            mesg = f'No storm module named {name} matching version requirement {reqvers}'
            raise s_exc.NoSuchName(mesg=mesg, name=name, reqvers=reqvers)

        text = mdef.get('storm')
        modconf = mdef.get('modconf')

        query = await self.runt.getStormQuery(text)

        asroot = False

        rootperms = mdef.get('asroot:perms')
        if rootperms is not None:

            for perm in rootperms:
                if self.runt.allowed(perm):
                    asroot = True
                    break

            if not asroot:
                permtext = ' or '.join(('.'.join(p) for p in rootperms))
                mesg = f'Module ({name}) requires permission: {permtext}'
                raise s_exc.AuthDeny(mesg=mesg, user=self.runt.user.iden, username=self.runt.user.name)

        else:
            perm = ('asroot', 'mod') + tuple(name.split('.'))
            asroot = self.runt.allowed(perm)

            if mdef.get('asroot', False) and not asroot:
                mesg = f'Module ({name}) elevates privileges.  You need perm: asroot.mod.{name}'
                raise s_exc.AuthDeny(mesg=mesg, user=self.runt.user.iden, username=self.runt.user.name)

        modr = await self.runt.getModRuntime(query, opts={'vars': {'modconf': modconf}})
        modr.asroot = asroot

        if debug:
            modr.debug = debug

        self.runt.onfini(modr)

        async for item in modr.execute():
            await asyncio.sleep(0)  # pragma: no cover

        modlib = Lib(modr)
        modlib.locls.update(modr.vars)
        modlib.locls['__module__'] = mdef
        modlib.name = (name,)

        return modlib

    @stormfunc(readonly=True)
    async def _copy(self, item):
        # short circuit a few python types
        if item is None:
            return None

        if isinstance(item, (int, str, bool)):
            return item

        try:
            valu = fromprim(item)
        except s_exc.NoSuchType:
            mesg = 'Type does not have a Storm primitive and cannot be copied.'
            raise s_exc.BadArg(mesg=mesg) from None

        try:
            return await valu._storm_copy()
        except s_exc.NoSuchType:
            mesg = 'Nested type does not support being copied!'
            raise s_exc.BadArg(mesg=mesg) from None

    def _reqTypeByName(self, name):
        typeitem = self.runt.view.core.model.type(name)
        if typeitem is not None:
            return typeitem

        # If a type cannot be found for the form, see if name is a property
        # that has a type we can use
        propitem = self.runt.view.core.model.prop(name)
        if propitem is not None:
            return propitem.type

        mesg = f'No type or prop found for name {name}.'
        raise s_exc.NoSuchType(mesg=mesg)

    @stormfunc(readonly=True)
    async def _cast(self, name, valu):
        name = await toprim(name)
        valu = await toprim(valu)

        typeitem = self._reqTypeByName(name)
        # TODO an eventual mapping between model types and storm prims

        norm, info = typeitem.norm(valu)
        return fromprim(norm, basetypes=False)

    @stormfunc(readonly=True)
    async def trycast(self, name, valu):
        name = await toprim(name)
        valu = await toprim(valu)

        typeitem = self._reqTypeByName(name)

        try:
            norm, info = typeitem.norm(valu)
            return (True, fromprim(norm, basetypes=False))
        except s_exc.BadTypeValu:
            return (False, None)

    @stormfunc(readonly=True)
    async def _repr(self, name, valu):
        name = await toprim(name)
        valu = await toprim(valu)

        return self._reqTypeByName(name).repr(valu)

    @stormfunc(readonly=True)
    async def _exit(self, mesg=None, **kwargs):
        if mesg:
            mesg = await self._get_mesg(mesg, **kwargs)
            await self.runt.warn(mesg, log=False)
            raise s_stormctrl.StormExit(mesg=mesg)
        raise s_stormctrl.StormExit()

    @stormfunc(readonly=True)
    async def _sorted(self, valu, reverse=False):
        valu = await toprim(valu)
        if isinstance(valu, dict):
            valu = list(valu.items())
        for item in sorted(valu, reverse=reverse):
            yield item

    @stormfunc(readonly=True)
    async def _set(self, *vals):
        return Set(vals)

    @stormfunc(readonly=True)
    async def _guid(self, *args, valu=undef):
        if args:
            if valu is not undef:
                raise s_exc.BadArg(mesg='Valu cannot be specified if positional arguments are provided')
            args = await toprim(args)
            return s_common.guid(args)

        if valu is not undef:
            valu = await toprim(valu)
            return s_common.guid(valu)

        return s_common.guid()

    @stormfunc(readonly=True)
    async def _len(self, item):

        if isinstance(item, (types.GeneratorType, types.AsyncGeneratorType)):
            size = 0
            async for _ in s_coro.agen(item):
                size += 1
                await asyncio.sleep(0)
            return size

        try:
            return len(item)
        except TypeError:
            name = f'{item.__class__.__module__}.{item.__class__.__name__}'
            raise s_exc.StormRuntimeError(mesg=f'Object {name} does not have a length.', name=name) from None
        except Exception as e:  # pragma: no cover
            name = f'{item.__class__.__module__}.{item.__class__.__name__}'
            raise s_exc.StormRuntimeError(mesg=f'Unknown error during len(): {repr(e)}', name=name)

    @stormfunc(readonly=True)
    async def _min(self, *args):
        args = await toprim(args)
        # allow passing in a list of ints
        vals = []
        for arg in args:
            if isinstance(arg, (list, tuple)):
                vals.extend(arg)
                continue
            vals.append(arg)

        if len(vals) < 1:
            mesg = '$lib.min() must have at least one argument or a list containing at least one value.'
            raise s_exc.StormRuntimeError(mesg=mesg)

        ints = [await toint(x) for x in vals]
        return min(ints)

    @stormfunc(readonly=True)
    async def _max(self, *args):
        args = await toprim(args)
        # allow passing in a list of ints
        vals = []
        for arg in args:
            if isinstance(arg, (list, tuple)):
                vals.extend(arg)
                continue
            vals.append(arg)

        if len(vals) < 1:
            mesg = '$lib.max() must have at least one argument or a list containing at least one value.'
            raise s_exc.StormRuntimeError(mesg=mesg)

        ints = [await toint(x) for x in vals]
        return max(ints)

    @staticmethod
    async def _get_mesg(mesg, **kwargs):
        if not isinstance(mesg, str):
            mesg = await torepr(mesg)
        elif kwargs:
            mesg = await kwarg_format(mesg, **kwargs)
        return mesg

    @stormfunc(readonly=True)
    async def _print(self, mesg, **kwargs):
        mesg = await self._get_mesg(mesg, **kwargs)
        await self.runt.printf(mesg)

    @stormfunc(readonly=True)
    async def _raise(self, name, mesg, **info):
        name = await tostr(name)
        mesg = await tostr(mesg)
        info = await toprim(info)
        s_json.reqjsonsafe(info)

        ctor = getattr(s_exc, name, None)
        if ctor is not None:
            raise ctor(mesg=mesg, **info)

        info['mesg'] = mesg
        info['errname'] = name
        raise s_exc.StormRaise(**info)

    @stormfunc(readonly=True)
    async def _range(self, stop, start=None, step=None):
        stop = await toint(stop)
        start = await toint(start, True)
        step = await toint(step, True)

        if start is not None:
            if step is not None:
                genr = range(start, stop, step)
            else:
                genr = range(start, stop)
        else:
            genr = range(stop)

        for valu in genr:
            yield valu
            await asyncio.sleep(0)

    @stormfunc(readonly=True)
    async def _pprint(self, item, prefix='', clamp=None):
        if clamp is not None:
            clamp = await toint(clamp)

            if clamp < 3:
                mesg = 'Invalid clamp length.'
                raise s_exc.StormRuntimeError(mesg=mesg, clamp=clamp)

        try:
            item = await toprim(item)
        except s_exc.NoSuchType:
            pass

        lines = pprint.pformat(item).splitlines()

        for line in lines:
            fline = f'{prefix}{line}'
            if clamp and len(fline) > clamp:
                await self.runt.printf(f'{fline[:clamp-3]}...')
            else:
                await self.runt.printf(fline)

    @stormfunc(readonly=True)
    async def _warn(self, mesg, **kwargs):
        mesg = await self._get_mesg(mesg, **kwargs)
        await self.runt.warn(mesg, log=False)

    @stormfunc(readonly=True)
    async def _fire(self, name, **info):
        info = await toprim(info)
<<<<<<< HEAD
        s_common.reqjsonsafe(info)
        await self.runt.bus.fire('storm:fire', type=name, data=info)

    def _ctorGlobalVars(self, path=None):
        return GlobalVars(path=path)

    def _ctorEnvVars(self, path=None):
        return EnvVars(path=path)

    def _ctorRuntVars(self, path=None):
        return RuntVars(path=path)
=======
        s_json.reqjsonsafe(info)
        await self.runt.snap.fire('storm:fire', type=name, data=info)
>>>>>>> df7e26a6

@registry.registerLib
class LibDict(Lib):
    '''
    A Storm Library for interacting with dictionaries.
    '''
    _storm_locals = (
        {'name': 'has', 'desc': 'Check a dictionary has a specific key.',
         'type': {'type': 'function', '_funcname': '_has',
                  'args': (
                      {'name': 'valu', 'type': 'dict', 'desc': 'The dictionary being checked.'},
                      {'name': 'key', 'type': 'any', 'desc': 'The key to check.'},
                  ),
                  'returns': {'type': 'boolean', 'desc': 'True if the key is present, false if the key is not present.'}}},
        {'name': 'keys', 'desc': 'Retrieve a list of keys in the specified dictionary.',
         'type': {'type': 'function', '_funcname': '_keys',
                  'args': (
                      {'name': 'valu', 'type': 'dict', 'desc': 'The dictionary to operate on.'},
                  ),
                  'returns': {'type': 'list', 'desc': 'List of keys in the specified dictionary.', }}},
        {'name': 'pop', 'desc': 'Remove specified key and return the corresponding value.',
         'type': {'type': 'function', '_funcname': '_pop',
                  'args': (
                      {'name': 'valu', 'type': 'dict', 'desc': 'The dictionary to operate on.'},
                      {'name': 'key', 'type': 'any', 'desc': 'The key to pop.'},
                      {'name': 'default', 'type': 'any', 'default': '$lib.undef',
                       'desc': 'Optional default value to return if the key does not exist in the dictionary.'},
                  ),
                  'returns': {'type': 'any', 'desc': 'The popped value.', }}},
        {'name': 'update', 'desc': 'Update the specified dictionary with keys/values from another dictionary.',
         'type': {'type': 'function', '_funcname': '_update',
                  'args': (
                      {'name': 'valu', 'type': 'dict', 'desc': 'The target dictionary (update to).'},
                      {'name': 'other', 'type': 'dict', 'desc': 'The source dictionary (update from).'},
                  ),
                  'returns': {'type': 'null'}}},
        {'name': 'values', 'desc': 'Retrieve a list of values in the specified dictionary.',
         'type': {'type': 'function', '_funcname': '_values',
                  'args': (
                      {'name': 'valu', 'type': 'dict', 'desc': 'The dictionary to operate on.'},
                  ),
                  'returns': {'type': 'list', 'desc': 'List of values in the specified dictionary.', }}},
    )
    _storm_lib_path = ('dict',)

    def getObjLocals(self):
        return {
            'has': self._has,
            'keys': self._keys,
            'pop': self._pop,
            'update': self._update,
            'values': self._values,
        }

    async def _check_type(self, valu, name='valu'):
        if isinstance(valu, (dict, Dict)):
            return

        typ = getattr(valu, '_storm_typename', None)
        if typ is None:
            prim = await toprim(valu)
            typ = type(prim).__name__

        mesg = f'{name} argument must be a dict, not {typ}.'
        raise s_exc.BadArg(mesg=mesg)

    @stormfunc(readonly=True)
    async def _has(self, valu, key):
        await self._check_type(valu)
        key = await toprim(key)
        valu = await toprim(valu)
        return key in valu

    @stormfunc(readonly=True)
    async def _keys(self, valu):
        await self._check_type(valu)
        valu = await toprim(valu)
        return list(valu.keys())

    @stormfunc(readonly=True)
    async def _pop(self, valu, key, default=undef):
        await self._check_type(valu)

        key = await toprim(key)
        real = await toprim(valu)

        if key not in real:
            if default == undef:
                mesg = f'Key {key} does not exist in dictionary.'
                raise s_exc.BadArg(mesg=mesg)
            return await toprim(default)

        # Make sure we have a storm Dict
        valu = fromprim(valu)

        ret = await valu.deref(key)
        await valu.setitem(key, undef)
        return ret

    @stormfunc(readonly=True)
    async def _update(self, valu, other):
        await self._check_type(valu)
        await self._check_type(other, name='other')

        valu = fromprim(valu)
        other = await toprim(other)

        for k, v in other.items():
            await valu.setitem(k, v)

    @stormfunc(readonly=True)
    async def _values(self, valu):
        await self._check_type(valu)

        valu = await toprim(valu)
        return list(valu.values())

@registry.registerLib
class LibPs(Lib):
    '''
    A Storm Library for interacting with running tasks on the Cortex.
    '''
    _storm_locals = (  # type:  ignore
        {'name': 'kill', 'desc': 'Stop a running task on the Cortex.',
         'type': {'type': 'function', '_funcname': '_kill',
                  'args': (
                      {'name': 'prefix', 'type': 'str',
                       'desc': 'The prefix of the task to stop. '
                               'Tasks will only be stopped if there is a single prefix match.'},
                  ),
                  'returns': {'type': 'boolean', 'desc': 'True if the task was cancelled, False otherwise.', }}},
        {'name': 'list', 'desc': 'List tasks the current user can access.',
         'type': {'type': 'function', '_funcname': '_list',
                  'returns': {'type': 'list', 'desc': 'A list of task definitions.', }}},
    )
    _storm_lib_path = ('ps',)

    def getObjLocals(self):
        return {
            'kill': self._kill,
            'list': self._list,
        }

    async def _kill(self, prefix):
        idens = []

        todo = s_common.todo('ps', self.runt.user)
        tasks = await self.dyncall('cell', todo)
        for task in tasks:
            iden = task.get('iden')
            if iden.startswith(prefix):
                idens.append(iden)

        if len(idens) == 0:
            mesg = 'Provided iden does not match any processes.'
            raise s_exc.StormRuntimeError(mesg=mesg, iden=prefix)

        if len(idens) > 1:
            mesg = 'Provided iden matches more than one process.'
            raise s_exc.StormRuntimeError(mesg=mesg, iden=prefix)

        todo = s_common.todo('kill', self.runt.user, idens[0])
        return await self.dyncall('cell', todo)

    @stormfunc(readonly=True)
    async def _list(self):
        todo = s_common.todo('ps', self.runt.user)
        return await self.dyncall('cell', todo)

@registry.registerLib
class LibStr(Lib):
    '''
    A Storm Library for interacting with strings.
    '''
    _storm_locals = (
        {'name': 'join', 'desc': '''
            Join items into a string using a separator.

            Examples:
                Join together a list of strings with a dot separator::

                    cli> storm $foo=$lib.str.join('.', ('rep', 'vtx', 'tag')) $lib.print($foo)

                    rep.vtx.tag''',
         'type': {'type': 'function', '_funcname': 'join',
                  'args': (
                      {'name': 'sepr', 'type': 'str', 'desc': 'The separator used to join strings with.', },
                      {'name': 'items', 'type': 'list', 'desc': 'A list of items to join together.', },
                  ),
                  'returns': {'type': 'str', 'desc': 'The joined string.', }}},
        {'name': 'concat', 'desc': 'Concatenate a set of strings together.',
         'type': {'type': 'function', '_funcname': 'concat',
                  'args': (
                      {'name': '*args', 'type': 'any', 'desc': 'Items to join together.', },
                  ),
                  'returns': {'type': 'str', 'desc': 'The joined string.', }}},
        {'name': 'format', 'desc': '''
            Format a text string.

            Examples:
                Format a string with a fixed argument and a variable::

                    cli> storm $list=(1,2,3,4)
                         $str=$lib.str.format('Hello {name}, your list is {list}!', name='Reader', list=$list)
                         $lib.print($str)

                    Hello Reader, your list is ['1', '2', '3', '4']!''',
         'type': {'type': 'function', '_funcname': 'format',
                  'args': (
                      {'name': 'text', 'type': 'str', 'desc': 'The base text string.', },
                      {'name': '**kwargs', 'type': 'any',
                       'desc': 'Keyword values which are substituted into the string.', },
                  ),
                  'returns': {'type': 'str', 'desc': 'The new string.', }}},
    )
    _storm_lib_path = ('str',)

    def getObjLocals(self):
        return {
            'join': self.join,
            'concat': self.concat,
            'format': self.format,
        }

    @stormfunc(readonly=True)
    async def concat(self, *args):
        strs = [await tostr(a) for a in args]
        return ''.join(strs)

    @stormfunc(readonly=True)
    async def format(self, text, **kwargs):
        text = await kwarg_format(text, **kwargs)

        return text

    @stormfunc(readonly=True)
    async def join(self, sepr, items):
        strs = [await tostr(item) async for item in toiter(items)]
        return sepr.join(strs)

@registry.registerLib
class LibAxon(Lib):
    '''
    A Storm library for interacting with the Cortex's Axon.

    For APIs that accept an ssl_opts argument, the dictionary may contain the following values::

        ({
            'verify': <bool> - Perform SSL/TLS verification. Is overridden by the ssl argument.
            'client_cert': <str> - PEM encoded full chain certificate for use in mTLS.
            'client_key': <str> - PEM encoded key for use in mTLS. Alternatively, can be included in client_cert.
        })

    For APIs that accept a proxy argument, the following values are supported::

        $lib.true: Use the proxy defined by the http:proxy configuration option if set.
        $lib.false: Do not use the proxy defined by the http:proxy configuration option if set.
        <str>: A proxy URL string.
    '''
    _storm_locals = (
        {'name': 'wget', 'desc': """
            A method to download an HTTP(S) resource into the Cortex's Axon.

            Notes:
                The response body will be stored regardless of the status code. See the ``Axon.wget()`` API
                documentation to see the complete structure of the response dictionary.

            Example:
                Get the Vertex Project website::

                    $headers = ({})
                    $headers."User-Agent" = Foo/Bar

                    $resp = $lib.axon.wget("http://vertex.link", method=GET, headers=$headers)
                    if $resp.ok { $lib.print("Downloaded: {size} bytes", size=$resp.size) }
            """,
         'type': {'type': 'function', '_funcname': 'wget',
                  'args': (
                      {'name': 'url', 'type': 'str', 'desc': 'The URL to download'},
                      {'name': 'headers', 'type': 'dict', 'desc': 'An optional dictionary of HTTP headers to send.',
                       'default': None},
                      {'name': 'params', 'type': 'dict', 'desc': 'An optional dictionary of URL parameters to add.',
                       'default': None},
                      {'name': 'method', 'type': 'str', 'desc': 'The HTTP method to use.', 'default': 'GET'},
                      {'name': 'json', 'type': 'dict', 'desc': 'A JSON object to send as the body.',
                       'default': None},
                      {'name': 'body', 'type': 'bytes', 'desc': 'Bytes to send as the body.', 'default': None},
                      {'name': 'ssl', 'type': 'boolean',
                       'desc': 'Set to False to disable SSL/TLS certificate verification.', 'default': True},
                      {'name': 'timeout', 'type': 'int', 'desc': 'Timeout for the download operation.',
                       'default': None},
                      {'name': 'proxy', 'type': ['bool', 'str'],
                       'desc': 'Configure proxy usage. See $lib.axon help for additional details.', 'default': True},
                      {'name': 'ssl_opts', 'type': 'dict',
                       'desc': 'Optional SSL/TLS options. See $lib.axon help for additional details.',
                       'default': None},
                  ),
                  'returns': {'type': 'dict', 'desc': 'A status dictionary of metadata.'}}},
        {'name': 'wput', 'desc': """
            A method to upload a blob from the axon to an HTTP(S) endpoint.
            """,
         'type': {'type': 'function', '_funcname': 'wput',
                  'args': (
                      {'name': 'sha256', 'type': 'str', 'desc': 'The sha256 of the file blob to upload.'},
                      {'name': 'url', 'type': 'str', 'desc': 'The URL to upload the file to.'},
                      {'name': 'headers', 'type': 'dict', 'desc': 'An optional dictionary of HTTP headers to send.',
                       'default': None},
                      {'name': 'params', 'type': 'dict', 'desc': 'An optional dictionary of URL parameters to add.',
                       'default': None},
                      {'name': 'method', 'type': 'str', 'desc': 'The HTTP method to use.', 'default': 'PUT'},
                      {'name': 'ssl', 'type': 'boolean',
                       'desc': 'Set to False to disable SSL/TLS certificate verification.', 'default': True},
                      {'name': 'timeout', 'type': 'int', 'desc': 'Timeout for the download operation.',
                       'default': None},
                      {'name': 'proxy', 'type': ['bool', 'str'],
                       'desc': 'Configure proxy usage. See $lib.axon help for additional details.', 'default': True},
                      {'name': 'ssl_opts', 'type': 'dict',
                       'desc': 'Optional SSL/TLS options. See $lib.axon help for additional details.',
                       'default': None},
                  ),
                  'returns': {'type': 'dict', 'desc': 'A status dictionary of metadata.'}}},
        {'name': 'urlfile', 'desc': '''
            Retrieve the target URL using the wget() function and construct an inet:urlfile node from the response.

            Notes:
                This accepts the same arguments as ``$lib.axon.wget()``.
                ''',
         'type': {'type': 'function', '_funcname': 'urlfile',
                  'args': (
                      {'name': '*args', 'type': 'any', 'desc': 'Args from ``$lib.axon.wget()``.'},
                      {'name': '**kwargs', 'type': 'any', 'desc': 'Args from ``$lib.axon.wget()``.'},
                  ),
                  'returns': {'type': ['node', 'null'],
                              'desc': 'The ``inet:urlfile`` node on success,  ``null`` on error.'}}},
        {'name': 'del', 'desc': '''
            Remove the bytes from the Cortex's Axon by sha256.

            Example:
                Delete files from the axon based on a tag::

                    file:bytes#foo +:sha256 $lib.axon.del(:sha256)
        ''',
         'type': {'type': 'function', '_funcname': 'del_',
                  'args': (
                      {'name': 'sha256', 'type': 'hash:sha256',
                       'desc': 'The sha256 of the bytes to remove from the Axon.'},
                  ),
                  'returns': {'type': 'boolean', 'desc': 'True if the bytes were found and removed.'}}},

        {'name': 'dels', 'desc': '''
            Remove multiple byte blobs from the Cortex's Axon by a list of sha256 hashes.

            Example:
                Delete a list of files (by hash) from the Axon::

                    $list = ($hash0, $hash1, $hash2)
                    $lib.axon.dels($list)
        ''',
         'type': {'type': 'function', '_funcname': 'dels',
                  'args': (
                      {'name': 'sha256s', 'type': 'list', 'desc': 'A list of sha256 hashes to remove from the Axon.'},
                  ),
                  'returns': {'type': 'list',
                              'desc': 'A list of boolean values that are True if the bytes were found.'}}},

        {'name': 'list', 'desc': '''
        List (offset, sha256, size) tuples for files in the Axon in added order.

        Example:
            List files::

                for ($offs, $sha256, $size) in $lib.axon.list() {
                    $lib.print($sha256)
                }

            Start list from offset 10::

                for ($offs, $sha256, $size) in $lib.axon.list(10) {
                    $lib.print($sha256)
                }
        ''',
         'type': {'type': 'function', '_funcname': 'list',
                  'args': (
                      {'name': 'offs', 'type': 'int', 'desc': 'The offset to start from.', 'default': 0},
                      {'name': 'wait', 'type': 'boolean', 'default': False,
                        'desc': 'Wait for new results and yield them in realtime.'},
                      {'name': 'timeout', 'type': 'int', 'default': None,
                        'desc': 'The maximum time to wait for a new result before returning.'},
                  ),
                  'returns': {'name': 'yields', 'type': 'list',
                              'desc': 'Tuple of (offset, sha256, size) in added order.'}}},
        {'name': 'readlines', 'desc': '''
        Yields lines of text from a plain-text file stored in the Axon.

        Examples:

            // Get the lines for a given file.
            for $line in $lib.axon.readlines($sha256) {
                $dostuff($line)
            }
        ''',
         'type': {'type': 'function', '_funcname': 'readlines',
                  'args': (
                      {'name': 'sha256', 'type': 'str', 'desc': 'The SHA256 hash of the file.'},
                      {'name': 'errors', 'type': 'str', 'default': 'ignore',
                       'desc': 'Specify how encoding errors should handled.'},
                  ),
                  'returns': {'name': 'yields', 'type': 'str',
                              'desc': 'A line of text from the file.'}}},

        {'name': 'jsonlines', 'desc': '''
        Yields JSON objects from a JSON-lines file stored in the Axon.

        Example:
            Get the JSON objects from a given JSONL file::

                for $item in $lib.axon.jsonlines($sha256) {
                    $dostuff($item)
                }
        ''',
         'type': {'type': 'function', '_funcname': 'jsonlines',
                  'args': (
                      {'name': 'sha256', 'type': 'str', 'desc': 'The SHA256 hash of the file.'},
                      {'name': 'errors', 'type': 'str', 'default': 'ignore',
                       'desc': 'Specify how encoding errors should handled.'},
                  ),
                  'returns': {'name': 'yields', 'type': 'any',
                              'desc': 'A JSON object parsed from a line of text.'}}},
        {'name': 'csvrows', 'desc': '''
            Yields CSV rows from a CSV file stored in the Axon.

            Notes:
                The dialect and fmtparams expose the Python csv.reader() parameters.

            Example:
                Get the rows from a given csv file::

                    for $row in $lib.axon.csvrows($sha256) {
                        $dostuff($row)
                    }

                Get the rows from a given tab separated file::

                    for $row in $lib.axon.csvrows($sha256, delimiter="\\t") {
                        $dostuff($row)
                    }
            ''',
         'type': {'type': 'function', '_funcname': 'csvrows',
                  'args': (
                      {'name': 'sha256', 'type': 'str', 'desc': 'The SHA256 hash of the file.'},
                      {'name': 'dialect', 'type': 'str', 'desc': 'The default CSV dialect to use.',
                       'default': 'excel'},
                      {'name': 'errors', 'type': 'str', 'default': 'ignore',
                       'desc': 'Specify how encoding errors should handled.'},
                      {'name': '**fmtparams', 'type': 'any', 'desc': 'Format arguments.'},
                  ),
                  'returns': {'name': 'yields', 'type': 'list',
                              'desc': 'A list of strings from the CSV file.'}}},
        {'name': 'metrics', 'desc': '''
        Get runtime metrics of the Axon.

        Example:
            Print the total number of files stored in the Axon::

                $data = $lib.axon.metrics()
                $lib.print("The Axon has {n} files", n=$data."file:count")
        ''',
        'type': {'type': 'function', '_funcname': 'metrics',
                 'returns': {'type': 'dict', 'desc': 'A dictionary containing runtime data about the Axon.'}}},
        {'name': 'put', 'desc': '''
            Save the given bytes variable to the Axon the Cortex is configured to use.

            Examples:
                Save a base64 encoded buffer to the Axon::

                    cli> storm $s='dGVzdA==' $buf=$lib.base64.decode($s) ($size, $sha256)=$lib.axon.put($buf)
                         $lib.print('size={size} sha256={sha256}', size=$size, sha256=$sha256)

                    size=4 sha256=9f86d081884c7d659a2feaa0c55ad015a3bf4f1b2b0b822cd15d6c15b0f00a08''',
         'type': {'type': 'function', '_funcname': 'put',
                  'args': (
                      {'name': 'byts', 'type': 'bytes', 'desc': 'The bytes to save.', },
                  ),
                  'returns': {'type': 'list', 'desc': 'A tuple of the file size and sha256 value.', }}},
        {'name': 'has', 'desc': '''
            Check if the Axon the Cortex is configured to use has a given sha256 value.

            Examples:
                Check if the Axon has a given file::

                    # This example assumes the Axon does have the bytes
                    cli> storm if $lib.axon.has(9f86d081884c7d659a2feaa0c55ad015a3bf4f1b2b0b822cd15d6c15b0f00a08) {
                            $lib.print("Has bytes")
                        } else {
                            $lib.print("Does not have bytes")
                        }

                    Has bytes
            ''',
         'type': {'type': 'function', '_funcname': 'has',
                  'args': (
                      {'name': 'sha256', 'type': 'str', 'desc': 'The sha256 value to check.', },
                  ),
                  'returns': {'type': 'boolean', 'desc': 'True if the Axon has the file, false if it does not.', }}},
        {'name': 'size', 'desc': '''
            Return the size of the bytes stored in the Axon for the given sha256.

            Examples:
                Get the size for a file given a variable named ``$sha256``::

                    $size = $lib.axon.size($sha256)
            ''',
         'type': {'type': 'function', '_funcname': 'size',
                  'args': (
                      {'name': 'sha256', 'type': 'str', 'desc': 'The sha256 value to check.', },
                  ),
                  'returns': {'type': ['int', 'null'],
                              'desc': 'The size of the file or ``null`` if the file is not found.', }}},
        {'name': 'hashset', 'desc': '''
            Return additional hashes of the bytes stored in the Axon for the given sha256.

            Examples:
                Get the md5 hash for a file given a variable named ``$sha256``::

                    $hashset = $lib.axon.hashset($sha256)
                    $md5 = $hashset.md5
            ''',
         'type': {'type': 'function', '_funcname': 'hashset',
                  'args': (
                      {'name': 'sha256', 'type': 'str', 'desc': 'The sha256 value to calculate hashes for.', },
                  ),
                  'returns': {'type': 'dict', 'desc': 'A dictionary of additional hashes.', }}},

        {'name': 'read', 'desc': '''
            Read bytes from a file stored in the Axon by its SHA256 hash.

            Examples:
                Read 100 bytes starting at offset 0::

                    $byts = $lib.axon.read($sha256, size=100)

                Read 50 bytes starting at offset 200::

                    $byts = $lib.axon.read($sha256, offs=200, size=50)
            ''',
         'type': {'type': 'function', '_funcname': 'read',
                  'args': (
                      {'name': 'sha256', 'type': 'str', 'desc': 'The SHA256 hash of the file to read.'},
                      {'name': 'offs', 'type': 'int', 'default': 0,
                       'desc': 'The offset to start reading from.'},
                      {'name': 'size', 'type': 'int', 'default': s_const.mebibyte,
                       'desc': 'The number of bytes to read. Max is 1 MiB.'},
                  ),
                  'returns': {'type': 'bytes', 'desc': 'The requested bytes from the file.'}}},

        {'name': 'unpack', 'desc': '''
            Unpack bytes from a file stored in the Axon into a struct using the specified format.

            Examples:
                Unpack two 32-bit integers from the start of a file::

                    $nums = $lib.axon.unpack($sha256, '<II')

                Unpack a 64-bit float starting at offset 100::

                    $float = $lib.axon.unpack($sha256, '<d', offs=100)
            ''',
         'type': {'type': 'function', '_funcname': 'unpack',
                  'args': (
                      {'name': 'sha256', 'type': 'str', 'desc': 'The SHA256 hash of the file to read.'},
                      {'name': 'fmt', 'type': 'str', 'desc': 'The struct format string.'},
                      {'name': 'offs', 'type': 'int', 'default': 0,
                       'desc': 'The offset to start reading from.'},
                  ),
                  'returns': {'type': 'list', 'desc': 'The unpacked values as a tuple.'}}},

        {'name': 'upload', 'desc': '''
            Upload a stream of bytes to the Axon as a file.

            Examples:
                Upload bytes from a generator::

                    ($size, $sha256) = $lib.axon.upload($getBytesChunks())
            ''',
         'type': {'type': 'function', '_funcname': 'upload',
                  'args': (
                      {'name': 'genr', 'type': 'generator', 'desc': 'A generator which yields bytes.', },
                  ),
                  'returns': {'type': 'list', 'desc': 'A tuple of the file size and sha256 value.', }}},
    )
    _storm_lib_path = ('axon',)

    def getObjLocals(self):
        return {
            'wget': self.wget,
            'wput': self.wput,
            'urlfile': self.urlfile,
            'del': self.del_,
            'dels': self.dels,
            'list': self.list,
            'readlines': self.readlines,
            'jsonlines': self.jsonlines,
            'csvrows': self.csvrows,
            'metrics': self.metrics,
            'put': self.put,
            'has': self.has,
            'size': self.size,
            'upload': self.upload,
            'hashset': self.hashset,
            'read': self.read,
            'unpack': self.unpack,
        }

    @stormfunc(readonly=True)
    async def readlines(self, sha256, errors='ignore'):
        self.runt.confirm(('axon', 'get'))
        await self.runt.view.core.getAxon()

        sha256 = await tostr(sha256)
        async for line in self.runt.view.core.axon.readlines(sha256, errors=errors):
            yield line

    @stormfunc(readonly=True)
    async def jsonlines(self, sha256, errors='ignore'):
        self.runt.confirm(('axon', 'get'))
        await self.runt.view.core.getAxon()

        sha256 = await tostr(sha256)
        async for line in self.runt.view.core.axon.jsonlines(sha256):
            yield line

    async def dels(self, sha256s):

        self.runt.confirm(('axon', 'del'))

        sha256s = await toprim(sha256s)

        if not isinstance(sha256s, (list, tuple)):
            raise s_exc.BadArg()

        hashes = [s_common.uhex(s) for s in sha256s]

        await self.runt.view.core.getAxon()

        axon = self.runt.view.core.axon
        return await axon.dels(hashes)

    async def del_(self, sha256):

        self.runt.confirm(('axon', 'del'))

        sha256 = await tostr(sha256)

        sha256b = s_common.uhex(sha256)
        await self.runt.view.core.getAxon()

        axon = self.runt.view.core.axon
        return await axon.del_(sha256b)

    async def wget(self, url, headers=None, params=None, method='GET', json=None, body=None,
                   ssl=True, timeout=None, proxy=True, ssl_opts=None):

        self.runt.confirm(('axon', 'upload'))

        url = await tostr(url)
        method = await tostr(method)

        ssl = await tobool(ssl)
        body = await toprim(body)
        json = await toprim(json)
        params = await toprim(params)
        headers = await toprim(headers)
        timeout = await toprim(timeout)
        proxy = await toprim(proxy)
        ssl_opts = await toprim(ssl_opts)

        params = strifyHttpArg(params, multi=True)
        headers = strifyHttpArg(headers)

        await self.runt.view.core.getAxon()

        kwargs = {}

        ok, proxy = await resolveAxonProxyArg(proxy)
        if ok:
            kwargs['proxy'] = proxy

        if ssl_opts is not None:
            axonvers = self.runt.view.core.axoninfo['synapse']['version']
            mesg = f'The ssl_opts argument requires an Axon Synapse version {AXON_MINVERS_SSLOPTS}, ' \
                   f'but the Axon is running {axonvers}'
            s_version.reqVersion(axonvers, AXON_MINVERS_SSLOPTS, mesg=mesg)
            kwargs['ssl_opts'] = ssl_opts

        axon = self.runt.view.core.axon
        resp = await axon.wget(url, headers=headers, params=params, method=method, ssl=ssl, body=body, json=json,
                               timeout=timeout, **kwargs)
        resp['original_url'] = url
        return resp

    async def wput(self, sha256, url, headers=None, params=None, method='PUT',
                   ssl=True, timeout=None, proxy=True, ssl_opts=None):

        self.runt.confirm(('axon', 'get'))

        url = await tostr(url)
        sha256 = await tostr(sha256)
        method = await tostr(method)
        proxy = await toprim(proxy)

        ssl = await tobool(ssl)
        params = await toprim(params)
        headers = await toprim(headers)
        timeout = await toprim(timeout)
        ssl_opts = await toprim(ssl_opts)

        params = strifyHttpArg(params, multi=True)
        headers = strifyHttpArg(headers)

        await self.runt.view.core.getAxon()

        kwargs = {}

        ok, proxy = await resolveAxonProxyArg(proxy)
        if ok:
            kwargs['proxy'] = proxy

        if ssl_opts is not None:
            axonvers = self.runt.view.core.axoninfo['synapse']['version']
            mesg = f'The ssl_opts argument requires an Axon Synapse version {AXON_MINVERS_SSLOPTS}, ' \
                   f'but the Axon is running {axonvers}'
            s_version.reqVersion(axonvers, AXON_MINVERS_SSLOPTS, mesg=mesg)
            kwargs['ssl_opts'] = ssl_opts

        axon = self.runt.view.core.axon
        sha256byts = s_common.uhex(sha256)

        return await axon.wput(sha256byts, url, headers=headers, params=params, method=method,
                               ssl=ssl, timeout=timeout, **kwargs)

    async def urlfile(self, *args, **kwargs):
        gateiden = self.runt.view.wlyr.iden
        self.runt.confirm(('node', 'add', 'file:bytes'), gateiden=gateiden)
        self.runt.confirm(('node', 'add', 'inet:urlfile'), gateiden=gateiden)

        resp = await self.wget(*args, **kwargs)
        code = resp.get('code')

        if code != 200:
            mesg = f'$lib.axon.urlfile(): HTTP code {code}: {resp.get("reason")}'
            await self.runt.warn(mesg, log=False)
            return

        now = self.runt.model.type('time').norm('now')[0]

        original_url = resp.get('original_url')
        hashes = resp.get('hashes')
        sha256 = hashes.get('sha256')
        props = {
            'size': resp.get('size'),
            'md5': hashes.get('md5'),
            'sha1': hashes.get('sha1'),
            'sha256': sha256,
            '.seen': now,
        }

        filenode = await self.runt.view.addNode('file:bytes', sha256, props=props)

        if not filenode.get('name'):
            info = s_urlhelp.chopurl(original_url)
            base = info.get('path').strip('/').split('/')[-1]
            if base:
                await filenode.set('name', base)

        props = {'.seen': now}
        urlfile = await self.runt.view.addNode('inet:urlfile', (original_url, sha256), props=props)

        history = resp.get('history')
        if history is not None:
            redirs = []
            src = original_url

            # We skip the first entry in history, since that URL is the original URL
            # having been redirected. The second+ history item represents the
            # requested URL. We then capture the last part of the chain in our list.
            # The recorded URLs after the original_url are all the resolved URLS,
            # since Location headers may be partial paths and this avoids needing to
            # do url introspection that has already been done by the Axon.

            for info in history[1:]:
                url = info.get('url')
                redirs.append((src, url))
                src = url

            redirs.append((src, resp.get('url')))

            for valu in redirs:
                props = {'.seen': now}
                await self.runt.view.addNode('inet:urlredir', valu, props=props)

        return urlfile

    @stormfunc(readonly=True)
    async def list(self, offs=0, wait=False, timeout=None):
        offs = await toint(offs)
        wait = await tobool(wait)
        timeout = await toint(timeout, noneok=True)

        self.runt.confirm(('axon', 'has'))

        await self.runt.view.core.getAxon()
        axon = self.runt.view.core.axon

        async for item in axon.hashes(offs, wait=wait, timeout=timeout):
            yield (item[0], s_common.ehex(item[1][0]), item[1][1])

    @stormfunc(readonly=True)
    async def csvrows(self, sha256, dialect='excel', errors='ignore', **fmtparams):

        self.runt.confirm(('axon', 'get'))

        await self.runt.view.core.getAxon()

        sha256 = await tostr(sha256)
        dialect = await tostr(dialect)
        fmtparams = await toprim(fmtparams)
        async for item in self.runt.view.core.axon.csvrows(s_common.uhex(sha256), dialect,
                                                           errors=errors, **fmtparams):
            yield item
            await asyncio.sleep(0)

    @stormfunc(readonly=True)
    async def metrics(self):
        self.runt.confirm(('axon', 'has'))
        return await self.runt.view.core.axon.metrics()

    async def upload(self, genr):

        self.runt.confirm(('axon', 'upload'))

        await self.runt.view.core.getAxon()
        async with await self.runt.view.core.axon.upload() as upload:
            async for byts in s_coro.agen(genr):
                await upload.write(byts)
            size, sha256 = await upload.save()
            return size, s_common.ehex(sha256)

    @stormfunc(readonly=True)
    async def has(self, sha256):
        sha256 = await tostr(sha256, noneok=True)
        if sha256 is None:
            return None

        self.runt.confirm(('axon', 'has'))

        await self.runt.view.core.getAxon()
        return await self.runt.view.core.axon.has(s_common.uhex(sha256))

    @stormfunc(readonly=True)
    async def size(self, sha256):
        sha256 = await tostr(sha256)

        self.runt.confirm(('axon', 'has'))

        await self.runt.view.core.getAxon()
        return await self.runt.view.core.axon.size(s_common.uhex(sha256))

    async def put(self, byts):
        if not isinstance(byts, bytes):
            mesg = '$lib.axon.put() requires a bytes argument'
            raise s_exc.BadArg(mesg=mesg)

        self.runt.confirm(('axon', 'upload'))

        await self.runt.view.core.getAxon()
        size, sha256 = await self.runt.view.core.axon.put(byts)

        return (size, s_common.ehex(sha256))

    @stormfunc(readonly=True)
    async def hashset(self, sha256):
        sha256 = await tostr(sha256)

        self.runt.confirm(('axon', 'has'))

        await self.runt.view.core.getAxon()
        return await self.runt.view.core.axon.hashset(s_common.uhex(sha256))

    @stormfunc(readonly=True)
    async def read(self, sha256, offs=0, size=s_const.mebibyte):
        '''
        Read bytes from a file in the Axon.
        '''
        sha256 = await tostr(sha256)
        size = await toint(size)
        offs = await toint(offs)

        if size > s_const.mebibyte:
            mesg = f'Size must be between 1 and {s_const.mebibyte} bytes'
            raise s_exc.BadArg(mesg=mesg)

        self.runt.confirm(('axon', 'get'))

        await self.runt.view.core.getAxon()

        byts = b''
        async for chunk in self.runt.view.core.axon.get(s_common.uhex(sha256), offs=offs, size=size):
            byts += chunk
        return byts

    @stormfunc(readonly=True)
    async def unpack(self, sha256, fmt, offs=0):
        '''
        Unpack bytes from a file in the Axon using struct.
        '''
        if self.runt.view.core.axoninfo.get('features', {}).get('unpack', 0) < 1:
            mesg = 'The connected Axon does not support the the unpack API. Please update your Axon.'
            raise s_exc.FeatureNotSupported(mesg=mesg)

        sha256 = await tostr(sha256)
        fmt = await tostr(fmt)
        offs = await toint(offs)

        self.runt.confirm(('axon', 'get'))

        await self.runt.view.core.getAxon()
        return await self.runt.view.core.axon.unpack(s_common.uhex(sha256), fmt, offs)

@registry.registerLib
class LibLift(Lib):
    '''
    A Storm Library for interacting with lift helpers.
    '''
    _storm_locals = (
        {'name': 'byNodeData', 'desc': 'Lift nodes which have a given nodedata name set on them.',
         'type': {'type': 'function', '_funcname': '_byNodeData',
                  'args': (
                      {'name': 'name', 'desc': 'The name to of the nodedata key to lift by.', 'type': 'str', },
                  ),
                  'returns': {'name': 'Yields', 'type': 'node',
                              'desc': 'Yields nodes to the pipeline. '
                                      'This must be used in conjunction with the ``yield`` keyword.', }}},
    )
    _storm_lib_path = ('lift',)

    def getObjLocals(self):
        return {
            'byNodeData': self._byNodeData,
        }

    @stormfunc(readonly=True)
    async def _byNodeData(self, name):
        name = await tostr(name)
        async for node in self.runt.view.nodesByDataName(name):
            yield node

@registry.registerLib
class LibTime(Lib):
    '''
    A Storm Library for interacting with timestamps.
    '''
    _storm_locals = (
        {'name': 'now', 'desc': 'Get the current epoch time in milliseconds.',
         'type': {
             'type': 'function', '_funcname': '_now',
             'returns': {'desc': 'Epoch time in milliseconds.', 'type': 'int', }}},
        {'name': 'fromunix',
         'desc': '''
            Normalize a timestamp from a unix epoch time in seconds to milliseconds.

            Examples:
                Convert a timestamp from seconds to millis and format it::

                    cli> storm $seconds=1594684800 $millis=$lib.time.fromunix($seconds)
                         $str=$lib.time.format($millis, '%A %d, %B %Y') $lib.print($str)

                    Tuesday 14, July 2020''',
         'type': {'type': 'function', '_funcname': '_fromunix',
                  'args': (
                      {'name': 'secs', 'type': 'int', 'desc': 'Unix epoch time in seconds.', },
                  ),
                  'returns': {'type': 'int', 'desc': 'The normalized time in milliseconds.', }}},
        {'name': 'parse', 'desc': '''
            Parse a timestamp string using ``datetime.strptime()`` into an epoch timestamp.

            Examples:
                Parse a string as for its month/day/year value into a timestamp::

                    cli> storm $s='06/01/2020' $ts=$lib.time.parse($s, '%m/%d/%Y') $lib.print($ts)

                    1590969600000''',
         'type': {'type': 'function', '_funcname': '_parse',
                  'args': (
                      {'name': 'valu', 'type': 'str', 'desc': 'The timestamp string to parse.', },
                      {'name': 'format', 'type': 'str', 'desc': 'The format string to use for parsing.', },
                      {'name': 'errok', 'type': 'boolean', 'default': False,
                       'desc': 'If set, parsing errors will return ``$lib.null`` instead of raising an exception.'}
                  ),
                  'returns': {'type': 'int', 'desc': 'The epoch timestamp for the string.', }}},
        {'name': 'format', 'desc': '''
            Format a Synapse timestamp into a string value using ``datetime.strftime()``.

            Examples:
                Format a timestamp into a string::

                    cli> storm $now=$lib.time.now() $str=$lib.time.format($now, '%A %d, %B %Y') $lib.print($str)

                    Tuesday 14, July 2020''',
         'type': {'type': 'function', '_funcname': '_format',
                  'args': (
                      {'name': 'valu', 'type': 'int', 'desc': 'A timestamp in epoch milliseconds.', },
                      {'name': 'format', 'type': 'str', 'desc': 'The strftime format string.', },
                  ),
                  'returns': {'type': 'str', 'desc': 'The formatted time string.', }}},
        {'name': 'sleep', 'desc': '''
            Pause the processing of data in the storm query.
            ''',
         'type': {'type': 'function', '_funcname': '_sleep',
                  'args': (
                      {'name': 'valu', 'type': 'int', 'desc': 'The number of seconds to pause for.', },
                  ),
                  'returns': {'type': 'null', }}},
        {'name': 'ticker', 'desc': '''
        Periodically pause the processing of data in the storm query.
        ''',
         'type': {'type': 'function', '_funcname': '_ticker',
                  'args': (
                      {'name': 'tick',
                       'desc': 'The amount of time to wait between each tick, in seconds.', 'type': 'int', },
                      {'name': 'count', 'default': None, 'type': 'int',
                       'desc': 'The number of times to pause the query before exiting the loop. '
                               'This defaults to None and will yield forever if not set.', }
                  ),
                  'returns': {'name': 'Yields', 'type': 'int',
                              'desc': 'This yields the current tick count after each time it wakes up.', }}},

        {'name': 'year', 'desc': '''
        Returns the year part of a time value.
        ''',
         'type': {'type': 'function', '_funcname': 'year',
                  'args': (
                      {'name': 'tick', 'desc': 'A time value.', 'type': 'time', },
                  ),
                  'returns': {'type': 'int', 'desc': 'The year part of the time expression.', }}},

        {'name': 'month', 'desc': '''
        Returns the month part of a time value.
        ''',
         'type': {'type': 'function', '_funcname': 'month',
                  'args': (
                      {'name': 'tick', 'desc': 'A time value.', 'type': 'time', },
                  ),
                  'returns': {'type': 'int', 'desc': 'The month part of the time expression.', }}},

        {'name': 'day', 'desc': '''
        Returns the day part of a time value.
        ''',
         'type': {'type': 'function', '_funcname': 'day',
                  'args': (
                      {'name': 'tick', 'desc': 'A time value.', 'type': 'time', },
                  ),
                  'returns': {'type': 'int', 'desc': 'The day part of the time expression.', }}},

        {'name': 'hour', 'desc': '''
        Returns the hour part of a time value.
        ''',
         'type': {'type': 'function', '_funcname': 'hour',
                  'args': (
                      {'name': 'tick', 'desc': 'A time value.', 'type': 'time', },
                  ),
                  'returns': {'type': 'int', 'desc': 'The hour part of the time expression.', }}},

        {'name': 'minute', 'desc': '''
        Returns the minute part of a time value.
        ''',
         'type': {'type': 'function', '_funcname': 'minute',
                  'args': (
                      {'name': 'tick', 'desc': 'A time value.', 'type': 'time', },
                  ),
                  'returns': {'type': 'int', 'desc': 'The minute part of the time expression.', }}},

        {'name': 'second', 'desc': '''
        Returns the second part of a time value.
        ''',
         'type': {'type': 'function', '_funcname': 'second',
                  'args': (
                      {'name': 'tick', 'desc': 'A time value.', 'type': 'time', },
                  ),
                  'returns': {'type': 'int', 'desc': 'The second part of the time expression.', }}},

        {'name': 'dayofweek', 'desc': '''
        Returns the index (beginning with monday as 0) of the day within the week.
        ''',
         'type': {'type': 'function', '_funcname': 'dayofweek',
                  'args': (
                      {'name': 'tick', 'desc': 'A time value.', 'type': 'time', },
                  ),
                  'returns': {'type': 'int', 'desc': 'The index of the day within week.', }}},

        {'name': 'dayofyear', 'desc': '''
        Returns the index (beginning with 0) of the day within the year.
        ''',
         'type': {'type': 'function', '_funcname': 'dayofyear',
                  'args': (
                      {'name': 'tick', 'desc': 'A time value.', 'type': 'time', },
                  ),
                  'returns': {'type': 'int', 'desc': 'The index of the day within year.', }}},

        {'name': 'dayofmonth', 'desc': '''
        Returns the index (beginning with 0) of the day within the month.
        ''',
         'type': {'type': 'function', '_funcname': 'dayofmonth',
                  'args': (
                      {'name': 'tick', 'desc': 'A time value.', 'type': 'time', },
                  ),
                  'returns': {'type': 'int', 'desc': 'The index of the day within month.', }}},

        {'name': 'monthofyear', 'desc': '''
        Returns the index (beginning with 0) of the month within the year.
        ''',
         'type': {'type': 'function', '_funcname': 'monthofyear',
                  'args': (
                      {'name': 'tick', 'desc': 'A time value.', 'type': 'time', },
                  ),
                  'returns': {'type': 'int', 'desc': 'The index of the month within year.', }}},
        {'name': 'toUTC', 'desc': '''
        Adjust an epoch milliseconds timestamp to UTC from the given timezone.
        ''',
         'type': {'type': 'function', '_funcname': 'toUTC',
                  'args': (
                      {'name': 'tick', 'desc': 'A time value.', 'type': 'time'},
                      {'name': 'timezone', 'desc': 'A timezone name. See python pytz docs for options.', 'type': 'str'},
                  ),
                  'returns': {'type': 'list', 'desc': 'An ($ok, $valu) tuple.', }}},
    )
    _storm_lib_path = ('time',)

    def getObjLocals(self):
        return {
            'now': self._now,
            'toUTC': self.toUTC,
            'fromunix': self._fromunix,
            'parse': self._parse,
            'format': self._format,
            'sleep': self._sleep,
            'ticker': self._ticker,

            'day': self.day,
            'hour': self.hour,
            'year': self.year,
            'month': self.month,
            'minute': self.minute,
            'second': self.second,

            'dayofweek': self.dayofweek,
            'dayofyear': self.dayofyear,
            'dayofmonth': self.dayofmonth,
            'monthofyear': self.monthofyear,
        }

    @stormfunc(readonly=True)
    async def toUTC(self, tick, timezone):

        tick = await toprim(tick)
        timezone = await tostr(timezone)

        timetype = self.runt.view.core.model.type('time')

        norm, info = timetype.norm(tick)
        try:
            return (True, s_time.toUTC(norm, timezone))
        except s_exc.BadArg as e:
            return (False, s_common.excinfo(e))

    @stormfunc(readonly=True)
    def _now(self):
        return s_common.now()

    @stormfunc(readonly=True)
    async def day(self, tick):
        tick = await toprim(tick)
        timetype = self.runt.view.core.model.type('time')
        norm, info = timetype.norm(tick)
        return s_time.day(norm)

    @stormfunc(readonly=True)
    async def hour(self, tick):
        tick = await toprim(tick)
        timetype = self.runt.view.core.model.type('time')
        norm, info = timetype.norm(tick)
        return s_time.hour(norm)

    @stormfunc(readonly=True)
    async def year(self, tick):
        tick = await toprim(tick)
        timetype = self.runt.view.core.model.type('time')
        norm, info = timetype.norm(tick)
        return s_time.year(norm)

    @stormfunc(readonly=True)
    async def month(self, tick):
        tick = await toprim(tick)
        timetype = self.runt.view.core.model.type('time')
        norm, info = timetype.norm(tick)
        return s_time.month(norm)

    @stormfunc(readonly=True)
    async def minute(self, tick):
        tick = await toprim(tick)
        timetype = self.runt.view.core.model.type('time')
        norm, info = timetype.norm(tick)
        return s_time.minute(norm)

    @stormfunc(readonly=True)
    async def second(self, tick):
        tick = await toprim(tick)
        timetype = self.runt.view.core.model.type('time')
        norm, info = timetype.norm(tick)
        return s_time.second(norm)

    @stormfunc(readonly=True)
    async def dayofweek(self, tick):
        tick = await toprim(tick)
        timetype = self.runt.view.core.model.type('time')
        norm, info = timetype.norm(tick)
        return s_time.dayofweek(norm)

    @stormfunc(readonly=True)
    async def dayofyear(self, tick):
        tick = await toprim(tick)
        timetype = self.runt.view.core.model.type('time')
        norm, info = timetype.norm(tick)
        return s_time.dayofyear(norm)

    @stormfunc(readonly=True)
    async def dayofmonth(self, tick):
        tick = await toprim(tick)
        timetype = self.runt.view.core.model.type('time')
        norm, info = timetype.norm(tick)
        return s_time.dayofmonth(norm)

    @stormfunc(readonly=True)
    async def monthofyear(self, tick):
        tick = await toprim(tick)
        timetype = self.runt.view.core.model.type('time')
        norm, info = timetype.norm(tick)
        return s_time.month(norm) - 1

    @stormfunc(readonly=True)
    async def _format(self, valu, format):
        timetype = self.runt.view.core.model.type('time')
        # Give a times string a shot at being normed prior to formatting.
        try:
            norm, _ = timetype.norm(valu)
        except s_exc.BadTypeValu as e:
            mesg = f'Failed to norm a time value prior to formatting - {str(e)}'
            raise s_exc.StormRuntimeError(mesg=mesg, valu=valu,
                                          format=format) from None

        if norm == timetype.futsize:
            mesg = 'Cannot format a timestamp for ongoing/future time.'
            raise s_exc.StormRuntimeError(mesg=mesg, valu=valu, format=format)

        try:
            dt = datetime.datetime(1970, 1, 1) + datetime.timedelta(milliseconds=norm)
            ret = dt.strftime(format)
        except Exception as e:
            mesg = f'Error during time format - {str(e)}'
            raise s_exc.StormRuntimeError(mesg=mesg, valu=valu,
                                          format=format) from None
        return ret

    @stormfunc(readonly=True)
    async def _parse(self, valu, format, errok=False):
        valu = await tostr(valu)
        errok = await tobool(errok)
        try:
            dt = datetime.datetime.strptime(valu, format)
        except ValueError as e:
            if errok:
                return None
            mesg = f'Error during time parsing - {str(e)}'
            raise s_exc.StormRuntimeError(mesg=mesg, valu=valu,
                                          format=format) from None
        if dt.tzinfo is not None:
            # Convert the aware dt to UTC, then strip off the tzinfo
            dt = dt.astimezone(datetime.timezone.utc).replace(tzinfo=None)
        return int((dt - s_time.EPOCH).total_seconds() * 1000)

    @stormfunc(readonly=True)
    async def _sleep(self, valu):
        await self.runt.waitfini(timeout=float(valu))

    async def _ticker(self, tick, count=None):
        if count is not None:
            count = await toint(count)

        tick = float(tick)

        offs = 0
        while True:

            await self.runt.waitfini(timeout=tick)
            yield offs

            offs += 1
            if count is not None and offs == count:
                break

    async def _fromunix(self, secs):
        secs = float(secs)
        return int(secs * 1000)

@registry.registerLib
class LibRegx(Lib):
    '''
    A Storm library for searching/matching with regular expressions.
    '''
    _storm_locals = (
        {'name': 'search', 'desc': '''
            Search the given text for the pattern and return the matching groups.

            Note:
                In order to get the matching groups, patterns must use parentheses
                to indicate the start and stop of the regex to return portions of.
                If groups are not used, a successful match will return a empty list
                and a unsuccessful match will return ``$lib.null``.

            Example:
                Extract the matching groups from a piece of text::

                    $m = $lib.regex.search("^([0-9])+.([0-9])+.([0-9])+$", $text)
                    if $m {
                        ($maj, $min, $pat) = $m
                    }''',
         'type': {'type': 'function', '_funcname': 'search',
                  'args': (
                      {'name': 'pattern', 'type': 'str', 'desc': 'The regular expression pattern.', },
                      {'name': 'text', 'type': 'str', 'desc': 'The text to match.', },
                      {'name': 'flags', 'type': 'int', 'desc': 'Regex flags to control the match behavior.',
                       'default': 0},
                  ),
                  'returns': {'type': 'list', 'desc': 'A list of strings for the matching groups in the pattern.', }}},
        {'name': 'findall', 'desc': '''
            Search the given text for the patterns and return a list of matching strings.

            Note:
                If multiple matching groups are specified, the return value is a
                list of lists of strings.

            Example:

                Extract the matching strings from a piece of text::

                    for $x in $lib.regex.findall("G[0-9]{4}", "G0006 and G0001") {
                        $dostuff($x)
                    }
                    ''',
         'type': {'type': 'function', '_funcname': 'findall',
                  'args': (
                      {'name': 'pattern', 'type': 'str', 'desc': 'The regular expression pattern.', },
                      {'name': 'text', 'type': 'str', 'desc': 'The text to match.', },
                      {'name': 'flags', 'type': 'int', 'desc': 'Regex flags to control the match behavior.',
                       'default': 0},
                  ),
                  'returns': {'type': 'list', 'desc': 'A list of lists of strings for the matching groups in the pattern.', }}},
        {'name': 'matches', 'desc': '''
            Check if text matches a pattern.
            Returns $lib.true if the text matches the pattern, otherwise $lib.false.

            Notes:
                This API requires the pattern to match at the start of the string.

            Example:
                Check if the variable matches a expression::

                    if $lib.regex.matches("^[0-9]+.[0-9]+.[0-9]+$", $text) {
                        $lib.print("It's semver! ...probably")
                    }
            ''',
         'type': {'type': 'function', '_funcname': 'matches',
                  'args': (
                      {'name': 'pattern', 'type': 'str', 'desc': 'The regular expression pattern.', },
                      {'name': 'text', 'type': 'str', 'desc': 'The text to match.', },
                      {'name': 'flags', 'type': 'int', 'desc': 'Regex flags to control the match behavior.',
                       'default': 0, },
                  ),
                  'returns': {'type': 'boolean', 'desc': 'True if there is a match, False otherwise.', }}},
        {'name': 'replace', 'desc': '''
            Replace any substrings that match the given regular expression with the specified replacement.

            Example:
                Replace a portion of a string with a new part based on a regex::

                    $norm = $lib.regex.replace("\\sAND\\s", " & ", "Ham and eggs!", $lib.regex.flags.i)
            ''',
         'type': {'type': 'function', '_funcname': 'replace',
                  'args': (
                      {'name': 'pattern', 'type': 'str', 'desc': 'The regular expression pattern.', },
                      {'name': 'replace', 'type': 'str', 'desc': 'The text to replace matching sub strings.', },
                      {'name': 'text', 'type': 'str', 'desc': 'The input text to search/replace.', },
                      {'name': 'flags', 'type': 'int', 'desc': 'Regex flags to control the match behavior.',
                       'default': 0, },
                  ),
                  'returns': {'type': 'str', 'desc': 'The new string with matches replaced.', }}},
        {'name': 'escape', 'desc': '''
            Escape arbitrary strings for use in a regular expression pattern.

            Example:

                Escape node values for use in a regex pattern::

                    for $match in $lib.regex.findall($lib.regex.escape($node.repr()), $mydocument) {
                        // do something with $match
                    }

                Escape node values for use in regular expression filters::

                    it:dev:str~=$lib.regex.escape($node.repr())
                    ''',
         'type': {'type': 'function', '_funcname': 'escape',
                  'args': (
                      {'name': 'text', 'type': 'str', 'desc': 'The text to escape.', },
                  ),
                  'returns': {'type': 'str', 'desc': 'Input string with special characters escaped.', }}},
        {'name': 'flags.i', 'desc': 'Regex flag to indicate that case insensitive matches are allowed.',
         'type': 'int', },
        {'name': 'flags.m', 'desc': 'Regex flag to indicate that multiline matches are allowed.', 'type': 'int', },
    )
    _storm_lib_path = ('regex',)

    def __init__(self, runt, name=()):
        Lib.__init__(self, runt, name=name)
        self.compiled = {}

    def getObjLocals(self):
        return {
            'search': self.search,
            'matches': self.matches,
            'findall': self.findall,
            'replace': self.replace,
            'escape': self.escape,
            'flags': {'i': regex.IGNORECASE,
                      'm': regex.MULTILINE,
                      },
        }

    async def _getRegx(self, pattern, flags):
        lkey = (pattern, flags)
        regx = self.compiled.get(lkey)
        if regx is None:
            try:
                regx = self.compiled[lkey] = regex.compile(pattern, flags=flags)
            except (regex.error, ValueError) as e:
                mesg = f'Error compiling regex pattern: {e}: pattern="{s_common.trimText(pattern)}"'
                raise s_exc.BadArg(mesg=mesg) from None
        return regx

    @stormfunc(readonly=True)
    async def replace(self, pattern, replace, text, flags=0):
        text = await tostr(text)
        flags = await toint(flags)
        pattern = await tostr(pattern)
        replace = await tostr(replace)
        regx = await self._getRegx(pattern, flags)

        try:
            return regx.sub(replace, text)
        except (regex.error, IndexError) as e:
            mesg = f'$lib.regex.replace() error: {e}'
            raise s_exc.BadArg(mesg=mesg) from None

    @stormfunc(readonly=True)
    async def matches(self, pattern, text, flags=0):
        text = await tostr(text)
        flags = await toint(flags)
        pattern = await tostr(pattern)
        regx = await self._getRegx(pattern, flags)
        return regx.match(text) is not None

    @stormfunc(readonly=True)
    async def search(self, pattern, text, flags=0):
        text = await tostr(text)
        flags = await toint(flags)
        pattern = await tostr(pattern)
        regx = await self._getRegx(pattern, flags)

        m = regx.search(text)
        if m is None:
            return None

        return m.groups()

    @stormfunc(readonly=True)
    async def findall(self, pattern, text, flags=0):
        text = await tostr(text)
        flags = await toint(flags)
        pattern = await tostr(pattern)
        regx = await self._getRegx(pattern, flags)
        return regx.findall(text)

    @stormfunc(readonly=True)
    async def escape(self, text):
        text = await tostr(text)
        return regex.escape(text)

@registry.registerLib
class LibCsv(Lib):
    '''
    A Storm Library for interacting with csvtool.
    '''
    _storm_locals = (
        {'name': 'emit', 'desc': 'Emit a ``csv:row`` event to the Storm runtime for the given args.',
         'type': {'type': 'function', '_funcname': '_libCsvEmit',
                  'args': (
                      {'name': '*args', 'type': 'any', 'desc': 'Items which are emitted as a ``csv:row`` event.', },
                      {'name': 'table', 'type': 'str', 'default': None,
                       'desc': 'The name of the table to emit data too. Optional.', },
                  ),
                  'returns': {'type': 'null', }}},
    )
    _storm_lib_path = ('csv',)

    def getObjLocals(self):
        return {
            'emit': self._libCsvEmit,
        }

    @stormfunc(readonly=True)
    async def _libCsvEmit(self, *args, table=None):
        row = [await toprim(a) for a in args]
        await self.runt.bus.fire('csv:row', row=row, table=table)

@registry.registerLib
class LibExport(Lib):
    '''
    A Storm Library for exporting data.
    '''
    _storm_lib_path = ('export',)
    _storm_locals = (
        {'name': 'toaxon', 'desc': '''
            Run a query as an export (fully resolving relationships between nodes in the output set)
            and save the resulting stream of packed nodes to the axon.
            ''',
         'type': {'type': 'function', '_funcname': 'toaxon',
                  'args': (
                      {'name': 'query', 'type': 'str', 'desc': 'A query to run as an export.', },
                      {'name': 'opts', 'type': 'dict', 'desc': 'Storm runtime query option params.',
                       'default': None, },
                  ),
                  'returns': {'type': 'list', 'desc': 'Returns a tuple of (size, sha256).', }}},
    )

    def getObjLocals(self):
        return {
            'toaxon': self.toaxon,
        }

    async def toaxon(self, query, opts=None):

        query = await tostr(query)

        opts = await toprim(opts)
        if opts is None:
            opts = {}

        if not isinstance(opts, dict):
            mesg = '$lib.export.toaxon() opts argument must be a dictionary.'
            raise s_exc.BadArg(mesg=mesg)

        opts['user'] = self.runt.user.iden
        opts.setdefault('view', self.runt.view.iden)
        return await self.runt.view.core.exportStormToAxon(query, opts=opts)

@registry.registerLib
class LibFeed(Lib):
    '''
    A Storm Library for feeding bulk nodes into a Cortex.
    '''
    _storm_locals = (
        {'name': 'genr', 'desc': '''
            Yield nodes being added to the graph by adding data in nodes format.

            Notes:
                This is using the Runtimes's View to call addNodes().
                If the generator is not entirely consumed there is no guarantee
                that all of the nodes which should be made by the feed function
                will be made.
            ''',
         'type': {'type': 'function', '_funcname': '_libGenr',
                  'args': (
                      {'name': 'data', 'type': 'prim', 'desc': 'Nodes data to ingest', },
                  ),
                  'returns': {'name': 'Yields', 'type': 'node',
                              'desc': 'Yields Nodes as they are created.', }}},
        {'name': 'ingest', 'desc': '''
            Add nodes to the graph.

            Notes:
                This API will cause errors during node creation and property setting
                to produce warning messages, instead of causing the Storm Runtime
                to be torn down.''',
         'type': {'type': 'function', '_funcname': '_libIngest',
                  'args': (
                      {'name': 'data', 'type': 'prim', 'desc': 'Data to send to the ingest function.', },
                  ),
                  'returns': {'type': 'null', }}},
    )
    _storm_lib_path = ('feed',)

    def getObjLocals(self):
        return {
            'genr': self._libGenr,
            'ingest': self._libIngest,
            'fromAxon': self._fromAxon,
        }

    async def _fromAxon(self, sha256):
        '''
        Use the feed API to load a syn.nodes formatted export from the axon.

        Args:
            sha256 (str): The sha256 of the file saved in the axon.

        Returns:
            int: The number of nodes loaded.
        '''
        sha256 = await tostr(sha256)
        opts = {
            'user': self.runt.user.iden,
            'view': self.runt.view.iden,
        }
        return await self.runt.view.core.feedFromAxon(sha256, opts=opts)

    async def _libGenr(self, data):
        data = await toprim(data)

        self.runt.layerConfirm(('feed:data',))

        async for node in self.runt.view.addNodes(data, user=self.runt.user):
            yield node

    async def _libIngest(self, data):
        data = await toprim(data)

        self.runt.layerConfirm(('feed:data',))

        async for node in self.runt.view.addNodes(data, user=self.runt.user):
            await asyncio.sleep(0)

@registry.registerLib
class LibPipe(Lib):
    '''
    A Storm library for interacting with non-persistent queues.
    '''
    _storm_locals = (
        {'name': 'gen', 'desc': '''
            Generate and return a Storm Pipe.

            Notes:
                The filler query is run in parallel with $pipe.

            Examples:
                Fill a pipe with a query and consume it with another::

                    $pipe = $lib.pipe.gen(${ $pipe.puts((1, 2, 3)) })

                    for $items in $pipe.slices(size=2) {
                        $dostuff($items)
                    }
            ''',
         'type': {'type': 'function', '_funcname': '_methPipeGen',
                  'args': (
                      {'name': 'filler', 'type': ['str', 'storm:query'],
                       'desc': 'A Storm query to fill the Pipe.', },
                      {'name': 'size', 'type': 'int', 'default': 10000,
                       'desc': 'Maximum size of the pipe.', },
                  ),
                  'returns': {'type': 'pipe', 'desc': 'The pipe containing query results.', }}},
    )

    _storm_lib_path = ('pipe',)

    def getObjLocals(self):
        return {
            'gen': self._methPipeGen,
        }

    @stormfunc(readonly=True)
    async def _methPipeGen(self, filler, size=10000):
        size = await toint(size)
        text = await tostr(filler)

        if size < 1 or size > 10000:
            mesg = '$lib.pipe.gen() size must be 1-10000'
            raise s_exc.BadArg(mesg=mesg)

        pipe = Pipe(self.runt, size)

        opts = {'vars': {'pipe': pipe}}
        query = await self.runt.getStormQuery(text)

        async def coro():
            try:
                async with self.runt.getSubRuntime(query, opts=opts) as runt:
                    async for item in runt.execute():
                        await asyncio.sleep(0)

            except asyncio.CancelledError:  # pragma: no cover
                raise

            except Exception as e:
                await self.runt.warn(f'pipe filler error: {e}', log=False)

            await pipe.close()

        self.runt.schedCoro(coro())

        return pipe

@registry.registerType
class Pipe(StormType):
    '''
    A Storm Pipe provides fast ephemeral queues.
    '''
    _storm_locals = (
        {'name': 'put', 'desc': 'Add a single item to the Pipe.',
         'type': {'type': 'function', '_funcname': '_methPipePut',
                  'args': (
                      {'name': 'item', 'type': 'any', 'desc': 'An object to add to the Pipe.', },
                  ),
                  'returns': {'type': 'null', }}},
        {'name': 'puts', 'desc': 'Add a list of items to the Pipe.',
         'type': {'type': 'function', '_funcname': '_methPipePuts',
                  'args': (
                      {'name': 'items', 'type': 'list', 'desc': 'A list of items to add.', },
                  ),
                  'returns': {'type': 'null', }}},
        {'name': 'slice', 'desc': 'Return a list of up to size items from the Pipe.',
         'type': {'type': 'function', '_funcname': '_methPipeSlice',
                  'args': (
                      {'name': 'size', 'type': 'int', 'default': 1000,
                       'desc': 'The max number of items to return.', },
                  ),
                  'returns': {'type': 'list', 'desc': 'A list of at least 1 item from the Pipe.', }}},
        {'name': 'slices', 'desc': '''
            Yield lists of up to size items from the Pipe.

            Notes:
                The loop will exit when the Pipe is closed and empty.

            Examples:
                Operation on slices from a pipe one at a time::

                    for $slice in $pipe.slices(1000) {
                        for $item in $slice { $dostuff($item) }
                    }

                Operate on slices from a pipe in bulk::

                    for $slice in $pipe.slices(1000) {
                        $dostuff_batch($slice)
                    }''',
         'type': {'type': 'function', '_funcname': '_methPipeSlices',
                  'args': (
                      {'name': 'size', 'type': 'int', 'default': 1000,
                       'desc': 'The max number of items to yield per slice.', },
                  ),
                  'returns': {'name': 'Yields', 'type': 'any', 'desc': 'Yields objects from the Pipe.', }}},
        {'name': 'size', 'desc': 'Retrieve the number of items in the Pipe.',
         'type': {'type': 'function', '_funcname': '_methPipeSize',
                  'returns': {'type': 'int', 'desc': 'The number of items in the Pipe.', }}},
    )
    _storm_typename = 'pipe'

    def __init__(self, runt, size):
        StormType.__init__(self)
        self.runt = runt

        self.locls.update(self.getObjLocals())
        self.queue = s_queue.Queue(maxsize=size)

    def getObjLocals(self):
        return {
            'put': self._methPipePut,
            'puts': self._methPipePuts,
            'slice': self._methPipeSlice,
            'slices': self._methPipeSlices,
            'size': self._methPipeSize,
        }

    @stormfunc(readonly=True)
    async def _methPipePuts(self, items):
        items = await toprim(items)
        return await self.queue.puts(items)

    @stormfunc(readonly=True)
    async def _methPipePut(self, item):
        item = await toprim(item)
        return await self.queue.put(item)

    async def close(self):
        '''
        Close the pipe for writing.  This will cause
        the slice()/slices() API to return once drained.
        '''
        await self.queue.close()

    @stormfunc(readonly=True)
    async def _methPipeSize(self):
        return await self.queue.size()

    @stormfunc(readonly=True)
    async def _methPipeSlice(self, size=1000):

        size = await toint(size)
        if size < 1 or size > 10000:
            mesg = '$pipe.slice() size must be 1-10000'
            raise s_exc.BadArg(mesg=mesg)

        items = await self.queue.slice(size=size)
        if items is None:
            return None

        return List(items)

    @stormfunc(readonly=True)
    async def _methPipeSlices(self, size=1000):
        size = await toint(size)
        if size < 1 or size > 10000:
            mesg = '$pipe.slice() size must be 1-10000'
            raise s_exc.BadArg(mesg=mesg)

        async for items in self.queue.slices(size=size):
            yield List(items)

@registry.registerLib
class LibQueue(Lib):
    '''
    A Storm Library for interacting with persistent Queues in the Cortex.
    '''
    _storm_locals = (
        {'name': 'add', 'desc': 'Add a Queue to the Cortex with a given name.',
         'type': {'type': 'function', '_funcname': '_methQueueAdd',
                  'args': (
                      {'name': 'name', 'type': 'str', 'desc': 'The name of the queue to add.', },
                  ),
                  'returns': {'type': 'queue', }}},
        {'name': 'gen', 'desc': 'Add or get a Storm Queue in a single operation.',
         'type': {'type': 'function', '_funcname': '_methQueueGen',
                  'args': (
                      {'name': 'name', 'type': 'str', 'desc': 'The name of the Queue to add or get.', },
                  ),
                  'returns': {'type': 'queue', }}},
        {'name': 'del', 'desc': 'Delete a given named Queue.',
         'type': {'type': 'function', '_funcname': '_methQueueDel',
                  'args': (
                      {'name': 'name', 'type': 'str', 'desc': 'The name of the queue to delete.', },
                  ),
                  'returns': {'type': 'null', }}},
        {'name': 'get', 'desc': 'Get an existing Storm Queue object.',
         'type': {'type': 'function', '_funcname': '_methQueueGet',
                  'args': (
                      {'name': 'name', 'type': 'str', 'desc': 'The name of the Queue to get.', },
                  ),
                  'returns': {'type': 'queue', 'desc': 'A ``queue`` object.', }}},
        {'name': 'list', 'desc': 'Get a list of the Queues in the Cortex.',
         'type': {'type': 'function', '_funcname': '_methQueueList',
                  'returns': {'type': 'list',
                              'desc': 'A list of queue definitions the current user is allowed to interact with.', }}},
    )
    _storm_lib_path = ('queue',)

    def getObjLocals(self):
        return {
            'add': self._methQueueAdd,
            'gen': self._methQueueGen,
            'del': self._methQueueDel,
            'get': self._methQueueGet,
            'list': self._methQueueList,
        }

    async def _methQueueAdd(self, name):

        info = {
            'time': s_common.now(),
            'creator': self.runt.user.iden,
        }

        todo = s_common.todo('addCoreQueue', name, info)
        gatekeys = ((self.runt.user.iden, ('queue', 'add'), None),)
        info = await self.dyncall('cortex', todo, gatekeys=gatekeys)

        return Queue(self.runt, name, info)

    @stormfunc(readonly=True)
    async def _methQueueGet(self, name):
        todo = s_common.todo('getCoreQueue', name)
        gatekeys = ((self.runt.user.iden, ('queue', 'get'), f'queue:{name}'),)
        info = await self.dyncall('cortex', todo, gatekeys=gatekeys)

        return Queue(self.runt, name, info)

    async def _methQueueGen(self, name):
        try:
            return await self._methQueueGet(name)
        except s_exc.NoSuchName:
            return await self._methQueueAdd(name)

    async def _methQueueDel(self, name):
        todo = s_common.todo('delCoreQueue', name)
        gatekeys = ((self.runt.user.iden, ('queue', 'del',), f'queue:{name}'), )
        await self.dyncall('cortex', todo, gatekeys=gatekeys)

    @stormfunc(readonly=True)
    async def _methQueueList(self):
        retn = []

        todo = s_common.todo('listCoreQueues')
        qlist = await self.dyncall('cortex', todo)

        for queue in qlist:
            if not allowed(('queue', 'get'), f"queue:{queue['name']}"):
                continue

            retn.append(queue)

        return retn

@registry.registerType
class Queue(StormType):
    '''
    A StormLib API instance of a named channel in the Cortex multiqueue.
    '''
    _storm_locals = (
        {'name': 'name', 'desc': 'The name of the Queue.', 'type': 'str', },
        {'name': 'get', 'desc': 'Get a particular item from the Queue.',
         'type': {'type': 'function', '_funcname': '_methQueueGet',
                  'args': (
                      {'name': 'offs', 'type': 'int', 'desc': 'The offset to retrieve an item from.', 'default': 0, },
                      {'name': 'cull', 'type': 'boolean', 'default': True,
                       'desc': 'Culls items up to, but not including, the specified offset.', },
                      {'name': 'wait', 'type': 'boolean', 'default': True,
                       'desc': 'Wait for the offset to be available before returning the item.', },
                  ),
                  'returns': {'type': 'list',
                              'desc': 'A tuple of the offset and the item from the queue. If wait is false and '
                                      'the offset is not present, null is returned.', }}},
        {'name': 'pop', 'desc': 'Pop a item from the Queue at a specific offset.',
         'type': {'type': 'function', '_funcname': '_methQueuePop',
                  'args': (
                      {'name': 'offs', 'type': 'int', 'default': None,
                        'desc': 'Offset to pop the item from. If not specified, the first item in the queue will be'
                                ' popped.', },
                      {'name': 'wait', 'type': 'boolean', 'default': False,
                        'desc': 'Wait for an item to be available to pop.'},
                  ),
                  'returns': {'type': 'list',
                              'desc': 'The offset and item popped from the queue. If there is no item at the '
                                      'offset or the  queue is empty and wait is false, it returns null.', }}},
        {'name': 'put', 'desc': 'Put an item into the queue.',
         'type': {'type': 'function', '_funcname': '_methQueuePut',
                  'args': (
                      {'name': 'item', 'type': 'prim', 'desc': 'The item being put into the queue.', },
                  ),
                  'returns': {'type': 'int', 'desc': 'The queue offset of the item.'}}},
        {'name': 'puts', 'desc': 'Put multiple items into the Queue.',
         'type': {'type': 'function', '_funcname': '_methQueuePuts',
                  'args': (
                      {'name': 'items', 'type': 'list', 'desc': 'The items to put into the Queue.', },
                  ),
                  'returns': {'type': 'int', 'desc': 'The queue offset of the first item.'}}},
        {'name': 'gets', 'desc': 'Get multiple items from the Queue as a iterator.',
         'type': {'type': 'function', '_funcname': '_methQueueGets',
                  'args': (
                      {'name': 'offs', 'type': 'int', 'desc': 'The offset to retrieve an items from.', 'default': 0, },
                      {'name': 'wait', 'type': 'boolean', 'default': True,
                       'desc': 'Wait for the offset to be available before returning the item.', },
                      {'name': 'cull', 'type': 'boolean', 'default': False,
                       'desc': 'Culls items up to, but not including, the specified offset.', },
                      {'name': 'size', 'type': 'int', 'desc': 'The maximum number of items to yield',
                       'default': None, },
                  ),
                  'returns': {'name': 'Yields', 'type': 'list', 'desc': 'Yields tuples of the offset and item.', }}},
        {'name': 'cull', 'desc': 'Remove items from the queue up to, and including, the offset.',
         'type': {'type': 'function', '_funcname': '_methQueueCull',
                  'args': (
                      {'name': 'offs', 'type': 'int', 'desc': 'The offset which to cull records from the queue.', },
                  ),
                  'returns': {'type': 'null', }}},
        {'name': 'size', 'desc': 'Get the number of items in the Queue.',
         'type': {'type': 'function', '_funcname': '_methQueueSize',
                  'returns': {'type': 'int', 'desc': 'The number of items in the Queue.', }}},
    )
    _storm_typename = 'queue'
    _ismutable = False

    def __init__(self, runt, name, info):

        StormType.__init__(self)
        self.runt = runt
        self.name = name
        self.info = info

        self.gateiden = f'queue:{name}'

        self.locls.update(self.getObjLocals())
        self.locls['name'] = self.name

    def __hash__(self):
        return hash((self._storm_typename, self.name))

    def __eq__(self, othr):
        if not isinstance(othr, type(self)):
            return False
        return self.name == othr.name

    def getObjLocals(self):
        return {
            'get': self._methQueueGet,
            'pop': self._methQueuePop,
            'put': self._methQueuePut,
            'puts': self._methQueuePuts,
            'gets': self._methQueueGets,
            'cull': self._methQueueCull,
            'size': self._methQueueSize,
        }

    async def _methQueueCull(self, offs):
        offs = await toint(offs)
        gatekeys = self._getGateKeys('get')
        await self.runt.reqGateKeys(gatekeys)
        await self.runt.view.core.coreQueueCull(self.name, offs)

    @stormfunc(readonly=True)
    async def _methQueueSize(self):
        gatekeys = self._getGateKeys('get')
        await self.runt.reqGateKeys(gatekeys)
        return await self.runt.view.core.coreQueueSize(self.name)

    async def _methQueueGets(self, offs=0, wait=True, cull=False, size=None):
        wait = await toint(wait)
        offs = await toint(offs)
        size = await toint(size, noneok=True)

        gatekeys = self._getGateKeys('get')
        await self.runt.reqGateKeys(gatekeys)

        async for item in self.runt.view.core.coreQueueGets(self.name, offs, cull=cull, wait=wait, size=size):
            yield item

    async def _methQueuePuts(self, items):
        items = await toprim(items)
        gatekeys = self._getGateKeys('put')
        await self.runt.reqGateKeys(gatekeys)
        return await self.runt.view.core.coreQueuePuts(self.name, items)

    async def _methQueueGet(self, offs=0, cull=True, wait=True):
        offs = await toint(offs)
        wait = await toint(wait)

        gatekeys = self._getGateKeys('get')
        await self.runt.reqGateKeys(gatekeys)

        return await self.runt.view.core.coreQueueGet(self.name, offs, cull=cull, wait=wait)

    async def _methQueuePop(self, offs=None, wait=False):
        offs = await toint(offs, noneok=True)
        wait = await tobool(wait)

        gatekeys = self._getGateKeys('get')
        await self.runt.reqGateKeys(gatekeys)

        # emulate the old behavior on no argument
        core = self.runt.view.core
        if offs is None:
            async for item in core.coreQueueGets(self.name, 0, wait=wait):
                return await core.coreQueuePop(self.name, item[0])
            return

        return await core.coreQueuePop(self.name, offs)

    async def _methQueuePut(self, item):
        return await self._methQueuePuts((item,))

    def _getGateKeys(self, perm):
        return ((self.runt.user.iden, ('queue', perm), self.gateiden),)

    async def stormrepr(self):
        return f'{self._storm_typename}: {self.name}'

@registry.registerLib
class LibTelepath(Lib):
    '''
    A Storm Library for making Telepath connections to remote services.
    '''
    _storm_locals = (
        {'name': 'open', 'desc': 'Open and return a Telepath RPC proxy.',
         'type': {'type': 'function', '_funcname': '_methTeleOpen',
                  'args': (
                      {'name': 'url', 'type': 'str', 'desc': 'The Telepath URL to connect to.', },
                  ),
                  'returns': {'type': 'telepath:proxy', 'desc': 'A object representing a Telepath Proxy.', }}},
    )
    _storm_lib_path = ('telepath',)
    _storm_lib_perms = (
        {'perm': ('telepath', 'open'), 'gate': 'cortex',
         'desc': 'Controls the ability to open an arbitrary telepath URL. USE WITH CAUTION.'},
        {'perm': ('telepath', 'open', '<scheme>'), 'gate': 'cortex',
         'desc': 'Controls the ability to open a telepath URL with a specific URI scheme. USE WITH CAUTION.'},
    )

    def getObjLocals(self):
        return {
            'open': self._methTeleOpen,
        }

    async def _methTeleOpen(self, url):
        url = await tostr(url)
        scheme = url.split('://')[0]
        if not self.runt.allowed(('lib', 'telepath', 'open', scheme)):
            self.runt.confirm(('telepath', 'open', scheme))
        try:
            return Proxy(self.runt, await self.runt.getTeleProxy(url))
        except s_exc.SynErr:
            raise
        except Exception as e:
            mesg = f'Failed to connect to Telepath service: "{s_urlhelp.sanitizeUrl(url)}" error: {str(e)}'
            raise s_exc.StormRuntimeError(mesg=mesg) from e

@registry.registerType
class Proxy(StormType):
    '''
    Implements the Storm API for a Telepath proxy.

    These can be created via ``$lib.telepath.open()``. Storm Service objects
    are also Telepath proxy objects.

    Methods called off of these objects are executed like regular Telepath RMI
    calls.

    An example of calling a method which returns data::

        $prox = $lib.telepath.open($url)
        $result = $prox.doWork($data)
        return ( $result )

    An example of calling a method which is a generator::

        $prox = $lib.telepath.open($url)
        for $item in $prox.genrStuff($data) {
            $doStuff($item)
        }

    '''
    _storm_typename = 'telepath:proxy'

    def __init__(self, runt, proxy, path=None):
        StormType.__init__(self, path=path)
        self.runt = runt
        self.proxy = proxy

    async def deref(self, name):

        name = await tostr(name)

        if name[0] == '_':
            mesg = f'No proxy method named {name}'
            raise s_exc.NoSuchName(mesg=mesg, name=name)

        meth = getattr(self.proxy, name, None)

        if isinstance(meth, s_telepath.GenrMethod):
            return ProxyGenrMethod(meth)

        if isinstance(meth, s_telepath.Method):
            return ProxyMethod(self.runt, meth)

    async def stormrepr(self):
        return f'{self._storm_typename}: {self.proxy}'

@registry.registerType
class ProxyMethod(StormType):
    '''
    Implements the call methods for the telepath:proxy.

    An example of calling a method which returns data::

        $prox = $lib.telepath.open($url)
        $result = $prox.doWork($data)
        $doStuff($result)
    '''

    _storm_typename = 'telepath:proxy:method'

    def __init__(self, runt, meth, path=None):
        StormType.__init__(self, path=path)
        self.runt = runt
        self.meth = meth

    async def __call__(self, *args, **kwargs):
        args = await toprim(args)
        kwargs = await toprim(kwargs)
        # TODO: storm types fromprim()
        ret = await self.meth(*args, **kwargs)
        if isinstance(ret, s_telepath.Share):
            self.runt.bus.onfini(ret)
            return Proxy(self.runt, ret)
        return ret

    async def stormrepr(self):
        return f'{self._storm_typename}: {self.meth}'

@registry.registerType
class ProxyGenrMethod(StormType):
    '''
    Implements the generator methods for the telepath:proxy.

    An example of calling a method which is a generator::

        $prox = $lib.telepath.open($url)
        for $item in $prox.genrStuff($data) {
            $doStuff($item)
        }
    '''
    _storm_typename = 'telepath:proxy:genrmethod'

    def __init__(self, meth, path=None):
        StormType.__init__(self, path=path)
        self.meth = meth

    async def __call__(self, *args, **kwargs):
        args = await toprim(args)
        kwargs = await toprim(kwargs)
        async for prim in self.meth(*args, **kwargs):
            # TODO: storm types fromprim()
            yield prim

    async def stormrepr(self):
        return f'{self._storm_typename}: {self.meth}'

# @registry.registerType
class Service(Proxy):

    def __init__(self, runt, ssvc):
        Proxy.__init__(self, runt, ssvc.proxy)
        self.name = ssvc.name

    async def deref(self, name):

        name = await tostr(name)

        try:
            await self.proxy.waitready()
            return await Proxy.deref(self, name)
        except asyncio.TimeoutError:
            mesg = f'Timeout waiting for storm service {self.name}.{name}'
            raise s_exc.StormRuntimeError(mesg=mesg, name=name, service=self.name) from None
        except AttributeError as e:  # pragma: no cover
            # possible client race condition seen in the real world
            mesg = f'Error dereferencing storm service - {self.name}.{name} - {str(e)}'
            raise s_exc.StormRuntimeError(mesg=mesg, name=name, service=self.name) from None

@registry.registerLib
class LibBase64(Lib):
    '''
    A Storm Library for encoding and decoding base64 data.
    '''
    _storm_locals = (
        {'name': 'encode', 'desc': 'Encode a bytes object to a base64 encoded string.',
         'type': {'type': 'function', '_funcname': '_encode',
                  'args': (
                      {'name': 'valu', 'type': 'bytes', 'desc': 'The object to encode.', },
                      {'name': 'urlsafe', 'type': 'boolean', 'default': True,
                       'desc': 'Perform the encoding in a urlsafe manner if true.', },
                  ),
                  'returns': {'type': 'str', 'desc': 'A base64 encoded string.', }}},
        {'name': 'decode', 'desc': 'Decode a base64 string into a bytes object.',
         'type': {'type': 'function', '_funcname': '_decode',
                  'args': (
                      {'name': 'valu', 'type': 'str', 'desc': 'The string to decode.', },
                      {'name': 'urlsafe', 'type': 'boolean', 'default': True,
                       'desc': 'Perform the decoding in a urlsafe manner if true.', },
                  ),
                  'returns': {'type': 'bytes', 'desc': 'A bytes object for the decoded data.', }}},
    )
    _storm_lib_path = ('base64',)

    def getObjLocals(self):
        return {
            'encode': self._encode,
            'decode': self._decode
        }

    @stormfunc(readonly=True)
    async def _encode(self, valu, urlsafe=True):
        try:
            if urlsafe:
                return base64.urlsafe_b64encode(valu).decode('ascii')
            return base64.b64encode(valu).decode('ascii')
        except TypeError as e:
            mesg = f'Error during base64 encoding - {str(e)}: {s_common.trimText(repr(valu))}'
            raise s_exc.StormRuntimeError(mesg=mesg, urlsafe=urlsafe) from None

    @stormfunc(readonly=True)
    async def _decode(self, valu, urlsafe=True):
        try:
            if urlsafe:
                return base64.urlsafe_b64decode(valu)
            return base64.b64decode(valu)
        except (binascii.Error, TypeError) as e:
            mesg = f'Error during base64 decoding - {str(e)}: {s_common.trimText(repr(valu))}'
            raise s_exc.StormRuntimeError(mesg=mesg, urlsafe=urlsafe) from None

@functools.total_ordering
class Prim(StormType):
    '''
    The base type for all Storm primitive values.
    '''

    def __init__(self, valu, path=None):
        StormType.__init__(self, path=path)
        self.valu = valu

    def __int__(self):
        mesg = 'Storm type {__class__.__name__.lower()} cannot be cast to an int'
        raise s_exc.BadCast(mesg)

    def __len__(self):
        name = f'{self.__class__.__module__}.{self.__class__.__name__}'
        raise s_exc.StormRuntimeError(mesg=f'Object {name} does not have a length.', name=name)

    def __eq__(self, othr):
        if not isinstance(othr, type(self)):
            return False
        return self.valu == othr.valu

    def __lt__(self, other):
        if not isinstance(other, type(self)):
            mesg = f"'<' not supported between instance of {self.__class__.__name__} and {other.__class__.__name__}"
            raise TypeError(mesg)
        return self.valu < other.valu

    def value(self):
        return self.valu

    async def iter(self):  # pragma: no cover
        for x in ():
            yield x
        name = f'{self.__class__.__module__}.{self.__class__.__name__}'
        raise s_exc.StormRuntimeError(mesg=f'Object {name} is not iterable.', name=name)

    async def nodes(self):  # pragma: no cover
        for x in ():
            yield x

    async def bool(self):
        return bool(await s_coro.ornot(self.value))

    async def stormrepr(self):  # pragma: no cover
        return f'{self._storm_typename}: {await s_coro.ornot(self.value)}'

@registry.registerType
class Str(Prim):
    '''
    Implements the Storm API for a String object.
    '''
    _storm_locals = (
        {'name': 'split', 'desc': '''
            Split the string into multiple parts based on a separator.

            Example:
                Split a string on the colon character::

                    ($foo, $bar) = $baz.split(":")''',
         'type': {'type': 'function', '_funcname': '_methStrSplit',
                  'args': (
                      {'name': 'text', 'type': 'str', 'desc': 'The text to split the string up with.', },
                      {'name': 'maxsplit', 'type': 'int', 'default': -1, 'desc': 'The max number of splits.', },
                  ),
                  'returns': {'type': 'list', 'desc': 'A list of parts representing the split string.', }}},
        {'name': 'rsplit', 'desc': '''
            Split the string into multiple parts, from the right, based on a separator.

            Example:
                Split a string on the colon character::

                    ($foo, $bar) = $baz.rsplit(":", maxsplit=1)''',
         'type': {'type': 'function', '_funcname': '_methStrRsplit',
                  'args': (
                      {'name': 'text', 'type': 'str', 'desc': 'The text to split the string up with.', },
                      {'name': 'maxsplit', 'type': 'int', 'default': -1, 'desc': 'The max number of splits.', },
                  ),
                  'returns': {'type': 'list', 'desc': 'A list of parts representing the split string.', }}},
        {'name': 'endswith', 'desc': 'Check if a string ends with text.',
         'type': {'type': 'function', '_funcname': '_methStrEndswith',
                  'args': (
                      {'name': 'text', 'type': 'str', 'desc': 'The text to check.', },
                  ),
                  'returns': {'type': 'boolean', 'desc': 'True if the text ends with the string, false otherwise.', }}},
        {'name': 'startswith', 'desc': 'Check if a string starts with text.',
         'type': {'type': 'function', '_funcname': '_methStrStartswith',
                  'args': (
                      {'name': 'text', 'type': 'str', 'desc': 'The text to check.', },
                  ),
                  'returns': {'type': 'boolean',
                              'desc': 'True if the text starts with the string, false otherwise.', }}},
        {'name': 'ljust', 'desc': 'Left justify the string.',
         'type': {'type': 'function', '_funcname': '_methStrLjust',
                  'args': (
                      {'name': 'size', 'type': 'int', 'desc': 'The length of character to left justify.', },
                      {'name': 'fillchar', 'type': 'str', 'default': ' ',
                       'desc': 'The character to use for padding.', },
                  ),
                  'returns': {'type': 'str', 'desc': 'The left justified string.', }}},
        {'name': 'rjust', 'desc': 'Right justify the string.',
         'type': {'type': 'function', '_funcname': '_methStrRjust',
                  'args': (
                      {'name': 'size', 'type': 'int', 'desc': 'The length of character to right justify.', },
                      {'name': 'fillchar', 'type': 'str', 'default': ' ',
                       'desc': 'The character to use for padding.', },
                  ),
                  'returns': {'type': 'str', 'desc': 'The right justified string.', }}},
        {'name': 'encode', 'desc': 'Encoding a string value to bytes.',
         'type': {'type': 'function', '_funcname': '_methEncode',
                  'args': (
                      {'name': 'encoding', 'type': 'str', 'desc': 'Encoding to use. Defaults to utf8.',
                       'default': 'utf8', },
                  ),
                  'returns': {'type': 'bytes', 'desc': 'The encoded string.', }}},
        {'name': 'replace', 'desc': '''
            Replace occurrences of a string with a new string, optionally restricting the number of replacements.

            Example:
                Replace instances of the string "bar" with the string "baz"::

                    $foo.replace('bar', 'baz')''',
         'type': {'type': 'function', '_funcname': '_methStrReplace',
                  'args': (
                      {'name': 'oldv', 'type': 'str', 'desc': 'The value to replace.', },
                      {'name': 'newv', 'type': 'str', 'desc': 'The value to add into the string.', },
                      {'name': 'maxv', 'type': 'int', 'desc': 'The maximum number of occurrences to replace.',
                       'default': None, },
                  ),
                  'returns': {'type': 'str', 'desc': 'The new string with replaced instances.', }}},
        {'name': 'strip', 'desc': '''
            Remove leading and trailing characters from a string.

            Examples:
                Removing whitespace and specific characters::

                    $strippedFoo = $foo.strip()
                    $strippedBar = $bar.strip(asdf)''',
         'type': {'type': 'function', '_funcname': '_methStrStrip',
                  'args': (
                      {'name': 'chars', 'type': 'str', 'default': None,
                       'desc': 'A list of characters to remove. If not specified, whitespace is stripped.', },
                  ),
                  'returns': {'type': 'str', 'desc': 'The stripped string.', }}},
        {'name': 'lstrip', 'desc': '''
            Remove leading characters from a string.

            Examples:
                Removing whitespace and specific characters::

                    $strippedFoo = $foo.lstrip()
                    $strippedBar = $bar.lstrip(w)''',
         'type': {'type': 'function', '_funcname': '_methStrLstrip',
                  'args': (
                      {'name': 'chars', 'type': 'str', 'default': None,
                       'desc': 'A list of characters to remove. If not specified, whitespace is stripped.', },
                  ),
                  'returns': {'type': 'str', 'desc': 'The stripped string.', }}},
        {'name': 'rstrip', 'desc': '''
            Remove trailing characters from a string.

            Examples:
                Removing whitespace and specific characters::

                    $strippedFoo = $foo.rstrip()
                    $strippedBar = $bar.rstrip(asdf)
                ''',
         'type': {'type': 'function', '_funcname': '_methStrRstrip',
                  'args': (
                      {'name': 'chars', 'type': 'str', 'default': None,
                       'desc': 'A list of characters to remove. If not specified, whitespace is stripped.', },
                  ),
                  'returns': {'type': 'str', 'desc': 'The stripped string.', }}},
        {'name': 'lower', 'desc': '''
            Get a lowercased copy of the string.

            Examples:
                Printing a lowercased string::

                    $foo="Duck"
                    $lib.print($foo.lower())''',
         'type': {'type': 'function', '_funcname': '_methStrLower',
                  'returns': {'type': 'str', 'desc': 'The lowercased string.', }}},
        {'name': 'upper', 'desc': '''
                Get a uppercased copy of the string.

                Examples:
                    Printing a uppercased string::

                        $foo="Duck"
                        $lib.print($foo.upper())''',
         'type': {'type': 'function', '_funcname': '_methStrUpper',
                  'returns': {'type': 'str', 'desc': 'The uppercased string.', }}},
        {'name': 'title', 'desc': '''
                Get a title cased copy of the string.

                Examples:
                    Printing a title cased string::

                        $foo="Hello world."
                        $lib.print($foo.title())''',
         'type': {'type': 'function', '_funcname': '_methStrTitle',
                  'returns': {'type': 'str', 'desc': 'The title cased string.', }}},

        {'name': 'slice', 'desc': '''
            Get a substring slice of the string.

            Examples:
                Slice from index to 1 to 5::

                    $x="foobar"
                    $y=$x.slice(1,5)  // "ooba"

                Slice from index 3 to the end of the string::

                    $y=$x.slice(3)  // "bar"
            ''',
         'type': {'type': 'function', '_funcname': '_methStrSlice',
                  'args': (
                      {'name': 'start', 'type': 'int', 'desc': 'The starting character index.'},
                      {'name': 'end', 'type': 'int', 'default': None,
                       'desc': 'The ending character index. If not specified, slice to the end of the string'},
                  ),
                  'returns': {'type': 'str', 'desc': 'The slice substring.'}}},
        {'name': 'reverse', 'desc': '''
        Get a reversed copy of the string.

        Examples:
            Printing a reversed string::

                $foo="foobar"
                $lib.print($foo.reverse())''',
         'type': {'type': 'function', '_funcname': '_methStrReverse',
                  'returns': {'type': 'str', 'desc': 'The reversed string.', }}},

        {'name': 'find', 'desc': '''
            Find the offset of a given string within another.

            Examples:
                Find values in the string ``asdf``::

                    $x = asdf
                    $x.find(d) // returns 2
                    $x.find(v) // returns null

            ''',
         'type': {'type': 'function', '_funcname': '_methStrFind',
                  'args': (
                      {'name': 'valu', 'type': 'str', 'desc': 'The substring to find.'},
                  ),
                  'returns': {'type': 'int', 'desc': 'The first offset of substring or null.'}}},
        {'name': 'size', 'desc': 'Return the length of the string.',
         'type': {'type': 'function', '_funcname': '_methStrSize',
                  'returns': {'type': 'int', 'desc': 'The size of the string.', }}},
        {'name': 'format', 'desc': '''
        Format a text string from an existing string.

        Examples:
            Format a string with a fixed argument and a variable::

                $template='Hello {name}, list is {list}!' $list=(1,2,3,4) $new=$template.format(name='Reader', list=$list)

                ''',
         'type': {'type': 'function', '_funcname': '_methStrFormat',
                  'args': (
                      {'name': '**kwargs', 'type': 'any',
                       'desc': 'Keyword values which are substituted into the string.', },
                  ),
                  'returns': {'type': 'str', 'desc': 'The new string.', }}},
        {'name': 'json', 'desc': 'Parse a JSON string and return the deserialized data.',
         'type': {'type': 'function', '_funcname': '_methStrJson', 'args': (),
                  'returns': {'type': 'prim', 'desc': 'The JSON deserialized object.', }}},
    )
    _storm_typename = 'str'
    _ismutable = False

    def __init__(self, valu, path=None):
        Prim.__init__(self, valu, path=path)
        self.locls.update(self.getObjLocals())

    def getObjLocals(self):
        return {
            'find': self._methStrFind,
            'size': self._methStrSize,
            'split': self._methStrSplit,
            'rsplit': self._methStrRsplit,
            'endswith': self._methStrEndswith,
            'startswith': self._methStrStartswith,
            'ljust': self._methStrLjust,
            'rjust': self._methStrRjust,
            'encode': self._methEncode,
            'replace': self._methStrReplace,
            'strip': self._methStrStrip,
            'lstrip': self._methStrLstrip,
            'rstrip': self._methStrRstrip,
            'lower': self._methStrLower,
            'upper': self._methStrUpper,
            'title': self._methStrTitle,
            'slice': self._methStrSlice,
            'reverse': self._methStrReverse,
            'format': self._methStrFormat,
            'json': self._methStrJson,
        }

    def __int__(self):
        return int(self.value(), 0)

    def __str__(self):
        return self.value()

    def __len__(self):
        return len(self.valu)

    def __hash__(self):
        # As a note, this hash of the typename and the value means that s_stormtypes.Str('foo') != 'foo'
        return hash((self._storm_typename, self.valu))

    def __eq__(self, othr):
        if isinstance(othr, (Str, str)):
            return str(self) == str(othr)
        return False

    @stormfunc(readonly=True)
    async def _methStrFind(self, valu):
        text = await tostr(valu)
        retn = self.valu.find(text)
        if retn == -1:
            retn = None
        return retn

    @stormfunc(readonly=True)
    async def _methStrFormat(self, **kwargs):
        text = await kwarg_format(self.valu, **kwargs)
        return text

    @stormfunc(readonly=True)
    async def _methStrSize(self):
        return len(self.valu)

    @stormfunc(readonly=True)
    async def _methEncode(self, encoding='utf8'):
        try:
            return self.valu.encode(encoding, 'surrogatepass')
        except UnicodeEncodeError as e:
            raise s_exc.StormRuntimeError(mesg=f'{e}: {s_common.trimText(repr(self.valu))}') from None

    @stormfunc(readonly=True)
    async def _methStrSplit(self, text, maxsplit=-1):
        maxsplit = await toint(maxsplit)
        return self.valu.split(text, maxsplit=maxsplit)

    @stormfunc(readonly=True)
    async def _methStrRsplit(self, text, maxsplit=-1):
        maxsplit = await toint(maxsplit)
        return self.valu.rsplit(text, maxsplit=maxsplit)

    @stormfunc(readonly=True)
    async def _methStrEndswith(self, text):
        return self.valu.endswith(text)

    @stormfunc(readonly=True)
    async def _methStrStartswith(self, text):
        return self.valu.startswith(text)

    @stormfunc(readonly=True)
    async def _methStrRjust(self, size, fillchar=' '):
        return self.valu.rjust(await toint(size), await tostr(fillchar))

    @stormfunc(readonly=True)
    async def _methStrLjust(self, size, fillchar=' '):
        return self.valu.ljust(await toint(size), await tostr(fillchar))

    @stormfunc(readonly=True)
    async def _methStrReplace(self, oldv, newv, maxv=None):
        if maxv is None:
            return self.valu.replace(oldv, newv)
        else:
            return self.valu.replace(oldv, newv, int(maxv))

    @stormfunc(readonly=True)
    async def _methStrStrip(self, chars=None):
        return self.valu.strip(chars)

    @stormfunc(readonly=True)
    async def _methStrLstrip(self, chars=None):
        return self.valu.lstrip(chars)

    @stormfunc(readonly=True)
    async def _methStrRstrip(self, chars=None):
        return self.valu.rstrip(chars)

    @stormfunc(readonly=True)
    async def _methStrLower(self):
        return self.valu.lower()

    @stormfunc(readonly=True)
    async def _methStrUpper(self):
        return self.valu.upper()

    @stormfunc(readonly=True)
    async def _methStrTitle(self):
        return self.valu.title()

    @stormfunc(readonly=True)
    async def _methStrSlice(self, start, end=None):
        start = await toint(start)

        if end is None:
            return self.valu[start:]

        end = await toint(end)
        return self.valu[start:end]

    @stormfunc(readonly=True)
    async def _methStrReverse(self):
        return self.valu[::-1]

    @stormfunc(readonly=True)
    async def _methStrJson(self):
        return s_json.loads(self.valu)

@registry.registerType
class Bytes(Prim):
    '''
    Implements the Storm API for a Bytes object.
    '''
    _storm_locals = (
        {'name': 'decode', 'desc': 'Decode bytes to a string.',
         'type': {'type': 'function', '_funcname': '_methDecode',
                  'args': (
                      {'name': 'encoding', 'type': 'str', 'desc': 'The encoding to use.', 'default': 'utf8', },
                      {'name': 'errors', 'type': 'str', 'desc': 'The error handling scheme to use.', 'default': 'surrogatepass', },
                  ),
                  'returns': {'type': 'str', 'desc': 'The decoded string.', }}},
        {'name': 'bunzip', 'desc': '''
            Decompress the bytes using bzip2.

            Example:
                Decompress bytes with bzip2::

                    $foo = $mybytez.bunzip()''',
         'type': {'type': 'function', '_funcname': '_methBunzip',
                  'returns': {'type': 'bytes', 'desc': 'Decompressed bytes.', }}},
        {'name': 'gunzip', 'desc': '''
            Decompress the bytes using gzip and return them.

            Example:
                Decompress bytes with bzip2::

                $foo = $mybytez.gunzip()''',
         'type': {'type': 'function', '_funcname': '_methGunzip',
                  'returns': {'type': 'bytes', 'desc': 'Decompressed bytes.', }}},
        {'name': 'bzip', 'desc': '''
            Compress the bytes using bzip2 and return them.

            Example:
                Compress bytes with bzip::

                    $foo = $mybytez.bzip()''',
         'type': {'type': 'function', '_funcname': '_methBzip',
                  'returns': {'type': 'bytes', 'desc': 'The bzip2 compressed bytes.', }}},
        {'name': 'gzip', 'desc': '''
            Compress the bytes using gzip and return them.

            Example:
                Compress bytes with gzip::

                    $foo = $mybytez.gzip()''',
         'type': {'type': 'function', '_funcname': '_methGzip',
                  'returns': {'type': 'bytes', 'desc': 'The gzip compressed bytes.', }}},
        {'name': 'json', 'desc': '''
            Load JSON data from bytes.

            Notes:
                The bytes must be UTF8, UTF16 or UTF32 encoded.

            Example:
                Load bytes to a object::

                    $foo = $mybytez.json()''',
         'type': {'type': 'function', '_funcname': '_methJsonLoad',
                  'args': (
                      {'name': 'encoding', 'type': 'str', 'desc': 'Specify an encoding to use.', 'default': None, },
                      {'name': 'errors', 'type': 'str', 'desc': 'Specify an error handling scheme to use.',
                       'default': 'surrogatepass', },
                  ),
                  'returns': {'type': 'prim', 'desc': 'The deserialized object.', }}},

        {'name': 'slice', 'desc': '''
            Slice a subset of bytes from an existing bytes.

            Examples:
                Slice from index to 1 to 5::

                    $subbyts = $byts.slice(1,5)

                Slice from index 3 to the end of the bytes::

                    $subbyts = $byts.slice(3)
            ''',
         'type': {'type': 'function', '_funcname': '_methSlice',
                  'args': (
                      {'name': 'start', 'type': 'int', 'desc': 'The starting byte index.'},
                      {'name': 'end', 'type': 'int', 'default': None,
                       'desc': 'The ending byte index. If not specified, slice to the end.'},
                  ),
                  'returns': {'type': 'bytes', 'desc': 'The slice of bytes.', }}},

        {'name': 'unpack', 'desc': '''
            Unpack structures from bytes using python struct.unpack syntax.

            Examples:
                Unpack 3 unsigned 16 bit integers in little endian format::

                    ($x, $y, $z) = $byts.unpack("<HHH")
            ''',
         'type': {'type': 'function', '_funcname': '_methUnpack',
                  'args': (
                      {'name': 'fmt', 'type': 'str', 'desc': 'A python struck.pack format string.'},
                      {'name': 'offset', 'type': 'int', 'desc': 'An offset to begin unpacking from.', 'default': 0},
                  ),
                  'returns': {'type': 'list', 'desc': 'The unpacked primitive values.', }}},
    )
    _storm_typename = 'bytes'
    _ismutable = False

    def __init__(self, valu, path=None):
        Prim.__init__(self, valu, path=path)
        self.locls.update(self.getObjLocals())

    def getObjLocals(self):
        return {
            'decode': self._methDecode,
            'bunzip': self._methBunzip,
            'gunzip': self._methGunzip,
            'bzip': self._methBzip,
            'gzip': self._methGzip,
            'json': self._methJsonLoad,
            'slice': self._methSlice,
            'unpack': self._methUnpack,
        }

    def __len__(self):
        return len(self.valu)

    def __str__(self):
        return self.valu.decode()

    def __hash__(self):
        return hash((self._storm_typename, self.valu))

    def __eq__(self, othr):
        if isinstance(othr, Bytes):
            return self.valu == othr.valu
        return False

    async def _storm_copy(self):
        item = await s_coro.ornot(self.value)
        return s_msgpack.deepcopy(item, use_list=True)

    @stormfunc(readonly=True)
    async def _methSlice(self, start, end=None):
        start = await toint(start)
        if end is None:
            return self.valu[start:]

        end = await toint(end)
        return self.valu[start:end]

    @stormfunc(readonly=True)
    async def _methUnpack(self, fmt, offset=0):
        fmt = await tostr(fmt)
        offset = await toint(offset)
        try:
            return struct.unpack_from(fmt, self.valu, offset=offset)
        except struct.error as e:
            raise s_exc.BadArg(mesg=f'unpack() error: {e}')

    @stormfunc(readonly=True)
    async def _methDecode(self, encoding='utf8', errors='surrogatepass'):
        encoding = await tostr(encoding)
        errors = await tostr(errors)
        try:
            return self.valu.decode(encoding, errors)
        except UnicodeDecodeError as e:
            raise s_exc.StormRuntimeError(mesg=f'{e}: {s_common.trimText(repr(self.valu))}') from None

    async def _methBunzip(self):
        return bz2.decompress(self.valu)

    @stormfunc(readonly=True)
    async def _methBzip(self):
        return bz2.compress(self.valu)

    async def _methGunzip(self):
        return gzip.decompress(self.valu)

    @stormfunc(readonly=True)
    async def _methGzip(self):
        return gzip.compress(self.valu)

    @stormfunc(readonly=True)
    async def _methJsonLoad(self, encoding=None, errors='surrogatepass'):
        try:
            valu = self.valu
            errors = await tostr(errors)

            if encoding is None:
                encoding = s_json.detect_encoding(valu)
            else:
                encoding = await tostr(encoding)

            return s_json.loads(valu.decode(encoding, errors))

        except UnicodeDecodeError as e:
            raise s_exc.StormRuntimeError(mesg=f'{e}: {s_common.trimText(repr(valu))}') from None

@registry.registerType
class Dict(Prim):
    '''
    Implements the Storm API for a Dictionary object.
    '''
    _storm_typename = 'dict'
    _ismutable = True

    def __len__(self):
        return len(self.valu)

    async def _storm_copy(self):
        item = await s_coro.ornot(self.value)
        return s_msgpack.deepcopy(item, use_list=True)

    async def iter(self):
        for item in tuple(self.valu.items()):
            yield item

    @stormfunc(readonly=True)
    async def setitem(self, name, valu):

        if ismutable(name):
            raise s_exc.BadArg(mesg='Mutable values are not allowed as dictionary keys', name=await torepr(name))

        name = await toprim(name)

        if valu is undef:
            self.valu.pop(name, None)
            return

        self.valu[name] = valu

    async def deref(self, name):
        name = await toprim(name)
        return self.valu.get(name)

    async def value(self, use_list=False):
        return {await toprim(k): await toprim(v, use_list=use_list) for (k, v) in self.valu.items()}

    async def stormrepr(self):
        reprs = ["{}: {}".format(await torepr(k), await torepr(v)) for (k, v) in list(self.valu.items())]
        rval = ', '.join(reprs)
        return f'{{{rval}}}'

@registry.registerType
class CmdOpts(Dict):
    '''
    A dictionary like object that holds a reference to a command options namespace.
    ( This allows late-evaluation of command arguments rather than forcing capture )
    '''
    _storm_typename = 'cmdopts'
    _ismutable = False

    def __len__(self):
        valu = vars(self.valu.opts)
        return len(valu)

    def __hash__(self):
        valu = vars(self.valu.opts)
        return hash((self._storm_typename, tuple(valu.items())))

    @stormfunc(readonly=True)
    async def setitem(self, name, valu):
        # due to self.valu.opts potentially being replaced
        # we disallow setitem() to prevent confusion
        name = await tostr(name)
        mesg = 'CmdOpts may not be modified by the runtime'
        raise s_exc.StormRuntimeError(mesg=mesg, name=name)

    async def deref(self, name):
        name = await tostr(name)
        return getattr(self.valu.opts, name, None)

    async def value(self, use_list=False):
        valu = vars(self.valu.opts)
        return {await toprim(k): await toprim(v, use_list=use_list) for (k, v) in valu.items()}

    async def iter(self):
        valu = vars(self.valu.opts)
        for item in valu.items():
            yield item

    async def stormrepr(self):
        valu = vars(self.valu.opts)
        reprs = ["{}: {}".format(await torepr(k), await torepr(v)) for (k, v) in valu.items()]
        rval = ', '.join(reprs)
        return f'{self._storm_typename}: {{{rval}}}'

@registry.registerType
class Set(Prim):
    '''
    Implements the Storm API for a Set object.
    '''
    _storm_locals = (
        {'name': 'add', 'desc': 'Add a item to the set. Each argument is added to the set.',
         'type': {'type': 'function', '_funcname': '_methSetAdd',
                  'args': (
                      {'name': '*items', 'type': 'any', 'desc': 'The items to add to the set.', },
                  ),
                  'returns': {'type': 'null', }}},
        {'name': 'has', 'desc': 'Check if a item is a member of the set.',
         'type': {'type': 'function', '_funcname': '_methSetHas',
                  'args': (
                      {'name': 'item', 'type': 'any', 'desc': 'The item to check the set for membership.', },
                  ),
                  'returns': {'type': 'boolean', 'desc': 'True if the item is in the set, false otherwise.', }}},
        {'name': 'rem', 'desc': 'Remove an item from the set.',
         'type': {'type': 'function', '_funcname': '_methSetRem',
                  'args': (
                      {'name': '*items', 'type': 'any', 'desc': 'Items to be removed from the set.', },
                  ),
                  'returns': {'type': 'null', }}},
        {'name': 'adds', 'desc': 'Add the contents of a iterable items to the set.',
         'type': {'type': 'function', '_funcname': '_methSetAdds',
                  'args': (
                      {'name': '*items', 'type': 'any', 'desc': 'Iterables items to add to the set.', },
                  ),
                  'returns': {'type': 'null', }}},
        {'name': 'rems', 'desc': 'Remove the contents of a iterable object from the set.',
         'type': {'type': 'function', '_funcname': '_methSetRems',
                  'args': (
                      {'name': '*items', 'type': 'any', 'desc': 'Iterables items to remove from the set.', },
                  ),
                  'returns': {'type': 'null', }}},
        {'name': 'list', 'desc': 'Get a list of the current members of the set.',
         'type': {'type': 'function', '_funcname': '_methSetList',
                  'returns': {'type': 'list', 'desc': 'A list containing the members of the set.', }}},
        {'name': 'size', 'desc': 'Get the size of the set.',
         'type': {'type': 'function', '_funcname': '_methSetSize',
                  'returns': {'type': 'int', 'desc': 'The size of the set.', }}},
    )
    _storm_typename = 'set'
    _ismutable = True

    def __init__(self, valu, path=None):
        valu = list(valu)
        for item in valu:
            if ismutable(item):
                mesg = f'{repr(item)} is mutable and cannot be used in a set.'
                raise s_exc.StormRuntimeError(mesg=mesg)

        Prim.__init__(self, set(valu), path=path)
        self.locls.update(self.getObjLocals())

    def getObjLocals(self):
        return {
            'add': self._methSetAdd,
            'has': self._methSetHas,
            'rem': self._methSetRem,
            'adds': self._methSetAdds,
            'rems': self._methSetRems,
            'list': self._methSetList,
            'size': self._methSetSize,
        }

    async def iter(self):
        for item in self.valu:
            yield item

    def __len__(self):
        return len(self.valu)

    async def _methSetSize(self):
        return len(self)

    @stormfunc(readonly=True)
    async def _methSetHas(self, item):
        return item in self.valu

    @stormfunc(readonly=True)
    async def _methSetAdd(self, *items):
        for i in items:
            if ismutable(i):
                mesg = f'{await torepr(i)} is mutable and cannot be used in a set.'
                raise s_exc.StormRuntimeError(mesg=mesg)
            self.valu.add(i)

    @stormfunc(readonly=True)
    async def _methSetAdds(self, *items):
        for item in items:
            async for i in toiter(item):
                if ismutable(i):
                    mesg = f'{await torepr(i)} is mutable and cannot be used in a set.'
                    raise s_exc.StormRuntimeError(mesg=mesg)
                self.valu.add(i)

    @stormfunc(readonly=True)
    async def _methSetRem(self, *items):
        [self.valu.discard(i) for i in items]

    @stormfunc(readonly=True)
    async def _methSetRems(self, *items):
        for item in items:
            [self.valu.discard(i) async for i in toiter(item)]

    @stormfunc(readonly=True)
    async def _methSetList(self):
        return list(self.valu)

    async def stormrepr(self):
        reprs = [await torepr(k) for k in self.valu]
        rval = ', '.join(reprs)
        return f'{{{rval}}}'

@registry.registerType
class List(Prim):
    '''
    Implements the Storm API for a List instance.
    '''
    _storm_locals = (
        {'name': 'has', 'desc': 'Check if a value is in the list.',
         'type': {'type': 'function', '_funcname': '_methListHas',
                  'args': (
                      {'name': 'valu', 'type': 'any', 'desc': 'The value to check.', },
                  ),
                  'returns': {'type': 'boolean', 'desc': 'True if the item is in the list, false otherwise.', }}},
        {'name': 'pop', 'desc': 'Pop and return the entry at the specified index in the list. If no index is specified, pop the last entry.',
         'type': {'type': 'function', '_funcname': '_methListPop',
                  'args': (
                      {'name': 'index', 'type': 'int', 'desc': 'Index of entry to pop.', 'default': -1},
                  ),
                  'returns': {'type': 'any', 'desc': 'The entry at the specified index in the list.', }}},
        {'name': 'size', 'desc': 'Return the length of the list.',
         'type': {'type': 'function', '_funcname': '_methListSize',
                  'returns': {'type': 'int', 'desc': 'The size of the list.', }}},
        {'name': 'sort', 'desc': 'Sort the list in place.',
         'type': {'type': 'function', '_funcname': '_methListSort',
                  'args': (
                      {'name': 'reverse', 'type': 'boolean', 'desc': 'Sort the list in reverse order.',
                       'default': False},
                  ),
                  'returns': {'type': 'null', }}},
        {'name': 'index', 'desc': 'Return a single field from the list by index.',
         'type': {'type': 'function', '_funcname': '_methListIndex',
                  'args': (
                      {'name': 'valu', 'type': 'int', 'desc': 'The list index value.', },
                  ),
                  'returns': {'type': 'any', 'desc': 'The item present in the list at the index position.', }}},
        {'name': 'append', 'desc': 'Append a value to the list.',
         'type': {'type': 'function', '_funcname': '_methListAppend',
                  'args': (
                      {'name': 'valu', 'type': 'any', 'desc': 'The item to append to the list.', },
                  ),
                  'returns': {'type': 'null', }}},
        {'name': 'reverse', 'desc': 'Reverse the order of the list in place',
         'type': {'type': 'function', '_funcname': '_methListReverse',
                  'returns': {'type': 'null', }}},
        {'name': 'slice', 'desc': '''
            Get a slice of the list.

            Examples:
                Slice from index to 1 to 5::

                    $x=(f, o, o, b, a, r)
                    $y=$x.slice(1,5)  // (o, o, b, a)

                Slice from index 3 to the end of the list::

                    $y=$x.slice(3)  // (b, a, r)
            ''',
         'type': {'type': 'function', '_funcname': '_methListSlice',
                  'args': (
                      {'name': 'start', 'type': 'int', 'desc': 'The starting index.'},
                      {'name': 'end', 'type': 'int', 'default': None,
                       'desc': 'The ending index. If not specified, slice to the end of the list.'},
                  ),
                  'returns': {'type': 'list', 'desc': 'The slice of the list.'}}},

        {'name': 'extend', 'desc': '''
            Extend a list using another iterable.

            Examples:
                Populate a list by extending it with to other lists::

                    $list = ()

                    $foo = (f, o, o)
                    $bar = (b, a, r)

                    $list.extend($foo)
                    $list.extend($bar)

                    // $list is now (f, o, o, b, a, r)
            ''',
         'type': {'type': 'function', '_funcname': '_methListExtend',
                  'args': (
                      {'name': 'valu', 'type': 'list', 'desc': 'A list or other iterable.'},
                  ),
                  'returns': {'type': 'null'}}},
        {'name': 'unique', 'desc': 'Get a copy of the list containing unique items.',
         'type': {'type': 'function', '_funcname': '_methListUnique',
                  'returns': {'type': 'list'}}},
        {'name': 'rem', 'desc': 'Remove a specific item from anywhere in the list.',
         'type': {'type': 'function', '_funcname': '_methListRemove',
                  'args': (
                      {'name': 'item', 'type': 'any', 'desc': 'An item in the list.'},
                      {'name': 'all', 'type': 'boolean', 'default': False,
                       'desc': 'Remove all instances of item from the list.'},
                  ),
                  'returns': {'type': 'boolean', 'desc': 'Boolean indicating if the item was removed from the list.'}}},
    )
    _storm_typename = 'list'
    _ismutable = True

    def __init__(self, valu, path=None):
        Prim.__init__(self, valu, path=path)
        self.locls.update(self.getObjLocals())

    def getObjLocals(self):
        return {
            'has': self._methListHas,
            'pop': self._methListPop,
            'size': self._methListSize,
            'sort': self._methListSort,
            'index': self._methListIndex,
            'append': self._methListAppend,
            'reverse': self._methListReverse,
            'slice': self._methListSlice,
            'extend': self._methListExtend,
            'unique': self._methListUnique,
            'rem': self._methListRemove,
        }

    @stormfunc(readonly=True)
    async def setitem(self, name, valu):

        indx = await toint(name)

        if valu is undef:
            try:
                self.valu.pop(indx)
            except IndexError:
                pass
            return

        self.valu[indx] = valu

    async def _storm_copy(self):
        item = await s_coro.ornot(self.value)
        return s_msgpack.deepcopy(item, use_list=True)

    async def _derefGet(self, name):
        return await self._methListIndex(name)

    def __len__(self):
        return len(self.valu)

    @stormfunc(readonly=True)
    async def _methListHas(self, valu):
        if valu in self.valu:
            return True

        prim = await toprim(valu)
        if prim == valu:
            return False

        return prim in self.valu

    @stormfunc(readonly=True)
    async def _methListPop(self, index=-1):
        index = await toint(index)
        try:
            return self.valu.pop(index)
        except IndexError as exc:
            mesg = str(exc)
            raise s_exc.StormRuntimeError(mesg=mesg)

    @stormfunc(readonly=True)
    async def _methListAppend(self, valu):
        '''
        '''
        self.valu.append(valu)

    @stormfunc(readonly=True)
    async def _methListIndex(self, valu):
        indx = await toint(valu)
        try:
            return self.valu[indx]
        except IndexError as e:
            raise s_exc.StormRuntimeError(mesg=str(e), valurepr=await self.stormrepr(),
                                          len=len(self.valu), indx=indx) from None

    @stormfunc(readonly=True)
    async def _methListReverse(self):
        self.valu.reverse()

    @stormfunc(readonly=True)
    async def _methListSort(self, reverse=False):
        reverse = await tobool(reverse, noneok=True)
        try:
            self.valu.sort(reverse=reverse)
        except TypeError as e:
            raise s_exc.StormRuntimeError(mesg=f'Error sorting list: {str(e)}',
                                          valurepr=await self.stormrepr()) from None

    @stormfunc(readonly=True)
    async def _methListSize(self):
        return len(self)

    async def _methListSlice(self, start, end=None):
        start = await toint(start)

        if end is None:
            return self.valu[start:]

        end = await toint(end)
        return self.valu[start:end]

    async def _methListExtend(self, valu):
        async for item in toiter(valu):
            self.valu.append(item)

    async def value(self, use_list=False):
        if use_list:
            return [await toprim(v, use_list=use_list) for v in self.valu]
        return tuple([await toprim(v, use_list=use_list) for v in self.valu])

    async def iter(self):
        for item in self.valu:
            yield item

    @stormfunc(readonly=True)
    async def _methListUnique(self):
        ret = []
        checkret = []

        for val in self.valu:
            try:
                _cval = await toprim(val)
            except s_exc.NoSuchType:
                _cval = val
            if _cval in checkret:
                continue
            checkret.append(_cval)
            ret.append(val)
        return ret

    async def _methListRemove(self, item, all=False):
        item = await toprim(item)
        all = await tobool(all)

        if item not in self.valu:
            return False

        while item in self.valu:
            self.valu.remove(item)

            if not all:
                break

        return True

    async def stormrepr(self):
        reprs = [await torepr(k) for k in self.valu]
        rval = ', '.join(reprs)
        return f'[{rval}]'

@registry.registerType
class Bool(Prim):
    '''
    Implements the Storm API for a boolean instance.
    '''
    _storm_typename = 'boolean'
    _ismutable = False

    def __str__(self):
        return str(self.value()).lower()

    def __int__(self):
        return int(self.value())

    def __hash__(self):
        return hash((self._storm_typename, self.value()))

@registry.registerType
class Number(Prim):
    '''
    Implements the Storm API for a Number instance.

    Storm Numbers are high precision fixed point decimals corresponding to the
    the hugenum storage type.
    '''
    _storm_locals = (
        {'name': 'scaleb', 'desc': '''
            Return the number multiplied by 10**other.

            Example:
                Multiply the value by 10**-18::

                    $baz.scaleb(-18)''',
         'type': {'type': 'function', '_funcname': '_methScaleb',
                  'args': (
                      {'name': 'other', 'type': 'int', 'desc': 'The amount to adjust the exponent.', },
                  ),
                  'returns': {'type': 'number', 'desc': 'The exponent adjusted number.', }}},
        {'name': 'toint', 'desc': '''
            Return the number as an integer.

            By default, decimal places will be truncated. Optionally, rounding rules
            can be specified by providing the name of a Python decimal rounding mode
            to the 'rounding' argument.

            Example:
                Round the value stored in $baz up instead of truncating::

                    $baz.toint(rounding=ROUND_UP)''',
         'type': {'type': 'function', '_funcname': '_methToInt',
                  'args': (
                      {'name': 'rounding', 'type': 'str', 'default': None,
                       'desc': 'An optional rounding mode to use.', },
                  ),
                  'returns': {'type': 'int', 'desc': 'The number as an integer.', }}},
        {'name': 'tostr', 'desc': 'Return the number as a string.',
         'type': {'type': 'function', '_funcname': '_methToStr',
                  'returns': {'type': 'str', 'desc': 'The number as a string.', }}},
        {'name': 'tofloat', 'desc': 'Return the number as a float.',
         'type': {'type': 'function', '_funcname': '_methToFloat',
                  'returns': {'type': 'float', 'desc': 'The number as a float.', }}},
    )
    _storm_typename = 'number'
    _ismutable = False

    def __init__(self, valu, path=None):
        try:
            valu = s_common.hugenum(valu)
        except (TypeError, decimal.DecimalException) as e:
            mesg = f'Failed to make number from {s_common.trimText(repr(valu))}'
            raise s_exc.BadCast(mesg=mesg) from e

        Prim.__init__(self, valu, path=path)
        self.locls.update(self.getObjLocals())

    def getObjLocals(self):
        return {
            'toint': self._methToInt,
            'tostr': self._methToStr,
            'tofloat': self._methToFloat,
            'scaleb': self._methScaleb,
        }

    @stormfunc(readonly=True)
    async def _methScaleb(self, other):
        newv = s_common.hugescaleb(self.value(), await toint(other))
        return Number(newv)

    @stormfunc(readonly=True)
    async def _methToInt(self, rounding=None):
        if rounding is None:
            return int(self.valu)

        try:
            return int(self.valu.quantize(decimal.Decimal('1'), rounding=rounding))
        except TypeError as e:
            raise s_exc.StormRuntimeError(mesg=f'Error rounding number: {str(e)}',
                                          valurepr=await self.stormrepr()) from None

    @stormfunc(readonly=True)
    async def _methToStr(self):
        return str(self.valu)

    @stormfunc(readonly=True)
    async def _methToFloat(self):
        return float(self.valu)

    def __str__(self):
        return str(self.value())

    def __int__(self):
        return int(self.value())

    def __float__(self):
        return float(self.value())

    def __hash__(self):
        return hash((self._storm_typename, self.value()))

    def __eq__(self, othr):
        if isinstance(othr, float):
            othr = s_common.hugenum(othr)
            return self.value() == othr
        elif isinstance(othr, (int, decimal.Decimal)):
            return self.value() == othr
        elif isinstance(othr, Number):
            return self.value() == othr.value()
        return False

    def __lt__(self, othr):
        if isinstance(othr, float):
            othr = s_common.hugenum(othr)
            return self.value() < othr
        elif isinstance(othr, (int, decimal.Decimal)):
            return self.value() < othr
        elif isinstance(othr, Number):
            return self.value() < othr.value()

        mesg = f"comparison not supported between instance of {self.__class__.__name__} and {othr.__class__.__name__}"
        raise TypeError(mesg)

    def __add__(self, othr):
        if isinstance(othr, float):
            othr = s_common.hugenum(othr)
            return Number(s_common.hugeadd(self.value(), othr))
        elif isinstance(othr, (int, decimal.Decimal)):
            return Number(s_common.hugeadd(self.value(), othr))
        elif isinstance(othr, Number):
            return Number(s_common.hugeadd(self.value(), othr.value()))

        mesg = f"'+' not supported between instance of {self.__class__.__name__} and {othr.__class__.__name__}"
        raise TypeError(mesg)

    __radd__ = __add__

    def __sub__(self, othr):
        if isinstance(othr, float):
            othr = s_common.hugenum(othr)
            return Number(s_common.hugesub(self.value(), othr))
        elif isinstance(othr, (int, decimal.Decimal)):
            return Number(s_common.hugesub(self.value(), othr))
        elif isinstance(othr, Number):
            return Number(s_common.hugesub(self.value(), othr.value()))

        mesg = f"'-' not supported between instance of {self.__class__.__name__} and {othr.__class__.__name__}"
        raise TypeError(mesg)

    def __rsub__(self, othr):
        othr = Number(othr)
        return othr.__sub__(self)

    def __mul__(self, othr):
        if isinstance(othr, float):
            othr = s_common.hugenum(othr)
            return Number(s_common.hugemul(self.value(), othr))
        elif isinstance(othr, (int, decimal.Decimal)):
            return Number(s_common.hugemul(self.value(), othr))
        elif isinstance(othr, Number):
            return Number(s_common.hugemul(self.value(), othr.value()))

        mesg = f"'*' not supported between instance of {self.__class__.__name__} and {othr.__class__.__name__}"
        raise TypeError(mesg)

    __rmul__ = __mul__

    def __truediv__(self, othr):
        if isinstance(othr, float):
            othr = s_common.hugenum(othr)
            return Number(s_common.hugediv(self.value(), othr))
        elif isinstance(othr, (int, decimal.Decimal)):
            return Number(s_common.hugediv(self.value(), othr))
        elif isinstance(othr, Number):
            return Number(s_common.hugediv(self.value(), othr.value()))

        mesg = f"'/' not supported between instance of {self.__class__.__name__} and {othr.__class__.__name__}"
        raise TypeError(mesg)

    def __rtruediv__(self, othr):
        othr = Number(othr)
        return othr.__truediv__(self)

    def __pow__(self, othr):
        if isinstance(othr, float):
            othr = s_common.hugenum(othr)
            return Number(s_common.hugepow(self.value(), othr))
        elif isinstance(othr, (int, decimal.Decimal)):
            return Number(s_common.hugepow(self.value(), othr))
        elif isinstance(othr, Number):
            return Number(s_common.hugepow(self.value(), othr.value()))

        mesg = f"'**' not supported between instance of {self.__class__.__name__} and {othr.__class__.__name__}"
        raise TypeError(mesg)

    def __rpow__(self, othr):
        othr = Number(othr)
        return othr.__pow__(self)

    def __mod__(self, othr):
        if isinstance(othr, float):
            othr = s_common.hugenum(othr)
            return Number(s_common.hugemod(self.value(), othr)[1])
        elif isinstance(othr, (int, decimal.Decimal)):
            return Number(s_common.hugemod(self.value(), othr)[1])
        elif isinstance(othr, Number):
            return Number(s_common.hugemod(self.value(), othr.value())[1])

        mesg = f"'%' not supported between instance of {self.__class__.__name__} and {othr.__class__.__name__}"
        raise TypeError(mesg)

    def __rmod__(self, othr):
        othr = Number(othr)
        return othr.__mod__(self)

    async def stormrepr(self):
        return str(self.value())

@registry.registerType
class GlobalVars(Prim):
    '''
    The Storm deref/setitem/iter convention on top of global vars information.
    '''
    _storm_typename = 'global:vars'
    _ismutable = True

    def __init__(self, path=None):
        Prim.__init__(self, None, path=path)

    async def deref(self, name):
        name = await tostr(name)
        runt = s_scope.get('runt')
        runt.confirm(('globals', 'get', name))
        return await runt.view.core.getStormVar(name)

    async def setitem(self, name, valu):
        name = await tostr(name)
        runt = s_scope.get('runt')

        if valu is undef:
            runt.confirm(('globals', 'del', name))
            await runt.view.core.popStormVar(name)
            return

        runt.confirm(('globals', 'set', name))
        valu = await toprim(valu)
        await runt.view.core.setStormVar(name, valu)

    async def iter(self):
        runt = s_scope.get('runt')
        async for name, valu in runt.view.core.itemsStormVar():
            if runt.allowed(('globals', 'get', name)):
                yield name, valu
            await asyncio.sleep(0)

    async def stormrepr(self):
        reprs = ["{}: {}".format(await torepr(k), await torepr(v)) async for (k, v) in self.iter()]
        rval = ', '.join(reprs)
        return f'{{{rval}}}'

@registry.registerType
class EnvVars(Prim):
    '''
    The Storm deref/iter convention on top of environment vars information.
    '''
    _storm_typename = 'environment:vars'

    def __init__(self, path=None):
        Prim.__init__(self, None, path=path)

    @stormfunc(readonly=True)
    async def deref(self, name):
        runt = s_scope.get('runt')
        runt.reqAdmin(mesg='$lib.env requires admin privileges.')
        name = await tostr(name)

        if not name.startswith('SYN_STORM_ENV_'):
            mesg = f'Environment variable must start with SYN_STORM_ENV_ : {name}'
            raise s_exc.BadArg(mesg=mesg)

        return os.getenv(name)

    @stormfunc(readonly=True)
    async def iter(self):
        runt = s_scope.get('runt')
        runt.reqAdmin(mesg='$lib.env requires admin privileges.')

        for name, valu in list(os.environ.items()):
            await asyncio.sleep(0)

            if name.startswith('SYN_STORM_ENV_'):
                yield name, valu

    async def stormrepr(self):
        reprs = ["{}: {}".format(await torepr(k), await torepr(v)) async for (k, v) in self.iter()]
        rval = ', '.join(reprs)
        return f'{{{rval}}}'

@registry.registerType
class RuntVars(Prim):
    '''
    The Storm deref/setitem/iter convention on top of runtime vars information.
    '''
    _storm_typename = 'runtime:vars'
    _ismutable = True

    def __init__(self, path=None):
        Prim.__init__(self, None, path=path)

    @stormfunc(readonly=True)
    async def deref(self, name):
        name = await tostr(name)
        runt = s_scope.get('runt')
        return runt.getVar(name)

    @stormfunc(readonly=True)
    async def setitem(self, name, valu):
        name = await tostr(name)
        runt = s_scope.get('runt')

        if valu is undef:
            await runt.popVar(name)
            return

        await runt.setVar(name, valu)

    @stormfunc(readonly=True)
    async def iter(self):
        runt = s_scope.get('runt')
        for name, valu in list(runt.vars.items()):
            yield name, valu
            await asyncio.sleep(0)

    async def stormrepr(self):
        reprs = ["{}: {}".format(await torepr(k), await torepr(v)) async for (k, v) in self.iter()]
        rval = ', '.join(reprs)
        return f'{{{rval}}}'

@registry.registerType
class Query(Prim):
    '''
    A storm primitive representing an embedded query.
    '''
    _storm_locals = (
        {'name': 'exec', 'desc': '''
            Execute the Query in a sub-runtime.

            Notes:
                The ``.exec()`` method can return a value if the Storm query
                contains a ``return( ... )`` statement in it.''',
         'type': {'type': 'function', '_funcname': '_methQueryExec',
                  'returns': {'type': ['null', 'any'],
                              'desc': 'A value specified with a return statement, or none.', }}},
        {'name': 'size',
         'desc': 'Execute the Query in a sub-runtime and return the number of nodes yielded.',
         'type': {'type': 'function', '_funcname': '_methQuerySize',
                  'args': (
                      {'name': 'limit', 'type': 'int', 'default': 1000,
                       'desc': 'Limit the maximum number of nodes produced by the query.', },
                  ),
                  'returns': {'type': 'int',
                              'desc': 'The number of nodes yielded by the query.', }}},
    )

    _storm_typename = 'storm:query'

    def __init__(self, text, varz, runt, path=None):

        Prim.__init__(self, text, path=path)

        self.text = text
        self.varz = varz
        self.runt = runt

        self.locls.update(self.getObjLocals())

    def getObjLocals(self):
        return {
            'exec': self._methQueryExec,
            'size': self._methQuerySize,
        }

    def __str__(self):
        return self.text

    async def _getRuntGenr(self):
        opts = {'vars': self.varz}
        query = await self.runt.getStormQuery(self.text)
        async with self.runt.getCmdRuntime(query, opts=opts) as runt:
            async for item in runt.execute():
                yield item

    async def nodes(self):
        async with contextlib.aclosing(self._getRuntGenr()) as genr:
            async for node, path in genr:
                yield node

    async def iter(self):
        async for node, path in self._getRuntGenr():
            yield Node(node)

    @stormfunc(readonly=True)
    async def _methQueryExec(self):
        logger.info(f'Executing storm query via exec() {{{self.text}}} as [{self.runt.user.name}]')
        try:
            async for item in self._getRuntGenr():
                await asyncio.sleep(0)
        except s_stormctrl.StormReturn as e:
            return e.item
        except asyncio.CancelledError:  # pragma: no cover
            raise

    @stormfunc(readonly=True)
    async def _methQuerySize(self, limit=1000):
        limit = await toint(limit)

        logger.info(f'Executing storm query via size(limit={limit}) {{{self.text}}} as [{self.runt.user.name}]')
        size = 0
        try:
            async for item in self._getRuntGenr():
                size += 1
                if size >= limit:
                    break
                await asyncio.sleep(0)

        except s_stormctrl.StormReturn as e:
            pass
        except asyncio.CancelledError:  # pragma: no cover
            raise
        return size

    async def stormrepr(self):
        return f'{self._storm_typename}: "{self.text}"'

@registry.registerType
class NodeProps(Prim):
    # TODO How to document setitem ?
    '''
    A Storm Primitive representing the properties on a Node.
    '''
    _storm_typename = 'node:props'
    _ismutable = True

    def __init__(self, node, path=None):
        Prim.__init__(self, node, path=path)
        self.locls.update(self.getObjLocals())

    async def _derefGet(self, name):
        return self.valu.get(name)

    async def setitem(self, name, valu):
        '''
        Set a property on a Node.

        Args:
            name (str): The name of the property to set.
            valu: The value being set.

        Raises:
            s_exc:NoSuchProp: If the property being set is not valid for the node.
            s_exc.BadTypeValu: If the value of the property fails to normalize.
        '''
        name = await tostr(name)

        formprop = self.valu.form.prop(name)
        if formprop is None:
            mesg = f'No prop {self.valu.form.name}:{name}'
            raise s_exc.NoSuchProp(mesg=mesg, name=name, form=self.valu.form.name)

        gateiden = self.valu.view.wlyr.iden

        if valu is undef:
            confirm(('node', 'prop', 'del', formprop.full), gateiden=gateiden)
            await self.valu.pop(name, None)
            return

        valu = await toprim(valu)
        confirm(('node', 'prop', 'set', formprop.full), gateiden=gateiden)
        return await self.valu.set(name, valu)

    async def iter(self):
        # Make copies of property values since array types are mutable
        items = tuple((key, copy.deepcopy(valu)) for key, valu in self.valu.getProps().items())
        for item in items:
            yield item

    @stormfunc(readonly=True)
    def value(self):
        return self.valu.getProps()

@registry.registerType
class NodeData(Prim):
    '''
    A Storm Primitive representing the NodeData stored for a Node.
    '''
    _storm_locals = (
        {'name': 'has', 'desc': 'Check if the Node data has the given key set on it',
         'type': {'type': 'function', '_funcname': '_hasNodeData',
                  'args': (
                      {'name': 'name', 'type': 'str', 'desc': 'Name of the data to check for.', },
                  ),
                  'returns': {'type': 'boolean', 'desc': 'True if the key is found, otherwise false.', }}},
        {'name': 'get', 'desc': 'Get the Node data for a given name for the Node.',
         'type': {'type': 'function', '_funcname': '_getNodeData',
                  'args': (
                      {'name': 'name', 'type': 'str', 'desc': 'Name of the data to get.', },
                  ),
                  'returns': {'type': 'prim', 'desc': 'The stored node data.', }}},
        {'name': 'pop', 'desc': 'Pop (remove) a the Node data from the Node.',
         'type': {'type': 'function', '_funcname': '_popNodeData',
                  'args': (
                      {'name': 'name', 'type': 'str', 'desc': 'The name of the data to remove from the node.', },
                  ),
                  'returns': {'type': 'prim', 'desc': 'The data removed.', }}},
        {'name': 'set', 'desc': 'Set the Node data for a given name on the Node.',
         'type': {'type': 'function', '_funcname': '_setNodeData',
                  'args': (
                      {'name': 'name', 'type': 'str', 'desc': 'The name of the data.', },
                      {'name': 'valu', 'type': 'prim', 'desc': 'The data to store.', },
                  ),
                  'returns': {'type': 'null', }}},
        {'name': 'list', 'desc': 'Get a list of the Node data names on the Node.',
         'type': {'type': 'function', '_funcname': '_listNodeData',
                  'returns': {'type': 'list', 'desc': 'List of the names of values stored on the node.', }}},
        {'name': 'load',
         'desc': 'Load the Node data onto the Node so that the Node data is packed and returned by the runtime.',
         'type': {'type': 'function', '_funcname': '_loadNodeData',
                  'args': (
                      {'name': 'name', 'type': 'str', 'desc': 'The name of the data to load.', },
                  ),
                  'returns': {'type': 'null', }}},
        {'name': 'cacheget',
         'desc': 'Retrieve data stored with cacheset() if it was stored more recently than the asof argument.',
         'type': {'type': 'function', '_funcname': 'cacheget',
                  'args': (
                      {'name': 'name', 'type': 'str', 'desc': 'The name of the data to load.', },
                      {'name': 'asof', 'type': 'time', 'default': 'now', 'desc': 'The max cache age.'},
                  ),
                  'returns': {'type': 'prim', 'desc': 'The cached value or null.'}}},
        {'name': 'cacheset',
         'desc': 'Set a node data value with an envelope that tracks time for cache use.',
         'type': {'type': 'function', '_funcname': 'cacheset',
                  'args': (
                      {'name': 'name', 'type': 'str', 'desc': 'The name of the data to set.', },
                      {'name': 'valu', 'type': 'prim', 'desc': 'The data to store.', },
                  ),
                  'returns': {'type': 'null', }}},
    )
    _storm_typename = 'node:data'
    _ismutable = True

    def __init__(self, node, path=None):

        Prim.__init__(self, node, path=path)
        self.locls.update(self.getObjLocals())

    def getObjLocals(self):
        return {
            'get': self._getNodeData,
            'set': self._setNodeData,
            'has': self._hasNodeData,
            'pop': self._popNodeData,
            'list': self._listNodeData,
            'load': self._loadNodeData,
            'cacheget': self.cacheget,
            'cacheset': self.cacheset,
        }

    @stormfunc(readonly=True)
    async def cacheget(self, name, asof='now'):
        envl = await self._getNodeData(name)
        if not envl:
            return None

        timetype = self.valu.view.core.model.type('time')

        asoftick = timetype.norm(asof)[0]
        if envl.get('asof') >= asoftick:
            return envl.get('data')

        return None

    async def cacheset(self, name, valu):
        envl = {'asof': s_common.now(), 'data': valu}
        return await self._setNodeData(name, envl)

    @stormfunc(readonly=True)
    async def _hasNodeData(self, name):
        name = await tostr(name)
        return await self.valu.hasData(name)

    @stormfunc(readonly=True)
    async def _getNodeData(self, name):
        name = await tostr(name)
        return await self.valu.getData(name)

    async def _setNodeData(self, name, valu):
        name = await tostr(name)
        gateiden = self.valu.view.wlyr.iden
        confirm(('node', 'data', 'set', name), gateiden=gateiden)
        valu = await toprim(valu)
        s_json.reqjsonsafe(valu)
        return await self.valu.setData(name, valu)

    async def _popNodeData(self, name):
        name = await tostr(name)
        gateiden = self.valu.view.wlyr.iden
        confirm(('node', 'data', 'del', name), gateiden=gateiden)

        if self.path is not None:
            self.path.popData(self.valu.nid, name)

        return await self.valu.popData(name)

    @stormfunc(readonly=True)
    async def _listNodeData(self):
        return [x async for x in self.valu.iterData()]

    @stormfunc(readonly=True)
    async def _loadNodeData(self, name):
        name = await tostr(name)
        valu = await self.valu.getData(name)

        if self.path is not None:
            # set the data value into the path nodedata dict so it gets sent
            self.path.setData(self.valu.nid, name, valu)

@registry.registerType
class Node(Prim):
    '''
    Implements the Storm api for a node instance.
    '''
    _storm_locals = (
        {'name': 'form', 'desc': 'Get the form of the Node.',
         'type': {'type': 'function', '_funcname': '_methNodeForm',
                  'returns': {'type': 'str', 'desc': 'The form of the Node.', }}},
        {'name': 'iden', 'desc': 'Get the iden of the Node.',
         'type': {'type': 'function', '_funcname': '_methNodeIden',
                  'returns': {'type': 'str', 'desc': 'The nodes iden.', }}},
        {'name': 'ndef', 'desc': 'Get the form and primary property of the Node.',
         'type': {'type': 'function', '_funcname': '_methNodeNdef',
                  'returns': {'type': 'list', 'desc': 'A tuple of the form and primary property.', }}},
        {'name': 'pack', 'desc': 'Return the serializable/packed version of the Node.',
         'type': {'type': 'function', '_funcname': '_methNodePack',
                  'args': (
                      {'name': 'dorepr', 'type': 'boolean', 'default': False,
                       'desc': 'Include repr information for human readable versions of properties.', },
                  ),
                  'returns': {'type': 'list', 'desc': 'A tuple containing the ndef and property bag of the node.', }}},
        {'name': 'repr', 'desc': 'Get the repr for the primary property or secondary property of a Node.',
         'type': {'type': 'function', '_funcname': '_methNodeRepr',
                  'args': (
                      {'name': 'name', 'type': 'str',
                       'desc': 'The name of the secondary property to get the repr for.', 'default': None, },
                      {'name': 'defv', 'type': 'str',
                       'desc': 'The default value to return if the secondary property does not exist',
                       'default': None, },
                  ),
                  'returns': {'type': 'str', 'desc': 'The string representation of the requested value.', }}},
        {'name': 'tags', 'desc': '''
         Get a list of the tags on the Node.

         Notes:
            When providing a glob argument, the following rules are used. A single asterisk(*) will replace exactly
            one dot-delimited component of a tag. A double asterisk(**) will replace one or more of any character.
         ''',
         'type': {'type': 'function', '_funcname': '_methNodeTags',
                  'args': (
                      {'name': 'glob', 'type': 'str', 'default': None,
                       'desc': 'A tag glob expression. If this is provided, only tags which match the expression '
                               'are returned.'},
                      {'name': 'leaf', 'type': 'boolean', 'default': False,
                       'desc': 'If true, only leaf tags are included in the returned tags.'},
                  ),
                  'returns': {'type': 'list',
                              'desc': 'A list of tags on the node. '
                              'If a glob match is provided, only matching tags are returned.', }}},
        {'name': 'edges', 'desc': 'Yields the (verb, iden) tuples for this nodes edges.',
         'type': {'type': 'function', '_funcname': '_methNodeEdges',
                  'args': (
                      {'name': 'verb', 'type': 'str', 'desc': 'If provided, only return edges with this verb.',
                       'default': None, },
                      {'name': 'reverse', 'type': 'boolean', 'desc': 'If true, yield edges with this node as the dest rather than source.',
                       'default': False, },
                  ),
                  'returns': {'name': 'Yields', 'type': 'list',
                              'desc': 'A tuple of (verb, iden) values for this nodes edges.', }}},
        {'name': 'addEdge', 'desc': 'Add a light-weight edge.',
         'type': {'type': 'function', '_funcname': '_methNodeAddEdge',
                  'args': (
                      {'name': 'verb', 'type': 'str', 'desc': 'The edge verb to add.'},
                      {'name': 'iden', 'type': 'str', 'desc': 'The node iden of the destination node.'},
                  ),
                  'returns': {'type': 'null', }}},
        {'name': 'delEdge', 'desc': 'Remove a light-weight edge.',
         'type': {'type': 'function', '_funcname': '_methNodeDelEdge',
                  'args': (
                      {'name': 'verb', 'type': 'str', 'desc': 'The edge verb to remove.'},
                      {'name': 'iden', 'type': 'str', 'desc': 'The node iden of the destination node to remove.'},
                  ),
                  'returns': {'type': 'null', }}},
        {'name': 'globtags', 'desc': 'Get a list of the tag components from a Node which match a tag glob expression.',
         'type': {'type': 'function', '_funcname': '_methNodeGlobTags',
                  'args': (
                      {'name': 'glob', 'type': 'str', 'desc': 'The glob expression to match.', },
                  ),
                  'returns':
                      {'type': 'list',
                       'desc': 'The components of tags which match the wildcard component of a glob expression.', }}},
        {'name': 'difftags', 'desc': 'Get and optionally apply the difference between the current set of tags and another set.',
         'type': {'type': 'function', '_funcname': '_methNodeDiffTags',
                  'args': (
                      {'name': 'tags', 'type': 'list', 'desc': 'The set to compare against.', },
                      {'name': 'prefix', 'type': 'str', 'default': None,
                       'desc': 'An optional prefix to match tags under.', },
                      {'name': 'apply', 'type': 'boolean', 'desc': 'If true, apply the diff.',
                       'default': False, },
                      {'name': 'norm', 'type': 'boolean', 'default': False,
                       'desc': 'Optionally norm the list of tags. If a prefix is provided, it will not be normed.'},
                  ),
                  'returns':
                      {'type': 'dict',
                       'desc': 'The tags which have been added/deleted in the new set.', }}},
        {'name': 'isform', 'desc': 'Check if a Node is a given form.',
         'type': {'type': 'function', '_funcname': '_methNodeIsForm',
                  'args': (
                      {'name': 'name', 'type': 'str', 'desc': 'The form to compare the Node against.', },
                  ),
                  'returns': {'type': 'boolean', 'desc': 'True if the form matches, false otherwise.', }}},
        {'name': 'value', 'desc': 'Get the value of the primary property of the Node.',
         'type': {'type': 'function', '_funcname': '_methNodeValue',
                  'returns': {'type': 'prim', 'desc': 'The primary property.', }}},
        {'name': 'getByLayer', 'desc': 'Return a dict you can use to lookup which props/tags came from which layers.',
         'type': {'type': 'function', '_funcname': '_methGetByLayer',
                  'returns': {'type': 'dict', 'desc': 'property / tag lookup dictionary.', }}},
        {'name': 'getStorNodes',
         'desc': 'Return a list of "storage nodes" which were fused from the layers to make this node.',
         'type': {'type': 'function', '_funcname': '_methGetStorNodes',
                  'returns': {'type': 'list', 'desc': 'List of storage node objects.', }}},
    )
    _storm_typename = 'node'
    _ismutable = False

    def __init__(self, node, path=None):
        Prim.__init__(self, node, path=path)

        self.ctors['data'] = self._ctorNodeData
        self.ctors['props'] = self._ctorNodeProps

        self.locls.update(self.getObjLocals())

    def __hash__(self):
        return hash((self._storm_typename, self.valu.iden))

    def getObjLocals(self):
        if self.valu.nid is not None:
            nid = s_common.int64un(self.valu.nid)
        else:
            nid = None

        return {
            'nid': nid,
            'form': self._methNodeForm,
            'iden': self._methNodeIden,
            'ndef': self._methNodeNdef,
            'pack': self._methNodePack,
            'repr': self._methNodeRepr,
            'tags': self._methNodeTags,
            'edges': self._methNodeEdges,
            'addEdge': self._methNodeAddEdge,
            'delEdge': self._methNodeDelEdge,
            'value': self._methNodeValue,
            'globtags': self._methNodeGlobTags,
            'difftags': self._methNodeDiffTags,
            'isform': self._methNodeIsForm,
            'getByLayer': self._methGetByLayer,
            'getStorNodes': self._methGetStorNodes,
        }

    @stormfunc(readonly=True)
    async def _methGetStorNodes(self):
        return await self.valu.getStorNodes()

    @stormfunc(readonly=True)
    def _methGetByLayer(self):
        return self.valu.getByLayer()

    def _ctorNodeData(self, path=None):
        return NodeData(self.valu, path=path)

    def _ctorNodeProps(self, path=None):
        return NodeProps(self.valu, path=path)

    @stormfunc(readonly=True)
    async def _methNodePack(self, dorepr=False):
        return self.valu.pack(dorepr=dorepr)

    @stormfunc(readonly=True)
    async def _methNodeEdges(self, verb=None, reverse=False):
        verb = await toprim(verb)
        reverse = await tobool(reverse)

        if reverse:
            async for (verb, n1nid) in self.valu.iterEdgesN2(verb=verb):
                n1iden = s_common.ehex(self.valu.view.core.getBuidByNid(n1nid))
                yield (verb, n1iden)
        else:
            async for (verb, n2nid) in self.valu.iterEdgesN1(verb=verb):
                n2iden = s_common.ehex(self.valu.view.core.getBuidByNid(n2nid))
                yield (verb, n2iden)

    async def _methNodeAddEdge(self, verb, iden):
        verb = await tostr(verb)
        iden = await tobuidhex(iden)

        gateiden = self.valu.view.wlyr.iden
        confirm(('node', 'edge', 'add', verb), gateiden=gateiden)

        nid = self.valu.view.core.getNidByBuid(s_common.uhex(iden))
        if nid is None:
            mesg = f'No node with iden: {iden}'
            raise s_exc.BadArg(mesg=mesg)

        await self.valu.addEdge(verb, nid)

    async def _methNodeDelEdge(self, verb, iden):
        verb = await tostr(verb)
        iden = await tobuidhex(iden)

        gateiden = self.valu.view.wlyr.iden
        confirm(('node', 'edge', 'del', verb), gateiden=gateiden)

        nid = self.valu.view.core.getNidByBuid(s_common.uhex(iden))
        if nid is None:
            mesg = f'No node with iden: {iden}'
            raise s_exc.BadArg(mesg=mesg)

        await self.valu.delEdge(verb, nid)

    @stormfunc(readonly=True)
    async def _methNodeIsForm(self, name):
        return self.valu.form.name == name

    @stormfunc(readonly=True)
    async def _methNodeTags(self, glob=None, leaf=False):
        glob = await tostr(glob, noneok=True)
        leaf = await tobool(leaf)

        tags = self.valu.getTagNames()
        if leaf:
            _tags = []
            # brute force rather than build a tree.  faster in small sets.
            for tag in sorted((t for t in tags), reverse=True, key=lambda x: len(x)):
                look = tag + '.'
                if any([r.startswith(look) for r in _tags]):
                    continue
                _tags.append(tag)
            tags = _tags

        if glob is not None:
            regx = s_cache.getTagGlobRegx(glob)
            tags = [t for t in tags if regx.fullmatch(t)]
        return tags

    @stormfunc(readonly=True)
    async def _methNodeGlobTags(self, glob):
        glob = await tostr(glob)
        if glob.find('***') != -1:
            mesg = f'Tag globs may not be adjacent: {glob}'
            raise s_exc.BadArg(mesg=mesg)

        tags = self.valu.getTagNames()
        regx = s_cache.getTagGlobRegx(glob)
        ret = []
        for tag in tags:
            match = regx.fullmatch(tag)
            if match is not None:
                groups = match.groups()
                # Per discussion: The simple use case of a single match is
                # intuitive for a user to simply loop over as a raw list.
                # In contrast, a glob match which yields multiple matching
                # values would have to be unpacked.
                if len(groups) == 1:
                    ret.append(groups[0])
                else:
                    ret.append(groups)
        return ret

    async def _methNodeDiffTags(self, tags, prefix=None, apply=False, norm=False):
        norm = await tobool(norm)
        apply = await tobool(apply)

        if norm:
            normtags = set()
            tagpart = self.valu.view.core.model.type('syn:tag:part')

            async for part in toiter(tags):
                try:
                    normtags.add(tagpart.norm(part)[0])
                except s_exc.BadTypeValu:
                    pass

            tags = normtags
        else:
            tags = set(await toprim(tags))

        if prefix:
            prefix = tuple((await tostr(prefix)).split('.'))
            plen = len(prefix)

            tags = set([prefix + tuple(tag.split('.')) for tag in tags if tag])
            curtags = set()
            for tag in self.valu.getTagNames():
                parts = tuple(tag.split('.'))
                if parts[:plen] == prefix:
                    curtags.add(parts)
        else:
            tags = set([tuple(tag.split('.')) for tag in tags if tag])
            curtags = set([tuple(tag.split('.')) for tag in self.valu.getTagNames()])

        adds = set([tag for tag in tags if tag not in curtags])
        dels = set()
        for cur in curtags:
            clen = len(cur)
            for tag in tags:
                if tag[:clen] == cur:
                    break
            else:
                dels.add(cur)

        adds = ['.'.join(tag) for tag in adds]
        dels = ['.'.join(tag) for tag in dels]
        if apply:
            for tag in adds:
                await self.valu.addTag(tag)

            for tag in dels:
                await self.valu.delTag(tag)

        return {'adds': adds, 'dels': dels}

    @stormfunc(readonly=True)
    async def _methNodeValue(self):
        return self.valu.ndef[1]

    @stormfunc(readonly=True)
    async def _methNodeForm(self):
        return self.valu.ndef[0]

    @stormfunc(readonly=True)
    async def _methNodeNdef(self):
        return self.valu.ndef

    @stormfunc(readonly=True)
    async def _methNodeRepr(self, name=None, defv=None):
        return self.valu.repr(name=name, defv=defv)

    @stormfunc(readonly=True)
    async def _methNodeIden(self):
        return self.valu.iden()

@registry.registerType
class PathMeta(Prim):
    '''
    Put the storm deref/setitem/iter convention on top of path meta information.
    '''
    _storm_typename = 'node:path:meta'
    _ismutable = True

    def __init__(self, path):
        Prim.__init__(self, None, path=path)

    async def deref(self, name):
        name = await tostr(name)
        return self.path.metadata.get(name)

    @stormfunc(readonly=True)
    async def setitem(self, name, valu):
        name = await tostr(name)
        if valu is undef:
            self.path.metadata.pop(name, None)
            return
        self.path.meta(name, valu)

    async def iter(self):
        # prevent "edit while iter" issues
        for item in list(self.path.metadata.items()):
            yield item

@registry.registerType
class PathVars(Prim):
    '''
    Put the storm deref/setitem/iter convention on top of path variables.
    '''
    _storm_typename = 'node:path:vars'
    _ismutable = True

    def __init__(self, path):
        Prim.__init__(self, None, path=path)

    async def deref(self, name):
        name = await tostr(name)

        valu = self.path.getVar(name)
        if valu is not s_common.novalu:
            return valu

        mesg = f'No var with name: {name}.'
        raise s_exc.StormRuntimeError(mesg=mesg)

    @stormfunc(readonly=True)
    async def setitem(self, name, valu):
        name = await tostr(name)
        runt = s_scope.get('runt')

        if valu is undef:
            await self.path.popVar(name)
            if runt:
                await runt.popVar(name)
            return

        await self.path.setVar(name, valu)
        if runt:
            await runt.setVar(name, valu)

    async def iter(self):
        # prevent "edit while iter" issues
        for item in list(self.path.vars.items()):
            yield item

@registry.registerType
class Path(Prim):
    '''
    Implements the Storm API for the Path object.
    '''
    _storm_locals = (
        {'name': 'vars', 'desc': 'The PathVars object for the Path.', 'type': 'node:path:vars', },
        {'name': 'meta', 'desc': 'The PathMeta object for the Path.', 'type': 'node:path:meta', },
        {'name': 'idens', 'desc': 'The list of Node idens which this Path has been forked from during pivot operations.',
         'type': {'type': 'function', '_funcname': '_methPathIdens',
                  'returns': {'type': 'list', 'desc': 'A list of node idens.', }}},
        {'name': 'listvars', 'desc': 'List variables available in the path of a storm query.',
         'type': {'type': 'function', '_funcname': '_methPathListVars',
                  'returns': {'type': 'list',
                              'desc': 'List of tuples containing the name and value of path variables.', }}},
    )
    _storm_typename = 'node:path'
    _ismutable = True

    def __init__(self, node, path=None):
        Prim.__init__(self, node, path=path)
        self.locls.update(self.getObjLocals())
        self.locls.update({
            'vars': PathVars(path),
            'meta': PathMeta(path),
        })

    def getObjLocals(self):
        return {
            'idens': self._methPathIdens,
            'listvars': self._methPathListVars,
        }

    @stormfunc(readonly=True)
    async def _methPathIdens(self):
        return [n.iden() for n in self.valu.nodes]

    @stormfunc(readonly=True)
    async def _methPathListVars(self):
        return list(self.path.vars.items())

@registry.registerLib
class LibLayer(Lib):
    '''
    A Storm Library for interacting with Layers in the Cortex.
    '''
    _storm_lib_path = ('layer',)
    _storm_locals = (
        {'name': 'add', 'desc': 'Add a layer to the Cortex.',
         'type': {'type': 'function', '_funcname': '_libLayerAdd',
                  'args': (
                      {'name': 'ldef', 'type': 'dict', 'desc': 'The layer definition dictionary.', 'default': None, },
                  ),
                  'returns': {'type': 'layer',
                              'desc': 'A ``layer`` object representing the new layer.', }}},
        {'name': 'del', 'desc': 'Delete a layer from the Cortex.',
         'type': {'type': 'function', '_funcname': '_libLayerDel',
                  'args': (
                      {'name': 'iden', 'type': 'str', 'desc': 'The iden of the layer to delete.', },
                  ),
                  'returns': {'type': 'null', }}},
        {'name': 'get', 'desc': 'Get a Layer from the Cortex.',
         'type': {'type': 'function', '_funcname': '_libLayerGet',
                  'args': (
                      {'name': 'iden', 'type': 'str', 'default': None,
                       'desc': 'The iden of the layer to get. '
                               'If not set, this defaults to the top layer of the current View.', },
                  ),
                  'returns': {'type': 'layer', 'desc': 'The storm layer object.', }}},
        {'name': 'list', 'desc': 'List the layers in a Cortex',
         'type': {'type': 'function', '_funcname': '_libLayerList',
                  'returns': {'type': 'list', 'desc': 'List of ``layer`` objects.', }}},
    )

    def getObjLocals(self):
        return {
            'add': self._libLayerAdd,
            'del': self._libLayerDel,
            'get': self._libLayerGet,
            'list': self._libLayerList,
        }

    async def _libLayerAdd(self, ldef=None):
        if ldef is None:
            ldef = {}
        else:
            ldef = await toprim(ldef)

        ldef['creator'] = self.runt.user.iden

        useriden = self.runt.user.iden

        gatekeys = ((useriden, ('layer', 'add'), None),)
        todo = ('addLayer', (ldef,), {})

        ldef = await self.runt.dyncall('cortex', todo, gatekeys=gatekeys)

        return Layer(self.runt, ldef, path=self.path)

    async def _libLayerDel(self, iden):
        todo = s_common.todo('getLayerDef', iden)
        ldef = await self.runt.dyncall('cortex', todo)
        if ldef is None:
            mesg = f'No layer with iden: {iden}'
            raise s_exc.NoSuchIden(mesg=mesg)

        layriden = ldef.get('iden')
        useriden = self.runt.user.iden
        gatekeys = ((useriden, ('layer', 'del'), iden),)

        todo = ('delLayer', (layriden,), {})
        return await self.runt.dyncall('cortex', todo, gatekeys=gatekeys)

    @stormfunc(readonly=True)
    async def _libLayerGet(self, iden=None):

        iden = await tostr(iden, noneok=True)
        if iden is None:
            iden = self.runt.view.wlyr.iden

        ldef = await self.runt.view.core.getLayerDef(iden=iden)
        if ldef is None:
            mesg = f'No layer with iden: {iden}'
            raise s_exc.NoSuchIden(mesg=mesg)

        return Layer(self.runt, ldef, path=self.path)

    @stormfunc(readonly=True)
    async def _libLayerList(self):
        todo = s_common.todo('getLayerDefs')
        defs = await self.runt.dyncall('cortex', todo)
        return [Layer(self.runt, ldef, path=self.path) for ldef in defs]

@registry.registerType
class Layer(Prim):
    '''
    Implements the Storm api for a layer instance.
    '''
    _storm_locals = (
        {'name': 'iden', 'desc': 'The iden of the Layer.', 'type': 'str'},
        {'name': 'name', 'desc': 'The name of the Layer.', 'type': 'str'},
        {'name': 'set', 'desc': 'Set an arbitrary value in the Layer definition.',
         'type': {'type': 'function', '_funcname': '_methLayerSet',
                  'args': (
                      {'name': 'name', 'type': 'str', 'desc': 'The name to set.', },
                      {'name': 'valu', 'type': 'any', 'desc': 'The value to set.', },
                  ),
                  'returns': {'type': 'null', }}},
        {'name': 'get', 'desc': 'Get a arbitrary value in the Layer definition.',
         'type': {'type': 'function', '_funcname': '_methLayerGet',
                  'args': (
                      {'name': 'name', 'type': 'str', 'desc': 'Name of the value to get.', },
                      {'name': 'defv', 'type': 'prim', 'default': None,
                       'desc': 'The default value returned if the name is not set in the Layer.', },
                  ),
                  'returns': {'type': 'prim', 'desc': 'The value requested or the default value.', }}},
        {'name': 'repr', 'desc': 'Get a string representation of the Layer.',
         'type': {'type': 'function', '_funcname': '_methLayerRepr',
                  'returns': {'type': 'str', 'desc': 'A string that can be printed, representing a Layer.', }}},
        {'name': 'edits', 'desc': '''
            Yield (offs, nodeedits) tuples from the given offset.

            Notes:
                Specifying reverse=(true) disables the wait behavior.
         ''',
         'type': {'type': 'function', '_funcname': '_methLayerEdits',
                  'args': (
                      {'name': 'offs', 'type': 'int', 'desc': 'Offset to start getting nodeedits from the layer at.',
                       'default': 0, },
                      {'name': 'wait', 'type': 'boolean', 'default': True,
                       'desc': 'If true, wait for new edits, '
                               'otherwise exit the generator when there are no more edits.', },
                      {'name': 'size', 'type': 'int', 'desc': 'The maximum number of nodeedits to yield.',
                       'default': None, },
                      {'name': 'reverse', 'type': 'boolean', 'desc': 'Yield the edits in reverse order.',
                       'default': False, },
                  ),
                  'returns': {'name': 'Yields', 'type': 'list',
                              'desc': 'Yields offset, nodeedit tuples from a given offset.', }}},
        {'name': 'edited', 'desc': 'Return the last time the layer was edited or null if no edits are present.',
         'type': {'type': 'function', '_funcname': '_methLayerEdited',
                  'returns': {'type': 'time', 'desc': 'The last time the layer was edited.', }}},
        {'name': 'addPush', 'desc': 'Configure the layer to push edits to a remote layer/feed.',
         'type': {'type': 'function', '_funcname': '_addPush',
                  'args': (
                      {'name': 'url', 'type': 'str', 'desc': 'A telepath URL of the target layer/feed.', },
                      {'name': 'offs', 'type': 'int', 'desc': 'The local layer offset to begin pushing from',
                       'default': 0, },
                      {'name': 'queue_size', 'type': 'int', 'desc': 'The queue size of the pusher.',
                       'default': s_const.layer_pdef_qsize},
                      {'name': 'chunk_size', 'type': 'int',
                       'desc': 'The chunk size of the pusher when pushing edits.',
                       'default': s_const.layer_pdef_csize}
                  ),
                  'returns': {'type': 'dict', 'desc': 'Dictionary containing the push definition.', }}},
        {'name': 'delPush', 'desc': 'Remove a push config from the layer.',
         'type': {'type': 'function', '_funcname': '_delPush',
                  'args': (
                      {'name': 'iden', 'type': 'str', 'desc': 'The iden of the push config to remove.', },
                  ),
                  'returns': {'type': 'null', }}},
        {'name': 'addPull', 'desc': 'Configure the layer to pull edits from a remote layer/feed.',
         'type': {'type': 'function', '_funcname': '_addPull',
                  'args': (
                      {'name': 'url', 'type': 'str', 'desc': 'The telepath URL to a layer/feed.', },
                      {'name': 'offs', 'type': 'int', 'desc': 'The offset to begin from.', 'default': 0, },
                      {'name': 'queue_size', 'type': 'int', 'desc': 'The queue size of the puller.',
                       'default': s_const.layer_pdef_qsize},
                      {'name': 'chunk_size', 'type': 'int',
                       'desc': 'The chunk size of the puller when consuming edits.',
                       'default': s_const.layer_pdef_csize}
                  ),
                  'returns': {'type': 'dict', 'desc': 'Dictionary containing the pull definition.', }}},
        {'name': 'delPull', 'desc': 'Remove a pull config from the layer.',
         'type': {'type': 'function', '_funcname': '_delPull',
                  'args': (
                      {'name': 'iden', 'type': 'str', 'desc': 'The iden of the push config to remove.', },
                  ),
                  'returns': {'type': 'null', }}},
        {'name': 'getTagCount', 'desc': '''
            Return the number of tag rows in the layer for the given tag and optional form.

            Examples:
                Get the number of ``inet:ipv4`` nodes with the ``$foo.bar`` tag::

                    $count = $lib.layer.get().getTagCount(foo.bar, formname=inet:ipv4)''',
         'type': {'type': 'function', '_funcname': '_methGetTagCount',
                  'args': (
                      {'name': 'tagname', 'type': 'str', 'desc': 'The name of the tag to look up.', },
                      {'name': 'formname', 'type': 'str', 'desc': 'The form to constrain the look up by.',
                       'default': None, },
                  ),
                  'returns': {'type': 'int', 'desc': 'The count of tag rows.', }}},
        {'name': 'getPropCount',
         'desc': 'Get the number of property rows in the layer for the given full form or property name.',
         'type': {'type': 'function', '_funcname': '_methGetPropCount',
                  'args': (
                      {'name': 'propname', 'type': 'str', 'desc': 'The property or form name to look up.', },
                      {'name': 'valu', 'type': 'any', 'default': '$lib.undef',
                       'desc': 'A specific value of the property to look up.', },
                  ),
                  'returns': {'type': 'int', 'desc': 'The count of rows.', }}},
        {'name': 'getPropArrayCount',
         'desc': 'Get the number of individual value rows in the layer for the given array property name.',
         'type': {'type': 'function', '_funcname': '_methGetPropArrayCount',
                  'args': (
                      {'name': 'propname', 'type': 'str', 'desc': 'The property name to look up.', },
                      {'name': 'valu', 'type': 'any', 'default': '$lib.undef',
                       'desc': 'A specific value in the array property to look up.', },
                  ),
                  'returns': {'type': 'int', 'desc': 'The count of rows.', }}},
        {'name': 'getTagPropCount',
         'desc': 'Get the number of rows in the layer for the given tag property.',
         'type': {'type': 'function', '_funcname': '_methGetTagPropCount',
                  'args': (
                      {'name': 'tag', 'type': 'str', 'desc': 'The tag to look up.', },
                      {'name': 'propname', 'type': 'str', 'desc': 'The property name to look up.', },
                      {'name': 'form', 'type': 'str', 'default': None,
                       'desc': 'The optional form to look up.', },
                      {'name': 'valu', 'type': 'any', 'default': '$lib.undef',
                       'desc': 'A specific value of the property to look up.', },
                  ),
                  'returns': {'type': 'int', 'desc': 'The count of rows.', }}},
        {'name': 'getFormCounts', 'desc': '''
            Get the formcounts for the Layer.

            Example:
                Get the formcounts for the current Layer::

                    $counts = $lib.layer.get().getFormCounts()''',
         'type': {'type': 'function', '_funcname': '_methGetFormcount',
                  'returns': {'type': 'dict',
                              'desc': 'Dictionary containing form names and the count of the nodes in the Layer.', }}},
        {'name': 'getPropValues',
         'desc': 'Yield unique property values in the layer for the given form or property name.',
         'type': {'type': 'function', '_funcname': '_methGetPropValues',
                  'args': (
                      {'name': 'propname', 'type': 'str', 'desc': 'The property or form name to look up.', },
                  ),
                  'returns': {'name': 'yields', 'type': 'any', 'desc': 'Unique property values.', }}},
        {'name': 'getStorNodes', 'desc': '''
            Get buid, sode tuples representing the data stored in the layer.

            Notes:
                The storage nodes represent **only** the data stored in the layer
                and may not represent whole nodes.
            ''',
         'type': {'type': 'function', '_funcname': 'getStorNodes',
                  'returns': {'name': 'Yields', 'type': 'list', 'desc': 'Tuple of buid, sode values.', }}},
        {'name': 'getStorNodesByForm', 'desc': '''
            Get buid, sode tuples representing the data stored in the layer for a given form.

            Notes:
                The storage nodes represent **only** the data stored in the layer
                and may not represent whole nodes.
            ''',
         'type': {'type': 'function', '_funcname': 'getStorNodesByForm',
                  'args': (
                      {'name': 'form', 'type': 'str',
                       'desc': 'The name of the form to get storage nodes for.'},
                   ),
                  'returns': {'name': 'Yields', 'type': 'list', 'desc': 'Tuple of buid, sode values.', }}},
        {'name': 'getMirrorStatus', 'desc': '''
            Return a dictionary of the mirror synchronization status for the layer.
            ''',
         'type': {'type': 'function', '_funcname': 'getMirrorStatus',
                  'returns': {'type': 'dict', 'desc': 'An info dictionary describing mirror sync status.', }}},

        {'name': 'verify', 'desc': '''
            Verify consistency between the node storage and indexes in the given layer.

            Example:
                Get all messages about consistency issues in the default layer::

                    for $mesg in $lib.layer.get().verify() {
                        $lib.print($mesg)
                    }

            Notes:
                The config format argument and message format yielded by this API is considered BETA
                and may be subject to change! The formats will be documented when the convention stabilizes.
            ''',
         'type': {'type': 'function', '_funcname': 'verify',
                  'args': (
                      {'name': 'config', 'type': 'dict', 'desc': 'The scan config to use (default all enabled).', 'default': None},
                  ),
                  'returns': {'name': 'Yields', 'type': 'list',
                              'desc': 'Yields messages describing any index inconsistencies.', }}},
        {'name': 'getStorNode', 'desc': '''
            Retrieve the raw storage node for the specified node iden.
            ''',
         'type': {'type': 'function', '_funcname': 'getStorNode',
                  'args': (
                      {'name': 'iden', 'type': 'str', 'desc': 'The hex string of the node iden.'},
                  ),
                  'returns': {'type': 'dict', 'desc': 'The storage node dictionary.', }}},
        {'name': 'getStorNodeByNid', 'desc': '''
            Retrieve the raw storage node for the specified node id.
            ''',
         'type': {'type': 'function', '_funcname': 'getStorNodeByNid',
                  'args': (
                      {'name': 'nid', 'type': 'int', 'desc': 'The integer node id'},
                  ),
                  'returns': {'type': 'dict', 'desc': 'The storage node dictionary.', }}},
        {'name': 'liftByProp', 'desc': '''
            Lift and yield nodes with the property and optional value set within the layer.

            Example:
                Yield all nodes with the property ``ou:org:name`` set in the top layer::

                    yield $lib.layer.get().liftByProp(ou:org:name)

                Yield all nodes with the property ``ou:org:name=woot`` in the top layer::

                    yield $lib.layer.get().liftByProp(ou:org:name, woot)

                Yield all nodes with the property ``ou:org:name^=woot`` in the top layer::

                    yield $lib.layer.get().liftByProp(ou:org:name, woot, "^=")

            ''',
         'type': {'type': 'function', '_funcname': 'liftByProp',
                  'args': (
                      {'name': 'propname', 'type': 'str', 'desc': 'The full property name to lift by.'},
                      {'name': 'propvalu', 'type': 'obj', 'desc': 'The value for the property.', 'default': None},
                      {'name': 'propcmpr', 'type': 'str', 'desc': 'The comparison operation to use on the value.', 'default': '='},
                  ),
                  'returns': {'name': 'Yields', 'type': 'node',
                              'desc': 'Yields nodes.', }}},
        {'name': 'liftByTag', 'desc': '''
            Lift and yield nodes with the tag set within the layer.

            Example:
                Yield all nodes with the tag #foo set in the layer::

                    yield $lib.layer.get().liftByTag(foo)

                Yield all inet:fqdn with the tag #foo set in the layer::

                    yield $lib.layer.get().liftByTag(foo, inet:fqdn)

            ''',
         'type': {'type': 'function', '_funcname': 'liftByTag',
                  'args': (
                      {'name': 'tagname', 'type': 'str', 'desc': 'The tag name to lift by.'},
                      {'name': 'formname', 'type': 'str', 'desc': 'The optional form to lift.', 'default': None},
                  ),
                  'returns': {'name': 'Yields', 'type': 'node',
                              'desc': 'Yields nodes.', }}},

        {'name': 'liftByNodeData', 'desc': '''
            Lift and yield nodes with the given node data key set within the layer.

            Example:
                Yield all nodes with the data key zootsuit set in the top layer::

                    yield $lib.layer.get().liftByNodeData(zootsuit)

            ''',
         'type': {'type': 'function', '_funcname': 'liftByNodeData',
                  'args': (
                      {'name': 'name', 'type': 'str', 'desc': 'The node data name to lift by.'},
                  ),
                  'returns': {'name': 'Yields', 'type': 'node',
                              'desc': 'Yields nodes.', }}},

        {'name': 'getEdges', 'desc': '''
            Yield (n1iden, verb, n2iden) tuples for any light edges in the layer.

            Example:
                Iterate the light edges in ``$layer``::

                    for ($n1iden, $verb, $n2iden) in $layer.getEdges() {
                        $lib.print(`{$n1iden} -({$verb})> {$n2iden}`)
                    }

            ''',
         'type': {'type': 'function', '_funcname': 'getEdges',
                  'args': (),
                  'returns': {'name': 'Yields', 'type': 'list',
                              'desc': 'Yields (<n1iden>, <verb>, <n2iden>) tuples', }}},

        {'name': 'getEdgesByN1', 'desc': '''
            Yield (verb, n2iden) tuples for any light edges in the layer for the source node iden.

            Example:
                Iterate the N1 edges for ``$node``::

                    for ($verb, $n2iden) in $layer.getEdgesByN1($node.iden()) {
                        $lib.print(`-({$verb})> {$n2iden}`)
                    }

            ''',
         'type': {'type': 'function', '_funcname': 'getEdgesByN1',
                  'args': (
                      {'name': 'iden', 'type': 'str', 'desc': 'The hex string of the node iden.'},
                  ),
                  'returns': {'name': 'Yields', 'type': 'list',
                              'desc': 'Yields (<verb>, <n2iden>) tuples', }}},

        {'name': 'getEdgesByN2', 'desc': '''
            Yield (verb, n1iden) tuples for any light edges in the layer for the target node iden.

            Example:
                Iterate the N2 edges for ``$node``::

                    for ($verb, $n1iden) in $layer.getEdgesByN2($node.iden()) {
                        $lib.print(`-({$verb})> {$n1iden}`)
                    }
            ''',
         'type': {'type': 'function', '_funcname': 'getEdgesByN2',
                  'args': (
                      {'name': 'iden', 'type': 'str', 'desc': 'The hex string of the node iden.'},
                  ),
                  'returns': {'name': 'Yields', 'type': 'list',
                              'desc': 'Yields (<verb>, <n1iden>) tuples', }}},
        {'name': 'getTombstones', 'desc': '''
            Get (iden, tombtype, info) tuples representing tombstones stored in the layer.
            ''',
         'type': {'type': 'function', '_funcname': 'getTombstones',
                  'returns': {'name': 'Yields', 'type': 'list',
                              'desc': 'Tuple of iden, tombstone type, and type specific info.'}}},
        {'name': 'delTombstone', 'desc': '''
            Delete a tombstone stored in the layer.
            ''',
         'type': {'type': 'function', '_funcname': 'delTombstone',
                  'args': (
                      {'name': 'nid', 'type': 'str', 'desc': 'The node id of the node.'},
                      {'name': 'tombtype', 'type': 'int', 'desc': 'The tombstone type.'},
                      {'name': 'tombinfo', 'type': 'list', 'desc': 'The tombstone info to delete.'},
                  ),
                  'returns': {'type': 'boolean',
                              'desc': 'True if the tombstone was deleted, False if not.'}}},
        {'name': 'getNodeData', 'desc': '''
            Yield (name, valu) tuples for any node data in the layer for the target node iden.

            Example:
                Iterate the node data for ``$node``::

                    for ($name, $valu) in $layer.getNodeData($node.iden()) {
                        $lib.print(`{$name} = {$valu}`)
                    }
            ''',
         'type': {'type': 'function', '_funcname': 'getNodeData',
                  'args': (
                      {'name': 'iden', 'type': 'str', 'desc': 'The hex string of the node iden.'},
                  ),
                  'returns': {'name': 'Yields', 'type': 'list',
                              'desc': 'Yields (<name>, <valu>) tuples', }}},
    )
    _storm_typename = 'layer'
    _ismutable = False

    def __init__(self, runt, ldef, path=None):
        Prim.__init__(self, ldef, path=path)
        self.runt = runt

        # hide any passwd in push URLs
        pushs = ldef.get('pushs')
        if pushs is not None:
            for pdef in pushs.values():
                url = pdef.get('url')
                if url is not None:
                    pdef['url'] = s_urlhelp.sanitizeUrl(url)

        pulls = ldef.get('pulls')
        if pulls is not None:
            for pdef in pulls.values():
                url = pdef.get('url')
                if url is not None:
                    pdef['url'] = s_urlhelp.sanitizeUrl(url)

        self.locls.update(self.getObjLocals())
        self.locls['iden'] = self.valu.get('iden')
        self.locls['name'] = self.valu.get('name')

    def __hash__(self):
        return hash((self._storm_typename, self.locls['iden']))

    def getObjLocals(self):
        return {
            'set': self._methLayerSet,
            'get': self._methLayerGet,
            'repr': self._methLayerRepr,
            'edits': self._methLayerEdits,
            'edited': self._methLayerEdited,
            'verify': self.verify,
            'addPush': self._addPush,
            'delPush': self._delPush,
            'addPull': self._addPull,
            'delPull': self._delPull,
            'getEdges': self.getEdges,
            'liftByTag': self.liftByTag,
            'liftByProp': self.liftByProp,
            'liftByNodeData': self.liftByNodeData,
            'getTagCount': self._methGetTagCount,
            'getPropCount': self._methGetPropCount,
            'getPropValues': self._methGetPropValues,
            'getTagPropCount': self._methGetTagPropCount,
            'getPropArrayCount': self._methGetPropArrayCount,
            'getFormCounts': self._methGetFormcount,
            'getStorNode': self.getStorNode,
            'getStorNodeByNid': self.getStorNodeByNid,
            'getStorNodes': self.getStorNodes,
            'getStorNodesByForm': self.getStorNodesByForm,
            'getEdgesByN1': self.getEdgesByN1,
            'getEdgesByN2': self.getEdgesByN2,
            'delTombstone': self.delTombstone,
            'getTombstones': self.getTombstones,
            'getNodeData': self.getNodeData,
            'getMirrorStatus': self.getMirrorStatus,
        }

    @stormfunc(readonly=True)
    async def liftByTag(self, tagname, formname=None):
        tagname = await tostr(tagname)
        formname = await tostr(formname, noneok=True)

        if formname is not None and self.runt.view.core.model.form(formname) is None:
            raise s_exc.NoSuchForm.init(formname)

        iden = self.valu.get('iden')
        layr = self.runt.view.core.getLayer(iden)

        await self.runt.reqUserCanReadLayer(iden)
        async for _, nid, _ in layr.liftByTag(tagname, form=formname):
            yield await self.runt.view._joinStorNode(nid)

    @stormfunc(readonly=True)
    async def liftByProp(self, propname, propvalu=None, propcmpr='='):

        propname = await tostr(propname)
        propvalu = await toprim(propvalu)
        propcmpr = await tostr(propcmpr)

        iden = self.valu.get('iden')
        layr = self.runt.view.core.getLayer(iden)

        await self.runt.reqUserCanReadLayer(iden)

        prop = self.runt.view.core.model.prop(propname)
        if prop is None:
            mesg = f'The property {propname} does not exist.'
            raise s_exc.NoSuchProp(mesg=mesg)

        if prop.isform:
            liftform = prop.name
            liftprop = None
        elif prop.isuniv:
            liftform = None
            liftprop = prop.name
        else:
            liftform = prop.form.name
            liftprop = prop.name

        if propvalu is None:
            async for _, nid, _ in layr.liftByProp(liftform, liftprop):
                yield await self.runt.view._joinStorNode(nid)
            return

        norm, info = prop.type.norm(propvalu)
        cmprvals = prop.type.getStorCmprs(propcmpr, norm)
        async for _, nid, _ in layr.liftByPropValu(liftform, liftprop, cmprvals):
            yield await self.runt.view._joinStorNode(nid)

    @stormfunc(readonly=True)
    async def liftByNodeData(self, name):

        name = await tostr(name)

        iden = self.valu.get('iden')
        layr = self.runt.view.core.getLayer(iden)

        await self.runt.reqUserCanReadLayer(iden)

        async for nid, _, tomb in layr.liftByDataName(name):
            if not tomb:
                yield await self.runt.view._joinStorNode(nid)

    @stormfunc(readonly=True)
    async def getMirrorStatus(self):
        iden = self.valu.get('iden')
        layr = self.runt.view.core.getLayer(iden)
        return await layr.getMirrorStatus()

    async def _addPull(self, url, offs=0, queue_size=s_const.layer_pdef_qsize, chunk_size=s_const.layer_pdef_csize):
        url = await tostr(url)
        offs = await toint(offs)
        queue_size = await toint(queue_size)
        chunk_size = await toint(chunk_size)

        useriden = self.runt.user.iden
        layriden = self.valu.get('iden')

        if not self.runt.isAdmin(gateiden=layriden):
            mesg = '$layr.addPull() requires admin privs on the layer.'
            raise s_exc.AuthDeny(mesg=mesg, user=self.runt.user.iden, username=self.runt.user.name)

        scheme = url.split('://')[0]
        if not self.runt.allowed(('lib', 'telepath', 'open', scheme)):
            self.runt.confirm(('telepath', 'open', scheme))

        async with await s_telepath.openurl(url):
            pass

        pdef = {
            'url': url,
            'offs': offs,
            'user': useriden,
            'time': s_common.now(),
            'iden': s_common.guid(),
            'queue:size': queue_size,
            'chunk:size': chunk_size,
        }
        todo = s_common.todo('addLayrPull', layriden, pdef)
        await self.runt.dyncall('cortex', todo)
        return pdef

    async def _delPull(self, iden):
        iden = await tostr(iden)

        layriden = self.valu.get('iden')
        if not self.runt.isAdmin(gateiden=layriden):
            mesg = '$layr.delPull() requires admin privs on the top layer.'
            raise s_exc.AuthDeny(mesg=mesg, user=self.runt.user.iden, username=self.runt.user.name)

        todo = s_common.todo('delLayrPull', layriden, iden)
        await self.runt.dyncall('cortex', todo)

    async def _addPush(self, url, offs=0, queue_size=s_const.layer_pdef_qsize, chunk_size=s_const.layer_pdef_csize):
        url = await tostr(url)
        offs = await toint(offs)
        queue_size = await toint(queue_size)
        chunk_size = await toint(chunk_size)

        useriden = self.runt.user.iden
        layriden = self.valu.get('iden')

        if not self.runt.isAdmin(gateiden=layriden):
            mesg = '$layer.addPush() requires admin privs on the layer.'
            raise s_exc.AuthDeny(mesg=mesg, user=self.runt.user.iden, username=self.runt.user.name)

        scheme = url.split('://')[0]

        if not self.runt.allowed(('lib', 'telepath', 'open', scheme)):
            self.runt.confirm(('telepath', 'open', scheme))

        async with await s_telepath.openurl(url):
            pass

        pdef = {
            'url': url,
            'offs': offs,
            'user': useriden,
            'time': s_common.now(),
            'iden': s_common.guid(),
            'queue:size': queue_size,
            'chunk:size': chunk_size,
        }
        todo = s_common.todo('addLayrPush', layriden, pdef)
        await self.runt.dyncall('cortex', todo)
        return pdef

    async def _delPush(self, iden):
        iden = await tostr(iden)
        layriden = self.valu.get('iden')

        if not self.runt.isAdmin(gateiden=layriden):
            mesg = '$layer.delPush() requires admin privs on the layer.'
            raise s_exc.AuthDeny(mesg=mesg, user=self.runt.user.iden, username=self.runt.user.name)

        todo = s_common.todo('delLayrPush', layriden, iden)
        await self.runt.dyncall('cortex', todo)

    @stormfunc(readonly=True)
    async def _methGetFormcount(self):
        layriden = self.valu.get('iden')
        await self.runt.reqUserCanReadLayer(layriden)
        layr = self.runt.view.core.getLayer(layriden)
        return await layr.getFormCounts()

    @stormfunc(readonly=True)
    async def _methGetTagCount(self, tagname, formname=None):
        tagname = await tostr(tagname)
        formname = await tostr(formname, noneok=True)
        layriden = self.valu.get('iden')
        await self.runt.reqUserCanReadLayer(layriden)
        layr = self.runt.view.core.getLayer(layriden)
        return await layr.getTagCount(tagname, formname=formname)

    @stormfunc(readonly=True)
    async def _methGetPropCount(self, propname, valu=undef):
        propname = await tostr(propname)

        prop = self.runt.view.core.model.prop(propname)
        if prop is None:
            mesg = f'No property named {propname}'
            raise s_exc.NoSuchProp(mesg=mesg)

        layriden = self.valu.get('iden')
        await self.runt.reqUserCanReadLayer(layriden)
        layr = self.runt.view.core.getLayer(layriden)

        if valu is undef:
            if prop.isform:
                return await layr.getPropCount(prop.name, None)

            if prop.isuniv:
                return await layr.getPropCount(None, prop.name)

            return await layr.getPropCount(prop.form.name, prop.name)

        valu = await toprim(valu)
        norm, info = prop.type.norm(valu)

        if prop.isform:
            return layr.getPropValuCount(prop.name, None, prop.type.stortype, norm)

        if prop.isuniv:
            return layr.getPropValuCount(None, prop.name, prop.type.stortype, norm)

        return layr.getPropValuCount(prop.form.name, prop.name, prop.type.stortype, norm)

    @stormfunc(readonly=True)
    async def _methGetPropArrayCount(self, propname, valu=undef):
        propname = await tostr(propname)

        prop = self.runt.view.core.model.prop(propname)
        if prop is None:
            mesg = f'No property named {propname}'
            raise s_exc.NoSuchProp(mesg=mesg)

        if not prop.type.isarray:
            mesg = f'Property is not an array type: {prop.type.name}.'
            raise s_exc.BadTypeValu(mesg=mesg)

        layriden = self.valu.get('iden')
        await self.runt.reqUserCanReadLayer(layriden)
        layr = self.runt.view.core.getLayer(layriden)

        if valu is undef:
            if prop.isform:
                return await layr.getPropArrayCount(prop.name, None)

            if prop.isuniv:
                return await layr.getPropArrayCount(None, prop.name)

            return await layr.getPropArrayCount(prop.form.name, prop.name)

        valu = await toprim(valu)
        atyp = prop.type.arraytype
        norm, info = atyp.norm(valu)

        if prop.isform:
            return layr.getPropArrayValuCount(prop.name, None, atyp.stortype, norm)

        if prop.isuniv:
            return layr.getPropArrayValuCount(None, prop.name, atyp.stortype, norm)

        return layr.getPropArrayValuCount(prop.form.name, prop.name, atyp.stortype, norm)

    @stormfunc(readonly=True)
    async def _methGetTagPropCount(self, tag, propname, form=None, valu=undef):
        tag = await tostr(tag)
        propname = await tostr(propname)
        form = await tostr(form, noneok=True)

        prop = self.runt.view.core.model.getTagProp(propname)
        if prop is None:
            mesg = f'No tag property named {propname}'
            raise s_exc.NoSuchTagProp(name=propname, mesg=mesg)

        layriden = self.valu.get('iden')
        await self.runt.reqUserCanReadLayer(layriden)
        layr = self.runt.view.core.getLayer(layriden)

        if valu is undef:
            return await layr.getTagPropCount(form, tag, prop.name)

        valu = await toprim(valu)
        norm, info = prop.type.norm(valu)

        return layr.getTagPropValuCount(form, tag, prop.name, prop.type.stortype, norm)

    @stormfunc(readonly=True)
    async def _methGetPropValues(self, propname):
        propname = await tostr(propname)

        prop = self.runt.view.core.model.reqProp(propname)

        layriden = self.valu.get('iden')
        await self.runt.reqUserCanReadLayer(layriden)
        layr = self.runt.view.core.getLayer(layriden)

        formname = None
        propname = None

        if prop.isform:
            formname = prop.name
        else:
            propname = prop.name
            if not prop.isuniv:
                formname = prop.form.name

        async for indx, valu in layr.iterPropValues(formname, propname, prop.type.stortype):
            yield valu

    @stormfunc(readonly=True)
    async def _methLayerEdits(self, offs=0, wait=True, size=None, reverse=False):
        offs = await toint(offs)
        wait = await tobool(wait)
        reverse = await tobool(reverse)

        layr = self.runt.view.core.reqLayer(self.valu.get('iden'))

        self.runt.confirm(('layer', 'edits', 'read'), gateiden=layr.iden)

        if reverse:
            wait = False
            if offs == 0:
                offs = 0xffffffffffffffff

        count = 0
        async for item in layr.syncNodeEdits(offs, wait=wait, reverse=reverse):

            yield item

            count += 1
            if size is not None and size == count:
                break

    @stormfunc(readonly=True)
    async def _methLayerEdited(self):
        layr = self.runt.view.core.reqLayer(self.valu.get('iden'))
        async for offs, edits, meta in layr.syncNodeEdits2(0xffffffffffffffff, wait=False, reverse=True):
            return meta.get('time')

    @stormfunc(readonly=True)
    async def getStorNode(self, iden):
        iden = await tostr(iden)
        layriden = self.valu.get('iden')
        await self.runt.reqUserCanReadLayer(layriden)
        layr = self.runt.view.core.getLayer(layriden)

        nid = self.runt.view.core.getNidByBuid(s_common.uhex(iden))
        return layr.getStorNode(nid)

    @stormfunc(readonly=True)
    async def getStorNodeByNid(self, nid):
        nid = await toint(nid)
        layriden = self.valu.get('iden')
        await self.runt.reqUserCanReadLayer(layriden)
        layr = self.runt.view.core.getLayer(layriden)

        return layr.getStorNode(s_common.int64en(nid))

    @stormfunc(readonly=True)
    async def getStorNodes(self):
        layriden = self.valu.get('iden')
        await self.runt.reqUserCanReadLayer(layriden)
        layr = self.runt.view.core.getLayer(layriden)

        async for nid, sode in layr.getStorNodes():
            yield (s_common.ehex(self.runt.view.core.getBuidByNid(nid)), sode)

    @stormfunc(readonly=True)
    async def getStorNodesByForm(self, form):
        form = await tostr(form)
        if self.runt.view.core.model.form(form) is None:
            raise s_exc.NoSuchForm.init(form)

        layriden = self.valu.get('iden')
        await self.runt.reqUserCanReadLayer(layriden)
        layr = self.runt.view.core.getLayer(layriden)

        async for nid, sode in layr.getStorNodesByForm(form):
            yield (s_common.ehex(self.runt.view.core.getBuidByNid(nid)), sode)

    @stormfunc(readonly=True)
    async def getEdges(self):
        layriden = self.valu.get('iden')
        await self.runt.reqUserCanReadLayer(layriden)
        layr = self.runt.view.core.getLayer(layriden)
        async for n1nid, abrv, n2nid, tomb in layr.getEdges():
            if tomb:
                continue

            n1buid = s_common.ehex(self.runt.view.core.getBuidByNid(n1nid))
            verb = self.runt.view.core.getAbrvIndx(abrv)[0]
            n2buid = s_common.ehex(self.runt.view.core.getBuidByNid(n2nid))
            yield (n1buid, verb, n2buid)

    @stormfunc(readonly=True)
    async def getEdgesByN1(self, iden):
        iden = await tostr(iden)

        layriden = self.valu.get('iden')
        await self.runt.reqUserCanReadLayer(layriden)
        layr = self.runt.view.core.getLayer(layriden)

        n1nid = self.runt.view.core.getNidByBuid(s_common.uhex(iden))
        async for abrv, n2nid, tomb in layr.iterNodeEdgesN1(n1nid):
            if tomb:
                continue

            verb = self.runt.view.core.getAbrvIndx(abrv)[0]
            yield (verb, s_common.ehex(self.runt.view.core.getBuidByNid(n2nid)))

    @stormfunc(readonly=True)
    async def getEdgesByN2(self, iden):
        iden = await tostr(iden)

        layriden = self.valu.get('iden')
        await self.runt.reqUserCanReadLayer(layriden)
        layr = self.runt.view.core.getLayer(layriden)

        n2nid = self.runt.view.core.getNidByBuid(s_common.uhex(iden))
        async for abrv, n1nid, tomb in layr.iterNodeEdgesN2(n2nid):
            if tomb:
                continue

            verb = self.runt.view.core.getAbrvIndx(abrv)[0]
            yield (verb, s_common.ehex(self.runt.view.core.getBuidByNid(n1nid)))

    async def delTombstone(self, nid, tombtype, tombinfo):
        nid = await toprim(nid)
        tombtype = await toprim(tombtype)
        tombinfo = await toprim(tombinfo)

        if not isinstance(nid, bytes):
            mesg = f'delTombstone() got an invalid type for nid: {nid}'
            raise s_exc.BadArg(mesg=mesg, nid=nid)

        if len(nid) != 8:
            mesg = f'delTombstone() got an invalid nid: {nid}'
            raise s_exc.BadArg(mesg=mesg, nid=nid)

        return await self.runt.view.delTombstone(nid, tombtype, tombinfo, runt=self.runt)

    @stormfunc(readonly=True)
    async def getTombstones(self):
        layriden = self.valu.get('iden')
        await self.runt.reqUserCanReadLayer(layriden)
        layr = self.runt.view.core.getLayer(layriden)

        async for item in layr.iterTombstones():
            yield item

    @stormfunc(readonly=True)
    async def getNodeData(self, iden):
        iden = await tostr(iden)
        layriden = self.valu.get('iden')
        await self.runt.reqUserCanReadLayer(layriden)
        layr = self.runt.view.core.getLayer(layriden)

        nid = self.runt.view.core.getNidByBuid(s_common.uhex(iden))
        async for abrv, valu, tomb in layr.iterNodeData(nid):
            if tomb:
                continue

            yield self.runt.view.core.getAbrvIndx(abrv)[0], valu

    @stormfunc(readonly=True)
    async def _methLayerGet(self, name, defv=None):
        return self.valu.get(name, defv)

    async def _methLayerSet(self, name, valu):
        name = await tostr(name)

        if name in ('name', 'desc'):
            if valu is undef:
                valu = None
            else:
                valu = await tostr(await toprim(valu), noneok=True)
        elif name == 'logedits':
            valu = await tobool(valu)
        elif name == 'readonly':
            valu = await tobool(valu)
        else:
            mesg = f'Layer does not support setting: {name}'
            raise s_exc.BadOptValu(mesg=mesg)

        useriden = self.runt.user.iden
        layriden = self.valu.get('iden')
        gatekeys = ((useriden, ('layer', 'set', name), layriden),)
        todo = s_common.todo('setLayerInfo', name, valu)
        valu = await self.runt.dyncall(layriden, todo, gatekeys=gatekeys)
        self.valu[name] = valu

    async def value(self):
        ldef = copy.deepcopy(self.valu)
        pushs = ldef.get('pushs')
        if pushs is not None:
            for iden, pdef in pushs.items():
                gvar = f'push:{iden}'
                pdef['offs'] = await self.runt.view.core.getStormVar(gvar, -1)

        pulls = ldef.get('pulls')
        if pulls is not None:
            for iden, pdef in pulls.items():
                gvar = f'push:{iden}'
                pdef['offs'] = await self.runt.view.core.getStormVar(gvar, -1)

        return ldef

    @stormfunc(readonly=True)
    async def _methLayerRepr(self):
        iden = self.valu.get('iden')
        name = self.valu.get('name', 'unnamed')
        creator = self.valu.get('creator')
        readonly = self.valu.get('readonly')
        return f'Layer: {iden} (name: {name}) readonly: {readonly} creator: {creator}'

    async def verify(self, config=None):

        config = await toprim(config)

        iden = self.valu.get('iden')
        layr = self.runt.view.core.getLayer(iden)
        async for mesg in layr.verify(config=config):
            yield mesg

@registry.registerLib
class LibView(Lib):
    '''
    A Storm Library for interacting with Views in the Cortex.
    '''
    _storm_lib_path = ('view',)
    _storm_locals = (
        {'name': 'add', 'desc': 'Add a View to the Cortex.',
         'type': {'type': 'function', '_funcname': '_methViewAdd',
                  'args': (
                      {'name': 'layers', 'type': 'list', 'desc': 'A list of layer idens which make up the view.', },
                      {'name': 'name', 'type': 'str', 'desc': 'The name of the view.', 'default': None, },
                      {'name': 'worldreadable', 'type': 'boolean', 'desc': 'Grant read access to the `all` role.', 'default': False, },
                  ),
                  'returns': {'type': 'view', 'desc': 'A ``view`` object representing the new View.', }}},
        {'name': 'del', 'desc': 'Delete a View from the Cortex.',
         'type': {'type': 'function', '_funcname': '_methViewDel',
                  'args': (
                      {'name': 'iden', 'type': 'str', 'desc': 'The iden of the View to delete.', },
                  ),
                  'returns': {'type': 'null', }}},
        {'name': 'get', 'desc': 'Get a View from the Cortex.',
         'type': {'type': 'function', '_funcname': '_methViewGet',
                  'args': (
                      {'name': 'iden', 'type': 'str', 'default': None,
                        'desc': 'The iden of the View to get. If not specified, returns the current View.', },
                  ),
                  'returns': {'type': 'view', 'desc': 'The storm view object.', }}},
        {'name': 'list', 'desc': 'List the Views in the Cortex.',
         'type': {'type': 'function', '_funcname': '_methViewList',
                  'args': (
                      {'name': 'deporder', 'type': 'boolean', 'default': False,
                        'desc': 'Return the lists in bottom-up dependency order.', },
                  ),
                  'returns': {'type': 'list', 'desc': 'List of ``view`` objects.', }}},
    )

    def getObjLocals(self):
        return {
            'add': self._methViewAdd,
            'del': self._methViewDel,
            'get': self._methViewGet,
            'list': self._methViewList,
        }

    async def _methViewAdd(self, layers, name=None, worldreadable=False):
        name = await tostr(name, noneok=True)
        layers = await toprim(layers)
        worldreadable = await tobool(worldreadable)

        vdef = {
            'creator': self.runt.user.iden,
            'layers': layers,
            'worldreadable': worldreadable,
        }

        if name is not None:
            vdef['name'] = name

        useriden = self.runt.user.iden
        gatekeys = [(useriden, ('view', 'add'), None)]

        for layriden in layers:
            gatekeys.append((useriden, ('layer', 'read'), layriden))

        todo = ('addView', (vdef,), {})

        vdef = await self.runt.dyncall('cortex', todo, gatekeys=gatekeys)
        return View(self.runt, vdef, path=self.path)

    async def _methViewDel(self, iden):
        useriden = self.runt.user.iden
        gatekeys = ((useriden, ('view', 'del'), iden),)
        todo = ('delView', (iden,), {})
        return await self.runt.dyncall('cortex', todo, gatekeys=gatekeys)

    @stormfunc(readonly=True)
    async def _methViewGet(self, iden=None):
        if iden is None:
            iden = self.runt.view.iden
        vdef = await self.runt.view.core.getViewDef(iden)
        if vdef is None:
            raise s_exc.NoSuchView(mesg=f'No view with {iden=}', iden=iden)

        return View(self.runt, vdef, path=self.path)

    @stormfunc(readonly=True)
    async def _methViewList(self, deporder=False):
        deporder = await tobool(deporder)
        viewdefs = await self.runt.view.core.getViewDefs(deporder=deporder)
        return [View(self.runt, vdef, path=self.path) for vdef in viewdefs]

@registry.registerType
class View(Prim):
    '''
    Implements the Storm api for a View instance.
    '''
    _storm_locals = (
        {'name': 'iden', 'desc': 'The iden of the View.', 'type': 'str', },
        {'name': 'layers', 'desc': 'The ``layer`` objects associated with the ``view``.', 'type': 'list', },
        {'name': 'parent', 'desc': 'The parent View. Will be ``$lib.null`` if the view is not a fork.', 'type': 'str'},
        {'name': 'triggers', 'desc': 'The ``trigger`` objects associated with the ``view``.',
         'type': 'list', },
        {'name': 'children', 'desc': 'Yield Views which are children of this View.',
         'type': {'type': 'function', '_funcname': '_methGetChildren',
                  'returns': {'name': 'yields', 'type': 'view', 'desc': 'Child Views.', }}},
        {'name': 'set', 'desc': '''
            Set a view configuration option.

            Current runtime updatable view options include:

                name (str)
                    A terse name for the View.

                desc (str)
                    A description of the View.

                parent (str)
                    The parent View iden.

                protected (bool)
                    Setting to $lib.true will prevent the layer from being merged or deleted.

                layers (list(str))
                    Set the list of layer idens for a non-forked view. Layers are specified
                    in precedence order with the first layer in the list being the write layer.

                quorum (dict)
                    A dictionary of the quorum settings which require users to vote on merges.
                    {
                        "count": <int>,
                        "roles": [ <roleid>, ... ]
                    }
                    Once quorum is enabled for a view, any forks must use the setMergeRequest()
                    API to request that the child view is merged. The $view.addMergeVote() API
                    is used for users to add their votes if they have been granted one of the
                    roles listed. Once the number of approvals are met and there are no vetoes, a
                    background process will kick off which merges the nodes and ultimately deletes
                    the view and top layer.

            To maintain consistency with the view.fork() semantics, setting the "parent"
            option on a view has a few limitations:

                * The view must not already have a parent
                * The view must not have more than 1 layer
         ''',
         'type': {'type': 'function', '_funcname': '_methViewSet',
                  'args': (
                      {'name': 'name', 'type': 'str', 'desc': 'The name of the value to set.', },
                      {'name': 'valu', 'type': 'prim', 'desc': 'The value to set.', },
                  ),
                  'returns': {'type': 'null', }}},
        {'name': 'get', 'desc': 'Get a view configuration option.',
         'type': {'type': 'function', '_funcname': '_methViewGet',
                  'args': (
                      {'name': 'name', 'type': 'str', 'desc': 'Name of the value to get.', },
                      {'name': 'defv', 'type': 'prim', 'default': None,
                       'desc': 'The default value returned if the name is not set in the View.', }
                  ),
                  'returns': {'type': 'prim', 'desc': 'The value requested or the default value.', }}},
        {'name': 'fork', 'desc': 'Fork a View in the Cortex.',
         'type': {'type': 'function', '_funcname': '_methViewFork',
                  'args': (
                      {'name': 'name', 'type': 'str', 'desc': 'The name of the new view.', 'default': None, },
                  ),
                  'returns': {'type': 'view', 'desc': 'The ``view`` object for the new View.', }}},
        {'name': 'insertParentFork', 'desc': 'Insert a new View between a forked View and its parent.',
         'type': {'type': 'function', '_funcname': '_methViewInsertParentFork',
                  'args': (
                      {'name': 'name', 'type': 'str', 'desc': 'The name of the new View.', 'default': None},
                  ),
                  'returns': {'type': 'view', 'desc': 'The ``view`` object for the new View.', }}},
        {'name': 'repr', 'desc': 'Get a string representation of the View.',
         'type': {'type': 'function', '_funcname': '_methViewRepr',
                  'returns': {'type': 'list', 'desc': 'A list of lines that can be printed, representing a View.', }}},
        {'name': 'merge', 'desc': 'Merge a forked View back into its parent View.',
         'type': {'type': 'function', '_funcname': '_methViewMerge',
                  'args': (
                    {'name': 'force', 'type': 'boolean', 'default': False, 'desc': 'Force the view to merge if possible.'},
                  ),
                  'returns': {'type': 'null', }}},
        {'name': 'getEdges', 'desc': 'Get node information for Edges in the View.',
         'type': {'type': 'function', '_funcname': '_methGetEdges',
                  'args': (
                      {'name': 'verb', 'type': 'str', 'desc': 'The name of the Edges verb to iterate over.',
                       'default': None, },
                  ),
                  'returns': {'name': 'Yields', 'type': 'list',
                              'desc': 'Yields tuples containing the source iden, verb, and destination iden.', }}},
        {'name': 'wipeLayer', 'desc': 'Delete all nodes and nodedata from the write layer. Triggers will be run.',
         'type': {'type': 'function', '_funcname': '_methWipeLayer',
                  'returns': {'type': 'null', }}},
        {'name': 'swapLayer', 'desc': 'Swaps the top layer for a fresh one and deletes the old layer.',
         'type': {'type': 'function', '_funcname': '_methSwapLayer',
                  'returns': {'type': 'null', }}},
        {'name': 'addNode', 'desc': '''Transactionally add a single node and all it's properties. If any validation fails, no changes are made.''',
         'type': {'type': 'function', '_funcname': 'addNode',
                  'args': (
                      {'name': 'form', 'type': 'str', 'desc': 'The form name.'},
                      {'name': 'valu', 'type': 'prim', 'desc': 'The primary property value.'},
                      {'name': 'props', 'type': 'dict', 'desc': 'An optional dictionary of props.', 'default': None},
                  ),
                  'returns': {'type': 'node', 'desc': 'The node if the view is the current view, otherwise null.', }}},
        {'name': 'addNodeEdits', 'desc': 'Add NodeEdits to the view.',
         'type': {'type': 'function', '_funcname': '_methAddNodeEdits',
                  'args': (
                      {'name': 'edits', 'type': 'list', 'desc': 'A list of nodeedits.', },
                  ),
                  'returns': {'type': 'null', }}},
        {'name': 'getEdgeVerbs', 'desc': 'Get the Edge verbs which exist in the View.',
         'type': {'type': 'function', '_funcname': '_methGetEdgeVerbs',
                  'returns': {'name': 'Yields', 'type': 'str',
                              'desc': 'Yields the edge verbs used by Layers which make up the View.', }}},
        {'name': 'getFormCounts', 'desc': '''
            Get the formcounts for the View.

            Example:
                Get the formcounts for the current View::

                    $counts = $lib.view.get().getFormCounts()''',
         'type': {'type': 'function', '_funcname': '_methGetFormcount',
                  'returns':
                      {'type': 'dict',
                       'desc': "Dictionary containing form names and the count of the nodes in the View's Layers.", }}},

        {'name': 'getPropCount',
         'desc': '''
            Get the number of nodes in the View with a specific property and optional value.

            Notes:
               This is a fast approximate count calculated by summing the number of
               nodes with the property value in each layer of the view. Property values
               which are overwritten by different values in higher layers will still
               be included in the count.
            ''',
         'type': {'type': 'function', '_funcname': '_methGetPropCount',
                  'args': (
                      {'name': 'propname', 'type': 'str', 'desc': 'The property name to look up.', },
                      {'name': 'valu', 'type': 'any', 'default': '$lib.undef',
                       'desc': 'The value of the property to look up.', },
                  ),
                  'returns': {'type': 'int', 'desc': 'The count of nodes.', }}},

        {'name': 'getPropArrayCount',
         'desc': '''
            Get the number of individual array property values in the View for the given array property name.

            Notes:
               This is a fast approximate count calculated by summing the number of
               array property values in each layer of the view. Property values
               which are overwritten by different values in higher layers will
               still be included in the count.
            ''',
         'type': {'type': 'function', '_funcname': '_methGetPropArrayCount',
                  'args': (
                      {'name': 'propname', 'type': 'str', 'desc': 'The property name to look up.', },
                      {'name': 'valu', 'type': 'any', 'default': '$lib.undef',
                       'desc': 'The value in the array property to look up.', },
                  ),
                  'returns': {'type': 'int', 'desc': 'The count of nodes.', }}},

        {'name': 'getTagPropCount',
         'desc': '''
            Get the number of nodes in the View with the given tag property and optional value.

            Notes:
               This is a fast approximate count calculated by summing the number of
               nodes with the tag property value in each layer of the view.
               Values which are overwritten by different values in higher layers
               will still be included in the count.
            ''',
         'type': {'type': 'function', '_funcname': '_methGetTagPropCount',
                  'args': (
                      {'name': 'tag', 'type': 'str', 'desc': 'The tag to look up.', },
                      {'name': 'propname', 'type': 'str', 'desc': 'The property name to look up.', },
                      {'name': 'form', 'type': 'str', 'default': None,
                       'desc': 'The optional form to look up.', },
                      {'name': 'valu', 'type': 'any', 'default': '$lib.undef',
                       'desc': 'The value of the property to look up.', },
                  ),
                  'returns': {'type': 'int', 'desc': 'The count of nodes.', }}},

        {'name': 'getPropValues',
         'desc': 'Yield unique property values in the view for the given form or property name.',
         'type': {'type': 'function', '_funcname': '_methGetPropValues',
                  'args': (
                      {'name': 'propname', 'type': 'str', 'desc': 'The property or form name to look up.', },
                  ),
                  'returns': {'name': 'yields', 'type': 'any', 'desc': 'Unique property values.', }}},

        {'name': 'detach', 'desc': 'Detach the view from its parent. WARNING: This cannot be reversed.',
         'type': {'type': 'function', '_funcname': 'detach',
                  'args': (),
                  'returns': {'type': 'null', }}},

        {'name': 'getMergeRequestSummary',
         'desc': 'Return the merge request, votes, parent quorum definition, and current layer offset.',
         'type': {'type': 'function', '_funcname': 'getMergeRequestSummary',
                  'args': (),
                  'returns': {'type': 'dict', 'desc': 'The summary info.'}}},

        {'name': 'getMergeRequest', 'desc': 'Return the existing merge request or null.',
         'type': {'type': 'function', '_funcname': 'getMergeRequest',
                  'args': (),
                  'returns': {'type': 'dict', 'desc': 'The merge request.'}}},

        {'name': 'setMergeRequest', 'desc': 'Setup a merge request for the view in the current state.',
         'type': {'type': 'function', '_funcname': 'setMergeRequest',
                  'args': (
                      {'name': 'comment', 'type': 'str', 'default': None,
                       'desc': 'A text comment to include in the merge request.'},
                  ),
                  'returns': {'type': 'dict', 'desc': 'The newly created merge request.'}}},
        {'name': 'delMergeRequest', 'desc': 'Remove the existing merge request.',
         'type': {'type': 'function', '_funcname': 'delMergeRequest',
                  'args': (),
                  'returns': {'type': 'dict', 'desc': 'The deleted merge request.'}}},

        {'name': 'setMergeVote', 'desc': 'Register a vote for or against the current merge request.',
         'type': {'type': 'function', '_funcname': 'setMergeVote',
                  'args': (
                      {'name': 'approved', 'type': 'boolean', 'default': True,
                       'desc': 'Set to (true) to approve the merge or (false) to veto it.'},
                      {'name': 'comment', 'type': 'str', 'default': None,
                       'desc': 'A comment attached to the vote.'},
                  ),
                  'returns': {'type': 'dict', 'desc': 'The vote record that was created.'}}},

        {'name': 'delMergeVote', 'desc': '''
            Remove a previously created merge vote.

            Notes:
                The default use case removes a vote cast by the current user. Specifying the useriden
                parameter allows you to remove a vote cast by another user but requires global admin
                permissions.
         ''',
         'type': {'type': 'function', '_funcname': 'delMergeVote',
                  'args': (
                      {'name': 'useriden', 'type': 'str', 'default': None,
                       'desc': 'Delete a merge vote by a different user.'},
                  ),
                  'returns': {'type': 'dict', 'desc': 'The vote record that was removed.'}}},
        {'name': 'getMerges', 'desc': 'Yields previously successful merges into the view.',
         'type': {'type': 'function', '_funcname': 'getMerges',
                  'args': (),
                  'returns': {'name': 'Yields', 'type': 'dict',
                              'desc': 'Yields previously successful merges into the view.'}}},
        {'name': 'getMergingViews', 'desc': 'Get a list of idens of Views that have open merge requests to this View.',
         'type': {'type': 'function', '_funcname': 'getMergingViews',
                  'args': (),
                  'returns': {'name': 'idens', 'type': 'list', 'desc': 'The list of View idens that have an open merge request into this View.'}}},
        {'name': 'setMergeVoteComment', 'desc': 'Set the comment associated with your vote on a merge request.',
         'type': {'type': 'function', '_funcname': 'setMergeVoteComment',
                  'args': ({'name': 'comment', 'type': 'str', 'desc': 'The text comment to set for the merge vote'},),
                  'returns': {'type': 'dict', 'desc': 'The fully updated vote record.'}}},
        {'name': 'setMergeComment', 'desc': 'Set the main comment/description of a merge request.',
         'type': {'type': 'function', '_funcname': 'setMergeComment',
                  'args': ({'name': 'comment', 'type': 'str', 'desc': 'The text comment to set for the merge request'}, ),
                  'returns': {'type': 'dict', 'desc': 'The updated merge request.'}}},
    )
    _storm_typename = 'view'
    _ismutable = False

    def __init__(self, runt, vdef, path=None):
        Prim.__init__(self, vdef, path=path)
        self.runt = runt
        self.locls.update(self.getObjLocals())
        self.locls.update({
            'iden': self.valu.get('iden'),
            'parent': self.valu.get('parent'),
            'triggers': [Trigger(self.runt, tdef) for tdef in self.valu.get('triggers')],
            'layers': [Layer(self.runt, ldef, path=self.path) for ldef in self.valu.get('layers')],
        })

    def __hash__(self):
        return hash((self._storm_typename, self.locls['iden']))

    def getObjLocals(self):
        return {
            'set': self._methViewSet,
            'get': self._methViewGet,
            'repr': self._methViewRepr,
            'merge': self._methViewMerge,
            'detach': self.detach,
            'addNode': self.addNode,
            'children': self._methGetChildren,
            'getEdges': self._methGetEdges,
            'wipeLayer': self._methWipeLayer,
            'swapLayer': self._methSwapLayer,
            'addNodeEdits': self._methAddNodeEdits,
            'getEdgeVerbs': self._methGetEdgeVerbs,
            'getFormCounts': self._methGetFormcount,
            'getPropCount': self._methGetPropCount,
            'getPropValues': self._methGetPropValues,
            'getTagPropCount': self._methGetTagPropCount,
            'getPropArrayCount': self._methGetPropArrayCount,

            'fork': self._methViewFork,
            'insertParentFork': self._methViewInsertParentFork,

            'getMerges': self.getMerges,
            'delMergeVote': self.delMergeVote,
            'setMergeVote': self.setMergeVote,
            'setMergeVoteComment': self.setMergeVoteComment,
            'getMergeRequest': self.getMergeRequest,
            'getMergeRequestSummary': self.getMergeRequestSummary,
            'delMergeRequest': self.delMergeRequest,
            'setMergeRequest': self.setMergeRequest,
            'setMergeComment': self.setMergeComment,
            'getMergingViews': self.getMergingViews,
        }

    async def addNode(self, form, valu, props=None):
        form = await tostr(form)
        valu = await toprim(valu)
        props = await toprim(props)

        viewiden = self.valu.get('iden')

        view = self.runt.view.core.getView(viewiden)
        layriden = view.wlyr.iden

        # check that the user can read from the view
        # ( to emulate perms check for being able to run storm at all )
        self.runt.confirm(('view', 'read'), gateiden=viewiden)

        self.runt.confirm(('node', 'add', form), gateiden=layriden)
        if props is not None:
            for propname in props.keys():
                fullname = f'{form}:{propname}'
                self.runt.confirm(('node', 'prop', 'set', fullname), gateiden=layriden)

        if viewiden == self.runt.view.iden:
            return await self.runt.view.addNode(form, valu, props=props)
        else:
            await view.addNode(form, valu, props=props, user=self.runt.user)

    async def detach(self):

        view = self._reqView()
        if not self.runt.isAdmin(gateiden=view.iden):
            mesg = 'You must be an admin of the view to detach.'
            raise s_exc.AuthDeny(mesg=mesg, user=self.runt.user.iden, username=self.runt.user.name)

        await view.detach()

    async def _methAddNodeEdits(self, edits):
        useriden = self.runt.user.iden
        viewiden = self.valu.get('iden')
        layriden = self.valu.get('layers')[0].get('iden')

        meta = {'user': useriden}
        todo = s_common.todo('addNodeEdits', edits, meta)

        # ensure the user may make *any* node edits
        gatekeys = ((useriden, ('node',), layriden),)
        await self.runt.dyncall(viewiden, todo, gatekeys=gatekeys)

    @stormfunc(readonly=True)
    async def _methGetFormcount(self):
        viewiden = self.valu.get('iden')
        self.runt.confirm(('view', 'read'), gateiden=viewiden)
        view = self.runt.view.core.getView(viewiden)

        return await view.getFormCounts()

    @stormfunc(readonly=True)
    async def _methGetPropCount(self, propname, valu=undef):
        propname = await tostr(propname)

        if valu is undef:
            valu = s_common.novalu
        else:
            valu = await toprim(valu)

        viewiden = self.valu.get('iden')
        self.runt.confirm(('view', 'read'), gateiden=viewiden)
        view = self.runt.view.core.getView(viewiden)

        return await view.getPropCount(propname, valu=valu)

    @stormfunc(readonly=True)
    async def _methGetTagPropCount(self, tag, propname, form=None, valu=undef):
        tag = await tostr(tag)
        propname = await tostr(propname)
        form = await tostr(form, noneok=True)

        if valu is undef:
            valu = s_common.novalu
        else:
            valu = await toprim(valu)

        viewiden = self.valu.get('iden')
        self.runt.confirm(('view', 'read'), gateiden=viewiden)
        view = self.runt.view.core.getView(viewiden)

        return await view.getTagPropCount(form, tag, propname, valu=valu)

    @stormfunc(readonly=True)
    async def _methGetPropArrayCount(self, propname, valu=undef):
        propname = await tostr(propname)

        if valu is undef:
            valu = s_common.novalu
        else:
            valu = await toprim(valu)

        viewiden = self.valu.get('iden')
        self.runt.confirm(('view', 'read'), gateiden=viewiden)
        view = self.runt.view.core.getView(viewiden)

        return await view.getPropArrayCount(propname, valu=valu)

    @stormfunc(readonly=True)
    async def _methGetPropValues(self, propname):
        propname = await tostr(propname)

        viewiden = self.valu.get('iden')
        self.runt.confirm(('view', 'read'), gateiden=viewiden)
        view = self.runt.view.core.getView(viewiden)

        async for valu in view.iterPropValues(propname):
            yield valu

    @stormfunc(readonly=True)
    async def _methGetChildren(self):
        view = self._reqView()
        async for child in view.children():
            yield View(self.runt, await child.pack(), path=self.path)

    @stormfunc(readonly=True)
    async def _methGetEdges(self, verb=None):
        verb = await toprim(verb)

        viewiden = self.valu.get('iden')
        self.runt.confirm(('view', 'read'), gateiden=viewiden)
        view = self.runt.view.core.getView(viewiden)

        if verb is not None:
            async for n1nid, _, n2nid in view.getEdges(verb=verb):
                n1buid = s_common.ehex(self.runt.view.core.getBuidByNid(n1nid))
                n2buid = s_common.ehex(self.runt.view.core.getBuidByNid(n2nid))
                yield (n1buid, verb, n2buid)
            return

        async for n1nid, vabrv, n2nid in view.getEdges(verb=verb):
            n1buid = s_common.ehex(self.runt.view.core.getBuidByNid(n1nid))
            verb = self.runt.view.core.getAbrvIndx(vabrv)[0]
            n2buid = s_common.ehex(self.runt.view.core.getBuidByNid(n2nid))
            yield (n1buid, verb, n2buid)

    @stormfunc(readonly=True)
    async def _methGetEdgeVerbs(self):
        viewiden = self.valu.get('iden')
        self.runt.confirm(('view', 'read'), gateiden=viewiden)
        view = self.runt.view.core.getView(viewiden)

        async for verb in view.getEdgeVerbs():
            yield verb

    @stormfunc(readonly=True)
    async def _methViewGet(self, name, defv=None):
        return self.valu.get(name, defv)

    def _reqView(self):
        return self.runt.view.core.reqView(self.valu.get('iden'))

    async def _methViewSet(self, name, valu):

        view = self._reqView()

        name = await tostr(name)

        if name in ('name', 'desc', 'parent'):
            if valu is undef:
                valu = None
            else:
                valu = await tostr(await toprim(valu), noneok=True)

            if name == 'parent' and valu is not None:
                self.runt.view.core.reqView(valu, mesg='The parent view must already exist.')
                self.runt.confirm(('view', 'read'), gateiden=valu)
                self.runt.confirm(('view', 'fork'), gateiden=valu)

        elif name == 'quorum':
            valu = await toprim(valu)

        elif name == 'protected':
            valu = await tobool(valu)

        elif name == 'layers':

            view = self._reqView()

            layers = await toprim(valu)
            layers = tuple(str(x) for x in layers)

            for layriden in layers:

                layr = self.runt.view.core.getLayer(layriden)
                if layr is None:
                    mesg = f'No layer with iden: {layriden}'
                    raise s_exc.NoSuchLayer(mesg=mesg)

                self.runt.confirm(('layer', 'read'), gateiden=layr.iden)

            if not self.runt.isAdmin(gateiden=view.iden):
                mesg = 'User must be an admin of the view to set the layers.'
                raise s_exc.AuthDeny(mesg=mesg, user=self.runt.user.iden, username=self.runt.user.name)

            await view.setLayers(layers)
            self.valu['layers'] = layers
            return

        else:
            mesg = f'View does not support setting: {name}'
            raise s_exc.BadOptValu(mesg=mesg)

        self.runt.confirm(('view', 'set', name), gateiden=view.iden)
        retn = await view.setViewInfo(name, valu)

        self.valu[name] = retn

        return retn

    @stormfunc(readonly=True)
    async def _methViewRepr(self):
        iden = self.valu.get('iden')
        name = self.valu.get('name', 'unnamed')
        creator = self.valu.get('creator')

        lines = [
            f'View: {iden} (name: {name})',
            f'  Creator: {creator}',
            '  Layers:',
        ]
        for layr in self.valu.get('layers', ()):
            layriden = layr.get('iden')
            readonly = layr.get('readonly')
            layrname = layr.get('name', 'unnamed')

            lines.append(f'    {layriden}: {layrname} readonly: {readonly}')

        return '\n'.join(lines)

    def value(self):
        return copy.deepcopy(self.valu)

    async def _methViewFork(self, name=None):
        useriden = self.runt.user.iden
        viewiden = self.valu.get('iden')

        self.runt.confirm(('view', 'add'))
        self.runt.confirm(('view', 'read'), gateiden=viewiden)
        self.runt.confirm(('view', 'fork'), gateiden=viewiden)

        ldef = {'creator': self.runt.user.iden}
        vdef = {'creator': self.runt.user.iden}

        if name is not None:
            vdef['name'] = name

        view = self.runt.view.core.reqView(viewiden)

        newv = await view.fork(ldef=ldef, vdef=vdef)

        return View(self.runt, newv, path=self.path)

    async def _methViewInsertParentFork(self, name=None):
        useriden = self.runt.user.iden
        viewiden = self.valu.get('iden')

        name = await tostr(name, noneok=True)

        self.runt.reqAdmin(gateiden=viewiden)

        view = self.runt.view.core.reqView(viewiden)
        if not view.isafork():
            mesg = f'View ({viewiden}) is not a fork, cannot insert a new fork between it and parent.'
            raise s_exc.BadState(mesg=mesg)

        self.runt.confirm(('view', 'add'))
        self.runt.confirm(('view', 'read'), gateiden=view.parent.iden)
        self.runt.confirm(('view', 'fork'), gateiden=view.parent.iden)

        newv = await view.insertParentFork(useriden, name=name)

        return View(self.runt, newv, path=self.path)

    async def _methViewMerge(self, force=False):
        '''
        Merge a forked view back into its parent.
        '''
        view = self._reqView()
        view.reqNoParentQuorum()
        force = await tobool(force)
        return await view.merge(useriden=self.runt.user.iden, force=force)

    async def _methWipeLayer(self):
        '''
        Delete nodes and nodedata from the view's write layer.
        '''
        useriden = self.runt.user.iden
        viewiden = self.valu.get('iden')
        view = self.runt.view.core.getView(viewiden)
        await view.wipeLayer(useriden=useriden)

    async def _methSwapLayer(self):

        view = self._reqView()

        self.runt.reqAdmin(gateiden=view.iden)
        self.runt.confirm(('layer', 'del'), gateiden=view.layers[0].iden)

        await view.swapLayer()

    async def getMerges(self):
        view = self._reqView()
        async for merge in view.getMerges():
            yield merge

    async def getMergeRequestSummary(self):

        view = self._reqView()
        self.runt.confirm(('view', 'read'), gateiden=view.iden)

        retn = {
            'quorum': view.reqParentQuorum(),
            'merge': view.getMergeRequest(),
            'merging': view.merging,
            'votes': [vote async for vote in view.getMergeVotes()],
            'offset': await view.wlyr.getEditIndx(),
        }
        return retn

    async def getMergeRequest(self):

        view = self._reqView()
        self.runt.confirm(('view', 'read'), gateiden=view.iden)

        quorum = view.reqParentQuorum()
        return view.getMergeRequest()

    async def delMergeRequest(self):

        view = self._reqView()
        quorum = view.reqParentQuorum()

        if not self.runt.isAdmin(gateiden=view.iden):
            mesg = 'Deleting a merge request requires admin permissions on the view.'
            raise s_exc.AuthDeny(mesg=mesg)

        return await view.delMergeRequest()

    async def setMergeRequest(self, comment=None):

        view = self._reqView()
        quorum = view.reqParentQuorum()

        if not self.runt.isAdmin(gateiden=view.iden):
            mesg = 'Creating a merge request requires admin permissions on the view.'
            raise s_exc.AuthDeny(mesg=mesg)

        mreq = {'creator': self.runt.user.iden}

        if comment is not None:
            mreq['comment'] = await tostr(comment)

        return await view.setMergeRequest(mreq)

    async def setMergeComment(self, comment):
        view = self._reqView()
        quorum = view.reqParentQuorum()

        if not self.runt.isAdmin(gateiden=view.iden):
            mesg = 'Editing a merge request requires admin permissions on the view.'
            raise s_exc.AuthDeny(mesg=mesg)

        return await view.setMergeComment((await tostr(comment)))

    async def getMergingViews(self):
        view = self._reqView()
        self.runt.confirm(('view', 'read'), gateiden=view.iden)

        return await view.getMergingViews()

    async def setMergeVote(self, approved=True, comment=None):
        view = self._reqView()
        quorum = view.reqParentQuorum()

        reqroles = set(quorum.get('roles', ()))
        userroles = set(self.runt.user.info.get('roles', ()))

        if not reqroles & userroles:
            mesg = 'You are not a member of a role with voting privileges for this merge request.'
            raise s_exc.AuthDeny(mesg=mesg)

        view.reqValidVoter(self.runt.user.iden)

        vote = {'user': self.runt.user.iden, 'approved': await tobool(approved)}

        if comment is not None:
            vote['comment'] = await tostr(comment)

        return await view.setMergeVote(vote)

    async def setMergeVoteComment(self, comment):
        view = self._reqView()

        return await view.setMergeVoteComment(self.runt.user.iden, (await tostr(comment)))

    async def delMergeVote(self, useriden=None):
        view = self._reqView()
        quorum = view.reqParentQuorum()

        useriden = await tostr(useriden, noneok=True)

        if not self.runt.isAdmin() and useriden is not None:
            mesg = 'Only a global admin may delete a vote for another user.'
            raise s_exc.AuthDeny(mesg=mesg)

        if useriden is None:
            useriden = self.runt.user.iden

        return await view.delMergeVote(useriden)

@registry.registerLib
class LibTrigger(Lib):
    '''
    A Storm Library for interacting with Triggers in the Cortex.
    '''
    _storm_locals = (
        {'name': 'add', 'desc': 'Add a Trigger to the Cortex.',
         'type': {'type': 'function', '_funcname': '_methTriggerAdd',
                  'args': (
                      {'name': 'tdef', 'type': 'dict', 'desc': 'A Trigger definition.', },
                  ),
                  'returns': {'type': 'trigger', 'desc': 'The new trigger.', }}},
        {'name': 'del', 'desc': 'Delete a Trigger from the Cortex.',
         'type': {'type': 'function', '_funcname': '_methTriggerDel',
                  'args': (
                      {'name': 'prefix', 'type': 'str',
                       'desc': 'A prefix to match in order to identify a trigger to delete. '
                               'Only a single matching prefix will be deleted.', },
                  ),
                  'returns': {'type': 'str', 'desc': 'The iden of the deleted trigger which matched the prefix.', }}},
        {'name': 'list', 'desc': 'Get a list of Triggers in the current view or every view.',
         'type': {'type': 'function', '_funcname': '_methTriggerList',
                  'args': (
                      {'name': 'all', 'type': 'boolean', 'default': False,
                       'desc': 'Get a list of all the readable Triggers in every readable View.'},
                  ),
                  'returns': {'type': 'list',
                              'desc': 'A list of ``trigger`` objects the user is allowed to access.', }}},
        {'name': 'get', 'desc': 'Get a Trigger in the Cortex.',
         'type': {'type': 'function', '_funcname': '_methTriggerGet',
                  'args': (
                      {'name': 'iden', 'type': 'str', 'desc': 'The iden of the Trigger to get.', },
                  ),
                  'returns': {'type': 'trigger', 'desc': 'The requested ``trigger`` object.', }}},
        {'name': 'enable', 'desc': 'Enable a Trigger in the Cortex.',
         'type': {'type': 'function', '_funcname': '_methTriggerEnable',
                  'args': (
                      {'name': 'prefix', 'type': 'str',
                       'desc': 'A prefix to match in order to identify a trigger to enable. '
                               'Only a single matching prefix will be enabled.', },
                  ),
                  'returns': {'type': 'str', 'desc': 'The iden of the trigger that was enabled.', }}},
        {'name': 'disable', 'desc': 'Disable a Trigger in the Cortex.',
         'type': {'type': 'function', '_funcname': '_methTriggerDisable',
                  'args': (
                      {'name': 'prefix', 'type': 'str',
                       'desc': 'A prefix to match in order to identify a trigger to disable. '
                               'Only a single matching prefix will be disabled.', },
                  ),
                  'returns': {'type': 'str', 'desc': 'The iden of the trigger that was disabled.', }}},
        {'name': 'mod', 'desc': 'Modify an existing Trigger in the Cortex.',
         'type': {'type': 'function', '_funcname': '_methTriggerMod',
                  'args': (
                      {'name': 'prefix', 'type': 'str',
                       'desc': 'A prefix to match in order to identify a trigger to modify. '
                               'Only a single matching prefix will be modified.', },
                      {'name': 'query', 'type': ['str', 'storm:query'],
                       'desc': 'The new Storm query to set as the trigger query.', }
                  ),
                  'returns': {'type': 'str', 'desc': 'The iden of the modified Trigger', }}},
    )
    _storm_lib_path = ('trigger',)
    _storm_lib_perms = (
        {'perm': ('trigger', 'add'), 'gate': 'cortex',
         'desc': 'Controls adding triggers.'},
        {'perm': ('trigger', 'del'), 'gate': 'view',
         'desc': 'Controls deleting triggers.'},
        {'perm': ('trigger', 'get'), 'gate': 'trigger',
         'desc': 'Controls listing/retrieving triggers.'},
        {'perm': ('trigger', 'set'), 'gate': 'view',
         'desc': 'Controls enabling, disabling, and modifying the query of a trigger.'},
        {'perm': ('trigger', 'set', 'doc'), 'gate': 'trigger',
         'desc': 'Controls modifying the doc property of triggers.'},
        {'perm': ('trigger', 'set', 'name'), 'gate': 'trigger',
         'desc': 'Controls modifying the name property of triggers.'},
        {'perm': ('trigger', 'set', 'user'), 'gate': 'cortex',
         'desc': 'Controls modifying the user property of triggers.'},
        {'perm': ('trigger', 'set', '<property>'), 'gate': 'view',
         'desc': 'Controls modifying specific trigger properties.'},
    )

    def getObjLocals(self):
        return {
            'add': self._methTriggerAdd,
            'del': self._methTriggerDel,
            'list': self._methTriggerList,
            'get': self._methTriggerGet,
            'enable': self._methTriggerEnable,
            'disable': self._methTriggerDisable,
            'mod': self._methTriggerMod,
        }

    async def _matchIdens(self, prefix):
        '''
        Returns the iden that starts with prefix.  Prints out error and returns None if it doesn't match
        exactly one.
        '''
        match = None
        for view in self.runt.view.core.listViews():
            if not allowed(('view', 'read'), gateiden=view.iden):
                continue

            trigs = await view.listTriggers()

            for iden, trig in trigs:
                if iden.startswith(prefix):
                    if match is not None:
                        mesg = 'Provided iden matches more than one trigger.'
                        raise s_exc.StormRuntimeError(mesg=mesg, iden=prefix)

                    if not allowed(('trigger', 'get'), gateiden=iden):
                        continue

                    match = trig

        if match is None:
            mesg = 'Provided iden does not match any valid authorized triggers.'
            raise s_exc.StormRuntimeError(mesg=mesg, iden=prefix)

        return match

    async def _methTriggerAdd(self, tdef):
        tdef = await toprim(tdef)

        useriden = self.runt.user.iden

        tdef['user'] = useriden

        viewiden = tdef.pop('view', None)
        if viewiden is None:
            viewiden = self.runt.view.iden

        tdef['view'] = viewiden

        cond = tdef.pop('condition', None)
        if cond is not None:
            tdef['cond'] = cond

        tag = tdef.pop('tag', None)
        if tag is not None:
            if tag[0] == '#':
                tdef['tag'] = tag[1:]
            else:
                tdef['tag'] = tag

        form = tdef.pop('form', None)
        if form is not None:
            tdef['form'] = form

        prop = tdef.pop('prop', None)
        if prop is not None:
            tdef['prop'] = prop

        verb = tdef.pop('verb', None)
        if verb is not None:
            tdef['verb'] = verb

        n2form = tdef.pop('n2form', None)
        if n2form is not None:
            tdef['n2form'] = n2form

        gatekeys = ((useriden, ('trigger', 'add'), viewiden),)
        todo = ('addTrigger', (tdef,), {})
        tdef = await self.dyncall(viewiden, todo, gatekeys=gatekeys)

        return Trigger(self.runt, tdef)

    async def _methTriggerDel(self, prefix):
        useriden = self.runt.user.iden
        trig = await self._matchIdens(prefix)
        iden = trig.iden

        todo = s_common.todo('delTrigger', iden)
        gatekeys = ((useriden, ('trigger', 'del'), iden),)
        await self.dyncall(trig.view.iden, todo, gatekeys=gatekeys)

        return iden

    async def _methTriggerMod(self, prefix, query):
        useriden = self.runt.user.iden
        query = await tostr(query)
        trig = await self._matchIdens(prefix)
        iden = trig.iden
        gatekeys = ((useriden, ('trigger', 'set'), iden),)
        todo = s_common.todo('setTriggerInfo', iden, 'storm', query)
        await self.dyncall(trig.view.iden, todo, gatekeys=gatekeys)

        return iden

    @stormfunc(readonly=True)
    async def _methTriggerList(self, all=False):
        if all:
            views = self.runt.view.core.listViews()
        else:
            views = [self.runt.view]

        triggers = []
        for view in views:
            if not allowed(('view', 'read'), gateiden=view.iden):
                continue

            for iden, trig in await view.listTriggers():
                if not allowed(('trigger', 'get'), gateiden=iden):
                    continue
                triggers.append(Trigger(self.runt, trig.pack()))

        return triggers

    @stormfunc(readonly=True)
    async def _methTriggerGet(self, iden):
        trigger = None
        try:
            # fast path to our current view
            trigger = await self.runt.view.getTrigger(iden)
        except s_exc.NoSuchIden:
            for view in self.runt.view.core.listViews():
                try:
                    trigger = await view.getTrigger(iden)
                except s_exc.NoSuchIden:
                    pass

        if trigger is None:
            raise s_exc.NoSuchIden('Trigger not found')

        self.runt.confirm(('trigger', 'get'), gateiden=iden)

        return Trigger(self.runt, trigger.pack())

    async def _methTriggerEnable(self, prefix):
        return await self._triggerendisable(prefix, True)

    async def _methTriggerDisable(self, prefix):
        return await self._triggerendisable(prefix, False)

    async def _triggerendisable(self, prefix, state):
        trig = await self._matchIdens(prefix)
        iden = trig.iden

        useriden = self.runt.user.iden
        gatekeys = ((useriden, ('trigger', 'set'), iden),)
        todo = s_common.todo('setTriggerInfo', iden, 'enabled', state)
        await self.dyncall(trig.view.iden, todo, gatekeys=gatekeys)

        return iden

@registry.registerType
class Trigger(Prim):
    '''
    Implements the Storm API for a Trigger.
    '''
    _storm_locals = (
        {'name': 'iden', 'desc': 'The Trigger iden.', 'type': 'str', },
        {'name': 'set', 'desc': 'Set information in the Trigger.',
         'type': {'type': 'function', '_funcname': 'set',
                  'args': (
                      {'name': 'name', 'type': 'str', 'desc': 'Name of the key to set.', },
                      {'name': 'valu', 'type': 'prim', 'desc': 'The data to set', }
                  ),
                  'returns': {'type': 'null', }}},
        {'name': 'move', 'desc': 'Modify the Trigger to run in a different View.',
         'type': {'type': 'function', '_funcname': 'move',
                  'args': (
                      {'name': 'viewiden', 'type': 'str',
                       'desc': 'The iden of the new View for the Trigger to run in.', },
                  ),
                  'returns': {'type': 'null', }}},
    )
    _storm_typename = 'trigger'
    _ismutable = False

    def __init__(self, runt, tdef):

        Prim.__init__(self, tdef)
        self.runt = runt

        self.locls.update(self.getObjLocals())
        self.locls['iden'] = self.valu.get('iden')

    def __hash__(self):
        return hash((self._storm_typename, self.locls['iden']))

    def getObjLocals(self):
        return {
            'set': self.set,
            'move': self.move,
        }

    def value(self):
        return copy.deepcopy(self.valu)

    async def deref(self, name):
        name = await tostr(name)

        valu = self.valu.get(name, s_common.novalu)
        if valu is not s_common.novalu:
            return valu

        return self.locls.get(name)

    async def set(self, name, valu):
        trigiden = self.valu.get('iden')
        viewiden = self.valu.get('view')

        view = self.runt.view.core.reqView(viewiden)

        name = await tostr(name)
        if name in ('async', 'enabled', ):
            valu = await tobool(valu)
        if name in ('user', 'doc', 'name', 'storm', ):
            valu = await tostr(valu)

        if name == 'user':
            self.runt.confirm(('trigger', 'set', 'user'))
        else:
            self.runt.confirm(('trigger', 'set', name), gateiden=viewiden)

        await view.setTriggerInfo(trigiden, name, valu)

        self.valu[name] = valu

        return self

    async def move(self, viewiden):
        trigiden = self.valu.get('iden')
        viewiden = await tostr(viewiden)

        todo = s_common.todo('getViewDef', viewiden)
        vdef = await self.runt.dyncall('cortex', todo)
        if vdef is None:
            raise s_exc.NoSuchView(mesg=f'No view with iden={viewiden}', iden=viewiden)

        trigview = self.valu.get('view')
        self.runt.confirm(('view', 'read'), gateiden=viewiden)
        self.runt.confirm(('trigger', 'add'), gateiden=viewiden)
        self.runt.confirm(('trigger', 'del'), gateiden=trigiden)

        useriden = self.runt.user.iden
        tdef = dict(self.valu)
        tdef['view'] = viewiden
        tdef['user'] = useriden

        try:
            s_trigger.reqValidTdef(tdef)
            await self.runt.view.core.reqValidStorm(tdef['storm'])
        except (s_exc.SchemaViolation, s_exc.BadSyntax) as exc:
            raise s_exc.StormRuntimeError(mesg=f'Cannot move invalid trigger {trigiden}: {str(exc)}') from None

        gatekeys = ((useriden, ('trigger', 'del'), trigiden),)
        todo = s_common.todo('delTrigger', trigiden)
        await self.runt.dyncall(trigview, todo, gatekeys=gatekeys)

        gatekeys = ((useriden, ('trigger', 'add'), viewiden),)
        todo = ('addTrigger', (tdef,), {})
        tdef = await self.runt.dyncall(viewiden, todo, gatekeys=gatekeys)

        self.valu = tdef


@registry.registerLib
class LibJsonStor(Lib):
    '''
    Implements cortex JSON storage.
    '''
    _storm_lib_path = ('jsonstor',)
    _storm_locals = (
        {'name': 'get', 'desc': 'Return a stored JSON object or object property.',
         'type': {'type': 'function', '_funcname': 'get',
                   'args': (
                        {'name': 'path', 'type': 'str|list', 'desc': 'A path string or list of path parts.'},
                        {'name': 'prop', 'type': 'str|list', 'desc': 'A property name or list of name parts.', 'default': None},
                    ),
                    'returns': {'type': 'prim', 'desc': 'The previously stored value or $lib.null'}}},

        {'name': 'set', 'desc': 'Set a JSON object or object property.',
         'type': {'type': 'function', '_funcname': 'set',
                  'args': (
                       {'name': 'path', 'type': 'str|list', 'desc': 'A path string or list of path elements.'},
                       {'name': 'valu', 'type': 'prim', 'desc': 'The value to set as the JSON object or object property.'},
                       {'name': 'prop', 'type': 'str|list', 'desc': 'A property name or list of name parts.', 'default': None},
                   ),
                   'returns': {'type': 'boolean', 'desc': 'True if the set operation was successful.'}}},

        {'name': 'del', 'desc': 'Delete a stored JSON object or object.',
         'type': {'type': 'function', '_funcname': '_del',
                  'args': (
                       {'name': 'path', 'type': 'str|list', 'desc': 'A path string or list of path parts.'},
                       {'name': 'prop', 'type': 'str|list', 'desc': 'A property name or list of name parts.', 'default': None},
                   ),
                   'returns': {'type': 'boolean', 'desc': 'True if the del operation was successful.'}}},

        {'name': 'iter', 'desc': 'Yield (<path>, <valu>) tuples for the JSON objects.',
         'type': {'type': 'function', '_funcname': 'iter',
                  'args': (
                       {'name': 'path', 'type': 'str|list', 'desc': 'A path string or list of path parts.', 'default': None},
                   ),
                   'returns': {'name': 'Yields', 'type': 'list', 'desc': '(<path>, <item>) tuples.'}}},
        {'name': 'cacheget',
         'desc': 'Retrieve data stored with cacheset() if it was stored more recently than the asof argument.',
         'type': {'type': 'function', '_funcname': 'cacheget',
                  'args': (
                      {'name': 'path', 'type': 'str|list', 'desc': 'The base path to use for the cache key.', },
                      {'name': 'key', 'type': 'prim', 'desc': 'The value to use for the GUID cache key.', },
                      {'name': 'asof', 'type': 'time', 'default': 'now', 'desc': 'The max cache age.'},
                      {'name': 'envl', 'type': 'boolean', 'default': False, 'desc': 'Return the full cache envelope.'},
                  ),
                  'returns': {'type': 'prim', 'desc': 'The cached value (or envelope) or null.'}}},
        {'name': 'cacheset',
         'desc': 'Set cache data with an envelope that tracks time for cacheget() use.',
         'type': {'type': 'function', '_funcname': 'cacheset',
                  'args': (
                      {'name': 'path', 'type': 'str|list', 'desc': 'The base path to use for the cache key.', },
                      {'name': 'key', 'type': 'prim', 'desc': 'The value to use for the GUID cache key.', },
                      {'name': 'valu', 'type': 'prim', 'desc': 'The data to store.', },
                  ),
                  'returns': {'type': 'dict', 'desc': 'The cached asof time and path.'}}},
        {'name': 'cachedel',
         'desc': 'Remove cached data set with cacheset.',
         'type': {'type': 'function', '_funcname': 'cachedel',
                  'args': (
                      {'name': 'path', 'type': 'str|list', 'desc': 'The base path to use for the cache key.', },
                      {'name': 'key', 'type': 'prim', 'desc': 'The value to use for the GUID cache key.', },
                  ),
                  'returns': {'type': 'boolean', 'desc': 'True if the del operation was successful.'}}},
    )

    def addLibFuncs(self):
        self.locls.update({
            'get': self.get,
            'set': self.set,
            'has': self.has,
            'del': self._del,
            'iter': self.iter,
            'cacheget': self.cacheget,
            'cacheset': self.cacheset,
            'cachedel': self.cachedel,
        })

    @stormfunc(readonly=True)
    async def has(self, path):

        if not self.runt.isAdmin():
            mesg = '$lib.jsonstor.has() requires admin privileges.'
            raise s_exc.AuthDeny(mesg=mesg, user=self.runt.user.iden, username=self.runt.user.name)

        path = await toprim(path)
        if isinstance(path, str):
            path = tuple(path.split('/'))

        fullpath = ('cells', self.runt.view.core.iden) + path
        return await self.runt.view.core.hasJsonObj(fullpath)

    @stormfunc(readonly=True)
    async def get(self, path, prop=None):

        if not self.runt.isAdmin():
            mesg = '$lib.jsonstor.get() requires admin privileges.'
            raise s_exc.AuthDeny(mesg=mesg, user=self.runt.user.iden, username=self.runt.user.name)

        path = await toprim(path)
        prop = await toprim(prop)

        if isinstance(path, str):
            path = tuple(path.split('/'))

        fullpath = ('cells', self.runt.view.core.iden) + path

        if prop is None:
            return await self.runt.view.core.getJsonObj(fullpath)

        return await self.runt.view.core.getJsonObjProp(fullpath, prop=prop)

    async def set(self, path, valu, prop=None):

        if not self.runt.isAdmin():
            mesg = '$lib.jsonstor.set() requires admin privileges.'
            raise s_exc.AuthDeny(mesg=mesg, user=self.runt.user.iden, username=self.runt.user.name)

        path = await toprim(path)
        valu = await toprim(valu)
        prop = await toprim(prop)

        if isinstance(path, str):
            path = tuple(path.split('/'))

        fullpath = ('cells', self.runt.view.core.iden) + path

        if prop is None:
            await self.runt.view.core.setJsonObj(fullpath, valu)
            return True

        return await self.runt.view.core.setJsonObjProp(fullpath, prop, valu)

    async def _del(self, path, prop=None):

        if not self.runt.isAdmin():
            mesg = '$lib.jsonstor.del() requires admin privileges.'
            raise s_exc.AuthDeny(mesg=mesg, user=self.runt.user.iden, username=self.runt.user.name)

        path = await toprim(path)
        prop = await toprim(prop)

        if isinstance(path, str):
            path = tuple(path.split('/'))

        fullpath = ('cells', self.runt.view.core.iden) + path

        if prop is None:
            await self.runt.view.core.delJsonObj(fullpath)
            return True

        return await self.runt.view.core.delJsonObjProp(fullpath, prop=prop)

    @stormfunc(readonly=True)
    async def iter(self, path=None):

        if not self.runt.isAdmin():
            mesg = '$lib.jsonstor.iter() requires admin privileges.'
            raise s_exc.AuthDeny(mesg=mesg, user=self.runt.user.iden, username=self.runt.user.name)

        path = await toprim(path)

        fullpath = ('cells', self.runt.view.core.iden)
        if path is not None:
            if isinstance(path, str):
                path = tuple(path.split('/'))
            fullpath += path

        async for path, item in self.runt.view.core.getJsonObjs(fullpath):
            yield path, item

    @stormfunc(readonly=True)
    async def cacheget(self, path, key, asof='now', envl=False):

        if not self.runt.isAdmin():
            mesg = '$lib.jsonstor.cacheget() requires admin privileges.'
            raise s_exc.AuthDeny(mesg=mesg, user=self.runt.user.iden, username=self.runt.user.name)

        key = await toprim(key)
        path = await toprim(path)
        envl = await tobool(envl)

        if isinstance(path, str):
            path = tuple(path.split('/'))

        fullpath = ('cells', self.runt.view.core.iden) + path + (s_common.guid(key),)

        cachetick = await self.runt.view.core.getJsonObjProp(fullpath, prop='asof')
        if cachetick is None:
            return None

        timetype = self.runt.view.core.model.type('time')
        asoftick = timetype.norm(asof)[0]

        if cachetick >= asoftick:
            if envl:
                return await self.runt.view.core.getJsonObj(fullpath)
            return await self.runt.view.core.getJsonObjProp(fullpath, prop='data')

        return None

    async def cacheset(self, path, key, valu):

        if not self.runt.isAdmin():
            mesg = '$lib.jsonstor.cacheset() requires admin privileges.'
            raise s_exc.AuthDeny(mesg=mesg, user=self.runt.user.iden, username=self.runt.user.name)

        key = await toprim(key)
        path = await toprim(path)
        valu = await toprim(valu)

        if isinstance(path, str):
            path = tuple(path.split('/'))

        cachepath = path + (s_common.guid(key),)
        fullpath = ('cells', self.runt.view.core.iden) + cachepath

        now = s_common.now()

        envl = {
            'key': key,
            'asof': now,
            'data': valu,
        }

        await self.runt.view.core.setJsonObj(fullpath, envl)

        return {
            'asof': now,
            'path': cachepath,
        }

    async def cachedel(self, path, key):

        if not self.runt.isAdmin():
            mesg = '$lib.jsonstor.cachedel() requires admin privileges.'
            raise s_exc.AuthDeny(mesg=mesg, user=self.runt.user.iden, username=self.runt.user.name)

        key = await toprim(key)
        path = await toprim(path)

        if isinstance(path, str):
            path = tuple(path.split('/'))

        fullpath = ('cells', self.runt.view.core.iden) + path + (s_common.guid(key),)

        await self.runt.view.core.delJsonObj(fullpath)
        return True

@registry.registerLib
class LibCron(Lib):
    '''
    A Storm Library for interacting with Cron Jobs in the Cortex.
    '''
    _storm_locals = (
        {'name': 'at', 'desc': 'Add a non-recurring Cron Job to the Cortex.',
         'type': {'type': 'function', '_funcname': '_methCronAt',
                  'args': (
                      {'name': '**kwargs', 'type': 'any', 'desc': 'Key-value parameters used to add the cron job.', },
                  ),
                  'returns': {'type': 'cronjob', 'desc': 'The new Cron Job.', }}},
        {'name': 'add', 'desc': 'Add a recurring Cron Job to the Cortex.',
         'type': {'type': 'function', '_funcname': '_methCronAdd',
                  'args': (
                      {'name': '**kwargs', 'type': 'any', 'desc': 'Key-value parameters used to add the cron job.', },
                  ),
                  'returns': {'type': 'cronjob', 'desc': 'The new Cron Job.', }}},
        {'name': 'del', 'desc': 'Delete a CronJob from the Cortex.',
         'type': {'type': 'function', '_funcname': '_methCronDel',
                  'args': (
                      {'name': 'prefix', 'type': 'str',
                       'desc': 'A prefix to match in order to identify a cron job to delete. '
                               'Only a single matching prefix will be deleted.', },
                  ),
                  'returns': {'type': 'null', }}},
        {'name': 'get', 'desc': 'Get a CronJob in the Cortex.',
         'type': {'type': 'function', '_funcname': '_methCronGet',
                  'args': (
                      {'name': 'prefix', 'type': 'str',
                       'desc': 'A prefix to match in order to identify a cron job to get. '
                               'Only a single matching prefix will be retrieved.', },
                  ),
                  'returns': {'type': 'cronjob', 'desc': 'The requested cron job.', }}},
        {'name': 'mod', 'desc': 'Modify the Storm query for a CronJob in the Cortex.',
         'type': {'type': 'function', '_funcname': '_methCronMod',
                  'args': (
                      {'name': 'prefix', 'type': 'str',
                       'desc': 'A prefix to match in order to identify a cron job to modify. '
                               'Only a single matching prefix will be modified.', },
                      {'name': 'query', 'type': ['str', 'query'],
                       'desc': 'The new Storm query for the Cron Job.', }
                  ),
                  'returns': {'type': 'str', 'desc': 'The iden of the CronJob which was modified.'}}},
        {'name': 'move', 'desc': 'Move a cron job to a new view.',
         'type': {'type': 'function', '_funcname': '_methCronMove',
                  'args': (
                      {'name': 'prefix', 'type': 'str',
                       'desc': 'A prefix to match in order to identify a cron job to move. '
                               'Only a single matching prefix will be modified.', },
                      {'name': 'view', 'type': 'str',
                       'desc': 'The iden of the view to move the CrobJob to', }
                  ),
                  'returns': {'type': 'str', 'desc': 'The iden of the CronJob which was moved.'}}},
        {'name': 'list', 'desc': 'List CronJobs in the Cortex.',
         'type': {'type': 'function', '_funcname': '_methCronList',
                  'returns': {'type': 'list', 'desc': 'A list of ``cronjob`` objects.', }}},
        {'name': 'enable', 'desc': 'Enable a CronJob in the Cortex.',
         'type': {'type': 'function', '_funcname': '_methCronEnable',
                  'args': (
                      {'name': 'prefix', 'type': 'str',
                       'desc': 'A prefix to match in order to identify a cron job to enable. '
                               'Only a single matching prefix will be enabled.', },
                  ),
                  'returns': {'type': 'str', 'desc': 'The iden of the CronJob which was enabled.', }}},
        {'name': 'disable', 'desc': 'Disable a CronJob in the Cortex.',
         'type': {'type': 'function', '_funcname': '_methCronDisable',
                  'args': (
                      {'name': 'prefix', 'type': 'str',
                       'desc': 'A prefix to match in order to identify a cron job to disable. '
                               'Only a single matching prefix will be disabled.', },
                  ),
                  'returns': {'type': 'str', 'desc': 'The iden of the CronJob which was disabled.', }}},
    )
    _storm_lib_path = ('cron',)
    _storm_lib_perms = (
        {'perm': ('cron', 'add'), 'gate': 'view',
         'desc': 'Permits a user to create a cron job.'},
        {'perm': ('cron', 'del'), 'gate': 'cronjob',
         'desc': 'Permits a user to remove a cron job.'},
        {'perm': ('cron', 'kill'), 'gate': 'cronjob',
         'desc': 'Controls the ability to terminate a running cron job.'},
        {'perm': ('cron', 'get'), 'gate': 'cronjob',
         'desc': 'Permits a user to list cron jobs.'},
        {'perm': ('cron', 'set'), 'gate': 'cronjob',
         'desc': 'Permits a user to modify/move a cron job.'},
        {'perm': ('cron', 'set', 'creator'), 'gate': 'cortex',
         'desc': 'Permits a user to modify the creator property of a cron job.'},
    )

    def getObjLocals(self):
        return {
            'at': self._methCronAt,
            'add': self._methCronAdd,
            'del': self._methCronDel,
            'get': self._methCronGet,
            'mod': self._methCronMod,
            'list': self._methCronList,
            'move': self._methCronMove,
            'enable': self._methCronEnable,
            'disable': self._methCronDisable,
        }

    async def _matchIdens(self, prefix, perm):
        '''
        Returns the cron that starts with prefix.  Prints out error and returns None if it doesn't match
        exactly one.
        '''
        todo = s_common.todo('listCronJobs')
        crons = await self.dyncall('cortex', todo)
        matchcron = None

        for cron in crons:
            iden = cron.get('iden')

            if iden.startswith(prefix) and allowed(perm, gateiden=iden):
                if matchcron is not None:
                    mesg = 'Provided iden matches more than one cron job.'
                    raise s_exc.StormRuntimeError(mesg=mesg, iden=prefix)
                matchcron = cron

        if matchcron is not None:
            return matchcron

        mesg = 'Provided iden does not match any valid authorized cron job.'
        raise s_exc.StormRuntimeError(mesg=mesg, iden=prefix)

    def _parseWeekday(self, val):
        ''' Try to match a day-of-week abbreviation, then try a day-of-week full name '''
        val = val.title()
        try:
            return list(calendar.day_abbr).index(val)
        except ValueError:
            try:
                return list(calendar.day_name).index(val)
            except ValueError:
                return None

    def _parseIncval(self, incval):
        ''' Parse a non-day increment value. Should be an integer or a comma-separated integer list. '''
        try:
            retn = [int(val) for val in incval.split(',')]
        except ValueError:
            return None

        return retn[0] if len(retn) == 1 else retn

    def _parseReq(self, requnit, reqval):
        ''' Parse a non-day fixed value '''
        assert reqval[0] != '='

        try:
            retn = []
            for val in reqval.split(','):
                if requnit == 'month':
                    if reqval[0].isdigit():
                        retn.append(int(reqval))  # must be a month (1-12)
                    else:
                        try:
                            retn.append(list(calendar.month_abbr).index(val.title()))
                        except ValueError:
                            retn.append(list(calendar.month_name).index(val.title()))
                else:
                    retn.append(int(val))
        except ValueError:
            return None

        return retn[0] if len(retn) == 1 else retn

    def _parseDay(self, optval):
        ''' Parse a --day argument '''
        isreq = not optval.startswith('+')
        if not isreq:
            optval = optval[1:]

        try:
            retnval = []
            unit = None
            for val in optval.split(','):
                if not val:
                    raise ValueError
                if val[-1].isdigit():
                    newunit = 'dayofmonth' if isreq else 'day'
                    if unit is None:
                        unit = newunit
                    elif newunit != unit:
                        raise ValueError
                    retnval.append(int(val))
                else:
                    newunit = 'dayofweek'
                    if unit is None:
                        unit = newunit
                    elif newunit != unit:
                        raise ValueError

                    weekday = self._parseWeekday(val)
                    if weekday is None:
                        raise ValueError
                    retnval.append(weekday)
            if len(retnval) == 0:
                raise ValueError
        except ValueError:
            return None, None
        if len(retnval) == 1:
            retnval = retnval[0]
        return unit, retnval

    def _parseAlias(self, opts):
        retn = {}

        hourly = opts.get('hourly')
        if hourly is not None:
            retn['hour'] = '+1'
            retn['minute'] = str(int(hourly))
            return retn

        daily = opts.get('daily')
        if daily is not None:
            fields = time.strptime(daily, '%H:%M')
            retn['day'] = '+1'
            retn['hour'] = str(fields.tm_hour)
            retn['minute'] = str(fields.tm_min)
            return retn

        monthly = opts.get('monthly')
        if monthly is not None:
            day, rest = monthly.split(':', 1)
            fields = time.strptime(rest, '%H:%M')
            retn['month'] = '+1'
            retn['day'] = day
            retn['hour'] = str(fields.tm_hour)
            retn['minute'] = str(fields.tm_min)
            return retn

        yearly = opts.get('yearly')
        if yearly is not None:
            fields = yearly.split(':')
            if len(fields) != 4:
                raise ValueError(f'Failed to parse parameter {yearly}')
            retn['year'] = '+1'
            retn['month'], retn['day'], retn['hour'], retn['minute'] = fields
            return retn

        return None

    async def _methCronAdd(self, **kwargs):
        incunit = None
        incval = None
        reqdict = {}
        pool = await tobool(kwargs.get('pool', False))
        valinfo = {  # unit: (minval, next largest unit)
            'month': (1, 'year'),
            'dayofmonth': (1, 'month'),
            'hour': (0, 'day'),
            'minute': (0, 'hour'),
        }

        query = kwargs.get('query', None)
        if query is None:
            mesg = 'Query parameter is required.'
            raise s_exc.StormRuntimeError(mesg=mesg, kwargs=kwargs)

        query = await tostr(query)

        try:
            alias_opts = self._parseAlias(kwargs)
        except ValueError as e:
            mesg = f'Failed to parse ..ly parameter: {" ".join(e.args)}'
            raise s_exc.StormRuntimeError(mesg=mesg, kwargs=kwargs)

        if alias_opts:
            year = kwargs.get('year')
            month = kwargs.get('month')
            day = kwargs.get('day')
            hour = kwargs.get('hour')
            minute = kwargs.get('minute')

            if year or month or day or hour or minute:
                mesg = 'May not use both alias (..ly) and explicit options at the same time'
                raise s_exc.StormRuntimeError(mesg=mesg, kwargs=kwargs)
            opts = alias_opts
        else:
            opts = kwargs

        for optname in ('year', 'month', 'day', 'hour', 'minute'):
            optval = opts.get(optname)

            if optval is None:
                if incunit is None and not reqdict:
                    continue
                # The option isn't set, but a higher unit is.  Go ahead and set the required part to the lowest valid
                # value, e.g. so --month 2 would run on the *first* of every other month at midnight
                if optname == 'day':
                    reqdict['dayofmonth'] = 1
                else:
                    reqdict[optname] = valinfo[optname][0]
                continue

            isreq = not optval.startswith('+')

            if optname == 'day':
                unit, val = self._parseDay(optval)
                if val is None:
                    mesg = f'Failed to parse day value "{optval}"'
                    raise s_exc.StormRuntimeError(mesg=mesg, kwargs=kwargs)
                if unit == 'dayofweek':
                    if incunit is not None:
                        mesg = 'May not provide a recurrence value with day of week'
                        raise s_exc.StormRuntimeError(mesg=mesg, kwargs=kwargs)
                    if reqdict:
                        mesg = 'May not fix month or year with day of week'
                        raise s_exc.StormRuntimeError(mesg=mesg, kwargs=kwargs)
                    incunit, incval = unit, val
                elif unit == 'day':
                    incunit, incval = unit, val
                else:
                    assert unit == 'dayofmonth'
                    reqdict[unit] = val
                continue

            if not isreq:
                if incunit is not None:
                    mesg = 'May not provide more than 1 recurrence parameter'
                    raise s_exc.StormRuntimeError(mesg=mesg, kwargs=kwargs)
                if reqdict:
                    mesg = 'Fixed unit may not be larger than recurrence unit'
                    raise s_exc.StormRuntimeError(mesg=mesg, kwargs=kwargs)
                incunit = optname
                incval = self._parseIncval(optval)
                if incval is None:
                    mesg = 'Failed to parse parameter'
                    raise s_exc.StormRuntimeError(mesg=mesg, kwargs=kwargs)
                continue

            if optname == 'year':
                mesg = 'Year may not be a fixed value'
                raise s_exc.StormRuntimeError(mesg=mesg, kwargs=kwargs)

            reqval = self._parseReq(optname, optval)
            if reqval is None:
                mesg = f'Failed to parse fixed parameter "{optval}"'
                raise s_exc.StormRuntimeError(mesg=mesg, kwargs=kwargs)
            reqdict[optname] = reqval

        # If not set, default (incunit, incval) to (1, the next largest unit)
        if incunit is None:
            if not reqdict:
                mesg = 'Must provide at least one optional argument'
                raise s_exc.StormRuntimeError(mesg=mesg, kwargs=kwargs)
            requnit = next(iter(reqdict))  # the first key added is the biggest unit
            incunit = valinfo[requnit][1]
            incval = 1

        cdef = {'storm': query,
                'reqs': reqdict,
                'pool': pool,
                'incunit': incunit,
                'incvals': incval,
                'creator': self.runt.user.iden
                }

        iden = kwargs.get('iden')
        if iden:
            cdef['iden'] = iden

        view = kwargs.get('view')
        if not view:
            view = self.runt.view.iden
        cdef['view'] = view

        todo = s_common.todo('addCronJob', cdef)
        gatekeys = ((self.runt.user.iden, ('cron', 'add'), view),)
        cdef = await self.dyncall('cortex', todo, gatekeys=gatekeys)

        return CronJob(self.runt, cdef, path=self.path)

    async def _methCronAt(self, **kwargs):
        tslist = []
        now = time.time()

        query = kwargs.get('query', None)
        if query is None:
            mesg = 'Query parameter is required.'
            raise s_exc.StormRuntimeError(mesg=mesg, kwargs=kwargs)

        query = await tostr(query)

        for optname in ('day', 'hour', 'minute'):
            opts = kwargs.get(optname)

            if not opts:
                continue

            for optval in opts.split(','):
                try:
                    arg = f'{optval} {optname}'
                    ts = now + s_time.delta(arg) / 1000.0
                    tslist.append(ts)
                except (ValueError, s_exc.BadTypeValu):
                    mesg = f'Trouble parsing "{arg}"'
                    raise s_exc.StormRuntimeError(mesg=mesg, kwargs=kwargs)

        dts = kwargs.get('dt')
        if dts:
            for dt in dts.split(','):
                try:
                    ts = s_time.parse(dt) / 1000.0
                    tslist.append(ts)
                except (ValueError, s_exc.BadTypeValu):
                    mesg = f'Trouble parsing "{dt}"'
                    raise s_exc.StormRuntimeError(mesg=mesg, kwargs=kwargs)

        def _ts_to_reqdict(ts):
            dt = datetime.datetime.fromtimestamp(ts, datetime.timezone.utc)
            return {
                'minute': dt.minute,
                'hour': dt.hour,
                'dayofmonth': dt.day,
                'month': dt.month,
                'year': dt.year
            }

        atnow = kwargs.get('now')

        if not tslist and not atnow:
            mesg = 'At least one requirement must be provided'
            raise s_exc.StormRuntimeError(mesg=mesg, kwargs=kwargs)

        reqdicts = [_ts_to_reqdict(ts) for ts in tslist]

        if atnow:
            reqdicts.append({'now': True})

        cdef = {'storm': query,
                'reqs': reqdicts,
                'incunit': None,
                'incvals': None,
                'creator': self.runt.user.iden
                }

        iden = kwargs.get('iden')
        if iden:
            cdef['iden'] = iden

        view = kwargs.get('view')
        if not view:
            view = self.runt.view.iden
        cdef['view'] = view

        todo = s_common.todo('addCronJob', cdef)
        gatekeys = ((self.runt.user.iden, ('cron', 'add'), view),)
        cdef = await self.dyncall('cortex', todo, gatekeys=gatekeys)

        return CronJob(self.runt, cdef, path=self.path)

    async def _methCronDel(self, prefix):
        cron = await self._matchIdens(prefix, ('cron', 'del'))
        iden = cron['iden']

        todo = s_common.todo('delCronJob', iden)
        gatekeys = ((self.runt.user.iden, ('cron', 'del'), iden),)
        return await self.dyncall('cortex', todo, gatekeys=gatekeys)

    async def _methCronMod(self, prefix, query):
        cron = await self._matchIdens(prefix, ('cron', 'set'))
        iden = cron['iden']

        query = await tostr(query)

        todo = s_common.todo('updateCronJob', iden, query)
        gatekeys = ((self.runt.user.iden, ('cron', 'set'), iden),)
        await self.dyncall('cortex', todo, gatekeys=gatekeys)
        return iden

    async def _methCronMove(self, prefix, view):
        cron = await self._matchIdens(prefix, ('cron', 'set'))
        iden = cron['iden']

        self.runt.confirm(('cron', 'set'), gateiden=iden)
        return await self.runt.view.core.moveCronJob(self.runt.user.iden, iden, view)

    @stormfunc(readonly=True)
    async def _methCronList(self):
        todo = s_common.todo('listCronJobs')
        gatekeys = ((self.runt.user.iden, ('cron', 'get'), None),)
        defs = await self.dyncall('cortex', todo, gatekeys=gatekeys)

        return [CronJob(self.runt, cdef, path=self.path) for cdef in defs]

    @stormfunc(readonly=True)
    async def _methCronGet(self, prefix):
        cdef = await self._matchIdens(prefix, ('cron', 'get'))

        return CronJob(self.runt, cdef, path=self.path)

    async def _methCronEnable(self, prefix):
        cron = await self._matchIdens(prefix, ('cron', 'set'))
        iden = cron['iden']

        todo = ('enableCronJob', (iden,), {})
        await self.runt.dyncall('cortex', todo)

        return iden

    async def _methCronDisable(self, prefix):
        cron = await self._matchIdens(prefix, ('cron', 'set'))
        iden = cron['iden']

        todo = ('disableCronJob', (iden,), {})
        await self.runt.dyncall('cortex', todo)

        return iden

@registry.registerType
class CronJob(Prim):
    '''
    Implements the Storm api for a cronjob instance.
    '''
    _storm_locals = (
        {'name': 'iden', 'desc': 'The iden of the Cron Job.', 'type': 'str', },
        {'name': 'set', 'desc': '''
            Set an editable field in the cron job definition.

            Example:
                Change the name of a cron job::

                    $lib.cron.get($iden).set(name, "foo bar cron job")''',
         'type': {'type': 'function', '_funcname': '_methCronJobSet',
                  'args': (
                      {'name': 'name', 'type': 'str', 'desc': 'The name of the field being set', },
                      {'name': 'valu', 'type': 'any', 'desc': 'The value to set on the definition.', },
                  ),
                  'returns': {'type': 'cronjob', 'desc': 'The ``cronjob``', }}},

        {'name': 'kill', 'desc': 'If the job is currently running, terminate the task.',
         'type': {'type': 'function', '_funcname': '_methCronJobKill',
                  'returns': {'type': 'boolean', 'desc': 'A boolean value which is true if the task was terminated.'}}},

        {'name': 'pprint', 'desc': 'Get a dictionary containing user friendly strings for printing the CronJob.',
         'type': {'type': 'function', '_funcname': '_methCronJobPprint',
                  'returns':
                      {'type': 'dict',
                       'desc': 'A dictionary containing structured data about a cronjob for display purposes.'}}},

        {'name': 'completed', 'desc': 'True if a non-recurring Cron Job has completed.',
         'type': {'type': 'gtor', '_gtorfunc': '_gtorCompleted', 'returns': {'type': 'boolean'}}},

    )
    _storm_typename = 'cronjob'
    _ismutable = False

    def __init__(self, runt, cdef, path=None):
        Prim.__init__(self, cdef, path=path)
        self.runt = runt
        self.locls.update(self.getObjLocals())
        self.locls['iden'] = self.valu.get('iden')
        self.gtors['completed'] = self._gtorCompleted

    def __hash__(self):
        return hash((self._storm_typename, self.locls['iden']))

    def getObjLocals(self):
        return {
            'set': self._methCronJobSet,
            'kill': self._methCronJobKill,
            'pprint': self._methCronJobPprint,
        }

    async def _methCronJobKill(self):
        iden = self.valu.get('iden')
        self.runt.confirm(('cron', 'kill'), gateiden=iden)
        return await self.runt.view.core.killCronTask(iden)

    async def _methCronJobSet(self, name, valu):
        name = await tostr(name)
        valu = await toprim(valu)
        iden = self.valu.get('iden')

        if name == 'creator':
            # this permission must be granted cortex wide
            # to prevent abuse...
            self.runt.confirm(('cron', 'set', 'creator'))
        else:
            self.runt.confirm(('cron', 'set', name), gateiden=iden)

        self.valu = await self.runt.view.core.editCronJob(iden, name, valu)

        return self

    @stormfunc(readonly=True)
    async def _gtorCompleted(self):
        if self.valu.get('recs'):
            return False
        return True

    def value(self):
        return copy.deepcopy(self.valu)

    @staticmethod
    def _formatTimestamp(ts):
        return datetime.datetime.fromtimestamp(ts, datetime.UTC).strftime('%Y-%m-%dT%H:%M')

    @stormfunc(readonly=True)
    async def _methCronJobPprint(self):
        user = self.valu.get('username')
        view = self.valu.get('view')
        if not view:
            view = self.runt.view.core.view.iden

        laststart = self.valu.get('laststarttime')
        lastend = self.valu.get('lastfinishtime')
        result = self.valu.get('lastresult')
        iden = self.valu.get('iden')

        job = {
            'iden': iden,
            'idenshort': iden[:8] + '..',
            'user': user or '<None>',
            'view': view,
            'viewshort': view[:8] + '..',
            'query': self.valu.get('query') or '<missing>',
            'pool': self.valu.get('pool', False),
            'isrecur': 'Y' if self.valu.get('recur') else 'N',
            'isrunning': 'Y' if self.valu.get('isrunning') else 'N',
            'enabled': 'Y' if self.valu.get('enabled', True) else 'N',
            'startcount': self.valu.get('startcount') or 0,
            'errcount': self.valu.get('errcount') or 0,
            'laststart': 'Never' if laststart is None else self._formatTimestamp(laststart),
            'lastend': 'Never' if lastend is None else self._formatTimestamp(lastend),
            'lastresult': self.valu.get('lastresult') or '<None>',
            'lasterrs': self.valu.get('lasterrs') or [],
            'iserr': 'X' if result is not None and not result.startswith('finished successfully') else ' ',
            'recs': []
        }

        for reqdict, incunit, incval in self.valu.get('recs', []):
            job['recs'].append({
                'reqdict': reqdict or '<None>',
                'incunit': incunit or '<None>',
                'incval': incval or '<None>'
            })

        return job

# These will go away once we have value objects in storm runtime
async def toprim(valu, path=None, use_list=False):

    if isinstance(valu, (str, int, bool, float, bytes, types.AsyncGeneratorType, types.GeneratorType)) or valu is None:
        return valu

    if isinstance(valu, (tuple, list)):
        retn = []
        for v in valu:
            try:
                retn.append(await toprim(v, use_list=use_list))
            except s_exc.NoSuchType:
                pass

        if not use_list:
            return tuple(retn)
        return retn

    if isinstance(valu, dict):
        retn = {}
        for k, v in valu.items():
            try:
                retn[k] = await toprim(v, use_list=use_list)
            except s_exc.NoSuchType:
                pass
        return retn

    if isinstance(valu, Number):
        return float(valu.value())

    if isinstance(valu, (Dict, List)):
        return await valu.value(use_list=use_list)

    if isinstance(valu, Prim):
        return await s_coro.ornot(valu.value)

    if isinstance(valu, s_node.Node):
        return valu.ndef[1]

    mesg = 'Unable to convert object to Storm primitive.'
    raise s_exc.NoSuchType(mesg=mesg, name=valu.__class__.__name__)

def fromprim(valu, path=None, basetypes=True):

    if valu is None:
        return valu

    if basetypes:

        if isinstance(valu, str):
            return Str(valu, path=path)

    # TODO: make s_node.Node a storm type itself?
    if isinstance(valu, s_node.NodeBase):
        return Node(valu, path=path)

    if isinstance(valu, s_node.Path):
        return Path(valu, path=path)

    if isinstance(valu, tuple):
        return List(list(valu), path=path)

    if isinstance(valu, list):
        return List(valu, path=path)

    if isinstance(valu, dict):
        return Dict(valu, path=path)

    if isinstance(valu, bytes):
        return Bytes(valu, path=path)

    if isinstance(valu, bool):
        return Bool(valu, path=path)

    if isinstance(valu, (float, decimal.Decimal)):
        return Number(valu, path=path)

    if isinstance(valu, StormType):
        return valu

    if basetypes:
        ptyp = valu.__class__.__name__
        mesg = f'Unable to convert python primitive to StormType ( {ptyp} )'
        raise s_exc.NoSuchType(mesg=mesg, python_type=ptyp)

    return valu

async def tostor(valu, isndef=False):

    if isinstance(valu, Number):
        return str(valu.value())

    if isinstance(valu, (tuple, list)):
        retn = []
        for v in valu:
            try:
                retn.append(await tostor(v, isndef=isndef))
            except s_exc.NoSuchType:
                pass
        return tuple(retn)

    if isinstance(valu, dict):
        retn = {}
        for k, v in valu.items():
            try:
                retn[k] = await tostor(v, isndef=isndef)
            except s_exc.NoSuchType:
                pass
        return retn

    if isndef and isinstance(valu, s_node.Node):
        return valu.ndef

    return await toprim(valu)

async def tocmprvalu(valu):

    if isinstance(valu, (str, int, bool, float, bytes, types.AsyncGeneratorType, types.GeneratorType, Number)) or valu is None:
        return valu

    if isinstance(valu, (tuple, list)):
        retn = []
        for v in valu:
            retn.append(await tocmprvalu(v))
        return tuple(retn)

    if isinstance(valu, dict):
        retn = {}
        for k, v in valu.items():
            retn[k] = await tocmprvalu(v)
        return retn

    if isinstance(valu, Prim):
        return await s_coro.ornot(valu.value)

    if isinstance(valu, s_node.Node):
        return valu.ndef[1]

    return valu

def ismutable(valu):
    if isinstance(valu, StormType):
        return valu.ismutable()

    # N.B. In Python, tuple is immutable, but in Storm, gets converted in toprim to a storm List
    return isinstance(valu, (set, dict, list, s_node.Path))

async def tostr(valu, noneok=False):

    if noneok and valu is None:
        return None

    try:
        if isinstance(valu, bytes):
            return valu.decode('utf8', 'surrogatepass')

        if isinstance(valu, s_node.Node):
            return valu.repr()

        return str(valu)
    except Exception as e:
        mesg = f'Failed to make a string from {s_common.trimText(repr(valu))}.'
        raise s_exc.BadCast(mesg=mesg) from e

async def tobool(valu, noneok=False):

    if noneok and valu is None:
        return None

    if isinstance(valu, Prim):
        return await valu.bool()

    try:
        return bool(valu)
    except Exception:
        mesg = f'Failed to make a boolean from {s_common.trimText(repr(valu))}.'
        raise s_exc.BadCast(mesg=mesg)

async def tonumber(valu, noneok=False):

    if noneok and valu is None:
        return None

    if isinstance(valu, Number):
        return valu

    if isinstance(valu, (float, decimal.Decimal)) or (isinstance(valu, str) and '.' in valu):
        return Number(valu)

    return await toint(valu, noneok=noneok)

async def toint(valu, noneok=False):

    if noneok and valu is None:
        return None

    if isinstance(valu, str):
        try:
            return int(valu, 0)
        except ValueError as e:
            mesg = f'Failed to make an integer from {s_common.trimText(repr(valu))}.'
            raise s_exc.BadCast(mesg=mesg) from e

    try:
        return int(valu)
    except Exception as e:
        mesg = f'Failed to make an integer from {s_common.trimText(repr(valu))}.'
        raise s_exc.BadCast(mesg=mesg) from e

async def toiter(valu, noneok=False):

    if noneok and valu is None:
        return

    if isinstance(valu, Prim):
        async with contextlib.aclosing(valu.iter()) as agen:
            async for item in agen:
                yield item
        return

    try:
        async with contextlib.aclosing(s_coro.agen(valu)) as agen:
            async for item in agen:
                yield item
    except TypeError as e:
        mesg = f'Value is not iterable: {s_common.trimText(repr(valu))}'
        raise s_exc.StormRuntimeError(mesg=mesg) from e

async def torepr(valu, usestr=False):
    if hasattr(valu, 'stormrepr') and callable(valu.stormrepr):
        return await valu.stormrepr()

    if isinstance(valu, bool):
        return str(valu).lower()

    if valu is None:
        return '$lib.null'

    if usestr:
        return str(valu)
    return repr(valu)

async def tobuidhex(valu, noneok=False):

    if noneok and valu is None:
        return None

    if isinstance(valu, Node):
        return valu.valu.iden()

    if isinstance(valu, s_node.Node):
        return valu.iden()

    valu = await tostr(valu)
    if not s_common.isbuidhex(valu):
        mesg = f'Invalid buid string: {valu}'
        raise s_exc.BadCast(mesg=mesg)

    return valu

async def totype(valu, basetypes=False) -> str:
    '''
    Convert a value to its Storm type string.

    Args:
        valu: The object to check.
        basetypes (bool): If True, return the base Python class name as a fallback.

    Returns:
        str: The type name.

    Raises:
        StormRuntimeError: If the valu does not resolve to a known type and basetypes=False.
    '''
    if valu is undef:
        return 'undef'

    if valu is None:
        return 'null'

    if isinstance(valu, bool):
        return 'boolean'

    if isinstance(valu, int):
        return 'int'

    if isinstance(valu, (types.AsyncGeneratorType, types.GeneratorType)):
        return 'generator'

    if isinstance(valu, (types.FunctionType, types.MethodType)):
        return 'function'

    # This may raise s_exc.NoSuchType
    fp = fromprim(valu, basetypes=not basetypes)

    if isinstance(fp, StormType):
        return fp._storm_typename

    return valu.__class__.__name__

async def typeerr(name, reqt):
    if not isinstance(name, reqt):
        styp = await totype(name, basetypes=True)
        mesg = f"Expected value of type '{reqt}', got '{styp}' with value {name}."
        return s_exc.StormRuntimeError(mesg=mesg, name=name, type=styp)<|MERGE_RESOLUTION|>--- conflicted
+++ resolved
@@ -1813,8 +1813,7 @@
     @stormfunc(readonly=True)
     async def _fire(self, name, **info):
         info = await toprim(info)
-<<<<<<< HEAD
-        s_common.reqjsonsafe(info)
+        s_json.reqjsonsafe(info)
         await self.runt.bus.fire('storm:fire', type=name, data=info)
 
     def _ctorGlobalVars(self, path=None):
@@ -1825,10 +1824,6 @@
 
     def _ctorRuntVars(self, path=None):
         return RuntVars(path=path)
-=======
-        s_json.reqjsonsafe(info)
-        await self.runt.snap.fire('storm:fire', type=name, data=info)
->>>>>>> df7e26a6
 
 @registry.registerLib
 class LibDict(Lib):
