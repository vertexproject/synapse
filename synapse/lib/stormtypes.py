--- conflicted
+++ resolved
@@ -1379,7 +1379,6 @@
     async def get(self, name):
         return self.counters.get(name, 0)
 
-<<<<<<< HEAD
 class LibLayer(Lib):
 
     def addLibFuncs(self):
@@ -1450,7 +1449,6 @@
         return {'iden': self.valu.iden,
                 }
 
-=======
 class LibView(Lib):
 
     def addLibFuncs(self):
@@ -2201,7 +2199,6 @@
         await self.runt.snap.core.disableCronJob(iden)
 
         return iden
->>>>>>> c329a1d5
 
 # These will go away once we have value objects in storm runtime
 def toprim(valu, path=None):
