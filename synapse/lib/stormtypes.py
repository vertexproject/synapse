--- conflicted
+++ resolved
@@ -268,7 +268,9 @@
     async def _methNodeNdef(self):
         return self.valu.ndef
 
-<<<<<<< HEAD
+    async def _methNodeRepr(self, name=None):
+        return self.valu.repr(name=name)
+
     def value(self):
         return self.valu.ndef[1]
 
@@ -285,10 +287,6 @@
         return valu.ndef[1]
 
     raise s_exc.NoSuchType(name=valu.__class__.__name__)
-=======
-    async def _methNodeRepr(self, name=None):
-        return self.valu.repr(name=name)
->>>>>>> cb8d1ad6
 
 def fromprim(valu, path=None):
 
