--- conflicted
+++ resolved
@@ -1356,7 +1356,149 @@
     async def get(self, name):
         return self.counters.get(name, 0)
 
-<<<<<<< HEAD
+class LibView(Lib):
+
+    def addLibFuncs(self):
+        self.locls.update({
+            'add': self._methViewAdd,
+            'del': self._methViewDel,
+            'fork': self._methViewFork,
+            'get': self._methViewGet,
+            'list': self._methViewList,
+            'merge': self._methViewMerge,
+        })
+
+    async def _methViewAdd(self, layers):
+        '''
+        Add a view to the cortex.
+        '''
+        self.runt.reqAllowed(('view', 'add'))
+
+        iden = s_common.guid()
+        view = await self.runt.snap.addView(iden, layers)
+
+        if view is None:
+            mesg = f'Failed to add view.'
+            raise s_exc.StormRuntimeError(mesg=mesg, iden=iden, layers=layers)
+
+        return View(view, path=self.path)
+
+    async def _methViewDel(self, iden):
+        '''
+        Delete a view in the cortex.
+        '''
+        view = self.runt.snap.getView(iden)
+        if view is None:
+            mesg = f'No view with iden: {iden}'
+            raise s_exc.NoSuchIden(mesg=mesg)
+
+        if view is self.runt.snap.core.view:
+            mesg = f'Deleting the main view is not permitted.'
+            raise s_exc.StormRuntimeError(mesg=mesg, iden=iden)
+
+        if not view.info.get('owner') == self.runt.user.iden:
+            self.runt.reqAllowed(('view', 'del'))
+
+        await self.runt.snap.delView(iden=view.iden)
+
+        return True
+
+    async def _methViewFork(self, iden):
+        '''
+        Fork a view in the cortex.
+        '''
+        self.runt.reqAllowed(('view', 'add'))
+
+        view = self.runt.snap.getView(iden)
+        if view is None:
+            mesg = f'No view with iden: {iden}'
+            raise s_exc.NoSuchIden(mesg=mesg)
+
+        newview = await view.fork(owner=self.runt.user.iden)
+
+        return View(newview, path=self.path)
+
+    async def _methViewGet(self, iden=None):
+        '''
+        Retrieve a view from the cortex.
+        '''
+        self.runt.reqAllowed(('view', 'read'))
+
+        view = self.runt.snap.getView(iden)
+        if view is None:
+            mesg = f'No view with iden: {iden}'
+            raise s_exc.NoSuchIden(mesg=mesg)
+
+        return View(view, path=self.path)
+
+    async def _methViewList(self):
+        '''
+        List the views in the cortex.
+        '''
+        self.runt.reqAllowed(('view', 'read'))
+
+        views = self.runt.snap.listViews()
+
+        return [View(view, path=self.path) for view in views]
+
+    async def _methViewMerge(self, iden):
+        '''
+        Merge a forked view back into its parent.
+
+        When complete, the view is deleted.
+        '''
+        view = self.runt.snap.getView(iden)
+        if view is None:
+            mesg = f'No view with iden: {iden}'
+            raise s_exc.NoSuchIden(mesg=mesg)
+
+        if not view.info.get('owner') == self.runt.user.iden:
+            self.runt.reqAllowed(('view', 'del'))
+
+        view.layers[0].readonly = True
+        try:
+            await view.mergeAllowed(self.runt.user)
+            await view.merge()
+        except asyncio.CancelledError:  # pragma: no cover
+            raise
+
+        except s_exc.AuthDeny as e:
+            view.layers[0].readonly = False
+            perm = e.get('perm')
+            mesg = f'Insufficient permissions to perform merge: {e.get("mesg")}'
+            raise s_exc.AuthDeny(mesg=mesg, perm=perm, iden=iden) from None
+
+        except Exception as e:
+            view.layers[0].readonly = False
+            mesg = f'Error during merge - {str(e)}'
+            raise s_exc.StormRuntimeError(mesg=mesg, iden=iden) from None
+
+class View(Prim):
+    '''
+    Implements the STORM api for a view instance.
+    '''
+    def __init__(self, view, path=None):
+        Prim.__init__(self, view, path=path)
+        self.locls.update({
+            'pack': self._methViewPack,
+        })
+
+    async def _methViewPack(self):
+
+        layrinfo = []
+        for layr in self.valu.layers:
+            layrinfo.append({
+                'ctor': layr.ctorname,
+                'iden': layr.iden,
+                'readonly': layr.readonly,
+            })
+
+        return {
+            'iden': self.valu.iden,
+            'owner': self.valu.info.get('owner'),
+            'layers': layrinfo,
+        }
+
 class LibTrigger(Lib):
 
     def addLibFuncs(self):
@@ -1980,151 +2122,6 @@
 
         return iden
 
-=======
-class LibView(Lib):
-
-    def addLibFuncs(self):
-        self.locls.update({
-            'add': self._methViewAdd,
-            'del': self._methViewDel,
-            'fork': self._methViewFork,
-            'get': self._methViewGet,
-            'list': self._methViewList,
-            'merge': self._methViewMerge,
-        })
-
-    async def _methViewAdd(self, layers):
-        '''
-        Add a view to the cortex.
-        '''
-        self.runt.reqAllowed(('view', 'add'))
-
-        iden = s_common.guid()
-        view = await self.runt.snap.addView(iden, layers)
-
-        if view is None:
-            mesg = f'Failed to add view.'
-            raise s_exc.StormRuntimeError(mesg=mesg, iden=iden, layers=layers)
-
-        return View(view, path=self.path)
-
-    async def _methViewDel(self, iden):
-        '''
-        Delete a view in the cortex.
-        '''
-        view = self.runt.snap.getView(iden)
-        if view is None:
-            mesg = f'No view with iden: {iden}'
-            raise s_exc.NoSuchIden(mesg=mesg)
-
-        if view is self.runt.snap.core.view:
-            mesg = f'Deleting the main view is not permitted.'
-            raise s_exc.StormRuntimeError(mesg=mesg, iden=iden)
-
-        if not view.info.get('owner') == self.runt.user.iden:
-            self.runt.reqAllowed(('view', 'del'))
-
-        await self.runt.snap.delView(iden=view.iden)
-
-        return True
-
-    async def _methViewFork(self, iden):
-        '''
-        Fork a view in the cortex.
-        '''
-        self.runt.reqAllowed(('view', 'add'))
-
-        view = self.runt.snap.getView(iden)
-        if view is None:
-            mesg = f'No view with iden: {iden}'
-            raise s_exc.NoSuchIden(mesg=mesg)
-
-        newview = await view.fork(owner=self.runt.user.iden)
-
-        return View(newview, path=self.path)
-
-    async def _methViewGet(self, iden=None):
-        '''
-        Retrieve a view from the cortex.
-        '''
-        self.runt.reqAllowed(('view', 'read'))
-
-        view = self.runt.snap.getView(iden)
-        if view is None:
-            mesg = f'No view with iden: {iden}'
-            raise s_exc.NoSuchIden(mesg=mesg)
-
-        return View(view, path=self.path)
-
-    async def _methViewList(self):
-        '''
-        List the views in the cortex.
-        '''
-        self.runt.reqAllowed(('view', 'read'))
-
-        views = self.runt.snap.listViews()
-
-        return [View(view, path=self.path) for view in views]
-
-    async def _methViewMerge(self, iden):
-        '''
-        Merge a forked view back into its parent.
-
-        When complete, the view is deleted.
-        '''
-        view = self.runt.snap.getView(iden)
-        if view is None:
-            mesg = f'No view with iden: {iden}'
-            raise s_exc.NoSuchIden(mesg=mesg)
-
-        if not view.info.get('owner') == self.runt.user.iden:
-            self.runt.reqAllowed(('view', 'del'))
-
-        view.layers[0].readonly = True
-        try:
-            await view.mergeAllowed(self.runt.user)
-            await view.merge()
-        except asyncio.CancelledError:  # pragma: no cover
-            raise
-
-        except s_exc.AuthDeny as e:
-            view.layers[0].readonly = False
-            perm = e.get('perm')
-            mesg = f'Insufficient permissions to perform merge: {e.get("mesg")}'
-            raise s_exc.AuthDeny(mesg=mesg, perm=perm, iden=iden) from None
-
-        except Exception as e:
-            view.layers[0].readonly = False
-            mesg = f'Error during merge - {str(e)}'
-            raise s_exc.StormRuntimeError(mesg=mesg, iden=iden) from None
-
-class View(Prim):
-    '''
-    Implements the STORM api for a view instance.
-    '''
-    def __init__(self, view, path=None):
-        Prim.__init__(self, view, path=path)
-        self.locls.update({
-            'pack': self._methViewPack,
-        })
-
-    async def _methViewPack(self):
-
-        layrinfo = []
-        for layr in self.valu.layers:
-            layrinfo.append({
-                'ctor': layr.ctorname,
-                'iden': layr.iden,
-                'readonly': layr.readonly,
-            })
-
-        return {
-            'iden': self.valu.iden,
-            'owner': self.valu.info.get('owner'),
-            'layers': layrinfo,
-        }
-
->>>>>>> 24fe5882
 # These will go away once we have value objects in storm runtime
 def toprim(valu, path=None):
 
