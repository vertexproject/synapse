import bz2
import copy
import gzip
import json
import time
import regex
import types
import base64
import pprint
import struct
import asyncio
import decimal
import inspect
import logging
import binascii
import datetime
import calendar
import functools
import collections
from typing import Any

import synapse.exc as s_exc
import synapse.common as s_common
import synapse.telepath as s_telepath

import synapse.lib.coro as s_coro
import synapse.lib.node as s_node
import synapse.lib.time as s_time
import synapse.lib.cache as s_cache
import synapse.lib.queue as s_queue
import synapse.lib.scope as s_scope
import synapse.lib.msgpack as s_msgpack
import synapse.lib.urlhelp as s_urlhelp
import synapse.lib.stormctrl as s_stormctrl
import synapse.lib.provenance as s_provenance

logger = logging.getLogger(__name__)

class Undef:
    pass

undef = Undef()

def confirm(perm, gateiden=None):
    s_scope.get('runt').confirm(perm, gateiden=gateiden)

def allowed(perm, gateiden=None):
    return s_scope.get('runt').allowed(perm, gateiden=gateiden)

class StormTypesRegistry:
    # The following types are currently undefined.
    base_undefined_types = (
        'any',
        'int',
        'null',
        'time',
        'prim',
        'undef',
        'float',
        'integer',
        'storm:lib',  # lib.import
        'generator',
    )
    undefined_types = set(base_undefined_types)
    known_types = set()
    rtypes = collections.defaultdict(set)  # callable -> return types, populated on demand.

    def __init__(self):
        self._LIBREG = {}
        self._TYPREG = {}

    def addStormLib(self, path, ctor):
        if path in self._LIBREG:
            raise Exception('cannot register a library twice')
        assert isinstance(path, tuple)
        self._LIBREG[path] = ctor

    def delStormLib(self, path):
        if not self._LIBREG.pop(path, None):
            raise Exception('no such path!')

    def addStormType(self, path, ctor):
        if path in self._TYPREG:
            raise Exception('cannot register a type twice')
        assert ctor._storm_typename is not None, f'path={path} ctor={ctor}'
        self._TYPREG[path] = ctor
        self.known_types.add(ctor._storm_typename)
        self.undefined_types.discard(ctor._storm_typename)

    def delStormType(self, path):
        ctor = self._TYPREG.pop(path, None)
        if ctor is None:
            raise Exception('no such path!')
        self.known_types.discard(ctor._storm_typename)
        self.undefined_types.add(ctor._storm_typename)

    def registerLib(self, ctor):
        '''Decorator to register a StormLib'''
        path = getattr(ctor, '_storm_lib_path', s_common.novalu)
        if path is s_common.novalu:
            raise Exception('no key!')
        self.addStormLib(path, ctor)

        return ctor

    def registerType(self, ctor):
        '''Decorator to register a StormPrim'''
        self.addStormType(ctor.__name__, ctor)
        return ctor

    def iterLibs(self):
        return list(self._LIBREG.items())

    def iterTypes(self):
        return list(self._TYPREG.items())

    def _validateInfo(self, obj, info, name):
        # Check the rtype of the info to see if its a dict; and  if so,
        # validate it has the _funcname key pointing to the to a
        # callable on the obj, and that the documented arguments match
        # those of the callable. The _funcname key is removed.

        rtype = info.get('type')
        if isinstance(rtype, dict):
            rname = rtype.get('type')
            rname = copy.deepcopy(rname)  # Make a mutable copy we're going to modify

            if isinstance(rname, tuple):
                rname = list(rname)

            isstor = False
            isfunc = False
            isgtor = False
            isctor = False

            if rname == 'ctor' or 'ctor' in rname:
                isctor = True
                if isinstance(rname, str):
                    rname = ''
                if isinstance(rname, list):
                    rname.remove('ctor')
                if isinstance(rname, dict):
                    rname.pop('ctor', None)
            if rname == 'function' or 'function' in rname:
                isfunc = True
                if isinstance(rname, str):
                    rname = ''
                if isinstance(rname, list):
                    rname.remove('function')
                if isinstance(rname, dict):
                    rname.pop('function', None)
            if rname == 'gtor' or 'gtor' in rname:
                isgtor = True
                if isinstance(rname, str):
                    rname = ''
                if isinstance(rname, list):
                    rname.remove('gtor')
                if isinstance(rname, dict):
                    rname.pop('gtor', None)
            if rname == 'stor' or 'stor' in rname:
                if isinstance(rname, str):
                    rname = ''
                if isinstance(rname, list):
                    rname.remove('stor')
                if isinstance(rname, dict):
                    rname.pop('stor', None)
                isstor = True

            invalid = (isgtor and isctor) or (isfunc and (isgtor or isctor))
            if invalid:
                mesg = f'Dictionary represents invalid combination of ctors, gtors, locls, and stors [{name} {obj} {info.get("name")}] [{rtype}].'
                raise AssertionError(mesg)

            if rname:
                mesg = f'Dictionary return types represents a unknown rtype [{name} {obj} {info.get("name")}] [{rtype}] [{rname}].'
                raise AssertionError(mesg)

            if isfunc:
                self._validateFunction(obj, info, name)
            if isstor:
                self._validateStor(obj, info, name)
            if isctor:
                self._validateCtor(obj, info, name)
            if isgtor:
                self._validateGtor(obj, info, name)

    def _validateFunction(self, obj, info, name):
        rtype = info.get('type')
        funcname = rtype.pop('_funcname')
        if funcname == '_storm_query':
            # Sentinel used for future validation of pure storm
            # functions defined in _storm_query data.
            return
        locl = getattr(obj, funcname, None)
        assert locl is not None, f'bad _funcname=[{funcname}] for {obj} {info.get("name")}'
        args = rtype.get('args', ())
        callsig = getCallSig(locl)
        # Assert the callsigs match
        callsig_args = [str(v).split('=')[0] for v in callsig.parameters.values()]
        assert [d.get('name') for d in
                args] == callsig_args, f'args / callsig args mismatch for {funcname} {name} {obj} {args} {callsig_args}'
        # ensure default values are provided
        for parameter, argdef in zip(callsig.parameters.values(), args):
            pdef = parameter.default  # defaults to inspect._empty for undefined default values.
            adef = argdef.get('default', inspect._empty)
            assert pdef == adef, \
                f'Default value mismatch for {obj} {funcname}, defvals {pdef} != {adef} for {parameter}'

    def _validateStor(self, obj, info, name):
        rtype = info.get('type')
        funcname = rtype.pop('_storfunc')
        locl = getattr(obj, funcname, None)
        assert locl is not None, f'bad _storfunc=[{funcname}] for {obj} {info.get("name")}'
        args = rtype.get('args')
        assert args is None, f'stors have no defined args funcname=[{funcname}] for {obj} {info.get("name")}'
        callsig = getCallSig(locl)
        # Assert the callsig for a stor has one argument
        callsig_args = [str(v).split('=')[0] for v in callsig.parameters.values()]
        assert len(callsig_args) == 1, f'stor funcs must only have one argument for {obj} {info.get("name")}'

    def _validateCtor(self, obj, info, name):
        rtype = info.get('type')
        funcname = rtype.pop('_ctorfunc')
        locl = getattr(obj, funcname, None)
        assert locl is not None, f'bad _ctorfunc=[{funcname}] for {obj} {info.get("name")}'
        args = rtype.get('args')
        assert args is None, f'ctors have no defined args funcname=[{funcname}] for {obj} {info.get("name")}'
        callsig = getCallSig(locl)
        # Assert the callsig for a stor has one argument
        callsig_args = [str(v).split('=')[0] for v in callsig.parameters.values()]
        assert len(callsig_args) == 1, f'stor funcs must only have one argument for {obj} {info.get("name")}'

    def _validateGtor(self, obj, info, name):
        rtype = info.get('type')
        funcname = rtype.pop('_gtorfunc')
        locl = getattr(obj, funcname, None)
        assert locl is not None, f'bad _gtorfunc=[{funcname}] for {obj} {info.get("name")}'
        args = rtype.get('args')
        assert args is None, f'gtors have no defined args funcname=[{funcname}] for {obj} {info.get("name")}'
        callsig = getCallSig(locl)
        # Assert the callsig for a stor has one argument
        callsig_args = [str(v).split('=')[0] for v in callsig.parameters.values()]
        assert len(callsig_args) == 0, f'gtor funcs must only have one argument for {obj} {info.get("name")}'

    def getLibDocs(self):
        # Ensure type docs are loaded/verified.
        _ = self.getTypeDocs()

        libs = self.iterLibs()
        libs.sort(key=lambda x: x[0])
        docs = []
        for (sname, slib) in libs:
            sname = slib.__class__.__name__
            locs = []
            tdoc = {
                'desc': getDoc(slib, sname),
                'locals': locs,
                'path': ('lib',) + slib._storm_lib_path,
            }
            for info in sorted(slib._storm_locals, key=lambda x: x.get('name')):
                info = s_msgpack.deepcopy(info)
                self._validateInfo(slib, info, sname)
                locs.append(info)

            docs.append(tdoc)

        for tdoc in docs:
            basepath = tdoc.get('path')
            assert basepath[0] == 'lib'
            locls = tdoc.get('locals')
            for info in locls:
                path = basepath + (info.get('name'),)
                ityp = info.get('type')
                if isinstance(ityp, str):
                    self.rtypes[path].add(ityp)
                    continue
                retv = ityp.get('returns')
                rtyp = retv.get('type')
                if isinstance(rtyp, (list, tuple)):
                    [self.rtypes[path].add(r) for r in rtyp]
                    continue
                self.rtypes[path].add(rtyp)

        for path, rtyps in self.rtypes.items():
            for rtyp in rtyps:
                if rtyp not in self.known_types and rtyp not in self.undefined_types:  # pragma: no cover
                    raise s_exc.NoSuchType(mesg=f'The return type {rtyp} for {path} is unknown.', type=rtyp)

        return docs

    def getTypeDocs(self):

        types = self.iterTypes()
        types.sort(key=lambda x: x[1]._storm_typename)

        docs = []
        for (sname, styp) in types:
            locs = []
            tdoc = {
                'desc': getDoc(styp, sname),
                'locals': locs,
                'path': (styp._storm_typename,),
            }
            for info in sorted(styp._storm_locals, key=lambda x: x.get('name')):
                info = s_msgpack.deepcopy(info)
                self._validateInfo(styp, info, sname)
                locs.append(info)

            docs.append(tdoc)

        for tdoc in docs:
            basepath = tdoc.get('path')
            assert len(basepath) == 1
            locls = tdoc.get('locals')
            for info in locls:
                path = basepath + (info.get('name'),)
                ityp = info.get('type')
                if isinstance(ityp, str):
                    self.rtypes[path].add(ityp)
                    continue
                retv = ityp.get('returns')
                rtyp = retv.get('type')
                if isinstance(rtyp, (list, tuple)):
                    [self.rtypes[path].add(r) for r in rtyp]
                    continue
                self.rtypes[path].add(rtyp)

        for path, rtyps in self.rtypes.items():
            for rtyp in rtyps:
                if rtyp not in self.known_types and rtyp not in self.undefined_types:  # pragma: no cover
                    raise s_exc.NoSuchType(mesg=f'The return type {rtyp} for {path} is unknown.', type=rtyp)

        return docs

registry = StormTypesRegistry()


def getDoc(obj, errstr):
    '''Helper to get __doc__'''
    doc = getattr(obj, '__doc__')
    if doc is None:
        doc = f'No doc for {errstr}'
        logger.warning(doc)
    return doc

def getCallSig(func) -> inspect.Signature:
    '''Get the callsig of a function, stripping self if present.'''
    callsig = inspect.signature(func)
    params = list(callsig.parameters.values())
    if params and params[0].name == 'self':
        callsig = callsig.replace(parameters=params[1:])
    return callsig


def stormfunc(readonly=False):
    def wrap(f):
        f._storm_readonly = readonly
        return f
    return wrap

def intify(x):

    if isinstance(x, str):

        x = x.lower()
        if x == 'true':
            return 1

        if x == 'false':
            return 0

        try:
            return int(x, 0)
        except ValueError as e:
            mesg = f'Failed to make an integer from "{x}".'
            raise s_exc.BadCast(mesg=mesg) from e

    try:
        return int(x)
    except Exception as e:
        mesg = f'Failed to make an integer from "{x}".'
        raise s_exc.BadCast(mesg=mesg) from e

async def kwarg_format(_text, **kwargs):
    '''
    Replaces instances curly-braced argument names in text with their values
    '''
    for name, valu in kwargs.items():
        temp = '{%s}' % (name,)
        _text = _text.replace(temp, await torepr(valu, usestr=True))

    return _text

class StormType:
    '''
    The base type for storm runtime value objects.
    '''
    _storm_locals = ()  # type: Any # To be overriden for deref constants that need documentation
    _ismutable = True
    _storm_typename = 'storm:unknown'

    def __init__(self, path=None):
        self.path = path

        # ctors take no arguments and are intended to return Prim objects. This must be sync.
        # These are intended for delayed Prim object construction until they are needed.
        self.ctors = {}

        # stors are setter functions which take a single value for setting.
        # These are intended to act similar to python @setter decorators.
        self.stors = {}

        # gtors are getter functions which are called without arguments. This must be async.
        # These are intended as to act similar to python @property decorators.
        self.gtors = {}

        # Locals are intended for storing callable functions and constants.
        self.locls = {}

    def getObjLocals(self):
        '''
        Get the default list of key-value pairs which may be added to the object ``.locls`` dictionary.

        Returns:
            dict: A key/value pairs.
        '''
        return {}

    async def _storm_copy(self):
        mesg = f'Type ({self._storm_typename}) does not support being copied!'
        raise s_exc.BadArg(mesg=mesg)

    async def setitem(self, name, valu):

        if not self.stors:
            mesg = f'{self.__class__.__name__} does not support assignment.'
            raise s_exc.StormRuntimeError(mesg=mesg)

        name = await tostr(name)

        stor = self.stors.get(await tostr(name))
        if stor is None:
            mesg = f'Setting {name} is not supported on {self._storm_typename}.'
            raise s_exc.NoSuchName(name=name, mesg=mesg)

        await s_coro.ornot(stor, valu)

    async def deref(self, name):
        locl = self.locls.get(name, s_common.novalu)
        if locl is not s_common.novalu:
            return locl

        ctor = self.ctors.get(name)
        if ctor is not None:
            item = ctor(path=self.path)
            self.locls[name] = item
            return item

        valu = await self._derefGet(name)
        if valu is not s_common.novalu:
            return valu

        raise s_exc.NoSuchName(mesg=f'Cannot find name [{name}]', name=name, styp=self.__class__.__name__)

    async def _derefGet(self, name):
        gtor = self.gtors.get(name)
        if gtor is None:
            return s_common.novalu
        return await gtor()

    def ismutable(self):
        return self._ismutable

class Lib(StormType):
    '''
    A collection of storm methods under a name
    '''
    _ismutable = False
    _storm_query = None
    _storm_typename = 'storm:lib'

    def __init__(self, runt, name=()):
        StormType.__init__(self)
        self.runt = runt
        self.name = name
        self.auth = runt.snap.core.auth
        self.addLibFuncs()

    def addLibFuncs(self):
        self.locls.update(self.getObjLocals())

    async def initLibAsync(self):

        if self._storm_query is not None:

            query = await self.runt.snap.core.getStormQuery(self._storm_query)
            self.modrunt = await self.runt.getModRuntime(query)

            self.runt.onfini(self.modrunt)

            async for item in self.modrunt.execute():
                await asyncio.sleep(0)  # pragma: no cover

            self.locls.update(self.modrunt.vars)

    async def stormrepr(self):
        if '__module__' in self.locls:
            return f'Imported Module {".".join(self.name)}'
        return f'Library ${".".join(("lib",) + self.name)}'

    async def deref(self, name):
        try:
            return await StormType.deref(self, name)
        except s_exc.NoSuchName:
            pass

        path = self.name + (name,)

        slib = self.runt.snap.core.getStormLib(path)
        if slib is None:
            raise s_exc.NoSuchName(mesg=f'Cannot find name [{name}]', name=name)

        ctor = slib[2].get('ctor', Lib)
        libinst = ctor(self.runt, name=path)

        await libinst.initLibAsync()

        return libinst

    async def dyncall(self, iden, todo, gatekeys=()):
        return await self.runt.dyncall(iden, todo, gatekeys=gatekeys)

    async def dyniter(self, iden, todo, gatekeys=()):
        async for item in self.runt.dyniter(iden, todo, gatekeys=gatekeys):
            yield item

@registry.registerLib
class LibPkg(Lib):
    '''
    A Storm Library for interacting with Storm Packages.
    '''
    _storm_locals = (
        {'name': 'add', 'desc': 'Add a Storm Package to the Cortex.',
         'type': {'type': 'function', '_funcname': '_libPkgAdd',
                  'args': (
                      {'name': 'pkgdef', 'type': 'dict', 'desc': 'A Storm Package definition.', },
                      {'name': 'verify', 'type': 'boolean', 'default': False,
                       'desc': 'Verify storm package signature.', },
                  ),
                  'returns': {'type': 'null', }}},
        {'name': 'get', 'desc': 'Get a Storm Package from the Cortex.',
         'type': {'type': 'function', '_funcname': '_libPkgGet',
                  'args': (
                      {'name': 'name', 'type': 'str', 'desc': 'A Storm Package name.', },
                  ),
                  'returns': {'type': 'dict', 'desc': 'The Storm package definition.', }}},
        {'name': 'has', 'desc': 'Check if a Storm Package is available in the Cortex.',
         'type': {'type': 'function', '_funcname': '_libPkgHas',
                  'args': (
                      {'name': 'name', 'type': 'str',
                       'desc': 'A Storm Package name to check for the existence of.', },
                  ),
                  'returns': {'type': 'boolean',
                              'desc': 'True if the package exists in the Cortex, False if it does not.', }}},
        {'name': 'del', 'desc': 'Delete a Storm Package from the Cortex.',
         'type': {'type': 'function', '_funcname': '_libPkgDel',
                  'args': (
                      {'name': 'name', 'type': 'str', 'desc': 'The name of the package to delete.', },
                  ),
                  'returns': {'type': 'null', }}},
        {'name': 'list', 'desc': 'Get a list of Storm Packages loaded in the Cortex.',
         'type': {'type': 'function', '_funcname': '_libPkgList',
                  'returns': {'type': 'list', 'desc': 'A list of Storm Package definitions.', }}},
        {'name': 'deps', 'desc': 'Verify the dependencies for a Storm Package.',
         'type': {'type': 'function', '_funcname': '_libPkgDeps',
                  'args': (
                      {'name': 'pkgdef', 'type': 'dict', 'desc': 'A Storm Package definition.', },
                  ),
                  'returns': {'type': 'dict', 'desc': 'A dictionary listing dependencies and if they are met.', }}},
    )
    _storm_lib_path = ('pkg',)

    def getObjLocals(self):
        return {
            'add': self._libPkgAdd,
            'get': self._libPkgGet,
            'has': self._libPkgHas,
            'del': self._libPkgDel,
            'list': self._libPkgList,
            'deps': self._libPkgDeps,
        }

    async def _libPkgAdd(self, pkgdef, verify=False):
        self.runt.confirm(('pkg', 'add'), None)
        pkgdef = await toprim(pkgdef)
        verify = await tobool(verify)
        await self.runt.snap.core.addStormPkg(pkgdef, verify=verify)

    async def _libPkgGet(self, name):
        name = await tostr(name)
        pkgdef = await self.runt.snap.core.getStormPkg(name)
        if pkgdef is None:
            return None

        return Dict(pkgdef)

    async def _libPkgHas(self, name):
        name = await tostr(name)
        pkgdef = await self.runt.snap.core.getStormPkg(name)
        if pkgdef is None:
            return False
        return True

    async def _libPkgDel(self, name):
        self.runt.confirm(('pkg', 'del'), None)
        await self.runt.snap.core.delStormPkg(name)

    async def _libPkgList(self):
        pkgs = await self.runt.snap.core.getStormPkgs()
        return list(sorted(pkgs, key=lambda x: x.get('name')))

    async def _libPkgDeps(self, pkgdef):
        pkgdef = await toprim(pkgdef)
        return await self.runt.snap.core.verifyStormPkgDeps(pkgdef)

@registry.registerLib
class LibDmon(Lib):
    '''
    A Storm Library for interacting with StormDmons.
    '''
    _storm_locals = (
        {'name': 'add', 'desc': '''
        Add a Storm Dmon to the Cortex.

        Examples:
            Add a dmon that executes a query::

                $lib.dmon.add(${ myquery }, name='example dmon')
                ''',
         'type': {'type': 'function', '_funcname': '_libDmonAdd',
                  'args': (
                      {'name': 'text', 'type': ['str', 'storm:query'],
                       'desc': 'The Storm query to execute in the Dmon loop.', },
                      {'name': 'name', 'type': 'str', 'desc': 'The name of the Dmon.', 'default': 'noname', },
                  ),
                  'returns': {'type': 'str', 'desc': 'The iden of the newly created Storm Dmon.', }}},
        {'name': 'get', 'desc': 'Get a Storm Dmon definition by iden.',
         'type': {'type': 'function', '_funcname': '_libDmonGet',
                  'args': (
                      {'name': 'iden', 'type': 'str', 'desc': 'The iden of the Storm Dmon to get.', },
                  ),
                  'returns': {'type': 'dict', 'desc': 'A Storm Dmon definition dict.', }}},
        {'name': 'del', 'desc': 'Delete a Storm Dmon by iden.',
         'type': {'type': 'function', '_funcname': '_libDmonDel',
                  'args': (
                      {'name': 'iden', 'type': 'str', 'desc': 'The iden of the Storm Dmon to delete.', },
                  ),
                  'returns': {'type': 'null', }}},
        {'name': 'log', 'desc': 'Get the messages from a Storm Dmon.',
         'type': {'type': 'function', '_funcname': '_libDmonLog',
                  'args': (
                      {'name': 'iden', 'type': 'str', 'desc': 'The iden of the Storm Dmon to get logs for.', },
                  ),
                  'returns': {'type': 'list', 'desc': 'A list of messages from the StormDmon.', }}},
        {'name': 'list', 'desc': 'Get a list of Storm Dmons.',
         'type': {
             'type': 'function', '_funcname': '_libDmonList',
             'returns': {'type': 'list', 'desc': 'A list of Storm Dmon definitions.', }}},
        {'name': 'bump', 'desc': 'Restart the Dmon.',
         'type': {'type': 'function', '_funcname': '_libDmonBump',
                  'args': (
                      {'name': 'iden', 'type': 'str', 'desc': 'The GUID of the dmon to restart.', },
                  ),
                  'returns': {'type': 'boolean',
                              'desc': 'True if the Dmon is restarted; False if the iden does not exist.', }}},
        {'name': 'stop', 'desc': 'Stop a Storm Dmon.',
         'type': {'type': 'function', '_funcname': '_libDmonStop',
                  'args': (
                      {'name': 'iden', 'type': 'str', 'desc': 'The GUID of the Dmon to stop.', },
                  ),
                  'returns': {'type': 'boolean',
                              'desc': '$lib.true unless the dmon does not exist or was already stopped.', }}},
        {'name': 'start', 'desc': 'Start a storm dmon.',
         'type': {'type': 'function', '_funcname': '_libDmonStart',
                  'args': (
                      {'name': 'iden', 'type': 'str', 'desc': 'The GUID of the dmon to start.', },
                  ),
                  'returns': {'type': 'boolean',
                              'desc': '$lib.true unless the dmon does not exist or was already started.', }}},
    )
    _storm_lib_path = ('dmon',)

    def getObjLocals(self):
        return {
            'add': self._libDmonAdd,
            'get': self._libDmonGet,
            'del': self._libDmonDel,
            'log': self._libDmonLog,
            'list': self._libDmonList,
            'bump': self._libDmonBump,
            'stop': self._libDmonStop,
            'start': self._libDmonStart,
        }

    async def _libDmonDel(self, iden):
        dmon = await self.runt.snap.core.getStormDmon(iden)
        if dmon is None:
            mesg = f'No storm dmon with iden: {iden}'
            raise s_exc.NoSuchIden(mesg=mesg)

        if dmon.get('user') != self.runt.user.iden:
            self.runt.confirm(('dmon', 'del', iden))

        await self.runt.snap.core.delStormDmon(iden)

    async def _libDmonGet(self, iden):
        return await self.runt.snap.core.getStormDmon(iden)

    async def _libDmonList(self):
        return await self.runt.snap.core.getStormDmons()

    async def _libDmonLog(self, iden):
        self.runt.confirm(('dmon', 'log'))
        return await self.runt.snap.core.getStormDmonLog(iden)

    async def _libDmonAdd(self, text, name='noname'):
        text = await tostr(text)
        varz = await toprim(self.runt.vars)

        viewiden = self.runt.snap.view.iden
        self.runt.confirm(('dmon', 'add'), gateiden=viewiden)

        # closure style capture of runtime
        varz = {k: v for (k, v) in varz.items() if s_msgpack.isok(v)}

        opts = {'vars': varz, 'view': viewiden}

        ddef = {
            'name': name,
            'user': self.runt.user.iden,
            'storm': text,
            'enabled': True,
            'stormopts': opts,
        }

        return await self.runt.snap.core.addStormDmon(ddef)

    async def _libDmonBump(self, iden):
        iden = await tostr(iden)

        ddef = await self.runt.snap.core.getStormDmon(iden)
        if ddef is None:
            return False

        viewiden = ddef['stormopts']['view']
        self.runt.confirm(('dmon', 'add'), gateiden=viewiden)

        await self.runt.snap.core.bumpStormDmon(iden)
        return True

    async def _libDmonStop(self, iden):
        iden = await tostr(iden)

        ddef = await self.runt.snap.core.getStormDmon(iden)
        if ddef is None:
            return False

        viewiden = ddef['stormopts']['view']
        self.runt.confirm(('dmon', 'add'), gateiden=viewiden)

        return await self.runt.snap.core.disableStormDmon(iden)

    async def _libDmonStart(self, iden):
        iden = await tostr(iden)

        ddef = await self.runt.snap.core.getStormDmon(iden)
        if ddef is None:
            return False

        viewiden = ddef['stormopts']['view']
        self.runt.confirm(('dmon', 'add'), gateiden=viewiden)

        return await self.runt.snap.core.enableStormDmon(iden)

@registry.registerLib
class LibService(Lib):
    '''
    A Storm Library for interacting with Storm Services.
    '''
    _storm_locals = (
        {'name': 'add', 'desc': 'Add a Storm Service to the Cortex.',
         'type': {'type': 'function', '_funcname': '_libSvcAdd',
                  'args': (
                      {'name': 'name', 'type': 'str', 'desc': 'Name of the Storm Service to add.', },
                      {'name': 'url', 'type': 'str', 'desc': 'The Telepath URL to the Storm Service.', },
                  ),
                  'returns': {'type': 'dict', 'desc': 'The Storm Service definition.', }}},
        {'name': 'del', 'desc': 'Remove a Storm Service from the Cortex.',
         'type': {'type': 'function', '_funcname': '_libSvcDel',
                  'args': (
                      {'name': 'iden', 'type': 'str', 'desc': 'The iden of the service to remove.', },
                  ),
                  'returns': {'type': 'null', }}},
        {'name': 'get', 'desc': 'Get a Storm Service definition.',
         'type': {'type': 'function', '_funcname': '_libSvcGet',
                  'args': (
                      {'name': 'name', 'type': 'str',
                       'desc': 'The local name, local iden, or remote name, '
                               'of the service to get the definition for.', },
                  ),
                  'returns': {'type': 'dict', 'desc': 'A Storm Service definition.', }}},
        {'name': 'has', 'desc': 'Check if a Storm Service is available in the Cortex.',
         'type': {'type': 'function', '_funcname': '_libSvcHas',
                  'args': (
                      {'name': 'name', 'type': 'str',
                       'desc': 'The local name, local iden, or remote name, '
                               'of the service to check for the existence of.', },
                  ),
                  'returns': {'type': 'boolean',
                              'desc': 'True if the service exists in the Cortex, False if it does not.', }}},
        {'name': 'list',
         'desc': '''
            List the Storm Service definitions for the Cortex.

            Notes:
                The definition dictionaries have an additional ``ready`` key added to them to
                indicate if the Cortex is currently connected to the Storm Service or not.
            ''',
         'type': {'type': 'function', '_funcname': '_libSvcList',
                  'returns': {'type': 'list', 'desc': 'A list of Storm Service definitions.', }}},
        {'name': 'wait', 'desc': '''
        Wait for a given service to be ready.

        Notes:
            If a timeout value is not specified, this will block a Storm query until the service is available.
        ''',
         'type': {'type': 'function', '_funcname': '_libSvcWait',
                  'args': (
                      {'name': 'name', 'type': 'str', 'desc': 'The name, or iden, of the service to wait for.', },
                      {'name': 'timeout', 'type': 'int', 'desc': 'Number of seconds to wait for the service.',
                       'default': None, }
                  ),
                  'returns': {'type': 'boolean', 'desc': 'Returns true if the service is available, false on a '
                                                         'timeout waiting for the service to be ready.', }}},
    )
    _storm_lib_path = ('service',)

    def getObjLocals(self):
        return {
            'add': self._libSvcAdd,
            'del': self._libSvcDel,
            'get': self._libSvcGet,
            'has': self._libSvcHas,
            'list': self._libSvcList,
            'wait': self._libSvcWait,
        }

    async def _checkSvcGetPerm(self, ssvc):
        '''
        Helper to handle service.get.* permissions
        '''
        try:
            self.runt.confirm(('service', 'get', ssvc.iden))
        except s_exc.AuthDeny as e:
            try:
                self.runt.confirm(('service', 'get', ssvc.name))
            except s_exc.AuthDeny:
                raise e from None
            else:
                mesg = 'Use of service.get.<servicename> permissions are deprecated.'
                await self.runt.warnonce(mesg, svcname=ssvc.name, svciden=ssvc.iden)

    async def _libSvcAdd(self, name, url):
        self.runt.confirm(('service', 'add'))
        sdef = {
            'name': name,
            'url': url,
        }
        return await self.runt.snap.core.addStormSvc(sdef)

    async def _libSvcDel(self, iden):
        self.runt.confirm(('service', 'del'))
        return await self.runt.snap.core.delStormSvc(iden)

    async def _libSvcGet(self, name):
        ssvc = self.runt.snap.core.getStormSvc(name)
        if ssvc is None:
            mesg = f'No service with name/iden: {name}'
            raise s_exc.NoSuchName(mesg=mesg)
        await self._checkSvcGetPerm(ssvc)
        return Service(self.runt, ssvc)

    async def _libSvcHas(self, name):
        ssvc = self.runt.snap.core.getStormSvc(name)
        if ssvc is None:
            return False
        return True

    async def _libSvcList(self):
        self.runt.confirm(('service', 'list'))
        retn = []

        for ssvc in self.runt.snap.core.getStormSvcs():
            sdef = dict(ssvc.sdef)
            sdef['ready'] = ssvc.ready.is_set()
            sdef['svcname'] = ssvc.svcname
            sdef['svcvers'] = ssvc.svcvers
            retn.append(sdef)

        return retn

    async def _libSvcWait(self, name, timeout=None):
        name = await tostr(name)
        timeout = await toint(timeout, noneok=True)
        ssvc = self.runt.snap.core.getStormSvc(name)
        if ssvc is None:
            mesg = f'No service with name/iden: {name}'
            raise s_exc.NoSuchName(mesg=mesg, name=name)
        await self._checkSvcGetPerm(ssvc)

        # Short circuit asyncio.wait_for logic by checking the ready event
        # value. If we call wait_for with a timeout=0 we'll almost always
        # raise a TimeoutError unless the future previously had the option
        # to complete.
        if timeout == 0:
            return ssvc.ready.is_set()

        fut = ssvc.ready.wait()
        try:
            await asyncio.wait_for(fut, timeout=timeout)
        except asyncio.TimeoutError:
            return False
        else:
            return True

@registry.registerLib
class LibTags(Lib):
    '''
    Storm utility functions for tags.
    '''
    _storm_lib_path = ('tags',)

    _storm_locals = (
        {'name': 'prefix', 'desc': '''
            Normalize and prefix a list of syn:tag:part values so they can be applied.

            Examples:

                Add tag prefixes and then use them to tag nodes::

                    $tags = $lib.tags.prefix($result.tags, vtx.visi)
                    { for $tag in $tags { [ +#$tag ] } }

         ''',
         'type': {'type': 'function', '_funcname': 'prefix',
                  'args': (
                      {'name': 'names', 'type': 'list', 'desc': 'A list of syn:tag:part values to normalize and prefix.'},
                      {'name': 'prefix', 'type': 'str', 'desc': 'The string prefix to add to the syn:tag:part values.'},
                  ),
                  'returns': {'type': 'list', 'desc': 'A list of normalized and prefixed syn:tag values.', }}},
    )

    def getObjLocals(self):
        return {
            'prefix': self.prefix,
        }

    async def prefix(self, names, prefix):

        prefix = await tostr(prefix)
        tagpart = self.runt.snap.core.model.type('syn:tag:part')

        retn = []
        async for part in toiter(names):
            try:
                partnorm = tagpart.norm(part)[0]
                retn.append(f'{prefix}.{partnorm}')
            except s_exc.BadTypeValu:
                pass

        return retn

@registry.registerLib
class LibBase(Lib):
    '''
    The Base Storm Library. This mainly contains utility functionality.
    '''
    _storm_lib_path = ()

    _storm_locals = (
        {'name': 'len', 'desc': '''
            Get the length of a item.

            This could represent the size of a string, or the number of keys in
            a dictionary, or the number of elements in an array. It may also be used
            to iterate an emitter or yield function and count the total.''',
         'type': {'type': 'function', '_funcname': '_len',
                  'args': (
                      {'name': 'item', 'desc': 'The item to get the length of.', 'type': 'prim', },
                  ),
                  'returns': {'type': 'int', 'desc': 'The length of the item.', }}},
        {'name': 'min', 'desc': 'Get the minimum value in a list of arguments.',
         'type': {'type': 'function', '_funcname': '_min',
                  'args': (
                      {'name': '*args', 'type': 'any', 'desc': 'List of arguments to evaluate.', },
                  ),
                  'returns': {'type': 'int', 'desc': 'The smallest argument.', }}},
        {'name': 'max', 'desc': 'Get the maximum value in a list of arguments.',
         'type': {'type': 'function', '_funcname': '_max',
                  'args': (
                      {'name': '*args', 'type': 'any', 'desc': 'List of arguments to evaluate.', },
                  ),
                  'returns': {'type': 'int', 'desc': 'The largest argument.', }}},
        {'name': 'set', 'desc': 'Get a Storm Set object.',
         'type': {'type': 'function', '_funcname': '_set',
                  'args': (
                      {'name': '*vals', 'type': 'any', 'desc': 'Initial values to place in the set.', },
                  ),
                  'returns': {'type': 'set', 'desc': 'The new set.', }}},
        {'name': 'dict', 'desc': 'Get a Storm Dict object.',
         'type': {'type': 'function', '_funcname': '_dict',
                  'args': (
                      {'name': '**kwargs', 'type': 'any',
                       'desc': 'Initial set of keyword argumetns to place into the dict.', },
                  ),
                  'returns': {'type': 'dict', 'desc': 'A dictionary object.', }}},
        {'name': 'exit', 'desc': 'Cause a Storm Runtime to stop running.',
         'type': {'type': 'function', '_funcname': '_exit',
                  'args': (
                      {'name': 'mesg', 'type': 'str', 'desc': 'Optional string to warn.', 'default': None, },
                      {'name': '**kwargs', 'type': 'any', 'desc': 'Keyword arguments to substitute into the mesg.', },
                  ),
                  'returns': {'type': 'null', }}},
        {'name': 'guid', 'desc': 'Get a random guid, or generate a guid from the arguments.',
         'type': {'type': 'function', '_funcname': '_guid',
                  'args': (
                      {'name': '*args', 'type': 'prim', 'desc': 'Arguments which are hashed to create a guid.', },
                  ),
                  'returns': {'type': 'str', 'desc': 'A guid.', }}},
        {'name': 'fire', 'desc': '''
            Fire an event onto the runtime.

            Notes:
                This fires events as ``storm:fire`` event types. The name of the event is placed into a ``type`` key,
                and any additional keyword arguments are added to a dictionary under the ``data`` key.

            Examples:
                Fire an event called ``demo`` with some data::

                    cli> storm $foo='bar' $lib.fire('demo', foo=$foo, knight='ni')
                    ...
                    ('storm:fire', {'type': 'demo', 'data': {'foo': 'bar', 'knight': 'ni'}})
                    ...
            ''',
         'type': {'type': 'function', '_funcname': '_fire',
                  'args': (
                      {'name': 'name', 'type': 'str', 'desc': 'The name of the event to fire.', },
                      {'name': '**info', 'type': 'any',
                       'desc': 'Additional keyword arguments containing data to add to the event.', },
                  ),
                  'returns': {'type': 'null', }}},
        {'name': 'list', 'desc': 'Get a Storm List object.',
         'type': {'type': 'function', '_funcname': '_list',
                  'args': (
                      {'name': '*vals', 'type': 'any', 'desc': 'Initial values to place in the list.', },
                  ),
                  'returns': {'type': 'list', 'desc': 'A new list object.', }}},
        {'name': 'raise', 'desc': 'Raise an exception in the storm runtime.',
         'type': {'type': 'function', '_funcname': '_raise',
                  'args': (
                      {'name': 'name', 'type': 'str', 'desc': 'The name of the error condition to raise.', },
                      {'name': 'mesg', 'type': 'str', 'desc': 'A friendly description of the specific error.', },
                      {'name': '**info', 'type': 'any', 'desc': 'Additional metadata to include in the exception.', },
                  ),
                  'returns': {'type': 'null', 'desc': 'This function does not return.', }}},
        {'name': 'null', 'desc': '''
            This constant represents a value of None that can be used in Storm.

            Examples:
                Create a dictionary object with a key whose value is null, and call ``$lib.fire()`` with it::

                    cli> storm $d=$lib.dict(key=$lib.null) $lib.fire('demo', d=$d)
                    ('storm:fire', {'type': 'demo', 'data': {'d': {'key': None}}})
            ''',
            'type': 'null', },
        {'name': 'undef', 'desc': '''
            This constant can be used to unset variables and derefs.

            Examples:
                Unset the variable $foo::

                    $foo = $lib.undef

                Remove a dictionary key bar::

                    $foo.bar = $lib.undef

                Remove a list index of 0::

                    $foo.0 = $lib.undef
            ''',
            'type': 'undef', },
        {'name': 'true', 'desc': '''
            This constant represents a value of True that can be used in Storm.

            Examples:
                Conditionally print a statement based on the constant value::

                    cli> storm if $lib.true { $lib.print('Is True') } else { $lib.print('Is False') }
                    Is True
                ''',
         'type': 'boolean', },
        {'name': 'false', 'desc': '''
            This constant represents a value of False that can be used in Storm.

            Examples:
                Conditionally print a statement based on the constant value::

                    cli> storm if $lib.false { $lib.print('Is True') } else { $lib.print('Is False') }
                    Is False''',
         'type': 'boolean', },
        {'name': 'text', 'desc': 'Get a Storm Text object.',
         'type': {'type': 'function', '_funcname': '_text',
                  'args': (
                      {'name': '*args', 'type': 'str',
                       'desc': 'An initial set of values to place in the Text. '
                               'These values are joined together with an empty string.', },
                  ),
                  'returns': {'type': 'storm:text', 'desc': 'The new Text object.', }}},
        {'name': 'cast', 'desc': 'Normalize a value as a Synapse Data Model Type.',
         'type': {'type': 'function', '_funcname': '_cast',
                  'args': (
                      {'name': 'name', 'type': 'str',
                       'desc': 'The name of the model type to normalize the value as.', },
                      {'name': 'valu', 'type': 'any', 'desc': 'The value to normalize.', },
                  ),
                  'returns': {'type': 'prim', 'desc': 'The normalized value.', }}},
        {'name': 'warn',
         'desc': '''
            Print a warning message to the runtime.

            Notes:
                Arbitrary objects can be warned as well. They will have their Python __repr()__ printed.
            ''',
         'type': {'type': 'function', '_funcname': '_warn',
                  'args': (
                      {'name': 'mesg', 'type': 'str', 'desc': 'String to warn.', },
                      {'name': '**kwargs', 'type': 'any', 'desc': 'Keyword arguments to substitute into the mesg.', },
                  ),
                  'returns': {'type': 'null', }}},
        {'name': 'print', 'desc': '''
            Print a message to the runtime.

            Examples:
                Print a simple string::

                    cli> storm $lib.print("Hello world!")
                    Hello world!

                Format and print string based on variables::

                    cli> storm $d=$lib.dict(key1=(1), key2="two")
                         for ($key, $value) in $d { $lib.print('{k} => {v}', k=$key, v=$value) }
                    key1 => 1
                    key2 => two

                Use values off of a node to format and print string::

                    cli> storm inet:ipv4:asn
                         $lib.print("node: {ndef}, asn: {asn}", ndef=$node.ndef(), asn=:asn) | spin
                    node: ('inet:ipv4', 16909060), asn: 1138

            Notes:
                Arbitrary objects can be printed as well. They will have their Python __repr()__ printed.

            ''',
         'type': {'type': 'function', '_funcname': '_print',
                  'args': (
                      {'name': 'mesg', 'type': 'str', 'desc': 'String to print.', },
                      {'name': '**kwargs', 'type': 'any', 'desc': 'Keyword argumetns to substitue into the mesg.', },
                  ),
                  'returns': {'type': 'null', }}},
        {'name': 'range', 'desc': '''
        Generate a range of integers.

        Examples:
            Generate a sequence of integers based on the size of an array::

                cli> storm $a=(foo,bar,(2)) for $i in $lib.range($lib.len($a)) {$lib.fire('test', indx=$i, valu=$a.$i)}
                Executing query at 2021/03/22 19:25:48.835
                ('storm:fire', {'type': 'test', 'data': {'index': 0, 'valu': 'foo'}})
                ('storm:fire', {'type': 'test', 'data': {'index': 1, 'valu': 'bar'}})
                ('storm:fire', {'type': 'test', 'data': {'index': 2, 'valu': 2}})

        Notes:
            The range behavior is the same as the Python3 ``range()`` builtin Sequence type.
        ''',
         'type': {'type': 'function', '_funcname': '_range',
                  'args': (
                      {'name': 'stop', 'type': 'int', 'desc': 'The value to stop at.', },
                      {'name': 'start', 'type': 'int', 'desc': 'The value to start at.', 'default': None, },
                      {'name': 'step', 'type': 'int', 'desc': 'The range step size.', 'default': None, },
                  ),
                  'returns': {'name': 'Yields', 'type': 'integer', 'desc': 'The sequence of integers.'}}},
        {'name': 'pprint', 'desc': 'The pprint API should not be considered a stable interface.',
         'type': {'type': 'function', '_funcname': '_pprint',
                  'args': (
                      {'name': 'item', 'type': 'any', 'desc': 'Item to pprint', },
                      {'name': 'prefix', 'type': 'str', 'desc': 'Line prefix.', 'default': '', },
                      {'name': 'clamp', 'type': 'int', 'desc': 'Line clamping length.', 'default': None, },
                  ),
                  'returns': {'type': 'null', }}},
        {'name': 'sorted', 'desc': 'Yield sorted values.',
         'type': {'type': 'function', '_funcname': '_sorted',
                  'args': (
                      {'name': 'valu', 'type': 'any', 'desc': 'An iterable object to sort.', },
                      {'name': 'reverse', 'type': 'boolean', 'desc': 'Reverse the sort order.',
                       'default': False},
                  ),
                  'returns': {'name': 'Yields', 'type': 'any', 'desc': 'Yields the sorted output.', }}},
        {'name': 'import', 'desc': 'Import a Storm module.',
         'type': {'type': 'function', '_funcname': '_libBaseImport',
                  'args': (
                      {'name': 'name', 'type': 'str', 'desc': 'Name of the module to import.', },
                      {'name': 'debug', 'type': 'boolean', 'default': False,
                       'desc': 'Enable debugging in the module.'},
                      {'name': 'reqvers', 'type': 'str', 'default': None,
                       'desc': 'Version requirement for the imported module.', },
                  ),
                  'returns': {'type': 'storm:lib',
                              'desc': 'A ``storm:lib`` instance representing the imported package.', }}},

        {'name': 'trycast', 'desc': '''
            Attempt to normalize a value and return status and the normalized value.

            Examples:
                Do something if the value is a valid IPV4::

                    ($ok, $ipv4) = $lib.trycast(inet:ipv4, 1.2.3.4)
                    if $ok { $dostuff($ipv4) }
         ''',
         'type': {'type': 'function', '_funcname': 'trycast',
                  'args': (
                      {'name': 'name', 'type': 'str',
                       'desc': 'The name of the model type to normalize the value as.', },
                      {'name': 'valu', 'type': 'any', 'desc': 'The value to normalize.', },
                  ),
                  'returns': {'type': 'list',
                              'desc': 'A list of (<bool>, <prim>) for status and normalized value.', }}},
        {'name': 'debug', 'desc': '''
            True if the current runtime has debugging enabled.

            Note:
                The debug state is inherited by sub-runtimes at instantiation time.  Any
                changes to a runtime's debug state do not percolate automatically.

            Examples:
                Check if the runtime is in debug and print a message::

                    if $lib.debug {
                        $lib.print('Doing stuff!")
                    }

                Update the current runtime to enable debugging::

                    $lib.debug = $lib.true''',
         'type': {
             'type': ['gtor', 'stor'],
             '_storfunc': '_setRuntDebug',
             '_gtorfunc': '_getRuntDebug',
             'returns': {'type': 'boolean'}}},

        {'name': 'copy', 'desc': '''
            Create and return a deep copy of the given storm object.

            Note:
                This is currently limited to msgpack compatible primitives.

            Examples:
                Make a copy of a list or dict::

                    $copy = $lib.copy($item)
         ''',
         'type': {'type': 'function', '_funcname': '_copy',
                  'args': (
                      {'name': 'item', 'type': 'prim',
                       'desc': 'The item to make a copy of.', },
                  ),
                  'returns': {'type': 'prim',
                              'desc': 'A deep copy of the primitive object.', }}},
    )

    def __init__(self, runt, name=()):
        Lib.__init__(self, runt, name=name)
        self.stors['debug'] = self._setRuntDebug
        self.gtors['debug'] = self._getRuntDebug

    async def _getRuntDebug(self):
        return self.runt.debug

    async def _setRuntDebug(self, debug):
        self.runt.debug = await tobool(debug)

    def getObjLocals(self):
        return {
            'len': self._len,
            'min': self._min,
            'max': self._max,
            'set': self._set,
            'copy': self._copy,
            'dict': self._dict,
            'exit': self._exit,
            'guid': self._guid,
            'fire': self._fire,
            'list': self._list,
            'null': None,
            'undef': undef,
            'true': True,
            'false': False,
            'text': self._text,
            'cast': self._cast,
            'warn': self._warn,
            'print': self._print,
            'raise': self._raise,
            'range': self._range,
            'pprint': self._pprint,
            'sorted': self._sorted,
            'import': self._libBaseImport,
            'trycast': self.trycast,
        }

    async def _libBaseImport(self, name, debug=False, reqvers=None):

        name = await tostr(name)
        debug = await tobool(debug)
        reqvers = await tostr(reqvers, noneok=True)

        mdef = await self.runt.snap.core.getStormMod(name, reqvers=reqvers)
        if mdef is None:
            mesg = f'No storm module named {name} matching version requirement {reqvers}'
            raise s_exc.NoSuchName(mesg=mesg, name=name, reqvers=reqvers)

        text = mdef.get('storm')
        modconf = mdef.get('modconf')

        query = await self.runt.getStormQuery(text)

        asroot = False

        rootperms = mdef.get('asroot:perms')
        if rootperms is not None:

            for perm in rootperms:
                if self.runt.allowed(perm):
                    asroot = True
                    break

            if not asroot:
                permtext = ' or '.join(('.'.join(p) for p in rootperms))
                mesg = f'Module ({name}) requires permission: {permtext}'
                raise s_exc.AuthDeny(mesg=mesg, user=self.runt.user.iden, username=self.runt.user.name)

        else:
            perm = ('storm', 'asroot', 'mod') + tuple(name.split('.'))
            asroot = self.runt.allowed(perm)

            if mdef.get('asroot', False) and not asroot:
                mesg = f'Module ({name}) elevates privileges.  You need perm: storm.asroot.mod.{name}'
                raise s_exc.AuthDeny(mesg=mesg, user=self.runt.user.iden, username=self.runt.user.name)

        modr = await self.runt.getModRuntime(query, opts={'vars': {'modconf': modconf}})
        modr.asroot = asroot

        if debug:
            modr.debug = debug

        self.runt.onfini(modr)

        async for item in modr.execute():
            await asyncio.sleep(0)  # pragma: no cover

        modlib = Lib(modr)
        modlib.locls.update(modr.vars)
        modlib.locls['__module__'] = mdef
        modlib.name = (name,)

        return modlib

    @stormfunc(readonly=True)
    async def _copy(self, item):
        # short circuit a few python types
        if item is None:
            return None

        if isinstance(item, (int, str, bool)):
            return item

        try:
            valu = fromprim(item)
        except s_exc.NoSuchType:
            mesg = 'Type does not have a Storm primitive and cannot be copied.'
            raise s_exc.BadArg(mesg=mesg) from None

        try:
            return await valu._storm_copy()
        except s_exc.NoSuchType:
            mesg = 'Nested type does not support being copied!'
            raise s_exc.BadArg(mesg=mesg) from None

    @stormfunc(readonly=True)
    async def _cast(self, name, valu):
        name = await toprim(name)
        valu = await toprim(valu)

        typeitem = self.runt.snap.core.model.type(name)
        if typeitem is None:
            mesg = f'No type found for name {name}.'
            raise s_exc.NoSuchType(mesg=mesg)

        # TODO an eventual mapping between model types and storm prims

        norm, info = typeitem.norm(valu)
        return fromprim(norm, basetypes=False)

    @stormfunc(readonly=True)
    async def trycast(self, name, valu):
        name = await toprim(name)
        valu = await toprim(valu)

        typeitem = self.runt.snap.core.model.type(name)
        if typeitem is None:
            mesg = f'No type found for name {name}.'
            raise s_exc.NoSuchType(mesg=mesg)

        try:
            norm, info = typeitem.norm(valu)
            return (True, fromprim(norm, basetypes=False))
        except s_exc.BadTypeValu:
            return (False, None)

    @stormfunc(readonly=True)
    async def _exit(self, mesg=None, **kwargs):
        if mesg:
            mesg = await self._get_mesg(mesg, **kwargs)
            await self.runt.warn(mesg, log=False)
            raise s_stormctrl.StormExit(mesg)
        raise s_stormctrl.StormExit()

    @stormfunc(readonly=True)
    async def _sorted(self, valu, reverse=False):
        valu = await toprim(valu)
        if isinstance(valu, dict):
            valu = list(valu.items())
        for item in sorted(valu, reverse=reverse):
            yield item

    async def _set(self, *vals):
        return Set(vals)

    async def _list(self, *vals):
        return List(list(vals))

    async def _text(self, *args):
        valu = ''.join(args)
        return Text(valu)

    @stormfunc(readonly=True)
    async def _guid(self, *args):
        if args:
            args = await toprim(args)
            return s_common.guid(args)
        return s_common.guid()

    @stormfunc(readonly=True)
    async def _len(self, item):

        if isinstance(item, (types.GeneratorType, types.AsyncGeneratorType)):
            size = 0
            async for _ in s_coro.agen(item):
                size += 1
                await asyncio.sleep(0)
            return size

        try:
            return len(item)
        except TypeError:
            name = f'{item.__class__.__module__}.{item.__class__.__name__}'
            raise s_exc.StormRuntimeError(mesg=f'Object {name} does not have a length.', name=name) from None
        except Exception as e:  # pragma: no cover
            name = f'{item.__class__.__module__}.{item.__class__.__name__}'
            raise s_exc.StormRuntimeError(mesg=f'Unknown error during len(): {repr(e)}', name=name)

    @stormfunc(readonly=True)
    async def _min(self, *args):
        # allow passing in a list of ints
        vals = []
        for arg in args:
            if isinstance(arg, (list, tuple)):
                vals.extend(arg)
                continue
            vals.append(arg)

        ints = [await toint(x) for x in vals]
        return min(*ints)

    @stormfunc(readonly=True)
    async def _max(self, *args):
        # allow passing in a list of ints
        vals = []
        for arg in args:
            if isinstance(arg, (list, tuple)):
                vals.extend(arg)
                continue
            vals.append(arg)

        ints = [await toint(x) for x in vals]
        return max(*ints)

    @staticmethod
    async def _get_mesg(mesg, **kwargs):
        if not isinstance(mesg, str):
            mesg = await torepr(mesg)
        elif kwargs:
            mesg = await kwarg_format(mesg, **kwargs)
        return mesg

    @stormfunc(readonly=True)
    async def _print(self, mesg, **kwargs):
        mesg = await self._get_mesg(mesg, **kwargs)
        await self.runt.printf(mesg)

    @stormfunc(readonly=True)
    async def _raise(self, name, mesg, **info):
        name = await tostr(name)
        mesg = await tostr(mesg)
        info = await toprim(info)
        s_common.reqjsonsafe(info)

        ctor = getattr(s_exc, name, None)
        if ctor is not None:
            raise ctor(mesg=mesg, **info)

        info['mesg'] = mesg
        info['errname'] = name
        raise s_exc.StormRaise(**info)

    @stormfunc(readonly=True)
    async def _range(self, stop, start=None, step=None):
        stop = await toint(stop)
        start = await toint(start, True)
        step = await toint(step, True)

        if start is not None:
            if step is not None:
                genr = range(start, stop, step)
            else:
                genr = range(start, stop)
        else:
            genr = range(stop)

        for valu in genr:
            yield valu
            await asyncio.sleep(0)

    @stormfunc(readonly=True)
    async def _pprint(self, item, prefix='', clamp=None):
        if clamp is not None:
            clamp = await toint(clamp)

            if clamp < 3:
                mesg = 'Invalid clamp length.'
                raise s_exc.StormRuntimeError(mesg=mesg, clamp=clamp)

        try:
            item = await toprim(item)
        except s_exc.NoSuchType:
            pass

        lines = pprint.pformat(item).splitlines()

        for line in lines:
            fline = f'{prefix}{line}'
            if clamp and len(fline) > clamp:
                await self.runt.printf(f'{fline[:clamp-3]}...')
            else:
                await self.runt.printf(fline)

    @stormfunc(readonly=True)
    async def _warn(self, mesg, **kwargs):
        mesg = await self._get_mesg(mesg, **kwargs)
        await self.runt.warn(mesg, log=False)

    @stormfunc(readonly=True)
    async def _dict(self, **kwargs):
        return Dict(kwargs)

    @stormfunc(readonly=True)
    async def _fire(self, name, **info):
        info = await toprim(info)
        s_common.reqjsonsafe(info)
        await self.runt.snap.fire('storm:fire', type=name, data=info)

@registry.registerLib
class LibPs(Lib):
    '''
    A Storm Library for interacting with running tasks on the Cortex.
    '''
    _storm_locals = (  # type:  ignore
        {'name': 'kill', 'desc': 'Stop a running task on the Cortex.',
         'type': {'type': 'function', '_funcname': '_kill',
                  'args': (
                      {'name': 'prefix', 'type': 'str',
                       'desc': 'The prefix of the task to stop. '
                               'Tasks will only be stopped if there is a single prefix match.'},
                  ),
                  'returns': {'type': 'boolean', 'desc': ' True if the task was cancelled, False otherwise.', }}},
        {'name': 'list', 'desc': 'List tasks the current user can access.',
         'type': {'type': 'function', '_funcname': '_list',
                  'returns': {'type': 'list', 'desc': 'A list of task definitions.', }}},
    )
    _storm_lib_path = ('ps',)

    def getObjLocals(self):
        return {
            'kill': self._kill,
            'list': self._list,
        }

    async def _kill(self, prefix):
        idens = []

        todo = s_common.todo('ps', self.runt.user)
        tasks = await self.dyncall('cell', todo)
        for task in tasks:
            iden = task.get('iden')
            if iden.startswith(prefix):
                idens.append(iden)

        if len(idens) == 0:
            mesg = 'Provided iden does not match any processes.'
            raise s_exc.StormRuntimeError(mesg=mesg, iden=prefix)

        if len(idens) > 1:
            mesg = 'Provided iden matches more than one process.'
            raise s_exc.StormRuntimeError(mesg=mesg, iden=prefix)

        todo = s_common.todo('kill', self.runt.user, idens[0])
        return await self.dyncall('cell', todo)

    async def _list(self):
        todo = s_common.todo('ps', self.runt.user)
        return await self.dyncall('cell', todo)

@registry.registerLib
class LibStr(Lib):
    '''
    A Storm Library for interacting with strings.
    '''
    _storm_locals = (
        {'name': 'join', 'desc': '''
            Join items into a string using a separator.

            Examples:
                Join together a list of strings with a dot separator::

                    cli> storm $foo=$lib.str.join('.', ('rep', 'vtx', 'tag')) $lib.print($foo)

                    rep.vtx.tag''',
         'type': {'type': 'function', '_funcname': 'join',
                  'args': (
                      {'name': 'sepr', 'type': 'str', 'desc': 'The separator used to join strings with.', },
                      {'name': 'items', 'type': 'list', 'desc': 'A list of items to join together.', },
                  ),
                  'returns': {'type': 'str', 'desc': 'The joined string.', }}},
        {'name': 'concat', 'desc': 'Concatenate a set of strings together.',
         'type': {'type': 'function', '_funcname': 'concat',
                  'args': (
                      {'name': '*args', 'type': 'any', 'desc': 'Items to join together.', },
                  ),
                  'returns': {'type': 'str', 'desc': 'The joined string.', }}},
        {'name': 'format', 'desc': '''
            Format a text string.

            Examples:
                Format a string with a fixed argument and a variable::

                    cli> storm $list=(1,2,3,4)
                         $str=$lib.str.format('Hello {name}, your list is {list}!', name='Reader', list=$list)
                         $lib.print($str)

                    Hello Reader, your list is ['1', '2', '3', '4']!''',
         'type': {'type': 'function', '_funcname': 'format',
                  'args': (
                      {'name': 'text', 'type': 'str', 'desc': 'The base text string.', },
                      {'name': '**kwargs', 'type': 'any',
                       'desc': 'Keyword values which are substituted into the string.', },
                  ),
                  'returns': {'type': 'str', 'desc': 'The new string.', }}},
    )
    _storm_lib_path = ('str',)

    def getObjLocals(self):
        return {
            'join': self.join,
            'concat': self.concat,
            'format': self.format,
        }

    async def concat(self, *args):
        strs = [await tostr(a) for a in args]
        return ''.join(strs)

    async def format(self, text, **kwargs):
        text = await kwarg_format(text, **kwargs)

        return text

    async def join(self, sepr, items):
        strs = [await tostr(item) async for item in toiter(items)]
        return sepr.join(strs)

@registry.registerLib
class LibAxon(Lib):
    '''
    A Storm library for interacting with the Cortex's Axon.
    '''
    _storm_locals = (
        {'name': 'wget', 'desc': """
            A method to download an HTTP(S) resource into the Cortex's Axon.

            Notes:
                The response body will be stored regardless of the status code. See the ``Axon.wget()`` API
                documentation to see the complete structure of the response dictionary.

            Example:
                Get the Vertex Project website::

                    $headers = $lib.dict()
                    $headers."User-Agent" = Foo/Bar

                    $resp = $lib.axon.wget("http://vertex.link", method=GET, headers=$headers)
                    if $resp.ok { $lib.print("Downloaded: {size} bytes", size=$resp.size) }
            """,
         'type': {'type': 'function', '_funcname': 'wget',
                  'args': (
                      {'name': 'url', 'type': 'str', 'desc': 'The URL to download'},
                      {'name': 'headers', 'type': 'dict', 'desc': 'An optional dictionary of HTTP headers to send.',
                       'default': None},
                      {'name': 'params', 'type': 'dict', 'desc': 'An optional dictionary of URL parameters to add.',
                       'default': None},
                      {'name': 'method', 'type': 'str', 'desc': 'The HTTP method to use.', 'default': 'GET'},
                      {'name': 'json', 'type': 'dict', 'desc': 'A JSON object to send as the body.',
                       'default': None},
                      {'name': 'body', 'type': 'bytes', 'desc': 'Bytes to send as the body.', 'default': None},
                      {'name': 'ssl', 'type': 'boolean',
                       'desc': 'Set to False to disable SSL/TLS certificate verification.', 'default': True},
                      {'name': 'timeout', 'type': 'int', 'desc': 'Timeout for the download operation.',
                       'default': None},
                      {'name': 'proxy', 'type': ['bool', 'null', 'str'],
                       'desc': 'Set to a proxy URL string or $lib.false to disable proxy use.', 'default': None},
                  ),
                  'returns': {'type': 'dict', 'desc': 'A status dictionary of metadata.'}}},
        {'name': 'wput', 'desc': """
            A method to upload a blob from the axon to an HTTP(S) endpoint.
            """,
         'type': {'type': 'function', '_funcname': 'wput',
                  'args': (
                      {'name': 'sha256', 'type': 'str', 'desc': 'The sha256 of the file blob to upload.'},
                      {'name': 'url', 'type': 'str', 'desc': 'The URL to upload the file to.'},
                      {'name': 'headers', 'type': 'dict', 'desc': 'An optional dictionary of HTTP headers to send.',
                       'default': None},
                      {'name': 'params', 'type': 'dict', 'desc': 'An optional dictionary of URL parameters to add.',
                       'default': None},
                      {'name': 'method', 'type': 'str', 'desc': 'The HTTP method to use.', 'default': 'PUT'},
                      {'name': 'ssl', 'type': 'boolean',
                       'desc': 'Set to False to disable SSL/TLS certificate verification.', 'default': True},
                      {'name': 'timeout', 'type': 'int', 'desc': 'Timeout for the download operation.',
                       'default': None},
                      {'name': 'proxy', 'type': ['bool', 'null', 'str'],
                       'desc': 'Set to a proxy URL string or $lib.false to disable proxy use.', 'default': None},
                  ),
                  'returns': {'type': 'dict', 'desc': 'A status dictionary of metadata.'}}},
        {'name': 'urlfile', 'desc': '''
            Retrive the target URL using the wget() function and construct an inet:urlfile node from the response.

            Notes:
                This accepts the same arguments as ``$lib.axon.wget()``.
                ''',
         'type': {'type': 'function', '_funcname': 'urlfile',
                  'args': (
                      {'name': '*args', 'type': 'any', 'desc': 'Args from ``$lib.axon.wget()``.'},
                      {'name': '**kwargs', 'type': 'any', 'desc': 'Args from ``$lib.axon.wget()``.'},
                  ),
                  'returns': {'type': ['storm:node', 'null'],
                              'desc': 'The ``inet:urlfile`` node on success,  ``null`` on error.'}}},
        {'name': 'del', 'desc': '''
            Remove the bytes from the Cortex's Axon by sha256.

            Example:
                Delete files from the axon based on a tag::

                    file:bytes#foo +:sha256 $lib.axon.del(:sha256)
        ''',
         'type': {'type': 'function', '_funcname': 'del_',
                  'args': (
                      {'name': 'sha256', 'type': 'hash:sha256',
                       'desc': 'The sha256 of the bytes to remove from the Axon.'},
                  ),
                  'returns': {'type': 'boolean', 'desc': 'True if the bytes were found and removed.'}}},

        {'name': 'dels', 'desc': '''
            Remove multiple byte blobs from the Cortex's Axon by a list of sha256 hashes.

            Example:
                Delete a list of files (by hash) from the Axon::

                    $list = ($hash0, $hash1, $hash2)
                    $lib.axon.dels($list)
        ''',
         'type': {'type': 'function', '_funcname': 'dels',
                  'args': (
                      {'name': 'sha256s', 'type': 'list', 'desc': 'A list of sha256 hashes to remove from the Axon.'},
                  ),
                  'returns': {'type': 'list',
                              'desc': 'A list of boolean values that are True if the bytes were found.'}}},

        {'name': 'list', 'desc': '''
        List (offset, sha256, size) tuples for files in the Axon in added order.

        Example:
            List files::

                for ($offs, $sha256, $size) in $lib.axon.list() {
                    $lib.print($sha256)
                }

            Start list from offset 10::

                for ($offs, $sha256, $size) in $lib.axon.list(10) {
                    $lib.print($sha256)
                }
        ''',
         'type': {'type': 'function', '_funcname': 'list',
                  'args': (
                      {'name': 'offs', 'type': 'int', 'desc': 'The offset to start from.', 'default': 0},
                      {'name': 'wait', 'type': 'boolean', 'default': False,
                        'desc': 'Wait for new results and yield them in realtime.'},
                      {'name': 'timeout', 'type': 'int', 'default': None,
                        'desc': 'The maximum time to wait for a new result before returning.'},
                  ),
                  'returns': {'name': 'yields', 'type': 'list',
                              'desc': 'Tuple of (offset, sha256, size) in added order.'}}},
        {'name': 'readlines', 'desc': '''
        Yields lines of text from a plain-text file stored in the Axon.

        Example:
            Get the lines for a given file::

                for $line in $lib.axon.readlines($sha256) {
                    $dostuff($line)
                }
        ''',
         'type': {'type': 'function', '_funcname': 'readlines',
                  'args': (
                      {'name': 'sha256', 'type': 'str', 'desc': 'The SHA256 hash of the file.'},
                  ),
                  'returns': {'name': 'yields', 'type': 'str',
                              'desc': 'A line of text from the file.'}}},

        {'name': 'jsonlines', 'desc': '''
        Yields JSON objects from a JSON-lines file stored in the Axon.

        Example:
            Get the JSON objects from a given JSONL file::

                for $item in $lib.axon.jsonlines($sha256) {
                    $dostuff($item)
                }
        ''',
         'type': {'type': 'function', '_funcname': 'jsonlines',
                  'args': (
                      {'name': 'sha256', 'type': 'str', 'desc': 'The SHA256 hash of the file.'},
                  ),
                  'returns': {'name': 'yields', 'type': 'any',
                              'desc': 'A JSON object parsed from a line of text.'}}},
        {'name': 'csvrows', 'desc': '''
            Yields CSV rows from a CSV file stored in the Axon.

            Notes:
                The dialect and fmtparams expose the Python csv.reader() parameters.

            Example:
                Get the rows from a given csv file::

                    for $row in $lib.axon.csvrows($sha256) {
                        $dostuff($row)
                    }

                Get the rows from a given tab separated file::

                    for $row in $lib.axon.csvrows($sha256, delimiter="\\t") {
                        $dostuff($row)
                    }
            ''',
         'type': {'type': 'function', '_funcname': 'csvrows',
                  'args': (
                      {'name': 'sha256', 'type': 'str', 'desc': 'The SHA256 hash of the file.'},
                      {'name': 'dialect', 'type': 'str', 'desc': 'The default CSV dialect to use.',
                       'default': 'excel'},
                      {'name': '**fmtparams', 'type': 'any', 'desc': 'Format arguments.'},
                  ),
                  'returns': {'name': 'yields', 'type': 'list',
                              'desc': 'A list of strings from the CSV file.'}}},
        {'name': 'metrics', 'desc': '''
        Get runtime metrics of the Axon.

        Example:
            Print the total number of files stored in the Axon::

                $data = $lib.axon.metrics()
                $lib.print("The Axon has {n} files", n=$data."file:count")
        ''',
        'type': {'type': 'function', '_funcname': 'metrics',
                 'returns': {'type': 'dict', 'desc': 'A dictionary containing runtime data about the Axon.'}}},
    )
    _storm_lib_path = ('axon',)

    def getObjLocals(self):
        return {
            'wget': self.wget,
            'wput': self.wput,
            'urlfile': self.urlfile,
            'del': self.del_,
            'dels': self.dels,
            'list': self.list,
            'readlines': self.readlines,
            'jsonlines': self.jsonlines,
            'csvrows': self.csvrows,
            'metrics': self.metrics,
        }

    def strify(self, item):
        if isinstance(item, (list, tuple)):
            return [(str(k), str(v)) for (k, v) in item]
        elif isinstance(item, dict):
            return {str(k): str(v) for k, v in item.items()}
        return item

    async def readlines(self, sha256):
        self.runt.confirm(('storm', 'lib', 'axon', 'get'))
        await self.runt.snap.core.getAxon()

        sha256 = await tostr(sha256)
        async for line in self.runt.snap.core.axon.readlines(sha256):
            yield line

    async def jsonlines(self, sha256):
        self.runt.confirm(('storm', 'lib', 'axon', 'get'))
        await self.runt.snap.core.getAxon()

        sha256 = await tostr(sha256)
        async for line in self.runt.snap.core.axon.jsonlines(sha256):
            yield line

    async def dels(self, sha256s):

        self.runt.confirm(('storm', 'lib', 'axon', 'del'))

        sha256s = await toprim(sha256s)

        if not isinstance(sha256s, (list, tuple)):
            raise s_exc.BadArg()

        hashes = [s_common.uhex(s) for s in sha256s]

        await self.runt.snap.core.getAxon()

        axon = self.runt.snap.core.axon
        return await axon.dels(hashes)

    async def del_(self, sha256):

        self.runt.confirm(('storm', 'lib', 'axon', 'del'))
        sha256 = await tostr(sha256)

        sha256b = s_common.uhex(sha256)
        await self.runt.snap.core.getAxon()

        axon = self.runt.snap.core.axon
        return await axon.del_(sha256b)

    async def wget(self, url, headers=None, params=None, method='GET', json=None, body=None, ssl=True, timeout=None, proxy=None):

        self.runt.confirm(('storm', 'lib', 'axon', 'wget'))

        if proxy is not None and not self.runt.isAdmin():
            raise s_exc.AuthDeny(mesg=s_exc.proxy_admin_mesg, user=self.runt.user.iden, username=self.runt.user.name)

        url = await tostr(url)
        method = await tostr(method)

        ssl = await tobool(ssl)
        body = await toprim(body)
        json = await toprim(json)
        params = await toprim(params)
        headers = await toprim(headers)
        timeout = await toprim(timeout)
        proxy = await toprim(proxy)

        params = self.strify(params)
        headers = self.strify(headers)

        await self.runt.snap.core.getAxon()

        kwargs = {}
        axonvers = self.runt.snap.core.axoninfo['synapse']['version']
        if axonvers >= (2, 97, 0):
            kwargs['proxy'] = proxy

        axon = self.runt.snap.core.axon
        resp = await axon.wget(url, headers=headers, params=params, method=method, ssl=ssl, body=body, json=json,
                               timeout=timeout, **kwargs)
        resp['original_url'] = url
        return resp

    async def wput(self, sha256, url, headers=None, params=None, method='PUT', ssl=True, timeout=None, proxy=None):

        self.runt.confirm(('storm', 'lib', 'axon', 'wput'))

        if proxy is not None and not self.runt.isAdmin():
            raise s_exc.AuthDeny(mesg=s_exc.proxy_admin_mesg, user=self.runt.user.iden, username=self.runt.user.name)

        url = await tostr(url)
        sha256 = await tostr(sha256)
        method = await tostr(method)
        proxy = await toprim(proxy)

        ssl = await tobool(ssl)
        params = await toprim(params)
        headers = await toprim(headers)
        timeout = await toprim(timeout)

        params = self.strify(params)
        headers = self.strify(headers)

        axon = self.runt.snap.core.axon
        sha256byts = s_common.uhex(sha256)

        kwargs = {}
        axonvers = self.runt.snap.core.axoninfo['synapse']['version']
        if axonvers >= (2, 97, 0):
            kwargs['proxy'] = proxy

        return await axon.wput(sha256byts, url, headers=headers, params=params, method=method, ssl=ssl, timeout=timeout, **kwargs)

    async def urlfile(self, *args, **kwargs):
        resp = await self.wget(*args, **kwargs)
        code = resp.get('code')

        if code != 200:
            if code is None:
                mesg = f'$lib.axon.urlfile(): {resp.get("mesg")}'
            else:
                mesg = f'$lib.axon.urlfile(): HTTP code {code} != 200'

            await self.runt.warn(mesg, log=False)
            return

        now = self.runt.model.type('time').norm('now')[0]

        original_url = resp.get('original_url')
        hashes = resp.get('hashes')
        sha256 = hashes.get('sha256')
        props = {
            'size': resp.get('size'),
            'md5': hashes.get('md5'),
            'sha1': hashes.get('sha1'),
            'sha256': sha256,
            '.seen': now,
        }

        filenode = await self.runt.snap.addNode('file:bytes', sha256, props=props)

        if not filenode.get('name'):
            info = s_urlhelp.chopurl(original_url)
            base = info.get('path').strip('/').split('/')[-1]
            if base:
                await filenode.set('name', base)

        props = {'.seen': now}
        urlfile = await self.runt.snap.addNode('inet:urlfile', (original_url, sha256), props=props)

        history = resp.get('history')
        if history is not None:
            redirs = []
            src = original_url

            # We skip the first entry in history, since that URL is the original URL
            # having been redirected. The second+ history item represents the
            # requested URL. We then capture the last part of the chain in our list.
            # The recorded URLs after the original_url are all the resolved URLS,
            # since Location headers may be partial paths and this avoids needing to
            # do url introspection that has already been done by the Axon.

            for info in history[1:]:
                url = info.get('url')
                redirs.append((src, url))
                src = url

            redirs.append((src, resp.get('url')))

            for valu in redirs:
                props = {'.seen': now}
                await self.runt.snap.addNode('inet:urlredir', valu, props=props)

        return urlfile

    async def list(self, offs=0, wait=False, timeout=None):
        offs = await toint(offs)
        wait = await tobool(wait)
        timeout = await toint(timeout, noneok=True)

        self.runt.confirm(('storm', 'lib', 'axon', 'has'))

        await self.runt.snap.core.getAxon()
        axon = self.runt.snap.core.axon

        async for item in axon.hashes(offs, wait=wait, timeout=timeout):
            yield (item[0], s_common.ehex(item[1][0]), item[1][1])

    async def csvrows(self, sha256, dialect='excel', **fmtparams):

        self.runt.confirm(('storm', 'lib', 'axon', 'get'))
        await self.runt.snap.core.getAxon()

        sha256 = await tostr(sha256)
        dialect = await tostr(dialect)
        fmtparams = await toprim(fmtparams)
        async for item in self.runt.snap.core.axon.csvrows(s_common.uhex(sha256), dialect, **fmtparams):
            yield item
            await asyncio.sleep(0)

    async def metrics(self):
        self.runt.confirm(('storm', 'lib', 'axon', 'has'))
        return await self.runt.snap.core.axon.metrics()

@registry.registerLib
class LibBytes(Lib):
    '''
    A Storm Library for interacting with bytes storage.
    '''
    _storm_locals = (
        {'name': 'put', 'desc': '''
            Save the given bytes variable to the Axon the Cortex is configured to use.

            Examples:
                Save a base64 encoded buffer to the Axon::

                    cli> storm $s='dGVzdA==' $buf=$lib.base64.decode($s) ($size, $sha256)=$lib.bytes.put($buf)
                         $lib.print('size={size} sha256={sha256}', size=$size, sha256=$sha256)

                    size=4 sha256=9f86d081884c7d659a2feaa0c55ad015a3bf4f1b2b0b822cd15d6c15b0f00a08''',
         'type': {'type': 'function', '_funcname': '_libBytesPut',
                  'args': (
                      {'name': 'byts', 'type': 'bytes', 'desc': 'The bytes to save.', },
                  ),
                  'returns': {'type': 'list', 'desc': 'A tuple of the file size and sha256 value.', }}},
        {'name': 'has', 'desc': '''
            Check if the Axon the Cortex is configured to use has a given sha256 value.

            Examples:
                Check if the Axon has a given file::

                    # This example assumes the Axon does have the bytes
                    cli> storm if $lib.bytes.has(9f86d081884c7d659a2feaa0c55ad015a3bf4f1b2b0b822cd15d6c15b0f00a08) {
                            $lib.print("Has bytes")
                        } else {
                            $lib.print("Does not have bytes")
                        }

                    Has bytes
            ''',
         'type': {'type': 'function', '_funcname': '_libBytesHas',
                  'args': (
                      {'name': 'sha256', 'type': 'str', 'desc': 'The sha256 value to check.', },
                  ),
                  'returns': {'type': 'boolean', 'desc': 'True if the Axon has the file, false if it does not.', }}},
        {'name': 'size', 'desc': '''
            Return the size of the bytes stored in the Axon for the given sha256.

            Examples:
                Get the size for a file given a variable named ``$sha256``::

                    $size = $lib.bytes.size($sha256)
            ''',
         'type': {'type': 'function', '_funcname': '_libBytesSize',
                  'args': (
                      {'name': 'sha256', 'type': 'str', 'desc': 'The sha256 value to check.', },
                  ),
                  'returns': {'type': ['int', 'null'],
                              'desc': 'The size of the file or ``null`` if the file is not found.', }}},
        {'name': 'hashset', 'desc': '''
            Return additional hashes of the bytes stored in the Axon for the given sha256.

            Examples:
                Get the md5 hash for a file given a variable named ``$sha256``::

                    $hashset = $lib.bytes.hashset($sha256)
                    $md5 = $hashset.md5
            ''',
         'type': {'type': 'function', '_funcname': '_libBytesHashset',
                  'args': (
                      {'name': 'sha256', 'type': 'str', 'desc': 'The sha256 value to calculate hashes for.', },
                  ),
                  'returns': {'type': 'dict', 'desc': 'A dictionary of additional hashes.', }}},
        {'name': 'upload', 'desc': '''
            Upload a stream of bytes to the Axon as a file.

            Examples:
                Upload bytes from a generator::

                    ($size, $sha256) = $lib.bytes.upload($getBytesChunks())
            ''',
         'type': {'type': 'function', '_funcname': '_libBytesUpload',
                  'args': (
                      {'name': 'genr', 'type': 'generator', 'desc': 'A generator which yields bytes.', },
                  ),
                  'returns': {'type': 'list', 'desc': 'A tuple of the file size and sha256 value.', }}},
    )
    _storm_lib_path = ('bytes',)

    def getObjLocals(self):
        return {
            'put': self._libBytesPut,
            'has': self._libBytesHas,
            'size': self._libBytesSize,
            'upload': self._libBytesUpload,
            'hashset': self._libBytesHashset,
        }

    async def _libBytesUpload(self, genr):
        await self.runt.snap.core.getAxon()
        async with await self.runt.snap.core.axon.upload() as upload:
            async for byts in s_coro.agen(genr):
                await upload.write(byts)
            size, sha256 = await upload.save()
            return size, s_common.ehex(sha256)

    async def _libBytesHas(self, sha256):
        sha256 = await tostr(sha256, noneok=True)
        if sha256 is None:
            return None

        await self.runt.snap.core.getAxon()
        todo = s_common.todo('has', s_common.uhex(sha256))
        ret = await self.dyncall('axon', todo)
        return ret

    async def _libBytesSize(self, sha256):
        sha256 = await tostr(sha256)
        await self.runt.snap.core.getAxon()
        todo = s_common.todo('size', s_common.uhex(sha256))
        ret = await self.dyncall('axon', todo)
        return ret

    async def _libBytesPut(self, byts):
        if not isinstance(byts, bytes):
            mesg = '$lib.bytes.put() requires a bytes argument'
            raise s_exc.BadArg(mesg=mesg)

        await self.runt.snap.core.getAxon()
        todo = s_common.todo('put', byts)
        size, sha2 = await self.dyncall('axon', todo)

        return (size, s_common.ehex(sha2))

    async def _libBytesHashset(self, sha256):
        sha256 = await tostr(sha256)
        await self.runt.snap.core.getAxon()
        todo = s_common.todo('hashset', s_common.uhex(sha256))
        ret = await self.dyncall('axon', todo)
        return ret

@registry.registerLib
class LibLift(Lib):
    '''
    A Storm Library for interacting with lift helpers.
    '''
    _storm_locals = (
        {'name': 'byNodeData', 'desc': 'Lift nodes which have a given nodedata name set on them.',
         'type': {'type': 'function', '_funcname': '_byNodeData',
                  'args': (
                      {'name': 'name', 'desc': 'The name to of the nodedata key to lift by.', 'type': 'str', },
                  ),
                  'returns': {'name': 'Yields', 'type': 'storm:node',
                              'desc': 'Yields nodes to the pipeline. '
                                      'This must be used in conjunction with the ``yield`` keyword.', }}},
    )
    _storm_lib_path = ('lift',)

    def getObjLocals(self):
        return {
            'byNodeData': self._byNodeData,
        }

    async def _byNodeData(self, name):
        async for node in self.runt.snap.nodesByDataName(name):
            yield node

@registry.registerLib
class LibTime(Lib):
    '''
    A Storm Library for interacting with timestamps.
    '''
    _storm_locals = (
        {'name': 'now', 'desc': 'Get the current epoch time in milliseconds.',
         'type': {
             'type': 'function', '_funcname': '_now',
             'returns': {'desc': 'Epoch time in milliseconds.', 'type': 'int', }}},
        {'name': 'fromunix',
         'desc': '''
            Normalize a timestamp from a unix epoch time in seconds to milliseconds.

            Examples:
                Convert a timestamp from seconds to millis and format it::

                    cli> storm $seconds=1594684800 $millis=$lib.time.fromunix($seconds)
                         $str=$lib.time.format($millis, '%A %d, %B %Y') $lib.print($str)

                    Tuesday 14, July 2020''',
         'type': {'type': 'function', '_funcname': '_fromunix',
                  'args': (
                      {'name': 'secs', 'type': 'int', 'desc': 'Unix epoch time in seconds.', },
                  ),
                  'returns': {'type': 'int', 'desc': 'The normalized time in milliseconds.', }}},
        {'name': 'parse', 'desc': '''
            Parse a timestamp string using ``datetime.strptime()`` into an epoch timestamp.

            Examples:
                Parse a string as for its month/day/year value into a timestamp::

                    cli> storm $s='06/01/2020' $ts=$lib.time.parse($s, '%m/%d/%Y') $lib.print($ts)

                    1590969600000''',
         'type': {'type': 'function', '_funcname': '_parse',
                  'args': (
                      {'name': 'valu', 'type': 'str', 'desc': 'The timestamp string to parse.', },
                      {'name': 'format', 'type': 'str', 'desc': 'The format string to use for parsing.', },
                      {'name': 'errok', 'type': 'boolean', 'default': False,
                       'desc': 'If set, parsing errors will return ``$lib.null`` instead of raising an exception.'}
                  ),
                  'returns': {'type': 'int', 'desc': 'The epoch timetsamp for the string.', }}},
        {'name': 'format', 'desc': '''
            Format a Synapse timestamp into a string value using ``datetime.strftime()``.

            Examples:
                Format a timestamp into a string::

                    cli> storm $now=$lib.time.now() $str=$lib.time.format($now, '%A %d, %B %Y') $lib.print($str)

                    Tuesday 14, July 2020''',
         'type': {'type': 'function', '_funcname': '_format',
                  'args': (
                      {'name': 'valu', 'type': 'int', 'desc': 'A timestamp in epoch milliseconds.', },
                      {'name': 'format', 'type': 'str', 'desc': 'The strftime format string.', },
                  ),
                  'returns': {'type': 'str', 'desc': 'The formatted time string.', }}},
        {'name': 'sleep', 'desc': '''
            Pause the processing of data in the storm query.

            Notes:
                This has the effect of clearing the Snap's cache, so any node lifts performed
                after the ``$lib.time.sleep(...)`` executes will be lifted directly from storage.
            ''',
         'type': {'type': 'function', '_funcname': '_sleep',
                  'args': (
                      {'name': 'valu', 'type': 'int', 'desc': 'The number of seconds to pause for.', },
                  ),
                  'returns': {'type': 'null', }}},
        {'name': 'ticker', 'desc': '''
        Periodically pause the processing of data in the storm query.

        Notes:
            This has the effect of clearing the Snap's cache, so any node lifts performed
            after each tick will be lifted directly from storage.
        ''',
         'type': {'type': 'function', '_funcname': '_ticker',
                  'args': (
                      {'name': 'tick',
                       'desc': 'The amount of time to wait between each tick, in seconds.', 'type': 'int', },
                      {'name': 'count', 'default': None, 'type': 'int',
                       'desc': 'The number of times to pause the query before exiting the loop. '
                               'This defaults to None and will yield forever if not set.', }
                  ),
                  'returns': {'name': 'Yields', 'type': 'int',
                              'desc': 'This yields the current tick count after each time it wakes up.', }}},

        {'name': 'year', 'desc': '''
        Returns the year part of a time value.
        ''',
         'type': {'type': 'function', '_funcname': 'year',
                  'args': (
                      {'name': 'tick', 'desc': 'A time value.', 'type': 'time', },
                  ),
                  'returns': {'type': 'int', 'desc': 'The year part of the time expression.', }}},

        {'name': 'month', 'desc': '''
        Returns the month part of a time value.
        ''',
         'type': {'type': 'function', '_funcname': 'month',
                  'args': (
                      {'name': 'tick', 'desc': 'A time value.', 'type': 'time', },
                  ),
                  'returns': {'type': 'int', 'desc': 'The month part of the time expression.', }}},

        {'name': 'day', 'desc': '''
        Returns the day part of a time value.
        ''',
         'type': {'type': 'function', '_funcname': 'day',
                  'args': (
                      {'name': 'tick', 'desc': 'A time value.', 'type': 'time', },
                  ),
                  'returns': {'type': 'int', 'desc': 'The day part of the time expression.', }}},

        {'name': 'hour', 'desc': '''
        Returns the hour part of a time value.
        ''',
         'type': {'type': 'function', '_funcname': 'hour',
                  'args': (
                      {'name': 'tick', 'desc': 'A time value.', 'type': 'time', },
                  ),
                  'returns': {'type': 'int', 'desc': 'The hour part of the time expression.', }}},

        {'name': 'minute', 'desc': '''
        Returns the minute part of a time value.
        ''',
         'type': {'type': 'function', '_funcname': 'minute',
                  'args': (
                      {'name': 'tick', 'desc': 'A time value.', 'type': 'time', },
                  ),
                  'returns': {'type': 'int', 'desc': 'The minute part of the time expression.', }}},

        {'name': 'second', 'desc': '''
        Returns the second part of a time value.
        ''',
         'type': {'type': 'function', '_funcname': 'second',
                  'args': (
                      {'name': 'tick', 'desc': 'A time value.', 'type': 'time', },
                  ),
                  'returns': {'type': 'int', 'desc': 'The second part of the time expression.', }}},

        {'name': 'dayofweek', 'desc': '''
        Returns the index (beginning with monday as 0) of the day within the week.
        ''',
         'type': {'type': 'function', '_funcname': 'dayofweek',
                  'args': (
                      {'name': 'tick', 'desc': 'A time value.', 'type': 'time', },
                  ),
                  'returns': {'type': 'int', 'desc': 'The index of the day within week.', }}},

        {'name': 'dayofyear', 'desc': '''
        Returns the index (beginning with 0) of the day within the year.
        ''',
         'type': {'type': 'function', '_funcname': 'dayofyear',
                  'args': (
                      {'name': 'tick', 'desc': 'A time value.', 'type': 'time', },
                  ),
                  'returns': {'type': 'int', 'desc': 'The index of the day within year.', }}},

        {'name': 'dayofmonth', 'desc': '''
        Returns the index (beginning with 0) of the day within the month.
        ''',
         'type': {'type': 'function', '_funcname': 'dayofmonth',
                  'args': (
                      {'name': 'tick', 'desc': 'A time value.', 'type': 'time', },
                  ),
                  'returns': {'type': 'int', 'desc': 'The index of the day within month.', }}},

        {'name': 'monthofyear', 'desc': '''
        Returns the index (beginning with 0) of the month within the year.
        ''',
         'type': {'type': 'function', '_funcname': 'monthofyear',
                  'args': (
                      {'name': 'tick', 'desc': 'A time value.', 'type': 'time', },
                  ),
                  'returns': {'type': 'int', 'desc': 'The index of the month within year.', }}},
        {'name': 'toUTC', 'desc': '''
        Adjust an epoch milliseconds timestamp to UTC from the given timezone.
        ''',
         'type': {'type': 'function', '_funcname': 'toUTC',
                  'args': (
                      {'name': 'tick', 'desc': 'A time value.', 'type': 'time'},
                      {'name': 'timezone', 'desc': 'A timezone name. See python pytz docs for options.', 'type': 'str'},
                  ),
                  'returns': {'type': 'list', 'desc': 'An ($ok, $valu) tuple.', }}},
    )
    _storm_lib_path = ('time',)

    def getObjLocals(self):
        return {
            'now': self._now,
            'toUTC': self.toUTC,
            'fromunix': self._fromunix,
            'parse': self._parse,
            'format': self._format,
            'sleep': self._sleep,
            'ticker': self._ticker,

            'day': self.day,
            'hour': self.hour,
            'year': self.year,
            'month': self.month,
            'minute': self.minute,
            'second': self.second,

            'dayofweek': self.dayofweek,
            'dayofyear': self.dayofyear,
            'dayofmonth': self.dayofmonth,
            'monthofyear': self.monthofyear,
        }

    async def toUTC(self, tick, timezone):

        tick = await toprim(tick)
        timezone = await tostr(timezone)

        timetype = self.runt.snap.core.model.type('time')

        norm, info = timetype.norm(tick)
        try:
            return (True, s_time.toUTC(norm, timezone))
        except s_exc.BadArg as e:
            return (False, s_common.excinfo(e))

    def _now(self):
        return s_common.now()

    async def day(self, tick):
        tick = await toprim(tick)
        timetype = self.runt.snap.core.model.type('time')
        norm, info = timetype.norm(tick)
        return s_time.day(norm)

    async def hour(self, tick):
        tick = await toprim(tick)
        timetype = self.runt.snap.core.model.type('time')
        norm, info = timetype.norm(tick)
        return s_time.hour(norm)

    async def year(self, tick):
        tick = await toprim(tick)
        timetype = self.runt.snap.core.model.type('time')
        norm, info = timetype.norm(tick)
        return s_time.year(norm)

    async def month(self, tick):
        tick = await toprim(tick)
        timetype = self.runt.snap.core.model.type('time')
        norm, info = timetype.norm(tick)
        return s_time.month(norm)

    async def minute(self, tick):
        tick = await toprim(tick)
        timetype = self.runt.snap.core.model.type('time')
        norm, info = timetype.norm(tick)
        return s_time.minute(norm)

    async def second(self, tick):
        tick = await toprim(tick)
        timetype = self.runt.snap.core.model.type('time')
        norm, info = timetype.norm(tick)
        return s_time.second(norm)

    async def dayofweek(self, tick):
        tick = await toprim(tick)
        timetype = self.runt.snap.core.model.type('time')
        norm, info = timetype.norm(tick)
        return s_time.dayofweek(norm)

    async def dayofyear(self, tick):
        tick = await toprim(tick)
        timetype = self.runt.snap.core.model.type('time')
        norm, info = timetype.norm(tick)
        return s_time.dayofyear(norm)

    async def dayofmonth(self, tick):
        tick = await toprim(tick)
        timetype = self.runt.snap.core.model.type('time')
        norm, info = timetype.norm(tick)
        return s_time.dayofmonth(norm)

    async def monthofyear(self, tick):
        tick = await toprim(tick)
        timetype = self.runt.snap.core.model.type('time')
        norm, info = timetype.norm(tick)
        return s_time.month(norm) - 1

    async def _format(self, valu, format):
        timetype = self.runt.snap.core.model.type('time')
        # Give a times string a shot at being normed prior to formatting.
        try:
            norm, _ = timetype.norm(valu)
        except s_exc.BadTypeValu as e:
            mesg = f'Failed to norm a time value prior to formatting - {str(e)}'
            raise s_exc.StormRuntimeError(mesg=mesg, valu=valu,
                                          format=format) from None

        if norm == timetype.futsize:
            mesg = 'Cannot format a timestamp for ongoing/future time.'
            raise s_exc.StormRuntimeError(mesg=mesg, valu=valu, format=format)

        try:
            dt = datetime.datetime(1970, 1, 1) + datetime.timedelta(milliseconds=norm)
            ret = dt.strftime(format)
        except Exception as e:
            mesg = f'Error during time format - {str(e)}'
            raise s_exc.StormRuntimeError(mesg=mesg, valu=valu,
                                          format=format) from None
        return ret

    async def _parse(self, valu, format, errok=False):
        errok = await tobool(errok)
        try:
            dt = datetime.datetime.strptime(valu, format)
        except ValueError as e:
            if errok:
                return None
            mesg = f'Error during time parsing - {str(e)}'
            raise s_exc.StormRuntimeError(mesg=mesg, valu=valu,
                                          format=format) from None
        if dt.tzinfo is not None:
            # Convert the aware dt to UTC, then strip off the tzinfo
            dt = dt.astimezone(datetime.timezone.utc).replace(tzinfo=None)
        return int((dt - s_time.EPOCH).total_seconds() * 1000)

    async def _sleep(self, valu):
        await self.runt.snap.waitfini(timeout=float(valu))
        await self.runt.snap.clearCache()

    async def _ticker(self, tick, count=None):
        if count is not None:
            count = await toint(count)

        tick = float(tick)

        offs = 0
        while True:

            await self.runt.snap.waitfini(timeout=tick)
            await self.runt.snap.clearCache()
            yield offs

            offs += 1
            if count is not None and offs == count:
                break

    async def _fromunix(self, secs):
        secs = float(secs)
        return int(secs * 1000)

@registry.registerLib
class LibRegx(Lib):
    '''
    A Storm library for searching/matching with regular expressions.
    '''
    _storm_locals = (
        {'name': 'search', 'desc': '''
            Search the given text for the pattern and return the matching groups.

            Note:
                In order to get the matching groups, patterns must use parentheses
                to indicate the start and stop of the regex to return portions of.
                If groups are not used, a successful match will return a empty list
                and a unsuccessful match will return ``$lib.null``.

            Example:
                Extract the matching groups from a piece of text::

                    $m = $lib.regex.search("^([0-9])+.([0-9])+.([0-9])+$", $text)
                    if $m {
                        ($maj, $min, $pat) = $m
                    }''',
         'type': {'type': 'function', '_funcname': 'search',
                  'args': (
                      {'name': 'pattern', 'type': 'str', 'desc': 'The regular expression pattern.', },
                      {'name': 'text', 'type': 'str', 'desc': 'The text to match.', },
                      {'name': 'flags', 'type': 'int', 'desc': 'Regex flags to control the match behavior.',
                       'default': 0},
                  ),
                  'returns': {'type': 'list', 'desc': 'A list of strings for the matching groups in the pattern.', }}},
        {'name': 'findall', 'desc': '''
            Search the given text for the patterns and return a list of matching strings.

            Note:
                If multiple matching groups are specified, the return value is a
                list of lists of strings.

            Example:

                Extract the matching strings from a piece of text::

                    for $x in $lib.regex.findall("G[0-9]{4}", "G0006 and G0001") {
                        $dostuff($x)
                    }
                    ''',
         'type': {'type': 'function', '_funcname': 'findall',
                  'args': (
                      {'name': 'pattern', 'type': 'str', 'desc': 'The regular expression pattern.', },
                      {'name': 'text', 'type': 'str', 'desc': 'The text to match.', },
                      {'name': 'flags', 'type': 'int', 'desc': 'Regex flags to control the match behavior.',
                       'default': 0},
                  ),
                  'returns': {'type': 'list', 'desc': 'A list of lists of strings for the matching groups in the pattern.', }}},
        {'name': 'matches', 'desc': '''
            Check if text matches a pattern.
            Returns $lib.true if the text matches the pattern, otherwise $lib.false.

            Notes:
                This API requires the pattern to match at the start of the string.

            Example:
                Check if the variable matches a expression::

                    if $lib.regex.matches("^[0-9]+.[0-9]+.[0-9]+$", $text) {
                        $lib.print("It's semver! ...probably")
                    }
            ''',
         'type': {'type': 'function', '_funcname': 'matches',
                  'args': (
                      {'name': 'pattern', 'type': 'str', 'desc': 'The regular expression pattern.', },
                      {'name': 'text', 'type': 'str', 'desc': 'The text to match.', },
                      {'name': 'flags', 'type': 'int', 'desc': 'Regex flags to control the match behavior.',
                       'default': 0, },
                  ),
                  'returns': {'type': 'boolean', 'desc': 'True if there is a match, False otherwise.', }}},
        {'name': 'replace', 'desc': '''
            Replace any substrings that match the given regular expression with the specified replacement.

            Example:
                Replace a portion of a string with a new part based on a regex::

                    $norm = $lib.regex.replace("\\sAND\\s", " & ", "Ham and eggs!", $lib.regex.flags.i)
            ''',
         'type': {'type': 'function', '_funcname': 'replace',
                  'args': (
                      {'name': 'pattern', 'type': 'str', 'desc': 'The regular expression pattern.', },
                      {'name': 'replace', 'type': 'str', 'desc': 'The text to replace matching sub strings.', },
                      {'name': 'text', 'type': 'str', 'desc': 'The input text to search/replace.', },
                      {'name': 'flags', 'type': 'int', 'desc': 'Regex flags to control the match behavior.',
                       'default': 0, },
                  ),
                  'returns': {'type': 'str', 'desc': 'The new string with matches replaced.', }}},
        {'name': 'flags.i', 'desc': 'Regex flag to indicate that case insensitive matches are allowed.',
         'type': 'int', },
        {'name': 'flags.m', 'desc': 'Regex flag to indicate that multiline matches are allowed.', 'type': 'int', },
    )
    _storm_lib_path = ('regex',)

    def __init__(self, runt, name=()):
        Lib.__init__(self, runt, name=name)
        self.compiled = {}

    def getObjLocals(self):
        return {
            'search': self.search,
            'matches': self.matches,
            'findall': self.findall,
            'replace': self.replace,
            'flags': {'i': regex.IGNORECASE,
                      'm': regex.MULTILINE,
                      },
        }

    async def _getRegx(self, pattern, flags):
        lkey = (pattern, flags)
        regx = self.compiled.get(lkey)
        if regx is None:
            regx = self.compiled[lkey] = regex.compile(pattern, flags=flags)
        return regx

    async def replace(self, pattern, replace, text, flags=0):
        text = await tostr(text)
        flags = await toint(flags)
        pattern = await tostr(pattern)
        replace = await tostr(replace)
        regx = await self._getRegx(pattern, flags)
        return regx.sub(replace, text)

    async def matches(self, pattern, text, flags=0):
        text = await tostr(text)
        flags = await toint(flags)
        pattern = await tostr(pattern)
        regx = await self._getRegx(pattern, flags)
        return regx.match(text) is not None

    async def search(self, pattern, text, flags=0):
        text = await tostr(text)
        flags = await toint(flags)
        pattern = await tostr(pattern)
        regx = await self._getRegx(pattern, flags)

        m = regx.search(text)
        if m is None:
            return None

        return m.groups()

    async def findall(self, pattern, text, flags=0):
        text = await tostr(text)
        flags = await toint(flags)
        pattern = await tostr(pattern)
        regx = await self._getRegx(pattern, flags)
        return regx.findall(text)

@registry.registerLib
class LibCsv(Lib):
    '''
    A Storm Library for interacting with csvtool.
    '''
    _storm_locals = (
        {'name': 'emit', 'desc': 'Emit a ``csv:row`` event to the Storm runtime for the given args.',
         'type': {'type': 'function', '_funcname': '_libCsvEmit',
                  'args': (
                      {'name': '*args', 'type': 'any', 'desc': 'Items which are emitted as a ``csv:row`` event.', },
                      {'name': 'table', 'type': 'str', 'default': None,
                       'desc': 'The name of the table to emit data too. Optional.', },
                  ),
                  'returns': {'type': 'null', }}},
    )
    _storm_lib_path = ('csv',)

    def getObjLocals(self):
        return {
            'emit': self._libCsvEmit,
        }

    async def _libCsvEmit(self, *args, table=None):
        row = [await toprim(a) for a in args]
        await self.runt.snap.fire('csv:row', row=row, table=table)

@registry.registerLib
class LibExport(Lib):
    '''
    A Storm Library for exporting data.
    '''
    _storm_lib_path = ('export',)
    _storm_locals = (
        {'name': 'toaxon', 'desc': '''
            Run a query as an export (fully resolving relationships between nodes in the output set)
            and save the resulting stream of packed nodes to the axon.
            ''',
         'type': {'type': 'function', '_funcname': 'toaxon',
                  'args': (
                      {'name': 'query', 'type': 'str', 'desc': 'A query to run as an export.', },
                      {'name': 'opts', 'type': 'dict', 'desc': 'Storm runtime query option params.',
                       'default': None, },
                  ),
                  'returns': {'type': 'list', 'desc': 'Returns a tuple of (size, sha256).', }}},
    )

    def getObjLocals(self):
        return {
            'toaxon': self.toaxon,
        }

    async def toaxon(self, query, opts=None):

        query = await tostr(query)

        opts = await toprim(opts)
        if opts is None:
            opts = {}

        if not isinstance(opts, dict):
            mesg = '$lib.export.toaxon() opts argument must be a dictionary.'
            raise s_exc.BadArg(mesg=mesg)

        opts['user'] = self.runt.snap.user.iden
        opts.setdefault('view', self.runt.snap.view.iden)
        return await self.runt.snap.core.exportStormToAxon(query, opts=opts)

@registry.registerLib
class LibFeed(Lib):
    '''
    A Storm Library for interacting with Cortex feed functions.
    '''
    _storm_locals = (
        {'name': 'genr', 'desc': '''
            Yield nodes being added to the graph by adding data with a given ingest type.

            Notes:
                This is using the Runtimes's Snap to call addFeedNodes().
                This only yields nodes if the feed function yields nodes.
                If the generator is not entirely consumed there is no guarantee
                that all of the nodes which should be made by the feed function
                will be made.
            ''',
         'type': {'type': 'function', '_funcname': '_libGenr',
                  'args': (
                      {'name': 'name', 'type': 'str', 'desc': 'Name of the ingest function to send data too.', },
                      {'name': 'data', 'type': 'prim', 'desc': 'Data to send to the ingest function.', },
                  ),
                  'returns': {'name': 'Yields', 'type': 'storm:node',
                              'desc': 'Yields Nodes as they are created by the ingest function.', }}},
        {'name': 'list', 'desc': 'Get a list of feed functions.',
         'type': {'type': 'function', '_funcname': '_libList',
                  'returns': {'type': 'list', 'desc': 'A list of feed functions.', }}},
        {'name': 'ingest', 'desc': '''
            Add nodes to the graph with a given ingest type.

            Notes:
                This is using the Runtimes's Snap to call addFeedData(), after setting
                the snap.strict mode to False. This will cause node creation and property
                setting to produce warning messages, instead of causing the Storm Runtime
                to be torn down.''',
         'type': {'type': 'function', '_funcname': '_libIngest',
                  'args': (
                      {'name': 'name', 'type': 'str', 'desc': 'Name of the ingest function to send data too.', },
                      {'name': 'data', 'type': 'prim', 'desc': 'Data to send to the ingest function.', },
                  ),
                  'returns': {'type': 'null', }}},
    )
    _storm_lib_path = ('feed',)

    def getObjLocals(self):
        return {
            'genr': self._libGenr,
            'list': self._libList,
            'ingest': self._libIngest,
            'fromAxon': self._fromAxon,
        }

    async def _fromAxon(self, sha256):
        '''
        Use the feed API to load a syn.nodes formatted export from the axon.

        Args:
            sha256 (str): The sha256 of the file saved in the axon.

        Returns:
            int: The number of nodes loaded.
        '''
        sha256 = await tostr(sha256)
        opts = {
            'user': self.runt.snap.user.iden,
            'view': self.runt.snap.view.iden,
        }
        return await self.runt.snap.core.feedFromAxon(sha256, opts=opts)

    async def _libGenr(self, name, data):
        name = await tostr(name)
        data = await toprim(data)

        self.runt.layerConfirm(('feed:data', *name.split('.')))
        with s_provenance.claim('feed:data', name=name):
            #  small work around for the feed API consistency
            if name == 'syn.nodes':
                async for node in self.runt.snap.addNodes(data):
                    yield node
                return
            await self.runt.snap.addFeedData(name, data)

    async def _libList(self):
        todo = ('getFeedFuncs', (), {})
        return await self.runt.dyncall('cortex', todo)

    async def _libIngest(self, name, data):
        name = await tostr(name)
        data = await toprim(data)

        self.runt.layerConfirm(('feed:data', *name.split('.')))
        with s_provenance.claim('feed:data', name=name):
            strict = self.runt.snap.strict
            self.runt.snap.strict = False
            await self.runt.snap.addFeedData(name, data)
            self.runt.snap.strict = strict

@registry.registerLib
class LibPipe(Lib):
    '''
    A Storm library for interacting with non-persistent queues.
    '''
    _storm_locals = (
        {'name': 'gen', 'desc': '''
            Generate and return a Storm Pipe.

            Notes:
                The filler query is run in parallel with $pipe. This requires the permission
                ``storm.pipe.gen`` to use.

            Examples:
                Fill a pipe with a query and consume it with another::

                    $pipe = $lib.pipe.gen(${ $pipe.puts((1, 2, 3)) })

                    for $items in $pipe.slices(size=2) {
                        $dostuff($items)
                    }
            ''',
         'type': {'type': 'function', '_funcname': '_methPipeGen',
                  'args': (
                      {'name': 'filler', 'type': ['str', 'storm:query'],
                       'desc': 'A Storm query to fill the Pipe.', },
                      {'name': 'size', 'type': 'int', 'default': 10000,
                       'desc': 'Maximum size of the pipe.', },
                  ),
                  'returns': {'type': 'storm:pipe', 'desc': 'The pipe containing query results.', }}},
    )

    _storm_lib_path = ('pipe',)

    def getObjLocals(self):
        return {
            'gen': self._methPipeGen,
        }

    async def _methPipeGen(self, filler, size=10000):
        size = await toint(size)
        text = await tostr(filler)

        if size < 1 or size > 10000:
            mesg = '$lib.pipe.gen() size must be 1-10000'
            raise s_exc.BadArg(mesg=mesg)

        pipe = Pipe(self.runt, size)

        varz = self.runt.vars.copy()
        varz['pipe'] = pipe

        opts = {'vars': varz}

        query = await self.runt.getStormQuery(text)
        runt = await self.runt.getModRuntime(query, opts=opts)

        async def coro():
            try:
                async with runt:
                    async for item in runt.execute():
                        await asyncio.sleep(0)

            except asyncio.CancelledError:  # pragma: no cover
                raise

            except Exception as e:
                await self.runt.warn(f'pipe filler error: {e}', log=False)

            await pipe.close()

        self.runt.snap.schedCoro(coro())

        return pipe

@registry.registerType
class Pipe(StormType):
    '''
    A Storm Pipe provides fast ephemeral queues.
    '''
    _storm_locals = (
        {'name': 'put', 'desc': 'Add a single item to the Pipe.',
         'type': {'type': 'function', '_funcname': '_methPipePut',
                  'args': (
                      {'name': 'item', 'type': 'any', 'desc': ' An object to add to the Pipe.', },
                  ),
                  'returns': {'type': 'null', }}},
        {'name': 'puts', 'desc': 'Add a list of items to the Pipe.',
         'type': {'type': 'function', '_funcname': '_methPipePuts',
                  'args': (
                      {'name': 'items', 'type': 'list', 'desc': 'A list of items to add.', },
                  ),
                  'returns': {'type': 'null', }}},
        {'name': 'slice', 'desc': 'Return a list of up to size items from the Pipe.',
         'type': {'type': 'function', '_funcname': '_methPipeSlice',
                  'args': (
                      {'name': 'size', 'type': 'int', 'default': 1000,
                       'desc': 'The max number of items to return.', },
                  ),
                  'returns': {'type': 'list', 'desc': 'A list of at least 1 item from the Pipe.', }}},
        {'name': 'slices', 'desc': '''
            Yield lists of up to size items from the Pipe.

            Notes:
                The loop will exit when the Pipe is closed and empty.

            Examples:
                Operation on slices from a pipe one at a time::

                    for $slice in $pipe.slices(1000) {
                        for $item in $slice { $dostuff($item) }
                    }

                Operate on slices from a pipe in bulk::

                    for $slice in $pipe.slices(1000) {
                        $dostuff_batch($slice)
                    }''',
         'type': {'type': 'function', '_funcname': '_methPipeSlices',
                  'args': (
                      {'name': 'size', 'type': 'int', 'default': 1000,
                       'desc': 'The max number of items to yield per slice.', },
                  ),
                  'returns': {'name': 'Yields', 'type': 'any', 'desc': 'Yields objects from the Pipe.', }}},
        {'name': 'size', 'desc': 'Retrieve the number of items in the Pipe.',
         'type': {'type': 'function', '_funcname': '_methPipeSize',
                  'returns': {'type': 'int', 'desc': 'The number of items in the Pipe.', }}},
    )
    _storm_typename = 'storm:pipe'

    def __init__(self, runt, size):
        StormType.__init__(self)
        self.runt = runt

        self.locls.update(self.getObjLocals())
        self.queue = s_queue.Queue(maxsize=size)

    def getObjLocals(self):
        return {
            'put': self._methPipePut,
            'puts': self._methPipePuts,
            'slice': self._methPipeSlice,
            'slices': self._methPipeSlices,
            'size': self._methPipeSize,
        }

    async def _methPipePuts(self, items):
        items = await toprim(items)
        return await self.queue.puts(items)

    async def _methPipePut(self, item):
        item = await toprim(item)
        return await self.queue.put(item)

    async def close(self):
        '''
        Close the pipe for writing.  This will cause
        the slice()/slices() API to return once drained.
        '''
        await self.queue.close()

    async def _methPipeSize(self):
        return await self.queue.size()

    async def _methPipeSlice(self, size=1000):

        size = await toint(size)
        if size < 1 or size > 10000:
            mesg = '$pipe.slice() size must be 1-10000'
            raise s_exc.BadArg(mesg=mesg)

        items = await self.queue.slice(size=size)
        if items is None:
            return None

        return List(items)

    async def _methPipeSlices(self, size=1000):
        size = await toint(size)
        if size < 1 or size > 10000:
            mesg = '$pipe.slice() size must be 1-10000'
            raise s_exc.BadArg(mesg=mesg)

        async for items in self.queue.slices(size=size):
            yield List(items)

@registry.registerLib
class LibQueue(Lib):
    '''
    A Storm Library for interacting with persistent Queues in the Cortex.
    '''
    _storm_locals = (
        {'name': 'add', 'desc': 'Add a Queue to the Cortex with a given name.',
         'type': {'type': 'function', '_funcname': '_methQueueAdd',
                  'args': (
                      {'name': 'name', 'type': 'str', 'desc': 'The name of the queue to add.', },
                  ),
                  'returns': {'type': 'storm:queue', }}},
        {'name': 'gen', 'desc': 'Add or get a Storm Queue in a single operation.',
         'type': {'type': 'function', '_funcname': '_methQueueGen',
                  'args': (
                      {'name': 'name', 'type': 'str', 'desc': 'The name of the Queue to add or get.', },
                  ),
                  'returns': {'type': 'storm:queue', }}},
        {'name': 'del', 'desc': 'Delete a given named Queue.',
         'type': {'type': 'function', '_funcname': '_methQueueDel',
                  'args': (
                      {'name': 'name', 'type': 'str', 'desc': 'The name of the queue to delete.', },
                  ),
                  'returns': {'type': 'null', }}},
        {'name': 'get', 'desc': 'Get an existing Storm Queue object.',
         'type': {'type': 'function', '_funcname': '_methQueueGet',
                  'args': (
                      {'name': 'name', 'type': 'str', 'desc': 'The name of the Queue to get.', },
                  ),
                  'returns': {'type': 'storm:queue', 'desc': 'A ``storm:queue`` object.', }}},
        {'name': 'list', 'desc': 'Get a list of the Queues in the Cortex.',
         'type': {'type': 'function', '_funcname': '_methQueueList',
                  'returns': {'type': 'list',
                              'desc': 'A list of queue definitions the current user is allowed to interact with.', }}},
    )
    _storm_lib_path = ('queue',)

    def getObjLocals(self):
        return {
            'add': self._methQueueAdd,
            'gen': self._methQueueGen,
            'del': self._methQueueDel,
            'get': self._methQueueGet,
            'list': self._methQueueList,
        }

    async def _methQueueAdd(self, name):

        info = {
            'time': s_common.now(),
            'creator': self.runt.snap.user.iden,
        }

        todo = s_common.todo('addCoreQueue', name, info)
        gatekeys = ((self.runt.user.iden, ('queue', 'add'), None),)
        info = await self.dyncall('cortex', todo, gatekeys=gatekeys)

        return Queue(self.runt, name, info)

    async def _methQueueGet(self, name):
        todo = s_common.todo('getCoreQueue', name)
        gatekeys = ((self.runt.user.iden, ('queue', 'get'), f'queue:{name}'),)
        info = await self.dyncall('cortex', todo, gatekeys=gatekeys)

        return Queue(self.runt, name, info)

    async def _methQueueGen(self, name):
        try:
            return await self._methQueueGet(name)
        except s_exc.NoSuchName:
            return await self._methQueueAdd(name)

    async def _methQueueDel(self, name):
        todo = s_common.todo('delCoreQueue', name)
        gatekeys = ((self.runt.user.iden, ('queue', 'del',), f'queue:{name}'), )
        await self.dyncall('cortex', todo, gatekeys=gatekeys)

    async def _methQueueList(self):
        retn = []

        todo = s_common.todo('listCoreQueues')
        qlist = await self.dyncall('cortex', todo)

        for queue in qlist:
            if not allowed(('queue', 'get'), f"queue:{queue['name']}"):
                continue

            retn.append(queue)

        return retn

@registry.registerType
class Queue(StormType):
    '''
    A StormLib API instance of a named channel in the Cortex multiqueue.
    '''
    _storm_locals = (
        {'name': 'name', 'desc': 'The name of the Queue.', 'type': 'str', },
        {'name': 'get', 'desc': 'Get a particular item from the Queue.',
         'type': {'type': 'function', '_funcname': '_methQueueGet',
                  'args': (
                      {'name': 'offs', 'type': 'int', 'desc': 'The offset to retrieve an item from.', 'default': 0, },
                      {'name': 'cull', 'type': 'boolean', 'default': True,
                       'desc': 'Culls items up to, but not including, the specified offset.', },
                      {'name': 'wait', 'type': 'boolean', 'default': True,
                       'desc': 'Wait for the offset to be available before returning the item.', },
                  ),
                  'returns': {'type': 'list',
                              'desc': 'A tuple of the offset and the item from the queue. If wait is false and '
                                      'the offset is not present, null is returned.', }}},
        {'name': 'pop', 'desc': 'Pop a item from the Queue at a specific offset.',
         'type': {'type': 'function', '_funcname': '_methQueuePop',
                  'args': (
                      {'name': 'offs', 'type': 'int', 'default': None,
                        'desc': 'Offset to pop the item from. If not specified, the first item in the queue will be'
                                ' popped.', },
                      {'name': 'wait', 'type': 'boolean', 'default': False,
                        'desc': 'Wait for an item to be available to pop.'},
                  ),
                  'returns': {'type': 'list',
                              'desc': 'The offset and item popped from the queue. If there is no item at the '
                                      'offset or the  queue is empty and wait is false, it returns null.', }}},
        {'name': 'put', 'desc': 'Put an item into the queue.',
         'type': {'type': 'function', '_funcname': '_methQueuePut',
                  'args': (
                      {'name': 'item', 'type': 'prim', 'desc': 'The item being put into the queue.', },
                  ),
                  'returns': {'type': 'null', }}},
        {'name': 'puts', 'desc': 'Put multiple items into the Queue.',
         'type': {'type': 'function', '_funcname': '_methQueuePuts',
                  'args': (
                      {'name': 'items', 'type': 'list', 'desc': 'The items to put into the Queue.', },
                  ),
                  'returns': {'type': 'null', }}},
        {'name': 'gets', 'desc': 'Get multiple items from the Queue as a iterator.',
         'type': {'type': 'function', '_funcname': '_methQueueGets',
                  'args': (
                      {'name': 'offs', 'type': 'int', 'desc': 'The offset to retrieve an items from.', 'default': 0, },
                      {'name': 'wait', 'type': 'boolean', 'default': True,
                       'desc': 'Wait for the offset to be available before returning the item.', },
                      {'name': 'cull', 'type': 'boolean', 'default': False,
                       'desc': 'Culls items up to, but not including, the specified offset.', },
                      {'name': 'size', 'type': 'int', 'desc': 'The maximum number of items to yield',
                       'default': None, },
                  ),
                  'returns': {'name': 'Yields', 'type': 'list', 'desc': 'Yields tuples of the offset and item.', }}},
        {'name': 'cull', 'desc': 'Remove items from the queue up to, and including, the offset.',
         'type': {'type': 'function', '_funcname': '_methQueueCull',
                  'args': (
                      {'name': 'offs', 'type': 'int', 'desc': 'The offset which to cull records from the queue.', },
                  ),
                  'returns': {'type': 'null', }}},
        {'name': 'size', 'desc': 'Get the number of items in the Queue.',
         'type': {'type': 'function', '_funcname': '_methQueueSize',
                  'returns': {'type': 'int', 'desc': 'The number of items in the Queue.', }}},
    )
    _storm_typename = 'storm:queue'
    _ismutable = False

    def __init__(self, runt, name, info):

        StormType.__init__(self)
        self.runt = runt
        self.name = name
        self.info = info

        self.gateiden = f'queue:{name}'

        self.locls.update(self.getObjLocals())
        self.locls['name'] = self.name

    def __hash__(self):
        return hash((self._storm_typename, self.name))

    def __eq__(self, othr):
        if not isinstance(othr, type(self)):
            return False
        return self.name == othr.name

    def getObjLocals(self):
        return {
            'get': self._methQueueGet,
            'pop': self._methQueuePop,
            'put': self._methQueuePut,
            'puts': self._methQueuePuts,
            'gets': self._methQueueGets,
            'cull': self._methQueueCull,
            'size': self._methQueueSize,
        }

    async def _methQueueCull(self, offs):
        offs = await toint(offs)
        gatekeys = self._getGateKeys('get')
        await self.runt.reqGateKeys(gatekeys)
        await self.runt.snap.core.coreQueueCull(self.name, offs)

    async def _methQueueSize(self):
        gatekeys = self._getGateKeys('get')
        await self.runt.reqGateKeys(gatekeys)
        return await self.runt.snap.core.coreQueueSize(self.name)

    async def _methQueueGets(self, offs=0, wait=True, cull=False, size=None):
        wait = await toint(wait)
        offs = await toint(offs)
        size = await toint(size, noneok=True)

        gatekeys = self._getGateKeys('get')
        await self.runt.reqGateKeys(gatekeys)

        async for item in self.runt.snap.core.coreQueueGets(self.name, offs, cull=cull, wait=wait, size=size):
            yield item

    async def _methQueuePuts(self, items):
        items = await toprim(items)
        gatekeys = self._getGateKeys('put')
        await self.runt.reqGateKeys(gatekeys)
        return await self.runt.snap.core.coreQueuePuts(self.name, items)

    async def _methQueueGet(self, offs=0, cull=True, wait=True):
        offs = await toint(offs)
        wait = await toint(wait)

        gatekeys = self._getGateKeys('get')
        await self.runt.reqGateKeys(gatekeys)

        return await self.runt.snap.core.coreQueueGet(self.name, offs, cull=cull, wait=wait)

    async def _methQueuePop(self, offs=None, wait=False):
        offs = await toint(offs, noneok=True)
        wait = await tobool(wait)

        gatekeys = self._getGateKeys('get')
        await self.runt.reqGateKeys(gatekeys)

        # emulate the old behavior on no argument
        core = self.runt.snap.core
        if offs is None:
            async for item in core.coreQueueGets(self.name, 0, wait=wait):
                return await core.coreQueuePop(self.name, item[0])
            return

        return await core.coreQueuePop(self.name, offs)

    async def _methQueuePut(self, item):
        return await self._methQueuePuts((item,))

    def _getGateKeys(self, perm):
        return ((self.runt.user.iden, ('queue', perm), self.gateiden),)

    async def stormrepr(self):
        return f'{self._storm_typename}: {self.name}'

@registry.registerLib
class LibTelepath(Lib):
    '''
    A Storm Library for making Telepath connections to remote services.
    '''
    _storm_locals = (
        {'name': 'open', 'desc': 'Open and return a Telepath RPC proxy.',
         'type': {'type': 'function', '_funcname': '_methTeleOpen',
                  'args': (
                      {'name': 'url', 'type': 'str', 'desc': 'The Telepath URL to connect to.', },
                  ),
                  'returns': {'type': 'storm:proxy', 'desc': 'A object representing a Telepath Proxy.', }}},
    )
    _storm_lib_path = ('telepath',)

    def getObjLocals(self):
        return {
            'open': self._methTeleOpen,
        }

    async def _methTeleOpen(self, url):
        url = await tostr(url)
        scheme = url.split('://')[0]
        self.runt.confirm(('lib', 'telepath', 'open', scheme))
        return Proxy(self.runt, await self.runt.getTeleProxy(url))

@registry.registerType
class Proxy(StormType):
    '''
    Implements the Storm API for a Telepath proxy.

    These can be created via ``$lib.telepath.open()``. Storm Service objects
    are also Telepath proxy objects.

    Methods called off of these objects are executed like regular Telepath RMI
    calls.

    An example of calling a method which returns data::

        $prox = $lib.telepath.open($url)
        $result = $prox.doWork($data)
        return ( $result )

    An example of calling a method which is a generator::

        $prox = $lib.telepath.open($url)
        for $item in = $prox.genrStuff($data) {
            $doStuff($item)
        }

    '''
    _storm_typename = 'storm:proxy'

    def __init__(self, runt, proxy, path=None):
        StormType.__init__(self, path=path)
        self.runt = runt
        self.proxy = proxy

    async def deref(self, name):

        if name[0] == '_':
            mesg = f'No proxy method named {name}'
            raise s_exc.NoSuchName(mesg=mesg, name=name)

        meth = getattr(self.proxy, name, None)

        if isinstance(meth, s_telepath.GenrMethod):
            return ProxyGenrMethod(meth)

        if isinstance(meth, s_telepath.Method):
            return ProxyMethod(self.runt, meth)

    async def stormrepr(self):
        return f'{self._storm_typename}: {self.proxy}'

# @registry.registerType
class ProxyMethod(StormType):

    _storm_typename = 'storm:proxy:method'

    def __init__(self, runt, meth, path=None):
        StormType.__init__(self, path=path)
        self.runt = runt
        self.meth = meth

    async def __call__(self, *args, **kwargs):
        args = await toprim(args)
        kwargs = await toprim(kwargs)
        # TODO: storm types fromprim()
        ret = await self.meth(*args, **kwargs)
        if isinstance(ret, s_telepath.Share):
            self.runt.snap.onfini(ret)
            return Proxy(self.runt, ret)
        return ret

    async def stormrepr(self):
        return f'{self._storm_typename}: {self.meth}'

# @registry.registerType
class ProxyGenrMethod(StormType):

    _storm_typename = 'storm:proxy:genrmethod'

    def __init__(self, meth, path=None):
        StormType.__init__(self, path=path)
        self.meth = meth

    async def __call__(self, *args, **kwargs):
        args = await toprim(args)
        kwargs = await toprim(kwargs)
        async for prim in self.meth(*args, **kwargs):
            # TODO: storm types fromprim()
            yield prim

    async def stormrepr(self):
        return f'{self._storm_typename}: {self.meth}'

# @registry.registerType
class Service(Proxy):

    def __init__(self, runt, ssvc):
        Proxy.__init__(self, runt, ssvc.proxy)
        self.name = ssvc.name

    async def deref(self, name):
        try:
            await self.proxy.waitready()
            return await Proxy.deref(self, name)
        except asyncio.TimeoutError:
            mesg = f'Timeout waiting for storm service {self.name}.{name}'
            raise s_exc.StormRuntimeError(mesg=mesg, name=name, service=self.name) from None
        except AttributeError as e:  # pragma: no cover
            # possible client race condition seen in the real world
            mesg = f'Error dereferencing storm service - {self.name}.{name} - {str(e)}'
            raise s_exc.StormRuntimeError(mesg=mesg, name=name, service=self.name) from None

@registry.registerLib
class LibBase64(Lib):
    '''
    A Storm Library for encoding and decoding base64 data.
    '''
    _storm_locals = (
        {'name': 'encode', 'desc': 'Encode a bytes object to a base64 encoded string.',
         'type': {'type': 'function', '_funcname': '_encode',
                  'args': (
                      {'name': 'valu', 'type': 'bytes', 'desc': 'The object to encode.', },
                      {'name': 'urlsafe', 'type': 'boolean', 'default': True,
                       'desc': 'Perform the encoding in a urlsafe manner if true.', },
                  ),
                  'returns': {'type': 'str', 'desc': 'A base64 encoded string.', }}},
        {'name': 'decode', 'desc': 'Decode a base64 string into a bytes object.',
         'type': {'type': 'function', '_funcname': '_decode',
                  'args': (
                      {'name': 'valu', 'type': 'str', 'desc': 'The string to decode.', },
                      {'name': 'urlsafe', 'type': 'boolean', 'default': True,
                       'desc': 'Perform the decoding in a urlsafe manner if true.', },
                  ),
                  'returns': {'type': 'bytes', 'desc': 'A bytes object for the decoded data.', }}},
    )
    _storm_lib_path = ('base64',)

    def getObjLocals(self):
        return {
            'encode': self._encode,
            'decode': self._decode
        }

    async def _encode(self, valu, urlsafe=True):
        try:
            if urlsafe:
                return base64.urlsafe_b64encode(valu).decode('ascii')
            return base64.b64encode(valu).decode('ascii')
        except TypeError as e:
            mesg = f'Error during base64 encoding - {str(e)}: {repr(valu)[:256]}'
            raise s_exc.StormRuntimeError(mesg=mesg, urlsafe=urlsafe) from None

    async def _decode(self, valu, urlsafe=True):
        try:
            if urlsafe:
                return base64.urlsafe_b64decode(valu)
            return base64.b64decode(valu)
        except binascii.Error as e:
            mesg = f'Error during base64 decoding - {str(e)}: {repr(valu)[:256]}'
            raise s_exc.StormRuntimeError(mesg=mesg, urlsafe=urlsafe) from None

@functools.total_ordering
class Prim(StormType):
    '''
    The base type for all Storm primitive values.
    '''

    def __init__(self, valu, path=None):
        StormType.__init__(self, path=path)
        self.valu = valu

    def __int__(self):
        mesg = 'Storm type {__class__.__name__.lower()} cannot be cast to an int'
        raise s_exc.BadCast(mesg)

    def __len__(self):
        name = f'{self.__class__.__module__}.{self.__class__.__name__}'
        raise s_exc.StormRuntimeError(mesg=f'Object {name} does not have a length.', name=name)

    def __eq__(self, othr):
        if not isinstance(othr, type(self)):
            return False
        return self.valu == othr.valu

    def __lt__(self, other):
        if not isinstance(other, type(self)):
            mesg = f"'<' not supported between instance of {self.__class__.__name__} and {other.__class__.__name__}"
            raise TypeError(mesg)
        return self.valu < other.valu

    def value(self):
        return self.valu

    async def iter(self):  # pragma: no cover
        for x in ():
            yield x
        name = f'{self.__class__.__module__}.{self.__class__.__name__}'
        raise s_exc.StormRuntimeError(mesg=f'Object {name} is not iterable.', name=name)

    async def nodes(self):  # pragma: no cover
        for x in ():
            yield x

    async def bool(self):
        return bool(await s_coro.ornot(self.value))

    async def stormrepr(self):  # pragma: no cover
        return f'{self._storm_typename}: {await s_coro.ornot(self.value)}'

@registry.registerType
class Str(Prim):
    '''
    Implements the Storm API for a String object.
    '''
    _storm_locals = (
        {'name': 'split', 'desc': '''
            Split the string into multiple parts based on a separator.

            Example:
                Split a string on the colon character::

                    ($foo, $bar) = $baz.split(":")''',
         'type': {'type': 'function', '_funcname': '_methStrSplit',
                  'args': (
                      {'name': 'text', 'type': 'str', 'desc': 'The text to split the string up with.', },
                      {'name': 'maxsplit', 'type': 'int', 'default': -1, 'desc': 'The max number of splits.', },
                  ),
                  'returns': {'type': 'list', 'desc': 'A list of parts representing the split string.', }}},
        {'name': 'rsplit', 'desc': '''
            Split the string into multiple parts, from the right, based on a separator.

            Example:
                Split a string on the colon character::

                    ($foo, $bar) = $baz.rsplit(":", maxsplit=1)''',
         'type': {'type': 'function', '_funcname': '_methStrRsplit',
                  'args': (
                      {'name': 'text', 'type': 'str', 'desc': 'The text to split the string up with.', },
                      {'name': 'maxsplit', 'type': 'int', 'default': -1, 'desc': 'The max number of splits.', },
                  ),
                  'returns': {'type': 'list', 'desc': 'A list of parts representing the split string.', }}},
        {'name': 'endswith', 'desc': 'Check if a string ends with text.',
         'type': {'type': 'function', '_funcname': '_methStrEndswith',
                  'args': (
                      {'name': 'text', 'type': 'str', 'desc': 'The text to check.', },
                  ),
                  'returns': {'type': 'boolean', 'desc': 'True if the text ends with the string, false otherwise.', }}},
        {'name': 'startswith', 'desc': 'Check if a string starts with text.',
         'type': {'type': 'function', '_funcname': '_methStrStartswith',
                  'args': (
                      {'name': 'text', 'type': 'str', 'desc': 'The text to check.', },
                  ),
                  'returns': {'type': 'boolean',
                              'desc': 'True if the text starts with the string, false otherwise.', }}},
        {'name': 'ljust', 'desc': 'Left justify the string.',
         'type': {'type': 'function', '_funcname': '_methStrLjust',
                  'args': (
                      {'name': 'size', 'type': 'int', 'desc': 'The length of character to left justify.', },
                      {'name': 'fillchar', 'type': 'str', 'default': ' ',
                       'desc': 'The character to use for padding.', },
                  ),
                  'returns': {'type': 'str', 'desc': 'The left justified string.', }}},
        {'name': 'rjust', 'desc': 'Right justify the string.',
         'type': {'type': 'function', '_funcname': '_methStrRjust',
                  'args': (
                      {'name': 'size', 'type': 'int', 'desc': 'The length of character to right justify.', },
                      {'name': 'fillchar', 'type': 'str', 'default': ' ',
                       'desc': 'The character to use for padding.', },
                  ),
                  'returns': {'type': 'str', 'desc': 'The right justified string.', }}},
        {'name': 'encode', 'desc': 'Encoding a string value to bytes.',
         'type': {'type': 'function', '_funcname': '_methEncode',
                  'args': (
                      {'name': 'encoding', 'type': 'str', 'desc': 'Encoding to use. Defaults to utf8.',
                       'default': 'utf8', },
                  ),
                  'returns': {'type': 'bytes', 'desc': 'The encoded string.', }}},
        {'name': 'replace', 'desc': '''
            Replace occurrences of a string with a new string, optionally restricting the number of replacements.

            Example:
                Replace instances of the string "bar" with the string "baz"::

                    $foo.replace('bar', 'baz')''',
         'type': {'type': 'function', '_funcname': '_methStrReplace',
                  'args': (
                      {'name': 'oldv', 'type': 'str', 'desc': 'The value to replace.', },
                      {'name': 'newv', 'type': 'str', 'desc': 'The value to add into the string.', },
                      {'name': 'maxv', 'type': 'int', 'desc': 'The maximum number of occurances to replace.',
                       'default': None, },
                  ),
                  'returns': {'type': 'str', 'desc': 'The new string with replaced instances.', }}},
        {'name': 'strip', 'desc': '''
            Remove leading and trailing characters from a string.

            Examples:
                Removing whitespace and specific characters::

                    $strippedFoo = $foo.strip()
                    $strippedBar = $bar.strip(asdf)''',
         'type': {'type': 'function', '_funcname': '_methStrStrip',
                  'args': (
                      {'name': 'chars', 'type': 'str', 'default': None,
                       'desc': 'A list of characters to remove. If not specified, whitespace is stripped.', },
                  ),
                  'returns': {'type': 'str', 'desc': 'The stripped string.', }}},
        {'name': 'lstrip', 'desc': '''
            Remove leading characters from a string.

            Examples:
                Removing whitespace and specific characters::

                    $strippedFoo = $foo.lstrip()
                    $strippedBar = $bar.lstrip(w)''',
         'type': {'type': 'function', '_funcname': '_methStrLstrip',
                  'args': (
                      {'name': 'chars', 'type': 'str', 'default': None,
                       'desc': 'A list of characters to remove. If not specified, whitespace is stripped.', },
                  ),
                  'returns': {'type': 'str', 'desc': 'The stripped string.', }}},
        {'name': 'rstrip', 'desc': '''
            Remove trailing characters from a string.

            Examples:
                Removing whitespace and specific characters::

                    $strippedFoo = $foo.rstrip()
                    $strippedBar = $bar.rstrip(asdf)
                ''',
         'type': {'type': 'function', '_funcname': '_methStrRstrip',
                  'args': (
                      {'name': 'chars', 'type': 'str', 'default': None,
                       'desc': 'A list of characters to remove. If not specified, whitespace is stripped.', },
                  ),
                  'returns': {'type': 'str', 'desc': 'The stripped string.', }}},
        {'name': 'lower', 'desc': '''
            Get a lowercased copy the of the string.

            Examples:
                Printing a lowercased string::

                    $foo="Duck"
                    $lib.print($foo.lower())''',
         'type': {'type': 'function', '_funcname': '_methStrLower',
                  'returns': {'type': 'str', 'desc': 'The lowercased string.', }}},
        {'name': 'upper', 'desc': '''
                Get a uppercased copy the of the string.

                Examples:
                    Printing a uppercased string::

                        $foo="Duck"
                        $lib.print($foo.upper())''',
         'type': {'type': 'function', '_funcname': '_methStrUpper',
                  'returns': {'type': 'str', 'desc': 'The uppercased string.', }}},
        {'name': 'slice', 'desc': '''
            Get a substring slice of the string.

            Examples:
                Slice from index to 1 to 5::

                    $x="foobar"
                    $y=$x.slice(1,5)  // "ooba"

                Slice from index 3 to the end of the string::

                    $y=$x.slice(3)  // "bar"
            ''',
         'type': {'type': 'function', '_funcname': '_methStrSlice',
                  'args': (
                      {'name': 'start', 'type': 'int', 'desc': 'The starting character index.'},
                      {'name': 'end', 'type': 'int', 'default': None,
                       'desc': 'The ending character index. If not specified, slice to the end of the string'},
                  ),
                  'returns': {'type': 'str', 'desc': 'The slice substring.'}}},
        {'name': 'reverse', 'desc': '''
        Get a reversed copy of the string.

        Examples:
            Printing a reversed string::

                $foo="foobar"
                $lib.print($foo.reverse())''',
         'type': {'type': 'function', '_funcname': '_methStrReverse',
                  'returns': {'type': 'str', 'desc': 'The reversed string.', }}},

        {'name': 'find', 'desc': '''
            Find the offset of a given string within another.

            Examples:
                Find values in the string ``asdf``::

                    $x = asdf
                    $x.find(d) // returns 2
                    $x.find(v) // returns null

            ''',
         'type': {'type': 'function', '_funcname': '_methStrFind',
                  'args': (
                      {'name': 'valu', 'type': 'str', 'desc': 'The substring to find.'},
                  ),
                  'returns': {'type': 'int', 'desc': 'The first offset of subsgring or null.'}}},
        {'name': 'size', 'desc': 'Return the length of the string.',
         'type': {'type': 'function', '_funcname': '_methStrSize',
                  'returns': {'type': 'int', 'desc': 'The size of the string.', }}},
        {'name': 'format', 'desc': '''
        Format a text string from an existing string.

        Examples:
            Format a string with a fixed argument and a variable::

                $template='Hello {name}, list is {list}!' $list=(1,2,3,4) $new=$template.format(name='Reader', list=$list)

                ''',
         'type': {'type': 'function', '_funcname': '_methStrFormat',
                  'args': (
                      {'name': '**kwargs', 'type': 'any',
                       'desc': 'Keyword values which are substituted into the string.', },
                  ),
                  'returns': {'type': 'str', 'desc': 'The new string.', }}},
    )
    _storm_typename = 'str'
    _ismutable = False

    def __init__(self, valu, path=None):
        Prim.__init__(self, valu, path=path)
        self.locls.update(self.getObjLocals())

    def getObjLocals(self):
        return {
            'find': self._methStrFind,
            'size': self._methStrSize,
            'split': self._methStrSplit,
            'rsplit': self._methStrRsplit,
            'endswith': self._methStrEndswith,
            'startswith': self._methStrStartswith,
            'ljust': self._methStrLjust,
            'rjust': self._methStrRjust,
            'encode': self._methEncode,
            'replace': self._methStrReplace,
            'strip': self._methStrStrip,
            'lstrip': self._methStrLstrip,
            'rstrip': self._methStrRstrip,
            'lower': self._methStrLower,
            'upper': self._methStrUpper,
            'slice': self._methStrSlice,
            'reverse': self._methStrReverse,
            'format': self._methStrFormat,
        }

    def __int__(self):
        return int(self.value(), 0)

    def __str__(self):
        return self.value()

    def __len__(self):
        return len(self.valu)

    def __hash__(self):
        # As a note, this hash of the typename and the value means that s_stormtypes.Str('foo') != 'foo'
        return hash((self._storm_typename, self.valu))

    def __eq__(self, othr):
        if isinstance(othr, (Str, str)):
            return str(self) == str(othr)
        return False

    async def _methStrFind(self, valu):
        text = await tostr(valu)
        retn = self.valu.find(text)
        if retn == -1:
            retn = None
        return retn

    async def _methStrFormat(self, **kwargs):
        text = await kwarg_format(self.valu, **kwargs)
        return text

    async def _methStrSize(self):
        return len(self.valu)

    async def _methEncode(self, encoding='utf8'):
        try:
            return self.valu.encode(encoding, 'surrogatepass')
        except UnicodeEncodeError as e:
            raise s_exc.StormRuntimeError(mesg=f'{e}: {repr(self.valu)[:256]}') from None

    async def _methStrSplit(self, text, maxsplit=-1):
        maxsplit = await toint(maxsplit)
        return self.valu.split(text, maxsplit=maxsplit)

    async def _methStrRsplit(self, text, maxsplit=-1):
        maxsplit = await toint(maxsplit)
        return self.valu.rsplit(text, maxsplit=maxsplit)

    async def _methStrEndswith(self, text):
        return self.valu.endswith(text)

    async def _methStrStartswith(self, text):
        return self.valu.startswith(text)

    async def _methStrRjust(self, size, fillchar=' '):
        return self.valu.rjust(await toint(size), await tostr(fillchar))

    async def _methStrLjust(self, size, fillchar=' '):
        return self.valu.ljust(await toint(size), await tostr(fillchar))

    async def _methStrReplace(self, oldv, newv, maxv=None):
        if maxv is None:
            return self.valu.replace(oldv, newv)
        else:
            return self.valu.replace(oldv, newv, int(maxv))

    async def _methStrStrip(self, chars=None):
        return self.valu.strip(chars)

    async def _methStrLstrip(self, chars=None):
        return self.valu.lstrip(chars)

    async def _methStrRstrip(self, chars=None):
        return self.valu.rstrip(chars)

    async def _methStrLower(self):
        return self.valu.lower()

    async def _methStrUpper(self):
        return self.valu.upper()

    async def _methStrSlice(self, start, end=None):
        start = await toint(start)

        if end is None:
            return self.valu[start:]

        end = await toint(end)
        return self.valu[start:end]

    async def _methStrReverse(self):
        return self.valu[::-1]

@registry.registerType
class Bytes(Prim):
    '''
    Implements the Storm API for a Bytes object.
    '''
    _storm_locals = (
        {'name': 'decode', 'desc': 'Decode bytes to a string.',
         'type': {'type': 'function', '_funcname': '_methDecode',
                  'args': (
                      {'name': 'encoding', 'type': 'str', 'desc': 'The encoding to use.', 'default': 'utf8', },
                      {'name': 'errors', 'type': 'str', 'desc': 'The error handling scheme to use.', 'default': 'surrogatepass', },
                  ),
                  'returns': {'type': 'str', 'desc': 'The decoded string.', }}},
        {'name': 'bunzip', 'desc': '''
            Decompress the bytes using bzip2.

            Example:
                Decompress bytes with bzip2::

                    $foo = $mybytez.bunzip()''',
         'type': {'type': 'function', '_funcname': '_methBunzip',
                  'returns': {'type': 'bytes', 'desc': 'Decompressed bytes.', }}},
        {'name': 'gunzip', 'desc': '''
            Decompress the bytes using gzip and return them.

            Example:
                Decompress bytes with bzip2::

                $foo = $mybytez.gunzip()''',
         'type': {'type': 'function', '_funcname': '_methGunzip',
                  'returns': {'type': 'bytes', 'desc': 'Decompressed bytes.', }}},
        {'name': 'bzip', 'desc': '''
            Compress the bytes using bzip2 and return them.

            Example:
                Compress bytes with bzip::

                    $foo = $mybytez.bzip()''',
         'type': {'type': 'function', '_funcname': '_methBzip',
                  'returns': {'type': 'bytes', 'desc': 'The bzip2 compressed bytes.', }}},
        {'name': 'gzip', 'desc': '''
            Compress the bytes using gzip and return them.

            Example:
                Compress bytes with gzip::
                    $foo = $mybytez.gzip()''',
         'type': {'type': 'function', '_funcname': '_methGzip',
                  'returns': {'type': 'bytes', 'desc': 'The gzip compressed bytes.', }}},
        {'name': 'json', 'desc': '''
            Load JSON data from bytes.

            Notes:
                The bytes must be UTF8, UTF16 or UTF32 encoded.

            Example:
                Load bytes to a object::
                    $foo = $mybytez.json()''',
         'type': {'type': 'function', '_funcname': '_methJsonLoad',
                  'args': (
                      {'name': 'encoding', 'type': 'str', 'desc': 'Specify an encoding to use.', 'default': None, },
                      {'name': 'errors', 'type': 'str', 'desc': 'Specify an error handling scheme to use.',
                       'default': 'surrogatepass', },
                  ),
                  'returns': {'type': 'prim', 'desc': 'The deserialized object.', }}},

        {'name': 'slice', 'desc': '''
            Slice a subset of bytes from an existing bytes.

            Examples:
                Slice from index to 1 to 5::

                    $subbyts = $byts.slice(1,5)

                Slice from index 3 to the end of the bytes::

                    $subbyts = $byts.slice(3)
            ''',
         'type': {'type': 'function', '_funcname': 'slice',
                  'args': (
                      {'name': 'start', 'type': 'int', 'desc': 'The starting byte index.'},
                      {'name': 'end', 'type': 'int', 'default': None,
                       'desc': 'The ending byte index. If not specified, slice to the end.'},
                  ),
                  'returns': {'type': 'bytes', 'desc': 'The slice of bytes.', }}},

        {'name': 'unpack', 'desc': '''
            Unpack structures from bytes using python struct.unpack syntax.

            Examples:
                # unpack 3 unsigned 16 bit integers in little endian format
                ($x, $y, $z) = $byts.unpack("<HHH")
            ''',
         'type': {'type': 'function', '_funcname': 'unpack',
                  'args': (
                      {'name': 'fmt', 'type': 'str', 'desc': 'A python struck.pack format string.'},
                      {'name': 'offset', 'type': 'int', 'desc': 'An offset to begin unpacking from.', 'default': 0},
                  ),
                  'returns': {'type': 'list', 'desc': 'The unpacked primitive values.', }}},
    )
    _storm_typename = 'bytes'
    _ismutable = False

    def __init__(self, valu, path=None):
        Prim.__init__(self, valu, path=path)
        self.locls.update(self.getObjLocals())

    def getObjLocals(self):
        return {
            'decode': self._methDecode,
            'bunzip': self._methBunzip,
            'gunzip': self._methGunzip,
            'bzip': self._methBzip,
            'gzip': self._methGzip,
            'json': self._methJsonLoad,
            'slice': self.slice,
            'unpack': self.unpack,
        }

    def __len__(self):
        return len(self.valu)

    def __str__(self):
        return self.valu.decode()

    def __hash__(self):
        return hash((self._storm_typename, self.valu))

    def __eq__(self, othr):
        if isinstance(othr, Bytes):
            return self.valu == othr.valu
        return False

    async def _storm_copy(self):
        item = await s_coro.ornot(self.value)
        return s_msgpack.deepcopy(item, use_list=True)

    async def slice(self, start, end=None):
        start = await toint(start)
        if end is None:
            return self.valu[start:]

        end = await toint(end)
        return self.valu[start:end]

    async def unpack(self, fmt, offset=0):
        fmt = await tostr(fmt)
        offset = await toint(offset)
        try:
            return struct.unpack_from(fmt, self.valu, offset=offset)
        except struct.error as e:
            raise s_exc.BadArg(mesg=f'unpack() error: {e}')

    async def _methDecode(self, encoding='utf8', errors='surrogatepass'):
        encoding = await tostr(encoding)
        errors = await tostr(errors)
        try:
            return self.valu.decode(encoding, errors)
        except UnicodeDecodeError as e:
            raise s_exc.StormRuntimeError(mesg=f'{e}: {repr(self.valu)[:256]}') from None

    async def _methBunzip(self):
        return bz2.decompress(self.valu)

    async def _methBzip(self):
        return bz2.compress(self.valu)

    async def _methGunzip(self):
        return gzip.decompress(self.valu)

    async def _methGzip(self):
        return gzip.compress(self.valu)

    async def _methJsonLoad(self, encoding=None, errors='surrogatepass'):
        try:
            valu = self.valu
            errors = await tostr(errors)

            if encoding is None:
                encoding = json.detect_encoding(valu)
            else:
                encoding = await tostr(encoding)

            return json.loads(valu.decode(encoding, errors))

        except UnicodeDecodeError as e:
            raise s_exc.StormRuntimeError(mesg=f'{e}: {repr(valu)[:256]}') from None

        except json.JSONDecodeError as e:
            mesg = f'Unable to decode bytes as json: {e.args[0]}'
            raise s_exc.BadJsonText(mesg=mesg)

@registry.registerType
class Dict(Prim):
    '''
    Implements the Storm API for a Dictionary object.
    '''
    _storm_typename = 'dict'
    _ismutable = True

    def __len__(self):
        return len(self.valu)

    async def _storm_copy(self):
        item = await s_coro.ornot(self.value)
        return s_msgpack.deepcopy(item, use_list=True)

    async def iter(self):
        for item in tuple(self.valu.items()):
            yield item

    async def setitem(self, name, valu):

        if valu is undef:
            self.valu.pop(name, None)
            return

        self.valu[name] = valu

    async def deref(self, name):
        return self.valu.get(name)

    async def value(self):
        return {await toprim(k): await toprim(v) for (k, v) in self.valu.items()}

    async def stormrepr(self):
        reprs = ["{}: {}".format(await torepr(k), await torepr(v)) for (k, v) in list(self.valu.items())]
        rval = ', '.join(reprs)
        return f'{{{rval}}}'

@registry.registerType
class CmdOpts(Dict):
    '''
    A dictionary like object that holds a reference to a command options namespace.
    ( This allows late-evaluation of command arguments rather than forcing capture )
    '''
    _storm_typename = 'storm:cmdopts'
    _ismutable = False

    def __len__(self):
        valu = vars(self.valu.opts)
        return len(valu)

    def __hash__(self):
        valu = vars(self.valu.opts)
        return hash((self._storm_typename, tuple(valu.items())))

    async def setitem(self, name, valu):
        # due to self.valu.opts potentially being replaced
        # we disallow setitem() to prevent confusion
        mesg = 'CmdOpts may not be modified by the runtime'
        raise s_exc.StormRuntimeError(mesg=mesg, name=name)

    async def deref(self, name):
        return getattr(self.valu.opts, name, None)

    async def value(self):
        valu = vars(self.valu.opts)
        return {await toprim(k): await toprim(v) for (k, v) in valu.items()}

    async def iter(self):
        valu = vars(self.valu.opts)
        for item in valu.items():
            yield item

    async def stormrepr(self):
        valu = vars(self.valu.opts)
        reprs = ["{}: {}".format(await torepr(k), await torepr(v)) for (k, v) in valu.items()]
        rval = ', '.join(reprs)
        return f'{self._storm_typename}: {{{rval}}}'

@registry.registerType
class Set(Prim):
    '''
    Implements the Storm API for a Set object.
    '''
    _storm_locals = (
        {'name': 'add', 'desc': 'Add a item to the set. Each argument is added to the set.',
         'type': {'type': 'function', '_funcname': '_methSetAdd',
                  'args': (
                      {'name': '*items', 'type': 'any', 'desc': 'The items to add to the set.', },
                  ),
                  'returns': {'type': 'null', }}},
        {'name': 'has', 'desc': 'Check if a item is a member of the set.',
         'type': {'type': 'function', '_funcname': '_methSetHas',
                  'args': (
                      {'name': 'item', 'type': 'any', 'desc': 'The item to check the set for membership.', },
                  ),
                  'returns': {'type': 'boolean', 'desc': 'True if the item is in the set, false otherwise.', }}},
        {'name': 'rem', 'desc': 'Remove an item from the set.',
         'type': {'type': 'function', '_funcname': '_methSetRem',
                  'args': (
                      {'name': '*items', 'type': 'any', 'desc': 'Items to be removed from the set.', },
                  ),
                  'returns': {'type': 'null', }}},
        {'name': 'adds', 'desc': 'Add the contents of a iterable items to the set.',
         'type': {'type': 'function', '_funcname': '_methSetAdds',
                  'args': (
                      {'name': '*items', 'type': 'any', 'desc': 'Iterables items to add to the set.', },
                  ),
                  'returns': {'type': 'null', }}},
        {'name': 'rems', 'desc': 'Remove the contents of a iterable object from the set.',
         'type': {'type': 'function', '_funcname': '_methSetRems',
                  'args': (
                      {'name': '*items', 'type': 'any', 'desc': 'Iterables items to remove from the set.', },
                  ),
                  'returns': {'type': 'null', }}},
        {'name': 'list', 'desc': 'Get a list of the current members of the set.',
         'type': {'type': 'function', '_funcname': '_methSetList',
                  'returns': {'type': 'list', 'desc': 'A list containing the members of the set.', }}},
        {'name': 'size', 'desc': 'Get the size of the set.',
         'type': {'type': 'function', '_funcname': '_methSetSize',
                  'returns': {'type': 'int', 'desc': 'The size of the set.', }}},
    )
    _storm_typename = 'set'
    _ismutable = True

    def __init__(self, valu, path=None):
        valu = list(valu)
        for item in valu:
            if ismutable(item):
                mesg = f'{repr(item)} is mutable and cannot be used in a set.'
                raise s_exc.StormRuntimeError(mesg=mesg)

        Prim.__init__(self, set(valu), path=path)
        self.locls.update(self.getObjLocals())

    def getObjLocals(self):
        return {
            'add': self._methSetAdd,
            'has': self._methSetHas,
            'rem': self._methSetRem,
            'adds': self._methSetAdds,
            'rems': self._methSetRems,
            'list': self._methSetList,
            'size': self._methSetSize,
        }

    async def iter(self):
        for item in self.valu:
            yield item

    def __len__(self):
        return len(self.valu)

    async def _methSetSize(self):
        return len(self)

    async def _methSetHas(self, item):
        return item in self.valu

    async def _methSetAdd(self, *items):
        for i in items:
            if ismutable(i):
                mesg = f'{await torepr(i)} is mutable and cannot be used in a set.'
                raise s_exc.StormRuntimeError(mesg=mesg)
            self.valu.add(i)

    async def _methSetAdds(self, *items):
        for item in items:
            async for i in toiter(item):
                if ismutable(i):
                    mesg = f'{await torepr(i)} is mutable and cannot be used in a set.'
                    raise s_exc.StormRuntimeError(mesg=mesg)
                self.valu.add(i)

    async def _methSetRem(self, *items):
        [self.valu.discard(i) for i in items]

    async def _methSetRems(self, *items):
        for item in items:
            [self.valu.discard(i) async for i in toiter(item)]

    async def _methSetList(self):
        return list(self.valu)

    async def stormrepr(self):
        reprs = [await torepr(k) for k in self.valu]
        rval = ', '.join(reprs)
        return f'{{{rval}}}'

@registry.registerType
class List(Prim):
    '''
    Implements the Storm API for a List instance.
    '''
    _storm_locals = (
        {'name': 'has', 'desc': 'Check it a value is in the list.',
         'type': {'type': 'function', '_funcname': '_methListHas',
                  'args': (
                      {'name': 'valu', 'type': 'any', 'desc': 'The value to check.', },
                  ),
                  'returns': {'type': 'boolean', 'desc': 'True if the item is in the list, false otherwise.', }}},
        {'name': 'pop', 'desc': 'Pop and return the last entry in the list.',
         'type': {'type': 'function', '_funcname': '_methListPop',
                  'returns': {'type': 'any', 'desc': 'The last item from the list.', }}},
        {'name': 'size', 'desc': 'Return the length of the list.',
         'type': {'type': 'function', '_funcname': '_methListSize',
                  'returns': {'type': 'int', 'desc': 'The size of the list.', }}},
        {'name': 'sort', 'desc': 'Sort the list in place.',
         'type': {'type': 'function', '_funcname': '_methListSort',
                  'args': (
                      {'name': 'reverse', 'type': 'bool', 'desc': 'Sort the list in reverse order.',
                       'default': False},
                  ),
                  'returns': {'type': 'null', }}},
        {'name': 'index', 'desc': 'Return a single field from the list by index.',
         'type': {'type': 'function', '_funcname': '_methListIndex',
                  'args': (
                      {'name': 'valu', 'type': 'int', 'desc': 'The list index value.', },
                  ),
                  'returns': {'type': 'any', 'desc': 'The item present in the list at the index position.', }}},
        {'name': 'length', 'desc': 'Get the length of the list. This is deprecated; please use ``.size()`` instead.',
         'type': {'type': 'function', '_funcname': '_methListLength',
                  'returns': {'type': 'int', 'desc': 'The size of the list.', }}},
        {'name': 'append', 'desc': 'Append a value to the list.',
         'type': {'type': 'function', '_funcname': '_methListAppend',
                  'args': (
                      {'name': 'valu', 'type': 'any', 'desc': 'The item to append to the list.', },
                  ),
                  'returns': {'type': 'null', }}},
        {'name': 'reverse', 'desc': 'Reverse the order of the list in place',
         'type': {'type': 'function', '_funcname': '_methListReverse',
                  'returns': {'type': 'null', }}},
        {'name': 'slice', 'desc': '''
            Get a slice of the list.

            Examples:
                Slice from index to 1 to 5::

                    $x=(f, o, o, b, a, r)
                    $y=$x.slice(1,5)  // (o, o, b, a)

                Slice from index 3 to the end of the list::

                    $y=$x.slice(3)  // (b, a, r)
            ''',
         'type': {'type': 'function', '_funcname': 'slice',
                  'args': (
                      {'name': 'start', 'type': 'int', 'desc': 'The starting index.'},
                      {'name': 'end', 'type': 'int', 'default': None,
                       'desc': 'The ending index. If not specified, slice to the end of the list.'},
                  ),
                  'returns': {'type': 'list', 'desc': 'The slice of the list.'}}},

        {'name': 'extend', 'desc': '''
            Extend a list using another iterable.

            Examples:
                Populate a list by extending it with to other lists::

                    $list = $lib.list()

                    $foo = (f, o, o)
                    $bar = (b, a, r)

                    $list.extend($foo)
                    $list.extend($bar)

                    // $list is now (f, o, o, b, a, r)
            ''',
         'type': {'type': 'function', '_funcname': 'extend',
                  'args': (
                      {'name': 'valu', 'type': 'list', 'desc': 'A list or other iterable.'},
                  ),
                  'returns': {'type': 'null'}}},
    )
    _storm_typename = 'list'
    _ismutable = True

    def __init__(self, valu, path=None):
        Prim.__init__(self, valu, path=path)
        self.locls.update(self.getObjLocals())

    def getObjLocals(self):
        return {
            'has': self._methListHas,
            'pop': self._methListPop,
            'size': self._methListSize,
            'sort': self._methListSort,
            'index': self._methListIndex,
            'length': self._methListLength,
            'append': self._methListAppend,
            'reverse': self._methListReverse,

            'slice': self.slice,
            'extend': self.extend,
        }

    async def setitem(self, name, valu):

        indx = await toint(name)

        if valu is undef:
            try:
                self.valu.pop(indx)
            except IndexError:
                pass
            return

        self.valu[indx] = valu

    async def _storm_copy(self):
        item = await s_coro.ornot(self.value)
        return s_msgpack.deepcopy(item, use_list=True)

    async def _derefGet(self, name):
        return await self._methListIndex(name)

    def __len__(self):
        return len(self.valu)

    async def _methListHas(self, valu):
        if valu in self.valu:
            return True

        prim = await toprim(valu)
        if prim == valu:
            return False

        return prim in self.valu

    async def _methListPop(self):
        try:
            return self.valu.pop()
        except IndexError:
            mesg = 'The list is empty.  Nothing to pop.'
            raise s_exc.StormRuntimeError(mesg=mesg)

    async def _methListAppend(self, valu):
        '''
        '''
        self.valu.append(valu)

    async def _methListIndex(self, valu):
        indx = await toint(valu)
        try:
            return self.valu[indx]
        except IndexError as e:
            raise s_exc.StormRuntimeError(mesg=str(e), valurepr=await self.stormrepr(),
                                          len=len(self.valu), indx=indx) from None

    async def _methListReverse(self):
        self.valu.reverse()

    async def _methListLength(self):
        s_common.deprecated('StormType List.length()')
        return len(self)

    async def _methListSort(self, reverse=False):
        reverse = await tobool(reverse, noneok=True)
        try:
            self.valu.sort(reverse=reverse)
        except TypeError as e:
            raise s_exc.StormRuntimeError(mesg=f'Error sorting list: {str(e)}',
                                          valurepr=await self.stormrepr()) from None

    async def _methListSize(self):
        return len(self)

    async def slice(self, start, end=None):
        start = await toint(start)

        if end is None:
            return self.valu[start:]

        end = await toint(end)
        return self.valu[start:end]

    async def extend(self, valu):
        async for item in toiter(valu):
            self.valu.append(item)

    async def value(self):
        return tuple([await toprim(v) for v in self.valu])

    async def iter(self):
        for item in self.valu:
            yield item

    async def stormrepr(self):
        reprs = [await torepr(k) for k in self.valu]
        rval = ', '.join(reprs)
        return f'[{rval}]'

@registry.registerType
class Bool(Prim):
    '''
    Implements the Storm API for a boolean instance.
    '''
    _storm_typename = 'boolean'
    _ismutable = False

    def __str__(self):
        return str(self.value()).lower()

    def __int__(self):
        return int(self.value())

    def __hash__(self):
        return hash((self._storm_typename, self.value()))

@registry.registerType
class Number(Prim):
    '''
    Implements the Storm API for a number instance.
    '''
    _storm_locals = (
        {'name': 'scaleb', 'desc': '''
            Return the number multiplied by 10**other.

            Example:
                Multiply the value by 10**-18::

                    $baz.scaleb(-18)''',
         'type': {'type': 'function', '_funcname': '_methScaleb',
                  'args': (
                      {'name': 'other', 'type': 'int', 'desc': 'The amount to adjust the exponent.', },
                  ),
                  'returns': {'type': 'number', 'desc': 'The exponent adjusted number.', }}},
        {'name': 'toint', 'desc': '''
            Return the number as an integer.

            By default, decimal places will be truncated. Optionally, rounding rules
            can be specified by providing the name of a Python decimal rounding mode
            to the 'rounding' argument.

            Example:
                Round the value stored in $baz up instead of truncating::

                    $baz.toint(rounding=ROUND_UP)''',
         'type': {'type': 'function', '_funcname': '_methToInt',
                  'args': (
                      {'name': 'rounding', 'type': 'str', 'default': None,
                       'desc': 'An optional rounding mode to use.', },
                  ),
                  'returns': {'type': 'int', 'desc': 'The number as an integer.', }}},
        {'name': 'tostr', 'desc': 'Return the number as a string.',
         'type': {'type': 'function', '_funcname': '_methToStr',
                  'returns': {'type': 'str', 'desc': 'The number as a string.', }}},
        {'name': 'tofloat', 'desc': 'Return the number as a float.',
         'type': {'type': 'function', '_funcname': '_methToFloat',
                  'returns': {'type': 'float', 'desc': 'The number as a float.', }}},
    )
    _storm_typename = 'number'
    _ismutable = False

    def __init__(self, valu, path=None):
        try:
            valu = s_common.hugenum(valu)
        except decimal.DecimalException as e:
            mesg = f'Failed to make number from {valu!r}'
            raise s_exc.BadCast(mesg=mesg) from e

        Prim.__init__(self, valu, path=path)
        self.locls.update(self.getObjLocals())

    def getObjLocals(self):
        return {
            'toint': self._methToInt,
            'tostr': self._methToStr,
            'tofloat': self._methToFloat,
            'scaleb': self._methScaleb,
        }

    async def _methScaleb(self, other):
        newv = s_common.hugescaleb(self.value(), await toint(other))
        return Number(newv)

    async def _methToInt(self, rounding=None):
        if rounding is None:
            return int(self.valu)

        try:
            return int(self.valu.quantize(decimal.Decimal('1'), rounding=rounding))
        except TypeError as e:
            raise s_exc.StormRuntimeError(mesg=f'Error rounding number: {str(e)}',
                                          valurepr=await self.stormrepr()) from None

    async def _methToStr(self):
        return str(self.valu)

    async def _methToFloat(self):
        return float(self.valu)

    def __str__(self):
        return str(self.value())

    def __int__(self):
        return int(self.value())

    def __float__(self):
        return float(self.value())

    def __hash__(self):
        return hash((self._storm_typename, self.value()))

    def __eq__(self, othr):
        if isinstance(othr, float):
            othr = s_common.hugenum(othr)
            return self.value() == othr
        elif isinstance(othr, (int, decimal.Decimal)):
            return self.value() == othr
        elif isinstance(othr, Number):
            return self.value() == othr.value()
        return False

    def __lt__(self, othr):
        if isinstance(othr, float):
            othr = s_common.hugenum(othr)
            return self.value() < othr
        elif isinstance(othr, (int, decimal.Decimal)):
            return self.value() < othr
        elif isinstance(othr, Number):
            return self.value() < othr.value()

        mesg = f"comparison not supported between instance of {self.__class__.__name__} and {othr.__class__.__name__}"
        raise TypeError(mesg)

    def __add__(self, othr):
        if isinstance(othr, float):
            othr = s_common.hugenum(othr)
            return Number(s_common.hugeadd(self.value(), othr))
        elif isinstance(othr, (int, decimal.Decimal)):
            return Number(s_common.hugeadd(self.value(), othr))
        elif isinstance(othr, Number):
            return Number(s_common.hugeadd(self.value(), othr.value()))

        mesg = f"'+' not supported between instance of {self.__class__.__name__} and {othr.__class__.__name__}"
        raise TypeError(mesg)

    __radd__ = __add__

    def __sub__(self, othr):
        if isinstance(othr, float):
            othr = s_common.hugenum(othr)
            return Number(s_common.hugesub(self.value(), othr))
        elif isinstance(othr, (int, decimal.Decimal)):
            return Number(s_common.hugesub(self.value(), othr))
        elif isinstance(othr, Number):
            return Number(s_common.hugesub(self.value(), othr.value()))

        mesg = f"'-' not supported between instance of {self.__class__.__name__} and {othr.__class__.__name__}"
        raise TypeError(mesg)

    def __rsub__(self, othr):
        othr = Number(othr)
        return othr.__sub__(self)

    def __mul__(self, othr):
        if isinstance(othr, float):
            othr = s_common.hugenum(othr)
            return Number(s_common.hugemul(self.value(), othr))
        elif isinstance(othr, (int, decimal.Decimal)):
            return Number(s_common.hugemul(self.value(), othr))
        elif isinstance(othr, Number):
            return Number(s_common.hugemul(self.value(), othr.value()))

        mesg = f"'*' not supported between instance of {self.__class__.__name__} and {othr.__class__.__name__}"
        raise TypeError(mesg)

    __rmul__ = __mul__

    def __truediv__(self, othr):
        if isinstance(othr, float):
            othr = s_common.hugenum(othr)
            return Number(s_common.hugediv(self.value(), othr))
        elif isinstance(othr, (int, decimal.Decimal)):
            return Number(s_common.hugediv(self.value(), othr))
        elif isinstance(othr, Number):
            return Number(s_common.hugediv(self.value(), othr.value()))

        mesg = f"'/' not supported between instance of {self.__class__.__name__} and {othr.__class__.__name__}"
        raise TypeError(mesg)

    def __rtruediv__(self, othr):
        othr = Number(othr)
        return othr.__truediv__(self)

    def __pow__(self, othr):
        if isinstance(othr, float):
            othr = s_common.hugenum(othr)
            return Number(s_common.hugepow(self.value(), othr))
        elif isinstance(othr, (int, decimal.Decimal)):
            return Number(s_common.hugepow(self.value(), othr))
        elif isinstance(othr, Number):
            return Number(s_common.hugepow(self.value(), othr.value()))

        mesg = f"'**' not supported between instance of {self.__class__.__name__} and {othr.__class__.__name__}"
        raise TypeError(mesg)

    __rpow__ = __pow__

    async def stormrepr(self):
        return str(self.value())

@registry.registerLib
class LibUser(Lib):
    '''
    A Storm Library for interacting with data about the current user.
    '''
    _storm_locals = (
        {'name': 'name', 'desc': 'Get the name of the current runtime user.',
         'type': {'type': 'function', '_funcname': '_libUserName',
                  'returns': {'type': 'str', 'desc': 'The username.', }}},
        {'name': 'allowed', 'desc': 'Check if the current user has a given permission.',
         'type': {'type': 'function', '_funcname': '_libUserAllowed',
                  'args': (
                      {'name': 'permname', 'type': 'str', 'desc': 'The permission string to check.', },
                      {'name': 'gateiden', 'type': 'str', 'desc': 'The authgate iden.', 'default': None, },
                      {'name': 'default', 'type': 'boolean', 'desc': 'The default value.', 'default': False, },
                  ),
                  'returns': {'type': 'boolean',
                              'desc': 'True if the user has the requested permission, false otherwise.', }}},
        {'name': 'vars', 'desc': 'Get a Hive dictionary representing the current users persistent variables.',
         'type': 'storm:hive:dict', },
        {'name': 'profile', 'desc': 'Get a Hive dictionary representing the current users profile information.',
         'type': 'storm:hive:dict', },
        {'name': 'iden', 'desc': 'The user GUID for the current storm user.', 'type': 'str'},
    )
    _storm_lib_path = ('user', )

    def getObjLocals(self):
        return {
            'name': self._libUserName,
            'iden': self.runt.user.iden,
            'allowed': self._libUserAllowed,
        }

    def addLibFuncs(self):
        super().addLibFuncs()
        self.locls.update({
            'vars': StormHiveDict(self.runt, self.runt.user.vars),
            'json': UserJson(self.runt, self.runt.user.iden),
            'profile': StormHiveDict(self.runt, self.runt.user.profile),
        })

    async def _libUserName(self):
        return self.runt.user.name

    async def _libUserAllowed(self, permname, gateiden=None, default=False):
        permname = await toprim(permname)
        gateiden = await tostr(gateiden, noneok=True)
        default = await tobool(default)

        perm = permname.split('.')
        return self.runt.user.allowed(perm, gateiden=gateiden, default=default)

@registry.registerLib
class LibGlobals(Lib):
    '''
    A Storm Library for interacting with global variables which are persistent across the Cortex.
    '''
    _storm_locals = (
        {'name': 'get', 'desc': 'Get a Cortex global variables.',
         'type': {'type': 'function', '_funcname': '_methGet',
                  'args': (
                      {'name': 'name', 'type': 'str', 'desc': 'Name of the variable.', },
                      {'name': 'default', 'type': 'prim', 'default': None,
                       'desc': 'Default value to return if the variable is not set.', },
                  ),
                  'returns': {'type': 'prim', 'desc': 'The variable value.', }}},
        {'name': 'pop', 'desc': 'Delete a variable value from the Cortex.',
         'type': {'type': 'function', '_funcname': '_methPop',
                  'args': (
                      {'name': 'name', 'type': 'str', 'desc': 'Name of the variable.', },
                      {'name': 'default', 'type': 'prim', 'default': None,
                       'desc': 'Default value to return if the variable is not set.', },
                  ),
                  'returns': {'type': 'prim', 'desc': 'The variable value.', }}},
        {'name': 'set', 'desc': 'Set a variable value in the Cortex.',
         'type': {'type': 'function', '_funcname': '_methSet',
                  'args': (
                      {'name': 'name', 'type': 'str', 'desc': 'The name of the variable to set.', },
                      {'name': 'valu', 'type': 'prim', 'desc': 'The value to set.', },
                  ),
                  'returns': {'type': 'prim', 'desc': 'The variable value.', }}},
        {'name': 'list', 'desc': 'Get a list of variable names and values.',
         'type': {'type': 'function', '_funcname': '_methList',
                  'returns': {'type': 'list',
                              'desc': 'A list of tuples with variable names and values that the user can access.', }}},
    )
    _storm_lib_path = ('globals', )

    def __init__(self, runt, name):
        Lib.__init__(self, runt, name)

    def getObjLocals(self):
        return {
            'get': self._methGet,
            'pop': self._methPop,
            'set': self._methSet,
            'list': self._methList,
        }

    def _reqStr(self, name):
        if not isinstance(name, str):
            mesg = 'The name of a persistent variable must be a string.'
            raise s_exc.StormRuntimeError(mesg=mesg, name=name)

    async def _methGet(self, name, default=None):
        self._reqStr(name)

        useriden = self.runt.user.iden
        gatekeys = ((useriden, ('globals', 'get', name), None),)
        todo = s_common.todo('getStormVar', name, default=default)
        return await self.runt.dyncall('cortex', todo, gatekeys=gatekeys)

    async def _methPop(self, name, default=None):
        self._reqStr(name)
        useriden = self.runt.user.iden
        gatekeys = ((useriden, ('globals', 'pop', name), None),)
        todo = s_common.todo('popStormVar', name, default=default)
        return await self.runt.dyncall('cortex', todo, gatekeys=gatekeys)

    async def _methSet(self, name, valu):
        self._reqStr(name)
        valu = await toprim(valu)
        useriden = self.runt.user.iden
        gatekeys = ((useriden, ('globals', 'set', name), None),)
        todo = s_common.todo('setStormVar', name, valu)
        return await self.runt.dyncall('cortex', todo, gatekeys=gatekeys)

    async def _methList(self):
        ret = []

        todo = ('itemsStormVar', (), {})

        async for key, valu in self.runt.dyniter('cortex', todo):
            if allowed(('globals', 'get', key)):
                ret.append((key, valu))
        return ret

@registry.registerType
class StormHiveDict(Prim):
    '''
    A Storm Primitive representing a HiveDict.
    '''
    _storm_locals = (
        {'name': 'get', 'desc': 'Get the named value from the HiveDict.',
         'type': {'type': 'function', '_funcname': '_get',
                  'args': (
                      {'name': 'name', 'type': 'str', 'desc': 'The name of the value.', },
                      {'name': 'default', 'type': 'prim', 'default': None,
                       'desc': 'The default value to return if the name is not set.', },
                  ),
                  'returns': {'type': 'prim', 'desc': 'The requested value.', }}},
        {'name': 'pop', 'desc': 'Remove a value out of the HiveDict.',
         'type': {'type': 'function', '_funcname': '_pop',
                  'args': (
                      {'name': 'name', 'type': 'str', 'desc': 'The name of the value.', },
                      {'name': 'default', 'type': 'prim', 'default': None,
                       'desc': 'The default value to return if the name is not set.', },
                  ),
                  'returns': {'type': 'prim', 'desc': 'The requested value.', }}},
        {'name': 'set', 'desc': 'Set a value in the HiveDict.',
         'type': {'type': 'function', '_funcname': '_set',
                  'args': (
                      {'name': 'name', 'type': 'str', 'desc': 'The name of the value to set', },
                      {'name': 'valu', 'type': 'prim', 'desc': 'The value to store in the HiveDict', },
                  ),
                  'returns': {'type': ['null', 'prim'],
                              'desc': 'Old value of the dictionary if the value was previously set, or none.', }}},
        {'name': 'list', 'desc': 'List the keys and values in the HiveDict.',
         'type': {'type': 'function', '_funcname': '_list',
                  'returns': {'type': 'list', 'desc': 'A list of tuples containing key, value pairs.', }}},
    )
    _storm_typename = 'storm:hive:dict'
    _ismutable = True

    def __init__(self, runt, info):
        Prim.__init__(self, None)
        self.runt = runt
        self.info = info
        self.locls.update(self.getObjLocals())

    def getObjLocals(self):
        return {
            'get': self._get,
            'pop': self._pop,
            'set': self._set,
            'list': self._list,
        }

    async def _get(self, name, default=None):
        return self.info.get(name, default)

    async def _pop(self, name, default=None):
        return await self.info.pop(name, default)

    async def _set(self, name, valu):
        if not isinstance(name, str):
            mesg = 'The name of a variable must be a string.'
            raise s_exc.StormRuntimeError(mesg=mesg, name=name)

        valu = await toprim(valu)

        return await self.info.set(name, valu)

    def _list(self):
        return list(self.info.items())

    async def iter(self):
        for item in list(self.info.items()):
            yield item

    def value(self):
        return self.info.pack()

@registry.registerLib
class LibVars(Lib):
    '''
    A Storm Library for interacting with runtime variables.
    '''
    _storm_locals = (
        {'name': 'get', 'desc': 'Get the value of a variable from the current Runtime.',
         'type': {'type': 'function', '_funcname': '_libVarsGet',
                  'args': (
                      {'name': 'name', 'type': 'str', 'desc': 'Name of the variable to get.', },
                      {'name': 'defv', 'type': 'prim', 'default': None,
                       'desc': 'The default value returned if the variable is not set in the runtime.', },
                  ),
                  'returns': {'type': 'any', 'desc': 'The value of the variable.', }}},
        {'name': 'del', 'desc': 'Unset a variable in the current Runtime.',
         'type': {'type': 'function', '_funcname': '_libVarsDel',
                  'args': (
                      {'name': 'name', 'type': 'str', 'desc': 'The variable name to remove.', },
                  ),
                  'returns': {'type': 'null', }}},
        {'name': 'set', 'desc': 'Set the value of a variable in the current Runtime.',
         'type': {'type': 'function', '_funcname': '_libVarsSet',
                  'args': (
                      {'name': 'name', 'type': 'str', 'desc': 'Name of the variable to set.', },
                      {'name': 'valu', 'type': 'prim', 'desc': 'The value to set the variable too.', },
                  ),
                  'returns': {'type': 'null', }}},
        {'name': 'list', 'desc': 'Get a list of variables from the current Runtime.',
         'type': {'type': 'function', '_funcname': '_libVarsList',
                  'returns': {'type': 'list',
                              'desc': 'A list of variable names and their values for the current Runtime.', }}},
    )
    _storm_lib_path = ('vars',)

    def getObjLocals(self):
        return {
            'get': self._libVarsGet,
            'set': self._libVarsSet,
            'del': self._libVarsDel,
            'list': self._libVarsList,
        }

    async def _libVarsGet(self, name, defv=None):
        return self.runt.getVar(name, defv=defv)

    async def _libVarsSet(self, name, valu):
        await self.runt.setVar(name, valu)

    async def _libVarsDel(self, name):
        await self.runt.popVar(name)

    async def _libVarsList(self):
        return list(self.runt.vars.items())

@registry.registerType
class Query(Prim):
    '''
    A storm primitive representing an embedded query.
    '''
    _storm_locals = (
        {'name': 'exec', 'desc': '''
            Execute the Query in a sub-runtime.

            Notes:
                The ``.exec()`` method can return a value if the Storm query
                contains a ``return( ... )`` statement in it.''',
         'type': {'type': 'function', '_funcname': '_methQueryExec',
                  'returns': {'type': ['null', 'any'],
                              'desc': 'A value specified with a return statement, or none.', }}},
        {'name': 'size',
         'desc': 'Execute the Query in a sub-runtime and return the number of nodes yielded.',
         'type': {'type': 'function', '_funcname': '_methQuerySize',
                  'args': (
                      {'name': 'limit', 'type': 'int', 'default': 1000,
                       'desc': 'Limit the maximum number of nodes produced by the query.', },
                  ),
                  'returns': {'type': 'int',
                              'desc': 'The number of nodes yielded by the query.', }}},
    )

    _storm_typename = 'storm:query'

    def __init__(self, text, varz, runt, path=None):

        text = text.strip()

        Prim.__init__(self, text, path=path)

        self.text = text
        self.varz = varz
        self.runt = runt

        self.locls.update(self.getObjLocals())

    def getObjLocals(self):
        return {
            'exec': self._methQueryExec,
            'size': self._methQuerySize,
        }

    def __str__(self):
        return self.text

    async def _getRuntGenr(self):
        opts = {'vars': self.varz}
        query = await self.runt.getStormQuery(self.text)
        async with self.runt.getSubRuntime(query, opts=opts) as runt:
            async for item in runt.execute():
                yield item

    async def nodes(self):
        async with s_common.aclosing(self._getRuntGenr()) as genr:
            async for node, path in genr:
                yield node

    async def iter(self):
        async for node, path in self._getRuntGenr():
            yield Node(node)

    async def _methQueryExec(self):
        logger.info(f'Executing storm query via exec() {{{self.text}}} as [{self.runt.user.name}]')
        try:
            async for item in self._getRuntGenr():
                await asyncio.sleep(0)
        except s_stormctrl.StormReturn as e:
            return e.item
        except asyncio.CancelledError:  # pragma: no cover
            raise

    async def _methQuerySize(self, limit=1000):
        limit = await toint(limit)

        logger.info(f'Executing storm query via size(limit={limit}) {{{self.text}}} as [{self.runt.user.name}]')
        size = 0
        try:
            async for item in self._getRuntGenr():
                size += 1
                if size >= limit:
                    break
                await asyncio.sleep(0)

        except s_stormctrl.StormReturn as e:
            pass
        except asyncio.CancelledError:  # pragma: no cover
            raise
        return size

    async def stormrepr(self):
        return f'{self._storm_typename}: "{self.text}"'

@registry.registerType
class NodeProps(Prim):
    # TODO How to document setitem ?
    '''
    A Storm Primitive representing the properties on a Node.
    '''
    _storm_locals = (
        {'name': 'get', 'desc': 'Get a specific property value by name.',
         'type': {'type': 'function', '_funcname': 'get',
                  'args': (
                      {'name': 'name', 'type': 'str', 'desc': 'The name of the property to return.', },
                  ),
                  'returns': {'type': 'prim', 'desc': 'The requested value.', }}},
        {'name': 'set', 'desc': 'Set a specific property value by name.',
         'type': {'type': 'function', '_funcname': 'set',
                  'args': (
                      {'name': 'prop', 'type': 'str', 'desc': 'The name of the property to set.'},
                      {'name': 'valu', 'type': 'prim', 'desc': 'The value to set the property to.'}
                  ),
                  'returns': {'type': 'prim', 'desc': 'The set value.'}}},
        {'name': 'list', 'desc': 'List the properties and their values from the ``$node``.',
         'type': {'type': 'function', '_funcname': 'list',
                  'returns': {'type': 'list', 'desc': 'A list of (name, value) tuples.', }}},
    )
    _storm_typename = 'storm:node:props'
    _ismutable = True

    def __init__(self, node, path=None):
        Prim.__init__(self, node, path=path)
        self.locls.update(self.getObjLocals())

    def getObjLocals(self):
        return {
            'get': self.get,
            'set': self.set,
            'list': self.list,
        }

    async def _derefGet(self, name):
        return self.valu.get(name)

    async def setitem(self, name, valu):
        '''
        Set a property on a Node.

        Args:
            name (str): The name of the property to set.
            valu: The value being set.

        Raises:
            s_exc:NoSuchProp: If the property being set is not valid for the node.
            s_exc.BadTypeValu: If the value of the proprerty fails to normalize.
        '''
        name = await tostr(name)
        valu = await toprim(valu)
        return await self.valu.set(name, valu)

    async def iter(self):
        # Make copies of property values since array types are mutable
        items = tuple((key, copy.deepcopy(valu)) for key, valu in self.valu.props.items())
        for item in items:
            yield item

    async def set(self, prop, valu):
        formprop = self.valu.form.prop(prop)
        if formprop is None:
            mesg = f'No prop {self.valu.form.name}:{prop}'
            raise s_exc.NoSuchProp(mesg=mesg, name=prop, form=self.valu.form.name)
        gateiden = self.valu.snap.wlyr.iden
        confirm(('node', 'prop', 'set', formprop.full), gateiden=gateiden)
        return await self.valu.set(prop, valu)

    @stormfunc(readonly=True)
    async def get(self, name):
        return self.valu.get(name)

    @stormfunc(readonly=True)
    async def list(self):
        return list(self.valu.props.items())

    @stormfunc(readonly=True)
    def value(self):
        return dict(self.valu.props)

@registry.registerType
class NodeData(Prim):
    '''
    A Storm Primitive representing the NodeData stored for a Node.
    '''
    _storm_locals = (
        {'name': 'has', 'desc': 'Check if the Node data has the given key set on it',
         'type': {'type': 'function', '_funcname': '_hasNodeData',
                  'args': (
                      {'name': 'name', 'type': 'str', 'desc': 'Name of the data to check for.', },
                  ),
                  'returns': {'type': 'boolean', 'desc': 'True if the key is found, otherwise false.', }}},
        {'name': 'get', 'desc': 'Get the Node data for a given name for the Node.',
         'type': {'type': 'function', '_funcname': '_getNodeData',
                  'args': (
                      {'name': 'name', 'type': 'str', 'desc': 'Name of the data to get.', },
                  ),
                  'returns': {'type': 'prim', 'desc': 'The stored node data.', }}},
        {'name': 'pop', 'desc': ' Pop (remove) a the Node data from the Node.',
         'type': {'type': 'function', '_funcname': '_popNodeData',
                  'args': (
                      {'name': 'name', 'type': 'str', 'desc': 'The name of the data to remove from the node.', },
                  ),
                  'returns': {'type': 'prim', 'desc': 'The data removed.', }}},
        {'name': 'set', 'desc': 'Set the Node data for a given name on the Node.',
         'type': {'type': 'function', '_funcname': '_setNodeData',
                  'args': (
                      {'name': 'name', 'type': 'str', 'desc': 'The name of the data.', },
                      {'name': 'valu', 'type': 'prim', 'desc': 'The data to store.', },
                  ),
                  'returns': {'type': 'null', }}},
        {'name': 'list', 'desc': 'Get a list of the Node data names on the Node.',
         'type': {'type': 'function', '_funcname': '_listNodeData',
                  'returns': {'type': 'list', 'desc': 'List of the names of values stored on the node.', }}},
        {'name': 'load',
         'desc': 'Load the Node data onto the Node so that the Node data is packed and returned by the runtime.',
         'type': {'type': 'function', '_funcname': '_loadNodeData',
                  'args': (
                      {'name': 'name', 'type': 'str', 'desc': 'The name of the data to load.', },
                  ),
                  'returns': {'type': 'null', }}},
        {'name': 'cacheget',
         'desc': 'Retrieve data stored with cacheset() if it was stored more recently than the asof argument.',
         'type': {'type': 'function', '_funcname': 'cacheget',
                  'args': (
                      {'name': 'name', 'type': 'str', 'desc': 'The name of the data to load.', },
                      {'name': 'asof', 'type': 'time', 'default': 'now', 'desc': 'The max cache age.'},
                  ),
                  'returns': {'type': 'prim', 'desc': 'The cached value or null.'}}},
        {'name': 'cacheset',
         'desc': 'Set a node data value with an envelope that tracks time for cache use.',
         'type': {'type': 'function', '_funcname': 'cacheset',
                  'args': (
                      {'name': 'name', 'type': 'str', 'desc': 'The name of the data to set.', },
                      {'name': 'valu', 'type': 'prim', 'desc': 'The data to store.', },
                  ),
                  'returns': {'type': 'null', }}},
    )
    _storm_typename = 'storm:node:data'
    _ismutable = True

    def __init__(self, node, path=None):

        Prim.__init__(self, node, path=path)
        self.locls.update(self.getObjLocals())

    def getObjLocals(self):
        return {
            'get': self._getNodeData,
            'set': self._setNodeData,
            'has': self._hasNodeData,
            'pop': self._popNodeData,
            'list': self._listNodeData,
            'load': self._loadNodeData,
            'cacheget': self.cacheget,
            'cacheset': self.cacheset,
        }

    @stormfunc(readonly=True)
    async def cacheget(self, name, asof='now'):
        envl = await self._getNodeData(name)
        if not envl:
            return None

        timetype = self.valu.snap.core.model.type('time')

        asoftick = timetype.norm(asof)[0]
        if envl.get('asof') >= asoftick:
            return envl.get('data')

        return None

    async def cacheset(self, name, valu):
        envl = {'asof': s_common.now(), 'data': valu}
        return await self._setNodeData(name, envl)

    @stormfunc(readonly=True)
    async def _hasNodeData(self, name):
        name = await tostr(name)
        return await self.valu.hasData(name)

    @stormfunc(readonly=True)
    async def _getNodeData(self, name):
        name = await tostr(name)
        return await self.valu.getData(name)

    async def _setNodeData(self, name, valu):
        name = await tostr(name)
        gateiden = self.valu.snap.wlyr.iden
        confirm(('node', 'data', 'set', name), gateiden=gateiden)
        valu = await toprim(valu)
        s_common.reqjsonsafe(valu)
        return await self.valu.setData(name, valu)

    async def _popNodeData(self, name):
        name = await tostr(name)
        gateiden = self.valu.snap.wlyr.iden
        confirm(('node', 'data', 'pop', name), gateiden=gateiden)
        return await self.valu.popData(name)

    @stormfunc(readonly=True)
    async def _listNodeData(self):
        return [x async for x in self.valu.iterData()]

    @stormfunc(readonly=True)
    async def _loadNodeData(self, name):
        name = await tostr(name)
        valu = await self.valu.getData(name)
        # set the data value into the nodedata dict so it gets sent
        self.valu.nodedata[name] = valu

@registry.registerType
class Node(Prim):
    '''
    Implements the Storm api for a node instance.
    '''
    _storm_locals = (
        {'name': 'form', 'desc': 'Get the form of the Node.',
         'type': {'type': 'function', '_funcname': '_methNodeForm',
                  'returns': {'type': 'str', 'desc': 'The form of the Node.', }}},
        {'name': 'iden', 'desc': 'Get the iden of the Node.',
         'type': {'type': 'function', '_funcname': '_methNodeIden',
                  'returns': {'type': 'str', 'desc': 'The nodes iden.', }}},
        {'name': 'ndef', 'desc': 'Get the form and primary property of the Node.',
         'type': {'type': 'function', '_funcname': '_methNodeNdef',
                  'returns': {'type': 'list', 'desc': 'A tuple of the form and primary property.', }}},
        {'name': 'pack', 'desc': 'Return the serializable/packed version of the Node.',
         'type': {'type': 'function', '_funcname': '_methNodePack',
                  'args': (
                      {'name': 'dorepr', 'type': 'boolean', 'default': False,
                       'desc': 'Include repr information for human readable versions of properties.', },
                  ),
                  'returns': {'type': 'list', 'desc': 'A tuple containing the ndef and property bag of the node.', }}},
        {'name': 'repr', 'desc': 'Get the repr for the primary property or secondary property of a Node.',
         'type': {'type': 'function', '_funcname': '_methNodeRepr',
                  'args': (
                      {'name': 'name', 'type': 'str',
                       'desc': 'The name of the secondary property to get the repr for.', 'default': None, },
                      {'name': 'defv', 'type': 'str',
                       'desc': 'The default value to return if the secondary property does not exist',
                       'default': None, },
                  ),
                  'returns': {'type': 'str', 'desc': 'The string representation of the requested value.', }}},
        {'name': 'tags', 'desc': '''
         Get a list of the tags on the Node.

         Notes:
            When providing a glob argument, the following rules are used. A single asterisk(*) will replace exactly
            one dot-delimited component of a tag. A double asterisk(**) will replace one or more of any character.
         ''',
         'type': {'type': 'function', '_funcname': '_methNodeTags',
                  'args': (
                      {'name': 'glob', 'type': 'str', 'default': None,
                       'desc': 'A tag glob expression. If this is provided, only tags which match the expression '
                               'are returned.'},
                      {'name': 'leaf', 'type': 'bool', 'default': False,
                       'desc': 'If true, only leaf tags are included in the returned tags.'},
                  ),
                  'returns': {'type': 'list',
                              'desc': 'A list of tags on the node. '
                              'If a glob match is provided, only matching tags are returned.', }}},
        {'name': 'edges', 'desc': 'Yields the (verb, iden) tuples for this nodes edges.',
         'type': {'type': 'function', '_funcname': '_methNodeEdges',
                  'args': (
                      {'name': 'verb', 'type': 'str', 'desc': 'If provided, only return edges with this verb.',
                       'default': None, },
                      {'name': 'reverse', 'type': 'boolean', 'desc': 'If true, yield edges with this node as the dest rather than source.',
                       'default': False, },
                  ),
                  'returns': {'name': 'Yields', 'type': 'list',
                              'desc': 'A tuple of (verb, iden) values for this nodes edges.', }}},
        {'name': 'addEdge', 'desc': 'Add a light-weight edge.',
         'type': {'type': 'function', '_funcname': '_methNodeAddEdge',
                  'args': (
                      {'name': 'verb', 'type': 'str', 'desc': 'The edge verb to add.'},
                      {'name': 'iden', 'type': 'str', 'desc': 'The node id of the destination node.'},
                  ),
                  'returns': {'type': 'null', }}},
        {'name': 'delEdge', 'desc': 'Remove a light-weight edge.',
         'type': {'type': 'function', '_funcname': '_methNodeDelEdge',
                  'args': (
                      {'name': 'verb', 'type': 'str', 'desc': 'The edge verb to remove.'},
                      {'name': 'iden', 'type': 'str', 'desc': 'The node id of the destination node to remove.'},
                  ),
                  'returns': {'type': 'null', }}},
        {'name': 'globtags', 'desc': 'Get a list of the tag components from a Node which match a tag glob expression.',
         'type': {'type': 'function', '_funcname': '_methNodeGlobTags',
                  'args': (
                      {'name': 'glob', 'type': 'str', 'desc': 'The glob expression to match.', },
                  ),
                  'returns':
                      {'type': 'list',
                       'desc': 'The components of tags which match the wildcard component of a glob expression.', }}},
        {'name': 'difftags', 'desc': 'Get and optionally apply the difference between the current set of tags and another set.',
         'type': {'type': 'function', '_funcname': '_methNodeDiffTags',
                  'args': (
                      {'name': 'tags', 'type': 'list', 'desc': 'The set to compare against.', },
                      {'name': 'prefix', 'type': 'str', 'default': None,
                       'desc': 'An optional prefix to match tags under.', },
                      {'name': 'apply', 'type': 'boolean', 'desc': 'If true, apply the diff.',
                       'default': False, },
                  ),
                  'returns':
                      {'type': 'dict',
                       'desc': 'The tags which have been added/deleted in the new set.', }}},
        {'name': 'isform', 'desc': 'Check if a Node is a given form.',
         'type': {'type': 'function', '_funcname': '_methNodeIsForm',
                  'args': (
                      {'name': 'name', 'type': 'str', 'desc': 'The form to compare the Node against.', },
                  ),
                  'returns': {'type': 'boolean', 'desc': 'True if the form matches, false otherwise.', }}},
        {'name': 'value', 'desc': 'Get the value of the primary property of the Node.',
         'type': {'type': 'function', '_funcname': '_methNodeValue',
                  'returns': {'type': 'prim', 'desc': 'The primary property.', }}},
        {'name': 'getByLayer', 'desc': 'Return a dict you can use to lookup which props/tags came from which layers.',
         'type': {'type': 'function', '_funcname': 'getByLayer',
                  'returns': {'type': 'dict', 'desc': 'property / tag lookup dictionary.', }}},
        {'name': 'getStorNodes',
         'desc': 'Return a list of "storage nodes" which were fused from the layers to make this node.',
         'type': {'type': 'function', '_funcname': 'getStorNodes',
                  'returns': {'type': 'list', 'desc': 'List of storage node objects.', }}},
    )
    _storm_typename = 'storm:node'
    _ismutable = False

    def __init__(self, node, path=None):
        Prim.__init__(self, node, path=path)

        self.ctors['data'] = self._ctorNodeData
        self.ctors['props'] = self._ctorNodeProps

        self.locls.update(self.getObjLocals())

    def __hash__(self):
        return hash((self._storm_typename, self.valu.iden))

    def getObjLocals(self):
        return {
            'form': self._methNodeForm,
            'iden': self._methNodeIden,
            'ndef': self._methNodeNdef,
            'pack': self._methNodePack,
            'repr': self._methNodeRepr,
            'tags': self._methNodeTags,
            'edges': self._methNodeEdges,
            'addEdge': self._methNodeAddEdge,
            'delEdge': self._methNodeDelEdge,
            'value': self._methNodeValue,
            'globtags': self._methNodeGlobTags,
            'difftags': self._methNodeDiffTags,
            'isform': self._methNodeIsForm,
            'getByLayer': self.getByLayer,
            'getStorNodes': self.getStorNodes,
        }

    async def getStorNodes(self):
        return await self.valu.getStorNodes()

    def getByLayer(self):
        return self.valu.getByLayer()

    def _ctorNodeData(self, path=None):
        return NodeData(self.valu, path=path)

    def _ctorNodeProps(self, path=None):
        return NodeProps(self.valu, path=path)

    @stormfunc(readonly=True)
    async def _methNodePack(self, dorepr=False):
        return self.valu.pack(dorepr=dorepr)

    @stormfunc(readonly=True)
    async def _methNodeEdges(self, verb=None, reverse=False):
        verb = await toprim(verb)
        reverse = await tobool(reverse)

        if reverse:
            async for edge in self.valu.iterEdgesN2(verb=verb):
                yield edge
        else:
            async for edge in self.valu.iterEdgesN1(verb=verb):
                yield edge

    async def _methNodeAddEdge(self, verb, iden):
        verb = await tostr(verb)
        iden = await tobuidhex(iden)

        gateiden = self.valu.snap.wlyr.iden
        confirm(('node', 'edge', 'add', verb), gateiden=gateiden)

        await self.valu.addEdge(verb, iden)

    async def _methNodeDelEdge(self, verb, iden):
        verb = await tostr(verb)
        iden = await tobuidhex(iden)

        gateiden = self.valu.snap.wlyr.iden
        confirm(('node', 'edge', 'del', verb), gateiden=gateiden)

        await self.valu.delEdge(verb, iden)

    @stormfunc(readonly=True)
    async def _methNodeIsForm(self, name):
        return self.valu.form.name == name

    @stormfunc(readonly=True)
    async def _methNodeTags(self, glob=None, leaf=False):
        glob = await tostr(glob, noneok=True)
        leaf = await tobool(leaf)

        tags = list(self.valu.tags.keys())
        if leaf:
            _tags = []
            # brute force rather than build a tree.  faster in small sets.
            for tag in sorted((t for t in tags), reverse=True, key=lambda x: len(x)):
                look = tag + '.'
                if any([r.startswith(look) for r in _tags]):
                    continue
                _tags.append(tag)
            tags = _tags

        if glob is not None:
            regx = s_cache.getTagGlobRegx(glob)
            tags = [t for t in tags if regx.fullmatch(t)]
        return tags

    @stormfunc(readonly=True)
    async def _methNodeGlobTags(self, glob):
        glob = await tostr(glob)
        if glob.find('***') != -1:
            mesg = f'Tag globs may not be adjacent: {glob}'
            raise s_exc.BadArg(mesg=mesg)

        tags = list(self.valu.tags.keys())
        regx = s_cache.getTagGlobRegx(glob)
        ret = []
        for tag in tags:
            match = regx.fullmatch(tag)
            if match is not None:
                groups = match.groups()
                # Per discussion: The simple use case of a single match is
                # intuitive for a user to simply loop over as a raw list.
                # In contrast, a glob match which yields multiple matching
                # values would have to be unpacked.
                if len(groups) == 1:
                    ret.append(groups[0])
                else:
                    ret.append(groups)
        return ret

    async def _methNodeDiffTags(self, tags, prefix=None, apply=False):
        tags = set(await toprim(tags))

        if prefix:
            prefix = tuple((await tostr(prefix)).split('.'))
            plen = len(prefix)

            tags = set([prefix + tuple(tag.split('.')) for tag in tags if tag])
            curtags = set()
            for tag in list(self.valu.tags.keys()):
                parts = tuple(tag.split('.'))
                if parts[:plen] == prefix:
                    curtags.add(parts)
        else:
            tags = set([tuple(tag.split('.')) for tag in tags if tag])
            curtags = set([tuple(tag.split('.')) for tag in self.valu.tags.keys()])

        adds = set([tag for tag in tags if tag not in curtags])
        dels = set()
        for cur in curtags:
            clen = len(cur)
            for tag in tags:
                if tag[:clen] == cur:
                    break
            else:
                dels.add(cur)

        adds = ['.'.join(tag) for tag in adds]
        dels = ['.'.join(tag) for tag in dels]
        if apply:
            for tag in adds:
                await self.valu.addTag(tag)

            for tag in dels:
                await self.valu.delTag(tag)

        return {'adds': adds, 'dels': dels}

    @stormfunc(readonly=True)
    async def _methNodeValue(self):
        return self.valu.ndef[1]

    @stormfunc(readonly=True)
    async def _methNodeForm(self):
        return self.valu.ndef[0]

    @stormfunc(readonly=True)
    async def _methNodeNdef(self):
        return self.valu.ndef

    @stormfunc(readonly=True)
    async def _methNodeRepr(self, name=None, defv=None):
        return self.valu.repr(name=name, defv=defv)

    @stormfunc(readonly=True)
    async def _methNodeIden(self):
        return self.valu.iden()

@registry.registerType
class PathMeta(Prim):
    '''
    Put the storm deref/setitem/iter convention on top of path meta information.
    '''
    _storm_typename = 'storm:node:path:meta'
    _ismutable = True

    def __init__(self, path):
        Prim.__init__(self, None, path=path)

    async def deref(self, name):
        return self.path.metadata.get(name)

    async def setitem(self, name, valu):
        if valu is undef:
            self.path.metadata.pop(name, None)
            return
        self.path.meta(name, valu)

    async def iter(self):
        # prevent "edit while iter" issues
        for item in list(self.path.metadata.items()):
            yield item

@registry.registerType
class PathVars(Prim):
    '''
    Put the storm deref/setitem/iter convention on top of path variables.
    '''
    _storm_typename = 'storm:node:path:vars'
    _ismutable = True

    def __init__(self, path):
        Prim.__init__(self, None, path=path)

    async def deref(self, name):

        valu = self.path.getVar(name)
        if valu is not s_common.novalu:
            return valu

        mesg = f'No var with name: {name}.'
        raise s_exc.StormRuntimeError(mesg=mesg)

    async def setitem(self, name, valu):
        if valu is undef:
            await self.path.popVar(name)
            return
        await self.path.setVar(name, valu)

    async def iter(self):
        # prevent "edit while iter" issues
        for item in list(self.path.vars.items()):
            yield item

@registry.registerType
class Path(Prim):
    '''
    Implements the Storm API for the Path object.
    '''
    _storm_locals = (
        {'name': 'vars', 'desc': 'The PathVars object for the Path.', 'type': 'storm:node:path:vars', },
        {'name': 'meta', 'desc': 'The PathMeta object for the Path.', 'type': 'storm:node:path:meta', },
        {'name': 'idens', 'desc': 'The list of Node idens which this Path has been forked from during pivot operations.',
         'type': {'type': 'function', '_funcname': '_methPathIdens',
                  'returns': {'type': 'list', 'desc': 'A list of node idens.', }}},
        {'name': 'listvars', 'desc': 'List variables available in the path of a storm query.',
         'type': {'type': 'function', '_funcname': '_methPathListVars',
                  'returns': {'type': 'list',
                              'desc': 'List of tuples containing the name and value of path variables.', }}},
    )
    _storm_typename = 'storm:path'
    _ismutable = True

    def __init__(self, node, path=None):
        Prim.__init__(self, node, path=path)
        self.locls.update(self.getObjLocals())
        self.locls.update({
            'vars': PathVars(path),
            'meta': PathMeta(path),
        })

    def getObjLocals(self):
        return {
            'idens': self._methPathIdens,
            'listvars': self._methPathListVars,
        }

    async def _methPathIdens(self):
        return [n.iden() for n in self.valu.nodes]

    async def _methPathListVars(self):
        return list(self.path.vars.items())

@registry.registerType
class Text(Prim):
    '''
    A mutable text type for simple text construction.
    '''
    _storm_locals = (
        {'name': 'add', 'desc': 'Add text to the Text object.',
         'type': {'type': 'function', '_funcname': '_methTextAdd',
                  'args': (
                      {'name': 'text', 'desc': 'The text to add.', 'type': 'str', },
                      {'name': '**kwargs', 'desc': 'Keyword arguments used to format the text.', 'type': 'any', }
                  ),
                  'returns': {'type': 'null'}}},
        {'name': 'str', 'desc': 'Get the text content as a string.',
         'type': {'type': 'function', '_funcname': '_methTextStr',
                  'returns': {'desc': 'The current string of the text object.', 'type': 'str', }}},
    )
    _storm_typename = 'storm:text'
    _ismutable = True

    def __init__(self, valu, path=None):
        Prim.__init__(self, valu, path=path)
        self.locls.update(self.getObjLocals())

    def getObjLocals(self):
        return {
            'add': self._methTextAdd,
            'str': self._methTextStr,
        }

    def __len__(self):
        return len(self.valu)

    async def _methTextAdd(self, text, **kwargs):
        text = await kwarg_format(text, **kwargs)
        self.valu += text

    async def _methTextStr(self):
        return self.valu

@registry.registerLib
class LibStats(Lib):
    '''
    A Storm Library for statistics related functionality.
    '''
    _storm_locals = (
        {'name': 'tally', 'desc': 'Get a Tally object.',
         'type': {'type': 'function', '_funcname': 'tally',
                  'returns': {'type': 'storm:stat:tally', 'desc': 'A new tally object.', }}},
    )
    _storm_lib_path = ('stats',)

    def getObjLocals(self):
        return {
            'tally': self.tally,
        }

    async def tally(self):
        return StatTally(path=self.path)

@registry.registerType
class StatTally(Prim):
    '''
    A tally object.

    An example of using it::

        $tally = $lib.stats.tally()

        $tally.inc(foo)

        for $name, $total in $tally {
            $doStuff($name, $total)
        }

    '''
    _storm_typename = 'storm:stat:tally'
    _storm_locals = (
        {'name': 'inc', 'desc': 'Increment a given counter.',
         'type': {'type': 'function', '_funcname': 'inc',
                  'args': (
                      {'name': 'name', 'desc': 'The name of the counter to increment.', 'type': 'str', },
                      {'name': 'valu', 'desc': 'The value to increment the counter by.', 'type': 'int', 'default': 1, },
                  ),
                  'returns': {'type': 'null', }}},
        {'name': 'get', 'desc': 'Get the value of a given counter.',
         'type': {'type': 'function', '_funcname': 'get',
                  'args': (
                      {'name': 'name', 'type': 'str', 'desc': 'The name of the counter to get.', },
                  ),
                  'returns': {'type': 'int',
                              'desc': 'The value of the counter, or 0 if the counter does not exist.', }}},
        {'name': 'sorted', 'desc': 'Get a list of (counter, value) tuples in sorted order.',
         'type': {'type': 'function', '_funcname': 'sorted',
                  'args': (
                      {'name': 'byname', 'desc': 'Sort by counter name instead of value.',
                       'type': 'bool', 'default': False},
                      {'name': 'reverse', 'desc': 'Sort in descending order instead of ascending order.',
                       'type': 'bool', 'default': False},
                  ),
                  'returns': {'type': 'list',
                              'desc': 'List of (counter, value) tuples in sorted order.'}}},
    )
    _ismutable = True

    def __init__(self, path=None):
        Prim.__init__(self, {}, path=path)
        self.counters = collections.defaultdict(int)
        self.locls.update(self.getObjLocals())

    def getObjLocals(self):
        return {
            'inc': self.inc,
            'get': self.get,
            'sorted': self.sorted,
        }

    async def __aiter__(self):
        for name, valu in self.counters.items():
            yield name, valu

    def __len__(self):
        return len(self.counters)

    async def inc(self, name, valu=1):
        valu = await toint(valu)
        self.counters[name] += valu

    async def get(self, name):
        return self.counters.get(name, 0)

    def value(self):
        return dict(self.counters)

    async def iter(self):
        for item in tuple(self.counters.items()):
            yield item

    async def sorted(self, byname=False, reverse=False):
        if byname:
            return list(sorted(self.counters.items(), reverse=reverse))
        else:
            return list(sorted(self.counters.items(), key=lambda x: x[1], reverse=reverse))

@registry.registerLib
class LibLayer(Lib):
    '''
    A Storm Library for interacting with Layers in the Cortex.
    '''
    _storm_lib_path = ('layer',)
    _storm_locals = (
        {'name': 'add', 'desc': 'Add a layer to the Cortex.',
         'type': {'type': 'function', '_funcname': '_libLayerAdd',
                  'args': (
                      {'name': 'ldef', 'type': 'dict', 'desc': 'The layer definition dictionary.', 'default': None, },
                  ),
                  'returns': {'type': 'storm:layer',
                              'desc': 'A ``storm:layer`` object representing the new layer.', }}},
        {'name': 'del', 'desc': 'Delete a layer from the Cortex.',
         'type': {'type': 'function', '_funcname': '_libLayerDel',
                  'args': (
                      {'name': 'iden', 'type': 'str', 'desc': 'The iden of the layer to delete.', },
                  ),
                  'returns': {'type': 'null', }}},
        {'name': 'get', 'desc': 'Get a Layer from the Cortex.',
         'type': {'type': 'function', '_funcname': '_libLayerGet',
                  'args': (
                      {'name': 'iden', 'type': 'str', 'default': None,
                       'desc': 'The iden of the layer to get. '
                               'If not set, this defaults to the top layer of the current View.', },
                  ),
                  'returns': {'type': 'storm:layer', 'desc': 'The storm layer object.', }}},
        {'name': 'list', 'desc': 'List the layers in a Cortex',
         'type': {'type': 'function', '_funcname': '_libLayerList',
                  'returns': {'type': 'list', 'desc': 'List of ``storm:layer`` objects.', }}},
    )

    def getObjLocals(self):
        return {
            'add': self._libLayerAdd,
            'del': self._libLayerDel,
            'get': self._libLayerGet,
            'list': self._libLayerList,
        }

    async def _libLayerAdd(self, ldef=None):
        if ldef is None:
            ldef = {}
        else:
            ldef = await toprim(ldef)

        ldef['creator'] = self.runt.user.iden

        useriden = self.runt.user.iden

        gatekeys = ((useriden, ('layer', 'add'), None),)
        todo = ('addLayer', (ldef,), {})

        ldef = await self.runt.dyncall('cortex', todo, gatekeys=gatekeys)

        return Layer(self.runt, ldef, path=self.path)

    async def _libLayerDel(self, iden):
        todo = s_common.todo('getLayerDef', iden)
        ldef = await self.runt.dyncall('cortex', todo)
        if ldef is None:
            mesg = f'No layer with iden: {iden}'
            raise s_exc.NoSuchIden(mesg=mesg)

        layriden = ldef.get('iden')
        useriden = self.runt.user.iden
        gatekeys = ((useriden, ('layer', 'del'), iden),)

        todo = ('delLayer', (layriden,), {})
        return await self.runt.dyncall('cortex', todo, gatekeys=gatekeys)

    async def _libLayerGet(self, iden=None):

        iden = await tostr(iden, noneok=True)
        if iden is None:
            iden = self.runt.snap.view.layers[0].iden

        ldef = await self.runt.snap.core.getLayerDef(iden=iden)
        if ldef is None:
            mesg = f'No layer with iden: {iden}'
            raise s_exc.NoSuchIden(mesg=mesg)

        return Layer(self.runt, ldef, path=self.path)

    async def _libLayerList(self):
        todo = s_common.todo('getLayerDefs')
        defs = await self.runt.dyncall('cortex', todo)
        return [Layer(self.runt, ldef, path=self.path) for ldef in defs]

@registry.registerType
class Layer(Prim):
    '''
    Implements the Storm api for a layer instance.
    '''
    _storm_locals = (
        {'name': 'iden', 'desc': 'The iden of the Layer.', 'type': 'str', },
        {'name': 'set', 'desc': 'Set a arbitrary value in the Layer definition.',
         'type': {'type': 'function', '_funcname': '_methLayerSet',
                  'args': (
                      {'name': 'name', 'type': 'str', 'desc': 'The name to set.', },
                      {'name': 'valu', 'type': 'any', 'desc': 'The value to set.', },
                  ),
                  'returns': {'type': 'null', }}},
        {'name': 'get', 'desc': 'Get a arbitrary value in the Layer definition.',
         'type': {'type': 'function', '_funcname': '_methLayerGet',
                  'args': (
                      {'name': 'name', 'type': 'str', 'desc': 'Name of the value to get.', },
                      {'name': 'defv', 'type': 'prim', 'default': None,
                       'desc': 'The default value returned if the name is not set in the Layer.', },
                  ),
                  'returns': {'type': 'prim', 'desc': 'The value requested or the default value.', }}},
        {'name': 'pack', 'desc': 'Get the Layer definition.',
         'type': {'type': 'function', '_funcname': '_methLayerPack',
                  'returns': {'type': 'dict', 'desc': 'Dictionary containing the Layer definition.', }}},
        {'name': 'repr', 'desc': 'Get a string representation of the Layer.',
         'type': {'type': 'function', '_funcname': '_methLayerRepr',
                  'returns': {'type': 'str', 'desc': 'A string that can be printed, representing a Layer.', }}},
        {'name': 'edits', 'desc': 'Yield (offs, nodeedits) tuples from the given offset.',
         'type': {'type': 'function', '_funcname': '_methLayerEdits',
                  'args': (
                      {'name': 'offs', 'type': 'int', 'desc': 'Offset to start getting nodeedits from the layer at.',
                       'default': 0, },
                      {'name': 'wait', 'type': 'boolean', 'default': True,
                       'desc': 'If true, wait for new edits, '
                               'otherwise exit the generator when there are no more edits.', },
                      {'name': 'size', 'type': 'int', 'desc': 'The maximum number of nodeedits to yield.',
                       'default': None, },
                  ),
                  'returns': {'name': 'Yields', 'type': 'list',
                              'desc': 'Yields offset, nodeedit tuples from a given offset.', }}},
        {'name': 'addPush', 'desc': 'Configure the layer to push edits to a remote layer/feed.',
         'type': {'type': 'function', '_funcname': '_addPush',
                  'args': (
                      {'name': 'url', 'type': 'str', 'desc': 'A telepath URL of the target layer/feed.', },
                      {'name': 'offs', 'type': 'int', 'desc': 'The local layer offset to begin pushing from',
                       'default': 0, },
                  ),
                  'returns': {'type': 'dict', 'desc': 'Dictionary containing the push definition.', }}},
        {'name': 'delPush', 'desc': 'Remove a push config from the layer.',
         'type': {'type': 'function', '_funcname': '_delPush',
                  'args': (
                      {'name': 'iden', 'type': 'str', 'desc': 'The iden of the push config to remove.', },
                  ),
                  'returns': {'type': 'null', }}},
        {'name': 'addPull', 'desc': 'Configure the layer to pull edits from a remote layer/feed.',
         'type': {'type': 'function', '_funcname': '_addPull',
                  'args': (
                      {'name': 'url', 'type': 'str', 'desc': 'The telepath URL to a layer/feed.', },
                      {'name': 'offs', 'type': 'int', 'desc': 'The offset to begin from.', 'default': 0, },
                  ),
                  'returns': {'type': 'dict', 'desc': 'Dictionary containing the pull definition.', }}},
        {'name': 'delPull', 'desc': 'Remove a pull config from the layer.',
         'type': {'type': 'function', '_funcname': '_delPull',
                  'args': (
                      {'name': 'iden', 'type': 'str', 'desc': 'The iden of the push config to remove.', },
                  ),
                  'returns': {'type': 'null', }}},
        {'name': 'getTagCount', 'desc': '''
            Return the number of tag rows in the layer for the given tag and optional form.

            Examples:
                Get the number of ``inet:ipv4`` nodes with the ``$foo.bar`` tag::

                    $count = $lib.layer.get().getTagCount(foo.bar, formname=inet:ipv4)''',
         'type': {'type': 'function', '_funcname': '_methGetTagCount',
                  'args': (
                      {'name': 'tagname', 'type': 'str', 'desc': 'The name of the tag to look up.', },
                      {'name': 'formname', 'type': 'str', 'desc': 'The form to constrain the look up by.',
                       'default': None, },
                  ),
                  'returns': {'type': 'int', 'desc': 'The count of tag rows.', }}},
        {'name': 'getPropCount',
         'desc': 'Get the number of property rows in the layer for the given full form or property name.',
         'type': {'type': 'function', '_funcname': '_methGetPropCount',
                  'args': (
                      {'name': 'propname', 'type': 'str', 'desc': 'The property or form name to look up.', },
                      {'name': 'maxsize', 'type': 'int', 'desc': 'The maximum number of rows to look up.',
                       'default': None, },
                  ),
                  'returns': {'type': 'int', 'desc': 'The count of rows.', }}},
        {'name': 'getFormCounts', 'desc': '''
            Get the formcounts for the Layer.

            Example:
                Get the formcounts for the current Layer::

                    $counts = $lib.layer.get().getFormCounts()''',
         'type': {'type': 'function', '_funcname': '_methGetFormcount',
                  'returns': {'type': 'dict',
                              'desc': 'Dictionary containing form names and the count of the nodes in the Layer.', }}},
        {'name': 'getStorNodes', 'desc': '''
            Get buid, sode tuples representing the data stored in the layer.

            Notes:
                The storage nodes represent **only** the data stored in the layer
                and may not represent whole nodes.
            ''',
         'type': {'type': 'function', '_funcname': 'getStorNodes',
                  'returns': {'name': 'Yields', 'type': 'list', 'desc': 'Tuple of buid, sode values.', }}},
        {'name': 'getMirrorStatus', 'desc': '''
            Return a dictionary of the mirror synchronization status for the layer.
            ''',
         'type': {'type': 'function', '_funcname': 'getMirrorStatus',
                  'returns': {'type': 'dict', 'desc': 'An info dictionary describing mirror sync status.', }}},

        {'name': 'verify', 'desc': '''
            Verify consistency between the node storage and indexes in the given layer.

            Example:
                Get all messages about consistency issues in the default layer::

                    for $mesg in $lib.layer.get().verify() {
                        $lib.print($mesg)
                    }

            Notes:
                The config format argument and message format yielded by this API is considered BETA
                and may be subject to change! The formats will be documented when the convention stabilizes.
            ''',
         'type': {'type': 'function', '_funcname': 'verify',
                  'args': (
                      {'name': 'config', 'type': 'dict', 'desc': 'The scan config to use (default all enabled).', 'default': None},
                  ),
                  'returns': {'name': 'Yields', 'type': 'list',
                              'desc': 'Yields messages describing any index inconsistencies.', }}},
        {'name': 'getStorNode', 'desc': '''
            Retrieve the raw storage node for the specified node id.
            ''',
         'type': {'type': 'function', '_funcname': 'getStorNode',
                  'args': (
                      {'name': 'nodeid', 'type': 'str', 'desc': 'The hex string of the node id.'},
                  ),
                  'returns': {'type': 'dict', 'desc': 'The storage node dictionary.', }}},
        {'name': 'liftByProp', 'desc': '''
            Lift and yield nodes with the property and optional value set within the layer.

            Example:
                Yield all nodes with the property ``ou:org:name`` set in the top layer::

                    yield $lib.layer.get().liftByProp(ou:org:name)

                Yield all nodes with the property ``ou:org:name=woot`` in the top layer::

                    yield $lib.layer.get().liftByProp(ou:org:name, woot)

                Yield all nodes with the property ``ou:org:name^=woot`` in the top layer::

                    yield $lib.layer.get().liftByProp(ou:org:name, woot, "^=")

            ''',
         'type': {'type': 'function', '_funcname': 'liftByProp',
                  'args': (
                      {'name': 'propname', 'type': 'str', 'desc': 'The full property name to lift by.'},
                      {'name': 'propvalu', 'type': 'obj', 'desc': 'The value for the property.', 'default': None},
                      {'name': 'propcmpr', 'type': 'str', 'desc': 'The comparison operation to use on the value.', 'default': '='},
                  ),
                  'returns': {'name': 'Yields', 'type': 'storm:node',
                              'desc': 'Yields nodes.', }}},
        {'name': 'liftByTag', 'desc': '''
            Lift and yield nodes with the tag set within the layer.

            Example:
                Yield all nodes with the tag #foo set in the layer::

                    yield $lib.layer.get().liftByTag(foo)

                Yield all inet:fqdn with the tag #foo set in the layer::

                    yield $lib.layer.get().liftByTag(foo, inet:fqdn)

            ''',
         'type': {'type': 'function', '_funcname': 'liftByTag',
                  'args': (
                      {'name': 'tagname', 'type': 'str', 'desc': 'The tag name to lift by.'},
                      {'name': 'formname', 'type': 'str', 'desc': 'The optional form to lift.', 'default': None},
                  ),
                  'returns': {'name': 'Yields', 'type': 'storm:node',
                              'desc': 'Yields nodes.', }}},
    )
    _storm_typename = 'storm:layer'
    _ismutable = False

    def __init__(self, runt, ldef, path=None):
        Prim.__init__(self, ldef, path=path)
        self.runt = runt

        # hide any passwd in push URLs
        pushs = ldef.get('pushs')
        if pushs is not None:
            for pdef in pushs.values():
                url = pdef.get('url')
                if url is not None:
                    pdef['url'] = s_urlhelp.sanitizeUrl(url)

        pulls = ldef.get('pulls')
        if pulls is not None:
            for pdef in pulls.values():
                url = pdef.get('url')
                if url is not None:
                    pdef['url'] = s_urlhelp.sanitizeUrl(url)

        self.locls.update(self.getObjLocals())
        self.locls['iden'] = self.valu.get('iden')

    def __hash__(self):
        return hash((self._storm_typename, self.locls['iden']))

    def getObjLocals(self):
        return {
            'set': self._methLayerSet,
            'get': self._methLayerGet,
            'pack': self._methLayerPack,
            'repr': self._methLayerRepr,
            'edits': self._methLayerEdits,
            'verify': self.verify,
            'addPush': self._addPush,
            'delPush': self._delPush,
            'addPull': self._addPull,
            'delPull': self._delPull,
            'liftByTag': self.liftByTag,
            'liftByProp': self.liftByProp,
            'getTagCount': self._methGetTagCount,
            'getPropCount': self._methGetPropCount,
            'getFormCounts': self._methGetFormcount,
            'getStorNode': self.getStorNode,
            'getStorNodes': self.getStorNodes,
            'getMirrorStatus': self.getMirrorStatus,
        }

    async def liftByTag(self, tagname, formname=None):
        tagname = await tostr(tagname)
        formname = await tostr(formname, noneok=True)

        if formname is not None and self.runt.snap.core.model.form(formname) is None:
            mesg = f'The form {formname} does not exist.'
            raise s_exc.NoSuchForm(mesg=mesg)

        iden = self.valu.get('iden')
        layr = self.runt.snap.core.getLayer(iden)

        await self.runt.reqUserCanReadLayer(iden)
        async for _, buid, sode in layr.liftByTag(tagname, form=formname):
            yield await self.runt.snap._joinStorNode(buid, {iden: sode})

    async def liftByProp(self, propname, propvalu=None, propcmpr='='):

        propname = await tostr(propname)
        propvalu = await toprim(propvalu)
        propcmpr = await tostr(propcmpr)

        iden = self.valu.get('iden')
        layr = self.runt.snap.core.getLayer(iden)

        await self.runt.reqUserCanReadLayer(iden)

        prop = self.runt.snap.core.model.prop(propname)
        if prop is None:
            mesg = f'The property {propname} does not exist.'
            raise s_exc.NoSuchProp(mesg=mesg)

        if prop.isform:
            liftform = prop.name
            liftprop = None
        elif prop.isuniv:
            liftform = None
            liftprop = prop.name
        else:
            liftform = prop.form.name
            liftprop = prop.name

        if propvalu is None:
            async for _, buid, sode in layr.liftByProp(liftform, liftprop):
                yield await self.runt.snap._joinStorNode(buid, {iden: sode})
            return

        norm, info = prop.type.norm(propvalu)
        cmprvals = prop.type.getStorCmprs(propcmpr, norm)
        async for _, buid, sode in layr.liftByPropValu(liftform, liftprop, cmprvals):
            yield await self.runt.snap._joinStorNode(buid, {iden: sode})

    async def getMirrorStatus(self):
        iden = self.valu.get('iden')
        layr = self.runt.snap.core.getLayer(iden)
        return await layr.getMirrorStatus()

    async def _addPull(self, url, offs=0):
        url = await tostr(url)
        offs = await toint(offs)

        useriden = self.runt.user.iden
        layriden = self.valu.get('iden')

        if not self.runt.isAdmin(gateiden=layriden):
            mesg = '$layr.addPull() requires admin privs on the layer.'
            raise s_exc.AuthDeny(mesg=mesg, user=self.runt.user.iden, username=self.runt.user.name)

        scheme = url.split('://')[0]
        self.runt.confirm(('lib', 'telepath', 'open', scheme))

        async with await s_telepath.openurl(url):
            pass

        pdef = {
            'url': url,
            'offs': offs,
            'user': useriden,
            'time': s_common.now(),
            'iden': s_common.guid(),
        }
        todo = s_common.todo('addLayrPull', layriden, pdef)
        await self.runt.dyncall('cortex', todo)
        return pdef

    async def _delPull(self, iden):
        iden = await tostr(iden)

        layriden = self.valu.get('iden')
        if not self.runt.isAdmin(gateiden=layriden):
            mesg = '$layr.delPull() requires admin privs on the top layer.'
            raise s_exc.AuthDeny(mesg=mesg, user=self.runt.user.iden, username=self.runt.user.name)

        todo = s_common.todo('delLayrPull', layriden, iden)
        await self.runt.dyncall('cortex', todo)

    async def _addPush(self, url, offs=0):
        url = await tostr(url)
        offs = await toint(offs)

        useriden = self.runt.user.iden
        layriden = self.valu.get('iden')

        if not self.runt.isAdmin(gateiden=layriden):
            mesg = '$layer.addPush() requires admin privs on the layer.'
            raise s_exc.AuthDeny(mesg=mesg, user=self.runt.user.iden, username=self.runt.user.name)

        scheme = url.split('://')[0]
        self.runt.confirm(('lib', 'telepath', 'open', scheme))

        async with await s_telepath.openurl(url):
            pass

        pdef = {
            'url': url,
            'offs': offs,
            'user': useriden,
            'time': s_common.now(),
            'iden': s_common.guid(),
        }
        todo = s_common.todo('addLayrPush', layriden, pdef)
        await self.runt.dyncall('cortex', todo)
        return pdef

    async def _delPush(self, iden):
        iden = await tostr(iden)
        layriden = self.valu.get('iden')

        if not self.runt.isAdmin(gateiden=layriden):
            mesg = '$layer.delPush() requires admin privs on the layer.'
            raise s_exc.AuthDeny(mesg=mesg, user=self.runt.user.iden, username=self.runt.user.name)

        todo = s_common.todo('delLayrPush', layriden, iden)
        await self.runt.dyncall('cortex', todo)

    @stormfunc(readonly=True)
    async def _methGetFormcount(self):
        layriden = self.valu.get('iden')
        await self.runt.reqUserCanReadLayer(layriden)
        layr = self.runt.snap.core.getLayer(layriden)
        return await layr.getFormCounts()

    async def _methGetTagCount(self, tagname, formname=None):
        tagname = await tostr(tagname)
        formname = await tostr(formname, noneok=True)
        layriden = self.valu.get('iden')
        await self.runt.reqUserCanReadLayer(layriden)
        layr = self.runt.snap.core.getLayer(layriden)
        return await layr.getTagCount(tagname, formname=formname)

    async def _methGetPropCount(self, propname, maxsize=None):
        propname = await tostr(propname)
        maxsize = await toint(maxsize, noneok=True)

        prop = self.runt.snap.core.model.prop(propname)
        if prop is None:
            mesg = f'No property named {propname}'
            raise s_exc.NoSuchProp(mesg=mesg)

        layriden = self.valu.get('iden')
        await self.runt.reqUserCanReadLayer(layriden)
        layr = self.runt.snap.core.getLayer(layriden)

        if prop.isform:
            return await layr.getPropCount(prop.name, None, maxsize=maxsize)

        if prop.isuniv:
            return await layr.getUnivPropCount(prop.name, maxsize=maxsize)

        return await layr.getPropCount(prop.form.name, prop.name, maxsize=maxsize)

    async def _methLayerEdits(self, offs=0, wait=True, size=None):
        offs = await toint(offs)
        wait = await tobool(wait)
        layriden = self.valu.get('iden')
        gatekeys = ((self.runt.user.iden, ('layer', 'edits', 'read'), layriden),)
        todo = s_common.todo('syncNodeEdits', offs, wait=wait)

        count = 0
        async for item in self.runt.dyniter(layriden, todo, gatekeys=gatekeys):

            yield item

            count += 1
            if size is not None and size == count:
                break

    async def getStorNode(self, nodeid):
        nodeid = await tostr(nodeid)
        layriden = self.valu.get('iden')
        await self.runt.reqUserCanReadLayer(layriden)
        layr = self.runt.snap.core.getLayer(layriden)
        return await layr.getStorNode(s_common.uhex(nodeid))

    async def getStorNodes(self):
        layriden = self.valu.get('iden')
        await self.runt.reqUserCanReadLayer(layriden)
        layr = self.runt.snap.core.getLayer(layriden)
        async for item in layr.getStorNodes():
            yield item

    async def _methLayerGet(self, name, defv=None):
        return self.valu.get(name, defv)

    async def _methLayerSet(self, name, valu):
        name = await tostr(name)

        if name == 'name':
            valu = await tostr(valu)
        elif name == 'desc':
            valu = await tostr(valu)
        elif name == 'logedits':
            valu = await tobool(valu)
        else:
            mesg = f'Layer does not support setting: {name}'
            raise s_exc.BadOptValu(mesg=mesg)

        useriden = self.runt.user.iden
        layriden = self.valu.get('iden')
        gatekeys = ((useriden, ('layer', 'set', name), layriden),)
        todo = s_common.todo('setLayerInfo', name, valu)
        valu = await self.runt.dyncall(layriden, todo, gatekeys=gatekeys)
        self.valu[name] = valu

    async def _methLayerPack(self):
        ldef = copy.deepcopy(self.valu)
        pushs = ldef.get('pushs')
        if pushs is not None:
            for iden, pdef in pushs.items():
                gvar = f'push:{iden}'
                pdef['offs'] = await self.runt.snap.core.getStormVar(gvar, -1)

        pulls = ldef.get('pulls')
        if pulls is not None:
            for iden, pdef in pulls.items():
                gvar = f'push:{iden}'
                pdef['offs'] = await self.runt.snap.core.getStormVar(gvar, -1)

        return ldef

    async def _methLayerRepr(self):
        iden = self.valu.get('iden')
        name = self.valu.get('name', 'unnamed')
        creator = self.valu.get('creator')
        readonly = self.valu.get('readonly')
        return f'Layer: {iden} (name: {name}) readonly: {readonly} creator: {creator}'

    async def verify(self, config=None):

        config = await toprim(config)

        iden = self.valu.get('iden')
        layr = self.runt.snap.core.getLayer(iden)
        async for mesg in layr.verify(config=config):
            yield mesg

@registry.registerLib
class LibView(Lib):
    '''
    A Storm Library for interacting with Views in the Cortex.
    '''
    _storm_lib_path = ('view',)
    _storm_locals = (
        {'name': 'add', 'desc': 'Add a View to the Cortex.',
         'type': {'type': 'function', '_funcname': '_methViewAdd',
                  'args': (
                      {'name': 'layers', 'type': 'list', 'desc': 'A list of layer idens which make up the view.', },
                      {'name': 'name', 'type': 'str', 'desc': 'The name of the view.', 'default': None, }
                  ),
                  'returns': {'type': 'storm:view', 'desc': 'A ``storm:view`` object representing the new View.', }}},
        {'name': 'del', 'desc': 'Delete a View from the Cortex.',
         'type': {'type': 'function', '_funcname': '_methViewDel',
                  'args': (
                      {'name': 'iden', 'type': 'str', 'desc': 'The iden of the View to delete.', },
                  ),
                  'returns': {'type': 'null', }}},
        {'name': 'get', 'desc': 'Get a View from the Cortex.',
         'type': {'type': 'function', '_funcname': '_methViewGet',
                  'args': (
                      {'name': 'iden', 'type': 'str', 'default': None,
                        'desc': 'The iden of the View to get. If not specified, returns the current View.', },
                  ),
                  'returns': {'type': 'storm:view', 'desc': 'The storm view object.', }}},
        {'name': 'list', 'desc': 'List the Views in the Cortex.',
         'type': {'type': 'function', '_funcname': '_methViewList',
                  'args': (
                      {'name': 'deporder', 'type': 'bool', 'default': False,
                        'desc': 'Return the lists in bottom-up dependency order.', },
                  ),
                  'returns': {'type': 'list', 'desc': 'List of ``storm:view`` objects.', }}},
    )

    def getObjLocals(self):
        return {
            'add': self._methViewAdd,
            'del': self._methViewDel,
            'get': self._methViewGet,
            'list': self._methViewList,
        }

    async def _methViewAdd(self, layers, name=None):
        name = await tostr(name, noneok=True)
        layers = await toprim(layers)

        vdef = {
            'creator': self.runt.user.iden,
            'layers': layers
        }

        if name is not None:
            vdef['name'] = name

        useriden = self.runt.user.iden
        gatekeys = [(useriden, ('view', 'add'), None)]

        for layriden in layers:
            gatekeys.append((useriden, ('layer', 'read'), layriden))

        todo = ('addView', (vdef,), {})

        vdef = await self.runt.dyncall('cortex', todo, gatekeys=gatekeys)
        return View(self.runt, vdef, path=self.path)

    async def _methViewDel(self, iden):
        useriden = self.runt.user.iden
        gatekeys = ((useriden, ('view', 'del'), iden),)
        todo = ('delView', (iden,), {})
        return await self.runt.dyncall('cortex', todo, gatekeys=gatekeys)

    @stormfunc(readonly=True)
    async def _methViewGet(self, iden=None):
        if iden is None:
            iden = self.runt.snap.view.iden
        todo = s_common.todo('getViewDef', iden)
        vdef = await self.runt.dyncall('cortex', todo)
        if vdef is None:
            raise s_exc.NoSuchView(mesg=iden)

        return View(self.runt, vdef, path=self.path)

    @stormfunc(readonly=True)
    async def _methViewList(self, deporder=False):
        deporder = await tobool(deporder)
        viewdefs = await self.runt.snap.core.getViewDefs(deporder=deporder)
        return [View(self.runt, vdef, path=self.path) for vdef in viewdefs]

@registry.registerType
class View(Prim):
    '''
    Implements the Storm api for a View instance.
    '''
    _storm_locals = (
        {'name': 'iden', 'desc': 'The iden of the View.', 'type': 'str', },
        {'name': 'layers', 'desc': 'The ``storm:layer`` objects associated with the ``storm:view``.', 'type': 'list', },
        {'name': 'parent', 'desc': 'The parent View. Will be ``$lib.null`` if the view is not a fork.', 'type': 'str'},
        {'name': 'triggers', 'desc': 'The ``storm:trigger`` objects associated with the ``storm:view``.',
         'type': 'list', },
        {'name': 'set', 'desc': '''
            Set a view configuration option.

            Current runtime updatable view options include:

                name (str)
                    A terse name for the View.

                desc (str)
                    A description of the View.

                parent (str)
                    The parent View iden.

                nomerge (bool)
                    Setting to $lib.true will prevent the layer from being merged.

                layers (list(str))
                    Set the list of layer idens for a non-forked view. Layers are specified
                    in precedence order with the first layer in the list being the write layer.

            To maintain consistency with the view.fork() semantics, setting the "parent"
            option on a view has a few limitations:

                * The view must not already have a parent
                * The view must not have more than 1 layer
         ''',
         'type': {'type': 'function', '_funcname': '_methViewSet',
                  'args': (
                      {'name': 'name', 'type': 'str', 'desc': 'The name of the value to set.', },
                      {'name': 'valu', 'type': 'prim', 'desc': 'The value to set.', },
                  ),
                  'returns': {'type': 'null', }}},
        {'name': 'get', 'desc': 'Get a view configuration option.',
         'type': {'type': 'function', '_funcname': '_methViewGet',
                  'args': (
                      {'name': 'name', 'type': 'str', 'desc': 'Name of the value to get.', },
                      {'name': 'defv', 'type': 'prim', 'default': None,
                       'desc': 'The default value returned if the name is not set in the View.', }
                  ),
                  'returns': {'type': 'prim', 'desc': 'The value requested or the default value.', }}},
        {'name': 'fork', 'desc': 'Fork a View in the Cortex.',
         'type': {'type': 'function', '_funcname': '_methViewFork',
                  'args': (
                      {'name': 'name', 'type': 'str', 'desc': 'The name of the new view.', 'default': None, },
                  ),
                  'returns': {'type': 'storm:view', 'desc': 'The ``storm:view`` object for the new View.', }}},
        {'name': 'pack', 'desc': 'Get the View definition.',
         'type': {'type': 'function', '_funcname': '_methViewPack',
                  'returns': {'type': 'dict', 'desc': 'Dictionary continaing the View definition.', }}},
        {'name': 'repr', 'desc': 'Get a string representation of the View.',
         'type': {'type': 'function', '_funcname': '_methViewRepr',
                  'returns': {'type': 'list', 'desc': 'A list of lines that can be printed, representing a View.', }}},
        {'name': 'merge', 'desc': 'Merge a forked View back into its parent View.',
         'type': {'type': 'function', '_funcname': '_methViewMerge',
                  'args': (
                    {'name': 'force', 'type': 'boolean', 'default': False, 'desc': 'Force the view to merge if possible.'},
                  ),
                  'returns': {'type': 'null', }}},
        {'name': 'getEdges', 'desc': 'Get node information for Edges in the View.',
         'type': {'type': 'function', '_funcname': '_methGetEdges',
                  'args': (
                      {'name': 'verb', 'type': 'str', 'desc': 'The name of the Edges verb to iterate over.',
                       'default': None, },
                  ),
                  'returns': {'name': 'Yields', 'type': 'list',
                              'desc': 'Yields tuples containing the source iden, verb, and destination iden.', }}},
        {'name': 'wipeLayer', 'desc': 'Delete all nodes and nodedata from the write layer. Triggers will be run.',
         'type': {'type': 'function', '_funcname': '_methWipeLayer',
                  'returns': {'type': 'null', }}},
        {'name': 'addNode', 'desc': '''Transactionally add a single node and all it's properties. If any validation fails, no changes are made.''',
         'type': {'type': 'function', '_funcname': 'addNode',
                  'args': (
                      {'name': 'form', 'type': 'str', 'desc': 'The form name.'},
                      {'name': 'valu', 'type': 'prim', 'desc': 'The primary property value.'},
                      {'name': 'props', 'type': 'dict', 'desc': 'An optional dictionary of props.', 'default': None},
                  ),
                  'returns': {'type': 'storm:node', 'desc': 'The node which may have been just constructed.', }}},
        {'name': 'addNodeEdits', 'desc': 'Add NodeEdits to the view.',
         'type': {'type': 'function', '_funcname': '_methAddNodeEdits',
                  'args': (
                      {'name': 'edits', 'type': 'list', 'desc': 'A list of nodeedits.', },
                  ),
                  'returns': {'type': 'null', }}},
        {'name': 'getEdgeVerbs', 'desc': 'Get the Edge verbs which exist in the View.',
         'type': {'type': 'function', '_funcname': '_methGetEdgeVerbs',
                  'returns': {'name': 'Yields', 'type': 'str',
                              'desc': 'Yields the edge verbs used by Layers which make up the View.', }}},
        {'name': 'getFormCounts', 'desc': '''
            Get the formcounts for the View.

            Example:
                Get the formcounts for the current View::

                    $counts = $lib.view.get().getFormCounts()''',
         'type': {'type': 'function', '_funcname': '_methGetFormcount',
                  'returns':
                      {'type': 'dict',
                       'desc': "Dictionary containing form names and the count of the nodes in the View's Layers.", }}},
    )
    _storm_typename = 'storm:view'
    _ismutable = False

    def __init__(self, runt, vdef, path=None):
        Prim.__init__(self, vdef, path=path)
        self.runt = runt
        self.locls.update(self.getObjLocals())
        self.locls.update({
            'iden': self.valu.get('iden'),
            'parent': self.valu.get('parent'),
            'triggers': [Trigger(self.runt, tdef) for tdef in self.valu.get('triggers')],
            'layers': [Layer(self.runt, ldef, path=self.path) for ldef in self.valu.get('layers')],
        })

    def __hash__(self):
        return hash((self._storm_typename, self.locls['iden']))

    def getObjLocals(self):
        return {
            'set': self._methViewSet,
            'get': self._methViewGet,
            'fork': self._methViewFork,
            'pack': self._methViewPack,
            'repr': self._methViewRepr,
            'merge': self._methViewMerge,
            'addNode': self.addNode,
            'getEdges': self._methGetEdges,
            'wipeLayer': self._methWipeLayer,
            'addNodeEdits': self._methAddNodeEdits,
            'getEdgeVerbs': self._methGetEdgeVerbs,
            'getFormCounts': self._methGetFormcount,
        }

    async def addNode(self, form, valu, props=None):
        form = await tostr(form)
        valu = await toprim(valu)
        props = await toprim(props)

        viewiden = self.valu.get('iden')

        view = self.runt.snap.core.getView(viewiden)

        self.runt.layerConfirm(('node', 'add', form))

        for propname in props.keys():
            fullname = f'{form}:{propname}'
            self.runt.layerConfirm(('node', 'prop', 'set', fullname))

        return await self.runt.snap.addNode(form, valu, props=props)

    async def _methAddNodeEdits(self, edits):
        useriden = self.runt.user.iden
        viewiden = self.valu.get('iden')
        layriden = self.valu.get('layers')[0].get('iden')

        meta = {'user': useriden}
        todo = s_common.todo('addNodeEdits', edits, meta)

        # ensure the user may make *any* node edits
        gatekeys = ((useriden, ('node',), layriden),)
        await self.runt.dyncall(viewiden, todo, gatekeys=gatekeys)

    @stormfunc(readonly=True)
    async def _methGetFormcount(self):
        todo = s_common.todo('getFormCounts')
        return await self.viewDynCall(todo, ('view', 'read'))

    @stormfunc(readonly=True)
    async def _methGetEdges(self, verb=None):
        verb = await toprim(verb)
        todo = s_common.todo('getEdges', verb=verb)
        async for edge in self.viewDynIter(todo, ('view', 'read')):
            yield edge

    @stormfunc(readonly=True)
    async def _methGetEdgeVerbs(self):
        todo = s_common.todo('getEdgeVerbs')
        async for verb in self.viewDynIter(todo, ('view', 'read')):
            yield verb

    async def viewDynIter(self, todo, perm):
        useriden = self.runt.user.iden
        viewiden = self.valu.get('iden')
        gatekeys = ((useriden, perm, viewiden),)
        async for item in self.runt.dyniter(viewiden, todo, gatekeys=gatekeys):
            yield item

    async def viewDynCall(self, todo, perm):
        useriden = self.runt.user.iden
        viewiden = self.valu.get('iden')
        gatekeys = ((useriden, perm, viewiden),)
        return await self.runt.dyncall(viewiden, todo, gatekeys=gatekeys)

    @stormfunc(readonly=True)
    async def _methViewGet(self, name, defv=None):
        return self.valu.get(name, defv)

    async def _methViewSet(self, name, valu):

        name = await tostr(name)

        if name == 'name':
            valu = await tostr(valu)
        elif name == 'desc':
            valu = await tostr(valu)
        elif name == 'parent':
            valu = await tostr(valu)
        elif name == 'nomerge':
            valu = await tobool(valu)
        elif name == 'layers':

            view = self.runt.snap.core.getView(self.valu.get('iden'))
            if view is None: # pragma: no cover
                mesg = f'No view with iden: {self.valu.get("iden")}'
                raise s_exc.NoSuchView(mesg=mesg)

            layers = await toprim(valu)
            layers = tuple(str(x) for x in layers)

            for layriden in layers:

                layr = self.runt.snap.core.getLayer(layriden)
                if layr is None:
                    mesg = f'No layer with iden: {layriden}'
                    raise s_exc.NoSuchLayer(mesg=mesg)

                self.runt.confirm(('layer', 'read'), gateiden=layr.iden)

            if not self.runt.isAdmin(gateiden=view.iden):
                mesg = 'User must be an admin of the view to set the layers.'
                raise s_exc.AuthDeny(mesg=mesg, user=self.runt.user.iden, username=self.runt.user.name)

            await view.setLayers(layers)
            self.valu['layers'] = layers
            return

        else:
            mesg = f'View does not support setting: {name}'
            raise s_exc.BadOptValu(mesg=mesg)

        todo = s_common.todo('setViewInfo', name, valu)
        valu = await self.viewDynCall(todo, ('view', 'set', name))
        self.valu[name] = valu

    @stormfunc(readonly=True)
    async def _methViewRepr(self):
        iden = self.valu.get('iden')
        name = self.valu.get('name', 'unnamed')
        creator = self.valu.get('creator')

        lines = [
            f'View: {iden} (name: {name})',
            f'  Creator: {creator}',
            '  Layers:',
        ]
        for layr in self.valu.get('layers', ()):
            layriden = layr.get('iden')
            readonly = layr.get('readonly')
            layrname = layr.get('name', 'unnamed')

            lines.append(f'    {layriden}: {layrname} readonly: {readonly}')

        return '\n'.join(lines)

    @stormfunc(readonly=True)
    async def _methViewPack(self):
        return copy.deepcopy(self.valu)

    async def _methViewFork(self, name=None):
        useriden = self.runt.user.iden
        viewiden = self.valu.get('iden')

        gatekeys = (
            (useriden, ('view', 'add'), None),
            (useriden, ('view', 'read'), viewiden),
        )

        ldef = {'creator': self.runt.user.iden}
        vdef = {'creator': self.runt.user.iden}

        if name is not None:
            vdef['name'] = name

        todo = s_common.todo('fork', ldef=ldef, vdef=vdef)

        newv = await self.runt.dyncall(viewiden, todo, gatekeys=gatekeys)

        return View(self.runt, newv, path=self.path)

    async def _methViewMerge(self, force=False):
        '''
        Merge a forked view back into its parent.
        '''
        force = await tobool(force)
        useriden = self.runt.user.iden
        viewiden = self.valu.get('iden')
        todo = s_common.todo('merge', useriden=useriden, force=force)
        await self.runt.dyncall(viewiden, todo)

    async def _methWipeLayer(self):
        '''
        Delete nodes and nodedata from the view's write layer.
        '''
        useriden = self.runt.user.iden
        viewiden = self.valu.get('iden')
        view = self.runt.snap.core.getView(viewiden)
        await view.wipeLayer(useriden=useriden)

@registry.registerLib
class LibTrigger(Lib):
    '''
    A Storm Library for interacting with Triggers in the Cortex.
    '''
    _storm_locals = (
        {'name': 'add', 'desc': 'Add a Trigger to the Cortex.',
         'type': {'type': 'function', '_funcname': '_methTriggerAdd',
                  'args': (
                      {'name': 'tdef', 'type': 'dict', 'desc': 'A Trigger definition.', },
                  ),
                  'returns': {'type': 'storm:trigger', 'desc': 'The new trigger.', }}},
        {'name': 'del', 'desc': 'Delete a Trigger from the Cortex.',
         'type': {'type': 'function', '_funcname': '_methTriggerDel',
                  'args': (
                      {'name': 'prefix', 'type': 'str',
                       'desc': 'A prefix to match in order to identify a trigger to delete. '
                               'Only a single matching prefix will be deleted.', },
                  ),
                  'returns': {'type': 'str', 'desc': 'The iden of the deleted trigger which matched the prefix.', }}},
        {'name': 'list', 'desc': 'Get a list of Triggers in the current view.',
         'type': {'type': 'function', '_funcname': '_methTriggerList',
                  'returns': {'type': 'list',
                              'desc': 'A list of ``storm:trigger`` objects the user is allowed to access.', }}},
        {'name': 'get', 'desc': 'Get a Trigger in the Cortex.',
         'type': {'type': 'function', '_funcname': '_methTriggerGet',
                  'args': (
                      {'name': 'iden', 'type': 'str', 'desc': 'The iden of the Trigger to get.', },
                  ),
                  'returns': {'type': 'storm:trigger', 'desc': 'The requested ``storm:trigger`` object.', }}},
        {'name': 'enable', 'desc': 'Enable a Trigger in the Cortex.',
         'type': {'type': 'function', '_funcname': '_methTriggerEnable',
                  'args': (
                      {'name': 'prefix', 'type': 'str',
                       'desc': 'A prefix to match in order to identify a trigger to enable. '
                               'Only a single matching prefix will be enabled.', },
                  ),
                  'returns': {'type': 'str', 'desc': 'The iden of the trigger that was enabled.', }}},
        {'name': 'disable', 'desc': 'Disable a Trigger in the Cortex.',
         'type': {'type': 'function', '_funcname': '_methTriggerDisable',
                  'args': (
                      {'name': 'prefix', 'type': 'str',
                       'desc': 'A prefix to match in order to identify a trigger to disable. '
                               'Only a single matching prefix will be disabled.', },
                  ),
                  'returns': {'type': 'str', 'desc': 'The iden of the trigger that was disabled.', }}},
        {'name': 'mod', 'desc': 'Modify an existing Trigger in the Cortex.',
         'type': {'type': 'function', '_funcname': '_methTriggerMod',
                  'args': (
                      {'name': 'prefix', 'type': 'str',
                       'desc': 'A prefix to match in order to identify a trigger to modify. '
                               'Only a single matching prefix will be modified.', },
                      {'name': 'query', 'type': ['str', 'storm:query'],
                       'desc': 'The new Storm query to set as the trigger query.', }
                  ),
                  'returns': {'type': 'str', 'desc': 'The iden of the modified Trigger', }}},
    )
    _storm_lib_path = ('trigger',)

    def getObjLocals(self):
        return {
            'add': self._methTriggerAdd,
            'del': self._methTriggerDel,
            'list': self._methTriggerList,
            'get': self._methTriggerGet,
            'enable': self._methTriggerEnable,
            'disable': self._methTriggerDisable,
            'mod': self._methTriggerMod,
        }

    async def _matchIdens(self, prefix):
        '''
        Returns the iden that starts with prefix.  Prints out error and returns None if it doesn't match
        exactly one.
        '''
        match = None
        trigs = await self.runt.snap.view.listTriggers()

        for iden, trig in trigs:
            if iden.startswith(prefix):
                if match is not None:
                    mesg = 'Provided iden matches more than one trigger.'
                    raise s_exc.StormRuntimeError(mesg=mesg, iden=prefix)

                if not allowed(('trigger', 'get'), gateiden=iden):
                    continue

                match = trig

        if match is None:
            mesg = 'Provided iden does not match any valid authorized triggers.'
            raise s_exc.StormRuntimeError(mesg=mesg, iden=prefix)

        return match

    async def _methTriggerAdd(self, tdef):
        tdef = await toprim(tdef)

        useriden = self.runt.user.iden
        viewiden = self.runt.snap.view.iden

        tdef['user'] = useriden
        tdef['view'] = viewiden

        # query is kept to keep this API backwards compatible.
        query = tdef.pop('query', None)
        if query is not None:  # pragma: no cover
            s_common.deprecated('$lib.trigger.add() with "query" argument instead of "storm"', curv='2.95.0')
            await self.runt.warn('$lib.trigger.add() called with query argument, this is deprecated. Use storm instead.')
            tdef['storm'] = query

        cond = tdef.pop('condition', None)
        if cond is not None:
            tdef['cond'] = cond

        tag = tdef.pop('tag', None)
        if tag is not None:
            if tag[0] == '#':
                tdef['tag'] = tag[1:]
            else:
                tdef['tag'] = tag

        form = tdef.pop('form', None)
        if form is not None:
            tdef['form'] = form

        prop = tdef.pop('prop', None)
        if prop is not None:
            tdef['prop'] = prop

        gatekeys = ((useriden, ('trigger', 'add'), viewiden),)
        todo = ('addTrigger', (tdef,), {})
        tdef = await self.dyncall(viewiden, todo, gatekeys=gatekeys)

        return Trigger(self.runt, tdef)

    async def _methTriggerDel(self, prefix):
        useriden = self.runt.user.iden
        viewiden = self.runt.snap.view.iden
        trig = await self._matchIdens(prefix)
        iden = trig.iden

        todo = s_common.todo('delTrigger', iden)
        gatekeys = ((useriden, ('trigger', 'del'), iden),)
        await self.dyncall(viewiden, todo, gatekeys=gatekeys)

        return iden

    async def _methTriggerMod(self, prefix, query):
        useriden = self.runt.user.iden
        viewiden = self.runt.snap.view.iden
        query = await tostr(query)
        trig = await self._matchIdens(prefix)
        iden = trig.iden
        gatekeys = ((useriden, ('trigger', 'set'), iden),)
        todo = s_common.todo('setTriggerInfo', iden, 'storm', query)
        await self.dyncall(viewiden, todo, gatekeys=gatekeys)

        return iden

    async def _methTriggerList(self):
        view = self.runt.snap.view
        triggers = []

        for iden, trig in await view.listTriggers():
            if not allowed(('trigger', 'get'), gateiden=iden):
                continue
            triggers.append(Trigger(self.runt, trig.pack()))

        return triggers

    async def _methTriggerGet(self, iden):
        trigger = await self.runt.snap.view.getTrigger(iden)
        if trigger is None:
            return None

        self.runt.confirm(('trigger', 'get'), gateiden=iden)

        return Trigger(self.runt, trigger.pack())

    async def _methTriggerEnable(self, prefix):
        return await self._triggerendisable(prefix, True)

    async def _methTriggerDisable(self, prefix):
        return await self._triggerendisable(prefix, False)

    async def _triggerendisable(self, prefix, state):
        trig = await self._matchIdens(prefix)
        iden = trig.iden

        useriden = self.runt.user.iden
        viewiden = self.runt.snap.view.iden
        gatekeys = ((useriden, ('trigger', 'set'), iden),)
        todo = s_common.todo('setTriggerInfo', iden, 'enabled', state)
        await self.dyncall(viewiden, todo, gatekeys=gatekeys)

        return iden

@registry.registerType
class Trigger(Prim):
    '''
    Implements the Storm API for a Trigger.
    '''
    _storm_locals = (
        {'name': 'iden', 'desc': 'The Trigger iden.', 'type': 'str', },
        {'name': 'set', 'desc': 'Set information in the Trigger.',
         'type': {'type': 'function', '_funcname': 'set',
                  'args': (
                      {'name': 'name', 'type': 'str', 'desc': 'Name of the key to set.', },
                      {'name': 'valu', 'type': 'prim', 'desc': 'The data to set', }
                  ),
                  'returns': {'type': 'null', }}},
        {'name': 'move', 'desc': 'Modify the Trigger to run in a different View.',
         'type': {'type': 'function', '_funcname': 'move',
                  'args': (
                      {'name': 'viewiden', 'type': 'str',
                       'desc': 'The iden of the new View for the Trigger to run in.', },
                  ),
                  'returns': {'type': 'null', }}},
        {'name': 'pack', 'desc': 'Get the trigger definition.',
         'type': {'type': 'function', '_funcname': 'pack',
                  'returns': {'type': 'dict', 'desc': 'The definition.', }}},
    )
    _storm_typename = 'storm:trigger'
    _ismutable = False

    def __init__(self, runt, tdef):

        Prim.__init__(self, tdef)
        self.runt = runt

        self.locls.update(self.getObjLocals())
        self.locls['iden'] = self.valu.get('iden')

    def __hash__(self):
        return hash((self._storm_typename, self.locls['iden']))

    def getObjLocals(self):
        return {
            'set': self.set,
            'move': self.move,
            'pack': self.pack,
        }

    async def pack(self):
        return copy.deepcopy(self.valu)

    async def deref(self, name):
        valu = self.valu.get(name, s_common.novalu)
        if valu is not s_common.novalu:
            return valu

        return self.locls.get(name)

    async def set(self, name, valu):
        trigiden = self.valu.get('iden')
        useriden = self.runt.user.iden
        viewiden = self.runt.snap.view.iden

        name = await tostr(name)
        if name in ('async', 'enabled', ):
            valu = await tobool(valu)
        if name in ('user', 'doc', 'name', 'storm', ):
            valu = await tostr(valu)

        if name == 'user':
            self.runt.user.confirm(('trigger', 'set', 'user'))
        else:
            self.runt.user.confirm(('trigger', 'set', name), gateiden=viewiden)

        await self.runt.snap.view.setTriggerInfo(trigiden, name, valu)

        self.valu[name] = valu

        return self

    async def move(self, viewiden):
        trigiden = self.valu.get('iden')
        viewiden = await tostr(viewiden)

        todo = s_common.todo('getViewDef', viewiden)
        vdef = await self.runt.dyncall('cortex', todo)
        if vdef is None:
            raise s_exc.NoSuchView(mesg=viewiden)

        trigview = self.valu.get('view')
        self.runt.confirm(('view', 'read'), gateiden=viewiden)
        self.runt.confirm(('trigger', 'add'), gateiden=viewiden)
        self.runt.confirm(('trigger', 'del'), gateiden=trigiden)

        useriden = self.runt.user.iden
        tdef = dict(self.valu)
        tdef['view'] = viewiden
        tdef['user'] = useriden

        gatekeys = ((useriden, ('trigger', 'del'), trigiden),)
        todo = s_common.todo('delTrigger', trigiden)
        await self.runt.dyncall(trigview, todo, gatekeys=gatekeys)

        gatekeys = ((useriden, ('trigger', 'add'), viewiden),)
        todo = ('addTrigger', (tdef,), {})
        tdef = await self.runt.dyncall(viewiden, todo, gatekeys=gatekeys)

        self.valu = tdef

def ruleFromText(text):
    '''
    Get a rule tuple from a text string.

    Args:
        text (str): The string to process.

    Returns:
        (bool, tuple): A tuple containing a bool and a list of permission parts.
    '''

    allow = True
    if text.startswith('!'):
        text = text[1:]
        allow = False

    return (allow, tuple(text.split('.')))

@registry.registerLib
class LibAuth(Lib):
    '''
    A Storm Library for interacting with Auth in the Cortex.
    '''
    _storm_locals = (
        {'name': 'ruleFromText', 'desc': 'Get a rule tuple from a text string.',
         'type': {'type': 'function', '_funcname': 'ruleFromText',
                  'args': (
                      {'name': 'text', 'type': 'str', 'desc': 'The string to process.', },
                  ),
                  'returns': {'type': 'list', 'desc': 'A tuple containing a bool and a list of permission parts.', }}},
        {'name': 'textFromRule', 'desc': 'Return a text string from a rule tuple.',
         'type': {'type': 'function', '_functname': 'textFromRule',
                  'args': (
                    {'name': 'rule', 'type': 'list', 'desc': 'A rule tuple.'},
                  ),
                  'returns': {'type': 'str', 'desc': 'The rule text.'}}},
    )
    _storm_lib_path = ('auth',)

    def getObjLocals(self):
        return {
            'ruleFromText': self.ruleFromText,
            'textFromRule': self.textFromRule,
        }

    @staticmethod
    def ruleFromText(text):
        return ruleFromText(text)

    async def textFromRule(self, rule):
        rule = await toprim(rule)
        text = '.'.join(rule[1])
        if not rule[0]:
            text = '!' + text
        return text

@registry.registerLib
class LibUsers(Lib):
    '''
    A Storm Library for interacting with Auth Users in the Cortex.
    '''
    _storm_locals = (
        {'name': 'add', 'desc': 'Add a User to the Cortex.',
         'type': {'type': 'function', '_funcname': '_methUsersAdd',
                  'args': (
                      {'name': 'name', 'type': 'str', 'desc': 'The name of the user.', },
                      {'name': 'passwd', 'type': 'str', 'desc': 'The users password.', 'default': None, },
                      {'name': 'email', 'type': 'str', 'desc': 'The users email address.', 'default': None, },
                      {'name': 'iden', 'type': 'str', 'desc': 'The iden to use to create the user.', 'default': None, }
                  ),
                  'returns': {'type': 'storm:auth:user',
                              'desc': 'The ``storm:auth:user`` object for the new user.', }}},
        {'name': 'del', 'desc': 'Delete a User from the Cortex.',
         'type': {'type': 'function', '_funcname': '_methUsersDel',
                  'args': (
                      {'name': 'iden', 'type': 'str', 'desc': 'The iden of the user to delete.', },
                  ),
                  'returns': {'type': 'null', }}},
        {'name': 'list', 'desc': 'Get a list of Users in the Cortex.',
         'type': {'type': 'function', '_funcname': '_methUsersList',
                  'returns': {'type': 'list', 'desc': 'A list of ``storm:auth:user`` objects.', }}},
        {'name': 'get', 'desc': 'Get a specific User by iden.',
         'type': {'type': 'function', '_funcname': '_methUsersGet',
                  'args': (
                      {'name': 'iden', 'type': 'str', 'desc': 'The iden of the user to retrieve.', },
                  ),
                  'returns': {'type': ['null', 'storm:auth:user'],
                              'desc': 'The ``storm:auth:user`` object, or none if the user does not exist.', }}},
        {'name': 'byname', 'desc': 'Get a specific user by name.',
         'type': {'type': 'function', '_funcname': '_methUsersByName',
                  'args': (
                      {'name': 'name', 'type': 'str', 'desc': 'The name of the user to retrieve.', },
                  ),
                  'returns': {'type': ['null', 'storm:auth:user'],
                              'desc': 'The ``storm:auth:user`` object, or none if the user does not exist.', }}},
    )
    _storm_lib_path = ('auth', 'users')

    def getObjLocals(self):
        return {
            'add': self._methUsersAdd,
            'del': self._methUsersDel,
            'list': self._methUsersList,
            'get': self._methUsersGet,
            'byname': self._methUsersByName,
        }

    @stormfunc(readonly=True)
    async def _methUsersList(self):
        return [User(self.runt, udef['iden']) for udef in await self.runt.snap.core.getUserDefs()]

    @stormfunc(readonly=True)
    async def _methUsersGet(self, iden):
        udef = await self.runt.snap.core.getUserDef(iden)
        if udef is not None:
            return User(self.runt, udef['iden'])

    @stormfunc(readonly=True)
    async def _methUsersByName(self, name):
        udef = await self.runt.snap.core.getUserDefByName(name)
        if udef is not None:
            return User(self.runt, udef['iden'])

    async def _methUsersAdd(self, name, passwd=None, email=None, iden=None):
        self.runt.confirm(('auth', 'user', 'add'))
        name = await tostr(name)
        iden = await tostr(iden, True)
        email = await tostr(email, True)
        passwd = await tostr(passwd, True)
        udef = await self.runt.snap.core.addUser(name, passwd=passwd, email=email, iden=iden,)
        return User(self.runt, udef['iden'])

    async def _methUsersDel(self, iden):
        self.runt.confirm(('auth', 'user', 'del'))
        await self.runt.snap.core.delUser(iden)

@registry.registerLib
class LibRoles(Lib):
    '''
    A Storm Library for interacting with Auth Roles in the Cortex.
    '''
    _storm_locals = (
        {'name': 'add', 'desc': 'Add a Role to the Cortex.',
         'type': {'type': 'function', '_funcname': '_methRolesAdd',
                  'args': (
                      {'name': 'name', 'type': 'str', 'desc': 'The name of the role.', },
                  ),
                  'returns': {'type': 'storm:auth:role', 'desc': 'The new role object.', }}},
        {'name': 'del', 'desc': 'Delete a Role from the Cortex.',
         'type': {'type': 'function', '_funcname': '_methRolesDel',
                  'args': (
                      {'name': 'iden', 'type': 'str', 'desc': 'The iden of the role to delete.', },
                  ),
                  'returns': {'type': 'null', }}},
        {'name': 'list', 'desc': 'Get a list of Roles in the Cortex.',
         'type': {'type': 'function', '_funcname': '_methRolesList',
                  'returns': {'type': 'list', 'desc': 'A list of ``storm:auth:role`` objects.', }}},
        {'name': 'get', 'desc': 'Get a specific Role by iden.',
         'type': {'type': 'function', '_funcname': '_methRolesGet',
                  'args': (
                      {'name': 'iden', 'type': 'str', 'desc': 'The iden of the role to retrieve.', },
                  ),
                  'returns': {'type': ['null', 'storm:auth:role'],
                              'desc': 'The ``storm:auth:role`` object; or null if the role does not exist.', }}},
        {'name': 'byname', 'desc': 'Get a specific Role by name.',
         'type': {'type': 'function', '_funcname': '_methRolesByName',
                  'args': (
                      {'name': 'name', 'type': 'str', 'desc': 'The name of the role to retrieve.', },
                  ),
                  'returns': {'type': ['null', 'storm:auth:role'],
                              'desc': 'The role by name, or null if it does not exist.', }}},
    )
    _storm_lib_path = ('auth', 'roles')

    def getObjLocals(self):
        return {
            'add': self._methRolesAdd,
            'del': self._methRolesDel,
            'list': self._methRolesList,
            'get': self._methRolesGet,
            'byname': self._methRolesByName,
        }

    @stormfunc(readonly=True)
    async def _methRolesList(self):
        return [Role(self.runt, rdef['iden']) for rdef in await self.runt.snap.core.getRoleDefs()]

    @stormfunc(readonly=True)
    async def _methRolesGet(self, iden):
        rdef = await self.runt.snap.core.getRoleDef(iden)
        if rdef is not None:
            return Role(self.runt, rdef['iden'])

    @stormfunc(readonly=True)
    async def _methRolesByName(self, name):
        rdef = await self.runt.snap.core.getRoleDefByName(name)
        if rdef is not None:
            return Role(self.runt, rdef['iden'])

    async def _methRolesAdd(self, name):
        self.runt.confirm(('auth', 'role', 'add'))
        rdef = await self.runt.snap.core.addRole(name)
        return Role(self.runt, rdef['iden'])

    async def _methRolesDel(self, iden):
        self.runt.confirm(('auth', 'role', 'del'))
        await self.runt.snap.core.delRole(iden)

@registry.registerLib
class LibGates(Lib):
    '''
    A Storm Library for interacting with Auth Gates in the Cortex.
    '''
    _storm_locals = (
        {'name': 'get', 'desc': 'Get a specific Gate by iden.',
         'type': {'type': 'function', '_funcname': '_methGatesGet',
                  'args': (
                      {'name': 'iden', 'type': 'str', 'desc': 'The iden of the gate to retrieve.', },
                  ),
                  'returns': {'type': ['null', 'storm:auth:gate'],
                              'desc': 'The ``storm:auth:gate`` if it exists, otherwise null.', }}},
        {'name': 'list', 'desc': 'Get a list of Gates in the Cortex.',
         'type': {'type': 'function', '_funcname': '_methGatesList',
                  'returns': {'type': 'list', 'desc': 'A list of ``storm:auth:gate`` objects.', }}},
    )
    _storm_lib_path = ('auth', 'gates')

    def getObjLocals(self):
        return {
            'get': self._methGatesGet,
            'list': self._methGatesList,
        }

    @stormfunc(readonly=True)
    async def _methGatesList(self):
        todo = s_common.todo('getAuthGates')
        gates = await self.runt.coreDynCall(todo)
        return [Gate(self.runt, g) for g in gates]

    @stormfunc(readonly=True)
    async def _methGatesGet(self, iden):
        iden = await toprim(iden)
        todo = s_common.todo('getAuthGate', iden)
        gate = await self.runt.coreDynCall(todo)
        if gate:
            return Gate(self.runt, gate)

@registry.registerType
class Gate(Prim):
    '''
    Implements the Storm API for an AuthGate.
    '''
    _storm_locals = (
        {'name': 'iden', 'desc': 'The iden of the AuthGate.', 'type': 'str', },
        {'name': 'type', 'desc': 'The type of the AuthGate.', 'type': 'str', },
        {'name': 'roles', 'desc': 'The role idens which are a member of the Authgate.', 'type': 'list', },
        {'name': 'users', 'desc': 'The user idens which are a member of the Authgate.', 'type': 'list', },
    )
    _storm_typename = 'storm:auth:gate'
    _ismutable = False

    def __init__(self, runt, valu, path=None):

        Prim.__init__(self, valu, path=path)
        self.runt = runt
        self.locls.update({
            'iden': self.valu.get('iden'),
            'type': self.valu.get('type'),
            'roles': self.valu.get('roles', ()),
            'users': self.valu.get('users', ()),
        })

    def __hash__(self):
        return hash((self._storm_typename, self.locls['iden']))

@registry.registerLib
class LibJsonStor(Lib):
    '''
    Implements cortex JSON storage.
    '''
    _storm_lib_path = ('jsonstor',)
    _storm_locals = (
        {'name': 'get', 'desc': 'Return a stored JSON object or object property.',
         'type': {'type': 'function', '_funcname': 'get',
                   'args': (
                        {'name': 'path', 'type': 'str|list', 'desc': 'A path string or list of path parts.'},
                        {'name': 'prop', 'type': 'str|list', 'desc': 'A property name or list of name parts.', 'default': None},
                    ),
                    'returns': {'type': 'prim', 'desc': 'The previously stored value or $lib.null'}}},

        {'name': 'set', 'desc': 'Set a JSON object or object property.',
         'type': {'type': 'function', '_funcname': 'set',
                  'args': (
                       {'name': 'path', 'type': 'str|list', 'desc': 'A path string or list of path elements.'},
                       {'name': 'valu', 'type': 'prim', 'desc': 'The value to set as the JSON object or object property.'},
                       {'name': 'prop', 'type': 'str|list', 'desc': 'A property name or list of name parts.', 'default': None},
                   ),
                   'returns': {'type': 'boolean', 'desc': 'True if the set operation was successful.'}}},

        {'name': 'del', 'desc': 'Delete a stored JSON object or object.',
         'type': {'type': 'function', '_funcname': '_del',
                  'args': (
                       {'name': 'path', 'type': 'str|list', 'desc': 'A path string or list of path parts.'},
                       {'name': 'prop', 'type': 'str|list', 'desc': 'A property name or list of name parts.', 'default': None},
                   ),
                   'returns': {'type': 'boolean', 'desc': 'True if the del operation was successful.'}}},

        {'name': 'iter', 'desc': 'Yield (<path>, <valu>) tuples for the JSON objects.',
         'type': {'type': 'function', '_funcname': 'iter',
                  'args': (
                       {'name': 'path', 'type': 'str|list', 'desc': 'A path string or list of path parts.', 'default': None},
                   ),
                   'returns': {'name': 'Yields', 'type': 'list', 'desc': '(<path>, <item>) tuples.'}}},
        {'name': 'cacheget',
         'desc': 'Retrieve data stored with cacheset() if it was stored more recently than the asof argument.',
         'type': {'type': 'function', '_funcname': 'cacheget',
                  'args': (
                      {'name': 'path', 'type': 'str|list', 'desc': 'The base path to use for the cache key.', },
                      {'name': 'key', 'type': 'prim', 'desc': 'The value to use for the GUID cache key.', },
                      {'name': 'asof', 'type': 'time', 'default': 'now', 'desc': 'The max cache age.'},
                      {'name': 'envl', 'type': 'boolean', 'default': False, 'desc': 'Return the full cache envelope.'},
                  ),
                  'returns': {'type': 'prim', 'desc': 'The cached value (or envelope) or null.'}}},
        {'name': 'cacheset',
         'desc': 'Set cache data with an envelope that tracks time for cacheget() use.',
         'type': {'type': 'function', '_funcname': 'cacheset',
                  'args': (
                      {'name': 'path', 'type': 'str|list', 'desc': 'The base path to use for the cache key.', },
                      {'name': 'key', 'type': 'prim', 'desc': 'The value to use for the GUID cache key.', },
                      {'name': 'valu', 'type': 'prim', 'desc': 'The data to store.', },
                  ),
                  'returns': {'type': 'dict', 'desc': 'The cached asof time and path.'}}},
    )

    def addLibFuncs(self):
        self.locls.update({
            'get': self.get,
            'set': self.set,
            'has': self.has,
            'del': self._del,
            'iter': self.iter,
            'cacheget': self.cacheget,
            'cacheset': self.cacheset,
        })

    async def has(self, path):

        if not self.runt.isAdmin():
            mesg = '$lib.jsonstor.has() requires admin privileges.'
            raise s_exc.AuthDeny(mesg=mesg, user=self.runt.user.iden, username=self.runt.user.name)

        path = await toprim(path)
        if isinstance(path, str):
            path = tuple(path.split('/'))

        fullpath = ('cells', self.runt.snap.core.iden) + path
        return await self.runt.snap.core.hasJsonObj(fullpath)

    async def get(self, path, prop=None):

        if not self.runt.isAdmin():
            mesg = '$lib.jsonstor.get() requires admin privileges.'
            raise s_exc.AuthDeny(mesg=mesg, user=self.runt.user.iden, username=self.runt.user.name)

        path = await toprim(path)
        prop = await toprim(prop)

        if isinstance(path, str):
            path = tuple(path.split('/'))

        fullpath = ('cells', self.runt.snap.core.iden) + path

        if prop is None:
            return await self.runt.snap.core.getJsonObj(fullpath)

        return await self.runt.snap.core.getJsonObjProp(fullpath, prop=prop)

    async def set(self, path, valu, prop=None):

        if not self.runt.isAdmin():
            mesg = '$lib.jsonstor.set() requires admin privileges.'
            raise s_exc.AuthDeny(mesg=mesg, user=self.runt.user.iden, username=self.runt.user.name)

        path = await toprim(path)
        valu = await toprim(valu)
        prop = await toprim(prop)

        if isinstance(path, str):
            path = tuple(path.split('/'))

        fullpath = ('cells', self.runt.snap.core.iden) + path

        if prop is None:
            await self.runt.snap.core.setJsonObj(fullpath, valu)
            return True

        return await self.runt.snap.core.setJsonObjProp(fullpath, prop, valu)

    async def _del(self, path, prop=None):

        if not self.runt.isAdmin():
            mesg = '$lib.jsonstor.del() requires admin privileges.'
            raise s_exc.AuthDeny(mesg=mesg, user=self.runt.user.iden, username=self.runt.user.name)

        path = await toprim(path)
        prop = await toprim(prop)

        if isinstance(path, str):
            path = tuple(path.split('/'))

        fullpath = ('cells', self.runt.snap.core.iden) + path

        if prop is None:
            await self.runt.snap.core.delJsonObj(fullpath)
            return True

        return await self.runt.snap.core.delJsonObjProp(fullpath, prop=prop)

    async def iter(self, path=None):

        if not self.runt.isAdmin():
            mesg = '$lib.jsonstor.iter() requires admin privileges.'
            raise s_exc.AuthDeny(mesg=mesg, user=self.runt.user.iden, username=self.runt.user.name)

        path = await toprim(path)

        fullpath = ('cells', self.runt.snap.core.iden)
        if path is not None:
            if isinstance(path, str):
                path = tuple(path.split('/'))
            fullpath += path

        async for path, item in self.runt.snap.core.getJsonObjs(fullpath):
            yield path, item

    async def cacheget(self, path, key, asof='now', envl=False):

        if not self.runt.isAdmin():
            mesg = '$lib.jsonstor.cacheget() requires admin privileges.'
            raise s_exc.AuthDeny(mesg=mesg, user=self.runt.user.iden, username=self.runt.user.name)

        key = await toprim(key)
        path = await toprim(path)
        envl = await tobool(envl)

        if isinstance(path, str):
            path = tuple(path.split('/'))

        fullpath = ('cells', self.runt.snap.core.iden) + path + (s_common.guid(key),)

        cachetick = await self.runt.snap.core.getJsonObjProp(fullpath, prop='asof')
        if cachetick is None:
            return None

        timetype = self.runt.snap.core.model.type('time')
        asoftick = timetype.norm(asof)[0]

        if cachetick >= asoftick:
            if envl:
                return await self.runt.snap.core.getJsonObj(fullpath)
            return await self.runt.snap.core.getJsonObjProp(fullpath, prop='data')

        return None

    async def cacheset(self, path, key, valu):

        if not self.runt.isAdmin():
            mesg = '$lib.jsonstor.cacheset() requires admin privileges.'
            raise s_exc.AuthDeny(mesg=mesg, user=self.runt.user.iden, username=self.runt.user.name)

        key = await toprim(key)
        path = await toprim(path)
        valu = await toprim(valu)

        if isinstance(path, str):
            path = tuple(path.split('/'))

        cachepath = path + (s_common.guid(key),)
        fullpath = ('cells', self.runt.snap.core.iden) + cachepath

        now = s_common.now()

        envl = {
            'key': key,
            'asof': now,
            'data': valu,
        }

        await self.runt.snap.core.setJsonObj(fullpath, envl)

        return {
            'asof': now,
            'path': cachepath,
        }

@registry.registerType
class UserProfile(Prim):
    '''
    The Storm deref/setitem/iter convention on top of User profile information.
    '''
    _storm_typename = 'storm:auth:user:profile'
    _ismutable = True

    def __init__(self, runt, valu, path=None):
        Prim.__init__(self, valu, path=path)
        self.runt = runt

    async def deref(self, name):
        self.runt.confirm(('auth', 'user', 'get', 'profile', name))
        return copy.deepcopy(await self.runt.snap.core.getUserProfInfo(self.valu, name))

    async def setitem(self, name, valu):
        if valu is undef:
            self.runt.confirm(('auth', 'user', 'pop', 'profile', name))
            await self.runt.snap.core.popUserProfInfo(self.valu, name)
            return

        valu = await toprim(valu)
        self.runt.confirm(('auth', 'user', 'set', 'profile', name))
        await self.runt.snap.core.setUserProfInfo(self.valu, name, valu)

    async def iter(self):
        profile = await self.value()
        for item in list(profile.items()):
            yield item

    async def value(self):
        self.runt.confirm(('auth', 'user', 'get', 'profile'))
        return copy.deepcopy(await self.runt.snap.core.getUserProfile(self.valu))

@registry.registerType
class UserJson(Prim):
    '''
    Implements per-user JSON storage.
    '''
    _storm_typename = 'storm:auth:user:json'
    _ismutable = False
    _storm_locals = (
        {'name': 'get', 'desc': 'Return a stored JSON object or object property for the user.',
         'type': {'type': 'function', '_funcname': 'get',
                   'args': (
                        {'name': 'path', 'type': 'str|list', 'desc': 'A path string or list of path parts.'},
                        {'name': 'prop', 'type': 'str|list', 'desc': 'A property name or list of name parts.', 'default': None},
                    ),
                    'returns': {'type': 'prim', 'desc': 'The previously stored value or $lib.null'}}},

        {'name': 'set', 'desc': 'Set a JSON object or object property for the user.',
         'type': {'type': 'function', '_funcname': 'set',
                  'args': (
                       {'name': 'path', 'type': 'str|list', 'desc': 'A path string or list of path elements.'},
                       {'name': 'valu', 'type': 'prim', 'desc': 'The value to set as the JSON object or object property.'},
                       {'name': 'prop', 'type': 'str|list', 'desc': 'A property name or list of name parts.', 'default': None},
                   ),
                   'returns': {'type': 'boolean', 'desc': 'True if the set operation was successful.'}}},

        {'name': 'del', 'desc': 'Delete a stored JSON object or object property for the user.',
         'type': {'type': 'function', '_funcname': '_del',
                  'args': (
                       {'name': 'path', 'type': 'str|list', 'desc': 'A path string or list of path parts.'},
                       {'name': 'prop', 'type': 'str|list', 'desc': 'A property name or list of name parts.', 'default': None},
                   ),
                   'returns': {'type': 'boolean', 'desc': 'True if the del operation was successful.'}}},

        {'name': 'iter', 'desc': 'Yield (<path>, <valu>) tuples for the users JSON objects.',
         'type': {'type': 'function', '_funcname': 'iter',
                  'args': (
                       {'name': 'path', 'type': 'str|list', 'desc': 'A path string or list of path parts.', 'default': None},
                   ),
                   'returns': {'name': 'Yields', 'type': 'list', 'desc': '(<path>, <item>) tuples.'}}},
    )

    def __init__(self, runt, valu):
        Prim.__init__(self, valu)
        self.runt = runt
        self.locls.update({
            'get': self.get,
            'set': self.set,
            'has': self.has,
            'del': self._del,
            'iter': self.iter,
        })

    async def has(self, path):

        path = await toprim(path)
        if isinstance(path, str):
            path = tuple(path.split('/'))

        fullpath = ('users', self.valu, 'json') + path
        if self.runt.user.iden != self.valu:
            self.runt.confirm(('user', 'json', 'get'))

        return await self.runt.snap.core.hasJsonObj(fullpath)

    async def get(self, path, prop=None):
        path = await toprim(path)
        prop = await toprim(prop)

        if isinstance(path, str):
            path = tuple(path.split('/'))

        fullpath = ('users', self.valu, 'json') + path

        if self.runt.user.iden != self.valu:
            self.runt.confirm(('user', 'json', 'get'))

        if prop is None:
            return await self.runt.snap.core.getJsonObj(fullpath)

        return await self.runt.snap.core.getJsonObjProp(fullpath, prop=prop)

    async def set(self, path, valu, prop=None):
        path = await toprim(path)
        valu = await toprim(valu)
        prop = await toprim(prop)

        if isinstance(path, str):
            path = tuple(path.split('/'))

        fullpath = ('users', self.valu, 'json') + path

        if self.runt.user.iden != self.valu:
            self.runt.confirm(('user', 'json', 'set'))

        if prop is None:
            await self.runt.snap.core.setJsonObj(fullpath, valu)
            return True

        return await self.runt.snap.core.setJsonObjProp(fullpath, prop, valu)

    async def _del(self, path, prop=None):
        path = await toprim(path)
        prop = await toprim(prop)

        if isinstance(path, str):
            path = tuple(path.split('/'))

        fullpath = ('users', self.valu, 'json') + path

        if self.runt.user.iden != self.valu:
            self.runt.confirm(('user', 'json', 'set'))

        if prop is None:
            await self.runt.snap.core.delJsonObj(fullpath)
            return True

        return await self.runt.snap.core.delJsonObjProp(fullpath, prop=prop)

    async def iter(self, path=None):

        path = await toprim(path)

        if self.runt.user.iden != self.valu:
            self.runt.confirm(('user', 'json', 'get'))

        fullpath = ('users', self.valu, 'json')
        if path is not None:
            if isinstance(path, str):
                path = tuple(path.split('/'))
            fullpath += path

        async for path, item in self.runt.snap.core.getJsonObjs(fullpath):
            yield path, item

@registry.registerType
class User(Prim):
    '''
    Implements the Storm API for a User.
    '''
    _storm_locals = (
        {'name': 'iden', 'desc': 'The User iden.', 'type': 'str', },
        {'name': 'get', 'desc': 'Get a arbitrary property from the User definition.',
         'type': {'type': 'function', '_funcname': '_methUserGet',
                  'args': (
                      {'name': 'name', 'type': 'str', 'desc': 'The name of the property to return.', },
                  ),
                  'returns': {'type': 'prim', 'desc': 'The requested value.', }}},
        {'name': 'roles', 'desc': 'Get the Roles for the User.',
         'type': {'type': 'function', '_funcname': '_methUserRoles',
                  'returns': {'type': 'list',
                              'desc': 'A list of ``storm:auth:roles`` with the user is a member of.', }}},
        {'name': 'pack', 'desc': 'Get the packed version of the User.',
         'type': {'type': 'function', '_funcname': '_methUserPack', 'args': (),
                  'returns': {'type': 'dict', 'desc': 'The packed User definition.', }}},
        {'name': 'allowed', 'desc': 'Check if the user has a given permission.',
         'type': {'type': 'function', '_funcname': '_methUserAllowed',
                  'args': (
                      {'name': 'permname', 'type': 'str', 'desc': 'The permission string to check.', },
                      {'name': 'gateiden', 'type': 'str', 'desc': 'The authgate iden.', 'default': None, },
                      {'name': 'default', 'type': 'boolean', 'desc': 'The default value.', 'default': False, },
                  ),
                  'returns': {'type': 'boolean', 'desc': 'True if the rule is allowed, False otherwise.', }}},
        {'name': 'grant', 'desc': 'Grant a Role to the User.',
         'type': {'type': 'function', '_funcname': '_methUserGrant',
                  'args': (
                      {'name': 'iden', 'type': 'str', 'desc': 'The iden of the Role.', },
                  ),
                  'returns': {'type': 'null', }}},
        {'name': 'setRoles', 'desc': '''
        Replace all the Roles of the User with a new list of roles.

        Notes:
            The roleiden for the "all" role must be present in the new list of roles. This replaces all existing roles
            that the user has with the new roles.
        ''',
         'type': {'type': 'function', '_funcname': '_methUserSetRoles',
                  'args': (
                      {'name': 'idens', 'type': 'list', 'desc': 'The idens to  of the Role.', },
                  ),
                  'returns': {'type': 'null', }}},
        {'name': 'revoke', 'desc': 'Remove a Role from the User',
         'type': {'type': 'function', '_funcname': '_methUserRevoke',
                  'args': (
                      {'name': 'iden', 'type': 'str', 'desc': 'The iden of the Role.', },
                  ),
                  'returns': {'type': 'null', }}},
        {'name': 'tell', 'desc': 'Send a tell notification to a user.',
         'type': {'type': 'function', '_funcname': '_methUserTell',
                  'args': (
                      {'name': 'text', 'type': 'str', 'desc': 'The text of the message to send.', },
                  ),
                  'returns': {'type': 'null', }}},
        {'name': 'notify', 'desc': 'Send an arbitrary user notification.',
         'type': {'type': 'function', '_funcname': '_methUserNotify',
                  'args': (
                      {'name': 'mesgtype', 'type': 'str', 'desc': 'The notfication type.', },
                      {'name': 'mesgdata', 'type': 'dict', 'desc': 'The notification data.', },
                  ),
                  'returns': {'type': 'null', }}},
        {'name': 'addRule', 'desc': 'Add a rule to the User.',
         'type': {'type': 'function', '_funcname': '_methUserAddRule',
                  'args': (
                      {'name': 'rule', 'type': 'list', 'desc': 'The rule tuple to add to the User.', },
                      {'name': 'gateiden', 'type': 'str', 'desc': 'The gate iden used for the rule.', 'default': None, }
                  ),
                  'returns': {'type': 'null', }}},
        {'name': 'delRule', 'desc': 'Remove a rule from the User.',
         'type': {'type': 'function', '_funcname': '_methUserDelRule',
                  'args': (
                      {'name': 'rule', 'type': 'list', 'desc': 'The rule tuple to removed from the User.', },
                      {'name': 'gateiden', 'type': 'str', 'desc': 'The gate iden used for the rule.', 'default': None, }
                  ),
                  'returns': {'type': 'null', }}},
        {'name': 'popRule', 'desc': 'Remove a rule by index from the User.',
         'type': {'type': 'function', '_funcname': '_methUserPopRule',
                  'args': (
                      {'name': 'indx', 'type': 'int', 'desc': 'The index of the rule to remove.', },
                      {'name': 'gateiden', 'type': 'str', 'desc': 'The gate iden used for the rule.', 'default': None, }
                  ),
                  'returns': {'type': 'null', }}},
        {'name': 'setRules', 'desc': 'Replace the rules on the User with new rules.',
         'type': {'type': 'function', '_funcname': '_methUserSetRules',
                  'args': (
                      {'name': 'rules', 'type': 'list', 'desc': 'A list of rule tuples.', },
                      {'name': 'gateiden', 'type': 'str',
                       'desc': 'The gate iden used for the rules.', 'default': None, }
                  ),
                  'returns': {'type': 'null', }}},
        {'name': 'setAdmin', 'desc': 'Set the Admin flag for the user.',
         'type': {'type': 'function', '_funcname': '_methUserSetAdmin',
                  'args': (
                      {'name': 'admin', 'type': 'boolean',
                       'desc': 'True to make the User an admin, false to remove their admin status.', },
                      {'name': 'gateiden', 'type': 'str', 'desc': 'The gate iden used for the operation.',
                       'default': None, }
                  ),
                  'returns': {'type': 'null', }}},
        {'name': 'setEmail', 'desc': 'Set the email address of the User.',
         'type': {'type': 'function', '_funcname': '_methUserSetEmail',
                  'args': (
                      {'name': 'email', 'type': 'str', 'desc': 'The email address to set for the User.', },
                  ),
                  'returns': {'type': 'null', }}},
        {'name': 'setLocked', 'desc': 'Set the locked status for a user.',
         'type': {'type': 'function', '_funcname': '_methUserSetLocked',
                  'args': (
                      {'name': 'locked', 'type': 'boolean', 'desc': 'True to lock the user, false to unlock them.', },
                  ),
                  'returns': {'type': 'null', }}},
        {'name': 'setPasswd', 'desc': 'Set the Users password.',
         'type': {'type': 'function', '_funcname': '_methUserSetPasswd',
                  'args': (
                      {'name': 'passwd', 'type': 'str',
                       'desc': 'The new password for the user. This is best passed into the runtime as a variable.', },
                  ),
                  'returns': {'type': 'null', }}},
        {'name': 'name', 'desc': '''
        A users name. This can also be used to set a users name.

        Example:
                Change a users name::

                    $user=$lib.auth.users.byname(bob) $user.name=robert
        ''',
         'type': {'type': 'stor', '_storfunc': '_storUserName',
                  'returns': {'type': 'str', }}},
        {'name': 'email', 'desc': '''
        A users email. This can also be used to set the users email.

        Example:
                Change a users email address::

                    $user=$lib.auth.users.byname(bob) $user.email="robert@bobcorp.net"
        ''',
         'type': {'type': ['stor'], '_storfunc': '_methUserSetEmail',
                  'returns': {'type': ['str', 'null'], }}},
        {'name': 'profile', 'desc': '''
        A user profile dictionary. This can be used as an application level key-value store.

        Example:
            Set a value::

                $user=$lib.auth.users.byname(bob) $user.profile.somekey="somevalue"

            Get a value::

                $user=$lib.auth.users.byname(bob) $value = $user.profile.somekey
        ''',
        'type': {'type': ['ctor'], '_ctorfunc': '_ctorUserProfile',
                  'returns': {'type': 'storm:auth:user:profile', }}},
    )
    _storm_typename = 'storm:auth:user'
    _ismutable = False

    def __init__(self, runt, valu, path=None):

        Prim.__init__(self, valu, path=path)
        self.runt = runt

        self.locls.update(self.getObjLocals())
        self.locls['iden'] = self.valu
        self.stors.update({
            'name': self._storUserName,
            'email': self._methUserSetEmail,
        })
        self.ctors.update({
            'json': self._ctorUserJson,
            'profile': self._ctorUserProfile,
        })

    def __hash__(self):
        return hash((self._storm_typename, self.locls['iden']))

    def _ctorUserJson(self, path=None):
        return UserJson(self.runt, self.valu)

    def _ctorUserProfile(self, path=None):
        return UserProfile(self.runt, self.valu)

    def getObjLocals(self):
        return {
            'get': self._methUserGet,
            'pack': self._methUserPack,
            'tell': self._methUserTell,
            'notify': self._methUserNotify,
            'roles': self._methUserRoles,
            'allowed': self._methUserAllowed,
            'grant': self._methUserGrant,
            'revoke': self._methUserRevoke,
            'addRule': self._methUserAddRule,
            'delRule': self._methUserDelRule,
            'popRule': self._methUserPopRule,
            'setRoles': self._methUserSetRoles,
            'setRules': self._methUserSetRules,
            'setAdmin': self._methUserSetAdmin,
            'setEmail': self._methUserSetEmail,
            'setLocked': self._methUserSetLocked,
            'setPasswd': self._methUserSetPasswd,
        }

    async def _methUserPack(self):
        return await self.value()

    async def _methUserTell(self, text):
        mesgdata = {
            'text': await tostr(text),
            'from': self.runt.user.iden,
        }
        self.runt.confirm(('tell', self.valu), default=True)
        return await self.runt.snap.core.addUserNotif(self.valu, 'tell', mesgdata)

    async def _methUserNotify(self, mesgtype, mesgdata):
        mesgtype = await tostr(mesgtype)
        mesgdata = await toprim(mesgdata)
        if not self.runt.isAdmin():
            mesg = '$user.notify() method requires admin privs.'
            raise s_exc.AuthDeny(mesg=mesg, user=self.runt.user.iden, username=self.runt.user.name)
        return await self.runt.snap.core.addUserNotif(self.valu, mesgtype, mesgdata)

    async def _storUserName(self, name):

        name = await tostr(name)
        if self.runt.user.iden == self.valu:
            self.runt.confirm(('auth', 'self', 'set', 'name'), default=True)
            await self.runt.snap.core.setUserName(self.valu, name)
            return

        self.runt.confirm(('auth', 'user', 'set', 'name'))
        await self.runt.snap.core.setUserName(self.valu, name)

    async def _derefGet(self, name):
        udef = await self.runt.snap.core.getUserDef(self.valu)
        return udef.get(name, s_common.novalu)

    async def _methUserGet(self, name):
        udef = await self.runt.snap.core.getUserDef(self.valu)
        return udef.get(name)

    async def _methUserRoles(self):
        udef = await self.runt.snap.core.getUserDef(self.valu)
        return [Role(self.runt, rdef['iden']) for rdef in udef.get('roles')]

    async def _methUserAllowed(self, permname, gateiden=None, default=False):
        permname = await tostr(permname)
        gateiden = await tostr(gateiden)
        default = await tobool(default)

        perm = tuple(permname.split('.'))
        user = await self.runt.snap.core.auth.reqUser(self.valu)
        return user.allowed(perm, gateiden=gateiden, default=default)

    async def _methUserGrant(self, iden):
        self.runt.confirm(('auth', 'user', 'grant'))
        await self.runt.snap.core.addUserRole(self.valu, iden)

    async def _methUserSetRoles(self, idens):
        self.runt.confirm(('auth', 'user', 'grant'))
        self.runt.confirm(('auth', 'user', 'revoke'))
        idens = await toprim(idens)
        await self.runt.snap.core.setUserRoles(self.valu, idens)

    async def _methUserRevoke(self, iden):
        self.runt.confirm(('auth', 'user', 'revoke'))
        await self.runt.snap.core.delUserRole(self.valu, iden)

    async def _methUserSetRules(self, rules, gateiden=None):
        self.runt.confirm(('auth', 'user', 'set', 'rules'), gateiden=gateiden)
        await self.runt.snap.core.setUserRules(self.valu, rules, gateiden=gateiden)

    async def _methUserAddRule(self, rule, gateiden=None):
        self.runt.confirm(('auth', 'user', 'set', 'rules'), gateiden=gateiden)
        await self.runt.snap.core.addUserRule(self.valu, rule, gateiden=gateiden)

    async def _methUserDelRule(self, rule, gateiden=None):
        self.runt.confirm(('auth', 'user', 'set', 'rules'), gateiden=gateiden)
        await self.runt.snap.core.delUserRule(self.valu, rule, gateiden=gateiden)

    async def _methUserPopRule(self, indx, gateiden=None):

        self.runt.confirm(('auth', 'user', 'set', 'rules'), gateiden=gateiden)

        indx = await toint(indx)
        gateiden = await tostr(gateiden, noneok=True)

        rules = list(await self._derefGet('rules'))

        if len(rules) < indx:
            mesg = f'User {self.valu} only has {len(rules)} rules.'
            raise s_exc.BadArg(mesg=mesg)

        retn = rules.pop(indx)
        await self.runt.snap.core.setUserRules(self.valu, rules, gateiden=gateiden)
        return retn

    async def _methUserSetEmail(self, email):
        email = await tostr(email)
        if self.runt.user.iden == self.valu:
            self.runt.confirm(('auth', 'self', 'set', 'email'), default=True)
            await self.runt.snap.core.setUserEmail(self.valu, email)
            return

        self.runt.confirm(('auth', 'user', 'set', 'email'))
        await self.runt.snap.core.setUserEmail(self.valu, email)

    async def _methUserSetAdmin(self, admin, gateiden=None):
        self.runt.confirm(('auth', 'user', 'set', 'admin'), gateiden=gateiden)
        admin = await tobool(admin)

        await self.runt.snap.core.setUserAdmin(self.valu, admin, gateiden=gateiden)

    async def _methUserSetPasswd(self, passwd):
        if self.runt.user.iden == self.valu:
            passwd = await tostr(passwd, noneok=True)
            self.runt.confirm(('auth', 'self', 'set', 'passwd'), default=True)
            return await self.runt.snap.core.setUserPasswd(self.valu, passwd)

        self.runt.confirm(('auth', 'user', 'set', 'passwd'))
        return await self.runt.snap.core.setUserPasswd(self.valu, passwd)

    async def _methUserSetLocked(self, locked):
        self.runt.confirm(('auth', 'user', 'set', 'locked'))
        await self.runt.snap.core.setUserLocked(self.valu, await tobool(locked))

    async def value(self):
        return await self.runt.snap.core.getUserDef(self.valu)

    async def stormrepr(self):
        return f'{self._storm_typename}: {await self.value()}'

@registry.registerType
class Role(Prim):
    '''
    Implements the Storm API for a Role.
    '''
    _storm_locals = (
        {'name': 'iden', 'desc': 'The Role iden.', 'type': 'str', },
        {'name': 'get', 'desc': 'Get a arbitrary property from the Role definition.',
         'type': {'type': 'function', '_funcname': '_methRoleGet',
                  'args': (
                      {'name': 'name', 'type': 'str', 'desc': 'The name of the property to return.', },
                  ),
                  'returns': {'type': 'prim', 'desc': 'The requested value.', }}},
        {'name': 'pack', 'desc': 'Get the packed version of the Role.',
         'type': {'type': 'function', '_funcname': '_methRolePack', 'args': (),
                  'returns': {'type': 'dict', 'desc': 'The packed Role definition.', }}},
        {'name': 'addRule', 'desc': 'Add a rule to the Role',
         'type': {'type': 'function', '_funcname': '_methRoleAddRule',
                  'args': (
                      {'name': 'rule', 'type': 'list', 'desc': 'The rule tuple to added to the Role.', },
                      {'name': 'gateiden', 'type': 'str', 'desc': 'The gate iden used for the rule.',
                       'default': None, },
                  ),
                  'returns': {'type': 'null', }}},
        {'name': 'delRule', 'desc': 'Remove a rule from the Role.',
         'type': {'type': 'function', '_funcname': '_methRoleDelRule',
                  'args': (
                      {'name': 'rule', 'type': 'list', 'desc': 'The rule tuple to removed from the Role.', },
                      {'name': 'gateiden', 'type': 'str', 'desc': 'The gate iden used for the rule.',
                       'default': None, },
                  ),
                  'returns': {'type': 'null', }
                  }},
        {'name': 'popRule', 'desc': 'Remove a rule by index from the Role.',
         'type': {'type': 'function', '_funcname': '_methRolePopRule',
                  'args': (
                      {'name': 'indx', 'type': 'int', 'desc': 'The index of the rule to remove.', },
                      {'name': 'gateiden', 'type': 'str', 'desc': 'The gate iden used for the rule.', 'default': None, }
                  ),
                  'returns': {'type': 'null', }}},
        {'name': 'setRules', 'desc': 'Replace the rules on the Role with new rules.',
         'type': {'type': 'function', '_funcname': '_methRoleSetRules',
                  'args': (
                      {'name': 'rules', 'type': 'list', 'desc': 'A list of rules to set on the Role.', },
                      {'name': 'gateiden', 'type': 'str', 'desc': 'Ahe gate iden used for the rules.',
                       'default': None, },
                  ),
                  'returns': {'type': 'null', }}},
        {'name': 'name', 'desc': '''
            A roles name. This can also be used to set the role name.

            Example:
                    Change a roles name::

                        $role=$lib.auth.roles.byname(analyst) $role.name=superheroes
            ''',
         'type': {'type': 'stor', '_storfunc': '_setRoleName',
                  'returns': {'type': 'str', }}},
    )
    _storm_typename = 'storm:auth:role'
    _ismutable = False

    def __init__(self, runt, valu, path=None):

        Prim.__init__(self, valu, path=path)
        self.runt = runt
        self.locls.update(self.getObjLocals())
        self.locls['iden'] = self.valu
        self.stors.update({
            'name': self._setRoleName,
        })

    def __hash__(self):
        return hash((self._storm_typename, self.locls['iden']))

    def getObjLocals(self):
        return {
            'get': self._methRoleGet,
            'pack': self._methRolePack,
            'addRule': self._methRoleAddRule,
            'delRule': self._methRoleDelRule,
            'popRule': self._methRolePopRule,
            'setRules': self._methRoleSetRules,
        }

    async def _derefGet(self, name):
        rdef = await self.runt.snap.core.getRoleDef(self.valu)
        return rdef.get(name, s_common.novalu)

    async def _setRoleName(self, name):
        name = await tostr(name)

        self.runt.confirm(('auth', 'role', 'set', 'name'))
        await self.runt.snap.core.setRoleName(self.valu, name)

    async def _methRoleGet(self, name):
        rdef = await self.runt.snap.core.getRoleDef(self.valu)
        return rdef.get(name)

    async def _methRolePack(self):
        return await self.value()

    async def _methRoleSetRules(self, rules, gateiden=None):
        self.runt.confirm(('auth', 'role', 'set', 'rules'), gateiden=gateiden)
        await self.runt.snap.core.setRoleRules(self.valu, rules, gateiden=gateiden)

    async def _methRoleAddRule(self, rule, gateiden=None):
        self.runt.confirm(('auth', 'role', 'set', 'rules'), gateiden=gateiden)
        await self.runt.snap.core.addRoleRule(self.valu, rule, gateiden=gateiden)

    async def _methRoleDelRule(self, rule, gateiden=None):
        self.runt.confirm(('auth', 'role', 'set', 'rules'), gateiden=gateiden)
        await self.runt.snap.core.delRoleRule(self.valu, rule, gateiden=gateiden)

    async def _methRolePopRule(self, indx, gateiden=None):

        self.runt.confirm(('auth', 'role', 'set', 'rules'), gateiden=gateiden)

        indx = await toint(indx)
        gateiden = await tostr(gateiden, noneok=True)

        rules = list(await self._derefGet('rules'))

        if len(rules) < indx:
            mesg = f'Role {self.valu} only has {len(rules)} rules.'
            raise s_exc.BadArg(mesg=mesg)

        retn = rules.pop(indx)
        await self.runt.snap.core.setRoleRules(self.valu, rules, gateiden=gateiden)
        return retn

    async def value(self):
        return await self.runt.snap.core.getRoleDef(self.valu)

    async def stormrepr(self):
        return f'{self._storm_typename}: {await self.value()}'

@registry.registerLib
class LibCron(Lib):
    '''
    A Storm Library for interacting with Cron Jobs in the Cortex.
    '''
    _storm_locals = (
        {'name': 'at', 'desc': 'Add a non-recurring Cron Job to the Cortex.',
         'type': {'type': 'function', '_funcname': '_methCronAt',
                  'args': (
                      {'name': '**kwargs', 'type': 'any', 'desc': 'Key-value parameters used to add the cron job.', },
                  ),
                  'returns': {'type': 'storm:cronjob', 'desc': 'The new Cron Job.', }}},
        {'name': 'add', 'desc': 'Add a recurring Cron Job to the Cortex.',
         'type': {'type': 'function', '_funcname': '_methCronAdd',
                  'args': (
                      {'name': '**kwargs', 'type': 'any', 'desc': 'Key-value parameters used to add the cron job.', },
                  ),
                  'returns': {'type': 'storm:cronjob', 'desc': 'The new Cron Job.', }}},
        {'name': 'del', 'desc': 'Delete a CronJob from the Cortex.',
         'type': {'type': 'function', '_funcname': '_methCronDel',
                  'args': (
                      {'name': 'prefix', 'type': 'str',
                       'desc': 'A prefix to match in order to identify a cron job to delete. '
                               'Only a single matching prefix will be deleted.', },
                  ),
                  'returns': {'type': 'null', }}},
        {'name': 'get', 'desc': 'Get a CronJob in the Cortex.',
         'type': {'type': 'function', '_funcname': '_methCronGet',
                  'args': (
                      {'name': 'prefix', 'type': 'str',
                       'desc': 'A prefix to match in order to identify a cron job to get. '
                               'Only a single matching prefix will be retrieved.', },
                  ),
                  'returns': {'type': 'storm:cronjob', 'desc': 'The requested cron job.', }}},
        {'name': 'mod', 'desc': 'Modify the Storm query for a CronJob in the Cortex.',
         'type': {'type': 'function', '_funcname': '_methCronMod',
                  'args': (
                      {'name': 'prefix', 'type': 'str',
                       'desc': 'A prefix to match in order to identify a cron job to modify. '
                               'Only a single matching prefix will be modified.', },
                      {'name': 'query', 'type': ['str', 'storm:query'],
                       'desc': 'The new Storm query for the Cron Job.', }
                  ),
                  'returns': {'type': 'str', 'desc': 'The iden of the CronJob which was modified.'}}},
        {'name': 'move', 'desc': 'Move a cron job to a new view.',
         'type': {'type': 'function', '_funcname': '_methCronMove',
                  'args': (
                      {'name': 'prefix', 'type': 'str',
                       'desc': 'A prefix to match in order to identify a cron job to move. '
                               'Only a single matching prefix will be modified.', },
                      {'name': 'view', 'type': 'str',
                       'desc': 'The iden of the view to move the CrobJob to', }
                  ),
                  'returns': {'type': 'str', 'desc': 'The iden of the CronJob which was moved.'}}},
        {'name': 'list', 'desc': 'List CronJobs in the Cortex.',
         'type': {'type': 'function', '_funcname': '_methCronList',
                  'returns': {'type': 'list', 'desc': 'A list of ``storm:cronjob`` objects..', }}},
        {'name': 'enable', 'desc': 'Enable a CronJob in the Cortex.',
         'type': {'type': 'function', '_funcname': '_methCronEnable',
                  'args': (
                      {'name': 'prefix', 'type': 'str',
                       'desc': 'A prefix to match in order to identify a cron job to enable. '
                               'Only a single matching prefix will be enabled.', },
                  ),
                  'returns': {'type': 'str', 'desc': 'The iden of the CronJob which was enabled.', }}},
        {'name': 'disable', 'desc': 'Disable a CronJob in the Cortex.',
         'type': {'type': 'function', '_funcname': '_methCronDisable',
                  'args': (
                      {'name': 'prefix', 'type': 'str',
                       'desc': 'A prefix to match in order to identify a cron job to disable. '
                               'Only a single matching prefix will be disabled.', },
                  ),
                  'returns': {'type': 'str', 'desc': 'The iden of the CronJob which was disabled.', }}},
    )
    _storm_lib_path = ('cron',)

    def getObjLocals(self):
        return {
            'at': self._methCronAt,
            'add': self._methCronAdd,
            'del': self._methCronDel,
            'get': self._methCronGet,
            'mod': self._methCronMod,
            'list': self._methCronList,
            'move': self._methCronMove,
            'enable': self._methCronEnable,
            'disable': self._methCronDisable,
        }

    async def _matchIdens(self, prefix, perm):
        '''
        Returns the cron that starts with prefix.  Prints out error and returns None if it doesn't match
        exactly one.
        '''
        todo = s_common.todo('listCronJobs')
        crons = await self.dyncall('cortex', todo)
        matchcron = None

        for cron in crons:
            iden = cron.get('iden')

            if iden.startswith(prefix) and allowed(perm, gateiden=iden):
                if matchcron is not None:
                    mesg = 'Provided iden matches more than one cron job.'
                    raise s_exc.StormRuntimeError(mesg=mesg, iden=prefix)
                matchcron = cron

        if matchcron is not None:
            return matchcron

        mesg = 'Provided iden does not match any valid authorized cron job.'
        raise s_exc.StormRuntimeError(mesg=mesg, iden=prefix)

    def _parseWeekday(self, val):
        ''' Try to match a day-of-week abbreviation, then try a day-of-week full name '''
        val = val.title()
        try:
            return list(calendar.day_abbr).index(val)
        except ValueError:
            try:
                return list(calendar.day_name).index(val)
            except ValueError:
                return None

    def _parseIncval(self, incval):
        ''' Parse a non-day increment value. Should be an integer or a comma-separated integer list. '''
        try:
            retn = [int(val) for val in incval.split(',')]
        except ValueError:
            return None

        return retn[0] if len(retn) == 1 else retn

    def _parseReq(self, requnit, reqval):
        ''' Parse a non-day fixed value '''
        assert reqval[0] != '='

        try:
            retn = []
            for val in reqval.split(','):
                if requnit == 'month':
                    if reqval[0].isdigit():
                        retn.append(int(reqval))  # must be a month (1-12)
                    else:
                        try:
                            retn.append(list(calendar.month_abbr).index(val.title()))
                        except ValueError:
                            retn.append(list(calendar.month_name).index(val.title()))
                else:
                    retn.append(int(val))
        except ValueError:
            return None

        return retn[0] if len(retn) == 1 else retn

    def _parseDay(self, optval):
        ''' Parse a --day argument '''
        isreq = not optval.startswith('+')
        if not isreq:
            optval = optval[1:]

        try:
            retnval = []
            unit = None
            for val in optval.split(','):
                if not val:
                    raise ValueError
                if val[-1].isdigit():
                    newunit = 'dayofmonth' if isreq else 'day'
                    if unit is None:
                        unit = newunit
                    elif newunit != unit:
                        raise ValueError
                    retnval.append(int(val))
                else:
                    newunit = 'dayofweek'
                    if unit is None:
                        unit = newunit
                    elif newunit != unit:
                        raise ValueError

                    weekday = self._parseWeekday(val)
                    if weekday is None:
                        raise ValueError
                    retnval.append(weekday)
            if len(retnval) == 0:
                raise ValueError
        except ValueError:
            return None, None
        if len(retnval) == 1:
            retnval = retnval[0]
        return unit, retnval

    def _parseAlias(self, opts):
        retn = {}

        hourly = opts.get('hourly')
        if hourly is not None:
            retn['hour'] = '+1'
            retn['minute'] = str(int(hourly))
            return retn

        daily = opts.get('daily')
        if daily is not None:
            fields = time.strptime(daily, '%H:%M')
            retn['day'] = '+1'
            retn['hour'] = str(fields.tm_hour)
            retn['minute'] = str(fields.tm_min)
            return retn

        monthly = opts.get('monthly')
        if monthly is not None:
            day, rest = monthly.split(':', 1)
            fields = time.strptime(rest, '%H:%M')
            retn['month'] = '+1'
            retn['day'] = day
            retn['hour'] = str(fields.tm_hour)
            retn['minute'] = str(fields.tm_min)
            return retn

        yearly = opts.get('yearly')
        if yearly is not None:
            fields = yearly.split(':')
            if len(fields) != 4:
                raise ValueError(f'Failed to parse parameter {yearly}')
            retn['year'] = '+1'
            retn['month'], retn['day'], retn['hour'], retn['minute'] = fields
            return retn

        return None

    async def _methCronAdd(self, **kwargs):
        incunit = None
        incval = None
        reqdict = {}
        valinfo = {  # unit: (minval, next largest unit)
            'month': (1, 'year'),
            'dayofmonth': (1, 'month'),
            'hour': (0, 'day'),
            'minute': (0, 'hour'),
        }

        query = kwargs.get('query', None)
        if query is None:
            mesg = 'Query parameter is required.'
            raise s_exc.StormRuntimeError(mesg=mesg, kwargs=kwargs)

        try:
            alias_opts = self._parseAlias(kwargs)
        except ValueError as e:
            mesg = f'Failed to parse ..ly parameter: {" ".join(e.args)}'
            raise s_exc.StormRuntimeError(mesg=mesg, kwargs=kwargs)

        if alias_opts:
            year = kwargs.get('year')
            month = kwargs.get('month')
            day = kwargs.get('day')
            hour = kwargs.get('hour')
            minute = kwargs.get('minute')

            if year or month or day or hour or minute:
                mesg = 'May not use both alias (..ly) and explicit options at the same time'
                raise s_exc.StormRuntimeError(mesg=mesg, kwargs=kwargs)
            opts = alias_opts
        else:
            opts = kwargs

        for optname in ('year', 'month', 'day', 'hour', 'minute'):
            optval = opts.get(optname)

            if optval is None:
                if incunit is None and not reqdict:
                    continue
                # The option isn't set, but a higher unit is.  Go ahead and set the required part to the lowest valid
                # value, e.g. so --month 2 would run on the *first* of every other month at midnight
                if optname == 'day':
                    reqdict['dayofmonth'] = 1
                else:
                    reqdict[optname] = valinfo[optname][0]
                continue

            isreq = not optval.startswith('+')

            if optname == 'day':
                unit, val = self._parseDay(optval)
                if val is None:
                    mesg = f'Failed to parse day value "{optval}"'
                    raise s_exc.StormRuntimeError(mesg=mesg, kwargs=kwargs)
                if unit == 'dayofweek':
                    if incunit is not None:
                        mesg = 'May not provide a recurrence value with day of week'
                        raise s_exc.StormRuntimeError(mesg=mesg, kwargs=kwargs)
                    if reqdict:
                        mesg = 'May not fix month or year with day of week'
                        raise s_exc.StormRuntimeError(mesg=mesg, kwargs=kwargs)
                    incunit, incval = unit, val
                elif unit == 'day':
                    incunit, incval = unit, val
                else:
                    assert unit == 'dayofmonth'
                    reqdict[unit] = val
                continue

            if not isreq:
                if incunit is not None:
                    mesg = 'May not provide more than 1 recurrence parameter'
                    raise s_exc.StormRuntimeError(mesg=mesg, kwargs=kwargs)
                if reqdict:
                    mesg = 'Fixed unit may not be larger than recurrence unit'
                    raise s_exc.StormRuntimeError(mesg=mesg, kwargs=kwargs)
                incunit = optname
                incval = self._parseIncval(optval)
                if incval is None:
                    mesg = 'Failed to parse parameter'
                    raise s_exc.StormRuntimeError(mesg=mesg, kwargs=kwargs)
                continue

            if optname == 'year':
                mesg = 'Year may not be a fixed value'
                raise s_exc.StormRuntimeError(mesg=mesg, kwargs=kwargs)

            reqval = self._parseReq(optname, optval)
            if reqval is None:
                mesg = f'Failed to parse fixed parameter "{optval}"'
                raise s_exc.StormRuntimeError(mesg=mesg, kwargs=kwargs)
            reqdict[optname] = reqval

        # If not set, default (incunit, incval) to (1, the next largest unit)
        if incunit is None:
            if not reqdict:
                mesg = 'Must provide at least one optional argument'
                raise s_exc.StormRuntimeError(mesg=mesg, kwargs=kwargs)
            requnit = next(iter(reqdict))  # the first key added is the biggest unit
            incunit = valinfo[requnit][1]
            incval = 1

        cdef = {'storm': query,
                'reqs': reqdict,
                'incunit': incunit,
                'incvals': incval,
                'creator': self.runt.user.iden
                }

        iden = kwargs.get('iden')
        if iden:
            cdef['iden'] = iden

        view = kwargs.get('view')
        if not view:
            view = self.runt.snap.view.iden
        cdef['view'] = view

        todo = s_common.todo('addCronJob', cdef)
        gatekeys = ((self.runt.user.iden, ('cron', 'add'), view),)
        cdef = await self.dyncall('cortex', todo, gatekeys=gatekeys)

        return CronJob(self.runt, cdef, path=self.path)

    async def _methCronAt(self, **kwargs):
        tslist = []
        now = time.time()

        query = kwargs.get('query', None)
        if query is None:
            mesg = 'Query parameter is required.'
            raise s_exc.StormRuntimeError(mesg=mesg, kwargs=kwargs)

        for optname in ('day', 'hour', 'minute'):
            opts = kwargs.get(optname)

            if not opts:
                continue

            for optval in opts.split(','):
                try:
                    arg = f'{optval} {optname}'
                    ts = now + s_time.delta(arg) / 1000.0
                    tslist.append(ts)
                except (ValueError, s_exc.BadTypeValu):
                    mesg = f'Trouble parsing "{arg}"'
                    raise s_exc.StormRuntimeError(mesg=mesg, kwargs=kwargs)

        dts = kwargs.get('dt')
        if dts:
            for dt in dts.split(','):
                try:
                    ts = s_time.parse(dt) / 1000.0
                    tslist.append(ts)
                except (ValueError, s_exc.BadTypeValu):
                    mesg = f'Trouble parsing "{dt}"'
                    raise s_exc.StormRuntimeError(mesg=mesg, kwargs=kwargs)

        def _ts_to_reqdict(ts):
            dt = datetime.datetime.fromtimestamp(ts, datetime.timezone.utc)
            return {
                'minute': dt.minute,
                'hour': dt.hour,
                'dayofmonth': dt.day,
                'month': dt.month,
                'year': dt.year
            }

        atnow = kwargs.get('now')

        if not tslist and not atnow:
            mesg = 'At least one requirement must be provided'
            raise s_exc.StormRuntimeError(mesg=mesg, kwargs=kwargs)

        reqdicts = [_ts_to_reqdict(ts) for ts in tslist]

        if atnow:
            reqdicts.append({'now': True})

        cdef = {'storm': query,
                'reqs': reqdicts,
                'incunit': None,
                'incvals': None,
                'creator': self.runt.user.iden
                }

        iden = kwargs.get('iden')
        if iden:
            cdef['iden'] = iden

        view = kwargs.get('view')
        if not view:
            view = self.runt.snap.view.iden
        cdef['view'] = view

        todo = s_common.todo('addCronJob', cdef)
        gatekeys = ((self.runt.user.iden, ('cron', 'add'), view),)
        cdef = await self.dyncall('cortex', todo, gatekeys=gatekeys)

        return CronJob(self.runt, cdef, path=self.path)

    async def _methCronDel(self, prefix):
        cron = await self._matchIdens(prefix, ('cron', 'del'))
        iden = cron['iden']

        todo = s_common.todo('delCronJob', iden)
        gatekeys = ((self.runt.user.iden, ('cron', 'del'), iden),)
        return await self.dyncall('cortex', todo, gatekeys=gatekeys)

    async def _methCronMod(self, prefix, query):
        cron = await self._matchIdens(prefix, ('cron', 'set'))
        iden = cron['iden']

        todo = s_common.todo('updateCronJob', iden, query)
        gatekeys = ((self.runt.user.iden, ('cron', 'set'), iden),)
        await self.dyncall('cortex', todo, gatekeys=gatekeys)
        return iden

    async def _methCronMove(self, prefix, view):
        cron = await self._matchIdens(prefix, ('cron', 'set'))
        iden = cron['iden']

        self.runt.confirm(('cron', 'set'), gateiden=iden)
        return await self.runt.snap.core.moveCronJob(self.runt.user.iden, iden, view)

    async def _methCronList(self):
        todo = s_common.todo('listCronJobs')
        gatekeys = ((self.runt.user.iden, ('cron', 'get'), None),)
        defs = await self.dyncall('cortex', todo, gatekeys=gatekeys)

        return [CronJob(self.runt, cdef, path=self.path) for cdef in defs]

    async def _methCronGet(self, prefix):
        cdef = await self._matchIdens(prefix, ('cron', 'get'))

        return CronJob(self.runt, cdef, path=self.path)

    async def _methCronEnable(self, prefix):
        cron = await self._matchIdens(prefix, ('cron', 'set'))
        iden = cron['iden']

        todo = ('enableCronJob', (iden,), {})
        await self.runt.dyncall('cortex', todo)

        return iden

    async def _methCronDisable(self, prefix):
        cron = await self._matchIdens(prefix, ('cron', 'set'))
        iden = cron['iden']

        todo = ('disableCronJob', (iden,), {})
        await self.runt.dyncall('cortex', todo)

        return iden

@registry.registerType
class CronJob(Prim):
    '''
    Implements the Storm api for a cronjob instance.
    '''
    _storm_locals = (
        {'name': 'iden', 'desc': 'The iden of the Cron Job.', 'type': 'str', },
        {'name': 'set', 'desc': '''
            Set an editable field in the cron job definition.

            Example:
                Change the name of a cron job::

                    $lib.cron.get($iden).set(name, "foo bar cron job")''',
         'type': {'type': 'function', '_funcname': '_methCronJobSet',
                  'args': (
                      {'name': 'name', 'type': 'str', 'desc': 'The name of the field being set', },
                      {'name': 'valu', 'type': 'any', 'desc': 'The value to set on the definition.', },
                  ),
                  'returns': {'type': 'storm:cronjob', 'desc': 'The ``storm:cronjob``', }}},
        {'name': 'pack', 'desc': 'Get the Cronjob definition.',
         'type': {'type': 'function', '_funcname': '_methCronJobPack',
                  'returns': {'type': 'dict', 'desc': 'The definition.', }}},
        {'name': 'pprint', 'desc': 'Get a dictionary containing user friendly strings for printing the CronJob.',
         'type': {'type': 'function', '_funcname': '_methCronJobPprint',
                  'returns':
                      {'type': 'dict',
                       'desc': 'A dictionary containing structured data about a cronjob for display purposes.', }}},
    )
    _storm_typename = 'storm:cronjob'
    _ismutable = False

    def __init__(self, runt, cdef, path=None):
        Prim.__init__(self, cdef, path=path)
        self.runt = runt
        self.locls.update(self.getObjLocals())
        self.locls['iden'] = self.valu.get('iden')

    def __hash__(self):
        return hash((self._storm_typename, self.locls['iden']))

    def getObjLocals(self):
        return {
            'set': self._methCronJobSet,
            'pack': self._methCronJobPack,
            'pprint': self._methCronJobPprint,
        }

    async def _methCronJobSet(self, name, valu):
        name = await tostr(name)
        valu = await toprim(valu)
        iden = self.valu.get('iden')

        if name == 'creator':
            # this permission must be granted cortex wide
            # to prevent abuse...
            self.runt.user.confirm(('cron', 'set', 'creator'))
        else:
            self.runt.user.confirm(('cron', 'set', name), gateiden=iden)

        self.valu = await self.runt.snap.core.editCronJob(iden, name, valu)

        return self

    async def _methCronJobPack(self):
        return copy.deepcopy(self.valu)

    @staticmethod
    def _formatTimestamp(ts):
        # N.B. normally better to use fromtimestamp with UTC timezone,
        # but we don't want timezone to print out
        return datetime.datetime.utcfromtimestamp(ts).isoformat(timespec='minutes')

    async def _methCronJobPprint(self):
        user = self.valu.get('username')
        view = self.valu.get('view')
        if not view:
            view = self.runt.snap.core.view.iden

        laststart = self.valu.get('laststarttime')
        lastend = self.valu.get('lastfinishtime')
        result = self.valu.get('lastresult')
        iden = self.valu.get('iden')

        job = {
            'iden': iden,
            'idenshort': iden[:8] + '..',
            'user': user or '<None>',
            'view': view,
            'viewshort': view[:8] + '..',
            'query': self.valu.get('query') or '<missing>',
            'isrecur': 'Y' if self.valu.get('recur') else 'N',
            'isrunning': 'Y' if self.valu.get('isrunning') else 'N',
            'enabled': 'Y' if self.valu.get('enabled', True) else 'N',
            'startcount': self.valu.get('startcount') or 0,
            'errcount': self.valu.get('errcount') or 0,
            'laststart': 'Never' if laststart is None else self._formatTimestamp(laststart),
            'lastend': 'Never' if lastend is None else self._formatTimestamp(lastend),
            'lastresult': self.valu.get('lastresult') or '<None>',
            'lasterrs': self.valu.get('lasterrs') or [],
            'iserr': 'X' if result is not None and not result.startswith('finished successfully') else ' ',
            'recs': []
        }

        for reqdict, incunit, incval in self.valu.get('recs', []):
            job['recs'].append({
                'reqdict': reqdict or '<None>',
                'incunit': incunit or '<None>',
                'incval': incval or '<None>'
            })

        return job

# These will go away once we have value objects in storm runtime
async def toprim(valu, path=None):

    if isinstance(valu, (str, int, bool, float, bytes, types.AsyncGeneratorType, types.GeneratorType)) or valu is None:
        return valu

    if isinstance(valu, (tuple, list)):
        retn = []
        for v in valu:
            try:
                retn.append(await toprim(v))
            except s_exc.NoSuchType:
                pass
        return tuple(retn)

    if isinstance(valu, dict):
        retn = {}
        for k, v in valu.items():
            try:
                retn[k] = await toprim(v)
            except s_exc.NoSuchType:
                pass
        return retn

    if isinstance(valu, Number):
        return float(valu.value())

    if isinstance(valu, Prim):
        return await s_coro.ornot(valu.value)

    if isinstance(valu, s_node.Node):
        return valu.ndef[1]

    mesg = 'Unable to convert object to Storm primitive.'
    raise s_exc.NoSuchType(mesg=mesg, name=valu.__class__.__name__)

def fromprim(valu, path=None, basetypes=True):

    if valu is None:
        return valu

    if basetypes:

        if isinstance(valu, str):
            return Str(valu, path=path)

    # TODO: make s_node.Node a storm type itself?
    if isinstance(valu, s_node.Node):
        return Node(valu, path=path)

    if isinstance(valu, s_node.Path):
        return Path(valu, path=path)

    if isinstance(valu, tuple):
        return List(list(valu), path=path)

    if isinstance(valu, list):
        return List(valu, path=path)

    if isinstance(valu, dict):
        return Dict(valu, path=path)

    if isinstance(valu, bytes):
        return Bytes(valu, path=path)

    if isinstance(valu, bool):
        return Bool(valu, path=path)

    if isinstance(valu, (float, decimal.Decimal)):
        return Number(valu, path=path)

    if isinstance(valu, StormType):
        return valu

    if basetypes:
        mesg = 'Unable to convert python primitive to StormType.'
        raise s_exc.NoSuchType(mesg=mesg, python_type=valu.__class__.__name__)

    return valu

async def tostor(valu):

    if isinstance(valu, Number):
        return str(valu.value())

    if isinstance(valu, (tuple, list)):
        retn = []
        for v in valu:
            try:
                retn.append(await tostor(v))
            except s_exc.NoSuchType:
                pass
        return tuple(retn)

    if isinstance(valu, dict):
        retn = {}
        for k, v in valu.items():
            try:
                retn[k] = await tostor(v)
            except s_exc.NoSuchType:
                pass
        return retn

    return await toprim(valu)

async def tocmprvalu(valu):

    if isinstance(valu, (str, int, bool, float, bytes, types.AsyncGeneratorType, types.GeneratorType, Number)) or valu is None:
        return valu

    if isinstance(valu, (tuple, list)):
        retn = []
        for v in valu:
            retn.append(await tocmprvalu(v))
        return tuple(retn)

    if isinstance(valu, dict):
        retn = {}
        for k, v in valu.items():
            retn[k] = await tocmprvalu(v)
        return retn

    if isinstance(valu, Prim):
        return await s_coro.ornot(valu.value)

    if isinstance(valu, s_node.Node):
        return valu.ndef[1]

    return valu

def ismutable(valu):
    if isinstance(valu, StormType):
        return valu.ismutable()

    # N.B. In Python, tuple is immutable, but in Storm, gets converted in toprim to a storm List
    return isinstance(valu, (set, dict, list, s_node.Path))

async def tostr(valu, noneok=False):

    if noneok and valu is None:
        return None

    try:
        if isinstance(valu, bytes):
            return valu.decode('utf8', 'surrogatepass')

        return str(valu)
    except Exception as e:
        mesg = f'Failed to make a string from {valu!r}.'
        raise s_exc.BadCast(mesg=mesg) from e

async def tobool(valu, noneok=False):

    if noneok and valu is None:
        return None

    if isinstance(valu, Prim):
        return await valu.bool()

    try:
        return bool(valu)
    except Exception:
        mesg = f'Failed to make a boolean from {valu!r}.'
        raise s_exc.BadCast(mesg=mesg)

async def tonumber(valu, noneok=False):

    if noneok and valu is None:
        return None

    if isinstance(valu, Number):
        return valu

    if isinstance(valu, (float, decimal.Decimal)) or (isinstance(valu, str) and '.' in valu):
        return Number(valu)

    return await toint(valu, noneok=noneok)

async def toint(valu, noneok=False):

    if noneok and valu is None:
        return None

    if isinstance(valu, str):
        try:
            return int(valu, 0)
        except ValueError as e:
            mesg = f'Failed to make an integer from {valu!r}.'
            raise s_exc.BadCast(mesg=mesg) from e

    try:
        return int(valu)
    except Exception as e:
        mesg = f'Failed to make an integer from {valu!r}.'
        raise s_exc.BadCast(mesg=mesg) from e

async def toiter(valu, noneok=False):
    if noneok and valu is None:
        return

    if isinstance(valu, Prim):
        async for item in valu.iter():
            yield item
        return

<<<<<<< HEAD
    async for item in s_coro.agen(valu):
=======
    try:
        genr = iter(valu)
    except TypeError as e:
        mesg = f'Value is not iterable: {valu!r}'
        raise s_exc.StormRuntimeError(mesg=mesg) from e

    for item in genr:
>>>>>>> 35083ad4
        yield item

async def torepr(valu, usestr=False):
    if hasattr(valu, 'stormrepr') and callable(valu.stormrepr):
        return await valu.stormrepr()
    if usestr:
        return str(valu)
    return repr(valu)

async def tobuidhex(valu, noneok=False):

    if noneok and valu is None:
        return None

    if isinstance(valu, Node):
        return valu.valu.iden()

    if isinstance(valu, s_node.Node):
        return valu.iden()

    valu = await tostr(valu)
    if not s_common.isbuidhex(valu):
        mesg = f'Invalid buid string: {valu}'
        raise s_exc.BadCast(mesg=mesg)

    return valu<|MERGE_RESOLUTION|>--- conflicted
+++ resolved
@@ -7866,7 +7866,7 @@
         {'name': 'roles', 'desc': 'Get the Roles for the User.',
          'type': {'type': 'function', '_funcname': '_methUserRoles',
                   'returns': {'type': 'list',
-                              'desc': 'A list of ``storm:auth:roles`` with the user is a member of.', }}},
+                              'desc': 'A list of ``storm:auth:roles`` which the user is a member of.', }}},
         {'name': 'pack', 'desc': 'Get the packed version of the User.',
          'type': {'type': 'function', '_funcname': '_methUserPack', 'args': (),
                   'returns': {'type': 'dict', 'desc': 'The packed User definition.', }}},
@@ -7944,6 +7944,13 @@
                        'desc': 'The gate iden used for the rules.', 'default': None, }
                   ),
                   'returns': {'type': 'null', }}},
+        {'name': 'getRules', 'desc': 'Get the rules for the user and optional auth gate.',
+         'type': {'type': 'function', '_funcname': 'getRules',
+                  'args': (
+                      {'name': 'gateiden', 'type': 'str',
+                       'desc': 'The gate iden used for the rules.', 'default': None, }
+                  ),
+                  'returns': {'type': 'list', 'desc': 'A list of rules.'}}},
         {'name': 'setAdmin', 'desc': 'Set the Admin flag for the user.',
          'type': {'type': 'function', '_funcname': '_methUserSetAdmin',
                   'args': (
@@ -7972,6 +7979,11 @@
                        'desc': 'The new password for the user. This is best passed into the runtime as a variable.', },
                   ),
                   'returns': {'type': 'null', }}},
+        {'name': 'gates', 'desc': 'Return a list of auth gates that the user has rules for.',
+         'type': {'type': 'function', '_funcname': 'gates',
+                  'args': (),
+                  'returns': {'type': 'list',
+                              'desc': 'A list of ``storm:auth:gates`` that the user has rules for.', }}},
         {'name': 'name', 'desc': '''
         A users name. This can also be used to set a users name.
 
@@ -8040,6 +8052,7 @@
             'get': self._methUserGet,
             'pack': self._methUserPack,
             'tell': self._methUserTell,
+            'gates': self.gates,
             'notify': self._methUserNotify,
             'roles': self._methUserRoles,
             'allowed': self._methUserAllowed,
@@ -8049,6 +8062,7 @@
             'delRule': self._methUserDelRule,
             'popRule': self._methUserPopRule,
             'setRoles': self._methUserSetRoles,
+            'getRules': self.getRules,
             'setRules': self._methUserSetRules,
             'setAdmin': self._methUserSetAdmin,
             'setEmail': self._methUserSetEmail,
@@ -8094,6 +8108,14 @@
         udef = await self.runt.snap.core.getUserDef(self.valu)
         return udef.get(name)
 
+    async def gates(self):
+        user = self.runt.snap.core.auth.user(self.valu)
+        retn = []
+        for gateiden in user.authgates.keys():
+            gate = await self.runt.snap.core.getAuthGate(gateiden)
+            retn.append(Gate(self.runt, gate))
+        return retn
+
     async def _methUserRoles(self):
         udef = await self.runt.snap.core.getUserDef(self.valu)
         return [Role(self.runt, rdef['iden']) for rdef in udef.get('roles')]
@@ -8122,14 +8144,22 @@
         await self.runt.snap.core.delUserRole(self.valu, iden)
 
     async def _methUserSetRules(self, rules, gateiden=None):
+        gateiden = await tostr(gateiden, noneok=True)
         self.runt.confirm(('auth', 'user', 'set', 'rules'), gateiden=gateiden)
         await self.runt.snap.core.setUserRules(self.valu, rules, gateiden=gateiden)
 
+    async def getRules(self, gateiden=None):
+        gateiden = await tostr(gateiden, noneok=True)
+        user = self.runt.snap.core.auth.user(self.valu)
+        return user.getRules(gateiden=gateiden)
+
     async def _methUserAddRule(self, rule, gateiden=None):
+        gateiden = await tostr(gateiden, noneok=True)
         self.runt.confirm(('auth', 'user', 'set', 'rules'), gateiden=gateiden)
         await self.runt.snap.core.addUserRule(self.valu, rule, gateiden=gateiden)
 
     async def _methUserDelRule(self, rule, gateiden=None):
+        gateiden = await tostr(gateiden, noneok=True)
         self.runt.confirm(('auth', 'user', 'set', 'rules'), gateiden=gateiden)
         await self.runt.snap.core.delUserRule(self.valu, rule, gateiden=gateiden)
 
@@ -8201,6 +8231,11 @@
         {'name': 'pack', 'desc': 'Get the packed version of the Role.',
          'type': {'type': 'function', '_funcname': '_methRolePack', 'args': (),
                   'returns': {'type': 'dict', 'desc': 'The packed Role definition.', }}},
+        {'name': 'gates', 'desc': 'Return a list of auth gates that the role has rules for.',
+         'type': {'type': 'function', '_funcname': 'gates',
+                  'args': (),
+                  'returns': {'type': 'list',
+                              'desc': 'A list of ``storm:auth:gates`` that the role has rules for.', }}},
         {'name': 'addRule', 'desc': 'Add a rule to the Role',
          'type': {'type': 'function', '_funcname': '_methRoleAddRule',
                   'args': (
@@ -8225,6 +8260,13 @@
                       {'name': 'gateiden', 'type': 'str', 'desc': 'The gate iden used for the rule.', 'default': None, }
                   ),
                   'returns': {'type': 'null', }}},
+        {'name': 'getRules', 'desc': 'Get the rules for the role and optional auth gate.',
+         'type': {'type': 'function', '_funcname': 'getRules',
+                  'args': (
+                      {'name': 'gateiden', 'type': 'str',
+                       'desc': 'The gate iden used for the rules.', 'default': None, }
+                  ),
+                  'returns': {'type': 'list', 'desc': 'A list of rules.'}}},
         {'name': 'setRules', 'desc': 'Replace the rules on the Role with new rules.',
          'type': {'type': 'function', '_funcname': '_methRoleSetRules',
                   'args': (
@@ -8264,10 +8306,12 @@
         return {
             'get': self._methRoleGet,
             'pack': self._methRolePack,
+            'gates': self.gates,
             'addRule': self._methRoleAddRule,
             'delRule': self._methRoleDelRule,
             'popRule': self._methRolePopRule,
             'setRules': self._methRoleSetRules,
+            'getRules': self.getRules,
         }
 
     async def _derefGet(self, name):
@@ -8287,24 +8331,40 @@
     async def _methRolePack(self):
         return await self.value()
 
+    async def gates(self):
+        role = self.runt.snap.core.auth.role(self.valu)
+        retn = []
+        for gateiden in role.authgates.keys():
+            gate = await self.runt.snap.core.getAuthGate(gateiden)
+            retn.append(Gate(self.runt, gate))
+        return retn
+
+    async def getRules(self, gateiden=None):
+        gateiden = await tostr(gateiden, noneok=True)
+        role = self.runt.snap.core.auth.role(self.valu)
+        return role.getRules(gateiden=gateiden)
+
     async def _methRoleSetRules(self, rules, gateiden=None):
+        gateiden = await tostr(gateiden, noneok=True)
         self.runt.confirm(('auth', 'role', 'set', 'rules'), gateiden=gateiden)
         await self.runt.snap.core.setRoleRules(self.valu, rules, gateiden=gateiden)
 
     async def _methRoleAddRule(self, rule, gateiden=None):
+        gateiden = await tostr(gateiden, noneok=True)
         self.runt.confirm(('auth', 'role', 'set', 'rules'), gateiden=gateiden)
         await self.runt.snap.core.addRoleRule(self.valu, rule, gateiden=gateiden)
 
     async def _methRoleDelRule(self, rule, gateiden=None):
+        gateiden = await tostr(gateiden, noneok=True)
         self.runt.confirm(('auth', 'role', 'set', 'rules'), gateiden=gateiden)
         await self.runt.snap.core.delRoleRule(self.valu, rule, gateiden=gateiden)
 
     async def _methRolePopRule(self, indx, gateiden=None):
 
+        gateiden = await tostr(gateiden, noneok=True)
         self.runt.confirm(('auth', 'role', 'set', 'rules'), gateiden=gateiden)
 
         indx = await toint(indx)
-        gateiden = await tostr(gateiden, noneok=True)
 
         rules = list(await self._derefGet('rules'))
 
@@ -9129,9 +9189,6 @@
             yield item
         return
 
-<<<<<<< HEAD
-    async for item in s_coro.agen(valu):
-=======
     try:
         genr = iter(valu)
     except TypeError as e:
@@ -9139,7 +9196,6 @@
         raise s_exc.StormRuntimeError(mesg=mesg) from e
 
     for item in genr:
->>>>>>> 35083ad4
         yield item
 
 async def torepr(valu, usestr=False):
