--- conflicted
+++ resolved
@@ -5633,12 +5633,12 @@
         valu = await runt.view.core.getStormVar(item, default=s_common.novalu)
         return valu is not s_common.novalu
 
-<<<<<<< HEAD
     async def deref(self, name):
         name = await tostr(name)
         runt = s_scope.get('runt')
         runt.confirm(('globals', 'get', name))
-        return await runt.view.core.getStormVar(name)
+        if (valu := await runt.view.core.getStormVar(name)) is not None:
+            return s_msgpack.deepcopy(valu, use_list=True)
 
     async def setitem(self, name, valu):
         name = await tostr(name)
@@ -5648,54 +5648,22 @@
             runt.confirm(('globals', 'del', name))
             await runt.view.core.popStormVar(name)
             return
-=======
-    @stormfunc(readonly=True)
-    async def _methGet(self, name, default=None):
-        self._reqStr(name)
-        confirm(('globals', 'get', name))
-        valu = await self.runt.snap.core.getStormVar(name, default=s_common.novalu)
-        if valu is s_common.novalu:
-            return default
-        return s_msgpack.deepcopy(valu, use_list=True)
-
-    async def _methPop(self, name, default=None):
-        self._reqStr(name)
-        confirm(('globals', 'pop', name))
-        valu = await self.runt.snap.core.popStormVar(name, default=s_common.novalu)
-        if valu is s_common.novalu:
-            return default
-        return s_msgpack.deepcopy(valu, use_list=True)
->>>>>>> e14fa8cf
 
         runt.confirm(('globals', 'set', name))
         valu = await toprim(valu)
-<<<<<<< HEAD
         await runt.view.core.setStormVar(name, valu)
 
     async def iter(self):
         runt = s_scope.get('runt')
         async for name, valu in runt.view.core.itemsStormVar():
             if runt.allowed(('globals', 'get', name)):
-                yield name, valu
+                yield name, s_msgpack.deepcopy(valu, use_list=True)
             await asyncio.sleep(0)
 
     async def stormrepr(self):
         reprs = ["{}: {}".format(await torepr(k), await torepr(v)) async for (k, v) in self.iter()]
         rval = ', '.join(reprs)
         return f'{{{rval}}}'
-=======
-        confirm(('globals', 'set', name))
-        return await self.runt.snap.core.setStormVar(name, valu)
-
-    @stormfunc(readonly=True)
-    async def _methList(self):
-        ret = []
-
-        async for key, valu in self.runt.snap.core.itemsStormVar():
-            if allowed(('globals', 'get', key)):
-                ret.append((key, valu))
-        return s_msgpack.deepcopy(ret, use_list=True)
->>>>>>> e14fa8cf
 
 @registry.registerType
 class EnvVars(Prim):
