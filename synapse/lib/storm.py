import types
import pprint
import asyncio
import hashlib
import logging
import argparse
import contextlib
import collections

import synapse.exc as s_exc
import synapse.common as s_common
import synapse.telepath as s_telepath
import synapse.datamodel as s_datamodel

import synapse.lib.ast as s_ast
import synapse.lib.auth as s_auth
import synapse.lib.base as s_base
import synapse.lib.chop as s_chop
import synapse.lib.coro as s_coro
import synapse.lib.node as s_node
import synapse.lib.cache as s_cache
import synapse.lib.layer as s_layer
import synapse.lib.scope as s_scope
import synapse.lib.config as s_config
import synapse.lib.editor as s_editor
import synapse.lib.autodoc as s_autodoc
import synapse.lib.grammar as s_grammar
import synapse.lib.msgpack as s_msgpack
import synapse.lib.schemas as s_schemas
import synapse.lib.spooled as s_spooled
import synapse.lib.version as s_version
import synapse.lib.hashitem as s_hashitem
import synapse.lib.stormctrl as s_stormctrl
import synapse.lib.stormtypes as s_stormtypes

logger = logging.getLogger(__name__)

addtriggerdescr = '''
Add a trigger to the cortex.

Notes:
    Valid values for condition are:
        * tag:add
        * tag:del
        * node:add
        * node:del
        * prop:set
        * edge:add
        * edge:del

When condition is tag:add or tag:del, you may optionally provide a form name
to restrict the trigger to fire only on tags added or deleted from nodes of
those forms.

The added tag is provided to the query in the ``$auto`` dictionary variable under
``$auto.opts.tag``.

Simple one level tag globbing is supported, only at the end after a period,
that is aka.* matches aka.foo and aka.bar but not aka.foo.bar. aka* is not
supported.

When the condition is edge:add or edge:del, you may optionally provide a
form name or a destination form name to only fire on edges added or deleted
from nodes of those forms.

Examples:
    # Adds a tag to every inet:ipv4 added
    trigger.add node:add --form inet:ipv4 --query {[ +#mytag ]}

    # Adds a tag #todo to every node as it is tagged #aka
    trigger.add tag:add --tag aka --query {[ +#todo ]}

    # Adds a tag #todo to every inet:ipv4 as it is tagged #aka
    trigger.add tag:add --form inet:ipv4 --tag aka --query {[ +#todo ]}

    # Adds a tag #todo to the N1 node of every refs edge add
    trigger.add edge:add --verb refs --query {[ +#todo ]}

    # Adds a tag #todo to the N1 node of every seen edge delete, provided that
    # both nodes are of form file:bytes
    trigger.add edge:del --verb seen --form file:bytes --n2form file:bytes --query {[ +#todo ]}
'''

addcrondescr = '''
Add a recurring cron job to a cortex.

Notes:
    All times are interpreted as UTC.

    All arguments are interpreted as the job period, unless the value ends in
    an equals sign, in which case the argument is interpreted as the recurrence
    period.  Only one recurrence period parameter may be specified.

    Currently, a fixed unit must not be larger than a specified recurrence
    period.  i.e. '--hour 7 --minute +15' (every 15 minutes from 7-8am?) is not
    supported.

    Value values for fixed hours are 0-23 on a 24-hour clock where midnight is 0.

    If the --day parameter value does not start with a '+' and is an integer, it is
    interpreted as a fixed day of the month.  A negative integer may be
    specified to count from the end of the month with -1 meaning the last day
    of the month.  All fixed day values are clamped to valid days, so for
    example '-d 31' will run on February 28.
    If the fixed day parameter is a value in ([Mon, Tue, Wed, Thu, Fri, Sat,
    Sun] if locale is set to English) it is interpreted as a fixed day of the
    week.

    Otherwise, if the parameter value starts with a '+', then it is interpreted
    as a recurrence interval of that many days.

    If no plus-sign-starting parameter is specified, the recurrence period
    defaults to the unit larger than all the fixed parameters.   e.g. '--minute 5'
    means every hour at 5 minutes past, and --hour 3, --minute 1 means 3:01 every day.

    At least one optional parameter must be provided.

    All parameters accept multiple comma-separated values.  If multiple
    parameters have multiple values, all combinations of those values are used.

    All fixed units not specified lower than the recurrence period default to
    the lowest valid value, e.g. --month +2 will be scheduled at 12:00am the first of
    every other month.  One exception is if the largest fixed value is day of the
    week, then the default period is set to be a week.

    A month period with a day of week fixed value is not currently supported.

    Fixed-value year (i.e. --year 2019) is not supported.  See the 'at'
    command for one-time cron jobs.

    As an alternative to the above options, one may use exactly one of
    --hourly, --daily, --monthly, --yearly with a colon-separated list of
    fixed parameters for the value.  It is an error to use both the individual
    options and these aliases at the same time.

Examples:
    Run a query every last day of the month at 3 am
    cron.add --hour 3 --day -1 {#foo}

    Run a query every 8 hours
    cron.add --hour +8 {#foo}

    Run a query every Wednesday and Sunday at midnight and noon
    cron.add --hour 0,12 --day Wed,Sun {#foo}

    Run a query every other day at 3:57pm
    cron.add --day +2 --minute 57 --hour 15 {#foo}
'''

atcrondescr = '''
Adds a non-recurring cron job.

Notes:
    This command accepts one or more time specifications followed by exactly
    one storm query in curly braces.  Each time specification may be in synapse
    time delta format (e.g --day +1) or synapse time format (e.g.
    20501217030432101).  Seconds will be ignored, as cron jobs' granularity is
    limited to minutes.

    All times are interpreted as UTC.

    The other option for time specification is a relative time from now.  This
    consists of a plus sign, a positive integer, then one of 'minutes, hours,
    days'.

    Note that the record for a cron job is stored until explicitly deleted via
    "cron.del".

Examples:
    # Run a storm query in 5 minutes
    cron.at --minute +5 {[inet:ipv4=1]}

    # Run a storm query tomorrow and in a week
    cron.at --day +1,+7 {[inet:ipv4=1]}

    # Run a query at the end of the year Zulu
    cron.at --dt 20181231Z2359 {[inet:ipv4=1]}
'''

wgetdescr = '''Retrieve bytes from a URL and store them in the axon. Yields inet:urlfile nodes.

Examples:

    # Specify custom headers and parameters
    inet:url=https://vertex.link/foo.bar.txt | wget --headers ({"User-Agent": "Foo/Bar"}) --params ({"clientid": "42"})

    # Download multiple URL targets without inbound nodes
    wget https://vertex.link https://vtx.lk
'''

<<<<<<< HEAD
permdef_schema = {
    'type': 'object',
    'properties': {
        'perm': {'type': 'array', 'items': {'type': 'string'}},
        'desc': {'type': 'string'},
        'gate': {'type': 'string'},
        'ex': {'type': 'string'},  # Example string
        'workflowconfig': {'type': 'boolean'},
        'default': {'type': 'boolean', 'default': False},
    },
    'required': ['perm', 'desc', 'gate'],
}

reqValidPermDef = s_config.getJsValidator(permdef_schema)

reqValidPkgdef = s_config.getJsValidator({
    'type': 'object',
    'properties': {
        'name': {'type': 'string'},
        'version': {
            'type': 'string',
            'pattern': s_version.semverstr,
        },
        'build': {
            'type' 'object'
            'properties': {
                'time': {'type': 'number'},
            },
            'required': ['time'],
        },
        'codesign': {
            'type': 'object',
            'properties': {
                'sign': {'type': 'string'},
                'cert': {'type': 'string'},
            },
            'required': ['cert', 'sign'],
        },
        'synapse_version': {
            'type': 'string',
        },
        'modules': {
            'type': ['array', 'null'],
            'items': {'$ref': '#/definitions/module'}
        },
        'docs': {
            'type': ['array', 'null'],
            'items': {'$ref': '#/definitions/doc'},
        },
        'logo': {
            'type': 'object',
            'properties': {
                'mime': {'type': 'string'},
                'file': {'type': 'string'},
            },
            'additionalProperties': True,
            'required': ['mime', 'file'],
        },
        'commands': {
            'type': ['array', 'null'],
            'items': {'$ref': '#/definitions/command'},
        },
        'graphs': {
            'type': ['array', 'null'],
            'items': s_stormlib_graph.gdefSchema,
        },
        'desc': {'type': 'string'},
        'svciden': {'type': ['string', 'null'], 'pattern': s_config.re_iden},
        'onload': {'type': 'string'},
        'author': {
            'type': 'object',
            'properties': {
                'url': {'type': 'string'},
                'name': {'type': 'string'},
            },
            'required': ['name', 'url'],
        },
        'depends': {
            'properties': {
                'requires': {'type': 'array', 'items': {'$ref': '#/definitions/require'}},
                'conflicts': {'type': 'array', 'items': {'$ref': '#/definitions/conflict'}},
            },
            'additionalProperties': True,
        },
        'perms': {
            'type': 'array',
            'items': permdef_schema,
        },
        'configvars': {
            'type': 'array',
            'items': {
                'type': 'object',
                'properties': {
                    'name': {'type': 'string'},
                    'varname': {'type': 'string'},
                    'desc': {'type': 'string'},
                    'default': {},
                    'workflowconfig': {'type': 'boolean'},
                    'type': {'$ref': '#/definitions/configvartype'},
                    'scopes': {
                        'type': 'array',
                        'items': {
                            'type': 'string',
                            'enum': ['global', 'self']
                        },
                    },
                },
                'required': ['name', 'varname', 'desc', 'type', 'scopes'],
            },
        },
    },
    'additionalProperties': True,
    'required': ['name', 'version'],
    'definitions': {
        'doc': {
            'type': 'object',
            'properties': {
                'title': {'type': 'string'},
                'content': {'type': 'string'},
            },
            'additionalProperties': True,
            'required': ['title', 'content'],
        },
        'module': {
            'type': 'object',
            'properties': {
                'name': {'type': 'string'},
                'storm': {'type': 'string'},
                'modconf': {'type': 'object'},
                'apidefs': {
                    'type': ['array', 'null'],
                    'items': {'$ref': '#/definitions/apidef'},
                },
                'asroot': {'type': 'boolean'},
                'asroot:perms': {'type': 'array',
                    'items': {'type': 'array',
                        'items': {'type': 'string'}},
                },
            },
            'additionalProperties': True,
            'required': ['name', 'storm']
        },
        'apidef': {
            'type': 'object',
            'properties': {
                'name': {'type': 'string'},
                'desc': {'type': 'string'},
                'deprecated': {'$ref': '#/definitions/deprecatedItem'},
                'type': {
                    'type': 'object',
                    'properties': {
                        'type': {
                            'type': 'string',
                            'enum': ['function']
                        },
                        'args': {
                            'type': 'array',
                            'items': {'$ref': '#/definitions/apiarg'},
                        },
                        'returns': {
                            'type': 'object',
                            'properties': {
                                'name': {
                                    'type': 'string',
                                    'enum': ['yields'],
                                },
                                'desc': {'type': 'string'},
                                'type': {
                                    'oneOf': [
                                        {'$ref': '#/definitions/apitype'},
                                        {'type': 'array', 'items': {'$ref': '#/definitions/apitype'}},
                                    ],
                                },
                            },
                            'additionalProperties': False,
                            'required': ['type', 'desc']
                        },
                    },
                    'additionalProperties': False,
                    'required': ['type', 'returns'],
                },
            },
            'additionalProperties': False,
            'required': ['name', 'desc', 'type']
        },
        'apiarg': {
            'type': 'object',
            'properties': {
                'name': {'type': 'string'},
                'desc': {'type': 'string'},
                'type': {
                    'oneOf': [
                        {'$ref': '#/definitions/apitype'},
                        {'type': 'array', 'items': {'$ref': '#/definitions/apitype'}},
                    ],
                },
                'default': {'type': ['boolean', 'integer', 'string', 'null']},
            },
            'additionalProperties': False,
            'required': ['name', 'desc', 'type']
        },
        'deprecatedItem': {
            'type': 'object',
            'properties': {
                'eolvers': {'type': 'string', 'minLength': 1,
                            'description': "The version which will not longer support the item."},
                'eoldate': {'type': 'string', 'minLength': 1,
                            'description': 'Optional string indicating Synapse releases after this date may no longer support the item.'},
                'mesg': {'type': ['string', 'null'], 'default': None,
                         'description': 'Optional message to include in the warning text.'}
            },
            'oneOf': [
                {
                    'required': ['eolvers'],
                    'not': {'required': ['eoldate']}
                },
                {
                    'required': ['eoldate'],
                    'not': {'required': ['eolvers']}
                }
            ],
            'additionalProperties': False,
        },
        'apitype': {
            'type': 'string',
        },
        'command': {
            'type': 'object',
            'properties': {
                'name': {
                    'type': 'string',
                    'pattern': s_grammar.re_scmd
                },
                'cmdargs': {
                    'type': ['array', 'null'],
                    'items': {'$ref': '#/definitions/cmdarg'},
                },
                'cmdinputs': {
                    'type': ['array', 'null'],
                    'items': {'$ref': '#/definitions/cmdinput'},
                },
                'storm': {'type': 'string'},
                'perms': {'type': 'array',
                    'items': {'type': 'array',
                        'items': {'type': 'string'}},
                },
            },
            'additionalProperties': True,
            'required': ['name', 'storm']
        },
        'cmdarg': {
            'type': 'array',
            'items': [
                {'type': 'string'},
                {
                    'type': 'object',
                    'properties': {
                        'help': {'type': 'string'},
                        'default': {},
                        'dest': {'type': 'string'},
                        'required': {'type': 'boolean'},
                        'action': {'type': 'string'},
                        'nargs': {'type': ['string', 'integer']},
                        'choices': {
                            'type': 'array',
                            'uniqueItems': True,
                            'minItems': 1,
                        },
                        'type': {
                            'type': 'string',
                            'enum': list(s_datamodel.Model().types)
                        },
                    },
                }
            ],
            'additionalItems': False,
        },
        'cmdinput': {
            'type': 'object',
            'properties': {
                'form': {'type': 'string'},
                'help': {'type': 'string'},
            },
            'additionalProperties': True,
            'required': ['form'],
        },
        'configvartype': {
            'anyOf': [
                {'type': 'array', 'items': {'$ref': '#/definitions/configvartype'}},
                {'type': 'string'},
            ]
        },
        'require': {
            'type': 'object',
            'properties': {
                'name': {'type': 'string'},
                'version': {'type': 'string'},
                'desc': {'type': 'string'},
                'optional': {'type': 'boolean'},
            },
            'additionalItems': True,
            'required': ('name', 'version'),
        },
        'conflict': {
            'type': 'object',
            'properties': {
                'name': {'type': 'string'},
                'version': {'type': 'string'},
                'desc': {'type': 'string'},
            },
            'additionalItems': True,
            'required': ('name',),
        },
    }
})

reqValidDdef = s_config.getJsValidator({
    'type': 'object',
    'properties': {
        'name': {'type': 'string'},
        'storm': {'type': 'string'},
        'view': {'type': 'string', 'pattern': s_config.re_iden},
        'user': {'type': 'string', 'pattern': s_config.re_iden},
        'iden': {'type': 'string', 'pattern': s_config.re_iden},
        'enabled': {'type': 'boolean', 'default': True},
        'stormopts': {
            'oneOf': [
                {'type': 'null'},
                {'$ref': '#/definitions/stormopts'}
            ]
        }
    },
    'additionalProperties': True,
    'required': ['iden', 'user', 'storm'],
    'definitions': {
        'stormopts': {
            'type': 'object',
            'properties': {
                'repr': {'type': 'boolean'},
                'path': {'type': 'string'},
                'show': {'type': 'array', 'items': {'type': 'string'}}
            },
            'additionalProperties': True,
        },
    }
})

=======
>>>>>>> 22bdd493
stormcmds = (
    {
        'name': 'queue.add',
        'descr': 'Add a queue to the cortex.',
        'cmdargs': (
            ('name', {'help': 'The name of the new queue.'}),
        ),
        'storm': '''
            $lib.queue.add($cmdopts.name)
            $lib.print("queue added: {name}", name=$cmdopts.name)
        ''',
    },
    {
        'name': 'queue.del',
        'descr': 'Remove a queue from the cortex.',
        'cmdargs': (
            ('name', {'help': 'The name of the queue to remove.'}),
        ),
        'storm': '''
            $lib.queue.del($cmdopts.name)
            $lib.print("queue removed: {name}", name=$cmdopts.name)
        ''',
    },
    {
        'name': 'queue.list',
        'descr': 'List the queues in the cortex.',
        'storm': '''
            $lib.print('Storm queue list:')
            for $info in $lib.queue.list() {
                $name = $info.name.ljust(32)
                $lib.print("    {name}:  size: {size} offs: {offs}", name=$name, size=$info.size, offs=$info.offs)
            }
        ''',
    },
    {
        'name': 'dmon.list',
        'descr': 'List the storm daemon queries running in the cortex.',
        'cmdargs': (),
        'storm': '''
            $lib.print('Storm daemon list:')
            for $info in $lib.dmon.list() {
                if $info.name { $name = $info.name.ljust(20) }
                else { $name = '                    ' }

                $lib.print("    {iden}:  ({name}): {status}", iden=$info.iden, name=$name, status=$info.status)
            }
        ''',
    },
    {
        'name': 'layer.add',
        'descr': 'Add a layer to the cortex.',
        'cmdargs': (
            ('--lockmemory', {'help': 'Should the layer lock memory for performance.',
                              'action': 'store_true'}),
            ('--readonly', {'help': 'Should the layer be readonly.',
                            'action': 'store_true'}),
            ('--mirror', {'help': 'A telepath URL of an upstream layer/view to mirror.', 'type': 'str'}),
            ('--growsize', {'help': 'Amount to grow the map size when necessary.', 'type': 'int'}),
            ('--upstream', {'help': 'One or more telepath urls to receive updates from.'}),
            ('--name', {'help': 'The name of the layer.'}),
        ),
        'storm': '''
            $layr = $lib.layer.add($cmdopts)
            $lib.print($layr.repr())
            $lib.print("Layer added.")
        ''',
    },
    {
        'name': 'layer.set',
        'descr': 'Set a layer option.',
        'cmdargs': (
            ('iden', {'help': 'Iden of the layer to modify.'}),
            ('name', {'help': 'The name of the layer property to set.'}),
            ('valu', {'help': 'The value to set the layer property to.'}),
        ),
        'storm': '''
            $layr = $lib.layer.get($cmdopts.iden)
            $layr.set($cmdopts.name, $cmdopts.valu)
            $lib.print($layr.repr())
            $lib.print('Layer updated.')
        ''',
    },
    {
        'name': 'layer.del',
        'descr': 'Delete a layer from the cortex.',
        'cmdargs': (
            ('iden', {'help': 'Iden of the layer to delete.'}),
        ),
        'storm': '''
            $lib.layer.del($cmdopts.iden)
            $lib.print("Layer deleted: {iden}", iden=$cmdopts.iden)
        ''',
    },
    {
        'name': 'layer.get',
        'descr': 'Get a layer from the cortex.',
        'cmdargs': (
            ('iden', {'nargs': '?',
                      'help': 'Iden of the layer to get. If no iden is provided, the main layer will be returned.'}),
        ),
        'storm': '''
            $layr = $lib.layer.get($cmdopts.iden)
            $lib.print($layr.repr())
        ''',
    },
    {
        'name': 'layer.list',
        'descr': 'List the layers in the cortex.',
        'cmdargs': (),
        'storm': '''
            $lib.print('Layers:')
            for $layr in $lib.layer.list() {
                $lib.print($layr.repr())
            }
        ''',
    },
    {
        'name': 'layer.pull.add',
        'descr': 'Add a pull configuration to a layer.',
        'cmdargs': (
            ('layr', {'help': 'Iden of the layer to pull to.'}),
            ('src', {'help': 'Telepath url of the source layer to pull from.'}),
            ('--offset', {'help': 'Layer offset to begin pulling from',
                          'type': 'int',
                          'default': 0}),
        ),
        'storm': '''
            $layr = $lib.layer.get($cmdopts.layr)
            $pdef = $layr.addPull($cmdopts.src, $cmdopts.offset)
            if $pdef {
                $lib.print("Layer pull added: {iden}", iden=$pdef.iden)
            }
        ''',
    },
    {
        'name': 'layer.pull.del',
        'descr': 'Delete a pull configuration from a layer.',
        'cmdargs': (
            ('layr', {'help': 'Iden of the layer to modify.'}),
            ('iden', {'help': 'Iden of the pull configuration to delete.'}),
        ),
        'storm': '''
            $layr = $lib.layer.get($cmdopts.layr)
            $retn = $layr.delPull($cmdopts.iden)
            $lib.print("Layer pull deleted.")
        ''',
    },
    {
        'name': 'layer.pull.list',
        'descr': 'Get a list of the pull configurations for a layer.',
        'cmdargs': (
            ('layr', {'help': 'Iden of the layer to retrieve pull configurations for.'}),
        ),
        'storm': '''
            $layr = $lib.layer.get($cmdopts.layr)
            $lib.print($layr.repr())

            $pulls = $layr.get(pulls)
            if $pulls {
                $lib.print('Pull Iden                        | User                 | Time                |     Offset | URL')
                $lib.print('------------------------------------------------------------------------------------------------------------------------------------------')
                for ($iden, $pdef) in $pulls {
                    $user = $lib.auth.users.get($pdef.user)
                    if $user { $user = $user.name.ljust(20) }
                    else { $user = $pdef.user }

                    $tstr = $lib.time.format($pdef.time, '%Y-%m-%d %H:%M:%S')
                    $ostr = $lib.cast(str, $pdef.offs).rjust(10)
                    $lib.print("{iden} | {user} | {time} | {offs} | {url}", iden=$iden, time=$tstr, user=$user, offs=$ostr, url=$pdef.url)
                }
            } else {
                $lib.print('No pulls configured.')
            }
        ''',
    },
    {
        'name': 'layer.push.add',
        'descr': 'Add a push configuration to a layer.',
        'cmdargs': (
            ('layr', {'help': 'Iden of the layer to push from.'}),
            ('dest', {'help': 'Telepath url of the layer to push to.'}),
            ('--offset', {'help': 'Layer offset to begin pushing from.',
                          'type': 'int',
                          'default': 0}),
        ),
        'storm': '''
            $layr = $lib.layer.get($cmdopts.layr)
            $pdef = $layr.addPush($cmdopts.dest, $cmdopts.offset)
            if $pdef {
                $lib.print("Layer push added: {iden}", iden=$pdef.iden)
            }
        ''',
    },
    {
        'name': 'layer.push.del',
        'descr': 'Delete a push configuration from a layer.',
        'cmdargs': (
            ('layr', {'help': 'Iden of the layer to modify.'}),
            ('iden', {'help': 'Iden of the push configuration to delete.'}),
        ),
        'storm': '''
            $layr = $lib.layer.get($cmdopts.layr)
            $retn = $layr.delPush($cmdopts.iden)
            $lib.print("Layer push deleted.")
        ''',
    },
    {
        'name': 'layer.push.list',
        'descr': 'Get a list of the push configurations for a layer.',
        'cmdargs': (
            ('layr', {'help': 'Iden of the layer to retrieve push configurations for.'}),
        ),
        'storm': '''
            $layr = $lib.layer.get($cmdopts.layr)
            $lib.print($layr.repr())

            $pushs = $layr.get(pushs)
            if $pushs {
                $lib.print('Push Iden                        | User                 | Time                |     Offset | URL')
                $lib.print('------------------------------------------------------------------------------------------------------------------------------------------')
                for ($iden, $pdef) in $pushs {
                    $user = $lib.auth.users.get($pdef.user)
                    if $user { $user = $user.name.ljust(20) }
                    else { $user = $pdef.user }

                    $tstr = $lib.time.format($pdef.time, '%Y-%m-%d %H:%M:%S')
                    $ostr = $lib.cast(str, $pdef.offs).rjust(10)
                    $lib.print("{iden} | {user} | {time} | {offs} | {url}", iden=$iden, time=$tstr, user=$user, offs=$ostr, url=$pdef.url)
                }
            } else {
                $lib.print('No pushes configured.')
            }
        ''',
    },
    {
        'name': 'pkg.list',
        'descr': 'List the storm packages loaded in the cortex.',
        'cmdargs': (
            ('--verbose', {'default': False, 'action': 'store_true',
                'help': 'Display build time for each package.'}),
        ),
        'storm': '''
            init {
                $conf = ({
                    "columns": [
                        {"name": "name", "width": 40},
                        {"name": "vers", "width": 10},
                    ],
                    "separators": {
                        "row:outline": false,
                        "column:outline": false,
                        "header:row": "#",
                        "data:row": "",
                        "column": "",
                    },
                })
                if $cmdopts.verbose {
                    $conf.columns.append(({"name": "time", "width": 20}))
                }
                $printer = $lib.tabular.printer($conf)
            }

            $pkgs = $lib.pkg.list()

            if $($pkgs.size() > 0) {
                $lib.print('Loaded storm packages:')
                $lib.print($printer.header())
                for $pkg in $pkgs {
                    $row = (
                        $pkg.name, $pkg.version,
                    )
                    if $cmdopts.verbose {
                        try {
                            $row.append($lib.time.format($pkg.build.time, '%Y-%m-%d %H:%M:%S'))
                        } catch StormRuntimeError as _ {
                            $row.append('not available')
                        }
                    }
                    $lib.print($printer.row($row))
                }
            } else {
                $lib.print('No storm packages installed.')
            }
        '''
    },
    {
        'name': 'pkg.perms.list',
        'descr': 'List any permissions declared by the package.',
        'cmdargs': (
            ('name', {'help': 'The name (or name prefix) of the package.', 'type': 'str'}),
        ),
        'storm': '''
            $pdef = $lib.null
            for $pkg in $lib.pkg.list() {
                if $pkg.name.startswith($cmdopts.name) {
                    $pdef = $pkg
                    break
                }
            }

            if (not $pdef) {
                $lib.warn(`Package ({$cmdopts.name}) not found!`)
            } else {
                if $pdef.perms {
                    $lib.print(`Package ({$cmdopts.name}) defines the following permissions:`)
                    for $permdef in $pdef.perms {
                        $defv = $permdef.default
                        if ( $defv = $lib.null ) {
                            $defv = $lib.false
                        }
                        $text = `{$lib.str.join('.', $permdef.perm).ljust(32)} : {$permdef.desc} ( default: {$defv} )`
                        $lib.print($text)
                    }
                } else {
                    $lib.print(`Package ({$cmdopts.name}) contains no permissions definitions.`)
                }
            }
        '''
    },
    {
        'name': 'pkg.del',
        'descr': 'Remove a storm package from the cortex.',
        'cmdargs': (
            ('name', {'help': 'The name (or name prefix) of the package to remove.'}),
        ),
        'storm': '''

            $pkgs = $lib.set()

            for $pkg in $lib.pkg.list() {
                if $pkg.name.startswith($cmdopts.name) {
                    $pkgs.add($pkg.name)
                }
            }

            if $($pkgs.size() = 0) {

                $lib.print('No package names match "{name}". Aborting.', name=$cmdopts.name)

            } elif $($pkgs.size() = 1) {

                $name = $pkgs.list().index(0)
                $lib.print('Removing package: {name}', name=$name)
                $lib.pkg.del($name)

            } else {

                $lib.print('Multiple package names match "{name}". Aborting.', name=$cmdopts.name)

            }
        '''
    },
    {
        'name': 'pkg.docs',
        'descr': 'Display documentation included in a storm package.',
        'cmdargs': (
            ('name', {'help': 'The name (or name prefix) of the package.'}),
        ),
        'storm': '''
            $pdef = $lib.null
            for $pkg in $lib.pkg.list() {
                if $pkg.name.startswith($cmdopts.name) {
                    $pdef = $pkg
                    break
                }
            }

            if (not $pdef) {
                $lib.warn("Package ({name}) not found!", name=$cmdopts.name)
            } else {
                if $pdef.docs {
                    for $doc in $pdef.docs {
                        $lib.print($doc.content)
                    }
                } else {
                    $lib.print("Package ({name}) contains no documentation.", name=$cmdopts.name)
                }
            }
        '''
    },
    {
        'name': 'pkg.load',
        'descr': 'Load a storm package from an HTTP URL.',
        'cmdargs': (
            ('url', {'help': 'The HTTP URL to load the package from.'}),
            ('--raw', {'default': False, 'action': 'store_true',
                'help': 'Response JSON is a raw package definition without an envelope.'}),
            ('--verify', {'default': False, 'action': 'store_true',
                'help': 'Enforce code signature verification on the storm package.'}),
            ('--ssl-noverify', {'default': False, 'action': 'store_true',
                'help': 'Specify to disable SSL verification of the server.'}),
        ),
        'storm': '''
            init {
                $ssl = $lib.true
                if $cmdopts.ssl_noverify { $ssl = $lib.false }

                $headers = ({'X-Synapse-Version': $lib.str.join('.', $lib.version.synapse())})

                $resp = $lib.inet.http.get($cmdopts.url, ssl_verify=$ssl, headers=$headers)

                if ($resp.code != 200) {
                    $lib.warn("pkg.load got HTTP code: {code} for URL: {url}", code=$resp.code, url=$cmdopts.url)
                    $lib.exit()
                }

                $reply = $resp.json()
                if $cmdopts.raw {
                    $pkg = $reply
                } else {
                    if ($reply.status != "ok") {
                        $lib.warn("pkg.load got JSON error: {code} for URL: {url}", code=$reply.code, url=$cmdopts.url)
                        $lib.exit()
                    }

                    $pkg = $reply.result
                }

                $pkd = $lib.pkg.add($pkg, verify=$cmdopts.verify)

                $lib.print("Loaded Package: {name} @{version}", name=$pkg.name, version=$pkg.version)
            }
        ''',
    },
    {
        'name': 'version',
        'descr': 'Show version metadata relating to Synapse.',
        'storm': '''
            $comm = $lib.version.commit()
            $synv = $lib.version.synapse()

            if $synv {
                $synv = $lib.str.join('.', $synv)
            }

            if $comm {
                $comm = $comm.slice(0,7)
            }

            $lib.print('Synapse Version: {s}', s=$synv)
            $lib.print('Commit Hash: {c}', c=$comm)
        ''',
    },
    {
        'name': 'view.add',
        'descr': 'Add a view to the cortex.',
        'cmdargs': (
            ('--name', {'default': None, 'help': 'The name of the new view.'}),
            ('--worldreadable', {'type': 'bool', 'default': False, 'help': 'Grant read access to the `all` role.'}),
            ('--layers', {'default': [], 'nargs': '*', 'help': 'Layers for the view.'}),
        ),
        'storm': '''
            $view = $lib.view.add($cmdopts.layers, name=$cmdopts.name, worldreadable=$cmdopts.worldreadable)
            $lib.print($view.repr())
            $lib.print("View added.")
        ''',
    },
    {
        'name': 'view.del',
        'descr': 'Delete a view from the cortex.',
        'cmdargs': (
            ('iden', {'help': 'Iden of the view to delete.'}),
        ),
        'storm': '''
            $lib.view.del($cmdopts.iden)
            $lib.print("View deleted: {iden}", iden=$cmdopts.iden)
        ''',
    },
    {
        'name': 'view.set',
        'descr': 'Set a view option.',
        'cmdargs': (
            ('iden', {'help': 'Iden of the view to modify.'}),
            ('name', {'help': 'The name of the view property to set.'}),
            ('valu', {'help': 'The value to set the view property to.'}),
        ),
        'storm': '''
            $view = $lib.view.get($cmdopts.iden)
            $view.set($cmdopts.name, $cmdopts.valu)
            $lib.print($view.repr())
            $lib.print("View updated.")
        ''',
    },
    {
        'name': 'view.fork',
        'descr': 'Fork a view in the cortex.',
        'cmdargs': (
            ('iden', {'help': 'Iden of the view to fork.'}),
            ('--name', {'default': None, 'help': 'Name for the newly forked view.'}),
        ),
        'storm': '''
            $forkview = $lib.view.get($cmdopts.iden).fork(name=$cmdopts.name)
            $lib.print($forkview.repr())
            $lib.print("View {iden} forked to new view: {forkiden}", iden=$cmdopts.iden, forkiden=$forkview.iden)
        ''',
    },
    {
        'name': 'view.get',
        'descr': 'Get a view from the cortex.',
        'cmdargs': (
            ('iden', {'nargs': '?',
                      'help': 'Iden of the view to get. If no iden is provided, the main view will be returned.'}),
        ),
        'storm': '''
            $view = $lib.view.get($cmdopts.iden)
            $lib.print($view.repr())
        ''',
    },
    {
        'name': 'view.list',
        'descr': 'List the views in the cortex.',
        'cmdargs': (),
        'storm': '''
            $lib.print("")
            for $view in $lib.view.list() {
                $lib.print($view.repr())
                $lib.print("")
            }
        ''',
    },
    {
        'name': 'view.merge',
        'descr': 'Merge a forked view into its parent view.',
        'cmdargs': (
            ('iden', {'help': 'Iden of the view to merge.'}),
            ('--delete', {'default': False, 'action': 'store_true',
                          'help': 'Once the merge is complete, delete the layer and view.'}),
        ),
        'storm': '''
            $view = $lib.view.get($cmdopts.iden)

            $view.merge()

            if $cmdopts.delete {
                $layriden = $view.pack().layers.index(0).iden
                $lib.view.del($view.iden)
                $lib.layer.del($layriden)
            } else {
                $view.swapLayer()
            }
            $lib.print("View merged: {iden}", iden=$cmdopts.iden)
        ''',
    },
    {
        'name': 'trigger.add',
        'descr': addtriggerdescr,
        'cmdargs': (
            ('condition', {'help': 'Condition for the trigger.'}),
            ('--form', {'help': 'Form to fire on.'}),
            ('--tag', {'help': 'Tag to fire on.'}),
            ('--prop', {'help': 'Property to fire on.'}),
            ('--verb', {'help': 'Edge verb to fire on.'}),
            ('--n2form', {'help': 'The form of the n2 node to fire on.'}),
            ('--query', {'help': 'Query for the trigger to execute.', 'required': True,
                         'dest': 'storm', }),
            ('--async', {'default': False, 'action': 'store_true',
                         'help': 'Make the trigger run in the background.'}),
            ('--disabled', {'default': False, 'action': 'store_true',
                            'help': 'Create the trigger in disabled state.'}),
            ('--name', {'help': 'Human friendly name of the trigger.'}),
            ('--view', {'help': 'The view to add the trigger to.'})
        ),
        'storm': '''
            $opts = $lib.copy($cmdopts)
            // Set valid tdef keys
            $opts.enabled = (not $opts.disabled)
            $opts.help = $lib.undef
            $opts.disabled = $lib.undef
            $trig = $lib.trigger.add($opts)
            $lib.print("Added trigger: {iden}", iden=$trig.iden)
        ''',
    },
    {
        'name': 'trigger.del',
        'descr': 'Delete a trigger from the cortex.',
        'cmdargs': (
            ('iden', {'help': 'Any prefix that matches exactly one valid trigger iden is accepted.'}),
        ),
        'storm': '''
            $iden = $lib.trigger.del($cmdopts.iden)
            $lib.print("Deleted trigger: {iden}", iden=$iden)
        ''',
    },
    {
        'name': 'trigger.mod',
        'descr': "Modify an existing trigger's query.",
        'cmdargs': (
            ('iden', {'help': 'Any prefix that matches exactly one valid trigger iden is accepted.'}),
            ('query', {'help': 'New storm query for the trigger.'}),
        ),
        'storm': '''
            $iden = $lib.trigger.mod($cmdopts.iden, $cmdopts.query)
            $lib.print("Modified trigger: {iden}", iden=$iden)
        ''',
    },
    {
        'name': 'trigger.list',
        'descr': "List existing triggers in the cortex.",
        'cmdargs': (
            ('--all', {'help': 'List every trigger in every readable view, rather than just the current view.', 'action': 'store_true'}),
        ),
        'storm': '''
            $triggers = $lib.trigger.list($cmdopts.all)

            if $triggers {

                $lib.print("user       iden                             view                             en?    async? cond      object                    storm query")

                for $trigger in $triggers {
                    $user = $trigger.username.ljust(10)
                    $iden = $trigger.iden.ljust(12)
                    $view = $trigger.view.ljust(12)
                    ($ok, $async) = $lib.trycast(bool, $trigger.async)
                    if $ok {
                        $async = $lib.model.type(bool).repr($async).ljust(6)
                    } else {
                        $async = $lib.model.type(bool).repr($lib.false).ljust(6)
                    }
                    $enabled = $lib.model.type(bool).repr($trigger.enabled).ljust(6)
                    $cond = $trigger.cond.ljust(9)

                    $fo = ""
                    if $trigger.form {
                        $fo = $trigger.form
                    }

                    $pr = ""
                    if $trigger.prop {
                        $pr = $trigger.prop
                    }

                    if $cond.startswith('tag:') {
                        $obj = $fo.ljust(14)
                        $obj2 = $trigger.tag.ljust(10)

                    } else {
                        if $pr {
                            $obj = $pr.ljust(14)
                        } elif $fo {
                            $obj = $fo.ljust(14)
                        } else {
                            $obj = '<missing>     '
                        }
                        $obj2 = '          '
                    }

                    $lib.print(`{$user} {$iden} {$view} {$enabled} {$async} {$cond} {$obj} {$obj2} {$trigger.storm}`)
                }
            } else {
                $lib.print("No triggers found")
            }
        ''',
    },
    {
        'name': 'trigger.enable',
        'descr': 'Enable a trigger in the cortex.',
        'cmdargs': (
            ('iden', {'help': 'Any prefix that matches exactly one valid trigger iden is accepted.'}),
        ),
        'storm': '''
            $iden = $lib.trigger.enable($cmdopts.iden)
            $lib.print("Enabled trigger: {iden}", iden=$iden)
        ''',
    },
    {
        'name': 'trigger.disable',
        'descr': 'Disable a trigger in the cortex.',
        'cmdargs': (
            ('iden', {'help': 'Any prefix that matches exactly one valid trigger iden is accepted.'}),
        ),
        'storm': '''
            $iden = $lib.trigger.disable($cmdopts.iden)
            $lib.print("Disabled trigger: {iden}", iden=$iden)
        ''',
    },
    {
        'name': 'cron.add',
        'descr': addcrondescr,
        'cmdargs': (
            ('query', {'help': 'Query for the cron job to execute.'}),
            ('--pool', {'action': 'store_true', 'default': False,
                'help': 'Allow the cron job to be run by a mirror from the query pool.'}),
            ('--minute', {'help': 'Minute value for job or recurrence period.'}),
            ('--name', {'help': 'An optional name for the cron job.'}),
            ('--doc', {'help': 'An optional doc string for the cron job.'}),
            ('--hour', {'help': 'Hour value for job or recurrence period.'}),
            ('--day', {'help': 'Day value for job or recurrence period.'}),
            ('--month', {'help': 'Month value for job or recurrence period.'}),
            ('--year', {'help': 'Year value for recurrence period.'}),
            ('--hourly', {'help': 'Fixed parameters for an hourly job.'}),
            ('--daily', {'help': 'Fixed parameters for a daily job.'}),
            ('--monthly', {'help': 'Fixed parameters for a monthly job.'}),
            ('--yearly', {'help': 'Fixed parameters for a yearly job.'}),
            ('--iden', {'help': 'Fixed iden to assign to the cron job'}),
            ('--view', {'help': 'View to run the cron job against'}),
        ),
        'storm': '''
            $cron = $lib.cron.add(query=$cmdopts.query,
                                  minute=$cmdopts.minute,
                                  hour=$cmdopts.hour,
                                  day=$cmdopts.day,
                                  pool=$cmdopts.pool,
                                  month=$cmdopts.month,
                                  year=$cmdopts.year,
                                  hourly=$cmdopts.hourly,
                                  daily=$cmdopts.daily,
                                  monthly=$cmdopts.monthly,
                                  yearly=$cmdopts.yearly,
                                  iden=$cmdopts.iden,
                                  view=$cmdopts.view,)

            if $cmdopts.doc { $cron.set(doc, $cmdopts.doc) }
            if $cmdopts.name { $cron.set(name, $cmdopts.name) }

            $lib.print("Created cron job: {iden}", iden=$cron.iden)
        ''',
    },
    {
        'name': 'cron.at',
        'descr': atcrondescr,
        'cmdargs': (
            ('query', {'help': 'Query for the cron job to execute.'}),
            ('--minute', {'help': 'Minute(s) to execute at.'}),
            ('--hour', {'help': 'Hour(s) to execute at.'}),
            ('--day', {'help': 'Day(s) to execute at.'}),
            ('--dt', {'help': 'Datetime(s) to execute at.'}),
            ('--now', {'help': 'Execute immediately.', 'default': False, 'action': 'store_true'}),
            ('--iden', {'help': 'A set iden to assign to the new cron job'}),
            ('--view', {'help': 'View to run the cron job against'}),
        ),
        'storm': '''
            $cron = $lib.cron.at(query=$cmdopts.query,
                                 minute=$cmdopts.minute,
                                 hour=$cmdopts.hour,
                                 day=$cmdopts.day,
                                 dt=$cmdopts.dt,
                                 now=$cmdopts.now,
                                 iden=$cmdopts.iden,
                                 view=$cmdopts.view)

            $lib.print("Created cron job: {iden}", iden=$cron.iden)
        ''',
    },
    {
        'name': 'cron.del',
        'descr': 'Delete a cron job from the cortex.',
        'cmdargs': (
            ('iden', {'help': 'Any prefix that matches exactly one valid cron job iden is accepted.'}),
        ),
        'storm': '''
            $lib.cron.del($cmdopts.iden)
            $lib.print("Deleted cron job: {iden}", iden=$cmdopts.iden)
        ''',
    },
    {
        'name': 'cron.move',
        'descr': "Move a cron job from one view to another",
        'cmdargs': (
            ('iden', {'help': 'Any prefix that matches exactly one valid cron job iden is accepted.'}),
            ('view', {'help': 'View to move the cron job to.'}),
        ),
        'storm': '''
            $iden = $lib.cron.move($cmdopts.iden, $cmdopts.view)
            $lib.print("Moved cron job {iden} to view {view}", iden=$iden, view=$cmdopts.view)
        ''',
    },
    {
        'name': 'cron.mod',
        'descr': "Modify an existing cron job's query.",
        'cmdargs': (
            ('iden', {'help': 'Any prefix that matches exactly one valid cron job iden is accepted.'}),
            ('query', {'help': 'New storm query for the cron job.'}),
        ),
        'storm': '''
            $iden = $lib.cron.mod($cmdopts.iden, $cmdopts.query)
            $lib.print("Modified cron job: {iden}", iden=$iden)
        ''',
    },
    {
        'name': 'cron.cleanup',
        'descr': "Delete all completed at jobs",
        'cmdargs': (),
        'storm': '''
            $crons = $lib.cron.list()
            $count = 0

            if $crons {
                for $cron in $crons {
                    $job = $cron.pack()
                    if (not $job.recs) {
                        $lib.cron.del($job.iden)
                        $count = ($count + 1)
                    }
                }
            }
            $lib.print("{count} cron/at jobs deleted.", count=$count)
        ''',
    },

    {
        'name': 'cron.list',
        'descr': "List existing cron jobs in the cortex.",
        'cmdargs': (),
        'storm': '''
            init {
                $conf = ({
                    "columns": [
                        {"name": "user", "width": 24},
                        {"name": "iden", "width": 10},
                        {"name": "view", "width": 10},
                        {"name": "en?", "width": 3},
                        {"name": "rpt?", "width": 4},
                        {"name": "now?", "width": 4},
                        {"name": "err?", "width": 4},
                        {"name": "# start", "width": 7},
                        {"name": "last start", "width": 16},
                        {"name": "last end", "width": 16},
                        {"name": "query", "newlines": "split"},
                    ],
                    "separators": {
                        "row:outline": false,
                        "column:outline": false,
                        "header:row": "#",
                        "data:row": "",
                        "column": "",
                        },
                })
                $printer = $lib.tabular.printer($conf)
            }
            $crons = $lib.cron.list()
            if $crons {
                $lib.print($printer.header())
                for $cron in $crons {
                    $job = $cron.pprint()
                    $row = (
                        $job.user, $job.idenshort, $job.viewshort, $job.enabled,
                        $job.isrecur, $job.isrunning, $job.iserr, `{$job.startcount}`,
                        $job.laststart, $job.lastend, $job.query
                    )
                    $lib.print($printer.row($row))
                }
            } else {
                $lib.print("No cron jobs found")
            }
        ''',
    },
    {
        'name': 'cron.stat',
        'descr': "Gives detailed information about a cron job.",
        'cmdargs': (
            ('iden', {'help': 'Any prefix that matches exactly one valid cron job iden is accepted.'}),
        ),
        'storm': '''
            $cron = $lib.cron.get($cmdopts.iden)

            if $cron {
                $job = $cron.pprint()

                $lib.print('iden:            {iden}', iden=$job.iden)
                $lib.print('user:            {user}', user=$job.user)
                $lib.print('enabled:         {enabled}', enabled=$job.enabled)
                $lib.print(`pool:            {$job.pool}`)
                $lib.print('recurring:       {isrecur}', isrecur=$job.isrecur)
                $lib.print('# starts:        {startcount}', startcount=$job.startcount)
                $lib.print('# errors:        {errcount}', errcount=$job.errcount)
                $lib.print('last start time: {laststart}', laststart=$job.laststart)
                $lib.print('last end time:   {lastend}', lastend=$job.lastend)
                $lib.print('last result:     {lastresult}', lastresult=$job.lastresult)
                $lib.print('query:           {query}', query=$job.query)

                if $lib.len($job.lasterrs) {
                    $lib.print('most recent errors:')
                    for $err in $job.lasterrs {
                        $lib.print('                 {err}', err=$err)
                    }
                }

                if $job.recs {
                    $lib.print('entries:         incunit    incval required')

                    for $rec in $job.recs {
                        $incunit = $lib.str.format('{incunit}', incunit=$rec.incunit).ljust(10)
                        $incval = $lib.str.format('{incval}', incval=$rec.incval).ljust(6)

                        $lib.print('                 {incunit} {incval} {reqdict}',
                                   incunit=$incunit, incval=$incval, reqdict=$rec.reqdict)
                    }
                } else {
                    $lib.print('entries:         <None>')
                }
            }
        ''',
    },
    {
        'name': 'cron.enable',
        'descr': 'Enable a cron job in the cortex.',
        'cmdargs': (
            ('iden', {'help': 'Any prefix that matches exactly one valid cron job iden is accepted.'}),
        ),
        'storm': '''
            $iden = $lib.cron.enable($cmdopts.iden)
            $lib.print("Enabled cron job: {iden}", iden=$iden)
        ''',
    },
    {
        'name': 'cron.disable',
        'descr': 'Disable a cron job in the cortex.',
        'cmdargs': (
            ('iden', {'help': 'Any prefix that matches exactly one valid cron job iden is accepted.'}),
        ),
        'storm': '''
            $iden = $lib.cron.disable($cmdopts.iden)
            $lib.print("Disabled cron job: {iden}", iden=$iden)
        ''',
    },
    {
        'name': 'ps.list',
        'descr': 'List running tasks in the cortex.',
        'cmdargs': (
            ('--verbose', {'default': False, 'action': 'store_true', 'help': 'Enable verbose output.'}),
        ),
        'storm': '''
            $tasks = $lib.ps.list()

            for $task in $tasks {
                $lib.print("task iden: {iden}", iden=$task.iden)
                $lib.print("    name: {name}", name=$task.name)
                $lib.print("    user: {user}", user=$task.user)
                $lib.print("    status: {status}", status=$task.status)
                $lib.print("    start time: {start}", start=$lib.time.format($task.tick, '%Y-%m-%d %H:%M:%S'))
                $lib.print("    metadata:")
                if $cmdopts.verbose {
                    $lib.pprint($task.info, prefix='    ')
                } else {
                    $lib.pprint($task.info, prefix='    ', clamp=120)
                }
            }

            $lib.print("{tlen} tasks found.", tlen=$tasks.size())
        ''',
    },
    {
        'name': 'ps.kill',
        'descr': 'Kill a running task/query within the cortex.',
        'cmdargs': (
            ('iden', {'help': 'Any prefix that matches exactly one valid process iden is accepted.'}),
        ),
        'storm': '''
            $kild = $lib.ps.kill($cmdopts.iden)
            $lib.print("kill status: {kild}", kild=$kild)
        ''',
    },
    {
        'name': 'wget',
        'descr': wgetdescr,
        'cmdargs': (
            ('urls', {'nargs': '*', 'help': 'URLs to download.'}),
            ('--no-ssl-verify', {'default': False, 'action': 'store_true', 'help': 'Ignore SSL certificate validation errors.'}),
            ('--timeout', {'default': 300, 'type': 'int', 'help': 'Configure the timeout for the download operation.'}),
            ('--params', {'default': None, 'help': 'Provide a dict containing url parameters.'}),
            ('--headers', {
                'default': {
                    'User-Agent': 'Mozilla/5.0 (X11; Linux x86_64) AppleWebKit/537.36 (KHTML, like Gecko) Chrome/92.0.4515.131 Safari/537.36',
                    'Accept': '*/*',
                    'Accept-Encoding': 'gzip, deflate',
                    'Accept-Language': 'en-US,en;q=0.9',
                },
                'help': 'Provide a Storm dict containing custom request headers.'}),
            ('--no-headers', {'default': False, 'action': 'store_true', 'help': 'Do NOT use any default headers.'}),
        ),
        'storm': '''
        init {
            $count = (0)

            $params = $cmdopts.params
            $headers = $cmdopts.headers
            if $cmdopts.no_headers { $headers = $lib.null }
        }

        $ssl = (not $cmdopts.no_ssl_verify)
        $timeout = $cmdopts.timeout

        if $node {
            $count = ($count + 1)
            if $cmdopts.urls {
                $urls = $cmdopts.urls
            } else {
                if ($node.form() != "inet:url") {
                    $lib.warn("wget can only take inet:url nodes as input without args.")
                    $lib.exit()
                }
                $urls = ($node.value(),)
            }
            for $url in $urls {
                -> { yield $lib.axon.urlfile($url, params=$params, headers=$headers, ssl=$ssl, timeout=$timeout) }
            }
        }

        if ($count = 0) {
            for $url in $cmdopts.urls {
                yield $lib.axon.urlfile($url, params=$params, headers=$headers, ssl=$ssl, timeout=$timeout)
            }
        }
        ''',
    },
    {
        'name': 'nodes.import',
        'descr': 'Import a nodes file hosted at a URL into the cortex. Yields created nodes.',
        'cmdargs': (
            ('urls', {'nargs': '*', 'help': 'URL(s) to fetch nodes file from'}),
            ('--no-ssl-verify', {'default': False, 'action': 'store_true', 'help': 'Ignore SSL certificate validation errors.'}),
        ),
        'storm': '''
        init {
            $count = (0)
            function fetchnodes(url, ssl) {
                $resp = $lib.inet.http.get($url, ssl_verify=$ssl)
                if ($resp.code = 200) {
                    $nodes = ()
                    for $valu in $resp.msgpack() {
                        $nodes.append($valu)
                    }
                    yield $lib.feed.genr($nodes)
                } else {
                    $lib.exit("nodes.import got HTTP error code: {code} for {url}", code=$resp.code, url=$url)
                }
            }
        }

        $ssl = (not $cmdopts.no_ssl_verify)

        if $node {
            $count = ($count + 1)
            if ($node.form() != "inet:url") {
                $lib.exit("nodes.import can only take inet:url nodes as input without args")
            }
            $inurls = ($node.value(),)
            for $url in $inurls {
                -> { yield $fetchnodes($url, $ssl) }
            }
        }

        if ($count = 0) {
            for $url in $cmdopts.urls {
                for $valu in $fetchnodes($url, $ssl) {
                    yield $valu
                }
            }
        }

        ''',
    },
    {
        'name': 'note.add',
        'descr': 'Add a new meta:note node and link it to the inbound nodes using an -(about)> edge.',
        'cmdargs': (
            ('text', {'type': 'str', 'help': 'The note text to add to the nodes.'}),
            ('--type', {'type': 'str', 'help': 'The note type.'}),
            ('--yield', {'default': False, 'action': 'store_true',
                'help': 'Yield the newly created meta:note node.'}),
        ),
        'storm': '''
            init {
                function addNoteNode(text, type) {
                    if $type { $type = $lib.cast(meta:note:type:taxonomy, $type) }
                    [ meta:note=* :text=$text :creator=$lib.user.iden :created=.created :updated=.created ]
                    if $type {[ :type=$type ]}
                    return($node)
                }

                $yield = $cmdopts.yield
                $note = $addNoteNode($cmdopts.text, $cmdopts.type)
            }

            [ <(about)+ { yield $note } ]

            if $yield { spin }
            if $yield { yield $note }
        ''',
    },
    {
        'name': 'uptime',
        'descr': 'Print the uptime for the Cortex or a connected service.',
        'cmdargs': (
            ('name', {'type': 'str', 'nargs': '?',
                      'help': 'The name, or iden, of the service (if not provided defaults to the Cortex).'}),
        ),
        'storm': '''
            $resp = $lib.cell.uptime(name=$cmdopts.name)
            $uptime = $lib.model.type(duration).repr($resp.uptime)
            $starttime = $lib.time.format($resp.starttime, "%Y-%m-%d %H:%M:%S")
            $lib.print("up {uptime} (since {since})", uptime=$uptime, since=$starttime)
        ''',
    },
)

@s_cache.memoize(size=1024)
def queryhash(text):
    return hashlib.md5(text.encode(errors='surrogatepass'), usedforsecurity=False).hexdigest()

class DmonManager(s_base.Base):
    '''
    Manager for StormDmon objects.
    '''
    async def __anit__(self, core):
        await s_base.Base.__anit__(self)
        self.core = core
        self.dmons = {}
        self.enabled = False

        self.onfini(self._finiAllDmons)

    async def _finiAllDmons(self):
        await asyncio.gather(*[dmon.fini() for dmon in self.dmons.values()])

    async def _stopAllDmons(self):
        futs = [dmon.stop() for dmon in self.dmons.values()]
        if not futs:
            return
        logger.debug(f'Stopping [{len(futs)}] Dmons')
        await asyncio.gather(*futs)
        logger.debug('Stopped Dmons')

    async def addDmon(self, iden, ddef):
        dmon = await StormDmon.anit(self.core, iden, ddef)
        self.dmons[iden] = dmon
        # TODO Remove default=True when dmon enabled CRUD is implemented
        if self.enabled and ddef.get('enabled', True):
            await dmon.run()
        return dmon

    def getDmonRunlog(self, iden):
        dmon = self.dmons.get(iden)
        if dmon is not None:
            return dmon._getRunLog()
        return ()

    def getDmon(self, iden):
        return self.dmons.get(iden)

    def getDmonDef(self, iden):
        dmon = self.dmons.get(iden)
        if dmon:
            return dmon.pack()

    def getDmonDefs(self):
        return list(d.pack() for d in self.dmons.values())

    async def popDmon(self, iden):
        '''Remove the dmon and fini it if its exists.'''
        dmon = self.dmons.pop(iden, None)
        if dmon:
            await dmon.fini()

    async def start(self):
        '''
        Start all the dmons.
        '''
        if self.enabled:
            return
        dmons = list(self.dmons.values())
        if not dmons:
            self.enabled = True
            return
        logger.debug('Starting Dmons')
        for dmon in dmons:
            await dmon.run()
        self.enabled = True
        logger.debug('Started Dmons')

    async def stop(self):
        '''
        Stop all the dmons.
        '''
        if not self.enabled:
            return
        await self._stopAllDmons()
        self.enabled = False

class StormDmon(s_base.Base):
    '''
    A background storm runtime which is restarted by the cortex.
    '''
    async def __anit__(self, core, iden, ddef):

        await s_base.Base.__anit__(self)

        self.core = core
        self.iden = iden
        self.ddef = ddef

        self.task = None
        self.enabled = ddef.get('enabled')
        self.user = core.auth.user(ddef.get('user'))

        self.count = 0
        self.status = 'initialized'
        self.err_evnt = asyncio.Event()
        self.runlog = collections.deque((), 2000)

        self.onfini(self.stop)

    async def stop(self):
        logger.debug(f'Stopping Dmon {self.iden}', extra={'synapse': {'iden': self.iden}})
        if self.task is not None:
            self.task.cancel()
        self.task = None
        logger.debug(f'Stopped Dmon {self.iden}', extra={'synapse': {'iden': self.iden}})

    async def run(self):
        if self.task:  # pragma: no cover
            raise s_exc.SynErr(mesg=f'Dmon - {self.iden} - has a current task and cannot start a new one.',
                               iden=self.iden)
        self.task = self.schedCoro(self.dmonloop())

    async def bump(self):
        await self.stop()
        await self.run()

    def pack(self):
        retn = dict(self.ddef)
        retn['count'] = self.count
        retn['status'] = self.status
        retn['err'] = self.err_evnt.is_set()
        return retn

    def _runLogAdd(self, mesg):
        self.runlog.append((s_common.now(), mesg))

    def _getRunLog(self):
        return list(self.runlog)

    async def dmonloop(self):

        logger.debug(f'Starting Dmon {self.iden}', extra={'synapse': {'iden': self.iden}})

        s_scope.set('user', self.user)
        s_scope.set('storm:dmon', self.iden)

        text = self.ddef.get('storm')
        opts = self.ddef.get('stormopts', {})

        vars = await s_stormtypes.toprim(opts.get('vars', {}), use_list=True)
        vars.setdefault('auto', {'iden': self.iden, 'type': 'dmon'})
        opts['vars'] = vars

        viewiden = opts.get('view')

        query = await self.core.getStormQuery(text, mode=opts.get('mode', 'storm'))

        info = {'iden': self.iden, 'name': self.ddef.get('name', 'storm dmon'), 'view': viewiden}
        await self.core.boss.promote('storm:dmon', user=self.user, info=info)

        def dmonPrint(evnt):
            self._runLogAdd(evnt)
            mesg = evnt[1].get('mesg', '')
            logger.info(f'Dmon - {self.iden} - {mesg}', extra={'synapse': {'iden': self.iden}})

        def dmonWarn(evnt):
            self._runLogAdd(evnt)
            mesg = evnt[1].get('mesg', '')
            logger.warning(f'Dmon - {self.iden} - {mesg}', extra={'synapse': {'iden': self.iden}})

        while not self.isfini:

            if self.user.info.get('locked'):
                self.status = 'fatal error: user locked'
                logger.warning(f'Dmon user is locked. Stopping Dmon {self.iden}.',
                               extra={'synapse': {'iden': self.iden}})
                return

            view = self.core.getView(viewiden, user=self.user)
            if view is None:
                self.status = 'fatal error: invalid view'
                logger.warning(f'Dmon View is invalid. Stopping Dmon {self.iden}.',
                               extra={'synapse': {'iden': self.iden}})
                return

            try:

                self.status = 'running'
                async with await Runtime.anit(query, view, opts=opts, user=self.user) as runt:
                    runt.bus.on('warn', dmonWarn)
                    runt.bus.on('print', dmonPrint)
                    self.err_evnt.clear()

                    async for nodepath in runt.execute():
                        # all storm tasks yield often to prevent latency
                        self.count += 1
                        await asyncio.sleep(0)

                    logger.warning(f'Dmon query exited: {self.iden}', extra={'synapse': {'iden': self.iden}})

                    self.status = 'sleeping'

            except s_stormctrl.StormExit:
                self.status = 'sleeping'

            except asyncio.CancelledError:
                self.status = 'stopped'
                raise

            except Exception as e:
                self._runLogAdd(('err', s_common.excinfo(e)))
                logger.exception(f'Dmon error ({self.iden})', extra={'synapse': {'iden': self.iden}})
                self.status = f'error: {e}'
                self.err_evnt.set()

            # bottom of the loop... wait it out
            await self.waitfini(timeout=1)

class Runtime(s_base.Base):
    '''
    A Runtime represents the instance of a running query.
    '''

    _admin_reason = s_auth._allowedReason(True, isadmin=True)
    async def __anit__(self, query, view, opts=None, user=None, root=None, bus=None):

        await s_base.Base.__anit__(self)

        if opts is None:
            opts = {}

        if bus is None:
            bus = self
            bus._warnonce_keys = set()
            self.onfini(bus)

        self.bus = bus
        self.vars = {}
        self.ctors = {
            'lib': s_stormtypes.LibBase,
        }

        self.opts = opts
        self.view = view
        self.user = user
        self.debug = opts.get('debug', False)
        self.asroot = False

        self.root = root
        self.funcscope = False

        self.query = query

        self.spawn_log_conf = await self.view.core._getSpawnLogConf()

        self.readonly = opts.get('readonly', False)
        self.model = view.core.getDataModel()

        self.task = asyncio.current_task()
        self.emitq = None

        self.inputs = []    # [synapse.lib.node.Node(), ...]

        self.iden = s_common.guid()

        varz = self.opts.get('vars')
        if varz is not None:
            for valu in varz.values():
                if isinstance(valu, s_base.Base):
                    valu.incref()
            self.vars.update(varz)

        self._initRuntVars(query)

        self.proxies = {}

        self.onfini(self._onRuntFini)

    def _initRuntVars(self, query):

        # declare path builtins as non-runtsafe
        self.runtvars = {
            'node': False,
            'path': False,
        }

        # inherit runtsafe vars from our root
        if self.root is not None:
            self.runtvars.update(self.root.runtvars)
            self.runtvars.update({k: True for k in self.root.getScopeVars().keys()})

        # all vars/ctors are de-facto runtsafe
        self.runtvars.update({k: True for k in self.vars.keys()})
        self.runtvars.update({k: True for k in self.ctors.keys()})

        self._loadRuntVars(query)

    async def keepalive(self, period):
        while not await self.waitfini(period):
            await self.bus.fire('ping')

    def getScopeVars(self):
        '''
        Return a dict of all the vars within this and all parent scopes.
        '''
        varz = {}
        if self.root:
            varz.update(self.root.getScopeVars())

        varz.update(self.vars)
        return varz

    async def emitter(self):

        self.emitq = asyncio.Queue(maxsize=1)
        async def fill():
            try:
                async for item in self.execute():
                    await asyncio.sleep(0)
                await self.emitq.put((False, None))

            except asyncio.CancelledError: # pragma: no cover
                raise

            except s_stormctrl.StormStop:
                await self.emitq.put((False, None))

            except Exception as e:
                await self.emitq.put((False, e))

        self.schedCoro(fill())

        async def genr():

            async with self:
                while not self.isfini:
                    ok, item = await self.emitq.get()
                    if ok:
                        yield item
                        self.emitevt.set()
                        continue

                    if not ok and item is None:
                        return

                    raise item

        self.emitevt = asyncio.Event()
        return genr()

    async def emit(self, item):
        if self.emitq is None:
            mesg = 'Cannot emit from outside of an emitter function'
            raise s_exc.StormRuntimeError(mesg=mesg)

        self.emitevt.clear()
        await self.emitq.put((True, item))
        await self.emitevt.wait()

    async def _onRuntFini(self):
        # fini() any Base objects constructed by this runtime
        for valu in list(self.vars.values()):
            if isinstance(valu, s_base.Base):
                await valu.fini()

    async def reqGateKeys(self, gatekeys):
        if self.asroot:
            return
        await self.view.core.reqGateKeys(gatekeys)

    async def reqUserCanReadLayer(self, layriden):

        if self.asroot:
            return

        for view in self.view.core.viewsbylayer.get(layriden, ()):
            if self.user.allowed(('view', 'read'), gateiden=view.iden):
                return

        # check the old way too...
        if self.user.allowed(('layer', 'read'), gateiden=layriden):
            return

        mesg = f'User ({self.user.name}) can not read layer.'
        raise s_exc.AuthDeny(mesg=mesg, user=self.user.iden, username=self.user.name)

    async def dyncall(self, iden, todo, gatekeys=()):
        # bypass all perms checks if we are running asroot
        if self.asroot:
            gatekeys = ()
        return await self.view.core.dyncall(iden, todo, gatekeys=gatekeys)

    async def dyniter(self, iden, todo, gatekeys=()):
        # bypass all perms checks if we are running asroot
        if self.asroot:
            gatekeys = ()
        async for item in self.view.core.dyniter(iden, todo, gatekeys=gatekeys):
            yield item

    async def getStormQuery(self, text):
        return await self.view.core.getStormQuery(text)

    async def getTeleProxy(self, url, **opts):

        flat = tuple(sorted(opts.items()))
        prox = self.proxies.get((url, flat))
        if prox is not None:
            return prox

        prox = await s_telepath.openurl(url, **opts)

        self.proxies[(url, flat)] = prox
        self.bus.onfini(prox.fini)

        return prox

    def isRuntVar(self, name):
        return bool(self.runtvars.get(name))

    async def printf(self, mesg):
        await self.bus.fire('print', mesg=mesg)

    async def warn(self, mesg, log=True, **info):
        if log:
            logger.warning(mesg)
        await self.bus.fire('warn', mesg=mesg, **info)

    async def warnonce(self, mesg, log=True, **info):
        if mesg in self.bus._warnonce_keys:
            return
        self.bus._warnonce_keys.add(mesg)
        await self.warn(mesg, log, **info)

    def tick(self):
        pass

    def cancel(self):
        self.task.cancel()

    def initPath(self, node):
        return s_node.Path(dict(self.vars), [node])

    def getOpt(self, name, defval=None):
        return self.opts.get(name, defval)

    def setOpt(self, name, valu):
        self.opts[name] = valu

    def getVar(self, name, defv=None):

        item = self.vars.get(name, s_common.novalu)
        if item is not s_common.novalu:
            return item

        ctor = self.ctors.get(name)
        if ctor is not None:
            item = ctor(self)
            self.vars[name] = item
            return item

        if self.root is not None:
            valu = self.root.getVar(name, defv=s_common.novalu)
            if valu is not s_common.novalu:
                return valu

        return defv

    def _isRootScope(self, name):
        if self.root is None:
            return False
        if not self.funcscope:
            return True
        if name in self.root.vars:
            return True
        return self.root._isRootScope(name)

    async def _setVar(self, name, valu):

        oldv = self.vars.get(name, s_common.novalu)
        if oldv is valu:
            return

        if isinstance(oldv, s_base.Base):
            await oldv.fini()

        if isinstance(valu, s_base.Base):
            valu.incref()

        self.vars[name] = valu

    async def setVar(self, name, valu):

        if name in self.ctors or name in self.vars:
            await self._setVar(name, valu)
            return

        if self._isRootScope(name):
            return await self.root.setVar(name, valu)

        await self._setVar(name, valu)
        return

    async def popVar(self, name):

        if self._isRootScope(name):
            return self.root.popVar(name)

        oldv = self.vars.pop(name, s_common.novalu)
        if isinstance(oldv, s_base.Base):
            await oldv.fini()

        return oldv

    def addInput(self, node):
        '''
        Add a Node() object as input to the query runtime.
        '''
        self.inputs.append(node)

    async def getInput(self):

        for node in self.inputs:
            yield node, self.initPath(node)

        for ndef in self.opts.get('ndefs', ()):

            node = await self.view.getNodeByNdef(ndef)
            if node is not None:
                yield node, self.initPath(node)

        for iden in self.opts.get('idens', ()):

            buid = s_common.uhex(iden)
            if len(buid) != 32:
                raise s_exc.NoSuchIden(mesg='Iden must be 32 bytes', iden=iden)

            node = await self.view.getNodeByBuid(buid)
            if node is not None:
                yield node, self.initPath(node)

        for nid in self.opts.get('nids', ()):
            if (intnid := s_common.intify(nid)) is None:
                raise s_exc.BadTypeValu(mesg=f'Node IDs must be integers, got: {nid}', valu=nid)

            node = await self.view.getNodeByNid(s_common.int64en(intnid))
            if node is not None:
                yield node, self.initPath(node)

    def layerConfirm(self, perms):
        if self.asroot:
            return
        return self.user.confirm(perms, gateiden=self.view.wlyr.iden)

    def isAdmin(self, gateiden=None):
        if self.asroot:
            return True
        return self.user.isAdmin(gateiden=gateiden)

    def reqAdmin(self, gateiden=None, mesg=None):
        if not self.asroot:
            self.user.reqAdmin(gateiden=gateiden, mesg=mesg)

    def confirm(self, perms, gateiden=None, default=None):
        '''
        Raise AuthDeny if the user doesn't have the permission.

        Notes:
            An elevated runtime with asroot=True will always return True.

        Args:
            perms (tuple): The permission tuple.
            gateiden (str): The gateiden.
            default (bool): The default value.

        Returns:
            True: If the permission is allowed.

        Raises:
            AuthDeny: If the user does not have the permission.
        '''
        if self.asroot:
            return

        if default is None:
            default = False

            permdef = self.view.core.getPermDef(perms)
            if permdef:
                default = permdef.get('default', False)

        return self.user.confirm(perms, gateiden=gateiden, default=default)

    def allowed(self, perms, gateiden=None, default=None):
        if self.asroot:
            return True

        if default is None:
            default = False

            permdef = self.view.core.getPermDef(perms)
            if permdef:
                default = permdef.get('default', False)

        return self.user.allowed(perms, gateiden=gateiden, default=default)

    def allowedReason(self, perms, gateiden=None, default=None):
        if self.asroot:
            return self._admin_reason

        return self.view.core._propAllowedReason(self.user, perms, gateiden=gateiden, default=default)

    def confirmPropSet(self, prop, layriden=None):
        if self.asroot:
            return

        if layriden is None:
            layriden = self.view.wlyr.iden

        return self.view.core.confirmPropSet(self.user, prop, layriden=layriden)

    def confirmPropDel(self, prop, layriden=None):
        if self.asroot:
            return

        if layriden is None:
            layriden = self.view.wlyr.iden

        return self.view.core.confirmPropDel(self.user, prop, layriden=layriden)

    def confirmEasyPerm(self, item, perm, mesg=None):
        if not self.asroot:
            self.view.core._reqEasyPerm(item, self.user, perm, mesg=mesg)

    def allowedEasyPerm(self, item, perm):
        if self.asroot:
            return True
        return self.view.core._hasEasyPerm(item, self.user, perm)

    def _loadRuntVars(self, query):
        # do a quick pass to determine which vars are per-node.
        for oper in query.kids:
            for name, isrunt in oper.getRuntVars(self):
                # once runtsafe, always runtsafe
                if self.runtvars.get(name):
                    continue
                self.runtvars[name] = isrunt

    def setGraph(self, gdef):
        if self.root is not None:
            self.root.setGraph(gdef)
        else:
            self.opts['graph'] = gdef

    def getGraph(self):
        if self.root is not None:
            return self.root.getGraph()
        return self.opts.get('graph')

    async def execute(self, genr=None):
        try:

            async with contextlib.aclosing(self.query.iterNodePaths(self, genr=genr)) as nodegenr:
                nodegenr, empty = await s_ast.pullone(nodegenr)

                if empty:
                    return

                rules = self.opts.get('graph')
                if rules not in (False, None):
                    if rules is True:
                        rules = {'degrees': None, 'refs': True}
                    elif isinstance(rules, str):
                        rules = await self.view.core.getStormGraph(rules)

                    subgraph = s_ast.SubGraph(rules)
                    nodegenr = subgraph.run(self, nodegenr)

                async for item in nodegenr:
                    self.tick()
                    yield item

        except RecursionError:
            mesg = 'Maximum Storm pipeline depth exceeded.'
            raise s_exc.RecursionLimitHit(mesg=mesg, query=self.query.text) from None

    async def _joinEmbedStor(self, storage, embeds):
        for nodePath, relProps in embeds.items():
            await asyncio.sleep(0)
            if (nid := relProps.get('*')) is None:
                continue

            nid = s_common.int64en(nid)

            stor = await self.view.getStorNodes(nid)
            for relProp in relProps.keys():
                await asyncio.sleep(0)
                if relProp == '*':
                    continue

                for idx, layrstor in enumerate(stor):
                    await asyncio.sleep(0)
                    props = layrstor.get('props')
                    if not props:
                        continue

                    if relProp not in props:
                        continue

                    if 'embeds' not in storage[idx]:
                        storage[idx]['embeds'] = {}

                    storage[idx]['embeds'][f'{nodePath}::{relProp}'] = props[relProp]

    async def iterStormPodes(self):
        '''
        Yield packed node tuples for the given storm query text.
        '''
        dorepr = False
        dopath = False
        dolink = False

        show_storage = False

        info = self.opts.get('_loginfo', {})
        info.update({'mode': self.opts.get('mode', 'storm'), 'view': self.view.iden})
        self.view.core._logStormQuery(self.query.text, self.user, info=info)

        # { form: ( embedprop, ... ) }
        embeds = self.opts.get('embeds')
        dorepr = self.opts.get('repr', False)
        dopath = self.opts.get('path', False)
        dolink = self.opts.get('links', False)
        show_storage = self.opts.get('show:storage', False)

        async for node, path in self.execute():

            pode = node.pack(dorepr=dorepr)
            pode[1]['path'] = await path.pack(path=dopath)

            if (nodedata := path.getData(node.nid)) is not None:
                pode[1]['nodedata'] = nodedata

            if dolink:
                pode[1]['links'] = path.links

            if show_storage:
                pode[1]['storage'] = await node.getStorNodes()

            if embeds is not None:
                embdef = embeds.get(node.form.name)
                if embdef is not None:
                    pode[1]['embeds'] = await node.getEmbeds(embdef)
                    if show_storage:
                        await self._joinEmbedStor(pode[1]['storage'], pode[1]['embeds'])
            yield pode

    async def _viewFromOpts(self, opts):

        view = self.view

        if opts is not None:

            viewiden = opts.get('view')
            if viewiden is not None:

                view = self.view.core.views.get(viewiden)
                if view is None:
                    raise s_exc.NoSuchView(mesg=f'No such view iden={viewiden}', iden=viewiden)

                self.confirm(('view', 'read'), gateiden=viewiden)

        return view

    @contextlib.asynccontextmanager
    async def getSubRuntime(self, query, opts=None):
        '''
        Yield a runtime with shared scope that will populate changes upward.
        '''
        async with await self.initSubRuntime(query, opts=opts) as runt:
            yield runt

    async def initSubRuntime(self, query, opts=None, bus=None):
        '''
        Construct and return sub-runtime with a shared scope.
        ( caller must fini )
        '''
        view = await self._viewFromOpts(opts)

        if bus is None:
            bus = self.bus

        runt = await Runtime.anit(query, view, user=self.user, opts=opts, root=self, bus=bus)
        if self.debug:
            runt.debug = True
        runt.asroot = self.asroot
        runt.readonly = self.readonly

        return runt

    @contextlib.asynccontextmanager
    async def getCmdRuntime(self, query, opts=None):
        '''
        Yield a runtime with proper scoping for use in executing a pure storm command.
        '''
        async with await Runtime.anit(query, self.view, user=self.user, opts=opts, bus=self.bus) as runt:
            if self.debug:
                runt.debug = True
            runt.asroot = self.asroot
            runt.readonly = self.readonly
            yield runt

    async def getModRuntime(self, query, opts=None):
        '''
        Construct a non-context managed runtime for use in module imports.
        '''
        runt = await Runtime.anit(query, self.view, user=self.user, opts=opts, bus=self.bus)
        if self.debug:
            runt.debug = True
        runt.asroot = self.asroot
        runt.readonly = self.readonly
        return runt

    async def storm(self, text, opts=None, genr=None):
        '''
        Execute a storm runtime which inherits from this storm runtime.
        '''
        if opts is None:
            opts = {}
        query = await self.view.core.getStormQuery(text)
        async with self.getSubRuntime(query, opts=opts) as runt:
            async for item in runt.execute(genr=genr):
                await asyncio.sleep(0)
                yield item

    async def getOneNode(self, propname, valu, filt=None, cmpr='='):
        '''
        Return exactly 1 node by <prop> <cmpr> <valu>
        '''
        opts = {'vars': {'propname': propname, 'valu': valu}}

        nodes = []
        try:

            async for node in self.view.nodesByPropValu(propname, cmpr, valu):

                await asyncio.sleep(0)

                if filt is not None and not await filt(node):
                    continue

                if len(nodes) == 1:
                    mesg = 'Ambiguous value for single node lookup: {propname}^={valu}'
                    raise s_exc.StormRuntimeError(mesg=mesg)

                nodes.append(node)

            if len(nodes) == 1:
                return nodes[0]

        except s_exc.BadTypeValu:
            return None

class Parser:

    def __init__(self, prog=None, descr=None, root=None, model=None):

        if root is None:
            root = self

        if model is None:
            model = s_datamodel.Model()
        self.model = model

        self.prog = prog
        self.descr = descr

        self.exc = None

        self.root = root
        self.exited = False
        self.mesgs = []

        self.optargs = {}
        self.posargs = []
        self.allargs = []

        self.inputs = None

        self.reqopts = []

        self.add_argument('--help', '-h', action='store_true', default=False, help='Display the command usage.')

    def set_inputs(self, idefs):
        self.inputs = list(idefs)

    def add_argument(self, *names, **opts):

        assert len(names)

        argtype = opts.get('type')
        if argtype is not None and argtype not in s_schemas.datamodel_basetypes:
            mesg = f'Argument type "{argtype}" is not a valid model type name'
            raise s_exc.BadArg(mesg=mesg, argtype=str(argtype))

        choices = opts.get('choices')
        if choices is not None and opts.get('action') in ('store_true', 'store_false'):
            mesg = f'Argument choices are not supported when action is store_true or store_false'
            raise s_exc.BadArg(mesg=mesg, argtype=str(argtype))

        dest = self._get_dest(names)
        opts.setdefault('dest', dest)
        self.allargs.append((names, opts))

        if opts.get('required'):
            self.reqopts.append((names, opts))

        for name in names:
            self._add_arg(name, opts)

    def _get_dest(self, names):
        names = [n.strip('-').replace('-', '_') for n in names]
        names = list(sorted(names, key=lambda x: len(x)))
        return names[-1]

    def _printf(self, *msgs):
        self.mesgs.extend(msgs)

    def _add_arg(self, name, opts):

        if name.startswith('-'):
            self.optargs[name] = opts
            return

        self.posargs.append((name, opts))

    def _is_opt(self, valu):
        if not isinstance(valu, str):
            return False
        return self.optargs.get(valu) is not None

    def parse_args(self, argv):

        posargs = []
        todo = collections.deque(argv)

        opts = {}

        while todo:

            item = todo.popleft()

            # non-string args must be positional or nargs to an optarg
            if not isinstance(item, str):
                posargs.append(item)
                continue

            argdef = self.optargs.get(item)
            if argdef is None:
                posargs.append(item)
                continue

            dest = argdef.get('dest')

            oact = argdef.get('action', 'store')
            if oact == 'store_true':
                opts[dest] = True
                continue

            if oact == 'store_false':
                opts[dest] = False
                continue

            if oact == 'append':

                vals = opts.get(dest)
                if vals is None:
                    vals = opts[dest] = []

                fakeopts = {}
                if not self._get_store(item, argdef, todo, fakeopts):
                    return

                vals.append(fakeopts.get(dest))
                continue

            assert oact == 'store'
            if not self._get_store(item, argdef, todo, opts):
                return

        # check for help before processing other args
        if opts.pop('help', None):
            mesg = None
            if opts or posargs:
                mesg = f'Extra arguments and flags are not supported with the help flag: {self.prog} {" ".join(argv)}'
            self.help(mesg)
            return

        # process positional arguments
        todo = collections.deque(posargs)

        for name, argdef in self.posargs:
            if not self._get_store(name, argdef, todo, opts):
                return

        if todo:
            delta = len(posargs) - len(todo)
            mesg = f'Expected {delta} positional arguments. Got {len(posargs)}: {posargs!r}'
            self.help(mesg)
            return

        for _, argdef in self.allargs:
            if 'default' in argdef:
                opts.setdefault(argdef['dest'], argdef['default'])

        for names, argdef in self.reqopts:
            dest = argdef.get('dest')
            if dest not in opts:
                namestr = ','.join(names)
                mesg = f'Missing a required option: {namestr}'
                self.help(mesg)
                return

        retn = argparse.Namespace()

        [setattr(retn, name, valu) for (name, valu) in opts.items()]

        return retn

    def _get_store(self, name, argdef, todo, opts):

        dest = argdef.get('dest')
        nargs = argdef.get('nargs')
        argtype = argdef.get('type')
        choices = argdef.get('choices')

        vals = []
        if nargs is None:

            if not todo or self._is_opt(todo[0]):
                if name.startswith('-'):
                    mesg = f'An argument is required for {name}.'
                else:
                    mesg = f'The argument <{name}> is required.'
                return self.help(mesg)

            valu = todo.popleft()
            if argtype is not None:
                try:
                    valu = self.model.type(argtype).norm(valu)[0]
                except Exception:
                    mesg = f'Invalid value for type ({argtype}): {valu}'
                    return self.help(mesg=mesg)

            if choices is not None and valu not in choices:
                marg = name if name.startswith('-') else f'<{name}>'
                cstr = ', '.join(str(c) for c in choices)
                mesg = f'Invalid choice for argument {marg} (choose from: {cstr}): {valu}'
                return self.help(mesg=mesg)

            opts[dest] = valu
            return True

        if nargs == '?':

            opts.setdefault(dest, argdef.get('default'))

            if todo and not self._is_opt(todo[0]):

                valu = todo.popleft()
                if argtype is not None:
                    try:
                        valu = self.model.type(argtype).norm(valu)[0]
                    except Exception:
                        mesg = f'Invalid value for type ({argtype}): {valu}'
                        return self.help(mesg=mesg)

                if choices is not None and valu not in choices:
                    marg = name if name.startswith('-') else f'<{name}>'
                    cstr = ', '.join(str(c) for c in choices)
                    mesg = f'Invalid choice for argument {marg} (choose from: {cstr}): {valu}'
                    return self.help(mesg=mesg)

                opts[dest] = valu

            return True

        if nargs in ('*', '+'):

            while todo and not self._is_opt(todo[0]):

                valu = todo.popleft()

                if argtype is not None:
                    try:
                        valu = self.model.type(argtype).norm(valu)[0]
                    except Exception:
                        mesg = f'Invalid value for type ({argtype}): {valu}'
                        return self.help(mesg=mesg)

                if choices is not None and valu not in choices:
                    marg = name if name.startswith('-') else f'<{name}>'
                    cstr = ', '.join(str(c) for c in choices)
                    mesg = f'Invalid choice for argument {marg} (choose from: {cstr}): {valu}'
                    return self.help(mesg=mesg)

                vals.append(valu)

            if nargs == '+' and len(vals) == 0:
                mesg = f'At least one argument is required for {name}.'
                return self.help(mesg)

            opts[dest] = vals
            return True

        for _ in range(nargs):

            if not todo or self._is_opt(todo[0]):
                mesg = f'{nargs} arguments are required for {name}.'
                return self.help(mesg)

            valu = todo.popleft()
            if argtype is not None:
                try:
                    valu = self.model.type(argtype).norm(valu)[0]
                except Exception:
                    mesg = f'Invalid value for type ({argtype}): {valu}'
                    return self.help(mesg=mesg)

            if choices is not None and valu not in choices:
                marg = name if name.startswith('-') else f'<{name}>'
                cstr = ', '.join(str(c) for c in choices)
                mesg = f'Invalid choice for argument {marg} (choose from: {cstr}): {valu}'
                return self.help(mesg=mesg)

            vals.append(valu)

        opts[dest] = vals
        return True

    def help(self, mesg=None):

        posnames = [f'<{name}>' for (name, argdef) in self.posargs]

        posargs = ' '.join(posnames)

        if self.descr is not None:
            self._printf('')
            self._printf(self.descr)
            self._printf('')

        self._printf(f'Usage: {self.prog} [options] {posargs}')

        options = [x for x in self.allargs if x[0][0].startswith('-')]

        self._printf('')
        self._printf('Options:')
        self._printf('')

        for names, argdef in options:
            self._print_optarg(names, argdef)

        if self.posargs:

            self._printf('')
            self._printf('Arguments:')
            self._printf('')

            for name, argdef in self.posargs:
                self._print_posarg(name, argdef)

        if self.inputs:
            self._printf('')
            self._printf('Inputs:')
            self._printf('')
            formsize = max([len(idef['form']) for idef in self.inputs])
            for idef in self.inputs:
                form = idef.get('form').ljust(formsize)
                text = f'    {form}'
                desc = idef.get('help')
                if desc:
                    text += f' - {desc}'
                self._printf(text)

        if mesg is not None:
            self.exc = s_exc.BadArg(mesg=mesg)

        self.exited = True
        return False

    def _wrap_text(self, text, width):
        lines, curline, curlen = [], [], 0
        for word in text.split():
            if curlen + len(word) + bool(curline) > width:
                lines.append(' '.join(curline))
                curline, curlen = [word], len(word)
            else:
                curline.append(word)
                curlen += len(word) + bool(curline)
        if curline:
            lines.append(' '.join(curline))
        return lines

    def _print_optarg(self, names, argdef):

        dest = self._get_dest_str(argdef)
        oact = argdef.get('action', 'store')

        if oact in ('store_true', 'store_false'):
            base = f'  {names[0]}'
        else:
            base = f'  {names[0]} {dest}'

        defval = argdef.get('default', s_common.novalu)
        choices = argdef.get('choices')
        helpstr = argdef.get('help', 'No help available.')

        if defval is not s_common.novalu and oact not in ('store_true', 'store_false'):
            if isinstance(defval, (tuple, list, dict)):
                defval_ls = pprint.pformat(defval, width=120).split('\n')
                defval = '\n'.join(ln.strip() for ln in defval_ls)

            if choices is None:
                if (lambda tst: '\n' in tst if isinstance(tst, str) else False)(defval):
                    helpstr = f'{helpstr} (default: \n{defval})'
                else:
                    helpstr = f'{helpstr} (default: {defval})'
            else:
                cstr = ', '.join(str(c) for c in choices)
                helpstr = f'{helpstr} (default: {defval}, choices: {cstr})'

        elif choices is not None:
            cstr = ', '.join(str(c) for c in choices)
            helpstr = f'{helpstr} (choices: {cstr})'

        helplst = helpstr.split('\n')
        if helplst and not helplst[0].strip():
            helplst = helplst[1:]
        min_space = min((len(ln) - len(ln.lstrip()) for ln in helplst if ln.strip()), default=0)

        base_w = 32
        wrap_w = 120 - base_w

        first = helplst[0][min_space:]
        wrap_first = self._wrap_text(first, wrap_w)
        self._printf(f'{base:<{base_w-2}}: {wrap_first[0]}')

        for ln in wrap_first[1:]: self._printf(f'{"":<{base_w}}{ln}')
        for ln in helplst[1:]:
            lead_s = len(ln) - len(ln.lstrip())
            rel_ind = lead_s - min_space
            ind = ' ' * (base_w + rel_ind)
            wrapped = self._wrap_text(ln.lstrip(), wrap_w - rel_ind)
            for wl in wrapped:
                self._printf(f'{ind}{wl}')

    def _print_posarg(self, name, argdef):
        dest = self._get_dest_str(argdef)
        helpstr = argdef.get('help', 'No help available')

        choices = argdef.get('choices')
        if choices is not None:
            cstr = ', '.join(str(c) for c in choices)
            helpstr = f'{helpstr} (choices: {cstr})'

        base = f'  {dest}'.ljust(30)
        self._printf(f'{base}: {helpstr}')

    def _get_dest_str(self, argdef):

        dest = argdef.get('dest')
        nargs = argdef.get('nargs')

        if nargs == '*':
            return f'[<{dest}> ...]'

        if nargs == '+':
            return f'<{dest}> [<{dest}> ...]'

        if nargs == '?':
            return f'[{dest}]'

        return f'<{dest}>'

class Cmd:
    '''
    A one line description of the command.

    Command usage details and long form description.

    Example:

        cmd --help

    '''
    name = 'cmd'
    pkgname = ''
    svciden = ''
    asroot = False
    readonly = False

    def __init__(self, runt, runtsafe):

        self.opts = None
        self.argv = None

        self.runt = runt
        self.runtsafe = runtsafe

        self.pars = self.getArgParser()
        self.pars.printf = runt.printf

    def isReadOnly(self):
        return self.readonly

    @classmethod
    def getCmdBrief(cls):
        return cls.__doc__.strip().split('\n')[0]

    def getName(self):
        return self.name

    def getDescr(self):
        return self.__class__.__doc__

    def getArgParser(self):
        return Parser(prog=self.getName(), descr=self.getDescr(), model=self.runt.model)

    async def setArgv(self, argv):

        self.argv = argv

        try:
            self.opts = self.pars.parse_args(self.argv)
        except s_exc.BadSyntax:  # pragma: no cover
            pass

        for line in self.pars.mesgs:
            await self.runt.printf(line)

        if self.pars.exc is not None:
            raise self.pars.exc

        return not self.pars.exited

    async def execStormCmd(self, runt, genr):  # pragma: no cover
        ''' Abstract base method '''
        raise s_exc.NoSuchImpl('Subclass must implement execStormCmd')
        for item in genr:
            yield item

    @classmethod
    def getRuntPode(cls):
        ndef = ('syn:cmd', cls.name)
        buid = s_common.buid(ndef)

        props = {
            'doc': cls.getCmdBrief()
        }

        if cls.svciden:
            props['svciden'] = cls.svciden

        if cls.pkgname:
            props['package'] = cls.pkgname

        return (ndef, {
            'iden': s_common.ehex(s_common.buid(ndef)),
            'props': props,
        })

class PureCmd(Cmd):

    # pure commands are all "readonly" safe because their perms are enforced
    # by the underlying runtime executing storm operations that are readonly
    # or not
    readonly = True

    def __init__(self, cdef, runt, runtsafe):
        self.cdef = cdef
        Cmd.__init__(self, runt, runtsafe)
        self.asroot = cdef.get('asroot', False)

    def getDescr(self):
        return self.cdef.get('descr', 'no documentation provided')

    def getName(self):
        return self.cdef.get('name')

    def getArgParser(self):

        pars = Cmd.getArgParser(self)
        for name, opts in self.cdef.get('cmdargs', ()):
            pars.add_argument(name, **opts)

        inputs = self.cdef.get('cmdinputs')
        if inputs:
            pars.set_inputs(inputs)

        return pars

    async def execStormCmd(self, runt, genr):

        name = self.getName()
        perm = ('storm', 'asroot', 'cmd') + tuple(name.split('.'))

        asroot = runt.allowed(perm)
        if self.asroot and not asroot:
            mesg = f'Command ({name}) elevates privileges.  You need perm: storm.asroot.cmd.{name}'
            raise s_exc.AuthDeny(mesg=mesg, user=runt.user.iden, username=runt.user.name)

        # if a command requires perms, check em!
        # ( used to create more intuitive perm boundaries )
        perms = self.cdef.get('perms')
        if perms is not None:
            allowed = False
            for perm in perms:
                if runt.allowed(perm):
                    allowed = True
                    break

            if not allowed:
                permtext = ' or '.join(('.'.join(p) for p in perms))
                mesg = f'Command ({name}) requires permission: {permtext}'
                raise s_exc.AuthDeny(mesg=mesg, user=runt.user.iden, username=runt.user.name)

        text = self.cdef.get('storm')
        query = await runt.view.core.getStormQuery(text)

        cmdopts = s_stormtypes.CmdOpts(self)

        opts = {
            'vars': {
                'cmdopts': cmdopts,
                'cmdconf': self.cdef.get('cmdconf', {}),
            }
        }

        if self.runtsafe:
            data = {'pathvars': {}}
            async def genx():
                async for xnode, xpath in genr:
                    data['pathvars'] = xpath.vars.copy()
                    xpath.initframe(initvars={'cmdopts': cmdopts})
                    yield xnode, xpath

            async with runt.getCmdRuntime(query, opts=opts) as subr:
                subr.asroot = asroot
                async for node, path in subr.execute(genr=genx()):
                    path.finiframe()
                    path.vars.update(data['pathvars'])
                    yield node, path
        else:
            async with runt.getCmdRuntime(query, opts=opts) as subr:
                subr.asroot = asroot

                async for node, path in genr:
                    pathvars = path.vars.copy()
                    async def genx():
                        path.initframe(initvars={'cmdopts': cmdopts})
                        yield node, path

                    async for xnode, xpath in subr.execute(genr=genx()):
                        xpath.finiframe()
                        xpath.vars.update(pathvars)
                        yield xnode, xpath

class DivertCmd(Cmd):
    '''
    Either consume a generator or yield it's results based on a conditional.

    NOTE: This command is purpose built to facilitate the --yield convention
          common to storm commands.

    NOTE: The genr argument must not be a function that returns, else it will
          be invoked for each inbound node.

    Example:
        divert $cmdopts.yield $fooBarBaz()
    '''
    name = 'divert'

    def getArgParser(self):
        pars = Cmd.getArgParser(self)
        pars.add_argument('cond', help='The conditional value for the yield option.')
        pars.add_argument('genr', help='The generator function value that yields nodes.')
        pars.add_argument('--size', default=None, help='The max number of times to iterate the generator.')
        return pars

    async def execStormCmd(self, runt, genr):

        async def run(item):
            if not isinstance(self.opts.genr, types.AsyncGeneratorType):
                raise s_exc.BadArg(mesg='The genr argument must yield nodes')

            size = await s_stormtypes.toint(self.opts.size, noneok=True)
            doyield = await s_stormtypes.tobool(self.opts.cond)

            try:
                count = 0
                if doyield:

                    async for genritem in self.opts.genr:
                        yield genritem
                        count += 1
                        if size is not None and count >= size:
                            break
                else:

                    async for genritem in self.opts.genr:
                        await asyncio.sleep(0)
                        count += 1
                        if size is not None and count >= size:
                            break

                    if item is not None:
                        yield item

            finally:
                await self.opts.genr.aclose()

        empty = True
        async for item in genr:
            empty = False
            async for runitem in run(item):
                yield runitem

        if empty:
            async for runitem in run(None):
                yield runitem

class BatchCmd(Cmd):
    '''
    Run a query with batched sets of nodes.

    The batched query will have the set of inbound nodes available in the
    variable $nodes.

    This command also takes a conditional as an argument. If the conditional
    evaluates to true, the nodes returned by the batched query will be yielded,
    if it evaluates to false, the inbound nodes will be yielded after executing the
    batched query.

    NOTE: This command is intended to facilitate use cases such as queries to external
          APIs with aggregate node values to reduce quota consumption. As this command
          interrupts the node stream, it should be used carefully to avoid unintended
          slowdowns in the pipeline.

    Example:

        // Execute a query with batches of 5 nodes, then yield the inbound nodes
        batch $lib.false --size 5 { $lib.print($nodes) }
    '''
    name = 'batch'

    def getArgParser(self):
        pars = Cmd.getArgParser(self)
        pars.add_argument('cond', help='The conditional value for the yield option.')
        pars.add_argument('query', help='The query to execute with batched nodes.')
        pars.add_argument('--size', default=10,
                          help='The number of nodes to collect before running the batched query (max 10000).')
        return pars

    async def execStormCmd(self, runt, genr):

        if not self.runtsafe:
            mesg = 'batch arguments must be runtsafe.'
            raise s_exc.StormRuntimeError(mesg=mesg)

        size = await s_stormtypes.toint(self.opts.size)
        if size > 10000:
            mesg = f'Specified batch size ({size}) is above the maximum (10000).'
            raise s_exc.StormRuntimeError(mesg=mesg)

        query = await runt.getStormQuery(self.opts.query)
        doyield = await s_stormtypes.tobool(self.opts.cond)

        async with runt.getSubRuntime(query, opts={'vars': {'nodes': []}}) as subr:

            nodeset = []
            pathset = []

            async for node, path in genr:

                nodeset.append(node)
                pathset.append(path)

                if len(nodeset) >= size:
                    await subr.setVar('nodes', nodeset)
                    subp = None
                    async for subp in subr.execute():
                        await asyncio.sleep(0)
                        if doyield:
                            yield subp

                    if not doyield:
                        for item in zip(nodeset, pathset):
                            await asyncio.sleep(0)
                            if subp is not None:
                                item[1].vars.update(subp[1].vars)
                            yield item

                    nodeset.clear()
                    pathset.clear()

            if len(nodeset) > 0:
                await subr.setVar('nodes', nodeset)
                subp = None
                async for subp in subr.execute():
                    await asyncio.sleep(0)
                    if doyield:
                        yield subp

                if not doyield:
                    for item in zip(nodeset, pathset):
                        await asyncio.sleep(0)
                        if subp is not None:
                            item[1].vars.update(subp[1].vars)
                        yield item

class HelpCmd(Cmd):
    '''
    List available information about Storm and brief descriptions of different items.

    Notes:

        If an item is provided, this can be a string or a function.

    Examples:

        // Get all available commands, libraries, types, and their brief descriptions.

        help

        // Only get commands which have "model" in the name.

        help model

        // Get help about the base Storm library

        help $lib

        // Get detailed help about a specific library or library function

        help --verbose $lib.print

        // Get detailed help about a named Storm type

        help --verbose str

        // Get help about a method from a $node object

        <inbound $node> help $node.tags

    '''
    name = 'help'

    def getArgParser(self):
        pars = Cmd.getArgParser(self)
        pars.add_argument('-v', '--verbose', default=False, action='store_true',
                          help='Display detailed help when available.')
        pars.add_argument('item', nargs='?',
                          help='List information about a subset of commands or a specific item.')
        return pars

    async def execStormCmd(self, runt, genr):

        node = None
        async for node, path in genr:
            await self._runHelp(runt)
            yield node, path

        if node is None and self.runtsafe:
            await self._runHelp(runt)

    async def _runHelp(self, runt: Runtime):

        item = self.opts.item

        if item is not None and \
                not isinstance(item, (str, s_node.Node, s_node.Path, s_stormtypes.StormType)) and \
                not callable(item):
            mesg = f'Item must be a Storm type name, a Storm library, or a Storm command name to search for. Got' \
                   f' {await s_stormtypes.totype(item, basetypes=True)}'
            raise s_exc.BadArg(mesg=mesg)

        if isinstance(item, s_stormtypes.Lib):
            await self._handleLibHelp(item, runt, verbose=self.opts.verbose)
            return

        if isinstance(item, s_stormtypes.StormType):
            if item._storm_typename in s_stormtypes.registry.known_types:
                await self._handleTypeHelp(item._storm_typename, runt, verbose=self.opts.verbose)
                return
            raise s_exc.BadArg(mesg=f'Unknown storm type encountered: {s_stormtypes.totype(item, basetypes=True)}')

        if isinstance(item, s_node.Node):
            await self._handleTypeHelp('node', runt, verbose=self.opts.verbose)
            return

        if isinstance(item, s_node.Path):
            await self._handleTypeHelp('node:path', runt, verbose=self.opts.verbose)
            return

        # Handle $lib.inet.http.get / $str.split / $lib.gen.orgByName
        if callable(item):

            if hasattr(item, '__func__'):
                # https://docs.python.org/3/reference/datamodel.html#instance-methods
                await self._handleBoundMethod(item, runt, verbose=self.opts.verbose)
                return

            if hasattr(item, '_storm_runtime_lib_func'):
                await self._handleStormLibMethod(item, runt, verbose=self.opts.verbose)
                return

            styp = await s_stormtypes.totype(item, basetypes=True)
            if styp in ('telepath:proxy:method', 'telepath:proxy:genrmethod'):
                raise s_exc.BadArg(mesg='help does not support Telepath proxy methods.')

            raise s_exc.BadArg(mesg='help does not currently support runtime defined functions.')

        foundtype = False
        if item in s_stormtypes.registry.known_types:
            foundtype = True
            await self._handleTypeHelp(item, runt, verbose=self.opts.verbose)

        return await self._handleGenericCommandHelp(item, runt, foundtype=foundtype)

    async def _handleGenericCommandHelp(self, item, runt, foundtype=False):

        stormcmds = sorted(runt.view.core.getStormCmds())

        if item:
            stormcmds = [c for c in stormcmds if item in c[0]]
            if not stormcmds:
                if not foundtype:
                    await runt.printf(f'No commands found matching "{item}"')
                    return

        stormpkgs = await runt.view.core.getStormPkgs()

        pkgsvcs = {}
        pkgcmds = {}
        pkgmap = {}

        for pkg in stormpkgs:
            svciden = pkg.get('svciden')
            pkgname = pkg.get('name')

            for cmd in pkg.get('commands', []):
                pkgmap[cmd.get('name')] = pkgname

            ssvc = runt.view.core.getStormSvc(svciden)
            if ssvc is not None:
                pkgsvcs[pkgname] = f'{ssvc.name} ({svciden})'

        if stormcmds:

            if foundtype:
                await runt.printf('')
                await runt.printf('*' * 80)
                await runt.printf('')

            await runt.printf('The following Storm commands are available:')

            maxlen = max(len(x[0]) for x in stormcmds)

            for name, ctor in stormcmds:
                cmdinfo = f'{name:<{maxlen}}: {ctor.getCmdBrief()}'
                pkgcmds.setdefault(pkgmap.get(name, 'synapse'), []).append(cmdinfo)

            syncmds = pkgcmds.pop('synapse', [])
            if syncmds:

                await runt.printf(f'package: synapse')

                for cmd in syncmds:
                    await runt.printf(cmd)

                await runt.printf('')

            for name, cmds in sorted(pkgcmds.items()):
                svcinfo = pkgsvcs.get(name)

                if svcinfo:
                    await runt.printf(f'service: {svcinfo}')

                await runt.printf(f'package: {name}')

                for cmd in cmds:
                    await runt.printf(cmd)

                await runt.printf('')

            await runt.printf('For detailed help on any command, use <cmd> --help')

    async def _handleLibHelp(self, lib: s_stormtypes.Lib, runt: Runtime, verbose: bool =False):

        try:
            preamble = self._getChildLibs(lib)
        except s_exc.NoSuchName as e:
            raise s_exc.BadArg(mesg='Help does not currently support imported Storm modules.') from None

        page = s_autodoc.RstHelp()

        if hasattr(lib, '_storm_lib_path'):
            libsinfo = s_stormtypes.registry.getLibDocs(lib)

            s_autodoc.runtimeDocStormTypes(page, libsinfo,
                                           islib=True,
                                           oneline=not verbose,
                                           preamble=preamble,
                                           )
        else:
            page.addLines(*preamble)

        for line in page.lines:
            await runt.printf(line)

    def _getChildLibs(self, lib: s_stormtypes.Lib):
        corelibs = self.runt.view.core.getStormLib(lib.name)
        if corelibs is None:
            raise s_exc.NoSuchName(mesg=f'Cannot find lib name [{lib.name}]')

        data = []
        lines = []

        libbase = ('lib',) + lib.name
        q = collections.deque()
        for child, lnfo in corelibs[1].items():
            q.append(((child,), lnfo))
        while q:
            child, lnfo = q.popleft()
            path = libbase + child
            _, subs, cnfo = lnfo
            ctor = cnfo.get('ctor')
            if ctor:
                data.append((path, ctor))
            for sub, lnfo in subs.items():
                _sub = child + (sub,)
                q.append((_sub, lnfo))
        if not data:
            return lines

        data = sorted(data, key=lambda x: x[0])

        lines.append('The following libraries are available:')
        lines.append('')
        for path, ctor in data:
            name = f'${".".join(path)}'
            desc = ctor.__doc__.strip().split('\n')[0]
            lines.append(f'{name.ljust(30)}: {desc}')
        lines.append('')

        return lines

    async def _handleTypeHelp(self, styp: str, runt: Runtime, verbose: bool =False):
        typeinfo = s_stormtypes.registry.getTypeDocs(styp)
        page = s_autodoc.RstHelp()

        s_autodoc.runtimeDocStormTypes(page, typeinfo,
                                       islib=False,
                                       oneline=not verbose,
                                       )
        for line in page.lines:
            await runt.printf(line)

    async def _handleBoundMethod(self, func, runt: Runtime, verbose: bool =False):
        # Bound methods must be bound to a Lib or Prim object.
        # Determine what they are, get those docs exactly, and then render them.

        cls = func.__self__
        fname = func.__name__

        if isinstance(cls, s_stormtypes.Lib):
            libsinfo = s_stormtypes.registry.getLibDocs(cls)
            for lifo in libsinfo:
                nlocs = []
                for locl in lifo['locals']:
                    ltyp = locl.get('type')
                    if not isinstance(ltyp, dict):
                        continue
                    if ltyp.get('_funcname', '') == fname:
                        nlocs.append(locl)
                lifo['locals'] = nlocs
                if len(lifo['locals']) == 0:
                    await runt.warn(f'Unable to find doc for {func}')

            page = s_autodoc.RstHelp()

            s_autodoc.runtimeDocStormTypes(page, libsinfo,
                                           islib=True,
                                           addheader=False,
                                           oneline=not verbose,
                                           )
            for line in page.lines:
                await runt.printf(line)

        elif isinstance(cls, s_stormtypes.Prim):
            typeinfo = s_stormtypes.registry.getTypeDocs(cls._storm_typename)
            for lifo in typeinfo:
                lifo['locals'] = [loc for loc in lifo['locals'] if loc.get('type', {}).get('_funcname', '') == fname]
                if len(lifo['locals']) == 0:
                    await runt.warn(f'Unable to find doc for {func}')

            page = s_autodoc.RstHelp()

            s_autodoc.runtimeDocStormTypes(page, typeinfo,
                                           islib=False,
                                           oneline=not verbose,
                                           )
            for line in page.lines:
                await runt.printf(line)

        else:  # pragma: no cover
            raise s_exc.StormRuntimeError(mesg=f'Unknown bound method {func}')

    async def _handleStormLibMethod(self, func, runt: Runtime, verbose: bool =False):
        # Storm library methods must be derived from a library definition.
        # Determine the parent lib and get those docs exactly, and then render them.

        cls = getattr(func, '_storm_runtime_lib', None)
        fname = getattr(func, '_storm_runtime_lib_func', None)

        if isinstance(cls, s_stormtypes.Lib):
            libsinfo = s_stormtypes.registry.getLibDocs(cls)
            for lifo in libsinfo:
                nlocs = []
                for locl in lifo['locals']:
                    if locl.get('name') == fname:
                        nlocs.append(locl)
                lifo['locals'] = nlocs
                if len(lifo['locals']) == 0:
                    await runt.warn(f'Unable to find doc for {func}')

            page = s_autodoc.RstHelp()

            s_autodoc.runtimeDocStormTypes(page, libsinfo,
                                           islib=True,
                                           addheader=False,
                                           oneline=not verbose,
                                           )
            for line in page.lines:
                await runt.printf(line)

        else:  # pragma: no cover
            raise s_exc.StormRuntimeError(mesg=f'Unknown runtime lib method {func} {cls} {fname}')

class DiffCmd(Cmd):
    '''
    Generate a list of nodes with changes in the top layer of the current view.

    Examples:

        // Lift all nodes with any changes

        diff

        // Lift ou:org nodes that were added in the top layer.

        diff --prop ou:org

        // Lift inet:ipv4 nodes with the :asn property modified in the top layer.

        diff --prop inet:ipv4:asn

        // Lift the nodes with the tag #cno.mal.redtree added in the top layer.

        diff --tag cno.mal.redtree

        // Lift nodes by multiple tags (results are uniqued)

        diff --tag cno.mal.redtree rep.vt
    '''
    name = 'diff'
    readonly = True

    def getArgParser(self):
        pars = Cmd.getArgParser(self)
        pars.add_argument('--tag', default=None, nargs='*',
                          help='Lift only nodes with the given tag (or tags) in the top layer.')
        pars.add_argument('--prop', default=None, help='Lift nodes with changes to the given property the top layer.')
        return pars

    async def execStormCmd(self, runt, genr):

        if runt.view.parent is None:
            mesg = 'You may only generate a diff in a forked view.'
            raise s_exc.StormRuntimeError(mesg=mesg)

        async for item in genr:
            yield item

        if self.opts.tag and self.opts.prop:
            mesg = 'You may specify --tag *or* --prop but not both.'
            raise s_exc.StormRuntimeError(mesg=mesg)

        if self.opts.tag:

            tagnames = [await s_stormtypes.tostr(tag) for tag in self.opts.tag]

            layr = runt.view.wlyr
            async for nid, sode in layr.liftByTags(tagnames):
                node = await self.runt.view._joinStorNode(nid)
                if node is not None:
                    yield node, runt.initPath(node)

            return

        if self.opts.prop:

            propname = await s_stormtypes.tostr(self.opts.prop)

            prop = self.runt.view.core.model.prop(propname)
            if prop is None:
                mesg = f'The property {propname} does not exist.'
                raise s_exc.NoSuchProp(mesg=mesg)

            if prop.isform:
                liftform = prop.name
                liftprop = None
            elif prop.isuniv:
                liftform = None
                liftprop = prop.name
            else:
                liftform = prop.form.name
                liftprop = prop.name

            layr = runt.view.wlyr
            async for _, nid, sode in layr.liftByProp(liftform, liftprop):
                node = await self.runt.view._joinStorNode(nid)
                if node is not None:
                    yield node, runt.initPath(node)

            async for nid in layr.iterPropTombstones(liftform, liftprop):
                node = await self.runt.view._joinStorNode(nid)
                if node is not None:
                    yield node, runt.initPath(node)

            return

        async for nid, sode in runt.view.wlyr.getStorNodes():
            if sode.get('antivalu') is not None:
                continue

            node = await runt.view.getNodeByNid(nid)
            if node is not None:
                yield node, runt.initPath(node)

class CopyToCmd(Cmd):
    '''
    Copy nodes from the current view into another view.

    Examples:

        // Copy all nodes tagged with #cno.mal.redtree to the target view.

        #cno.mal.redtree | copyto 33c971ac77943da91392dadd0eec0571
    '''
    name = 'copyto'

    def getArgParser(self):
        pars = Cmd.getArgParser(self)
        pars.add_argument('--no-data', default=False, action='store_true',
                          help='Do not copy node data to the destination view.')
        pars.add_argument('view', help='The destination view ID to copy the nodes to.')
        return pars

    async def execStormCmd(self, runt, genr):

        if not self.runtsafe:
            mesg = 'copyto arguments must be runtsafe.'
            raise s_exc.StormRuntimeError(mesg=mesg)

        iden = await s_stormtypes.tostr(self.opts.view)

        view = runt.view.core.getView(iden)
        if view is None:
            raise s_exc.NoSuchView(mesg=f'No such view: {iden=}', iden=iden)

        runt.confirm(('view', 'read'), gateiden=view.iden)

        layriden = view.wlyr.iden

        async for node, path in genr:

            runt.confirm(node.form.addperm, gateiden=layriden)
            for name in node.getPropNames():
                runt.confirmPropSet(node.form.props[name], layriden=layriden)

            for tag in node.getTagNames():
                runt.confirm(('node', 'tag', 'add', *tag.split('.')), gateiden=layriden)

            if not self.opts.no_data:
                async for name in node.iterDataKeys():
                    runt.confirm(('node', 'data', 'set', name), gateiden=layriden)

            async with view.getEditor() as editor:

                proto = await editor.addNode(node.ndef[0], node.ndef[1])

                for name, valu in node.getProps().items():

                    prop = node.form.prop(name)
                    if prop.info.get('ro'):
                        if name == '.created':
                            proto.props['.created'] = (valu, None)
                            continue

                        curv = proto.get(name)
                        if curv is not None and curv != valu:
                            valurepr = prop.type.repr(curv)
                            mesg = f'Cannot overwrite read only property with conflicting ' \
                                   f'value: {node.iden()} {prop.full} = {valurepr}'
                            await runt.warn(mesg)
                            continue

                    await proto.set(name, valu)

                for name, valu in node.getTags():
                    await proto.addTag(name, valu=valu)

                for tagname, tagprops in node._getTagPropsDict().items():
                    for propname, valu in tagprops.items():
                        await proto.setTagProp(tagname, propname, valu)

                if not self.opts.no_data:
                    async for name, valu in node.iterData():
                        await proto.setData(name, valu)

                verbs = {}
                async for verb, n2nid in node.iterEdgesN1():

                    if not verbs.get(verb):
                        runt.confirm(('node', 'edge', 'add', verb), gateiden=layriden)
                        verbs[verb] = True

                    await proto.addEdge(verb, n2nid)

                # for the reverse edges, we'll need to make edits to the n1 node
                async for verb, n1nid in node.iterEdgesN2():

                    if not verbs.get(verb):
                        runt.confirm(('node', 'edge', 'add', verb), gateiden=layriden)
                        verbs[verb] = True

                    n1proto = await editor.getNodeByNid(n1nid)
                    if n1proto is not None:
                        await n1proto.addEdge(verb, node.nid, n2form=node.form.name)

            yield node, path

class MergeCmd(Cmd):
    '''
    Merge edits from the incoming nodes down to the next layer.

    NOTE: This command requires the current view to be a fork.

    NOTE: The arguments for including/excluding tags can accept tag glob
          expressions for specifying tags. For more information on tag glob
          expressions, check the Synapse documentation for $node.globtags().

    NOTE: If --wipe is specified, and there are nodes that cannot be merged,
          they will be skipped (with a warning printed) and removed when
          the top layer is replaced. This should occur infrequently, for example,
          when a form is locked due to deprecation, a form no longer exists,
          or the data at rest fails normalization.

    Examples:

        // Having tagged a new #cno.mal.redtree subgraph in a forked view...

        #cno.mal.redtree | merge --apply

        // Print out what the merge command *would* do but dont.

        #cno.mal.redtree | merge

        // Merge any org nodes with changes in the top layer.

        diff | +ou:org | merge --apply

        // Merge all tags other than cno.* from ou:org nodes with edits in the
        // top layer.

        diff | +ou:org | merge --only-tags --exclude-tags cno.** --apply

        // Merge only tags rep.vt.* and rep.whoxy.* from ou:org nodes with edits
        // in the top layer.

        diff | +ou:org | merge --include-tags rep.vt.* rep.whoxy.* --apply

        // Lift only inet:ipv4 nodes with a changed :asn property in top layer
        // and merge all changes.

        diff --prop inet:ipv4:asn | merge --apply

        // Lift only nodes with an added #cno.mal.redtree tag in the top layer and merge them.

        diff --tag cno.mal.redtree | merge --apply
    '''
    name = 'merge'

    def getArgParser(self):
        pars = Cmd.getArgParser(self)
        pars.add_argument('--apply', default=False, action='store_true',
                          help='Execute the merge changes.')
        pars.add_argument('--wipe', default=False, action='store_true',
                          help='Replace the top layer in the view with a fresh layer.')
        pars.add_argument('--no-tags', default=False, action='store_true',
                          help='Do not merge tags/tagprops or syn:tag nodes.')
        pars.add_argument('--only-tags', default=False, action='store_true',
                          help='Only merge tags/tagprops or syn:tag nodes.')
        pars.add_argument('--include-tags', default=[], nargs='*',
                          help='Include specific tags/tagprops or syn:tag nodes when '
                               'merging, others are ignored. Tag glob expressions may '
                               'be used to specify the tags.')
        pars.add_argument('--exclude-tags', default=[], nargs='*',
                          help='Exclude specific tags/tagprops or syn:tag nodes from merge.'
                               'Tag glob expressions may be used to specify the tags.')
        pars.add_argument('--include-props', default=[], nargs='*',
                          help='Include specific props when merging, others are ignored.')
        pars.add_argument('--exclude-props', default=[], nargs='*',
                          help='Exclude specific props from merge.')
        pars.add_argument('--diff', default=False, action='store_true',
                          help='Enumerate all changes in the current layer.')
        return pars

    def _getTagFilter(self):
        if self.opts.include_tags:
            globs = s_cache.TagGlobs()
            for name in self.opts.include_tags:
                globs.add(name, True)

            def tagfilter(tag):
                if globs.get(tag):
                    return False
                return True

            return tagfilter

        if self.opts.exclude_tags:
            globs = s_cache.TagGlobs()
            for name in self.opts.exclude_tags:
                globs.add(name, True)

            def tagfilter(tag):
                if globs.get(tag):
                    return True
                return False

            return tagfilter

        return None

    def _getPropFilter(self):
        if self.opts.include_props:

            _include_props = set(self.opts.include_props)

            def propfilter(prop):
                return prop not in _include_props

            return propfilter

        if self.opts.exclude_props:

            _exclude_props = set(self.opts.exclude_props)

            def propfilter(prop):
                return prop in _exclude_props

            return propfilter

        return None

    async def _checkNodePerms(self, node, sode, runt, allows):

        core = runt.view.core
        layr0 = runt.view.wlyr.iden
        layr1 = runt.view.layers[1].iden

        if not allows['formtombs'] and sode.get('antivalu') is not None:
            runt.confirm(('node', 'del', node.form.name), gateiden=layr1)
            return

        if not allows['forms'] and sode.get('valu') is not None:
            if not self.opts.wipe:
                runt.confirm(('node', 'del', node.form.name), gateiden=layr0)
            runt.confirm(('node', 'add', node.form.name), gateiden=layr1)

        if not allows['props']:
            for name in sode.get('props', {}).keys():
                prop = node.form.prop(name)
                if not self.opts.wipe:
                    runt.confirmPropDel(prop, layriden=layr0)
                runt.confirmPropSet(prop, layriden=layr1)

        if not allows['proptombs']:
            for name in sode.get('antiprops', {}).keys():
                prop = node.form.prop(name)
                runt.confirmPropDel(prop, layriden=layr1)

        if not allows['tags']:

            tags = []
            tagadds = []
            for tag, valu in sode.get('tags', {}).items():
                if valu != (None, None):
                    tagadds.append(tag)
                    tagperm = tuple(tag.split('.'))
                    if not self.opts.wipe:
                        runt.confirm(('node', 'tag', 'del') + tagperm, gateiden=layr0)
                    runt.confirm(('node', 'tag', 'add') + tagperm, gateiden=layr1)
                else:
                    tags.append((len(tag), tag))

            for _, tag in sorted(tags, reverse=True):
                look = tag + '.'
                if any([tagadd.startswith(look) for tagadd in tagadds]):
                    continue

                tagadds.append(tag)
                tagperm = tuple(tag.split('.'))
                if not self.opts.wipe:
                    runt.confirm(('node', 'tag', 'del') + tagperm, gateiden=layr0)
                runt.confirm(('node', 'tag', 'add') + tagperm, gateiden=layr1)

            for tag in sode.get('tagprops', {}).keys():
                tagperm = tuple(tag.split('.'))
                if not self.opts.wipe:
                    runt.confirm(('node', 'tag', 'del') + tagperm, gateiden=layr0)
                runt.confirm(('node', 'tag', 'add') + tagperm, gateiden=layr1)

        if not allows['tagtombs']:
            for tag in sode.get('antitags', {}).keys():
                tagperm = tuple(tag.split('.'))
                runt.confirm(('node', 'tag', 'del') + tagperm, gateiden=layr1)

            for tag in sode.get('antitagprops', {}).keys():
                tagperm = tuple(tag.split('.'))
                runt.confirm(('node', 'tag', 'del') + tagperm, gateiden=layr1)

        if not (allows['ndata'] and allows['ndatatombs']):
            async for abrv, tomb in runt.view.wlyr.iterNodeDataKeys(node.nid):
                name = core.getAbrvIndx(abrv)[0]
                if tomb:
                    runt.confirm(('node', 'data', 'pop', name), gateiden=layr1)
                else:
                    if not self.opts.wipe:
                        runt.confirm(('node', 'data', 'pop', name), gateiden=layr0)
                    runt.confirm(('node', 'data', 'set', name), gateiden=layr1)

        if not (allows['edges'] and allows['edgetombs']):
            async for vabrv, tomb in runt.view.wlyr.iterNodeEdgeVerbsN1(node.nid):
                verb = core.getAbrvIndx(vabrv)[0]
                if tomb:
                    runt.confirm(('node', 'edge', 'del', verb), gateiden=layr1)
                else:
                    if not self.opts.wipe:
                        runt.confirm(('node', 'edge', 'del', verb), gateiden=layr0)
                    runt.confirm(('node', 'edge', 'add', verb), gateiden=layr1)

    async def execStormCmd(self, runt, genr):

        if runt.view.parent is None:
            mesg = 'You may only merge nodes in forked views'
            raise s_exc.CantMergeView(mesg=mesg)

        if self.opts.wipe:
            mesg = 'merge --wipe requires view admin'
            runt.reqAdmin(gateiden=runt.view.iden, mesg=mesg)
            runt.confirm(('layer', 'del'), gateiden=runt.view.layers[0].iden)

        notags = self.opts.no_tags
        onlytags = self.opts.only_tags
        doapply = self.opts.apply

        tagfilter = self._getTagFilter()
        propfilter = self._getPropFilter()

        core = runt.view.core
        layr0 = runt.view.wlyr
        layr1 = runt.view.layers[1]

        doperms = doapply and not (runt.isAdmin(gateiden=layr0.iden) and runt.isAdmin(gateiden=layr1.iden))

        if doperms:
            if not self.opts.wipe:
                allows = {
                    'forms': runt.user.allowed(('node', 'del'), gateiden=layr0.iden, deepdeny=True) and
                             runt.user.allowed(('node', 'add'), gateiden=layr1.iden, deepdeny=True),
                    'props': runt.user.allowed(('node', 'prop', 'del'), gateiden=layr0.iden, deepdeny=True) and
                             runt.user.allowed(('node', 'prop', 'set'), gateiden=layr1.iden, deepdeny=True),
                    'tags': runt.user.allowed(('node', 'tag', 'del'), gateiden=layr0.iden, deepdeny=True) and
                            runt.user.allowed(('node', 'tag', 'add'), gateiden=layr1.iden, deepdeny=True),
                    'ndata': runt.user.allowed(('node', 'data', 'pop'), gateiden=layr0.iden, deepdeny=True) and
                             runt.user.allowed(('node', 'data', 'set'), gateiden=layr1.iden, deepdeny=True),
                    'edges': runt.user.allowed(('node', 'edge', 'del'), gateiden=layr0.iden, deepdeny=True) and
                             runt.user.allowed(('node', 'edge', 'add'), gateiden=layr1.iden, deepdeny=True),
                    'formtombs': runt.user.allowed(('node', 'del'), gateiden=layr1.iden, deepdeny=True),
                    'proptombs': runt.user.allowed(('node', 'prop', 'del'), gateiden=layr1.iden, deepdeny=True),
                    'tagtombs': runt.user.allowed(('node', 'tag', 'del'), gateiden=layr1.iden, deepdeny=True),
                    'ndatatombs': runt.user.allowed(('node', 'data', 'pop'), gateiden=layr1.iden, deepdeny=True),
                    'edgetombs': runt.user.allowed(('node', 'edge', 'del'), gateiden=layr1.iden, deepdeny=True),
                }
            else:
                allows = {
                    'forms': runt.user.allowed(('node', 'add'), gateiden=layr1.iden, deepdeny=True),
                    'props': runt.user.allowed(('node', 'prop', 'set'), gateiden=layr1.iden, deepdeny=True),
                    'tags': runt.user.allowed(('node', 'tag', 'add'), gateiden=layr1.iden, deepdeny=True),
                    'ndata': runt.user.allowed(('node', 'data', 'set'), gateiden=layr1.iden, deepdeny=True),
                    'edges': runt.user.allowed(('node', 'edge', 'add'), gateiden=layr1.iden, deepdeny=True),
                    'formtombs': runt.user.allowed(('node', 'del'), gateiden=layr1.iden, deepdeny=True),
                    'proptombs': runt.user.allowed(('node', 'prop', 'del'), gateiden=layr1.iden, deepdeny=True),
                    'tagtombs': runt.user.allowed(('node', 'tag', 'del'), gateiden=layr1.iden, deepdeny=True),
                    'ndatatombs': runt.user.allowed(('node', 'data', 'pop'), gateiden=layr1.iden, deepdeny=True),
                    'edgetombs': runt.user.allowed(('node', 'edge', 'del'), gateiden=layr1.iden, deepdeny=True),
                }

            doperms = not all(allows.values())

        if self.opts.diff:

            async for node, path in genr:
                yield node, path

            async def diffgenr():
                async for nid, sode in runt.view.wlyr.getStorNodes():
                    node = await runt.view.getNodeByNid(nid, tombs=True)
                    if node is not None:
                        yield node, runt.initPath(node)

            genr = diffgenr()

        async for node, path in genr:

            # the timestamp for the adds/subs of each node merge will match
            nodeiden = node.iden()
            meta = {'user': runt.user.iden, 'time': s_common.now()}

            sodes = await node.getStorNodes()
            sode = sodes[0]

            if doapply:
                editor = s_editor.NodeEditor(runt.view.parent, user=runt.user)

            subs = []

            # check all node perms first
            if doperms:
                await self._checkNodePerms(node, sode, runt, allows)

            form = node.form.name
            if form == 'syn:tag':
                if notags:
                    await asyncio.sleep(0)
                    continue
            else:
                # avoid merging a tag if the node won't exist below us
                if onlytags:
                    skip = True
                    for undr in sodes[1:]:
                        if undr.get('valu') is not None:
                            skip = False
                            break
                        elif undr.get('antivalu') is not None:
                            break

                    if skip:
                        await asyncio.sleep(0)
                        continue

            protonode = None
            delnode = False
            if not onlytags or form == 'syn:tag':

                if sode.get('antivalu') is not None:
                    if tagfilter is not None and form == 'syn:tag' and tagfilter(node.ndef[1]):
                        await asyncio.sleep(0)
                        continue

                    if not doapply:
                        await runt.printf(f'{nodeiden} delete {form} = {node.repr()}')
                    else:
                        protonode = await editor.getNodeByNid(node.nid)
                        if protonode is None:
                            await asyncio.sleep(0)
                            continue

                        await protonode.delEdgesN2(meta=meta)
                        await protonode.delete()

                        addedits = editor.getNodeEdits()
                        if addedits:
                            await runt.view.parent.storNodeEdits(addedits, meta=meta)

                        if not self.opts.wipe:
                            subedits = [(s_common.int64un(node.nid), node.form.name, [(s_layer.EDIT_NODE_TOMB_DEL, ())])]
                            await runt.view.saveNodeEdits(subedits, meta=meta)

                    continue

                if (valu := sode.get('valu')) is not None:

                    if tagfilter is not None and form == 'syn:tag' and tagfilter(valu[0]):
                        await asyncio.sleep(0)
                        continue

                    if not doapply:
                        await runt.printf(f'{nodeiden} {form} = {node.repr()}')
                    else:
                        delnode = True
                        try:
                            protonode = await editor.addNode(form, valu[0])
                        except (s_exc.BadTypeValu, s_exc.IsDeprLocked) as e:
                            await runt.warn(e.errinfo.get('mesg'))
                            await asyncio.sleep(0)
                            continue

                elif doapply:
                    try:
                        protonode = await editor.addNode(form, node.ndef[1], norminfo={})
                    except (s_exc.BadTypeValu, s_exc.IsDeprLocked) as e:
                        await runt.warn(e.errinfo.get('mesg'))
                        await asyncio.sleep(0)
                        continue

                for name, (valu, stortype, _) in sode.get('props', {}).items():

                    prop = node.form.prop(name)
                    if propfilter is not None:
                        if name[0] == '.':
                            if propfilter(name):
                                continue
                        else:
                            if propfilter(prop.full):
                                continue

                    if prop.info.get('ro'):
                        if name == '.created':
                            if doapply:
                                protonode.props['.created'] = (valu, None)
                                if not self.opts.wipe:
                                    subs.append((s_layer.EDIT_PROP_DEL, (name, valu, stortype)))
                            continue

                        isset = False
                        for undr in sodes[1:]:
                            props = undr.get('props')
                            if props is not None:
                                curv = props.get(name)
                                if curv is not None:
                                    isset = curv[0] != valu
                                    break

                        if isset:
                            valurepr = prop.type.repr(curv[0])
                            mesg = f'Cannot merge read only property with conflicting ' \
                                   f'value: {nodeiden} {form}:{name} = {valurepr}'
                            await runt.warn(mesg)
                            continue

                    if not doapply:
                        valurepr = prop.type.repr(valu)
                        await runt.printf(f'{nodeiden} {form}:{name} = {valurepr}')
                    else:
                        await protonode.set(name, valu)
                        if not self.opts.wipe:
                            subs.append((s_layer.EDIT_PROP_DEL, (name, valu, stortype)))

                for name in sode.get('antiprops', {}).keys():
                    if not doapply:
                        await runt.printf(f'{nodeiden} delete {form}:{name}')
                    else:
                        await protonode.pop(name)
                        if not self.opts.wipe:
                            subs.append((s_layer.EDIT_PROP_TOMB_DEL, (name,)))

            if doapply and protonode is None:
                try:
                    protonode = await editor.addNode(form, node.ndef[1], norminfo={})
                except (s_exc.BadTypeValu, s_exc.IsDeprLocked) as e:
                    await runt.warn(e.errinfo.get('mesg'))
                    await asyncio.sleep(0)
                    continue

            if not notags:
                for tag, valu in sode.get('tags', {}).items():

                    if tagfilter is not None and tagfilter(tag):
                        continue

                    if not doapply:
                        valurepr = ''
                        if valu != (None, None):
                            tagrepr = runt.model.type('ival').repr(valu)
                            valurepr = f' = {tagrepr}'
                        await runt.printf(f'{nodeiden} {form}#{tag}{valurepr}')
                    else:
                        await protonode.addTag(tag, valu)
                        if not self.opts.wipe:
                            subs.append((s_layer.EDIT_TAG_DEL, (tag, valu)))

                for tag in sode.get('antitags', {}).keys():

                    if tagfilter is not None and tagfilter(tag):
                        continue

                    if not doapply:
                        await runt.printf(f'{nodeiden} delete {form}#{tag}')
                    else:
                        await protonode.delTag(tag)
                        if not self.opts.wipe:
                            subs.append((s_layer.EDIT_TAG_TOMB_DEL, (tag,)))

                for tag, tagdict in sode.get('tagprops', {}).items():

                    if tagfilter is not None and tagfilter(tag):
                        continue

                    for prop, (valu, stortype) in tagdict.items():
                        if not doapply:
                            valurepr = repr(valu)
                            await runt.printf(f'{nodeiden} {form}#{tag}:{prop} = {valurepr}')
                        else:
                            await protonode.setTagProp(tag, prop, valu)
                            if not self.opts.wipe:
                                subs.append((s_layer.EDIT_TAGPROP_DEL, (tag, prop, valu, stortype)))

                for tag, tagdict in sode.get('antitagprops', {}).items():

                    if tagfilter is not None and tagfilter(tag):
                        continue

                    for prop in tagdict.keys():
                        if not doapply:
                            await runt.printf(f'{nodeiden} delete {form}#{tag}:{prop}')
                        else:
                            await protonode.delTagProp(tag, prop)
                            if not self.opts.wipe:
                                subs.append((s_layer.EDIT_TAGPROP_TOMB_DEL, (tag, prop)))

            if not onlytags or form == 'syn:tag':

                async for abrv, valu, tomb in s_coro.pause(layr0.iterNodeData(node.nid)):
                    name = core.getAbrvIndx(abrv)[0]
                    if tomb:
                        if not doapply:
                            await runt.printf(f'{nodeiden} delete {form} DATA {name}')
                        else:
                            await protonode.popData(name)
                            if not self.opts.wipe:
                                subs.append((s_layer.EDIT_NODEDATA_TOMB_DEL, (name,)))
                    else:
                        if not doapply:
                            valurepr = repr(valu)
                            await runt.printf(f'{nodeiden} {form} DATA {name} = {valurepr}')
                        else:
                            await protonode.setData(name, valu)
                            if not self.opts.wipe:
                                subs.append((s_layer.EDIT_NODEDATA_DEL, (name, valu)))

                async for abrv, n2nid, tomb in s_coro.pause(layr0.iterNodeEdgesN1(node.nid)):
                    verb = core.getAbrvIndx(abrv)[0]
                    if tomb:
                        if not doapply:
                            dest = s_common.ehex(core.getBuidByNid(n2nid))
                            await runt.printf(f'{nodeiden} delete {form} -({verb})> {dest}')
                        else:
                            await protonode.delEdge(verb, n2nid)
                            if not self.opts.wipe:
                                subs.append((s_layer.EDIT_EDGE_TOMB_DEL, (verb, s_common.int64un(n2nid))))
                    else:
                        if not doapply:
                            dest = s_common.ehex(core.getBuidByNid(n2nid))
                            await runt.printf(f'{nodeiden} {form} +({verb})> {dest}')
                        else:
                            await protonode.addEdge(verb, n2nid)
                            if not self.opts.wipe:
                                subs.append((s_layer.EDIT_EDGE_DEL, (verb, s_common.int64un(n2nid))))

            if delnode and not self.opts.wipe:
                subs.append((s_layer.EDIT_NODE_DEL, valu))

            if doapply:
                addedits = editor.getNodeEdits()
                if addedits:
                    await runt.view.parent.saveNodeEdits(addedits, meta=meta)

                if subs:
                    subedits = [(s_common.int64un(node.nid), node.form.name, subs)]
                    await runt.view.saveNodeEdits(subedits, meta=meta)

            if node.hasvalu():
                yield node, path

            if doapply and self.opts.wipe:
                await runt.view.swapLayer()

class MoveNodesCmd(Cmd):
    '''
    Move storage nodes between layers.

    Storage nodes will be removed from the source layers and the resulting
    storage node in the destination layer will contain the merged values (merged
    in bottom up layer order by default).

    By default, when the resulting merged value is a tombstone, any current value
    in the destination layer will be deleted and the tombstone will be removed. The
    --preserve-tombstones option may be used to add the tombstone to the destination
    layer in addition to deleting any current value.

    Examples:

        // Move storage nodes for ou:org nodes to the top layer

        ou:org | movenodes --apply

        // Print out what the movenodes command *would* do but dont.

        ou:org | movenodes

        // In a view with many layers, only move storage nodes from the bottom layer
        // to the top layer.

        $layers = $lib.view.get().layers
        $top = $layers.0.iden
        $bot = $layers."-1".iden

        ou:org | movenodes --srclayers $bot --destlayer $top

        // In a view with many layers, move storage nodes to the top layer and
        // prioritize values from the bottom layer over the other layers.

        $layers = $lib.view.get().layers
        $top = $layers.0.iden
        $mid = $layers.1.iden
        $bot = $layers.2.iden

        ou:org | movenodes --precedence $bot $top $mid
    '''
    name = 'movenodes'

    def getArgParser(self):
        pars = Cmd.getArgParser(self)
        pars.add_argument('--apply', default=False, action='store_true',
                          help='Execute the move changes.')
        pars.add_argument('--srclayers', default=None, nargs='*',
                          help='Specify layers to move storage nodes from (defaults to all below the top layer)')
        pars.add_argument('--destlayer', default=None,
                          help='Layer to move storage nodes to (defaults to the top layer)')
        pars.add_argument('--precedence', default=None, nargs='*',
                          help='Layer precedence for resolving conflicts (defaults to bottom up)')
        pars.add_argument('--preserve-tombstones', default=False, action='store_true',
                          help='Add tombstones to the destination layer in addition to deleting the current value.')
        return pars

    async def _checkNodePerms(self, node, sodes):

        for layr, sode in sodes.items():
            if layr == self.destlayr:
                continue

            if sode.get('valu') is not None:
                self.runt.confirm(('node', 'del', node.form.name), gateiden=layr)
                self.runt.confirm(('node', 'add', node.form.name), gateiden=self.destlayr)

            if sode.get('antivalu') is not None:
                self.runt.confirm(('node', 'del', node.form.name), gateiden=self.destlayr)

            for name in sode.get('props', {}).keys():
                full = node.form.prop(name).full
                self.runt.confirm(('node', 'prop', 'del', full), gateiden=layr)
                self.runt.confirm(('node', 'prop', 'set', full), gateiden=self.destlayr)

            for name in sode.get('antiprops', {}).keys():
                full = node.form.prop(name).full
                self.runt.confirm(('node', 'prop', 'del', full), gateiden=self.destlayr)

            for tag in sode.get('tags', {}).keys():
                tagperm = tuple(tag.split('.'))
                self.runt.confirm(('node', 'tag', 'del') + tagperm, gateiden=layr)
                self.runt.confirm(('node', 'tag', 'add') + tagperm, gateiden=self.destlayr)

            for tag in sode.get('antitags', {}).keys():
                tagperm = tuple(tag.split('.'))
                self.runt.confirm(('node', 'tag', 'del') + tagperm, gateiden=self.destlayr)

            for tag, tagdict in sode.get('tagprops', {}).items():
                for prop in tagdict.keys():
                    tagperm = tuple(tag.split('.'))
                    self.runt.confirm(('node', 'tag', 'del') + tagperm, gateiden=layr)
                    self.runt.confirm(('node', 'tag', 'add') + tagperm, gateiden=self.destlayr)

            for tag, tagdict in sode.get('antitagprops', {}).items():
                for prop in tagdict.keys():
                    tagperm = tuple(tag.split('.'))
                    self.runt.confirm(('node', 'tag', 'del') + tagperm, gateiden=self.destlayr)

            async for abrv, tomb in self.lyrs[layr].iterNodeDataKeys(node.nid):
                name = self.core.getAbrvIndx(abrv)[0]
                if tomb:
                    self.runt.confirm(('node', 'data', 'pop', name), gateiden=self.destlayr)
                else:
                    self.runt.confirm(('node', 'data', 'pop', name), gateiden=layr)
                    self.runt.confirm(('node', 'data', 'set', name), gateiden=self.destlayr)

            for verb in sode.get('n1verbs', {}).keys():
                self.runt.confirm(('node', 'edge', 'del', verb), gateiden=layr)
                self.runt.confirm(('node', 'edge', 'add', verb), gateiden=self.destlayr)

            for verb in sode.get('n1antiverbs', {}).keys():
                self.runt.confirm(('node', 'edge', 'del', verb), gateiden=self.destlayr)

    async def execStormCmd(self, runt, genr):

        if not self.runtsafe:
            mesg = 'movenodes arguments must be runtsafe.'
            raise s_exc.StormRuntimeError(mesg=mesg)

        if len(runt.view.layers) < 2:
            mesg = 'You may only move nodes in views with multiple layers.'
            raise s_exc.StormRuntimeError(mesg=mesg)

        layridens = {layr.iden: layr for layr in runt.view.layers}

        if self.opts.srclayers:
            srclayrs = self.opts.srclayers
            for layr in srclayrs:
                if layr not in layridens:
                    mesg = f'No layer with iden {layr} in this view, cannot move nodes.'
                    raise s_exc.BadOperArg(mesg=mesg, layr=layr)
        else:
            srclayrs = [layr.iden for layr in runt.view.layers[1:]]

        if self.opts.destlayer:
            self.destlayr = self.opts.destlayer
            if self.destlayr not in layridens:
                mesg = f'No layer with iden {self.destlayr} in this view, cannot move nodes.'
                raise s_exc.BadOperArg(mesg=mesg, layr=self.destlayr)
        else:
            self.destlayr = runt.view.wlyr.iden

        if self.destlayr in srclayrs:
            mesg = f'Source layer {self.destlayr} cannot also be the destination layer.'
            raise s_exc.StormRuntimeError(mesg=mesg)

        self.adds = []
        self.subs = {}
        self.lyrs = {}
        self.runt = runt
        self.core = self.runt.view.core

        if self.opts.precedence:
            layrlist = srclayrs + [self.destlayr]
            for layr in self.opts.precedence:
                if layr not in layridens:
                    mesg = f'No layer with iden {layr} in this view, cannot be used to specify precedence.'
                    raise s_exc.BadOperArg(mesg=mesg, layr=layr)
                layrlist.remove(layr)

            if len(layrlist) > 0:
                mesg = 'All source layers and the destination layer must be included when ' \
                       f'specifying precedence (missing {layrlist}).'
                raise s_exc.BadOperArg(mesg=mesg, layrlist=layrlist)
            layerord = self.opts.precedence
        else:
            layerord = layridens.keys()

        for layr in layerord:
            if layr == self.destlayr or layr in srclayrs:
                self.lyrs[layr] = layridens[layr]

            if layr in srclayrs:
                self.subs[layr] = []

        async for node, path in genr:

            # the timestamp for the adds/subs of each node merge will match
            nodeiden = node.iden()
            meta = {'user': runt.user.iden, 'time': s_common.now()}

            sodes = {}
            for layr in self.lyrs.keys():
                sodes[layr] = self.lyrs[layr].getStorNode(node.nid)

            destsode = sodes[self.destlayr]

            # check all perms
            if self.opts.apply:
                await self._checkNodePerms(node, sodes)

            addnode = False
            delnode = False
            delnodes = []
            for layr, sode in sodes.items():

                valu = sode.get('valu')
                if valu is not None:
                    valurepr = node.form.type.repr(valu[0])
                    if not layr == self.destlayr:
                        if not self.opts.apply:
                            await runt.printf(f'{self.destlayr} add {nodeiden} {node.form.name} = {valurepr}')
                            await runt.printf(f'{layr} delete {nodeiden} {node.form.name} = {valurepr}')
                        else:
                            if not addnode and not delnode:
                                self.adds.append((s_layer.EDIT_NODE_ADD, valu, ()))
                            delnodes.append((layr, valu))

                    if not delnode:
                        addnode = True

                    continue

                if sode.get('antivalu') is not None:
                    if not addnode:
                        delnode = True

                    if not layr == self.destlayr:
                        if not self.opts.apply:
                            if (valu := destsode.get('valu')) is not None:
                                valurepr = node.form.type.repr(valu[0])

                                await runt.printf(f'{self.destlayr} delete {nodeiden} {node.form.name} = {valurepr}')
                            await runt.printf(f'{layr} delete tombstone {nodeiden} {node.form.name}')

                            if self.opts.preserve_tombstones:
                                await runt.printf(f'{self.destlayr} tombstone {nodeiden} {node.form.name}')

                        else:
                            self.subs[layr].append((s_layer.EDIT_NODE_TOMB_DEL, ()))

            await self._moveProps(node, sodes, meta, delnode)
            await self._moveTags(node, sodes, meta, delnode)
            await self._moveTagProps(node, sodes, meta, delnode)
            await self._moveNodeData(node, meta, delnode)
            await self._moveEdges(node, meta, delnode)

            for layr, valu in delnodes:
                edit = [(s_common.int64un(node.nid), node.form.name, [(s_layer.EDIT_NODE_DEL, valu)])]
                await self.lyrs[layr].saveNodeEdits(edit, meta=meta)

            if delnode and destsode.get('antivalu') is None:
                if (valu := destsode.get('valu')) is not None:
                    self.adds.append((s_layer.EDIT_NODE_DEL, valu))

                if (tags := destsode.get('tags')) is not None:
                    for name in sorted(tags.keys(), key=lambda t: len(t), reverse=True):
                        self.adds.append((s_layer.EDIT_TAG_DEL, (name, None)))

                if (props := destsode.get('props')) is not None:
                    for name, stortype in props.items():
                        self.adds.append((s_layer.EDIT_PROP_DEL, (name, None, stortype)))

                if (tagprops := destsode.get('tagprops')) is not None:
                    for tag, props in tagprops.items():
                        for name, stortype in props.items():
                            self.adds.append((s_layer.EDIT_TAGPROP_DEL, (tag, name, None, stortype)))

                if self.opts.preserve_tombstones:
                    self.adds.append((s_layer.EDIT_NODE_TOMB, ()))

                    if (tags := destsode.get('antitags')) is not None:
                        for tag in sorted(tags.keys(), key=lambda t: len(t), reverse=True):
                            self.adds.append((s_layer.EDIT_TAG_TOMB_DEL, (tag,)))

                    if (props := destsode.get('antiprops')) is not None:
                        for prop in props.keys():
                            self.adds.append((s_layer.EDIT_PROP_TOMB_DEL, (prop,)))

                    if (tagprops := destsode.get('antitagprops')) is not None:
                        for tag, props in tagprops.items():
                            for name in props.keys():
                                self.adds.append((s_layer.EDIT_TAGPROP_TOMB_DEL, (tag, name)))

                await self._sync(node, meta)

            # yield the node if it still has a value
            if node.hasvalu():
                yield node, path

    async def _sync(self, node, meta):

        if not self.opts.apply:
            return

        intnid = s_common.int64un(node.nid)

        if self.adds:
            addedits = [(intnid, node.form.name, self.adds)]
            await self.lyrs[self.destlayr].saveNodeEdits(addedits, meta=meta)
            self.adds.clear()

        for srclayr, edits in self.subs.items():
            if edits:
                subedits = [(intnid, node.form.name, edits)]
                await self.lyrs[srclayr].saveNodeEdits(subedits, meta=meta)
                edits.clear()

    async def _moveProps(self, node, sodes, meta, delnode):

        movevals = {}
        virtvals = {}
        form = node.form.name
        nodeiden = node.iden()

        for layr, sode in sodes.items():

            for name, (valu, stortype, virts) in sode.get('props', {}).items():

                virtvals[name] = virts

                if (oldv := movevals.get(name)) is not s_common.novalu:
                    if oldv is None:
                        movevals[name] = valu

                    elif stortype == s_layer.STOR_TYPE_IVAL:
                        allv = oldv + valu
                        movevals[name] = (min(allv), max(allv))

                    elif stortype == s_layer.STOR_TYPE_MINTIME:
                        movevals[name] = min(valu, oldv)

                    elif stortype == s_layer.STOR_TYPE_MAXTIME:
                        movevals[name] = max(valu, oldv)

                if not layr == self.destlayr:
                    if not self.opts.apply:
                        valurepr = node.form.prop(name).type.repr(valu)
                        await self.runt.printf(f'{layr} delete {nodeiden} {form}:{name} = {valurepr}')
                    else:
                        self.subs[layr].append((s_layer.EDIT_PROP_DEL, (name, None, stortype)))

            for name in sode.get('antiprops', {}).keys():

                if (oldv := movevals.get(name)) is None:
                    movevals[name] = s_common.novalu

                if not layr == self.destlayr:
                    if not self.opts.apply:
                        await self.runt.printf(f'{layr} delete tombstone {nodeiden} {form}:{name}')
                    else:
                        self.subs[layr].append((s_layer.EDIT_PROP_TOMB_DEL, (name,)))

        if not delnode:
            destprops = sodes[self.destlayr].get('props')

            for name, valu in movevals.items():
                if valu is not s_common.novalu:
                    if not self.opts.apply:
                        valurepr = node.form.prop(name).type.repr(valu)
                        await self.runt.printf(f'{self.destlayr} set {nodeiden} {form}:{name} = {valurepr}')
                    else:
                        stortype = node.form.prop(name).type.stortype
                        self.adds.append((s_layer.EDIT_PROP_SET, (name, valu, None, stortype, virtvals.get('name'))))
                else:
                    if destprops is not None and (destvalu := destprops.get(name)) is not None:
                        if not self.opts.apply:
                            valurepr = node.form.prop(name).type.repr(destvalu[0])
                            await self.runt.printf(f'{self.destlayr} delete {nodeiden} {form}:{name} = {valurepr}')
                        else:
                            self.adds.append((s_layer.EDIT_PROP_DEL, (name, None, destvalu[1])))

                    if self.opts.preserve_tombstones:
                        if not self.opts.apply:
                            await self.runt.printf(f'{self.destlayr} tombstone {nodeiden} {form}:{name}')
                        else:
                            self.adds.append((s_layer.EDIT_PROP_TOMB, (name,)))

        await self._sync(node, meta)

    async def _moveTags(self, node, sodes, meta, delnode):

        tagvals = {}
        tagtype = self.runt.model.type('ival')
        form = node.form.name
        nodeiden = node.iden()

        for layr, sode in sodes.items():

            for tag, valu in sode.get('tags', {}).items():

                if (oldv := tagvals.get(tag)) is not s_common.novalu:
                    if (oldv := tagvals.get(tag)) is None or oldv == (None, None):
                        tagvals[tag] = valu

                    else:
                        allv = oldv + valu
                        tagvals[tag] = (min(allv), max(allv))

                if not layr == self.destlayr:
                    if not self.opts.apply:
                        valurepr = ''
                        if valu != (None, None):
                            valurepr = f' = {tagtype.repr(valu)}'
                        await self.runt.printf(f'{layr} delete {nodeiden} {form}#{tag}{valurepr}')
                    else:
                        self.subs[layr].append((s_layer.EDIT_TAG_DEL, (tag, None)))

            for tag in sode.get('antitags', {}).keys():

                if (oldv := tagvals.get(tag)) is None:
                    tagvals[tag] = s_common.novalu

                if not layr == self.destlayr:
                    if not self.opts.apply:
                        await self.runt.printf(f'{layr} delete tombstone {nodeiden} {form}#{tag}')
                    else:
                        self.subs[layr].append((s_layer.EDIT_TAG_TOMB_DEL, (tag,)))

        if not delnode:
            desttags = sodes[self.destlayr].get('tags')

            for tag, valu in tagvals.items():
                if valu is not s_common.novalu:
                    if not self.opts.apply:
                        valurepr = ''
                        if valu != (None, None):
                            valurepr = f' = {tagtype.repr(valu)}'

                        await self.runt.printf(f'{self.destlayr} set {nodeiden} {form}#{tag}{valurepr}')
                    else:
                        self.adds.append((s_layer.EDIT_TAG_SET, (tag, valu, None)))

                else:
                    if desttags is not None and (destvalu := desttags.get(tag)) is not None:
                        if not self.opts.apply:
                            valurepr = ''
                            if valu != (None, None):
                                valurepr = f' = {tagtype.repr(destvalu)}'
                            await self.runt.printf(f'{self.destlayr} delete {nodeiden} {form}#{tag}{valurepr}')
                        else:
                            self.adds.append((s_layer.EDIT_TAG_DEL, (tag, None)))

                    if self.opts.preserve_tombstones:
                        if not self.opts.apply:
                            await self.runt.printf(f'{self.destlayr} tombstone {nodeiden} {form}#{tag}')
                        else:
                            self.adds.append((s_layer.EDIT_TAG_TOMB, (tag,)))

        await self._sync(node, meta)

    async def _moveTagProps(self, node, sodes, meta, delnode):

        movevals = {}
        form = node.form.name
        nodeiden = node.iden()

        for layr, sode in sodes.items():

            for tag, tagdict in sode.get('tagprops', {}).items():
                for prop, (valu, stortype) in tagdict.items():
                    name = (tag, prop)

                    if (oldv := movevals.get(name)) is not s_common.novalu:
                        if oldv is None:
                            movevals[name] = valu

                        elif stortype == s_layer.STOR_TYPE_IVAL:
                            allv = oldv + valu
                            movevals[name] = (min(allv), max(allv))

                        elif stortype == s_layer.STOR_TYPE_MINTIME:
                            movevals[name] = min(valu, oldv)

                        elif stortype == s_layer.STOR_TYPE_MAXTIME:
                            movevals[name] = max(valu, oldv)

                    if not layr == self.destlayr:
                        if not self.opts.apply:
                            tptype = self.core.model.tagprop(prop).type
                            valurepr = tptype.repr(valu)
                            mesg = f'{layr} delete {nodeiden} {form}#{tag}:{prop} = {valurepr}'
                            await self.runt.printf(mesg)
                        else:
                            self.subs[layr].append((s_layer.EDIT_TAGPROP_DEL, (tag, prop, None, stortype)))

            for tag, tagdict in sode.get('antitagprops', {}).items():
                for prop in tagdict.keys():
                    name = (tag, prop)

                    if (oldv := movevals.get(name)) is None:
                        movevals[name] = s_common.novalu

                    if not layr == self.destlayr:
                        if not self.opts.apply:
                            await self.runt.printf(f'{layr} delete tombstone {nodeiden} {form}#{tag}:{prop}')
                        else:
                            self.subs[layr].append((s_layer.EDIT_TAGPROP_TOMB_DEL, (tag, prop)))

        if not delnode:
            destdict = sodes[self.destlayr].get('tagprops')

            for (tag, prop), valu in movevals.items():
                if valu is not s_common.novalu:
                    tptype = self.core.model.tagprop(prop).type
                    if not self.opts.apply:
                        valurepr = tptype.repr(valu)
                        mesg = f'{self.destlayr} set {nodeiden} {form}#{tag}:{prop} = {valurepr}'
                        await self.runt.printf(mesg)
                    else:
                        self.adds.append((s_layer.EDIT_TAGPROP_SET, (tag, prop, valu, None, tptype.stortype)))

                else:
                    if destdict is not None and (destprops := destdict.get(tag)) is not None:
                        if (destvalu := destprops.get(prop)) is not None:
                            if not self.opts.apply:
                                tptype = self.core.model.tagprop(prop).type
                                valurepr = tptype.repr(destvalu[0])
                                mesg = f'{self.destlayr} delete {nodeiden} {form}#{tag}:{prop} = {valurepr}'
                                await self.runt.printf(mesg)
                            else:
                                self.adds.append((s_layer.EDIT_TAGPROP_DEL, (tag, prop, None, destvalu[1])))

                    if self.opts.preserve_tombstones:
                        if not self.opts.apply:
                            await self.runt.printf(f'{self.destlayr} tombstone {nodeiden} {form}#{tag}:{prop}')
                        else:
                            self.adds.append((s_layer.EDIT_TAGPROP_TOMB, (tag, prop)))

        await self._sync(node, meta)

    async def _moveNodeData(self, node, meta, delnode):

        ecnt = 0
        form = node.form.name
        nodeiden = node.iden()

        async def wrap_liftgenr(lidn, genr):
            async for abrv, tomb in genr:
                yield abrv, tomb, lidn

        last = None
        gens = []
        for lidn, layr in self.lyrs.items():
            gens.append(wrap_liftgenr(lidn, layr.iterNodeDataKeys(node.nid)))

        async for abrv, tomb, layr in s_common.merggenr2(gens, cmprkey=lambda x: x[0]):

            await asyncio.sleep(0)

            name = self.core.getAbrvIndx(abrv)[0]

            if not layr == self.destlayr:
                if not self.opts.apply:
                    if tomb:
                        await self.runt.printf(f'{layr} delete tombstone {nodeiden} {form} DATA {name}')
                    else:
                        await self.runt.printf(f'{layr} delete {nodeiden} {form} DATA {name}')
                else:
                    if tomb:
                        self.subs[layr].append((s_layer.EDIT_NODEDATA_TOMB_DEL, (name,)))
                    else:
                        self.subs[layr].append((s_layer.EDIT_NODEDATA_DEL, (name, None)))
                    ecnt += 1

            if abrv == last:
                continue

            last = abrv

            if not delnode and not layr == self.destlayr:
                if tomb:
                    if await self.lyrs[self.destlayr].hasNodeData(node.nid, name):
                        if not self.opts.apply:
                            await self.runt.printf(f'{self.destlayr} delete {nodeiden} {form} DATA {name}')
                        else:
                            self.adds.append((s_layer.EDIT_NODEDATA_DEL, (name, None)))
                            ecnt += 1

                    if self.opts.preserve_tombstones:
                        if not self.opts.apply:
                            await self.runt.printf(f'{self.destlayr} tombstone {nodeiden} {form} DATA {name}')
                        else:
                            self.adds.append((s_layer.EDIT_NODEDATA_TOMB, (name,)))
                            ecnt += 1

                else:
                    if not self.opts.apply:
                        await self.runt.printf(f'{self.destlayr} set {nodeiden} {form} DATA {name}')
                    else:
                        (_, valu, _) = await self.lyrs[layr].getNodeData(node.nid, name)
                        self.adds.append((s_layer.EDIT_NODEDATA_SET, (name, valu, None)))
                        ecnt += 1

            if ecnt >= 100:
                await self._sync(node, meta)
                ecnt = 0

        await self._sync(node, meta)

    async def _moveEdges(self, node, meta, delnode):

        ecnt = 0
        form = node.form.name
        nodeiden = node.iden()

        async def wrap_liftgenr(lidn, genr):
            async for abrv, n2nid, tomb in genr:
                yield abrv, n2nid, tomb, lidn

        last = None
        gens = []
        for lidn, layr in self.lyrs.items():
            gens.append(wrap_liftgenr(lidn, layr.iterNodeEdgesN1(node.nid)))

        async for abrv, n2nid, tomb, layr in s_common.merggenr2(gens, cmprkey=lambda x: x[:2]):

            await asyncio.sleep(0)

            verb = self.core.getAbrvIndx(abrv)[0]

            if not layr == self.destlayr:
                if not self.opts.apply:
                    dest = s_common.ehex(self.core.getBuidByNid(n2nid))
                    if tomb:
                        await self.runt.printf(f'{layr} delete tombstone {nodeiden} {form} -({verb})> {dest}')
                    else:
                        await self.runt.printf(f'{layr} delete {nodeiden} {form} -({verb})> {dest}')
                else:
                    if tomb:
                        self.subs[layr].append((s_layer.EDIT_EDGE_TOMB_DEL, (verb, s_common.int64un(n2nid))))
                    else:
                        self.subs[layr].append((s_layer.EDIT_EDGE_DEL, (verb, s_common.int64un(n2nid))))
                    ecnt += 1

            edge = (abrv, n2nid)
            if edge == last:
                continue

            last = edge

            if not delnode and not layr == self.destlayr:
                if tomb:
                    if await self.lyrs[self.destlayr].hasNodeEdge(node.nid, verb, n2nid):
                        if not self.opts.apply:
                            dest = s_common.ehex(self.core.getBuidByNid(n2nid))
                            await self.runt.printf(f'{self.destlayr} delete {nodeiden} {form} -({verb})> {dest}')
                        else:
                            self.adds.append((s_layer.EDIT_EDGE_DEL, (verb, s_common.int64un(n2nid))))
                            ecnt += 1

                    if self.opts.preserve_tombstones:
                        if not self.opts.apply:
                            dest = s_common.ehex(self.core.getBuidByNid(n2nid))
                            await self.runt.printf(f'{self.destlayr} tombstone {nodeiden} {form} -({verb})> {dest}')
                        else:
                            self.adds.append((s_layer.EDIT_EDGE_TOMB, (verb, s_common.int64un(n2nid))))
                            ecnt += 1

                else:
                    if not self.opts.apply:
                        dest = s_common.ehex(self.core.getBuidByNid(n2nid))
                        await self.runt.printf(f'{self.destlayr} add {nodeiden} {form} -({verb})> {dest}')
                    else:
                        self.adds.append((s_layer.EDIT_EDGE_ADD, (verb, s_common.int64un(n2nid))))
                        ecnt += 1

            if ecnt >= 1000:
                await self._sync(node, meta)
                ecnt = 0

        await self._sync(node, meta)

class LimitCmd(Cmd):
    '''
    Limit the number of nodes generated by the query in the given position.

    Example:

        inet:ipv4 | limit 10
    '''

    name = 'limit'
    readonly = True

    def getArgParser(self):
        pars = Cmd.getArgParser(self)
        pars.add_argument('count', type='int', help='The maximum number of nodes to yield.')
        return pars

    async def execStormCmd(self, runt, genr):

        count = 0
        async for item in genr:

            yield item
            count += 1

            if count >= self.opts.count:
                break

class UniqCmd(Cmd):
    '''
    Filter nodes by their uniq iden values.
    When this is used a Storm pipeline, only the first instance of a
    given node is allowed through the pipeline.

    A relative property or variable may also be specified, which will cause
    this command to only allow through the first node with a given value for
    that property or value rather than checking the node iden.

    Examples:

        # Filter duplicate nodes after pivoting from inet:ipv4 nodes tagged with #badstuff
        #badstuff +inet:ipv4 ->* | uniq

        # Unique inet:ipv4 nodes by their :asn property
        #badstuff +inet:ipv4 | uniq :asn
    '''

    name = 'uniq'
    readonly = True

    def getArgParser(self):
        pars = Cmd.getArgParser(self)
        pars.add_argument('value', nargs='?', help='A relative property or variable to uniq by.')
        return pars

    async def execStormCmd(self, runt, genr):

        async with await s_spooled.Set.anit(dirn=self.runt.view.core.dirn) as uniqset:

            if len(self.argv) > 0:
                async for node, path in genr:

                    valu = await s_stormtypes.toprim(self.opts.value)
                    valu = s_hashitem.hashitem(valu)
                    if valu in uniqset:
                        await asyncio.sleep(0)
                        continue

                    await uniqset.add(valu)
                    yield node, path

            else:
                async for node, path in genr:

                    if node.nid in uniqset:
                        # all filters must sleep
                        await asyncio.sleep(0)
                        continue

                    await uniqset.add(node.nid)
                    yield node, path

class MaxCmd(Cmd):
    '''
    Consume nodes and yield only the one node with the highest value for an expression.

    Examples:

        // Yield the file:bytes node with the highest :size property
        file:bytes#foo.bar | max :size

        // Yield the file:bytes node with the highest value for $tick
        file:bytes#foo.bar +.seen ($tick, $tock) = .seen | max $tick

        // Yield the it:dev:str node with the longest length
        it:dev:str | max $lib.len($node.value())

    '''

    name = 'max'
    readonly = True

    def getArgParser(self):
        pars = Cmd.getArgParser(self)
        pars.add_argument('valu', help='The property or variable to use for comparison.')
        return pars

    async def execStormCmd(self, runt, genr):

        maxvalu = None
        maxitem = None

        ivaltype = self.runt.view.core.model.type('ival')

        async for item in genr:

            valu = await s_stormtypes.toprim(self.opts.valu)
            if valu is None:
                continue

            if isinstance(valu, (list, tuple)):
                if valu == (None, None):
                    continue

                ival, info = ivaltype.norm(valu)
                valu = ival[1]

            valu = s_stormtypes.intify(valu)

            if maxvalu is None or valu > maxvalu:
                maxvalu = valu
                maxitem = item

        if maxitem:
            yield maxitem

class MinCmd(Cmd):
    '''
    Consume nodes and yield only the one node with the lowest value for an expression.

    Examples:

        // Yield the file:bytes node with the lowest :size property
        file:bytes#foo.bar | min :size

        // Yield the file:bytes node with the lowest value for $tick
        file:bytes#foo.bar +.seen ($tick, $tock) = .seen | min $tick

        // Yield the it:dev:str node with the shortest length
        it:dev:str | min $lib.len($node.value())

    '''
    name = 'min'
    readonly = True

    def getArgParser(self):
        pars = Cmd.getArgParser(self)
        pars.add_argument('valu', help='The property or variable to use for comparison.')
        return pars

    async def execStormCmd(self, runt, genr):

        minvalu = None
        minitem = None

        ivaltype = self.runt.view.core.model.type('ival')

        async for node, path in genr:

            valu = await s_stormtypes.toprim(self.opts.valu)
            if valu is None:
                continue

            if isinstance(valu, (list, tuple)):
                if valu == (None, None):
                    continue

                ival, info = ivaltype.norm(valu)
                valu = ival[0]

            valu = s_stormtypes.intify(valu)

            if minvalu is None or valu < minvalu:
                minvalu = valu
                minitem = (node, path)

        if minitem:
            yield minitem

class DelNodeCmd(Cmd):
    '''
    Delete nodes produced by the previous query logic.

    (no nodes are returned)

    Example

        inet:fqdn=vertex.link | delnode
    '''
    name = 'delnode'

    def getArgParser(self):
        pars = Cmd.getArgParser(self)
        forcehelp = 'Force delete even if it causes broken references (requires admin).'
        pars.add_argument('--force', default=False, action='store_true', help=forcehelp)
        pars.add_argument('--delbytes', default=False, action='store_true',
                          help='For file:bytes nodes, remove the bytes associated with the '
                               'sha256 property from the axon as well if present.')
        pars.add_argument('--deledges', default=False, action='store_true',
                          help='Delete N2 light edges before deleting the node.')
        return pars

    async def execStormCmd(self, runt, genr):

        force = await s_stormtypes.tobool(self.opts.force)
        delbytes = await s_stormtypes.tobool(self.opts.delbytes)
        deledges = await s_stormtypes.tobool(self.opts.deledges)

        if force:
            if runt.user is not None and not runt.isAdmin():
                mesg = '--force requires admin privs.'
                raise s_exc.AuthDeny(mesg=mesg, user=self.runt.user.iden, username=self.runt.user.name)

        if delbytes:
            runt.confirm(('storm', 'lib', 'axon', 'del'))
            await runt.view.core.getAxon()
            axon = runt.view.core.axon

        async for node, path in genr:

            runt.layerConfirm(('node', 'del', node.form.name))

            if deledges:
                async with await s_spooled.Set.anit(dirn=self.runt.view.core.dirn) as edges:
                    seenverbs = set()

                    async for (verb, n2nid) in node.iterEdgesN2():
                        if verb not in seenverbs:
                            runt.layerConfirm(('node', 'edge', 'del', verb))
                            seenverbs.add(verb)
                        await edges.add((verb, n2nid))

                    async with self.runt.view.getEditor() as editor:
                        async for (verb, n2nid) in edges:
                            if (n2 := await editor.getNodeByNid(n2nid)) is not None:
                                if await n2.delEdge(verb, node.nid) and len(editor.protonodes) >= 1000:
                                    meta = editor.getEditorMeta()
                                    await self.runt.view.saveNodeEdits(editor.getNodeEdits(), meta=meta)
                                    editor.protonodes.clear()

            if delbytes and node.form.name == 'file:bytes':
                sha256 = node.get('sha256')

                await node.delete(force=force)

                if sha256:
                    sha256b = s_common.uhex(sha256)
                    await axon.del_(sha256b)
            else:
                await node.delete(force=force)

            await asyncio.sleep(0)

        # a bit odd, but we need to be detected as a generator
        if False:
            yield

class ReIndexCmd(Cmd):
    '''
    Use admin privileges to re index/normalize node properties.

    NOTE: Currently does nothing but is reserved for future use.
    '''
    name = 'reindex'

    def getArgParser(self):
        pars = Cmd.getArgParser(self)
        return pars

    async def execStormCmd(self, runt, genr):
        mesg = 'reindex currently does nothing but is reserved for future use'
        await runt.warn(mesg)

        # Make this a generator
        if False:
            yield

class MoveTagCmd(Cmd):
    '''
    Rename an entire tag tree and preserve time intervals.

    Example:

        movetag foo.bar baz.faz.bar
    '''
    name = 'movetag'

    def getArgParser(self):
        pars = Cmd.getArgParser(self)
        pars.add_argument('oldtag', help='The tag tree to rename.')
        pars.add_argument('newtag', help='The new tag tree name.')
        return pars

    async def execStormCmd(self, runt, genr):

        if not self.runtsafe:
            mesg = 'movetag arguments must be runtsafe.'
            raise s_exc.StormRuntimeError(mesg=mesg)

        view = runt.view

        opts = {'vars': {'tag': self.opts.oldtag}}
        nodes = await view.nodes('syn:tag=$tag', opts=opts)

        if not nodes:
            raise s_exc.BadOperArg(mesg='Cannot move a tag which does not exist.',
                                   oldtag=self.opts.oldtag)
        oldt = nodes[0]
        oldstr = oldt.ndef[1]
        oldsize = len(oldstr)
        oldparts = oldstr.split('.')
        noldparts = len(oldparts)

        newname, newinfo = view.core.getTagNorm(await s_stormtypes.tostr(self.opts.newtag))
        newparts = newname.split('.')

        runt.layerConfirm(('node', 'tag', 'del', *oldparts))
        runt.layerConfirm(('node', 'tag', 'add', *newparts))

        newt = await view.addNode('syn:tag', newname, norminfo=newinfo)
        newstr = newt.ndef[1]

        if oldstr == newstr:
            raise s_exc.BadOperArg(mesg='Cannot retag a tag to the same valu.',
                                   newtag=newstr, oldtag=oldstr)

        # do some sanity checking on the new tag to make sure we're not creating a loop
        tagcycle = [newstr]
        isnow = newt.get('isnow')
        while isnow:
            if isnow in tagcycle:
                raise s_exc.BadOperArg(mesg=f'Pre-existing cycle detected when moving {oldstr} to tag {newstr}',
                                       cycle=tagcycle)
            tagcycle.append(isnow)
            newtag = await view.addNode('syn:tag', isnow)
            isnow = newtag.get('isnow')
            await asyncio.sleep(0)

        if oldstr in tagcycle:
            raise s_exc.BadOperArg(mesg=f'Tag cycle detected when moving tag {oldstr} to tag {newstr}',
                                   cycle=tagcycle)

        retag = {oldstr: newstr}

        # first we set all the syn:tag:isnow props
        oldtag = self.opts.oldtag.strip('#')
        async for node in view.nodesByPropValu('syn:tag', '^=', oldtag):

            tagstr = node.ndef[1]
            tagparts = tagstr.split('.')
            # Are we in the same tree?
            if tagparts[:noldparts] != oldparts:
                continue

            newtag = newstr + tagstr[oldsize:]

            newnode = await view.addNode('syn:tag', newtag)

            olddoc = node.get('doc')
            if olddoc is not None:
                await newnode.set('doc', olddoc)

            olddocurl = node.get('doc:url')
            if olddocurl is not None:
                await newnode.set('doc:url', olddocurl)

            oldtitle = node.get('title')
            if oldtitle is not None:
                await newnode.set('title', oldtitle)

            # Copy any tags over to the newnode if any are present.
            for k, v in node.getTags():
                await newnode.addTag(k, v)
                await asyncio.sleep(0)

            retag[tagstr] = newtag
            await node.set('isnow', newtag)
            view.tagcache.pop(tagstr)

        # now we re-tag all the nodes...
        count = 0
        async for node in view.nodesByTag(oldstr):

            count += 1

            tags = node.getTags()
            tags.sort(reverse=True)

            for name, valu in tags:

                newt = retag.get(name)
                if newt is None:
                    await asyncio.sleep(0)
                    continue

                # Capture tagprop information before moving tags
                tgfo = {tagp: node.getTagProp(name, tagp) for tagp in node.getTagProps(name)}

                # Move the tags
                await node.delTag(name)
                await node.addTag(newt, valu=valu)

                # re-apply any captured tagprop data
                for tagp, tagp_valu in tgfo.items():
                    await node.setTagProp(newt, tagp, tagp_valu)

        await runt.printf(f'moved tags on {count} nodes.')

        async for node, path in genr:
            yield node, path

class SpinCmd(Cmd):
    '''
    Iterate through all query results, but do not yield any.
    This can be used to operate on many nodes without returning any.

    Example:

        foo:bar:size=20 [ +#hehe ] | spin

    '''
    name = 'spin'
    readonly = True

    async def execStormCmd(self, runt, genr):

        if False:  # make this method an async generator function
            yield None

        async for node, path in genr:
            await asyncio.sleep(0)

class CountCmd(Cmd):
    '''
    Iterate through query results, and print the resulting number of nodes
    which were lifted. This does not yield the nodes counted, unless the
    --yield switch is provided.

    Example:

        # Count the number of IPV4 nodes with a given ASN.
        inet:ipv4:asn=20 | count

        # Count the number of IPV4 nodes with a given ASN and yield them.
        inet:ipv4:asn=20 | count --yield

    '''
    name = 'count'
    readonly = True

    def getArgParser(self):
        pars = Cmd.getArgParser(self)
        pars.add_argument('--yield', default=False, action='store_true',
                          dest='yieldnodes', help='Yield inbound nodes.')
        return pars

    async def execStormCmd(self, runt, genr):

        i = 0
        async for item in genr:
            if self.opts.yieldnodes:
                yield item
            i += 1

        await runt.printf(f'Counted {i} nodes.')

class IdenCmd(Cmd):
    '''
    Lift nodes by iden.

    Example:

        iden b25bc9eec7e159dce879f9ec85fb791f83b505ac55b346fcb64c3c51e98d1175 | count
    '''
    name = 'iden'
    readonly = True

    def getArgParser(self):
        pars = Cmd.getArgParser(self)
        pars.add_argument('iden', nargs='*', type='str', default=[],
                          help='Iden to lift nodes by. May be specified multiple times.')
        return pars

    async def execStormCmd(self, runt, genr):

        if not self.runtsafe:
            mesg = 'iden argument must be runtsafe.'
            raise s_exc.StormRuntimeError(mesg=mesg)

        async for x in genr:
            yield x

        for iden in self.opts.iden:
            try:
                buid = s_common.uhex(iden)
            except Exception:
                await asyncio.sleep(0)
                await runt.warn(f'Failed to decode iden: [{iden}]')
                continue
            if len(buid) != 32:
                await asyncio.sleep(0)
                await runt.warn(f'iden must be 32 bytes [{iden}]')
                continue

            node = await runt.view.getNodeByBuid(buid)
            if node is None:
                await asyncio.sleep(0)
                continue
            yield node, runt.initPath(node)

class SleepCmd(Cmd):
    '''
    Introduce a delay between returning each result for the storm query.

    NOTE: This is mostly used for testing / debugging.

    Example:

        #foo.bar | sleep 0.5

    '''
    name = 'sleep'
    readonly = True

    async def execStormCmd(self, runt, genr):
        async for item in genr:
            yield item
            await self.runt.waitfini(self.opts.delay)

    def getArgParser(self):
        pars = Cmd.getArgParser(self)
        pars.add_argument('delay', type='float', default=1, help='Delay in floating point seconds.')
        return pars

class GraphCmd(Cmd):
    '''
    Generate a subgraph from the given input nodes and command line options.

    Example:

        Using the graph command::

            inet:fqdn | graph
                        --degrees 2
                        --filter { -#nope }
                        --pivot { -> meta:seen }
                        --form-pivot inet:fqdn {<- * | limit 20}
                        --form-pivot inet:fqdn {-> * | limit 20}
                        --form-filter inet:fqdn {-inet:fqdn:issuffix=1}
                        --form-pivot syn:tag {-> *}
                        --form-pivot * {-> #}

    '''
    name = 'graph'

    def getArgParser(self):

        pars = Cmd.getArgParser(self)
        pars.add_argument('--degrees', type='int', default=1, help='How many degrees to graph out.')

        pars.add_argument('--pivot', default=[], action='append',
                          help='Specify a storm pivot for all nodes. (must quote)')
        pars.add_argument('--filter', default=[], action='append',
                          help='Specify a storm filter for all nodes. (must quote)')

        pars.add_argument('--no-edges', default=False, action='store_true',
                          help='Do not include light weight edges in the per-node output.')
        pars.add_argument('--form-pivot', default=[], nargs=2, action='append',
                          help='Specify a <form> <pivot> form specific pivot.')
        pars.add_argument('--form-filter', default=[], nargs=2, action='append',
                          help='Specify a <form> <filter> form specific filter.')

        pars.add_argument('--refs', default=False, action='store_true',
                          help='Deprecated. This is now enabled by default.')

        pars.add_argument('--no-refs', default=False, action='store_true',
                          help='Disable automatic in-model pivoting with node.getNodeRefs().')

        pars.add_argument('--yield-filtered', default=False, action='store_true', dest='yieldfiltered',
                          help='Yield nodes which would be filtered. This still performs pivots to collect edge data,'
                               'but does not yield pivoted nodes.')
        pars.add_argument('--no-filter-input', default=True, action='store_false', dest='filterinput',
                          help='Do not drop input nodes if they would match a filter.')

        return pars

    async def execStormCmd(self, runt, genr):

        if not self.runtsafe:
            mesg = 'graph arguments must be runtsafe.'
            raise s_exc.StormRuntimeError(mesg=mesg)

        rules = {
            'degrees': self.opts.degrees,

            'pivots': [],
            'filters': [],

            'forms': {},

            'refs': not self.opts.no_refs,
            'filterinput': self.opts.filterinput,
            'yieldfiltered': self.opts.yieldfiltered,

        }

        if self.opts.no_edges:
            rules['edges'] = False

        for pivo in self.opts.pivot:
            rules['pivots'].append(pivo)

        for filt in self.opts.filter:
            rules['filters'].append(filt)

        for name, pivo in self.opts.form_pivot:

            formrule = rules['forms'].get(name)
            if formrule is None:
                formrule = {'pivots': [], 'filters': []}
                rules['forms'][name] = formrule

            formrule['pivots'].append(pivo)

        for name, filt in self.opts.form_filter:

            formrule = rules['forms'].get(name)
            if formrule is None:
                formrule = {'pivots': [], 'filters': []}
                rules['forms'][name] = formrule

            formrule['filters'].append(filt)

        subg = s_ast.SubGraph(rules)

        async for node, path in subg.run(runt, genr):
            yield node, path

class ViewExecCmd(Cmd):
    '''
    Execute a storm query in a different view.

    NOTE: Variables are passed through but nodes are not. The behavior of this command may be
    non-intuitive in relation to the way storm normally operates. For further information on
    behavior and limitations when using `view.exec`, reference the `view.exec` section of the
    Synapse User Guide: https://v.vtx.lk/view-exec.

    Examples:

        // Move some tagged nodes to another view
        inet:fqdn#foo.bar $fqdn=$node.value() | view.exec 95d5f31f0fb414d2b00069d3b1ee64c6 { [ inet:fqdn=$fqdn ] }
    '''

    name = 'view.exec'
    readonly = True
    events = (
        'print',
        'warn',
        'storm:fire',
        'csv:row',
    )

    def getArgParser(self):
        pars = Cmd.getArgParser(self)
        pars.add_argument('view', help='The GUID of the view in which the query will execute.')
        pars.add_argument('storm', help='The storm query to execute on the view.')
        return pars

    async def execStormCmd(self, runt, genr):

        # nodes may not pass across views, but their path vars may
        node = None
        async for node, path in genr:

            view = await s_stormtypes.tostr(self.opts.view)
            text = await s_stormtypes.tostr(self.opts.storm)

            opts = {
                'vars': path.vars,
                'view': view,
            }

            query = await runt.getStormQuery(text)
            async with runt.getSubRuntime(query, opts=opts) as subr:
                subr.bus = subr
                subr._warnonce_keys = runt.bus._warnonce_keys
                with subr.onWithMulti(self.events, runt.bus.dist) as filtrunt:
                    async for item in filtrunt.execute():
                        await asyncio.sleep(0)

            yield node, path

        if node is None and self.runtsafe:
            view = await s_stormtypes.tostr(self.opts.view)
            text = await s_stormtypes.tostr(self.opts.storm)
            query = await runt.getStormQuery(text)

            opts = {'view': view}
            async with runt.getSubRuntime(query, opts=opts) as subr:
                subr.bus = subr
                subr._warnonce_keys = runt.bus._warnonce_keys
                with subr.onWithMulti(self.events, runt.bus.dist) as filtrunt:
                    async for item in filtrunt.execute():
                        await asyncio.sleep(0)

class BackgroundCmd(Cmd):
    '''
    Execute a query pipeline as a background task.
    NOTE: Variables are passed through but nodes are not
    '''
    name = 'background'

    def getArgParser(self):
        pars = Cmd.getArgParser(self)
        pars.add_argument('query', help='The query to execute in the background.')
        return pars

    async def execStormTask(self, query, opts):

        core = self.runt.view.core
        user = core._userFromOpts(opts)
        info = {'query': query.text,
                'view': opts['view'],
                'background': True}

        await core.boss.promote('storm', user=user, info=info)

        async with core.getStormRuntime(query, opts=opts) as runt:
            async for item in runt.execute():
                await asyncio.sleep(0)

    async def execStormCmd(self, runt, genr):

        if not self.runtsafe:
            mesg = 'The background query must be runtsafe.'
            raise s_exc.StormRuntimeError(mesg=mesg)

        async for item in genr:
            yield item

        _query = await s_stormtypes.tostr(self.opts.query)
        query = await runt.getStormQuery(_query)

        # make sure the subquery *could* have run
        async with runt.getSubRuntime(query) as subr:
            query.validate(subr)

        runtprims = await s_stormtypes.toprim(self.runt.getScopeVars(), use_list=True)
        runtvars = {k: v for (k, v) in runtprims.items() if s_msgpack.isok(v)}

        opts = {
            'user': runt.user.iden,
            'view': runt.view.iden,
            'vars': runtvars,
        }

        coro = self.execStormTask(query, opts)
        runt.view.core.schedCoro(coro)

class ParallelCmd(Cmd):
    '''
    Execute part of a query pipeline in parallel.
    This can be useful to minimize round-trip delay during enrichments.

    Examples:
        inet:ipv4#foo | parallel { $place = $lib.import(foobar).lookup(:latlong) [ :place=$place ] }

    NOTE: Storm variables set within the parallel query pipelines do not interact.

    NOTE: If there are inbound nodes to the parallel command, parallel pipelines will be created as each node
          is processed, up to the number specified by --size. If the number of nodes in the pipeline is less
          than the value specified by --size, additional pipelines with no inbound node will not be created.
          If there are no inbound nodes to the parallel command, the number of pipelines specified by --size
          will always be created.
    '''
    name = 'parallel'
    readonly = True

    def getArgParser(self):
        pars = Cmd.getArgParser(self)

        pars.add_argument('--size', default=8,
            help='The number of parallel Storm pipelines to execute.')

        pars.add_argument('query',
            help='The query to execute in parallel.')

        return pars

    async def nextitem(self, inq):
        while True:
            item = await inq.get()
            if item is None:
                return

            yield item

    async def pipeline(self, runt, query, inq, outq):
        try:
            async with runt.getSubRuntime(query) as subr:
                async for item in subr.execute(genr=self.nextitem(inq)):
                    await outq.put(item)

            await outq.put(None)

        except asyncio.CancelledError:  # pragma: no cover
            raise

        except Exception as e:
            await outq.put(e)

    async def execStormCmd(self, runt, genr):

        if not self.runtsafe:
            mesg = 'parallel arguments must be runtsafe.'
            raise s_exc.StormRuntimeError(mesg=mesg)

        size = await s_stormtypes.toint(self.opts.size)

        _query = await s_stormtypes.tostr(self.opts.query)
        query = await runt.getStormQuery(_query)

        async with runt.getSubRuntime(query) as subr:
            query.validate(subr)

        async with await s_base.Base.anit() as base:

            inq = asyncio.Queue(maxsize=size)
            outq = asyncio.Queue(maxsize=size)

            tsks = 0
            try:
                while tsks < size:
                    await inq.put(await genr.__anext__())
                    base.schedCoro(self.pipeline(runt, query, inq, outq))
                    tsks += 1
            except StopAsyncIteration:
                [await inq.put(None) for i in range(tsks)]

            # If a full set of tasks were created, keep pumping nodes into the queue
            if tsks == size:
                async def pump():
                    try:
                        async for pumpitem in genr:
                            await inq.put(pumpitem)
                        [await inq.put(None) for i in range(size)]
                    except Exception as e:
                        await outq.put(e)

                base.schedCoro(pump())

            # If no tasks were created, make a full set
            elif tsks == 0:
                tsks = size
                for i in range(size):
                    base.schedCoro(self.pipeline(runt, query, inq, outq))
                [await inq.put(None) for i in range(tsks)]

            exited = 0
            while True:

                item = await outq.get()
                if isinstance(item, Exception):
                    raise item

                if item is None:
                    exited += 1
                    if exited == tsks:
                        return
                    continue

                yield item

class TeeCmd(Cmd):
    '''
    Execute multiple Storm queries on each node in the input stream, joining output streams together.

    Commands are executed in order they are given; unless the ``--parallel`` switch is provided.

    Examples:

        # Perform a pivot out and pivot in on a inet:ivp4 node
        inet:ipv4=1.2.3.4 | tee { -> * } { <- * }

        # Also emit the inbound node
        inet:ipv4=1.2.3.4 | tee --join { -> * } { <- * }

        # Execute multiple enrichment queries in parallel.
        inet:ipv4=1.2.3.4 | tee -p { enrich.foo } { enrich.bar } { enrich.baz }

    '''
    name = 'tee'
    readonly = True

    def getArgParser(self):
        pars = Cmd.getArgParser(self)

        pars.add_argument('--join', '-j', default=False, action='store_true',
                          help='Emit inbound nodes after processing storm queries.')

        pars.add_argument('--parallel', '-p', default=False, action='store_true',
                          help='Run the storm queries in parallel instead of sequence. The node output order is not guaranteed.')

        pars.add_argument('query', nargs='*',
                          help='Specify a query to execute on the input nodes.')

        return pars

    async def execStormCmd(self, runt, genr):

        if not self.runtsafe:
            mesg = 'tee arguments must be runtsafe.'
            raise s_exc.StormRuntimeError(mesg=mesg)

        if not self.opts.query:
            raise s_exc.StormRuntimeError(mesg='Tee command must take at least one query as input.',
                                          name=self.name)

        async with contextlib.AsyncExitStack() as stack:

            runts = []
            query_arguments = await s_stormtypes.toprim(self.opts.query)
            queries = []
            for arg in query_arguments:
                if isinstance(arg, str):
                    queries.append(arg)
                    continue
                # if a argument is a container/iterable, we'll add
                # whatever content is in it as query text
                for text in arg:
                    queries.append(text)

            for text in queries:
                query = await runt.getStormQuery(text)
                subr = await stack.enter_async_context(runt.getSubRuntime(query))
                runts.append(subr)

            size = len(runts)
            outq_size = size * 2
            node = None
            async for node, path in genr:

                if self.opts.parallel and runts:

                    outq = asyncio.Queue(maxsize=outq_size)
                    for subr in runts:
                        subg = s_common.agen((node, path.fork(node, None)))
                        self.runt.schedCoro(self.pipeline(subr, outq, genr=subg))

                    exited = 0

                    while True:
                        item = await outq.get()

                        if isinstance(item, Exception):
                            raise item

                        if item is None:
                            exited += 1
                            if exited == size:
                                break
                            continue  # pragma: no cover

                        yield item

                else:

                    for subr in runts:
                        subg = s_common.agen((node, path.fork(node, None)))
                        async for subitem in subr.execute(genr=subg):
                            yield subitem

                if self.opts.join:
                    yield node, path

            if node is None and self.runtsafe:
                if self.opts.parallel and runts:

                    outq = asyncio.Queue(maxsize=outq_size)
                    for subr in runts:
                        self.runt.schedCoro(self.pipeline(subr, outq))

                    exited = 0

                    while True:
                        item = await outq.get()

                        if isinstance(item, Exception):
                            raise item

                        if item is None:
                            exited += 1
                            if exited == size:
                                break
                            continue  # pragma: no cover

                        yield item

                else:
                    for subr in runts:
                        async for subitem in subr.execute():
                            yield subitem

    async def pipeline(self, runt, outq, genr=None):
        try:
            async for subitem in runt.execute(genr=genr):
                await outq.put(subitem)

            await outq.put(None)

        except Exception as e:
            await outq.put(e)


class TreeCmd(Cmd):
    '''
    Walk elements of a tree using a recursive pivot.

    Examples:

        # pivot upward yielding each FQDN
        inet:fqdn=www.vertex.link | tree { :domain -> inet:fqdn }
    '''
    name = 'tree'
    readonly = True

    def getArgParser(self):
        pars = Cmd.getArgParser(self)
        pars.add_argument('query', help='The pivot query')
        return pars

    async def execStormCmd(self, runt, genr):

        if not self.runtsafe:
            mesg = 'tree query must be runtsafe.'
            raise s_exc.StormRuntimeError(mesg=mesg)

        text = await s_stormtypes.tostr(self.opts.query)

        async def recurse(node, path):

            yield node, path

            async for nnode, npath in node.storm(runt, text, path=path):
                async for item in recurse(nnode, npath):
                    yield item

        try:

            async for node, path in genr:
                async for nodepath in recurse(node, path):
                    yield nodepath

        except s_exc.RecursionLimitHit:
            raise s_exc.StormRuntimeError(mesg='tree command exceeded maximum depth') from None

class ScrapeCmd(Cmd):
    '''
    Use textual properties of existing nodes to find other easily recognizable nodes.

    Examples:

        # Scrape properties from inbound nodes and create standalone nodes.
        inet:search:query | scrape

        # Scrape properties from inbound nodes and make refs light edges to the scraped nodes.
        inet:search:query | scrape --refs

        # Scrape only the :engine and :text props from the inbound nodes.
        inet:search:query | scrape :text :engine

        # Scrape the primary property from the inbound nodes.
        it:dev:str | scrape $node.repr()

        # Scrape properties inbound nodes and yield newly scraped nodes.
        inet:search:query | scrape --yield

        # Skip re-fanging text before scraping.
        inet:search:query | scrape --skiprefang

        # Limit scrape to specific forms.
        inet:search:query | scrape --forms (inet:fqdn, inet:ipv4)
    '''

    name = 'scrape'

    def getArgParser(self):
        pars = Cmd.getArgParser(self)

        pars.add_argument('--refs', '-r', default=False, action='store_true',
                          help='Create refs light edges to any scraped nodes from the input node')
        pars.add_argument('--yield', dest='doyield', default=False, action='store_true',
                          help='Include newly scraped nodes in the output')
        pars.add_argument('--skiprefang', dest='dorefang', default=True, action='store_false',
                          help='Do not remove de-fanging from text before scraping')
        pars.add_argument('--forms', default=[],
                          help='Only scrape values which match specific forms.')
        pars.add_argument('values', nargs='*',
                          help='Specific relative properties or variables to scrape')
        return pars

    async def execStormCmd(self, runt, genr):

        node = None
        async for node, path in genr:  # type: s_node.Node, s_node.Path

            refs = await s_stormtypes.toprim(self.opts.refs)
            forms = await s_stormtypes.toprim(self.opts.forms)
            refang = await s_stormtypes.tobool(self.opts.dorefang)

            if isinstance(forms, str):
                forms = forms.split(',')
            elif not isinstance(forms, (tuple, list, set)):
                forms = (forms,)

            # TODO some kind of repr or as-string option on toprims
            todo = await s_stormtypes.toprim(self.opts.values)

            # if a list of props haven't been specified, then default to ALL of them
            if not todo:
                todo = list(node.getProps().values())

            link = {'type': 'scrape'}
            for text in todo:

                text = str(text)

                async for (form, valu, _) in self.runt.view.scrapeIface(text, refang=refang):
                    if forms and form not in forms:
                        continue

                    nnode = await node.view.addNode(form, valu)
                    npath = path.fork(nnode, link)

                    if refs:
                        if node.form.isrunt:
                            mesg = f'Edges cannot be used with runt nodes: {node.form.full}'
                            await runt.warn(mesg)
                        else:
                            await node.addEdge('refs', nnode.nid, n2form=nnode.form.name)

                    if self.opts.doyield:
                        yield nnode, npath

            if not self.opts.doyield:
                yield node, path

        if self.runtsafe and node is None:

            forms = await s_stormtypes.toprim(self.opts.forms)
            refang = await s_stormtypes.tobool(self.opts.dorefang)

            if isinstance(forms, str):
                forms = forms.split(',')
            elif not isinstance(forms, (tuple, list, set)):
                forms = (forms,)

            for item in self.opts.values:
                text = str(await s_stormtypes.toprim(item))

                async for (form, valu, _) in self.runt.view.scrapeIface(text, refang=refang):
                    if forms and form not in forms:
                        continue

                    addnode = await runt.view.addNode(form, valu)
                    if self.opts.doyield:
                        yield addnode, runt.initPath(addnode)

class LiftByVerb(Cmd):
    '''
    Lift nodes from the current view by an light edge verb.

    Examples:

        # Lift all the n1 nodes for the light edge "foo"
        lift.byverb "foo"

        # Lift all the n2 nodes for the light edge "foo"
        lift.byverb --n2 "foo"

    Notes:

        Only a single instance of a node will be yielded from this command
        when that node is lifted via the light edge membership.
    '''
    name = 'lift.byverb'

    def getArgParser(self):
        pars = Cmd.getArgParser(self)
        pars.add_argument('verb', type='str', required=True,
                          help='The edge verb to lift nodes by.')
        pars.add_argument('--n2', action='store_true', default=False,
                          help='Lift by the N2 value instead of N1 value.')
        return pars

    async def iterEdgeNodes(self, verb, idenset, n2=False):
        if n2:
            async for (_, _, n2) in self.runt.view.getEdges(verb):
                if n2 in idenset:
                    continue
                await idenset.add(n2)
                node = await self.runt.view.getNodeByNid(n2)
                if node:
                    yield node
        else:
            async for (n1, _, _) in self.runt.view.getEdges(verb):
                if n1 in idenset:
                    continue
                await idenset.add(n1)
                node = await self.runt.view.getNodeByNid(n1)
                if node:
                    yield node

    async def execStormCmd(self, runt, genr):

        core = self.runt.view.core

        async with await s_spooled.Set.anit(dirn=core.dirn, cell=core) as idenset:

            if self.runtsafe:
                verb = await s_stormtypes.tostr(self.opts.verb)
                n2 = self.opts.n2

                async for x in genr:
                    yield x

                async for node in self.iterEdgeNodes(verb, idenset, n2):
                    yield node, runt.initPath(node)

            else:
                async for _node, _path in genr:
                    verb = await s_stormtypes.tostr(self.opts.verb)
                    n2 = self.opts.n2

                    yield _node, _path

                    link = {'type': 'runtime'}
                    async for node in self.iterEdgeNodes(verb, idenset, n2):
                        yield node, _path.fork(node, link)

class EdgesDelCmd(Cmd):
    '''
    Bulk delete light edges from input nodes.

    Examples:

        # Delete all "foo" light edges from an inet:ipv4
        inet:ipv4=1.2.3.4 | edges.del foo

        # Delete light edges with any verb from a node
        inet:ipv4=1.2.3.4 | edges.del *

        # Delete all "foo" light edges to an inet:ipv4
        inet:ipv4=1.2.3.4 | edges.del foo --n2
    '''
    name = 'edges.del'

    def getArgParser(self):
        pars = Cmd.getArgParser(self)
        pars.add_argument('verb', type='str', help='The verb of light edges to delete.')

        pars.add_argument('--n2', action='store_true', default=False,
                          help='Delete light edges where input node is N2 instead of N1.')
        return pars

    async def delEdges(self, node, verb, n2=False):
        if n2:
            n2nid = node.nid
            async for (v, n1nid) in node.iterEdgesN2(verb):
                if (n1 := await self.runt.view.getNodeByNid(n1nid)) is not None:
                    await n1.delEdge(v, n2nid)

        else:
            async for (v, n2nid) in node.iterEdgesN1(verb):
                await node.delEdge(v, n2nid)

    async def execStormCmd(self, runt, genr):

        if self.runtsafe:
            n2 = self.opts.n2
            verb = await s_stormtypes.tostr(self.opts.verb)

            if verb == '*':
                runt.layerConfirm(('node', 'edge', 'del'))
                verb = None
            else:
                runt.layerConfirm(('node', 'edge', 'del', verb))

            async for node, path in genr:
                await self.delEdges(node, verb, n2)
                yield node, path

        else:
            async for node, path in genr:
                n2 = self.opts.n2
                verb = await s_stormtypes.tostr(self.opts.verb)

                if verb == '*':
                    runt.layerConfirm(('node', 'edge', 'del'))
                    verb = None
                else:
                    runt.layerConfirm(('node', 'edge', 'del', verb))

                await self.delEdges(node, verb, n2)
                yield node, path

class OnceCmd(Cmd):
    '''
    The once command is used to filter out nodes which have already been processed
    via the use of a named key. It includes an optional parameter to allow the node
    to pass the filter again after a given amount of time.

    For example, to run an enrichment command on a set of nodes just once:

        file:bytes#my.files | once enrich:foo | enrich.foo

    The once command filters out any nodes which have previously been through any other
    use of the "once" command using the same <name> (in this case "enrich:foo").

    You may also specify the --asof option to allow nodes to pass the filter after a given
    amount of time. For example, the following command will allow any given node through
    every 2 days:

        file:bytes#my.files | once enrich:foo --asof "-2 days" | enrich.foo

    Use of "--asof now" or any future date or positive relative time offset will always
    allow the node to pass the filter.

    State tracking data for the once command is stored as nodedata which is stored in your
    view's write layer, making it view-specific. So if you have two views, A and B, and they
    do not share any layers between them, and you execute this query in view A:

        inet:ipv4=8.8.8.8 | once enrich:address | enrich.baz

    And then you run it in view B, the node will still pass through the once command to the
    enrich.baz portion of the query because the tracking data for the once command does not
    yet exist in view B.
    '''
    name = 'once'

    def getArgParser(self):
        pars = Cmd.getArgParser(self)
        pars.add_argument('name', type='str', help='Name of the action to only perform once.')
        pars.add_argument('--asof', default=None, type='time', help='The associated time the name was updated/performed.')
        return pars

    async def execStormCmd(self, runt, genr):

        async for node, path in genr:

            tick = s_common.now()
            name = await s_stormtypes.tostr(self.opts.name)
            key = f'once:{name}'

            envl = await node.getData(key)

            if envl is not None:
                asof = self.opts.asof

                last = envl.get('tick')

                # edge case to account for old storage format
                if last is None:
                    await node.setData(key, {'tick': tick})

                if last is None or asof is None or last > asof:
                    await asyncio.sleep(0)
                    continue

            await node.setData(key, {'tick': tick})

            yield node, path

class TagPruneCmd(Cmd):
    '''
    Prune a tag (or tags) from nodes.

    This command will delete the tags specified as parameters from incoming nodes,
    as well as all of their parent tags that don't have other tags as children.

    For example, given a node with the tags:

        #parent
        #parent.child
        #parent.child.grandchild

    Pruning the parent.child.grandchild tag would remove all tags. If the node had
    the tags:

        #parent
        #parent.child
        #parent.child.step
        #parent.child.grandchild

    Pruning the parent.child.grandchild tag will only remove the parent.child.grandchild
    tag as the parent tags still have other children.

    Examples:

        # Prune the parent.child.grandchild tag
        inet:ipv4=1.2.3.4 | tag.prune parent.child.grandchild
    '''
    name = 'tag.prune'

    def getArgParser(self):
        pars = Cmd.getArgParser(self)
        pars.add_argument('tags', default=[], nargs='*', help='Names of tags to prune.')
        return pars

    def hasChildTags(self, node, tag):
        pref = tag + '.'
        for ntag in node.getTagNames():
            if ntag.startswith(pref):
                return True
        return False

    async def execStormCmd(self, runt, genr):

        if self.runtsafe:
            tagargs = [await s_stormtypes.tostr(t) for t in self.opts.tags]

            tags = {}
            for tag in tagargs:
                root = tag.split('.')[0]
                runt.layerConfirm(('node', 'tag', 'del', root))
                tags[tag] = s_chop.tags(tag)[-2::-1]

            async for node, path in genr:
                for tag, parents in tags.items():
                    await node.delTag(tag)

                    for parent in parents:
                        if not self.hasChildTags(node, parent):
                            await node.delTag(parent)
                        else:
                            break

                yield node, path

        else:
            permcache = set([])

            async for node, path in genr:
                tagargs = [await s_stormtypes.tostr(t) for t in self.opts.tags]

                tags = {}
                for tag in tagargs:
                    root = tag.split('.')[0]
                    if root not in permcache:
                        runt.layerConfirm(('node', 'tag', 'del', root))
                        permcache.add(root)

                    tags[tag] = s_chop.tags(tag)[-2::-1]

                for tag, parents in tags.items():
                    await node.delTag(tag)

                    for parent in parents:
                        if not self.hasChildTags(node, parent):
                            await node.delTag(parent)
                        else:
                            break

                yield node, path

class RunAsCmd(Cmd):
    '''
    Execute a storm query as a specified user.

    NOTE: This command requires admin privileges.

    NOTE: Heavy objects (for example a View or Layer) are bound to the context which they
          are instantiated in and methods on them will be run using the user in that
          context. This means that executing a method on a variable containing a heavy
          object which was instantiated outside of the runas command and then used
          within the runas command will check the permissions of the outer user, not
          the one specified by the runas command.

    Examples:

        // Create a node as another user.
        runas someuser { [ inet:fqdn=foo.com ] }
    '''

    name = 'runas'
    events = (
        'print',
        'warn',
        'storm:fire',
        'csv:row',
    )

    def getArgParser(self):
        pars = Cmd.getArgParser(self)
        pars.add_argument('user', help='The user name or iden to execute the storm query as.')
        pars.add_argument('storm', help='The storm query to execute.')
        pars.add_argument('--asroot', default=False, action='store_true', help='Propagate asroot to query subruntime.')

        return pars

    async def execStormCmd(self, runt, genr):

        if not runt.isAdmin():
            mesg = 'The runas command requires admin privileges.'
            raise s_exc.AuthDeny(mesg=mesg, user=self.runt.user.iden, username=self.runt.user.name)

        core = runt.view.core

        node = None
        async for node, path in genr:

            user = await s_stormtypes.tostr(self.opts.user)
            text = await s_stormtypes.tostr(self.opts.storm)

            user = await core.auth.reqUserByNameOrIden(user)
            query = await runt.getStormQuery(text)

            opts = {'vars': path.vars}

            async with await Runtime.anit(query, runt.view, user=user, opts=opts, root=runt) as subr:
                subr.debug = runt.debug
                subr.readonly = runt.readonly

                if self.opts.asroot:
                    subr.asroot = runt.asroot

                subr._warnonce_keys = runt.bus._warnonce_keys
                with subr.onWithMulti(self.events, runt.bus.dist) as filtsubr:
                    async for item in filtsubr.execute():
                        await asyncio.sleep(0)

            yield node, path

        if node is None and self.runtsafe:
            user = await s_stormtypes.tostr(self.opts.user)
            text = await s_stormtypes.tostr(self.opts.storm)

            query = await runt.getStormQuery(text)
            user = await core.auth.reqUserByNameOrIden(user)

            opts = {'user': user}

            async with await Runtime.anit(query, runt.view, user=user, opts=opts, root=runt) as subr:
                subr.debug = runt.debug
                subr.readonly = runt.readonly

                if self.opts.asroot:
                    subr.asroot = runt.asroot

                subr._warnonce_keys = runt.bus._warnonce_keys
                with subr.onWithMulti(self.events, runt.bus.dist) as filtsubr:
                    async for item in filtsubr.execute():
                        await asyncio.sleep(0)

class IntersectCmd(Cmd):
    '''
    Yield an intersection of the results of running inbound nodes through a pivot.

    NOTE:
        This command must consume the entire inbound stream to produce the intersection.
        This type of stream consuming before yielding results can cause the query to appear
        laggy in comparison with normal incremental stream operations.

    Examples:

        // Show the it:mitre:attack:technique nodes common to several groups

        it:mitre:attack:group*in=(G0006, G0007) | intersect { -> it:mitre:attack:technique }
    '''
    name = 'intersect'

    def getArgParser(self):
        pars = Cmd.getArgParser(self)
        pars.add_argument('query', type='str', required=True, help='The pivot query to run each inbound node through.')

        return pars

    async def execStormCmd(self, runt, genr):

        if not self.runtsafe:
            mesg = 'intersect arguments must be runtsafe.'
            raise s_exc.StormRuntimeError(mesg=mesg)

        core = self.runt.view.core

        async with await s_spooled.Dict.anit(dirn=core.dirn, cell=core) as counters:
            async with await s_spooled.Dict.anit(dirn=core.dirn, cell=core) as pathvars:

                text = await s_stormtypes.tostr(self.opts.query)
                query = await runt.getStormQuery(text)

                # Note: The intersection works by counting the # of nodes inbound to the command.
                # For each node which is emitted from the pivot, we increment a counter, mapping
                # the nid -> count. We then iterate over the counter, and only yield nodes which
                # have a nid -> count equal to the # of inbound nodes we consumed.

                count = 0
                async for node, path in genr:
                    count += 1
                    await asyncio.sleep(0)
                    async with runt.getSubRuntime(query) as subr:
                        subg = s_common.agen((node, path))
                        async for subn, subp in subr.execute(genr=subg):
                            curv = counters.get(subn.nid)
                            if curv is None:
                                await counters.set(subn.nid, 1)
                            else:
                                await counters.set(subn.nid, curv + 1)
                            await pathvars.set(subn.nid, await s_stormtypes.toprim(subp.vars))
                            await asyncio.sleep(0)

                for nid, hits in counters.items():

                    if hits != count:
                        await asyncio.sleep(0)
                        continue

                    node = await runt.view.getNodeByNid(nid)
                    if node is not None:
                        path = runt.initPath(node)
                        path.vars.update(pathvars.get(nid))
                        yield (node, path)<|MERGE_RESOLUTION|>--- conflicted
+++ resolved
@@ -188,356 +188,6 @@
     wget https://vertex.link https://vtx.lk
 '''
 
-<<<<<<< HEAD
-permdef_schema = {
-    'type': 'object',
-    'properties': {
-        'perm': {'type': 'array', 'items': {'type': 'string'}},
-        'desc': {'type': 'string'},
-        'gate': {'type': 'string'},
-        'ex': {'type': 'string'},  # Example string
-        'workflowconfig': {'type': 'boolean'},
-        'default': {'type': 'boolean', 'default': False},
-    },
-    'required': ['perm', 'desc', 'gate'],
-}
-
-reqValidPermDef = s_config.getJsValidator(permdef_schema)
-
-reqValidPkgdef = s_config.getJsValidator({
-    'type': 'object',
-    'properties': {
-        'name': {'type': 'string'},
-        'version': {
-            'type': 'string',
-            'pattern': s_version.semverstr,
-        },
-        'build': {
-            'type' 'object'
-            'properties': {
-                'time': {'type': 'number'},
-            },
-            'required': ['time'],
-        },
-        'codesign': {
-            'type': 'object',
-            'properties': {
-                'sign': {'type': 'string'},
-                'cert': {'type': 'string'},
-            },
-            'required': ['cert', 'sign'],
-        },
-        'synapse_version': {
-            'type': 'string',
-        },
-        'modules': {
-            'type': ['array', 'null'],
-            'items': {'$ref': '#/definitions/module'}
-        },
-        'docs': {
-            'type': ['array', 'null'],
-            'items': {'$ref': '#/definitions/doc'},
-        },
-        'logo': {
-            'type': 'object',
-            'properties': {
-                'mime': {'type': 'string'},
-                'file': {'type': 'string'},
-            },
-            'additionalProperties': True,
-            'required': ['mime', 'file'],
-        },
-        'commands': {
-            'type': ['array', 'null'],
-            'items': {'$ref': '#/definitions/command'},
-        },
-        'graphs': {
-            'type': ['array', 'null'],
-            'items': s_stormlib_graph.gdefSchema,
-        },
-        'desc': {'type': 'string'},
-        'svciden': {'type': ['string', 'null'], 'pattern': s_config.re_iden},
-        'onload': {'type': 'string'},
-        'author': {
-            'type': 'object',
-            'properties': {
-                'url': {'type': 'string'},
-                'name': {'type': 'string'},
-            },
-            'required': ['name', 'url'],
-        },
-        'depends': {
-            'properties': {
-                'requires': {'type': 'array', 'items': {'$ref': '#/definitions/require'}},
-                'conflicts': {'type': 'array', 'items': {'$ref': '#/definitions/conflict'}},
-            },
-            'additionalProperties': True,
-        },
-        'perms': {
-            'type': 'array',
-            'items': permdef_schema,
-        },
-        'configvars': {
-            'type': 'array',
-            'items': {
-                'type': 'object',
-                'properties': {
-                    'name': {'type': 'string'},
-                    'varname': {'type': 'string'},
-                    'desc': {'type': 'string'},
-                    'default': {},
-                    'workflowconfig': {'type': 'boolean'},
-                    'type': {'$ref': '#/definitions/configvartype'},
-                    'scopes': {
-                        'type': 'array',
-                        'items': {
-                            'type': 'string',
-                            'enum': ['global', 'self']
-                        },
-                    },
-                },
-                'required': ['name', 'varname', 'desc', 'type', 'scopes'],
-            },
-        },
-    },
-    'additionalProperties': True,
-    'required': ['name', 'version'],
-    'definitions': {
-        'doc': {
-            'type': 'object',
-            'properties': {
-                'title': {'type': 'string'},
-                'content': {'type': 'string'},
-            },
-            'additionalProperties': True,
-            'required': ['title', 'content'],
-        },
-        'module': {
-            'type': 'object',
-            'properties': {
-                'name': {'type': 'string'},
-                'storm': {'type': 'string'},
-                'modconf': {'type': 'object'},
-                'apidefs': {
-                    'type': ['array', 'null'],
-                    'items': {'$ref': '#/definitions/apidef'},
-                },
-                'asroot': {'type': 'boolean'},
-                'asroot:perms': {'type': 'array',
-                    'items': {'type': 'array',
-                        'items': {'type': 'string'}},
-                },
-            },
-            'additionalProperties': True,
-            'required': ['name', 'storm']
-        },
-        'apidef': {
-            'type': 'object',
-            'properties': {
-                'name': {'type': 'string'},
-                'desc': {'type': 'string'},
-                'deprecated': {'$ref': '#/definitions/deprecatedItem'},
-                'type': {
-                    'type': 'object',
-                    'properties': {
-                        'type': {
-                            'type': 'string',
-                            'enum': ['function']
-                        },
-                        'args': {
-                            'type': 'array',
-                            'items': {'$ref': '#/definitions/apiarg'},
-                        },
-                        'returns': {
-                            'type': 'object',
-                            'properties': {
-                                'name': {
-                                    'type': 'string',
-                                    'enum': ['yields'],
-                                },
-                                'desc': {'type': 'string'},
-                                'type': {
-                                    'oneOf': [
-                                        {'$ref': '#/definitions/apitype'},
-                                        {'type': 'array', 'items': {'$ref': '#/definitions/apitype'}},
-                                    ],
-                                },
-                            },
-                            'additionalProperties': False,
-                            'required': ['type', 'desc']
-                        },
-                    },
-                    'additionalProperties': False,
-                    'required': ['type', 'returns'],
-                },
-            },
-            'additionalProperties': False,
-            'required': ['name', 'desc', 'type']
-        },
-        'apiarg': {
-            'type': 'object',
-            'properties': {
-                'name': {'type': 'string'},
-                'desc': {'type': 'string'},
-                'type': {
-                    'oneOf': [
-                        {'$ref': '#/definitions/apitype'},
-                        {'type': 'array', 'items': {'$ref': '#/definitions/apitype'}},
-                    ],
-                },
-                'default': {'type': ['boolean', 'integer', 'string', 'null']},
-            },
-            'additionalProperties': False,
-            'required': ['name', 'desc', 'type']
-        },
-        'deprecatedItem': {
-            'type': 'object',
-            'properties': {
-                'eolvers': {'type': 'string', 'minLength': 1,
-                            'description': "The version which will not longer support the item."},
-                'eoldate': {'type': 'string', 'minLength': 1,
-                            'description': 'Optional string indicating Synapse releases after this date may no longer support the item.'},
-                'mesg': {'type': ['string', 'null'], 'default': None,
-                         'description': 'Optional message to include in the warning text.'}
-            },
-            'oneOf': [
-                {
-                    'required': ['eolvers'],
-                    'not': {'required': ['eoldate']}
-                },
-                {
-                    'required': ['eoldate'],
-                    'not': {'required': ['eolvers']}
-                }
-            ],
-            'additionalProperties': False,
-        },
-        'apitype': {
-            'type': 'string',
-        },
-        'command': {
-            'type': 'object',
-            'properties': {
-                'name': {
-                    'type': 'string',
-                    'pattern': s_grammar.re_scmd
-                },
-                'cmdargs': {
-                    'type': ['array', 'null'],
-                    'items': {'$ref': '#/definitions/cmdarg'},
-                },
-                'cmdinputs': {
-                    'type': ['array', 'null'],
-                    'items': {'$ref': '#/definitions/cmdinput'},
-                },
-                'storm': {'type': 'string'},
-                'perms': {'type': 'array',
-                    'items': {'type': 'array',
-                        'items': {'type': 'string'}},
-                },
-            },
-            'additionalProperties': True,
-            'required': ['name', 'storm']
-        },
-        'cmdarg': {
-            'type': 'array',
-            'items': [
-                {'type': 'string'},
-                {
-                    'type': 'object',
-                    'properties': {
-                        'help': {'type': 'string'},
-                        'default': {},
-                        'dest': {'type': 'string'},
-                        'required': {'type': 'boolean'},
-                        'action': {'type': 'string'},
-                        'nargs': {'type': ['string', 'integer']},
-                        'choices': {
-                            'type': 'array',
-                            'uniqueItems': True,
-                            'minItems': 1,
-                        },
-                        'type': {
-                            'type': 'string',
-                            'enum': list(s_datamodel.Model().types)
-                        },
-                    },
-                }
-            ],
-            'additionalItems': False,
-        },
-        'cmdinput': {
-            'type': 'object',
-            'properties': {
-                'form': {'type': 'string'},
-                'help': {'type': 'string'},
-            },
-            'additionalProperties': True,
-            'required': ['form'],
-        },
-        'configvartype': {
-            'anyOf': [
-                {'type': 'array', 'items': {'$ref': '#/definitions/configvartype'}},
-                {'type': 'string'},
-            ]
-        },
-        'require': {
-            'type': 'object',
-            'properties': {
-                'name': {'type': 'string'},
-                'version': {'type': 'string'},
-                'desc': {'type': 'string'},
-                'optional': {'type': 'boolean'},
-            },
-            'additionalItems': True,
-            'required': ('name', 'version'),
-        },
-        'conflict': {
-            'type': 'object',
-            'properties': {
-                'name': {'type': 'string'},
-                'version': {'type': 'string'},
-                'desc': {'type': 'string'},
-            },
-            'additionalItems': True,
-            'required': ('name',),
-        },
-    }
-})
-
-reqValidDdef = s_config.getJsValidator({
-    'type': 'object',
-    'properties': {
-        'name': {'type': 'string'},
-        'storm': {'type': 'string'},
-        'view': {'type': 'string', 'pattern': s_config.re_iden},
-        'user': {'type': 'string', 'pattern': s_config.re_iden},
-        'iden': {'type': 'string', 'pattern': s_config.re_iden},
-        'enabled': {'type': 'boolean', 'default': True},
-        'stormopts': {
-            'oneOf': [
-                {'type': 'null'},
-                {'$ref': '#/definitions/stormopts'}
-            ]
-        }
-    },
-    'additionalProperties': True,
-    'required': ['iden', 'user', 'storm'],
-    'definitions': {
-        'stormopts': {
-            'type': 'object',
-            'properties': {
-                'repr': {'type': 'boolean'},
-                'path': {'type': 'string'},
-                'show': {'type': 'array', 'items': {'type': 'string'}}
-            },
-            'additionalProperties': True,
-        },
-    }
-})
-
-=======
->>>>>>> 22bdd493
 stormcmds = (
     {
         'name': 'queue.add',
