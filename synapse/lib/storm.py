import types
import pprint
import asyncio
import logging
import argparse
import contextlib
import collections

import synapse.exc as s_exc
import synapse.common as s_common
import synapse.telepath as s_telepath
import synapse.datamodel as s_datamodel

import synapse.lib.ast as s_ast
import synapse.lib.auth as s_auth
import synapse.lib.base as s_base
import synapse.lib.chop as s_chop
import synapse.lib.coro as s_coro
import synapse.lib.node as s_node
import synapse.lib.cache as s_cache
import synapse.lib.const as s_const
import synapse.lib.layer as s_layer
import synapse.lib.scope as s_scope
import synapse.lib.editor as s_editor
import synapse.lib.autodoc as s_autodoc
import synapse.lib.msgpack as s_msgpack
import synapse.lib.schemas as s_schemas
import synapse.lib.spooled as s_spooled
import synapse.lib.hashitem as s_hashitem
import synapse.lib.stormctrl as s_stormctrl
import synapse.lib.stormtypes as s_stormtypes

logger = logging.getLogger(__name__)

addtriggerdescr = '''
Add a trigger to the cortex.

Notes:
    Valid values for condition are:
        * tag:add
        * tag:del
        * node:add
        * node:del
        * prop:set
        * edge:add
        * edge:del

When condition is tag:add or tag:del, you may optionally provide a form name
to restrict the trigger to fire only on tags added or deleted from nodes of
those forms.

The added tag is provided to the query in the ``$auto`` dictionary variable under
``$auto.opts.tag``.

Simple one level tag globbing is supported, only at the end after a period,
that is aka.* matches aka.foo and aka.bar but not aka.foo.bar. aka* is not
supported.

When the condition is edge:add or edge:del, you may optionally provide a
form name or a destination form name to only fire on edges added or deleted
from nodes of those forms.

Examples:
    # Adds a tag to every inet:ipv4 added
    trigger.add node:add --form inet:ipv4 {[ +#mytag ]}

    # Adds a tag #todo to every node as it is tagged #aka
    trigger.add tag:add --tag aka {[ +#todo ]}

    # Adds a tag #todo to every inet:ipv4 as it is tagged #aka
    trigger.add tag:add --form inet:ipv4 --tag aka {[ +#todo ]}

    # Adds a tag #todo to the N1 node of every refs edge add
    trigger.add edge:add --verb refs {[ +#todo ]}

    # Adds a tag #todo to the N1 node of every seen edge delete, provided that
    # both nodes are of form file:bytes
    trigger.add edge:del --verb seen --form file:bytes --n2form file:bytes {[ +#todo ]}
'''

addcrondescr = '''
Add a recurring cron job to a cortex.

Notes:
    All times are interpreted as UTC.

    All arguments are interpreted as the job period, unless the value ends in
    an equals sign, in which case the argument is interpreted as the recurrence
    period.  Only one recurrence period parameter may be specified.

    Currently, a fixed unit must not be larger than a specified recurrence
    period.  i.e. '--hour 7 --minute +15' (every 15 minutes from 7-8am?) is not
    supported.

    Value values for fixed hours are 0-23 on a 24-hour clock where midnight is 0.

    If the --day parameter value does not start with a '+' and is an integer, it is
    interpreted as a fixed day of the month.  A negative integer may be
    specified to count from the end of the month with -1 meaning the last day
    of the month.  All fixed day values are clamped to valid days, so for
    example '-d 31' will run on February 28.
    If the fixed day parameter is a value in ([Mon, Tue, Wed, Thu, Fri, Sat,
    Sun] if locale is set to English) it is interpreted as a fixed day of the
    week.

    Otherwise, if the parameter value starts with a '+', then it is interpreted
    as a recurrence interval of that many days.

    If no plus-sign-starting parameter is specified, the recurrence period
    defaults to the unit larger than all the fixed parameters.   e.g. '--minute 5'
    means every hour at 5 minutes past, and --hour 3, --minute 1 means 3:01 every day.

    At least one optional parameter must be provided.

    All parameters accept multiple comma-separated values.  If multiple
    parameters have multiple values, all combinations of those values are used.

    All fixed units not specified lower than the recurrence period default to
    the lowest valid value, e.g. --month +2 will be scheduled at 12:00am the first of
    every other month.  One exception is if the largest fixed value is day of the
    week, then the default period is set to be a week.

    A month period with a day of week fixed value is not currently supported.

    Fixed-value year (i.e. --year 2019) is not supported.  See the 'at'
    command for one-time cron jobs.

    As an alternative to the above options, one may use exactly one of
    --hourly, --daily, --monthly, --yearly with a colon-separated list of
    fixed parameters for the value.  It is an error to use both the individual
    options and these aliases at the same time.

Examples:
    Run a query every last day of the month at 3 am
    cron.add --hour 3 --day -1 {#foo}

    Run a query every 8 hours
    cron.add --hour +8 {#foo}

    Run a query every Wednesday and Sunday at midnight and noon
    cron.add --hour 0,12 --day Wed,Sun {#foo}

    Run a query every other day at 3:57pm
    cron.add --day +2 --minute 57 --hour 15 {#foo}
'''

atcrondescr = '''
Adds a non-recurring cron job.

Notes:
    This command accepts one or more time specifications followed by exactly
    one storm query in curly braces.  Each time specification may be in synapse
    time delta format (e.g --day +1) or synapse time format (e.g.
    20501217030432101).  Seconds will be ignored, as cron jobs' granularity is
    limited to minutes.

    All times are interpreted as UTC.

    The other option for time specification is a relative time from now.  This
    consists of a plus sign, a positive integer, then one of 'minutes, hours,
    days'.

    Note that the record for a cron job is stored until explicitly deleted via
    "cron.del".

Examples:
    # Run a storm query in 5 minutes
    cron.at --minute +5 {[inet:ipv4=1]}

    # Run a storm query tomorrow and in a week
    cron.at --day +1,+7 {[inet:ipv4=1]}

    # Run a query at the end of the year Zulu
    cron.at --dt 20181231Z2359 {[inet:ipv4=1]}
'''

viewdeldescr = '''
Delete a view from the cortex.

Notes:
    Deleting a view with the `view.del` command does not delete any of the layers in the view.
    To delete layers, you must use the `layer.del` command separately.
'''

wgetdescr = '''Retrieve bytes from a URL and store them in the axon. Yields inet:urlfile nodes.

Examples:

    # Specify custom headers and parameters
    inet:url=https://vertex.link/foo.bar.txt | wget --headers ({"User-Agent": "Foo/Bar"}) --params ({"clientid": "42"})

    # Download multiple URL targets without inbound nodes
    wget https://vertex.link https://vtx.lk
'''

stormcmds = (
    {
        'name': 'queue.add',
        'descr': 'Add a queue to the cortex.',
        'cmdargs': (
            ('name', {'help': 'The name of the new queue.'}),
        ),
        'storm': '''
            $lib.queue.add($cmdopts.name)
            $lib.print(`queue added: {$cmdopts.name}`)
        ''',
    },
    {
        'name': 'queue.del',
        'descr': 'Remove a queue from the cortex.',
        'cmdargs': (
            ('iden', {'help': 'The iden of the queue to remove.'}),
        ),
        'storm': '''
            $lib.queue.del($cmdopts.iden)
            $lib.print(`queue removed: {$cmdopts.iden}`)
        ''',
    },
    {
        'name': 'queue.list',
        'descr': 'List the queues in the cortex.',
        'storm': '''
            init {
                $conf = ({
                    "columns": [
                        {"name": "iden", "width": 32},
                        {"name": "name", "width": 30},
                        {"name": "creator", "width": 20},
                        {"name": "created", "width": 20},
                        {"name": "size", "width": 10},
                        {"name": "offs", "width": 10},
                    ],
                    "separators": {
                        "row:outline": false,
                        "column:outline": false,
                        "header:row": "#",
                        "data:row": "",
                        "column": "",
                    },
                })
                $printer = $lib.tabular.printer($conf)
            }
            $lib.print('Storm queue list:')
            $queues = $lib.queue.list()
            $lib.print($printer.header())
            for $info in $queues {
                $row = (
                    $info.iden,
                    $info.name,
                    $lib.auth.users.get($info.creator).name,
                    $lib.time.format($info.created, '%Y-%m-%d %H:%M:%S'),
                    $info.size,
                    $info.offs
                )
                $lib.print($printer.row($row))
            }
        ''',
    },
    {
        'name': 'dmon.list',
        'descr': 'List the storm daemon queries running in the cortex.',
        'cmdargs': (),
        'storm': '''
            $lib.print('Storm daemon list:')
            for $info in $lib.dmon.list() {
                if $info.name { $name = $info.name.ljust(20) }
                else { $name = '                    ' }

                $lib.print("    {iden}:  ({name}): {status}", iden=$info.iden, name=$name, status=$info.status)
            }
        ''',
    },
    {
        'name': 'layer.add',
        'descr': 'Add a layer to the cortex.',
        'cmdargs': (
            ('--readonly', {'help': 'Should the layer be readonly.',
                            'action': 'store_true'}),
            ('--growsize', {'help': 'Amount to grow the map size when necessary.', 'type': 'int'}),
            ('--name', {'help': 'The name of the layer.'}),
        ),
        'storm': '''
            $layr = $lib.layer.add($cmdopts)
            $lib.print($layr.repr())
            $lib.print("Layer added.")
        ''',
    },
    {
        'name': 'layer.set',
        'descr': 'Set a layer option.',
        'cmdargs': (
            ('iden', {'help': 'Iden of the layer to modify.'}),
            ('name', {'help': 'The name of the layer property to set.'}),
            ('valu', {'help': 'The value to set the layer property to.'}),
        ),
        'storm': '''
            $layr = $lib.layer.get($cmdopts.iden)
            $layr.set($cmdopts.name, $cmdopts.valu)
            $lib.print($layr.repr())
            $lib.print('Layer updated.')
        ''',
    },
    {
        'name': 'layer.del',
        'descr': 'Delete a layer from the cortex.',
        'cmdargs': (
            ('iden', {'help': 'Iden of the layer to delete.'}),
        ),
        'storm': '''
            $lib.layer.del($cmdopts.iden)
            $lib.print("Layer deleted: {iden}", iden=$cmdopts.iden)
        ''',
    },
    {
        'name': 'layer.get',
        'descr': 'Get a layer from the cortex.',
        'cmdargs': (
            ('iden', {'nargs': '?',
                      'help': 'Iden of the layer to get. If no iden is provided, the main layer will be returned.'}),
        ),
        'storm': '''
            $layr = $lib.layer.get($cmdopts.iden)
            $lib.print($layr.repr())
        ''',
    },
    {
        'name': 'layer.list',
        'descr': 'List the layers in the cortex.',
        'cmdargs': (),
        'storm': '''
            $lib.print('Layers:')
            for $layr in $lib.layer.list() {
                $lib.print($layr.repr())
            }
        ''',
    },
    {
        'name': 'layer.pull.add',
        'descr': 'Add a pull configuration to a layer.',
        'cmdargs': (
            ('layr', {'help': 'Iden of the layer to pull to.'}),
            ('src', {'help': 'Telepath url of the source layer to pull from.'}),
            ('--offset', {'help': 'Layer offset to begin pulling from',
                          'type': 'int',
                          'default': 0}),
        ),
        'storm': '''
            $layr = $lib.layer.get($cmdopts.layr)
            $pdef = $layr.addPull($cmdopts.src, $cmdopts.offset)
            if $pdef {
                $lib.print("Layer pull added: {iden}", iden=$pdef.iden)
            }
        ''',
    },
    {
        'name': 'layer.pull.del',
        'descr': 'Delete a pull configuration from a layer.',
        'cmdargs': (
            ('layr', {'help': 'Iden of the layer to modify.'}),
            ('iden', {'help': 'Iden of the pull configuration to delete.'}),
        ),
        'storm': '''
            $layr = $lib.layer.get($cmdopts.layr)
            $retn = $layr.delPull($cmdopts.iden)
            $lib.print("Layer pull deleted.")
        ''',
    },
    {
        'name': 'layer.pull.list',
        'descr': 'Get a list of the pull configurations for a layer.',
        'cmdargs': (
            ('layr', {'help': 'Iden of the layer to retrieve pull configurations for.'}),
        ),
        'storm': '''
            init {
                $conf = ({
                    "columns": [
                        {"name": "iden", "width": 40},
                        {"name": "user", "width": 10},
                        {"name": "time", "width": 20},
                        {"name": "soffs", "width": 10},
                        {"name": "offs", "width": 10},
                        {"name": "url", "width": 75},
                    ],
                    "separators": {
                        "row:outline": false,
                        "column:outline": false,
                        "header:row": "#",
                        "data:row": "",
                        "column": "",
                    },
                })
                $printer = $lib.tabular.printer($conf)
            }
            $lib.print('Pulls configured:')
            $layr = $lib.layer.get($cmdopts.layr)
            $pulls = $layr.get(pulls)
            if $pulls {
                $lib.print($printer.header())
                for ($iden, $pdef) in $pulls {
                    $row = (
                        $iden,
                        $lib.auth.users.get($pdef.user).name,
                        $lib.time.format($pdef.time, '%Y-%m-%d %H:%M:%S'),
                        $pdef.soffs,
                        $pdef.offs,
                        $pdef.url,
                    )
                    $lib.print($printer.row($row))
                }
            } else {
                $lib.print('No pulls configured.')
            }
        ''',
    },
    {
        'name': 'layer.push.add',
        'descr': 'Add a push configuration to a layer.',
        'cmdargs': (
            ('layr', {'help': 'Iden of the layer to push from.'}),
            ('dest', {'help': 'Telepath url of the layer to push to.'}),
            ('--offset', {'help': 'Layer offset to begin pushing from.',
                          'type': 'int',
                          'default': 0}),
        ),
        'storm': '''
            $layr = $lib.layer.get($cmdopts.layr)
            $pdef = $layr.addPush($cmdopts.dest, $cmdopts.offset)
            if $pdef {
                $lib.print("Layer push added: {iden}", iden=$pdef.iden)
            }
        ''',
    },
    {
        'name': 'layer.push.del',
        'descr': 'Delete a push configuration from a layer.',
        'cmdargs': (
            ('layr', {'help': 'Iden of the layer to modify.'}),
            ('iden', {'help': 'Iden of the push configuration to delete.'}),
        ),
        'storm': '''
            $layr = $lib.layer.get($cmdopts.layr)
            $retn = $layr.delPush($cmdopts.iden)
            $lib.print("Layer push deleted.")
        ''',
    },
    {
        'name': 'layer.push.list',
        'descr': 'Get a list of the push configurations for a layer.',
        'cmdargs': (
            ('layr', {'help': 'Iden of the layer to retrieve push configurations for.'}),
        ),
        'storm': '''
            init {
                $conf = ({
                    "columns": [
                        {"name": "iden", "width": 40},
                        {"name": "user", "width": 10},
                        {"name": "time", "width": 20},
                        {"name": "soffs", "width": 10},
                        {"name": "offs", "width": 10},
                        {"name": "url", "width": 75},
                    ],
                    "separators": {
                        "row:outline": false,
                        "column:outline": false,
                        "header:row": "#",
                        "data:row": "",
                        "column": "",
                    },
                })
                $printer = $lib.tabular.printer($conf)
            }
            $lib.print('Pushes configured:')
            $layr = $lib.layer.get($cmdopts.layr)
            $pushs = $layr.get(pushs)
            if $pushs {
                $lib.print($printer.header())
                for ($iden, $pdef) in $pushs {
                    $row = (
                        $iden,
                        $lib.auth.users.get($pdef.user).name,
                        $lib.time.format($pdef.time, '%Y-%m-%d %H:%M:%S'),
                        $pdef.soffs,
                        $pdef.offs,
                        $pdef.url,
                    )
                    $lib.print($printer.row($row))
                }
            } else {
                $lib.print('No pushes configured.')
            }
        ''',
    },
    {
<<<<<<< HEAD
        'name': 'pkg.list',
        'descr': 'List the storm packages loaded in the cortex.',
        'cmdargs': (
            ('--verbose', {'default': False, 'action': 'store_true',
                'help': 'Display build time for each package.'}),
        ),
        'storm': '''
            init {
                $conf = ({
                    "columns": [
                        {"name": "name", "width": 40},
                        {"name": "vers", "width": 10},
                    ],
                    "separators": {
                        "row:outline": false,
                        "column:outline": false,
                        "header:row": "#",
                        "data:row": "",
                        "column": "",
                    },
                })
                if $cmdopts.verbose {
                    $conf.columns.append(({"name": "time", "width": 20}))
                }
                $printer = $lib.tabular.printer($conf)
            }

            $pkgs = $lib.pkg.list()

            if $($pkgs.size() > 0) {
                $lib.print('Loaded storm packages:')
                $lib.print($printer.header())
                for $pkg in $pkgs {
                    $row = (
                        $pkg.name, $pkg.version,
                    )
                    if $cmdopts.verbose {
                        try {
                            $row.append($lib.time.format($pkg.build.time, '%Y-%m-%d %H:%M:%S'))
                        } catch StormRuntimeError as _ {
                            $row.append('not available')
                        }
                    }
                    $lib.print($printer.row($row))
                }
            } else {
                $lib.print('No storm packages installed.')
            }
        '''
    },
    {
        'name': 'pkg.perms.list',
        'descr': 'List any permissions declared by the package.',
        'cmdargs': (
            ('name', {'help': 'The name (or name prefix) of the package.', 'type': 'str'}),
        ),
        'storm': '''
            $pdef = $lib.null
            for $pkg in $lib.pkg.list() {
                if $pkg.name.startswith($cmdopts.name) {
                    $pdef = $pkg
                    break
                }
            }

            if (not $pdef) {
                $lib.warn(`Package ({$cmdopts.name}) not found!`)
            } else {
                if $pdef.perms {
                    $lib.print(`Package ({$cmdopts.name}) defines the following permissions:`)
                    for $permdef in $pdef.perms {
                        $defv = $permdef.default
                        if ( $defv = $lib.null ) {
                            $defv = $lib.false
                        }
                        $text = `{('.').join($permdef.perm).ljust(32)} : {$permdef.desc} ( default: {$defv} )`
                        $lib.print($text)
                    }
                } else {
                    $lib.print(`Package ({$cmdopts.name}) contains no permissions definitions.`)
                }
            }
        '''
    },
    {
        'name': 'pkg.del',
        'descr': 'Remove a storm package from the cortex.',
        'cmdargs': (
            ('name', {'help': 'The name (or name prefix) of the package to remove.'}),
        ),
        'storm': '''

            $pkgs = $lib.set()

            for $pkg in $lib.pkg.list() {
                if $pkg.name.startswith($cmdopts.name) {
                    $pkgs.add($pkg.name)
                }
            }

            if $($pkgs.size() = 0) {

                $lib.print('No package names match "{name}". Aborting.', name=$cmdopts.name)

            } elif $($pkgs.size() = 1) {

                $name = $pkgs.list().index(0)
                $lib.print('Removing package: {name}', name=$name)
                $lib.pkg.del($name)

            } else {

                $lib.print('Multiple package names match "{name}". Aborting.', name=$cmdopts.name)

            }
        '''
    },
    {
        'name': 'pkg.docs',
        'descr': 'Display documentation included in a storm package.',
        'cmdargs': (
            ('name', {'help': 'The name (or name prefix) of the package.'}),
        ),
        'storm': '''
            $pdef = $lib.null
            for $pkg in $lib.pkg.list() {
                if $pkg.name.startswith($cmdopts.name) {
                    $pdef = $pkg
                    break
                }
            }

            if (not $pdef) {
                $lib.warn("Package ({name}) not found!", name=$cmdopts.name)
            } else {
                if $pdef.docs {
                    for $doc in $pdef.docs {
                        $lib.print($doc.content)
                    }
                } else {
                    $lib.print("Package ({name}) contains no documentation.", name=$cmdopts.name)
                }
            }
        '''
    },
    {
        'name': 'pkg.load',
        'descr': 'Load a storm package from an HTTP URL.',
        'cmdargs': (
            ('url', {'help': 'The HTTP URL to load the package from.'}),
            ('--raw', {'default': False, 'action': 'store_true',
                'help': 'Response JSON is a raw package definition without an envelope.'}),
            ('--verify', {'default': False, 'action': 'store_true',
                'help': 'Enforce code signature verification on the storm package.'}),
            ('--ssl-noverify', {'default': False, 'action': 'store_true',
                'help': 'Specify to disable SSL verification of the server.'}),
        ),
        'storm': '''
            init {
                $ssl = $lib.true
                if $cmdopts.ssl_noverify { $ssl = $lib.false }

                $headers = ({'X-Synapse-Version': ('.').join($lib.version.synapse)})

                $resp = $lib.inet.http.get($cmdopts.url, ssl_verify=$ssl, headers=$headers)

                if ($resp.code != 200) {
                    $lib.warn("pkg.load got HTTP code: {code} for URL: {url}", code=$resp.code, url=$cmdopts.url)
                    $lib.exit()
                }

                $reply = $resp.json()
                if $cmdopts.raw {
                    $pkg = $reply
                } else {
                    if ($reply.status != "ok") {
                        $lib.warn("pkg.load got JSON error: {code} for URL: {url}", code=$reply.code, url=$cmdopts.url)
                        $lib.exit()
                    }

                    $pkg = $reply.result
                }

                $pkd = $lib.pkg.add($pkg, verify=$cmdopts.verify)

                $lib.print("Loaded Package: {name} @{version}", name=$pkg.name, version=$pkg.version)
            }
        ''',
    },
    {
=======
>>>>>>> 12dee46f
        'name': 'version',
        'descr': 'Show version metadata relating to Synapse.',
        'storm': '''
            $comm = $lib.version.commit
            $synv = $lib.version.synapse

            if $synv {
                $synv = ('.').join($synv)
            }

            if $comm {
                $comm = $comm.slice(0,7)
            }

            $lib.print('Synapse Version: {$synv}')
            $lib.print('Commit Hash: {$comm}')
        ''',
    },
    {
        'name': 'view.add',
        'descr': 'Add a view to the cortex.',
        'cmdargs': (
            ('--name', {'default': None, 'help': 'The name of the new view.'}),
            ('--worldreadable', {'type': 'bool', 'default': False, 'help': 'Grant read access to the `all` role.'}),
            ('--layers', {'default': [], 'nargs': '*', 'help': 'Layers for the view.'}),
        ),
        'storm': '''
            $view = $lib.view.add($cmdopts.layers, name=$cmdopts.name, worldreadable=$cmdopts.worldreadable)
            $lib.print($view.repr())
            $lib.print("View added.")
        ''',
    },
    {
        'name': 'view.del',
        'descr': viewdeldescr,
        'cmdargs': (
            ('iden', {'help': 'Iden of the view to delete.'}),
        ),
        'storm': '''
            $lib.view.del($cmdopts.iden)
            $lib.print("View deleted: {iden}", iden=$cmdopts.iden)
        ''',
    },
    {
        'name': 'view.set',
        'descr': 'Set a view option.',
        'cmdargs': (
            ('iden', {'help': 'Iden of the view to modify.'}),
            ('name', {'help': 'The name of the view property to set.'}),
            ('valu', {'help': 'The value to set the view property to.'}),
        ),
        'storm': '''
            $view = $lib.view.get($cmdopts.iden)
            $view.set($cmdopts.name, $cmdopts.valu)
            $lib.print($view.repr())
            $lib.print("View updated.")
        ''',
    },
    {
        'name': 'view.fork',
        'descr': 'Fork a view in the cortex.',
        'cmdargs': (
            ('iden', {'help': 'Iden of the view to fork.'}),
            ('--name', {'default': None, 'help': 'Name for the newly forked view.'}),
        ),
        'storm': '''
            $forkview = $lib.view.get($cmdopts.iden).fork(name=$cmdopts.name)
            $lib.print($forkview.repr())
            $lib.print("View {iden} forked to new view: {forkiden}", iden=$cmdopts.iden, forkiden=$forkview.iden)
        ''',
    },
    {
        'name': 'view.get',
        'descr': 'Get a view from the cortex.',
        'cmdargs': (
            ('iden', {'nargs': '?',
                      'help': 'Iden of the view to get. If no iden is provided, the main view will be returned.'}),
        ),
        'storm': '''
            $view = $lib.view.get($cmdopts.iden)
            $lib.print($view.repr())
        ''',
    },
    {
        'name': 'view.list',
        'descr': 'List the views in the cortex.',
        'cmdargs': (),
        'storm': '''
            $lib.print("")
            for $view in $lib.view.list() {
                $lib.print($view.repr())
                $lib.print("")
            }
        ''',
    },
    {
        'name': 'view.merge',
        'descr': 'Merge a forked view into its parent view.',
        'cmdargs': (
            ('iden', {'help': 'Iden of the view to merge.'}),
            ('--delete', {'default': False, 'action': 'store_true',
                          'help': 'Once the merge is complete, delete the layer and view.'}),
        ),
        'storm': '''
            $view = $lib.view.get($cmdopts.iden)

            $view.merge()

            if $cmdopts.delete {
                $layriden = $view.layers.index(0).iden
                $lib.view.del($view.iden)
                $lib.layer.del($layriden)
            } else {
                $view.swapLayer()
            }
            $lib.print("View merged: {iden}", iden=$cmdopts.iden)
        ''',
    },
    {
        'name': 'trigger.add',
        'descr': addtriggerdescr,
        'cmdargs': (
            ('condition', {'help': 'Condition for the trigger.'}),
            ('storm', {'help': 'Storm query for the trigger to execute.'}),
            ('--form', {'help': 'Form to fire on.'}),
            ('--tag', {'help': 'Tag to fire on.'}),
            ('--prop', {'help': 'Property to fire on.'}),
            ('--verb', {'help': 'Edge verb to fire on.'}),
            ('--n2form', {'help': 'The form of the n2 node to fire on.'}),
            ('--async', {'default': False, 'action': 'store_true',
                         'help': 'Make the trigger run in the background.'}),
            ('--disabled', {'default': False, 'action': 'store_true',
                            'help': 'Create the trigger in disabled state.'}),
            ('--name', {'help': 'Human friendly name of the trigger.'}),
            ('--view', {'help': 'The view to add the trigger to.'})
        ),
        'storm': '''
            $opts = $lib.copy($cmdopts)
            // Set valid tdef keys
            $opts.enabled = (not $opts.disabled)
            $opts.help = $lib.undef
            $opts.disabled = $lib.undef
            $trig = $lib.trigger.add($opts)
            $lib.print("Added trigger: {iden}", iden=$trig.iden)
        ''',
    },
    {
        'name': 'trigger.del',
        'descr': 'Delete a trigger from the cortex.',
        'cmdargs': (
            ('iden', {'help': 'Any prefix that matches exactly one valid trigger iden is accepted.'}),
        ),
        'storm': '''
            $iden = $lib.trigger.del($cmdopts.iden)
            $lib.print("Deleted trigger: {iden}", iden=$iden)
        ''',
    },
    {
        'name': 'trigger.mod',
        'descr': "Modify an existing trigger.",
        'cmdargs': (
            ('iden', {'help': 'Any prefix that matches exactly one valid trigger iden is accepted.'}),
            ('--view', {'help': 'View to move the trigger to.'}),
            ('--storm', {'help': 'New Storm query for the trigger.'}),
            ('--user', {'help': 'User to run the trigger as.'}),
            ('--async', {'help': 'Make the trigger run in the background.'}),
            ('--enabled', {'help': 'Enable the trigger.'}),
            ('--name', {'help': 'Human friendly name of the trigger.'}),
            ('--form', {'help': 'Form to fire on.'}),
            ('--tag', {'help': 'Tag to fire on.'}),
            ('--prop', {'help': 'Property to fire on.'}),
        ),
        'storm': '''
            $iden = $cmdopts.iden
            $edits = $lib.copy($cmdopts)
            $edits.help = $lib.undef
            $edits.iden = $lib.undef
            $iden = $lib.trigger.mod($iden, $edits)
            $lib.print(`Modified trigger: {$iden}`)
        ''',
    },
    {
        'name': 'trigger.list',
        'descr': "List existing triggers in the cortex.",
        'cmdargs': (
            ('--all', {'help': 'List every trigger in every readable view, rather than just the current view.', 'action': 'store_true'}),
        ),
        'storm': '''
            init {
                $conf = ({
                    "columns": [
                        {"name": "creator", "width": 24},
                        {"name": "user", "width": 24},
                        {"name": "iden", "width": 32},
                        {"name": "view", "width": 11},
                        {"name": "en?", "width": 3},
                        {"name": "async?", "width": 6},
                        {"name": "cond", "width": 9},
                        {"name": "object", "width": 32},
                        {"name": "storm query", "newlines": "split"},
                    ],
                    "separators": {
                        "row:outline": false,
                        "column:outline": false,
                        "header:row": "#",
                        "data:row": "",
                        "column": "",
                        },
                })
                $printer = $lib.tabular.printer($conf)
            }

            $triggers = $lib.trigger.list($cmdopts.all)
            if $triggers {
                $lib.print($printer.header())

                for $trig in $triggers {

                    if ($trig.enabled) { $enabled = 'Y' }
                    else { $enabled = 'N' }

                    if ($trig.async) { $async = 'Y' }
                    else { $async = 'N' }

                    $fo = ""
                    if $trig.form { $fo = $trig.form }

                    if $trig.cond.startswith('tag:') {

                        $obj = `{$fo}#{$trig.tag}`

                    } elif $trig.cond.startswith('edge:') {

                        $n2form = $trig.n2form
                        if (not $n2form) { $n2form = '*' }
                        if (not $fo) { $fo = '*' }

                        $obj = `{$fo} -({$trig.verb})> {$n2form}`

                    } else {
                        $pr = ""
                        if $trig.prop {
                            $pr = $trig.prop
                        }

                        if $pr {
                            $obj = $pr
                        } elif $fo {
                            $obj = $fo
                        } else {
                            $obj = '<missing>'
                        }
                    }

                    $row = (
                        $trig.creatorname, $trig.username, $trig.iden, $trig.view,
                        $enabled, $async, $trig.cond, $obj, $trig.storm
                    )
                    $lib.print($printer.row($row))
                }
            } else {
                $lib.print("No triggers found")
            }
        ''',
    },
    {
        'name': 'cron.add',
        'descr': addcrondescr,
        'cmdargs': (
            ('query', {'help': 'Query for the cron job to execute.'}),
            ('--pool', {'action': 'store_true', 'default': False,
                'help': 'Allow the cron job to be run by a mirror from the query pool.'}),
            ('--minute', {'help': 'Minute value for job or recurrence period.'}),
            ('--name', {'help': 'An optional name for the cron job.'}),
            ('--doc', {'help': 'An optional doc string for the cron job.'}),
            ('--hour', {'help': 'Hour value for job or recurrence period.'}),
            ('--day', {'help': 'Day value for job or recurrence period.'}),
            ('--month', {'help': 'Month value for job or recurrence period.'}),
            ('--year', {'help': 'Year value for recurrence period.'}),
            ('--hourly', {'help': 'Fixed parameters for an hourly job.'}),
            ('--daily', {'help': 'Fixed parameters for a daily job.'}),
            ('--monthly', {'help': 'Fixed parameters for a monthly job.'}),
            ('--yearly', {'help': 'Fixed parameters for a yearly job.'}),
            ('--iden', {'help': 'Fixed iden to assign to the cron job'}),
            ('--view', {'help': 'View to run the cron job against'}),
        ),
        'storm': '''
            $cron = $lib.cron.add(query=$cmdopts.query,
                                  minute=$cmdopts.minute,
                                  hour=$cmdopts.hour,
                                  day=$cmdopts.day,
                                  pool=$cmdopts.pool,
                                  month=$cmdopts.month,
                                  year=$cmdopts.year,
                                  hourly=$cmdopts.hourly,
                                  daily=$cmdopts.daily,
                                  monthly=$cmdopts.monthly,
                                  yearly=$cmdopts.yearly,
                                  iden=$cmdopts.iden,
                                  view=$cmdopts.view,
                                  doc=$cmdopts.doc,
                                  name=$cmdopts.name)

            $lib.print("Created cron job: {iden}", iden=$cron.iden)
        ''',
    },
    {
        'name': 'cron.at',
        'descr': atcrondescr,
        'cmdargs': (
            ('query', {'help': 'Query for the cron job to execute.'}),
            ('--minute', {'help': 'Minute(s) to execute at.'}),
            ('--hour', {'help': 'Hour(s) to execute at.'}),
            ('--day', {'help': 'Day(s) to execute at.'}),
            ('--dt', {'help': 'Datetime(s) to execute at.'}),
            ('--now', {'help': 'Execute immediately.', 'default': False, 'action': 'store_true'}),
            ('--iden', {'help': 'A set iden to assign to the new cron job'}),
            ('--view', {'help': 'View to run the cron job against'}),
        ),
        'storm': '''
            $cron = $lib.cron.at(query=$cmdopts.query,
                                 minute=$cmdopts.minute,
                                 hour=$cmdopts.hour,
                                 day=$cmdopts.day,
                                 dt=$cmdopts.dt,
                                 now=$cmdopts.now,
                                 iden=$cmdopts.iden,
                                 view=$cmdopts.view)

            $lib.print("Created cron job: {iden}", iden=$cron.iden)
        ''',
    },
    {
        'name': 'cron.del',
        'descr': 'Delete a cron job from the cortex.',
        'cmdargs': (
            ('iden', {'help': 'Any prefix that matches exactly one valid cron job iden is accepted.'}),
        ),
        'storm': '''
            $lib.cron.del($cmdopts.iden)
            $lib.print("Deleted cron job: {iden}", iden=$cmdopts.iden)
        ''',
    },
    {
        'name': 'cron.mod',
        'descr': "Modify an existing cron job.",
        'cmdargs': (
            ('iden', {'help': 'Any prefix that matches exactly one valid cron job iden is accepted.'}),
            ('--view', {'help': 'View to move the cron job to.'}),
            ('--storm', {'help': 'New Storm query for the cron job.'}),
            ('--user', {'help': 'New user for the cron job to run as.'}),
            ('--doc', {'help': 'New doc string for the cron job.', 'type': 'str'}),
            ('--name', {'help': 'New name for the cron job.', 'type': 'str'}),
            ('--pool', {'help': 'True to enable offloading the job to the Storm pool, False to disable.'}),
            ('--enabled', {'help': 'True to enable the cron job, False to disable.'}),
            ('--loglevel', {'help': 'New logging level for the cron job.',
                            'choices': list(s_const.LOG_LEVEL_CHOICES.keys())}),
        ),
        'storm': '''
            $iden = $cmdopts.iden
            $edits = $lib.copy($cmdopts)
            $edits.help = $lib.undef
            $edits.iden = $lib.undef
            $cdef = $lib.cron.mod($cmdopts.iden, $edits)
            $lib.print(`Modified cron job: {$cdef.iden}`)
        ''',
    },
    {
        'name': 'cron.cleanup',
        'descr': "Delete all completed at jobs",
        'cmdargs': (),
        'storm': '''
            $crons = $lib.cron.list()
            $count = 0

            if $crons {
                for $cron in $crons {
                    if $cron.completed {
                        $lib.cron.del($cron.iden)
                        $count = ($count + 1)
                    }
                }
            }
            $lib.print("{count} cron/at jobs deleted.", count=$count)
        ''',
    },

    {
        'name': 'cron.list',
        'descr': "List existing cron jobs in the cortex.",
        'cmdargs': (),
        'storm': '''
            init {
                $conf = ({
                    "columns": [
                        {"name": "creator", "width": 24},
                        {"name": "user", "width": 24},
                        {"name": "iden", "width": 10},
                        {"name": "view", "width": 10},
                        {"name": "en?", "width": 3},
                        {"name": "rpt?", "width": 4},
                        {"name": "now?", "width": 4},
                        {"name": "err?", "width": 4},
                        {"name": "# start", "width": 7},
                        {"name": "last start", "width": 16},
                        {"name": "last end", "width": 16},
                        {"name": "query", "newlines": "split"},
                    ],
                    "separators": {
                        "row:outline": false,
                        "column:outline": false,
                        "header:row": "#",
                        "data:row": "",
                        "column": "",
                        },
                })
                $printer = $lib.tabular.printer($conf)
            }
            $crons = $lib.cron.list()
            if $crons {
                $lib.print($printer.header())
                for $cron in $crons {
                    $job = $cron.pprint()
                    $row = (
                        $job.creator, $job.user, $job.idenshort, $job.viewshort, $job.enabled,
                        $job.isrecur, $job.isrunning, $job.iserr, `{$job.startcount}`,
                        $job.laststart, $job.lastend, $job.storm
                    )
                    $lib.print($printer.row($row))
                }
            } else {
                $lib.print("No cron jobs found")
            }
        ''',
    },
    {
        'name': 'cron.stat',
        'descr': "Gives detailed information about a cron job.",
        'cmdargs': (
            ('iden', {'help': 'Any prefix that matches exactly one valid cron job iden is accepted.'}),
        ),
        'storm': '''
            $cron = $lib.cron.get($cmdopts.iden)

            if $cron {
                $job = $cron.pprint()

                $lib.print('iden:            {iden}', iden=$job.iden)
                $lib.print('creator:         {creator}', creator=$job.creator)
                $lib.print('user:            {user}', user=$job.user)
                $lib.print('enabled:         {enabled}', enabled=$job.enabled)
                $lib.print(`pool:            {$job.pool}`)
                $lib.print('recurring:       {isrecur}', isrecur=$job.isrecur)
                $lib.print('# starts:        {startcount}', startcount=$job.startcount)
                $lib.print('# errors:        {errcount}', errcount=$job.errcount)
                $lib.print('last start time: {laststart}', laststart=$job.laststart)
                $lib.print('last end time:   {lastend}', lastend=$job.lastend)
                $lib.print('last result:     {lastresult}', lastresult=$job.lastresult)
                $lib.print('query:           {query}', query=$job.query)

                if $lib.len($job.lasterrs) {
                    $lib.print('most recent errors:')
                    for $err in $job.lasterrs {
                        $lib.print('                 {err}', err=$err)
                    }
                }

                if $job.recs {
                    $lib.print('entries:         incunit    incval required')

                    for $rec in $job.recs {
                        $incunit = (`{$rec.incunit}`).ljust(10)
                        $incval = (`{$rec.incval}`).ljust(6)

                        $lib.print('                 {incunit} {incval} {reqdict}',
                                   incunit=$incunit, incval=$incval, reqdict=$rec.reqdict)
                    }
                } else {
                    $lib.print('entries:         <None>')
                }
            }
        ''',
    },
    {
        'name': 'ps.list',
        'descr': 'List running tasks in the cortex.',
        'cmdargs': (
            ('--verbose', {'default': False, 'action': 'store_true', 'help': 'Enable verbose output.'}),
        ),
        'storm': '''
            $tasks = $lib.ps.list()

            for $task in $tasks {
                $lib.print("task iden: {iden}", iden=$task.iden)
                $lib.print("    name: {name}", name=$task.name)
                $lib.print("    user: {user}", user=$task.user)
                $lib.print("    status: {status}", status=$task.status)
                $lib.print("    start time: {start}", start=$lib.time.format($task.tick, '%Y-%m-%d %H:%M:%S'))
                $lib.print("    metadata:")
                if $cmdopts.verbose {
                    $lib.pprint($task.info, prefix='    ')
                } else {
                    $lib.pprint($task.info, prefix='    ', clamp=120)
                }
            }

            $lib.print("{tlen} tasks found.", tlen=$tasks.size())
        ''',
    },
    {
        'name': 'ps.kill',
        'descr': 'Kill a running task/query within the cortex.',
        'cmdargs': (
            ('iden', {'help': 'Any prefix that matches exactly one valid process iden is accepted.'}),
        ),
        'storm': '''
            $kild = $lib.ps.kill($cmdopts.iden)
            $lib.print("kill status: {kild}", kild=$kild)
        ''',
    },
    {
        'name': 'wget',
        'descr': wgetdescr,
        'cmdargs': (
            ('urls', {'nargs': '*', 'help': 'URLs to download.'}),
            ('--no-ssl-verify', {'default': False, 'action': 'store_true', 'help': 'Ignore SSL certificate validation errors.'}),
            ('--timeout', {'default': 300, 'type': 'int', 'help': 'Configure the timeout for the download operation.'}),
            ('--params', {'default': None, 'help': 'Provide a dict containing url parameters.'}),
            ('--headers', {
                'default': {
                    'User-Agent': 'Mozilla/5.0 (X11; Linux x86_64) AppleWebKit/537.36 (KHTML, like Gecko) Chrome/92.0.4515.131 Safari/537.36',
                    'Accept': '*/*',
                    'Accept-Encoding': 'gzip, deflate',
                    'Accept-Language': 'en-US,en;q=0.9',
                },
                'help': 'Provide a Storm dict containing custom request headers.'}),
            ('--no-headers', {'default': False, 'action': 'store_true', 'help': 'Do NOT use any default headers.'}),
        ),
        'storm': '''
        init {
            $count = (0)

            $params = $cmdopts.params
            $headers = $cmdopts.headers
            if $cmdopts.no_headers { $headers = $lib.null }
        }

        $ssl = (not $cmdopts.no_ssl_verify)
        $timeout = $cmdopts.timeout

        if $node {
            $count = ($count + 1)
            if $cmdopts.urls {
                $urls = $cmdopts.urls
            } else {
                if ($node.form() != "inet:url") {
                    $lib.warn("wget can only take inet:url nodes as input without args.")
                    $lib.exit()
                }
                $urls = ($node.value(),)
            }
            for $url in $urls {
                -> { yield $lib.axon.urlfile($url, params=$params, headers=$headers, ssl=$ssl, timeout=$timeout) }
            }
        }

        if ($count = 0) {
            for $url in $cmdopts.urls {
                yield $lib.axon.urlfile($url, params=$params, headers=$headers, ssl=$ssl, timeout=$timeout)
            }
        }
        ''',
    },
    {
        'name': 'nodes.import',
        'descr': 'Import a nodes file hosted at a URL into the cortex. Yields created nodes.',
        'cmdargs': (
            ('urls', {'nargs': '*', 'help': 'URL(s) to fetch nodes file from'}),
            ('--no-ssl-verify', {'default': False, 'action': 'store_true', 'help': 'Ignore SSL certificate validation errors.'}),
        ),
        'storm': '''
        init {
            $count = (0)
            function fetchnodes(url, ssl) {
                $resp = $lib.inet.http.get($url, ssl_verify=$ssl)
                if ($resp.code = 200) {
                    $nodes = ()
                    for $valu in $resp.msgpack() {
                        $nodes.append($valu)
                    }
                    yield $lib.feed.genr($nodes, (true))
                } else {
                    $lib.exit("nodes.import got HTTP error code: {code} for {url}", code=$resp.code, url=$url)
                }
            }
        }

        $ssl = (not $cmdopts.no_ssl_verify)

        if $node {
            $count = ($count + 1)
            if ($node.form() != "inet:url") {
                $lib.exit("nodes.import can only take inet:url nodes as input without args")
            }
            $inurls = ($node.value(),)
            for $url in $inurls {
                -> { yield $fetchnodes($url, $ssl) }
            }
        }

        if ($count = 0) {
            for $url in $cmdopts.urls {
                for $valu in $fetchnodes($url, $ssl) {
                    yield $valu
                }
            }
        }

        ''',
    },
    {
        'name': 'note.add',
        'descr': 'Add a new meta:note node and link it to the inbound nodes using an -(about)> edge.',
        'cmdargs': (
            ('text', {'type': 'str', 'help': 'The note text to add to the nodes.'}),
            ('--type', {'type': 'str', 'help': 'The note type.'}),
            ('--yield', {'default': False, 'action': 'store_true',
                'help': 'Yield the newly created meta:note node.'}),
        ),
        'storm': '''
            init {
                function addNoteNode(text, type) {
                    if $type { $type = $lib.cast(meta:note:type:taxonomy, $type) }
                    [ meta:note=* :text=$text :creator=$lib.user.iden :created=.created :updated=.created ]
                    if $type {[ :type=$type ]}
                    return($node)
                }

                $yield = $cmdopts.yield
                $note = $addNoteNode($cmdopts.text, $cmdopts.type)
            }

            [ <(about)+ { yield $note } ]

            if $yield { spin }
            if $yield { yield $note }
        ''',
    },
    {
        'name': 'uptime',
        'descr': 'Print the uptime for the Cortex or a connected service.',
        'cmdargs': (
            ('name', {'type': 'str', 'nargs': '?',
                      'help': 'The name, or iden, of the service (if not provided defaults to the Cortex).'}),
        ),
        'storm': '''
            $resp = $lib.cell.uptime(name=$cmdopts.name)
            $uptime = $lib.model.type(duration).repr($resp.uptime)
            $starttime = $lib.time.format($resp.starttime, "%Y-%m-%d %H:%M:%S")
            $lib.print("up {uptime} (since {since})", uptime=$uptime, since=$starttime)
        ''',
    },
)

@s_cache.memoize(size=1024)
def queryhash(text):
    return s_common.queryhash(text)

class DmonManager(s_base.Base):
    '''
    Manager for StormDmon objects.
    '''
    async def __anit__(self, core):
        await s_base.Base.__anit__(self)
        self.core = core
        self.dmons = {}
        self.enabled = False

        self.onfini(self._finiAllDmons)

    async def _finiAllDmons(self):
        await asyncio.gather(*[dmon.fini() for dmon in self.dmons.values()])

    async def _stopAllDmons(self):
        futs = [dmon.stop() for dmon in self.dmons.values()]
        if not futs:
            return
        logger.debug(f'Stopping [{len(futs)}] Dmons')
        await asyncio.gather(*futs)
        logger.debug('Stopped Dmons')

    async def addDmon(self, iden, ddef):
        dmon = await StormDmon.anit(self.core, iden, ddef)
        self.dmons[iden] = dmon
        # TODO Remove default=True when dmon enabled CRUD is implemented
        if self.enabled and ddef.get('enabled', True):
            await dmon.run()
        return dmon

    def getDmonRunlog(self, iden):
        dmon = self.dmons.get(iden)
        if dmon is not None:
            return dmon._getRunLog()
        return ()

    def getDmon(self, iden):
        return self.dmons.get(iden)

    def getDmonDef(self, iden):
        dmon = self.dmons.get(iden)
        if dmon:
            return dmon.pack()

    def getDmonDefs(self):
        return list(d.pack() for d in self.dmons.values())

    async def popDmon(self, iden):
        '''Remove the dmon and fini it if its exists.'''
        dmon = self.dmons.pop(iden, None)
        if dmon:
            await dmon.fini()

    async def start(self):
        '''
        Start all the dmons.
        '''
        if self.enabled or self.core.safemode:
            return
        dmons = list(self.dmons.values())
        if not dmons:
            self.enabled = True
            return
        logger.debug('Starting Dmons')
        for dmon in dmons:
            await dmon.run()
        self.enabled = True
        logger.debug('Started Dmons')

    async def stop(self):
        '''
        Stop all the dmons.
        '''
        if not self.enabled:
            return
        await self._stopAllDmons()
        self.enabled = False

class StormDmon(s_base.Base):
    '''
    A background storm runtime which is restarted by the cortex.
    '''
    async def __anit__(self, core, iden, ddef):

        await s_base.Base.__anit__(self)

        self.core = core
        self.iden = iden
        self.ddef = ddef

        self.task = None
        self.enabled = ddef.get('enabled')
        self.user = core.auth.user(ddef.get('user'))

        self.count = 0
        self.status = 'initialized'
        self.err_evnt = asyncio.Event()
        self.runlog = collections.deque((), 2000)

        self.onfini(self.stop)

    async def stop(self):
        logger.debug(f'Stopping Dmon {self.iden}', extra={'synapse': {'iden': self.iden}})
        if self.task is not None:
            self.task.cancel()
        self.task = None
        logger.debug(f'Stopped Dmon {self.iden}', extra={'synapse': {'iden': self.iden}})

    async def run(self):
        if self.task:  # pragma: no cover
            raise s_exc.SynErr(mesg=f'Dmon - {self.iden} - has a current task and cannot start a new one.',
                               iden=self.iden)
        self.task = self.schedCoro(self.dmonloop())

    async def bump(self):
        await self.stop()
        await self.run()

    def pack(self):
        retn = dict(self.ddef)
        retn['count'] = self.count
        retn['status'] = self.status
        retn['err'] = self.err_evnt.is_set()
        return retn

    def _runLogAdd(self, mesg):
        self.runlog.append((s_common.now(), mesg))

    def _getRunLog(self):
        return list(self.runlog)

    async def dmonloop(self):

        logger.debug(f'Starting Dmon {self.iden}', extra={'synapse': {'iden': self.iden}})

        s_scope.set('user', self.user)
        s_scope.set('storm:dmon', self.iden)

        text = self.ddef.get('storm')
        opts = self.ddef.get('stormopts', {})

        vars = await s_stormtypes.toprim(opts.get('vars', {}), use_list=True)
        vars.setdefault('auto', {'iden': self.iden, 'type': 'dmon'})
        opts['vars'] = vars

        viewiden = opts.get('view')

        query = await self.core.getStormQuery(text, mode=opts.get('mode', 'storm'))

        info = {'iden': self.iden, 'name': self.ddef.get('name', 'storm dmon'), 'view': viewiden}

        await self.core.boss.promote('storm:dmon', user=self.user, info=info, background=True)

        def dmonPrint(evnt):
            self._runLogAdd(evnt)
            mesg = evnt[1].get('mesg', '')
            logger.info(f'Dmon - {self.iden} - {mesg}', extra={'synapse': {'iden': self.iden}})

        def dmonWarn(evnt):
            self._runLogAdd(evnt)
            mesg = evnt[1].get('mesg', '')
            logger.warning(f'Dmon - {self.iden} - {mesg}', extra={'synapse': {'iden': self.iden}})

        while not self.isfini:

            if self.user.info.get('locked'):
                self.status = 'fatal error: user locked'
                logger.warning(f'Dmon user is locked. Stopping Dmon {self.iden}.',
                               extra={'synapse': {'iden': self.iden}})
                return

            view = self.core.getView(viewiden, user=self.user)
            if view is None:
                self.status = 'fatal error: invalid view'
                logger.warning(f'Dmon View is invalid. Stopping Dmon {self.iden}.',
                               extra={'synapse': {'iden': self.iden}})
                return

            try:

                self.status = 'running'
                async with await Runtime.anit(query, view, opts=opts, user=self.user) as runt:
                    runt.bus.on('warn', dmonWarn)
                    runt.bus.on('print', dmonPrint)
                    self.err_evnt.clear()

                    async for nodepath in runt.execute():
                        # all storm tasks yield often to prevent latency
                        self.count += 1
                        await asyncio.sleep(0)

                    logger.warning(f'Dmon query exited: {self.iden}', extra={'synapse': {'iden': self.iden}})

                    self.status = 'sleeping'

            except s_stormctrl.StormExit:
                self.status = 'sleeping'

            except asyncio.CancelledError:
                self.status = 'stopped'
                raise

            except Exception as e:
                self._runLogAdd(('err', s_common.excinfo(e)))
                logger.exception(f'Dmon error ({self.iden})', extra={'synapse': {'iden': self.iden}})
                self.status = f'error: {e}'
                self.err_evnt.set()

            # bottom of the loop... wait it out
            await self.waitfini(timeout=1)

class Runtime(s_base.Base):
    '''
    A Runtime represents the instance of a running query.
    '''
    async def __anit__(self, query, view, opts=None, user=None, root=None, bus=None):

        await s_base.Base.__anit__(self)

        if opts is None:
            opts = {}

        if bus is None:
            bus = self
            bus._warnonce_keys = set()
            self.onfini(bus)

        self.bus = bus
        self.vars = {}
        self.ctors = {
            'lib': s_stormtypes.LibBase,
        }

        self.opts = opts
        self.view = view
        self.user = user
        self.debug = opts.get('debug', False)
        self.asroot = False

        self.root = root
        self.funcscope = False

        self.query = query

        self.spawn_log_conf = await self.view.core._getSpawnLogConf()

        self.readonly = opts.get('readonly', False)
        self.model = view.core.getDataModel()

        self.task = asyncio.current_task()
        self.emitq = None

        self.inputs = []    # [synapse.lib.node.Node(), ...]

        self.iden = s_common.guid()

        varz = self.opts.get('vars')
        if varz is not None:
            for valu in varz.values():
                if isinstance(valu, s_base.Base):
                    valu.incref()
            self.vars.update(varz)

        self._initRuntVars(query)

        self.proxies = {}

        self.onfini(self._onRuntFini)

    def _initRuntVars(self, query):

        # declare path builtins as non-runtsafe
        self.runtvars = {
            'node': False,
            'path': False,
        }

        # inherit runtsafe vars from our root
        if self.root is not None:
            self.runtvars.update(self.root.runtvars)
            self.runtvars.update({k: True for k in self.root.getScopeVars().keys()})

        # all vars/ctors are de-facto runtsafe
        self.runtvars.update({k: True for k in self.vars.keys()})
        self.runtvars.update({k: True for k in self.ctors.keys()})

        self._loadRuntVars(query)

    async def keepalive(self, period):
        while not await self.waitfini(period):
            await self.bus.fire('ping')

    def getScopeVars(self):
        '''
        Return a dict of all the vars within this and all parent scopes.
        '''
        varz = {}
        if self.root:
            varz.update(self.root.getScopeVars())

        varz.update(self.vars)
        return varz

    async def emitter(self):

        self.emitq = asyncio.Queue(maxsize=1)
        async def fill():
            try:
                async for item in self.execute():
                    await asyncio.sleep(0)
                await self.emitq.put((False, None))

            except asyncio.CancelledError: # pragma: no cover
                raise

            except s_stormctrl.StormStop:
                await self.emitq.put((False, None))

            except Exception as e:
                await self.emitq.put((False, e))

        self.schedCoro(fill())

        async def genr():

            async with self:
                while not self.isfini:
                    ok, item = await self.emitq.get()
                    if ok:
                        yield item
                        self.emitevt.set()
                        continue

                    if not ok and item is None:
                        return

                    raise item

        self.emitevt = asyncio.Event()
        return genr()

    async def emit(self, item):
        if self.emitq is None:
            mesg = 'Cannot emit from outside of an emitter function'
            raise s_exc.StormRuntimeError(mesg=mesg)

        self.emitevt.clear()
        await self.emitq.put((True, item))
        await self.emitevt.wait()

    async def _onRuntFini(self):
        # fini() any Base objects constructed by this runtime
        for valu in list(self.vars.values()):
            if isinstance(valu, s_base.Base):
                await valu.fini()

    async def reqGateKeys(self, gatekeys):
        if self.asroot:
            return
        await self.view.core.reqGateKeys(gatekeys)

    async def reqUserCanReadLayer(self, layriden):

        if self.asroot:
            return

        for view in self.view.core.viewsbylayer.get(layriden, ()):
            if self.user.allowed(('view', 'read'), gateiden=view.iden):
                return

        # check the old way too...
        if self.user.allowed(('layer', 'read'), gateiden=layriden):
            return

        mesg = f'User ({self.user.name}) can not read layer.'
        raise s_exc.AuthDeny(mesg=mesg, user=self.user.iden, username=self.user.name)

    async def dyncall(self, iden, todo, gatekeys=()):
        # bypass all perms checks if we are running asroot
        if self.asroot:
            gatekeys = ()
        return await self.view.core.dyncall(iden, todo, gatekeys=gatekeys)

    async def dyniter(self, iden, todo, gatekeys=()):
        # bypass all perms checks if we are running asroot
        if self.asroot:
            gatekeys = ()
        async for item in self.view.core.dyniter(iden, todo, gatekeys=gatekeys):
            yield item

    async def getStormQuery(self, text):
        return await self.view.core.getStormQuery(text)

    async def getTeleProxy(self, url, **opts):

        flat = tuple(sorted(opts.items()))
        prox = self.proxies.get((url, flat))
        if prox is not None:
            return prox

        prox = await s_telepath.openurl(url, **opts)

        self.proxies[(url, flat)] = prox
        self.bus.onfini(prox.fini)

        return prox

    def isRuntVar(self, name):
        return bool(self.runtvars.get(name))

    async def printf(self, mesg):
        await self.bus.fire('print', mesg=mesg)

    async def warn(self, mesg, log=True, **info):
        if log:
            logger.warning(mesg)
        await self.bus.fire('warn', mesg=mesg, **info)

    async def warnonce(self, mesg, log=True, **info):
        if mesg in self.bus._warnonce_keys:
            return
        self.bus._warnonce_keys.add(mesg)
        await self.warn(mesg, log, **info)

    def cancel(self):
        self.task.cancel()

    def initPath(self, node):
        return s_node.Path(dict(self.vars), [node])

    def getOpt(self, name, defval=None):
        return self.opts.get(name, defval)

    def setOpt(self, name, valu):
        self.opts[name] = valu

    def getVar(self, name, defv=None):

        item = self.vars.get(name, s_common.novalu)
        if item is not s_common.novalu:
            return item

        ctor = self.ctors.get(name)
        if ctor is not None:
            item = ctor(self)
            self.vars[name] = item
            return item

        if self.root is not None:
            valu = self.root.getVar(name, defv=s_common.novalu)
            if valu is not s_common.novalu:
                return valu

        return defv

    def _isRootScope(self, name):
        if self.root is None:
            return False
        if not self.funcscope:
            return True
        if name in self.root.vars:
            return True
        return self.root._isRootScope(name)

    async def _setVar(self, name, valu):

        oldv = self.vars.get(name, s_common.novalu)
        if oldv is valu:
            return

        if isinstance(oldv, s_base.Base):
            await oldv.fini()

        if isinstance(valu, s_base.Base):
            valu.incref()

        self.vars[name] = valu

    async def setVar(self, name, valu):

        if name in self.ctors or name in self.vars:
            await self._setVar(name, valu)
            return

        if self._isRootScope(name):
            return await self.root.setVar(name, valu)

        await self._setVar(name, valu)
        return

    async def popVar(self, name):

        if self._isRootScope(name):
            return self.root.popVar(name)

        oldv = self.vars.pop(name, s_common.novalu)
        if isinstance(oldv, s_base.Base):
            await oldv.fini()

        return oldv

    def addInput(self, node):
        '''
        Add a Node() object as input to the query runtime.
        '''
        self.inputs.append(node)

    async def getInput(self):

        for node in self.inputs:
            yield node, self.initPath(node)

        for ndef in self.opts.get('ndefs', ()):

            node = await self.view.getNodeByNdef(ndef)
            if node is not None:
                yield node, self.initPath(node)

        for iden in self.opts.get('idens', ()):

            buid = s_common.uhex(iden)
            if len(buid) != 32:
                raise s_exc.NoSuchIden(mesg='Iden must be 32 bytes', iden=iden)

            node = await self.view.getNodeByBuid(buid)
            if node is not None:
                yield node, self.initPath(node)

        for nid in self.opts.get('nids', ()):
            if (intnid := s_common.intify(nid)) is None:
                raise s_exc.BadTypeValu(mesg=f'Node IDs must be integers, got: {nid}', valu=nid)

            node = await self.view.getNodeByNid(s_common.int64en(intnid))
            if node is not None:
                yield node, self.initPath(node)

    def layerConfirm(self, perms):
        if self.asroot:
            return
        return self.user.confirm(perms, gateiden=self.view.wlyr.iden)

    def isAdmin(self, gateiden=None):
        if self.asroot:
            return True
        return self.user.isAdmin(gateiden=gateiden)

    def reqAdmin(self, gateiden=None, mesg=None):
        if not self.asroot:
            self.user.reqAdmin(gateiden=gateiden, mesg=mesg)

    def confirm(self, perms, gateiden=None, default=None):
        '''
        Raise AuthDeny if the user doesn't have the permission.

        Notes:
            An elevated runtime with asroot=True will always return True.

        Args:
            perms (tuple): The permission tuple.
            gateiden (str): The gateiden.
            default (bool): The default value.

        Returns:
            True: If the permission is allowed.

        Raises:
            AuthDeny: If the user does not have the permission.
        '''
        if self.asroot:
            return

        if default is None:
            default = False

            permdef = self.view.core.getPermDef(perms)
            if permdef:
                default = permdef.get('default', False)

        return self.user.confirm(perms, gateiden=gateiden, default=default)

    def allowed(self, perms, gateiden=None, default=None):
        if self.asroot:
            return True

        if default is None:
            default = False

            permdef = self.view.core.getPermDef(perms)
            if permdef:
                default = permdef.get('default', False)

        return self.user.allowed(perms, gateiden=gateiden, default=default)

    def confirmPropSet(self, prop, layriden=None):
        if self.asroot:
            return

        if layriden is None:
            layriden = self.view.wlyr.iden

        self.user.confirm(prop.setperm, gateiden=layriden)

    def confirmPropDel(self, prop, layriden=None):
        if self.asroot:
            return

        if layriden is None:
            layriden = self.view.wlyr.iden

        self.user.confirm(prop.delperm, gateiden=layriden)

    def confirmEasyPerm(self, item, perm, mesg=None):
        if not self.asroot:
            self.view.core._reqEasyPerm(item, self.user, perm, mesg=mesg)

    def allowedEasyPerm(self, item, perm):
        if self.asroot:
            return True
        return self.view.core._hasEasyPerm(item, self.user, perm)

    def _loadRuntVars(self, query):
        # do a quick pass to determine which vars are per-node.
        for oper in query.kids:
            for name, isrunt in oper.getRuntVars(self):
                # once runtsafe, always runtsafe
                if self.runtvars.get(name):
                    continue
                self.runtvars[name] = isrunt

    def setGraph(self, gdef):
        if self.root is not None:
            self.root.setGraph(gdef)
        else:
            self.opts['graph'] = gdef

    def getGraph(self):
        if self.root is not None:
            return self.root.getGraph()
        return self.opts.get('graph')

    async def execute(self, genr=None):
        try:

            async with contextlib.aclosing(self.query.iterNodePaths(self, genr=genr)) as nodegenr:
                nodegenr, empty = await s_ast.pullone(nodegenr)

                if empty:
                    return

                rules = self.opts.get('graph')
                if rules not in (False, None):
                    if rules is True:
                        rules = {'degrees': None, 'refs': True}
                    elif isinstance(rules, str):
                        rules = await self.view.core.getStormGraph(rules)

                    subgraph = s_ast.SubGraph(rules)
                    nodegenr = subgraph.run(self, nodegenr)

                async for item in nodegenr:
                    yield item

        except RecursionError:
            mesg = 'Maximum Storm pipeline depth exceeded.'
            raise s_exc.RecursionLimitHit(mesg=mesg, query=self.query.text) from None

    async def _joinEmbedStor(self, storage, embeds):
        for nodePath, relProps in embeds.items():

            await asyncio.sleep(0)

            if (nid := relProps.get('$nid')) is None:
                continue

            nid = s_common.int64en(nid)

            stor = await self.view.getStorNodes(nid)
            for relProp in relProps.keys():

                await asyncio.sleep(0)

                if relProp[0] == '$':
                    continue

                for idx, layrstor in enumerate(stor):

                    await asyncio.sleep(0)

                    props = layrstor.get('props')
                    if not props:
                        continue

                    if relProp not in props:
                        continue

                    if 'embeds' not in storage[idx]:
                        storage[idx]['embeds'] = {}

                    storage[idx]['embeds'][f'{nodePath}::{relProp}'] = props[relProp]

    async def iterStormPodes(self):
        '''
        Yield packed node tuples for the given storm query text.
        '''
        dorepr = False
        dopath = False
        dolink = False

        show_storage = False

        info = self.opts.get('_loginfo', {})
        info.update({'mode': self.opts.get('mode', 'storm'), 'view': self.view.iden})
        self.view.core._logStormQuery(self.query.text, self.user, info=info)

        nodeopts = self.opts.get('node:opts', {})

        # { form: ( embedprop, ... ) }
        embeds = nodeopts.get('embeds')
        dorepr = nodeopts.get('repr', False)
        dopath = nodeopts.get('path', False)
        dolink = nodeopts.get('links', False)
        virts = nodeopts.get('virts', False)
        verbs = nodeopts.get('verbs', True)
        show_storage = nodeopts.get('show:storage', False)

        async for node, path in self.execute():

            pode = node.pack(dorepr=dorepr, virts=virts, verbs=verbs)
            pode[1]['path'] = await path.pack(path=dopath)

            if (nodedata := path.getData(node.nid)) is not None:
                pode[1]['nodedata'] = nodedata

            if dolink:
                pode[1]['links'] = path.links

            if show_storage:
                pode[1]['storage'] = await node.getStorNodes()

            if embeds is not None:
                embdef = embeds.get(node.form.name)
                if embdef is not None:
                    pode[1]['embeds'] = await node.getEmbeds(embdef)
                    if show_storage:
                        await self._joinEmbedStor(pode[1]['storage'], pode[1]['embeds'])
            yield pode

    async def _viewFromOpts(self, opts):

        view = self.view

        if opts is not None:

            viewiden = opts.get('view')
            if viewiden is not None:

                view = self.view.core.views.get(viewiden)
                if view is None:
                    raise s_exc.NoSuchView(mesg=f'No such view iden={viewiden}', iden=viewiden)

                self.confirm(('view', 'read'), gateiden=viewiden)

        return view

    @contextlib.asynccontextmanager
    async def getSubRuntime(self, query, opts=None):
        '''
        Yield a runtime with shared scope that will populate changes upward.
        '''
        async with await self.initSubRuntime(query, opts=opts) as runt:
            yield runt

    async def initSubRuntime(self, query, opts=None, bus=None):
        '''
        Construct and return sub-runtime with a shared scope.
        ( caller must fini )
        '''
        view = await self._viewFromOpts(opts)

        if bus is None:
            bus = self.bus

        runt = await Runtime.anit(query, view, user=self.user, opts=opts, root=self, bus=bus)
        if self.debug:
            runt.debug = True
        runt.asroot = self.asroot
        runt.readonly = self.readonly

        return runt

    @contextlib.asynccontextmanager
    async def getCmdRuntime(self, query, opts=None):
        '''
        Yield a runtime with proper scoping for use in executing a pure storm command.
        '''
        async with await Runtime.anit(query, self.view, user=self.user, opts=opts, bus=self.bus) as runt:
            if self.debug:
                runt.debug = True
            runt.asroot = self.asroot
            runt.readonly = self.readonly
            yield runt

    async def getModRuntime(self, query, opts=None):
        '''
        Construct a non-context managed runtime for use in module imports.
        '''
        runt = await Runtime.anit(query, self.view, user=self.user, opts=opts, bus=self.bus)
        if self.debug:
            runt.debug = True
        runt.asroot = self.asroot
        runt.readonly = self.readonly
        return runt

    async def storm(self, text, opts=None, genr=None):
        '''
        Execute a storm runtime which inherits from this storm runtime.
        '''
        if opts is None:
            opts = {}
        query = await self.view.core.getStormQuery(text)
        async with self.getSubRuntime(query, opts=opts) as runt:
            async for item in runt.execute(genr=genr):
                await asyncio.sleep(0)
                yield item

    async def getOneNode(self, propname, valu, filt=None, cmpr='='):
        '''
        Return exactly 1 node by <prop> <cmpr> <valu>
        '''
        opts = {'vars': {'propname': propname, 'valu': valu}}

        nodes = []
        try:

            async for node in self.view.nodesByPropValu(propname, cmpr, valu):

                await asyncio.sleep(0)

                if filt is not None and not await filt(node):
                    continue

                if len(nodes) == 1:
                    mesg = f'Ambiguous value for single node lookup: {propname}{cmpr}{valu}'
                    raise s_exc.StormRuntimeError(mesg=mesg)

                nodes.append(node)

            if len(nodes) == 1:
                return nodes[0]

        except s_exc.BadTypeValu:
            return None

class Parser:

    def __init__(self, prog=None, descr=None, root=None, model=None, cdef=None):

        if root is None:
            root = self

        if model is None:
            model = s_datamodel.Model()
        self.model = model

        self.prog = prog
        self.descr = descr
        self.cdef = cdef

        self.exc = None

        self.root = root
        self.exited = False
        self.mesgs = []

        self.optargs = {}
        self.posargs = []
        self.allargs = []

        self.inputs = None

        self.reqopts = []

        self.add_argument('--help', '-h', action='store_true', default=False, help='Display the command usage.')

    def set_inputs(self, idefs):
        self.inputs = list(idefs)

    def add_argument(self, *names, **opts):

        assert len(names)

        argtype = opts.get('type')
        if argtype is not None and argtype not in s_schemas.datamodel_basetypes:
            mesg = f'Argument type "{argtype}" is not a valid model type name'
            raise s_exc.BadArg(mesg=mesg, argtype=str(argtype))

        choices = opts.get('choices')
        if choices is not None and opts.get('action') in ('store_true', 'store_false'):
            mesg = f'Argument choices are not supported when action is store_true or store_false'
            raise s_exc.BadArg(mesg=mesg, argtype=str(argtype))

        dest = self._get_dest(names)
        opts.setdefault('dest', dest)
        self.allargs.append((names, opts))

        if opts.get('required'):
            self.reqopts.append((names, opts))

        for name in names:
            self._add_arg(name, opts)

    def _get_dest(self, names):
        names = [n.strip('-').replace('-', '_') for n in names]
        names = list(sorted(names, key=lambda x: len(x)))
        return names[-1]

    def _printf(self, *msgs):
        self.mesgs.extend(msgs)

    def _add_arg(self, name, opts):

        if name.startswith('-'):
            self.optargs[name] = opts
            return

        self.posargs.append((name, opts))

    def _is_opt(self, valu):
        if not isinstance(valu, str):
            return False
        return self.optargs.get(valu) is not None

    async def parse_args(self, argv):

        posargs = []
        todo = collections.deque(argv)

        opts = {}

        while todo:

            item = todo.popleft()

            # non-string args must be positional or nargs to an optarg
            if not isinstance(item, str):
                posargs.append(item)
                continue

            argdef = self.optargs.get(item)
            if argdef is None:
                posargs.append(item)
                continue

            dest = argdef.get('dest')

            oact = argdef.get('action', 'store')
            if oact == 'store_true':
                opts[dest] = True
                continue

            if oact == 'store_false':
                opts[dest] = False
                continue

            if oact == 'append':

                vals = opts.get(dest)
                if vals is None:
                    vals = opts[dest] = []

                fakeopts = {}
                if not await self._get_store(item, argdef, todo, fakeopts):
                    return

                vals.append(fakeopts.get(dest))
                continue

            assert oact == 'store'
            if not await self._get_store(item, argdef, todo, opts):
                return

        # check for help before processing other args
        if opts.pop('help', None):
            mesg = None
            if opts or posargs:
                mesg = f'Extra arguments and flags are not supported with the help flag: {self.prog} {" ".join(argv)}'
            self.help(mesg)
            return

        # process positional arguments
        todo = collections.deque(posargs)

        for name, argdef in self.posargs:
            if not await self._get_store(name, argdef, todo, opts):
                return

        if todo:
            delta = len(posargs) - len(todo)
            mesg = f'Expected {delta} positional arguments. Got {len(posargs)}: {posargs!r}'
            self.help(mesg)
            return

        for _, argdef in self.allargs:
            if 'default' in argdef:
                opts.setdefault(argdef['dest'], argdef['default'])

        for names, argdef in self.reqopts:
            dest = argdef.get('dest')
            if dest not in opts:
                namestr = ','.join(names)
                mesg = f'Missing a required option: {namestr}'
                self.help(mesg)
                return

        retn = argparse.Namespace()

        [setattr(retn, name, valu) for (name, valu) in opts.items()]

        return retn

    async def _get_store(self, name, argdef, todo, opts):

        dest = argdef.get('dest')
        nargs = argdef.get('nargs')
        argtype = argdef.get('type')
        choices = argdef.get('choices')

        vals = []
        if nargs is None:

            if not todo or self._is_opt(todo[0]):
                if name.startswith('-'):
                    mesg = f'An argument is required for {name}.'
                else:
                    mesg = f'The argument <{name}> is required.'
                return self.help(mesg)

            valu = todo.popleft()
            if argtype is not None:
                try:
                    valu = (await self.model.type(argtype).norm(valu))[0]
                except Exception:
                    mesg = f'Invalid value for type ({argtype}): {valu}'
                    return self.help(mesg=mesg)

            if choices is not None and valu not in choices:
                marg = name if name.startswith('-') else f'<{name}>'
                cstr = ', '.join(str(c) for c in choices)
                mesg = f'Invalid choice for argument {marg} (choose from: {cstr}): {valu}'
                return self.help(mesg=mesg)

            opts[dest] = valu
            return True

        if nargs == '?':

            opts.setdefault(dest, argdef.get('default'))

            if todo and not self._is_opt(todo[0]):

                valu = todo.popleft()
                if argtype is not None:
                    try:
                        valu = (await self.model.type(argtype).norm(valu))[0]
                    except Exception:
                        mesg = f'Invalid value for type ({argtype}): {valu}'
                        return self.help(mesg=mesg)

                if choices is not None and valu not in choices:
                    marg = name if name.startswith('-') else f'<{name}>'
                    cstr = ', '.join(str(c) for c in choices)
                    mesg = f'Invalid choice for argument {marg} (choose from: {cstr}): {valu}'
                    return self.help(mesg=mesg)

                opts[dest] = valu

            return True

        if nargs in ('*', '+'):

            while todo and not self._is_opt(todo[0]):

                valu = todo.popleft()

                if argtype is not None:
                    try:
                        valu = (await self.model.type(argtype).norm(valu))[0]
                    except Exception:
                        mesg = f'Invalid value for type ({argtype}): {valu}'
                        return self.help(mesg=mesg)

                if choices is not None and valu not in choices:
                    marg = name if name.startswith('-') else f'<{name}>'
                    cstr = ', '.join(str(c) for c in choices)
                    mesg = f'Invalid choice for argument {marg} (choose from: {cstr}): {valu}'
                    return self.help(mesg=mesg)

                vals.append(valu)

            if nargs == '+' and len(vals) == 0:
                mesg = f'At least one argument is required for {name}.'
                return self.help(mesg)

            opts[dest] = vals
            return True

        for _ in range(nargs):

            if not todo or self._is_opt(todo[0]):
                mesg = f'{nargs} arguments are required for {name}.'
                return self.help(mesg)

            valu = todo.popleft()
            if argtype is not None:
                try:
                    valu = (await self.model.type(argtype).norm(valu))[0]
                except Exception:
                    mesg = f'Invalid value for type ({argtype}): {valu}'
                    return self.help(mesg=mesg)

            if choices is not None and valu not in choices:
                marg = name if name.startswith('-') else f'<{name}>'
                cstr = ', '.join(str(c) for c in choices)
                mesg = f'Invalid choice for argument {marg} (choose from: {cstr}): {valu}'
                return self.help(mesg=mesg)

            vals.append(valu)

        opts[dest] = vals
        return True

    def help(self, mesg=None):

        posnames = [f'<{name}>' for (name, argdef) in self.posargs]

        posargs = ' '.join(posnames)

        if self.descr is not None:
            self._printf('')
            self._printf(self.descr)
            self._printf('')

        self._printf(f'Usage: {self.prog} [options] {posargs}')

        if self.cdef is not None and (endpoints := self.cdef.get('endpoints')):
            self._printf('')
            self._printf('Endpoints:')
            self._printf('')
            base_w = 32
            wrap_w = 120 - base_w
            for endpoint in endpoints:
                path = endpoint['path']
                desc = endpoint.get('desc', '')
                base = f'    {path}'
                wrap_desc = self._wrap_text(desc, wrap_w) if desc else ['']
                self._printf(f'{base:<{base_w - 2}}: {wrap_desc[0]}')
                for ln in wrap_desc[1:]:
                    self._printf(f'{"":<{base_w}}{ln}')

        options = [x for x in self.allargs if x[0][0].startswith('-')]

        self._printf('')
        self._printf('Options:')
        self._printf('')

        for names, argdef in options:
            self._print_optarg(names, argdef)

        if self.posargs:

            self._printf('')
            self._printf('Arguments:')
            self._printf('')

            for name, argdef in self.posargs:
                self._print_posarg(name, argdef)

        if self.inputs:
            self._printf('')
            self._printf('Inputs:')
            self._printf('')
            formsize = max([len(idef['form']) for idef in self.inputs])
            for idef in self.inputs:
                form = idef.get('form').ljust(formsize)
                text = f'    {form}'
                desc = idef.get('help')
                if desc:
                    text += f' - {desc}'
                self._printf(text)

        if mesg is not None:
            self.exc = s_exc.BadArg(mesg=mesg)

        self.exited = True
        return False

    def _wrap_text(self, text, width):
        lines, curline, curlen = [], [], 0
        for word in text.split():
            if curlen + len(word) + bool(curline) > width:
                lines.append(' '.join(curline))
                curline, curlen = [word], len(word)
            else:
                curline.append(word)
                curlen += len(word) + bool(curline)
        if curline:
            lines.append(' '.join(curline))
        return lines

    def _print_optarg(self, names, argdef):

        dest = self._get_dest_str(argdef)
        oact = argdef.get('action', 'store')

        if oact in ('store_true', 'store_false'):
            base = f'  {names[0]}'
        else:
            base = f'  {names[0]} {dest}'

        defval = argdef.get('default', s_common.novalu)
        choices = argdef.get('choices')
        helpstr = argdef.get('help', 'No help available.')

        if defval is not s_common.novalu and oact not in ('store_true', 'store_false'):
            if isinstance(defval, (tuple, list, dict)):
                defval_ls = pprint.pformat(defval, width=120).split('\n')
                defval = '\n'.join(ln.strip() for ln in defval_ls)

            if choices is None:
                if (lambda tst: '\n' in tst if isinstance(tst, str) else False)(defval):
                    helpstr = f'{helpstr} (default: \n{defval})'
                else:
                    helpstr = f'{helpstr} (default: {defval})'
            else:
                cstr = ', '.join(str(c) for c in choices)
                helpstr = f'{helpstr} (default: {defval}, choices: {cstr})'

        elif choices is not None:
            cstr = ', '.join(str(c) for c in choices)
            helpstr = f'{helpstr} (choices: {cstr})'

        helplst = helpstr.split('\n')
        if helplst and not helplst[0].strip():
            helplst = helplst[1:]
        min_space = min((len(ln) - len(ln.lstrip()) for ln in helplst if ln.strip()), default=0)

        base_w = 32
        wrap_w = 120 - base_w

        first = helplst[0][min_space:]
        wrap_first = self._wrap_text(first, wrap_w)
        self._printf(f'{base:<{base_w - 2}}: {wrap_first[0]}')

        for ln in wrap_first[1:]: self._printf(f'{"":<{base_w}}{ln}')
        for ln in helplst[1:]:
            lead_s = len(ln) - len(ln.lstrip())
            rel_ind = lead_s - min_space
            ind = ' ' * (base_w + rel_ind)
            wrapped = self._wrap_text(ln.lstrip(), wrap_w - rel_ind)
            for wl in wrapped:
                self._printf(f'{ind}{wl}')

    def _print_posarg(self, name, argdef):
        dest = self._get_dest_str(argdef)
        helpstr = argdef.get('help', 'No help available')

        choices = argdef.get('choices')
        if choices is not None:
            cstr = ', '.join(str(c) for c in choices)
            helpstr = f'{helpstr} (choices: {cstr})'

        base = f'  {dest}'.ljust(30)
        self._printf(f'{base}: {helpstr}')

    def _get_dest_str(self, argdef):

        dest = argdef.get('dest')
        nargs = argdef.get('nargs')

        if nargs == '*':
            return f'[<{dest}> ...]'

        if nargs == '+':
            return f'<{dest}> [<{dest}> ...]'

        if nargs == '?':
            return f'[{dest}]'

        return f'<{dest}>'

class Cmd:
    '''
    A one line description of the command.

    Command usage details and long form description.

    Example:

        cmd --help

    '''
    name = 'cmd'
    pkgname = ''
    svciden = ''
    asroot = False
    readonly = False

    def __init__(self, runt, runtsafe):

        self.opts = None
        self.argv = None

        self.runt = runt
        self.runtsafe = runtsafe

        self.pars = self.getArgParser()
        self.pars.printf = runt.printf

    def isReadOnly(self):
        return self.readonly

    @classmethod
    def getCmdBrief(cls):
        return cls.__doc__.strip().split('\n')[0]

    def getName(self):
        return self.name

    def getDescr(self):
        return self.__class__.__doc__

    def getArgParser(self):
        return Parser(prog=self.getName(), descr=self.getDescr(), model=self.runt.model)

    async def setArgv(self, argv):

        self.argv = argv

        try:
            self.opts = await self.pars.parse_args(self.argv)
        except s_exc.BadSyntax:  # pragma: no cover
            pass

        for line in self.pars.mesgs:
            await self.runt.printf(line)

        if self.pars.exc is not None:
            raise self.pars.exc

        return not self.pars.exited

    async def execStormCmd(self, runt, genr):  # pragma: no cover
        ''' Abstract base method '''
        raise s_exc.NoSuchImpl(mesg='Subclass must implement execStormCmd')
        for item in genr:
            yield item

    @classmethod
    def getRuntPode(cls):
        ndef = ('syn:cmd', cls.name)
        buid = s_common.buid(ndef)

        props = {
            'doc': cls.getCmdBrief()
        }

        if cls.svciden:
            props['svciden'] = cls.svciden

        if cls.pkgname:
            props['package'] = cls.pkgname

        return (ndef, {
            'iden': s_common.ehex(s_common.buid(ndef)),
            'props': props,
        })

class PureCmd(Cmd):

    # pure commands are all "readonly" safe because their perms are enforced
    # by the underlying runtime executing storm operations that are readonly
    # or not
    readonly = True

    def __init__(self, cdef, runt, runtsafe):
        self.cdef = cdef
        Cmd.__init__(self, runt, runtsafe)
        self.asroot = cdef.get('asroot', False)

    def getDescr(self):
        return self.cdef.get('descr', 'no documentation provided')

    def getName(self):
        return self.cdef.get('name')

    def getArgParser(self):

        pars = Cmd.getArgParser(self)
        for name, opts in self.cdef.get('cmdargs', ()):
            pars.add_argument(name, **opts)

        inputs = self.cdef.get('cmdinputs')
        if inputs:
            pars.set_inputs(inputs)

        pars.cdef = self.cdef
        return pars

    async def execStormCmd(self, runt, genr):

        name = self.getName()
        perm = ('asroot', 'cmd') + tuple(name.split('.'))

        asroot = runt.allowed(perm)
        if self.asroot and not asroot:
            mesg = f'Command ({name}) elevates privileges.  You need perm: asroot.cmd.{name}'
            raise s_exc.AuthDeny(mesg=mesg, user=runt.user.iden, username=runt.user.name)

        # if a command requires perms, check em!
        # ( used to create more intuitive perm boundaries )
        perms = self.cdef.get('perms')
        if perms is not None:
            allowed = False
            for perm in perms:
                if runt.allowed(perm):
                    allowed = True
                    break

            if not allowed:
                permtext = ' or '.join(('.'.join(p) for p in perms))
                mesg = f'Command ({name}) requires permission: {permtext}'
                raise s_exc.AuthDeny(mesg=mesg, user=runt.user.iden, username=runt.user.name)

        text = self.cdef.get('storm')
        query = await runt.view.core.getStormQuery(text)

        cmdopts = s_stormtypes.CmdOpts(self)

        opts = {
            'vars': {
                'cmdopts': cmdopts,
                'cmdconf': self.cdef.get('cmdconf', {}),
            }
        }

        if self.runtsafe:
            data = {'pathvars': {}}
            async def genx():
                async for xnode, xpath in genr:
                    data['pathvars'] = xpath.vars.copy()
                    xpath.initframe(initvars={'cmdopts': cmdopts})
                    yield xnode, xpath

            async with runt.getCmdRuntime(query, opts=opts) as subr:
                subr.asroot = asroot
                async for node, path in subr.execute(genr=genx()):
                    path.finiframe()
                    path.vars.update(data['pathvars'])
                    yield node, path
        else:
            async with runt.getCmdRuntime(query, opts=opts) as subr:
                subr.asroot = asroot

                async for node, path in genr:
                    pathvars = path.vars.copy()
                    async def genx():
                        path.initframe(initvars={'cmdopts': cmdopts})
                        yield node, path

                    async for xnode, xpath in subr.execute(genr=genx()):
                        xpath.finiframe()
                        xpath.vars.update(pathvars)
                        yield xnode, xpath

class DivertCmd(Cmd):
    '''
    Either consume a generator or yield it's results based on a conditional.

    NOTE: This command is purpose built to facilitate the --yield convention
          common to storm commands.

    NOTE: The genr argument must not be a function that returns, else it will
          be invoked for each inbound node.

    Example:
        divert $cmdopts.yield $fooBarBaz()
    '''
    name = 'divert'

    def getArgParser(self):
        pars = Cmd.getArgParser(self)
        pars.add_argument('cond', help='The conditional value for the yield option.')
        pars.add_argument('genr', help='The generator function value that yields nodes.')
        pars.add_argument('--size', default=None, help='The max number of times to iterate the generator.')
        return pars

    async def execStormCmd(self, runt, genr):

        async def run(item):
            if not isinstance(self.opts.genr, types.AsyncGeneratorType):
                raise s_exc.BadArg(mesg='The genr argument must yield nodes')

            size = await s_stormtypes.toint(self.opts.size, noneok=True)
            doyield = await s_stormtypes.tobool(self.opts.cond)

            try:
                count = 0
                if doyield:

                    async for genritem in self.opts.genr:
                        yield genritem
                        count += 1
                        if size is not None and count >= size:
                            break
                else:

                    async for genritem in self.opts.genr:
                        await asyncio.sleep(0)
                        count += 1
                        if size is not None and count >= size:
                            break

                    if item is not None:
                        yield item

            finally:
                await self.opts.genr.aclose()

        empty = True
        async for item in genr:
            empty = False
            async for runitem in run(item):
                yield runitem

        if empty:
            async for runitem in run(None):
                yield runitem

class BatchCmd(Cmd):
    '''
    Run a query with batched sets of nodes.

    The batched query will have the set of inbound nodes available in the
    variable $nodes.

    This command also takes a conditional as an argument. If the conditional
    evaluates to true, the nodes returned by the batched query will be yielded,
    if it evaluates to false, the inbound nodes will be yielded after executing the
    batched query.

    NOTE: This command is intended to facilitate use cases such as queries to external
          APIs with aggregate node values to reduce quota consumption. As this command
          interrupts the node stream, it should be used carefully to avoid unintended
          slowdowns in the pipeline.

    Example:

        // Execute a query with batches of 5 nodes, then yield the inbound nodes
        batch $lib.false --size 5 { $lib.print($nodes) }
    '''
    name = 'batch'

    def getArgParser(self):
        pars = Cmd.getArgParser(self)
        pars.add_argument('cond', help='The conditional value for the yield option.')
        pars.add_argument('query', help='The query to execute with batched nodes.')
        pars.add_argument('--size', default=10,
                          help='The number of nodes to collect before running the batched query (max 10000).')
        return pars

    async def execStormCmd(self, runt, genr):

        if not self.runtsafe:
            mesg = 'batch arguments must be runtsafe.'
            raise s_exc.StormRuntimeError(mesg=mesg)

        size = await s_stormtypes.toint(self.opts.size)
        if size > 10000:
            mesg = f'Specified batch size ({size}) is above the maximum (10000).'
            raise s_exc.StormRuntimeError(mesg=mesg)

        _query = await s_stormtypes.tostr(self.opts.query)
        query = await runt.getStormQuery(_query)
        doyield = await s_stormtypes.tobool(self.opts.cond)

        async with runt.getSubRuntime(query, opts={'vars': {'nodes': []}}) as subr:

            nodeset = []
            pathset = []

            async for node, path in genr:

                nodeset.append(node)
                pathset.append(path)

                if len(nodeset) >= size:
                    await subr.setVar('nodes', nodeset)
                    subp = None
                    async for subp in subr.execute():
                        await asyncio.sleep(0)
                        if doyield:
                            yield subp

                    if not doyield:
                        for item in zip(nodeset, pathset):
                            await asyncio.sleep(0)
                            if subp is not None:
                                item[1].vars.update(subp[1].vars)
                            yield item

                    nodeset.clear()
                    pathset.clear()

            if len(nodeset) > 0:
                await subr.setVar('nodes', nodeset)
                subp = None
                async for subp in subr.execute():
                    await asyncio.sleep(0)
                    if doyield:
                        yield subp

                if not doyield:
                    for item in zip(nodeset, pathset):
                        await asyncio.sleep(0)
                        if subp is not None:
                            item[1].vars.update(subp[1].vars)
                        yield item

class HelpCmd(Cmd):
    '''
    List available information about Storm and brief descriptions of different items.

    Notes:

        If an item is provided, this can be a string or a function.

    Examples:

        // Get all available commands, libraries, types, and their brief descriptions.

        help

        // Only get commands which have "model" in the name.

        help model

        // Get help about the base Storm library

        help $lib

        // Get detailed help about a specific library or library function

        help --verbose $lib.print

        // Get detailed help about a named Storm type

        help --verbose str

        // Get help about a method from a $node object

        <inbound $node> help $node.tags

    '''
    name = 'help'

    def getArgParser(self):
        pars = Cmd.getArgParser(self)
        pars.add_argument('-v', '--verbose', default=False, action='store_true',
                          help='Display detailed help when available.')
        pars.add_argument('item', nargs='?',
                          help='List information about a subset of commands or a specific item.')
        return pars

    async def execStormCmd(self, runt, genr):

        node = None
        async for node, path in genr:
            await self._runHelp(runt)
            yield node, path

        if node is None and self.runtsafe:
            await self._runHelp(runt)

    async def _runHelp(self, runt: Runtime):

        item = self.opts.item

        if item is not None and \
                not isinstance(item, (str, s_node.Node, s_node.Path, s_stormtypes.StormType)) and \
                not callable(item):
            mesg = f'Item must be a Storm type name, a Storm library, or a Storm command name to search for. Got' \
                   f' {await s_stormtypes.totype(item, basetypes=True)}'
            raise s_exc.BadArg(mesg=mesg)

        if isinstance(item, s_stormtypes.Lib):
            await self._handleLibHelp(item, runt, verbose=self.opts.verbose)
            return

        if isinstance(item, s_stormtypes.StormType):
            if item._storm_typename in s_stormtypes.registry.known_types:
                await self._handleTypeHelp(item._storm_typename, runt, verbose=self.opts.verbose)
                return
            raise s_exc.BadArg(mesg=f'Unknown storm type encountered: {s_stormtypes.totype(item, basetypes=True)}')

        if isinstance(item, s_node.Node):
            await self._handleTypeHelp('node', runt, verbose=self.opts.verbose)
            return

        if isinstance(item, s_node.Path):
            await self._handleTypeHelp('node:path', runt, verbose=self.opts.verbose)
            return

        # Handle $lib.inet.http.get / $str.split / $lib.gen.orgByName
        if callable(item):

            if hasattr(item, '__func__'):
                # https://docs.python.org/3/reference/datamodel.html#instance-methods
                await self._handleBoundMethod(item, runt, verbose=self.opts.verbose)
                return

            if hasattr(item, '_storm_runtime_lib_func'):
                await self._handleStormLibMethod(item, runt, verbose=self.opts.verbose)
                return

            styp = await s_stormtypes.totype(item, basetypes=True)
            if styp in ('telepath:proxy:method', 'telepath:proxy:genrmethod'):
                raise s_exc.BadArg(mesg='help does not support Telepath proxy methods.')

            raise s_exc.BadArg(mesg='help does not currently support runtime defined functions.')

        foundtype = False
        if item in s_stormtypes.registry.known_types:
            foundtype = True
            await self._handleTypeHelp(item, runt, verbose=self.opts.verbose)

        return await self._handleGenericCommandHelp(item, runt, foundtype=foundtype)

    async def _handleGenericCommandHelp(self, item, runt, foundtype=False):

        stormcmds = sorted(runt.view.core.getStormCmds())

        if item:
            stormcmds = [c for c in stormcmds if item in c[0]]
            if not stormcmds:
                if not foundtype:
                    await runt.printf(f'No commands found matching "{item}"')
                    return

        stormpkgs = await runt.view.core.getStormPkgs()

        pkgsvcs = {}
        pkgcmds = {}
        pkgmap = {}

        for pkg in stormpkgs:
            svciden = pkg.get('svciden')
            pkgname = pkg.get('name')

            for cmd in pkg.get('commands', []):
                pkgmap[cmd.get('name')] = pkgname

            ssvc = runt.view.core.getStormSvc(svciden)
            if ssvc is not None:
                pkgsvcs[pkgname] = f'{ssvc.name} ({svciden})'

        if stormcmds:

            if foundtype:
                await runt.printf('')
                await runt.printf('*' * 80)
                await runt.printf('')

            await runt.printf('The following Storm commands are available:')

            maxlen = max(len(x[0]) for x in stormcmds)

            for name, ctor in stormcmds:
                cmdinfo = f'{name:<{maxlen}}: {ctor.getCmdBrief()}'
                pkgcmds.setdefault(pkgmap.get(name, 'synapse'), []).append(cmdinfo)

            syncmds = pkgcmds.pop('synapse', [])
            if syncmds:

                await runt.printf(f'package: synapse')

                for cmd in syncmds:
                    await runt.printf(cmd)

                await runt.printf('')

            for name, cmds in sorted(pkgcmds.items()):
                svcinfo = pkgsvcs.get(name)

                if svcinfo:
                    await runt.printf(f'service: {svcinfo}')

                await runt.printf(f'package: {name}')

                for cmd in cmds:
                    await runt.printf(cmd)

                await runt.printf('')

            await runt.printf('For detailed help on any command, use <cmd> --help')

    async def _handleLibHelp(self, lib: s_stormtypes.Lib, runt: Runtime, verbose: bool =False):

        try:
            preamble = self._getChildLibs(lib)
        except s_exc.NoSuchName as e:
            raise s_exc.BadArg(mesg='Help does not currently support imported Storm modules.') from None

        page = s_autodoc.RstHelp()

        if hasattr(lib, '_storm_lib_path'):
            libsinfo = s_stormtypes.registry.getLibDocs(lib)

            s_autodoc.runtimeDocStormTypes(page, libsinfo,
                                           islib=True,
                                           oneline=not verbose,
                                           preamble=preamble,
                                           )
        else:
            page.addLines(*preamble)

        for line in page.lines:
            await runt.printf(line)

    def _getChildLibs(self, lib: s_stormtypes.Lib):
        corelibs = self.runt.view.core.getStormLib(lib.name)
        if corelibs is None:
            raise s_exc.NoSuchName(mesg=f'Cannot find lib name [{lib.name}]')

        data = []
        lines = []

        libbase = ('lib',) + lib.name
        q = collections.deque()
        for child, lnfo in corelibs[1].items():
            q.append(((child,), lnfo))
        while q:
            child, lnfo = q.popleft()
            path = libbase + child
            _, subs, cnfo = lnfo
            ctor = cnfo.get('ctor')
            if ctor:
                data.append((path, ctor))
            for sub, lnfo in subs.items():
                _sub = child + (sub,)
                q.append((_sub, lnfo))
        if not data:
            return lines

        data = sorted(data, key=lambda x: x[0])

        lines.append('The following libraries are available:')
        lines.append('')
        for path, ctor in data:
            name = f'${".".join(path)}'
            desc = ctor.__doc__.strip().split('\n')[0]
            lines.append(f'{name.ljust(30)}: {desc}')
        lines.append('')

        return lines

    async def _handleTypeHelp(self, styp: str, runt: Runtime, verbose: bool =False):
        typeinfo = s_stormtypes.registry.getTypeDocs(styp)
        page = s_autodoc.RstHelp()

        s_autodoc.runtimeDocStormTypes(page, typeinfo,
                                       islib=False,
                                       oneline=not verbose,
                                       )
        for line in page.lines:
            await runt.printf(line)

    async def _handleBoundMethod(self, func, runt: Runtime, verbose: bool =False):
        # Bound methods must be bound to a Lib or Prim object.
        # Determine what they are, get those docs exactly, and then render them.

        cls = func.__self__
        fname = func.__name__

        if isinstance(cls, s_stormtypes.Lib):
            libsinfo = s_stormtypes.registry.getLibDocs(cls)
            for lifo in libsinfo:
                nlocs = []
                for locl in lifo['locals']:
                    ltyp = locl.get('type')
                    if not isinstance(ltyp, dict):
                        continue
                    if ltyp.get('_funcname', '') == fname:
                        nlocs.append(locl)
                lifo['locals'] = nlocs
                if len(lifo['locals']) == 0:
                    await runt.warn(f'Unable to find doc for {func}')

            page = s_autodoc.RstHelp()

            s_autodoc.runtimeDocStormTypes(page, libsinfo,
                                           islib=True,
                                           addheader=False,
                                           oneline=not verbose,
                                           )
            for line in page.lines:
                await runt.printf(line)

        elif isinstance(cls, s_stormtypes.Prim):
            typeinfo = s_stormtypes.registry.getTypeDocs(cls._storm_typename)
            for lifo in typeinfo:
                lifo['locals'] = [loc for loc in lifo['locals'] if loc.get('type', {}).get('_funcname', '') == fname]
                if len(lifo['locals']) == 0:
                    await runt.warn(f'Unable to find doc for {func}')

            page = s_autodoc.RstHelp()

            s_autodoc.runtimeDocStormTypes(page, typeinfo,
                                           islib=False,
                                           oneline=not verbose,
                                           )
            for line in page.lines:
                await runt.printf(line)

        else:  # pragma: no cover
            raise s_exc.StormRuntimeError(mesg=f'Unknown bound method {func}')

    async def _handleStormLibMethod(self, func, runt: Runtime, verbose: bool =False):
        # Storm library methods must be derived from a library definition.
        # Determine the parent lib and get those docs exactly, and then render them.

        cls = getattr(func, '_storm_runtime_lib', None)
        fname = getattr(func, '_storm_runtime_lib_func', None)

        if isinstance(cls, s_stormtypes.Lib):
            libsinfo = s_stormtypes.registry.getLibDocs(cls)
            for lifo in libsinfo:
                nlocs = []
                for locl in lifo['locals']:
                    if locl.get('name') == fname:
                        nlocs.append(locl)
                lifo['locals'] = nlocs
                if len(lifo['locals']) == 0:
                    await runt.warn(f'Unable to find doc for {func}')

            page = s_autodoc.RstHelp()

            s_autodoc.runtimeDocStormTypes(page, libsinfo,
                                           islib=True,
                                           addheader=False,
                                           oneline=not verbose,
                                           )
            for line in page.lines:
                await runt.printf(line)

        else:  # pragma: no cover
            raise s_exc.StormRuntimeError(mesg=f'Unknown runtime lib method {func} {cls} {fname}')

class DiffCmd(Cmd):
    '''
    Generate a list of nodes with changes in the top layer of the current view.

    Examples:

        // Lift all nodes with any changes

        diff

        // Lift ou:org nodes that were added in the top layer.

        diff --prop ou:org

        // Lift inet:ipv4 nodes with the :asn property modified in the top layer.

        diff --prop inet:ipv4:asn

        // Lift the nodes with the tag #cno.mal.redtree added in the top layer.

        diff --tag cno.mal.redtree

        // Lift nodes by multiple tags (results are uniqued)

        diff --tag cno.mal.redtree rep.vt
    '''
    name = 'diff'
    readonly = True

    def getArgParser(self):
        pars = Cmd.getArgParser(self)
        pars.add_argument('--tag', default=None, nargs='*',
                          help='Lift only nodes with the given tag (or tags) in the top layer.')
        pars.add_argument('--prop', default=None, help='Lift nodes with changes to the given property the top layer.')
        return pars

    async def execStormCmd(self, runt, genr):

        if runt.view.parent is None:
            mesg = 'You may only generate a diff in a forked view.'
            raise s_exc.StormRuntimeError(mesg=mesg)

        async for item in genr:
            yield item

        if self.opts.tag and self.opts.prop:
            mesg = 'You may specify --tag *or* --prop but not both.'
            raise s_exc.StormRuntimeError(mesg=mesg)

        if self.opts.tag:

            tagnames = [await s_stormtypes.tostr(tag) for tag in self.opts.tag]

            layr = runt.view.wlyr
            async for nid, sode in layr.liftByTags(tagnames):
                node = await self.runt.view._joinStorNode(nid)
                if node is not None:
                    yield node, runt.initPath(node)

            return

        if self.opts.prop:

            layr = runt.view.wlyr
            propname = await s_stormtypes.tostr(self.opts.prop)

            if (prop := self.runt.view.core.model.prop(propname)) is None:
                mesg = f'The property {propname} does not exist.'
                raise s_exc.NoSuchProp(mesg=mesg)

            if prop.isform:
                liftform = prop.name
                liftprop = None
            else:
                liftform = prop.form.name
                liftprop = prop.name

            async for _, nid, sode in layr.liftByProp(liftform, liftprop):
                if (node := await self.runt.view._joinStorNode(nid)) is not None:
                    yield node, runt.initPath(node)

            async for nid in layr.iterPropTombstones(liftform, liftprop):
                if (node := await self.runt.view._joinStorNode(nid)) is not None:
                    yield node, runt.initPath(node)

            return

        async for nid, sode in runt.view.wlyr.getStorNodes():
            if sode.get('antivalu') is not None:
                node = await runt.view.getDeletedRuntNode(nid)
            else:
                node = await runt.view.getNodeByNid(nid)

            if node is not None:
                yield node, runt.initPath(node)

class CopyToCmd(Cmd):
    '''
    Copy nodes from the current view into another view.

    Examples:

        // Copy all nodes tagged with #cno.mal.redtree to the target view.

        #cno.mal.redtree | copyto 33c971ac77943da91392dadd0eec0571
    '''
    name = 'copyto'

    def getArgParser(self):
        pars = Cmd.getArgParser(self)
        pars.add_argument('--no-data', default=False, action='store_true',
                          help='Do not copy node data to the destination view.')
        pars.add_argument('view', help='The destination view ID to copy the nodes to.')
        return pars

    async def execStormCmd(self, runt, genr):

        if not self.runtsafe:
            mesg = 'copyto arguments must be runtsafe.'
            raise s_exc.StormRuntimeError(mesg=mesg)

        iden = await s_stormtypes.tostr(self.opts.view)

        view = runt.view.core.getView(iden)
        if view is None:
            raise s_exc.NoSuchView(mesg=f'No such view: {iden=}', iden=iden)

        runt.confirm(('view', 'read'), gateiden=view.iden)

        layriden = view.wlyr.iden

        async for node, path in genr:

            runt.confirm(node.form.addperm, gateiden=layriden)
            for name in node.getPropNames():
                runt.confirmPropSet(node.form.props[name], layriden=layriden)

            for tag in node.getTagNames():
                runt.confirm(('node', 'tag', 'add', *tag.split('.')), gateiden=layriden)

            if not self.opts.no_data:
                async for name in node.iterDataKeys():
                    runt.confirm(('node', 'data', 'set', name), gateiden=layriden)

            async with view.getEditor() as editor:

                proto = await editor.addNode(node.ndef[0], node.ndef[1])

                await proto.setMeta('created', node.getMeta('created'))

                for name, valu in node.getProps().items():

                    prop = node.form.prop(name)
                    if prop.info.get('ro'):
                        curv = proto.get(name)
                        if curv is not None and curv != valu:
                            valurepr = prop.type.repr(curv)
                            mesg = f'Cannot overwrite read only property with conflicting ' \
                                   f'value: {node.iden()} {prop.full} = {valurepr}'
                            await runt.warn(mesg)
                            continue

                    await proto.set(name, valu)

                for name, valu in node.getTags():
                    await proto.addTag(name, valu=valu)

                for tagname, tagprops in node._getTagPropsDict().items():
                    for propname, valu in tagprops.items():
                        await proto.setTagProp(tagname, propname, valu)

                if not self.opts.no_data:
                    async for name, valu in node.iterData():
                        await proto.setData(name, valu)

                verbs = {}
                async for verb, n2nid in node.iterEdgesN1():

                    if not verbs.get(verb):
                        runt.confirm(('node', 'edge', 'add', verb), gateiden=layriden)
                        verbs[verb] = True

                    await proto.addEdge(verb, n2nid)

                # for the reverse edges, we'll need to make edits to the n1 node
                async for verb, n1nid in node.iterEdgesN2():

                    if not verbs.get(verb):
                        runt.confirm(('node', 'edge', 'add', verb), gateiden=layriden)
                        verbs[verb] = True

                    n1proto = await editor.getNodeByNid(n1nid)
                    if n1proto is not None:
                        await n1proto.addEdge(verb, node.nid, n2form=node.form.name)

            yield node, path

class MergeCmd(Cmd):
    '''
    Merge edits from the incoming nodes down to the next layer.

    NOTE: This command requires the current view to be a fork.

    NOTE: The arguments for including/excluding tags can accept tag glob
          expressions for specifying tags. For more information on tag glob
          expressions, check the Synapse documentation for $node.globtags().

    NOTE: If --wipe is specified, and there are nodes that cannot be merged,
          they will be skipped (with a warning printed) and removed when
          the top layer is replaced. This should occur infrequently, for example,
          when a form is locked due to deprecation, a form no longer exists,
          or the data at rest fails normalization.

    Examples:

        // Having tagged a new #cno.mal.redtree subgraph in a forked view...

        #cno.mal.redtree | merge --apply

        // Print out what the merge command *would* do but dont.

        #cno.mal.redtree | merge

        // Merge any org nodes with changes in the top layer.

        diff | +ou:org | merge --apply

        // Merge all tags other than cno.* from ou:org nodes with edits in the
        // top layer.

        diff | +ou:org | merge --only-tags --exclude-tags cno.** --apply

        // Merge only tags rep.vt.* and rep.whoxy.* from ou:org nodes with edits
        // in the top layer.

        diff | +ou:org | merge --include-tags rep.vt.* rep.whoxy.* --apply

        // Lift only inet:ipv4 nodes with a changed :asn property in top layer
        // and merge all changes.

        diff --prop inet:ipv4:asn | merge --apply

        // Lift only nodes with an added #cno.mal.redtree tag in the top layer and merge them.

        diff --tag cno.mal.redtree | merge --apply
    '''
    name = 'merge'

    def getArgParser(self):
        pars = Cmd.getArgParser(self)
        pars.add_argument('--apply', default=False, action='store_true',
                          help='Execute the merge changes.')
        pars.add_argument('--wipe', default=False, action='store_true',
                          help='Replace the top layer in the view with a fresh layer.')
        pars.add_argument('--no-tags', default=False, action='store_true',
                          help='Do not merge tags/tagprops or syn:tag nodes.')
        pars.add_argument('--only-tags', default=False, action='store_true',
                          help='Only merge tags/tagprops or syn:tag nodes.')
        pars.add_argument('--include-tags', default=[], nargs='*',
                          help='Include specific tags/tagprops or syn:tag nodes when '
                               'merging, others are ignored. Tag glob expressions may '
                               'be used to specify the tags.')
        pars.add_argument('--exclude-tags', default=[], nargs='*',
                          help='Exclude specific tags/tagprops or syn:tag nodes from merge.'
                               'Tag glob expressions may be used to specify the tags.')
        pars.add_argument('--include-props', default=[], nargs='*',
                          help='Include specific props when merging, others are ignored.')
        pars.add_argument('--exclude-props', default=[], nargs='*',
                          help='Exclude specific props from merge.')
        pars.add_argument('--diff', default=False, action='store_true',
                          help='Enumerate all changes in the current layer.')
        return pars

    def _getTagFilter(self):
        if self.opts.include_tags:
            globs = s_cache.TagGlobs()
            for name in self.opts.include_tags:
                globs.add(name, True)

            def tagfilter(tag):
                if globs.get(tag):
                    return False
                return True

            return tagfilter

        if self.opts.exclude_tags:
            globs = s_cache.TagGlobs()
            for name in self.opts.exclude_tags:
                globs.add(name, True)

            def tagfilter(tag):
                if globs.get(tag):
                    return True
                return False

            return tagfilter

        return None

    def _getPropFilter(self):
        if self.opts.include_props:

            _include_props = set(self.opts.include_props)

            def propfilter(prop):
                return prop not in _include_props

            return propfilter

        if self.opts.exclude_props:

            _exclude_props = set(self.opts.exclude_props)

            def propfilter(prop):
                return prop in _exclude_props

            return propfilter

        return None

    async def _checkNodePerms(self, node, sode, runt, allows):

        core = runt.view.core
        layr0 = runt.view.wlyr.iden
        layr1 = runt.view.layers[1].iden

        if not allows['formtombs'] and sode.get('antivalu') is not None:
            runt.confirm(('node', 'del', node.form.name), gateiden=layr1)
            return

        if not allows['forms'] and sode.get('valu') is not None:
            if not self.opts.wipe:
                runt.confirm(('node', 'del', node.form.name), gateiden=layr0)
            runt.confirm(('node', 'add', node.form.name), gateiden=layr1)

        if not allows['props']:
            for name in sode.get('props', {}).keys():
                prop = node.form.prop(name)
                if not self.opts.wipe:
                    runt.confirmPropDel(prop, layriden=layr0)
                runt.confirmPropSet(prop, layriden=layr1)

        if not allows['proptombs']:
            for name in sode.get('antiprops', {}).keys():
                prop = node.form.prop(name)
                runt.confirmPropDel(prop, layriden=layr1)

        if not allows['tags']:

            tags = []
            tagadds = []
            for tag, valu in sode.get('tags', {}).items():
                if valu != (None, None, None):
                    tagadds.append(tag)
                    tagperm = tuple(tag.split('.'))
                    if not self.opts.wipe:
                        runt.confirm(('node', 'tag', 'del') + tagperm, gateiden=layr0)
                    runt.confirm(('node', 'tag', 'add') + tagperm, gateiden=layr1)
                else:
                    tags.append((len(tag), tag))

            for _, tag in sorted(tags, reverse=True):
                look = tag + '.'
                if any([tagadd.startswith(look) for tagadd in tagadds]):
                    continue

                tagadds.append(tag)
                tagperm = tuple(tag.split('.'))
                if not self.opts.wipe:
                    runt.confirm(('node', 'tag', 'del') + tagperm, gateiden=layr0)
                runt.confirm(('node', 'tag', 'add') + tagperm, gateiden=layr1)

            for tag in sode.get('tagprops', {}).keys():
                tagperm = tuple(tag.split('.'))
                if not self.opts.wipe:
                    runt.confirm(('node', 'tag', 'del') + tagperm, gateiden=layr0)
                runt.confirm(('node', 'tag', 'add') + tagperm, gateiden=layr1)

        if not allows['tagtombs']:
            for tag in sode.get('antitags', {}).keys():
                tagperm = tuple(tag.split('.'))
                runt.confirm(('node', 'tag', 'del') + tagperm, gateiden=layr1)

            for tag in sode.get('antitagprops', {}).keys():
                tagperm = tuple(tag.split('.'))
                runt.confirm(('node', 'tag', 'del') + tagperm, gateiden=layr1)

        if not (allows['ndata'] and allows['ndatatombs']):
            async for abrv, tomb in runt.view.wlyr.iterNodeDataKeys(node.nid):
                name = core.getAbrvIndx(abrv)[0]
                if tomb:
                    runt.confirm(('node', 'data', 'del', name), gateiden=layr1)
                else:
                    if not self.opts.wipe:
                        runt.confirm(('node', 'data', 'del', name), gateiden=layr0)
                    runt.confirm(('node', 'data', 'set', name), gateiden=layr1)

        if not (allows['edges'] and allows['edgetombs']):
            async for vabrv, tomb in runt.view.wlyr.iterNodeEdgeVerbsN1(node.nid):
                verb = core.getAbrvIndx(vabrv)[0]
                if tomb:
                    runt.confirm(('node', 'edge', 'del', verb), gateiden=layr1)
                else:
                    if not self.opts.wipe:
                        runt.confirm(('node', 'edge', 'del', verb), gateiden=layr0)
                    runt.confirm(('node', 'edge', 'add', verb), gateiden=layr1)

    async def execStormCmd(self, runt, genr):

        if runt.view.parent is None:
            mesg = 'You may only merge nodes in forked views'
            raise s_exc.CantMergeView(mesg=mesg)

        if self.opts.wipe:
            mesg = 'merge --wipe requires view admin'
            runt.reqAdmin(gateiden=runt.view.iden, mesg=mesg)
            runt.confirm(('layer', 'del'), gateiden=runt.view.layers[0].iden)

        notags = self.opts.no_tags
        onlytags = self.opts.only_tags
        doapply = self.opts.apply

        tagfilter = self._getTagFilter()
        propfilter = self._getPropFilter()

        core = runt.view.core
        layr0 = runt.view.wlyr
        layr1 = runt.view.layers[1]

        doperms = doapply and not (runt.isAdmin(gateiden=layr0.iden) and runt.isAdmin(gateiden=layr1.iden))

        if doperms:
            if not self.opts.wipe:
                allows = {
                    'forms': runt.user.allowed(('node', 'del'), gateiden=layr0.iden, deepdeny=True) and
                             runt.user.allowed(('node', 'add'), gateiden=layr1.iden, deepdeny=True),
                    'props': runt.user.allowed(('node', 'prop', 'del'), gateiden=layr0.iden, deepdeny=True) and
                             runt.user.allowed(('node', 'prop', 'set'), gateiden=layr1.iden, deepdeny=True),
                    'tags': runt.user.allowed(('node', 'tag', 'del'), gateiden=layr0.iden, deepdeny=True) and
                            runt.user.allowed(('node', 'tag', 'add'), gateiden=layr1.iden, deepdeny=True),
                    'ndata': runt.user.allowed(('node', 'data', 'del'), gateiden=layr0.iden, deepdeny=True) and
                             runt.user.allowed(('node', 'data', 'set'), gateiden=layr1.iden, deepdeny=True),
                    'edges': runt.user.allowed(('node', 'edge', 'del'), gateiden=layr0.iden, deepdeny=True) and
                             runt.user.allowed(('node', 'edge', 'add'), gateiden=layr1.iden, deepdeny=True),
                    'formtombs': runt.user.allowed(('node', 'del'), gateiden=layr1.iden, deepdeny=True),
                    'proptombs': runt.user.allowed(('node', 'prop', 'del'), gateiden=layr1.iden, deepdeny=True),
                    'tagtombs': runt.user.allowed(('node', 'tag', 'del'), gateiden=layr1.iden, deepdeny=True),
                    'ndatatombs': runt.user.allowed(('node', 'data', 'del'), gateiden=layr1.iden, deepdeny=True),
                    'edgetombs': runt.user.allowed(('node', 'edge', 'del'), gateiden=layr1.iden, deepdeny=True),
                }
            else:
                allows = {
                    'forms': runt.user.allowed(('node', 'add'), gateiden=layr1.iden, deepdeny=True),
                    'props': runt.user.allowed(('node', 'prop', 'set'), gateiden=layr1.iden, deepdeny=True),
                    'tags': runt.user.allowed(('node', 'tag', 'add'), gateiden=layr1.iden, deepdeny=True),
                    'ndata': runt.user.allowed(('node', 'data', 'set'), gateiden=layr1.iden, deepdeny=True),
                    'edges': runt.user.allowed(('node', 'edge', 'add'), gateiden=layr1.iden, deepdeny=True),
                    'formtombs': runt.user.allowed(('node', 'del'), gateiden=layr1.iden, deepdeny=True),
                    'proptombs': runt.user.allowed(('node', 'prop', 'del'), gateiden=layr1.iden, deepdeny=True),
                    'tagtombs': runt.user.allowed(('node', 'tag', 'del'), gateiden=layr1.iden, deepdeny=True),
                    'ndatatombs': runt.user.allowed(('node', 'data', 'del'), gateiden=layr1.iden, deepdeny=True),
                    'edgetombs': runt.user.allowed(('node', 'edge', 'del'), gateiden=layr1.iden, deepdeny=True),
                }

            doperms = not all(allows.values())

        if self.opts.diff:

            async for node, path in genr:
                yield node, path

            async def diffgenr():
                async for nid, sode in runt.view.wlyr.getStorNodes():
                    node = await runt.view.getNodeByNid(nid, tombs=True)
                    if node is not None:
                        yield node, runt.initPath(node)

            genr = diffgenr()

        meta = {'user': runt.user.iden}

        if doapply:
            editor = s_editor.NodeEditor(runt.view.parent, user=runt.user, meta=meta)

        async for node, path in genr:

            if node.ndef[0] == 'syn:deleted':
                node = await runt.view.getNodeByNid(node.nid, tombs=True)
                if node is None:
                    continue

            # the timestamp for the adds/subs of each node merge will match
            nodeiden = node.iden()
            meta['time'] = s_common.now()

            sodes = await node.getStorNodes()
            sode = sodes[0]

            subs = []

            # check all node perms first
            if doperms:
                await self._checkNodePerms(node, sode, runt, allows)

            form = node.form.name
            if form == 'syn:tag':
                if notags:
                    await asyncio.sleep(0)
                    continue
            else:
                # avoid merging a tag if the node won't exist below us
                if onlytags:
                    skip = True
                    for undr in sodes[1:]:
                        if undr.get('valu') is not None:
                            skip = False
                            break
                        elif undr.get('antivalu') is not None:
                            break

                    if skip:
                        await asyncio.sleep(0)
                        continue

            protonode = None
            delnode = False
            if not onlytags or form == 'syn:tag':

                if sode.get('antivalu') is not None:
                    if tagfilter is not None and form == 'syn:tag' and tagfilter(node.ndef[1]):
                        await asyncio.sleep(0)
                        continue

                    if not doapply:
                        await runt.printf(f'{nodeiden} delete {form} = {node.repr()}')
                    else:
                        protonode = await editor.getNodeByNid(node.nid)
                        if protonode is None:
                            await asyncio.sleep(0)
                            continue

                        await protonode.delEdgesN2(meta=meta)
                        await protonode.delete()

                        addedits = editor.getNodeEdits()
                        if addedits:
                            await runt.view.parent.storNodeEdits(addedits, meta=meta)

                        if not self.opts.wipe:
                            subedits = [(s_common.int64un(node.nid), node.form.name, [(s_layer.EDIT_NODE_TOMB_DEL, ())])]
                            await runt.view.saveNodeEdits(subedits, meta=meta)

                    continue

                if (valu := sode.get('valu')) is not None:

                    if tagfilter is not None and form == 'syn:tag' and tagfilter(valu[0]):
                        await asyncio.sleep(0)
                        continue

                    ctime = sode['meta']['created'][0]

                    if not doapply:
                        await runt.printf(f'{nodeiden} {form} = {node.repr()}')
                        mtyp = self.runt.model.metatypes['created']
                        await runt.printf(f'{nodeiden} {form}.created = {mtyp.repr(ctime)}')
                    else:
                        delnode = True
                        try:
                            protonode = await editor.addNode(form, valu[0])
                        except (s_exc.BadTypeValu, s_exc.IsDeprLocked) as e:
                            await runt.warn(e.errinfo.get('mesg'))
                            await asyncio.sleep(0)
                            continue

                        await protonode.setMeta('created', ctime)

                elif doapply:
                    try:
                        protonode = await editor.addNode(form, node.ndef[1], norminfo={})
                    except (s_exc.BadTypeValu, s_exc.IsDeprLocked) as e:
                        await runt.warn(e.errinfo.get('mesg'))
                        await asyncio.sleep(0)
                        continue

                for name, (valu, stortype, _) in sode.get('props', {}).items():

                    prop = node.form.prop(name)
                    if propfilter is not None:
                        if propfilter(prop.full):
                            continue

                    if prop.info.get('ro'):
                        isset = False
                        for undr in sodes[1:]:
                            props = undr.get('props')
                            if props is not None:
                                curv = props.get(name)
                                if curv is not None:
                                    isset = curv[0] != valu
                                    break

                        if isset:
                            valurepr = prop.type.repr(curv[0])
                            mesg = f'Cannot merge read only property with conflicting ' \
                                   f'value: {nodeiden} {form}:{name} = {valurepr}'
                            await runt.warn(mesg)
                            continue

                    if not doapply:
                        valurepr = prop.type.repr(valu)
                        await runt.printf(f'{nodeiden} {form}:{name} = {valurepr}')
                    else:
                        await protonode.set(name, valu)
                        if not self.opts.wipe:
                            subs.append((s_layer.EDIT_PROP_DEL, (name,)))

                for name in sode.get('antiprops', {}).keys():
                    if not doapply:
                        await runt.printf(f'{nodeiden} delete {form}:{name}')
                    else:
                        await protonode.pop(name)
                        if not self.opts.wipe:
                            subs.append((s_layer.EDIT_PROP_TOMB_DEL, (name,)))

            if doapply and protonode is None:
                try:
                    protonode = await editor.addNode(form, node.ndef[1], norminfo={})
                except (s_exc.BadTypeValu, s_exc.IsDeprLocked) as e:
                    await runt.warn(e.errinfo.get('mesg'))
                    await asyncio.sleep(0)
                    continue

            if not notags:
                for tag, valu in sode.get('tags', {}).items():

                    if tagfilter is not None and tagfilter(tag):
                        continue

                    if not doapply:
                        valurepr = ''
                        if valu != (None, None, None):
                            tagrepr = runt.model.type('ival').repr(valu)
                            valurepr = f' = {tagrepr}'
                        await runt.printf(f'{nodeiden} {form}#{tag}{valurepr}')
                    else:
                        await protonode.addTag(tag, valu)
                        if not self.opts.wipe:
                            subs.append((s_layer.EDIT_TAG_DEL, (tag,)))

                for tag in sode.get('antitags', {}).keys():

                    if tagfilter is not None and tagfilter(tag):
                        continue

                    if not doapply:
                        await runt.printf(f'{nodeiden} delete {form}#{tag}')
                    else:
                        await protonode.delTag(tag)
                        if not self.opts.wipe:
                            subs.append((s_layer.EDIT_TAG_TOMB_DEL, (tag,)))

                for tag, tagdict in sode.get('tagprops', {}).items():

                    if tagfilter is not None and tagfilter(tag):
                        continue

                    for prop, (valu, stortype) in tagdict.items():
                        if not doapply:
                            valurepr = repr(valu)
                            await runt.printf(f'{nodeiden} {form}#{tag}:{prop} = {valurepr}')
                        else:
                            await protonode.setTagProp(tag, prop, valu)
                            if not self.opts.wipe:
                                subs.append((s_layer.EDIT_TAGPROP_DEL, (tag, prop)))

                for tag, tagdict in sode.get('antitagprops', {}).items():

                    if tagfilter is not None and tagfilter(tag):
                        continue

                    for prop in tagdict.keys():
                        if not doapply:
                            await runt.printf(f'{nodeiden} delete {form}#{tag}:{prop}')
                        else:
                            await protonode.delTagProp(tag, prop)
                            if not self.opts.wipe:
                                subs.append((s_layer.EDIT_TAGPROP_TOMB_DEL, (tag, prop)))

            if not onlytags or form == 'syn:tag':

                async for abrv, valu, tomb in s_coro.pause(layr0.iterNodeData(node.nid)):
                    name = core.getAbrvIndx(abrv)[0]
                    if tomb:
                        if not doapply:
                            await runt.printf(f'{nodeiden} delete {form} DATA {name}')
                        else:
                            await protonode.popData(name)
                            if not self.opts.wipe:
                                subs.append((s_layer.EDIT_NODEDATA_TOMB_DEL, (name,)))
                    else:
                        if not doapply:
                            valurepr = repr(valu)
                            await runt.printf(f'{nodeiden} {form} DATA {name} = {valurepr}')
                        else:
                            await protonode.setData(name, valu)
                            if not self.opts.wipe:
                                subs.append((s_layer.EDIT_NODEDATA_DEL, (name,)))

                async for abrv, n2nid, tomb in s_coro.pause(layr0.iterNodeEdgesN1(node.nid)):
                    verb = core.getAbrvIndx(abrv)[0]
                    if tomb:
                        if not doapply:
                            dest = s_common.ehex(core.getBuidByNid(n2nid))
                            await runt.printf(f'{nodeiden} delete {form} -({verb})> {dest}')
                        else:
                            await protonode.delEdge(verb, n2nid)
                            if not self.opts.wipe:
                                subs.append((s_layer.EDIT_EDGE_TOMB_DEL, (verb, s_common.int64un(n2nid))))
                    else:
                        if not doapply:
                            dest = s_common.ehex(core.getBuidByNid(n2nid))
                            await runt.printf(f'{nodeiden} {form} +({verb})> {dest}')
                        else:
                            await protonode.addEdge(verb, n2nid)
                            if not self.opts.wipe:
                                subs.append((s_layer.EDIT_EDGE_DEL, (verb, s_common.int64un(n2nid))))

            if delnode and not self.opts.wipe:
                subs.append((s_layer.EDIT_NODE_DEL, ()))

            if doapply:
                await editor.flushEdits()

                if subs:
                    subedits = [(s_common.int64un(node.nid), node.form.name, subs)]
                    await runt.view.saveNodeEdits(subedits, meta=meta)

            if node.hasvalu():
                yield node, path

        runt.view.clearCache()
        if doapply and self.opts.wipe:
            await runt.view.swapLayer()

class MoveNodesCmd(Cmd):
    '''
    Move storage nodes between layers.

    Storage nodes will be removed from the source layers and the resulting
    storage node in the destination layer will contain the merged values (merged
    in bottom up layer order by default).

    By default, when the resulting merged value is a tombstone, any current value
    in the destination layer will be deleted and the tombstone will be removed. The
    --preserve-tombstones option may be used to add the tombstone to the destination
    layer in addition to deleting any current value.

    Examples:

        // Move storage nodes for ou:org nodes to the top layer

        ou:org | movenodes --apply

        // Print out what the movenodes command *would* do but dont.

        ou:org | movenodes

        // In a view with many layers, only move storage nodes from the bottom layer
        // to the top layer.

        $layers = $lib.view.get().layers
        $top = $layers.0.iden
        $bot = $layers."-1".iden

        ou:org | movenodes --srclayers $bot --destlayer $top

        // In a view with many layers, move storage nodes to the top layer and
        // prioritize values from the bottom layer over the other layers.

        $layers = $lib.view.get().layers
        $top = $layers.0.iden
        $mid = $layers.1.iden
        $bot = $layers.2.iden

        ou:org | movenodes --precedence $bot $top $mid
    '''
    name = 'movenodes'

    def getArgParser(self):
        pars = Cmd.getArgParser(self)
        pars.add_argument('--apply', default=False, action='store_true',
                          help='Execute the move changes.')
        pars.add_argument('--srclayers', default=None, nargs='*',
                          help='Specify layers to move storage nodes from (defaults to all below the top layer)')
        pars.add_argument('--destlayer', default=None,
                          help='Layer to move storage nodes to (defaults to the top layer)')
        pars.add_argument('--precedence', default=None, nargs='*',
                          help='Layer precedence for resolving conflicts (defaults to bottom up)')
        pars.add_argument('--preserve-tombstones', default=False, action='store_true',
                          help='Add tombstones to the destination layer in addition to deleting the current value.')
        return pars

    async def _checkNodePerms(self, node, sodes):

        for layr, sode in sodes.items():
            if layr == self.destlayr:
                continue

            if sode.get('valu') is not None:
                self.runt.confirm(('node', 'del', node.form.name), gateiden=layr)
                self.runt.confirm(('node', 'add', node.form.name), gateiden=self.destlayr)

            if sode.get('antivalu') is not None:
                self.runt.confirm(('node', 'del', node.form.name), gateiden=self.destlayr)

            for name in sode.get('props', {}).keys():
                full = node.form.prop(name).full
                self.runt.confirm(('node', 'prop', 'del', full), gateiden=layr)
                self.runt.confirm(('node', 'prop', 'set', full), gateiden=self.destlayr)

            for name in sode.get('antiprops', {}).keys():
                full = node.form.prop(name).full
                self.runt.confirm(('node', 'prop', 'del', full), gateiden=self.destlayr)

            for tag in sode.get('tags', {}).keys():
                tagperm = tuple(tag.split('.'))
                self.runt.confirm(('node', 'tag', 'del') + tagperm, gateiden=layr)
                self.runt.confirm(('node', 'tag', 'add') + tagperm, gateiden=self.destlayr)

            for tag in sode.get('antitags', {}).keys():
                tagperm = tuple(tag.split('.'))
                self.runt.confirm(('node', 'tag', 'del') + tagperm, gateiden=self.destlayr)

            for tag, tagdict in sode.get('tagprops', {}).items():
                for prop in tagdict.keys():
                    tagperm = tuple(tag.split('.'))
                    self.runt.confirm(('node', 'tag', 'del') + tagperm, gateiden=layr)
                    self.runt.confirm(('node', 'tag', 'add') + tagperm, gateiden=self.destlayr)

            for tag, tagdict in sode.get('antitagprops', {}).items():
                for prop in tagdict.keys():
                    tagperm = tuple(tag.split('.'))
                    self.runt.confirm(('node', 'tag', 'del') + tagperm, gateiden=self.destlayr)

            async for abrv, tomb in self.lyrs[layr].iterNodeDataKeys(node.nid):
                name = self.core.getAbrvIndx(abrv)[0]
                if tomb:
                    self.runt.confirm(('node', 'data', 'del', name), gateiden=self.destlayr)
                else:
                    self.runt.confirm(('node', 'data', 'del', name), gateiden=layr)
                    self.runt.confirm(('node', 'data', 'set', name), gateiden=self.destlayr)

            for verb in sode.get('n1verbs', {}).keys():
                self.runt.confirm(('node', 'edge', 'del', verb), gateiden=layr)
                self.runt.confirm(('node', 'edge', 'add', verb), gateiden=self.destlayr)

            for verb in sode.get('n1antiverbs', {}).keys():
                self.runt.confirm(('node', 'edge', 'del', verb), gateiden=self.destlayr)

    async def execStormCmd(self, runt, genr):

        if not self.runtsafe:
            mesg = 'movenodes arguments must be runtsafe.'
            raise s_exc.StormRuntimeError(mesg=mesg)

        if len(runt.view.layers) < 2:
            mesg = 'You may only move nodes in views with multiple layers.'
            raise s_exc.StormRuntimeError(mesg=mesg)

        layridens = {layr.iden: layr for layr in runt.view.layers}

        if self.opts.srclayers:
            srclayrs = self.opts.srclayers
            for layr in srclayrs:
                if layr not in layridens:
                    mesg = f'No layer with iden {layr} in this view, cannot move nodes.'
                    raise s_exc.BadOperArg(mesg=mesg, layr=layr)
        else:
            srclayrs = [layr.iden for layr in runt.view.layers[1:]]

        if self.opts.destlayer:
            self.destlayr = self.opts.destlayer
            if self.destlayr not in layridens:
                mesg = f'No layer with iden {self.destlayr} in this view, cannot move nodes.'
                raise s_exc.BadOperArg(mesg=mesg, layr=self.destlayr)
        else:
            self.destlayr = runt.view.wlyr.iden

        if self.destlayr in srclayrs:
            mesg = f'Source layer {self.destlayr} cannot also be the destination layer.'
            raise s_exc.StormRuntimeError(mesg=mesg)

        self.adds = []
        self.subs = {}
        self.lyrs = {}
        self.runt = runt
        self.core = self.runt.view.core

        if self.opts.precedence:
            layrlist = srclayrs + [self.destlayr]
            for layr in self.opts.precedence:
                if layr not in layridens:
                    mesg = f'No layer with iden {layr} in this view, cannot be used to specify precedence.'
                    raise s_exc.BadOperArg(mesg=mesg, layr=layr)
                layrlist.remove(layr)

            if len(layrlist) > 0:
                mesg = 'All source layers and the destination layer must be included when ' \
                       f'specifying precedence (missing {layrlist}).'
                raise s_exc.BadOperArg(mesg=mesg, layrlist=layrlist)
            layerord = self.opts.precedence
        else:
            layerord = layridens.keys()

        for layr in layerord:
            if layr == self.destlayr or layr in srclayrs:
                self.lyrs[layr] = layridens[layr]

            if layr in srclayrs:
                self.subs[layr] = []

        async for node, path in genr:

            # the timestamp for the adds/subs of each node merge will match
            nodeiden = node.iden()
            meta = {'user': runt.user.iden, 'time': s_common.now()}

            sodes = {}
            for layr in self.lyrs.keys():
                sodes[layr] = self.lyrs[layr].getStorNode(node.nid)

            destsode = sodes[self.destlayr]

            # check all perms
            if self.opts.apply:
                await self._checkNodePerms(node, sodes)

            addnode = False
            delnode = False
            delnodes = []
            for layr, sode in sodes.items():

                valu = sode.get('valu')
                if valu is not None:
                    valurepr = node.form.type.repr(valu[0])
                    if not layr == self.destlayr:
                        if not self.opts.apply:
                            await runt.printf(f'{self.destlayr} add {nodeiden} {node.form.name} = {valurepr}')
                            await runt.printf(f'{layr} delete {nodeiden} {node.form.name} = {valurepr}')
                        else:
                            if not addnode and not delnode:
                                self.adds.append((s_layer.EDIT_NODE_ADD, valu, ()))
                            delnodes.append((layr, valu))

                    if not delnode:
                        addnode = True

                    continue

                if sode.get('antivalu') is not None:
                    if not addnode:
                        delnode = True

                    if not layr == self.destlayr:
                        if not self.opts.apply:
                            if (valu := destsode.get('valu')) is not None:
                                valurepr = node.form.type.repr(valu[0])

                                await runt.printf(f'{self.destlayr} delete {nodeiden} {node.form.name} = {valurepr}')
                            await runt.printf(f'{layr} delete tombstone {nodeiden} {node.form.name}')

                            if self.opts.preserve_tombstones:
                                await runt.printf(f'{self.destlayr} tombstone {nodeiden} {node.form.name}')

                        else:
                            self.subs[layr].append((s_layer.EDIT_NODE_TOMB_DEL, ()))

            await self._moveMeta(node, sodes, meta, delnode)
            await self._moveProps(node, sodes, meta, delnode)
            await self._moveTags(node, sodes, meta, delnode)
            await self._moveTagProps(node, sodes, meta, delnode)
            await self._moveNodeData(node, meta, delnode)
            await self._moveEdges(node, meta, delnode)

            for layr, valu in delnodes:
                edit = [(s_common.int64un(node.nid), node.form.name, [(s_layer.EDIT_NODE_DEL, ())])]
                await self.lyrs[layr].saveNodeEdits(edit, meta=meta)

            if delnode and destsode.get('antivalu') is None:
                if (valu := destsode.get('valu')) is not None:
                    self.adds.append((s_layer.EDIT_NODE_DEL, ()))

                if (tags := destsode.get('tags')) is not None:
                    for name in sorted(tags.keys(), key=lambda t: len(t), reverse=True):
                        self.adds.append((s_layer.EDIT_TAG_DEL, (name,)))

                if (props := destsode.get('props')) is not None:
                    for name, stortype in props.items():
                        self.adds.append((s_layer.EDIT_PROP_DEL, (name,)))

                if (tagprops := destsode.get('tagprops')) is not None:
                    for tag, props in tagprops.items():
                        for name, stortype in props.items():
                            self.adds.append((s_layer.EDIT_TAGPROP_DEL, (tag, name)))

                if self.opts.preserve_tombstones:
                    self.adds.append((s_layer.EDIT_NODE_TOMB, ()))

                    if (tags := destsode.get('antitags')) is not None:
                        for tag in sorted(tags.keys(), key=lambda t: len(t), reverse=True):
                            self.adds.append((s_layer.EDIT_TAG_TOMB_DEL, (tag,)))

                    if (props := destsode.get('antiprops')) is not None:
                        for prop in props.keys():
                            self.adds.append((s_layer.EDIT_PROP_TOMB_DEL, (prop,)))

                    if (tagprops := destsode.get('antitagprops')) is not None:
                        for tag, props in tagprops.items():
                            for name in props.keys():
                                self.adds.append((s_layer.EDIT_TAGPROP_TOMB_DEL, (tag, name)))

                await self._sync(node, meta)

            # yield the node if it still has a value
            if node.hasvalu():
                yield node, path

    async def _sync(self, node, meta):

        if not self.opts.apply:
            return

        intnid = s_common.int64un(node.nid)

        if self.adds:
            addedits = [(intnid, node.form.name, self.adds)]
            await self.lyrs[self.destlayr].saveNodeEdits(addedits, meta=meta)
            self.adds.clear()

        for srclayr, edits in self.subs.items():
            if edits:
                subedits = [(intnid, node.form.name, edits)]
                await self.lyrs[srclayr].saveNodeEdits(subedits, meta=meta)
                edits.clear()

    async def _moveMeta(self, node, sodes, meta, delnode):

        movevals = {}
        form = node.form.name
        nodeiden = node.iden()

        for layr, sode in sodes.items():
            if (mdict := sode.get('meta')) is None or (valu := mdict.get('created')) is None:
                continue

            if (oldv := movevals.get('created')) is not s_common.novalu:
                if oldv is None:
                    movevals['created'] = valu[0]
                else:
                    movevals['created'] = min(valu[0], oldv)

        if not delnode:
            for name, valu in movevals.items():
                if not self.opts.apply:
                    valurepr = self.runt.model.metatypes[name].repr(valu)
                    await self.runt.printf(f'{self.destlayr} set {nodeiden} {form}.{name} = {valurepr}')
                else:
                    stortype = self.runt.model.metatypes[name].stortype
                    self.adds.append((s_layer.EDIT_META_SET, (name, valu, stortype)))

        await self._sync(node, meta)

    async def _moveProps(self, node, sodes, meta, delnode):

        movevals = {}
        virtvals = {}
        form = node.form.name
        nodeiden = node.iden()

        for layr, sode in sodes.items():

            for name, (valu, stortype, virts) in sode.get('props', {}).items():

                virtvals[name] = virts

                if (oldv := movevals.get(name)) is not s_common.novalu:
                    if oldv is None:
                        movevals[name] = valu

                    elif stortype == s_layer.STOR_TYPE_IVAL:
                        allv = oldv + valu
                        movevals[name] = (min(allv), max(allv))

                    elif stortype == s_layer.STOR_TYPE_MINTIME:
                        movevals[name] = min(valu, oldv)

                    elif stortype == s_layer.STOR_TYPE_MAXTIME:
                        movevals[name] = max(valu, oldv)

                if not layr == self.destlayr:
                    if not self.opts.apply:
                        valurepr = node.form.prop(name).type.repr(valu)
                        await self.runt.printf(f'{layr} delete {nodeiden} {form}:{name} = {valurepr}')
                    else:
                        self.subs[layr].append((s_layer.EDIT_PROP_DEL, (name,)))

            for name in sode.get('antiprops', {}).keys():

                if (oldv := movevals.get(name)) is None:
                    movevals[name] = s_common.novalu

                if not layr == self.destlayr:
                    if not self.opts.apply:
                        await self.runt.printf(f'{layr} delete tombstone {nodeiden} {form}:{name}')
                    else:
                        self.subs[layr].append((s_layer.EDIT_PROP_TOMB_DEL, (name,)))

        if not delnode:
            destprops = sodes[self.destlayr].get('props')

            for name, valu in movevals.items():
                if valu is not s_common.novalu:
                    if not self.opts.apply:
                        valurepr = node.form.prop(name).type.repr(valu)
                        await self.runt.printf(f'{self.destlayr} set {nodeiden} {form}:{name} = {valurepr}')
                    else:
                        stortype = node.form.prop(name).type.stortype
                        self.adds.append((s_layer.EDIT_PROP_SET, (name, valu, stortype, virtvals.get('name'))))
                else:
                    if destprops is not None and (destvalu := destprops.get(name)) is not None:
                        if not self.opts.apply:
                            valurepr = node.form.prop(name).type.repr(destvalu[0])
                            await self.runt.printf(f'{self.destlayr} delete {nodeiden} {form}:{name} = {valurepr}')
                        else:
                            self.adds.append((s_layer.EDIT_PROP_DEL, (name,)))

                    if self.opts.preserve_tombstones:
                        if not self.opts.apply:
                            await self.runt.printf(f'{self.destlayr} tombstone {nodeiden} {form}:{name}')
                        else:
                            self.adds.append((s_layer.EDIT_PROP_TOMB, (name,)))

        await self._sync(node, meta)

    async def _moveTags(self, node, sodes, meta, delnode):

        tagvals = {}
        tagtype = self.runt.model.type('ival')
        form = node.form.name
        nodeiden = node.iden()

        for layr, sode in sodes.items():

            for tag, valu in sode.get('tags', {}).items():

                if (oldv := tagvals.get(tag)) is not s_common.novalu:
                    if (oldv := tagvals.get(tag)) is None or oldv == (None, None, None):
                        tagvals[tag] = valu
                    elif valu == (None, None, None):
                        tagvals[tag] = oldv
                    else:
                        tagvals[tag] = tagtype.merge(oldv, valu)

                if not layr == self.destlayr:
                    if not self.opts.apply:
                        valurepr = ''
                        if valu != (None, None, None):
                            valurepr = f' = {tagtype.repr(valu)}'
                        await self.runt.printf(f'{layr} delete {nodeiden} {form}#{tag}{valurepr}')
                    else:
                        self.subs[layr].append((s_layer.EDIT_TAG_DEL, (tag,)))

            for tag in sode.get('antitags', {}).keys():

                if (oldv := tagvals.get(tag)) is None:
                    tagvals[tag] = s_common.novalu

                if not layr == self.destlayr:
                    if not self.opts.apply:
                        await self.runt.printf(f'{layr} delete tombstone {nodeiden} {form}#{tag}')
                    else:
                        self.subs[layr].append((s_layer.EDIT_TAG_TOMB_DEL, (tag,)))

        if not delnode:
            desttags = sodes[self.destlayr].get('tags')

            for tag, valu in tagvals.items():
                if valu is not s_common.novalu:
                    if not self.opts.apply:
                        valurepr = ''
                        if valu != (None, None, None):
                            valurepr = f' = {tagtype.repr(valu)}'

                        await self.runt.printf(f'{self.destlayr} set {nodeiden} {form}#{tag}{valurepr}')
                    else:
                        self.adds.append((s_layer.EDIT_TAG_SET, (tag, valu,)))

                else:
                    if desttags is not None and (destvalu := desttags.get(tag)) is not None:
                        if not self.opts.apply:
                            valurepr = ''
                            if valu != (None, None, None):
                                valurepr = f' = {tagtype.repr(destvalu)}'
                            await self.runt.printf(f'{self.destlayr} delete {nodeiden} {form}#{tag}{valurepr}')
                        else:
                            self.adds.append((s_layer.EDIT_TAG_DEL, (tag,)))

                    if self.opts.preserve_tombstones:
                        if not self.opts.apply:
                            await self.runt.printf(f'{self.destlayr} tombstone {nodeiden} {form}#{tag}')
                        else:
                            self.adds.append((s_layer.EDIT_TAG_TOMB, (tag,)))

        await self._sync(node, meta)

    async def _moveTagProps(self, node, sodes, meta, delnode):

        movevals = {}
        form = node.form.name
        nodeiden = node.iden()

        for layr, sode in sodes.items():

            for tag, tagdict in sode.get('tagprops', {}).items():
                for prop, (valu, stortype) in tagdict.items():
                    name = (tag, prop)

                    if (oldv := movevals.get(name)) is not s_common.novalu:
                        if oldv is None:
                            movevals[name] = valu

                        elif stortype == s_layer.STOR_TYPE_IVAL:
                            allv = oldv + valu
                            movevals[name] = (min(allv), max(allv))

                        elif stortype == s_layer.STOR_TYPE_MINTIME:
                            movevals[name] = min(valu, oldv)

                        elif stortype == s_layer.STOR_TYPE_MAXTIME:
                            movevals[name] = max(valu, oldv)

                    if not layr == self.destlayr:
                        if not self.opts.apply:
                            tptype = self.core.model.tagprop(prop).type
                            valurepr = tptype.repr(valu)
                            mesg = f'{layr} delete {nodeiden} {form}#{tag}:{prop} = {valurepr}'
                            await self.runt.printf(mesg)
                        else:
                            self.subs[layr].append((s_layer.EDIT_TAGPROP_DEL, (tag, prop)))

            for tag, tagdict in sode.get('antitagprops', {}).items():
                for prop in tagdict.keys():
                    name = (tag, prop)

                    if (oldv := movevals.get(name)) is None:
                        movevals[name] = s_common.novalu

                    if not layr == self.destlayr:
                        if not self.opts.apply:
                            await self.runt.printf(f'{layr} delete tombstone {nodeiden} {form}#{tag}:{prop}')
                        else:
                            self.subs[layr].append((s_layer.EDIT_TAGPROP_TOMB_DEL, (tag, prop)))

        if not delnode:
            destdict = sodes[self.destlayr].get('tagprops')

            for (tag, prop), valu in movevals.items():
                if valu is not s_common.novalu:
                    tptype = self.core.model.tagprop(prop).type
                    if not self.opts.apply:
                        valurepr = tptype.repr(valu)
                        mesg = f'{self.destlayr} set {nodeiden} {form}#{tag}:{prop} = {valurepr}'
                        await self.runt.printf(mesg)
                    else:
                        self.adds.append((s_layer.EDIT_TAGPROP_SET, (tag, prop, valu, tptype.stortype)))

                else:
                    if destdict is not None and (destprops := destdict.get(tag)) is not None:
                        if (destvalu := destprops.get(prop)) is not None:
                            if not self.opts.apply:
                                tptype = self.core.model.tagprop(prop).type
                                valurepr = tptype.repr(destvalu[0])
                                mesg = f'{self.destlayr} delete {nodeiden} {form}#{tag}:{prop} = {valurepr}'
                                await self.runt.printf(mesg)
                            else:
                                self.adds.append((s_layer.EDIT_TAGPROP_DEL, (tag, prop)))

                    if self.opts.preserve_tombstones:
                        if not self.opts.apply:
                            await self.runt.printf(f'{self.destlayr} tombstone {nodeiden} {form}#{tag}:{prop}')
                        else:
                            self.adds.append((s_layer.EDIT_TAGPROP_TOMB, (tag, prop)))

        await self._sync(node, meta)

    async def _moveNodeData(self, node, meta, delnode):

        ecnt = 0
        form = node.form.name
        nodeiden = node.iden()

        async def wrap_liftgenr(lidn, genr):
            async for abrv, tomb in genr:
                yield abrv, tomb, lidn

        last = None
        gens = []
        for lidn, layr in self.lyrs.items():
            gens.append(wrap_liftgenr(lidn, layr.iterNodeDataKeys(node.nid)))

        async for abrv, tomb, layr in s_common.merggenr2(gens, cmprkey=lambda x: x[0]):

            await asyncio.sleep(0)

            name = self.core.getAbrvIndx(abrv)[0]

            if not layr == self.destlayr:
                if not self.opts.apply:
                    if tomb:
                        await self.runt.printf(f'{layr} delete tombstone {nodeiden} {form} DATA {name}')
                    else:
                        await self.runt.printf(f'{layr} delete {nodeiden} {form} DATA {name}')
                else:
                    if tomb:
                        self.subs[layr].append((s_layer.EDIT_NODEDATA_TOMB_DEL, (name,)))
                    else:
                        self.subs[layr].append((s_layer.EDIT_NODEDATA_DEL, (name,)))
                    ecnt += 1

            if abrv == last:
                continue

            last = abrv

            if not delnode and not layr == self.destlayr:
                if tomb:
                    if await self.lyrs[self.destlayr].hasNodeData(node.nid, name):
                        if not self.opts.apply:
                            await self.runt.printf(f'{self.destlayr} delete {nodeiden} {form} DATA {name}')
                        else:
                            self.adds.append((s_layer.EDIT_NODEDATA_DEL, (name,)))
                            ecnt += 1

                    if self.opts.preserve_tombstones:
                        if not self.opts.apply:
                            await self.runt.printf(f'{self.destlayr} tombstone {nodeiden} {form} DATA {name}')
                        else:
                            self.adds.append((s_layer.EDIT_NODEDATA_TOMB, (name,)))
                            ecnt += 1

                else:
                    if not self.opts.apply:
                        await self.runt.printf(f'{self.destlayr} set {nodeiden} {form} DATA {name}')
                    else:
                        (_, valu, _) = await self.lyrs[layr].getNodeData(node.nid, name)
                        self.adds.append((s_layer.EDIT_NODEDATA_SET, (name, valu)))
                        ecnt += 1

            if ecnt >= 100:
                await self._sync(node, meta)
                ecnt = 0

        await self._sync(node, meta)

    async def _moveEdges(self, node, meta, delnode):

        ecnt = 0
        form = node.form.name
        nodeiden = node.iden()

        async def wrap_liftgenr(lidn, genr):
            async for abrv, n2nid, tomb in genr:
                yield abrv, n2nid, tomb, lidn

        last = None
        gens = []
        for lidn, layr in self.lyrs.items():
            gens.append(wrap_liftgenr(lidn, layr.iterNodeEdgesN1(node.nid)))

        async for abrv, n2nid, tomb, layr in s_common.merggenr2(gens, cmprkey=lambda x: x[:2]):

            await asyncio.sleep(0)

            verb = self.core.getAbrvIndx(abrv)[0]

            if not layr == self.destlayr:
                if not self.opts.apply:
                    dest = s_common.ehex(self.core.getBuidByNid(n2nid))
                    if tomb:
                        await self.runt.printf(f'{layr} delete tombstone {nodeiden} {form} -({verb})> {dest}')
                    else:
                        await self.runt.printf(f'{layr} delete {nodeiden} {form} -({verb})> {dest}')
                else:
                    if tomb:
                        self.subs[layr].append((s_layer.EDIT_EDGE_TOMB_DEL, (verb, s_common.int64un(n2nid))))
                    else:
                        self.subs[layr].append((s_layer.EDIT_EDGE_DEL, (verb, s_common.int64un(n2nid))))
                    ecnt += 1

            edge = (abrv, n2nid)
            if edge == last:
                continue

            last = edge

            if not delnode and not layr == self.destlayr:
                if tomb:
                    if await self.lyrs[self.destlayr].hasNodeEdge(node.nid, verb, n2nid):
                        if not self.opts.apply:
                            dest = s_common.ehex(self.core.getBuidByNid(n2nid))
                            await self.runt.printf(f'{self.destlayr} delete {nodeiden} {form} -({verb})> {dest}')
                        else:
                            self.adds.append((s_layer.EDIT_EDGE_DEL, (verb, s_common.int64un(n2nid))))
                            ecnt += 1

                    if self.opts.preserve_tombstones:
                        if not self.opts.apply:
                            dest = s_common.ehex(self.core.getBuidByNid(n2nid))
                            await self.runt.printf(f'{self.destlayr} tombstone {nodeiden} {form} -({verb})> {dest}')
                        else:
                            self.adds.append((s_layer.EDIT_EDGE_TOMB, (verb, s_common.int64un(n2nid))))
                            ecnt += 1

                else:
                    if not self.opts.apply:
                        dest = s_common.ehex(self.core.getBuidByNid(n2nid))
                        await self.runt.printf(f'{self.destlayr} add {nodeiden} {form} -({verb})> {dest}')
                    else:
                        self.adds.append((s_layer.EDIT_EDGE_ADD, (verb, s_common.int64un(n2nid))))
                        ecnt += 1

            if ecnt >= 1000:
                await self._sync(node, meta)
                ecnt = 0

        await self._sync(node, meta)

class LimitCmd(Cmd):
    '''
    Limit the number of nodes generated by the query in the given position.

    Example:

        inet:ipv4 | limit 10
    '''

    name = 'limit'
    readonly = True

    def getArgParser(self):
        pars = Cmd.getArgParser(self)
        pars.add_argument('count', type='int', help='The maximum number of nodes to yield.')
        return pars

    async def execStormCmd(self, runt, genr):

        count = 0
        async for item in genr:

            yield item
            count += 1

            if count >= self.opts.count:
                break

class UniqCmd(Cmd):
    '''
    Filter nodes by their uniq iden values.
    When this is used a Storm pipeline, only the first instance of a
    given node is allowed through the pipeline.

    A relative property or variable may also be specified, which will cause
    this command to only allow through the first node with a given value for
    that property or value rather than checking the node iden.

    Examples:

        # Filter duplicate nodes after pivoting from inet:ipv4 nodes tagged with #badstuff
        #badstuff +inet:ipv4 ->* | uniq

        # Unique inet:ipv4 nodes by their :asn property
        #badstuff +inet:ipv4 | uniq :asn
    '''

    name = 'uniq'
    readonly = True

    def getArgParser(self):
        pars = Cmd.getArgParser(self)
        pars.add_argument('value', nargs='?', help='A relative property or variable to uniq by.')
        return pars

    async def execStormCmd(self, runt, genr):

        async with await s_spooled.Set.anit(dirn=self.runt.view.core.dirn) as uniqset:

            if len(self.argv) > 0:
                async for node, path in genr:

                    valu = await s_stormtypes.toprim(self.opts.value)
                    valu = s_hashitem.hashitem(valu)
                    if valu in uniqset:
                        await asyncio.sleep(0)
                        continue

                    await uniqset.add(valu)
                    yield node, path

            else:
                async for node, path in genr:

                    if node.nid in uniqset:
                        # all filters must sleep
                        await asyncio.sleep(0)
                        continue

                    await uniqset.add(node.nid)
                    yield node, path

class MaxCmd(Cmd):
    '''
    Consume nodes and yield only the one node with the highest value for an expression.

    Examples:

        // Yield the file:bytes node with the highest :size property
        file:bytes#foo.bar | max :size

        // Yield the file:bytes node with the highest value for $tick
        file:bytes#foo.bar +:seen ($tick, $tock) = :seen | max $tick

        // Yield the it:dev:str node with the longest length
        it:dev:str | max $lib.len($node.value())

    '''

    name = 'max'
    readonly = True

    def getArgParser(self):
        pars = Cmd.getArgParser(self)
        pars.add_argument('valu', help='The property or variable to use for comparison.')
        return pars

    async def execStormCmd(self, runt, genr):

        maxvalu = None
        maxitem = None

        ivaltype = self.runt.view.core.model.type('ival')

        async for item in genr:

            valu = await s_stormtypes.toprim(self.opts.valu)
            if valu is None:
                continue

            if isinstance(valu, (list, tuple)):
                if valu == (None, None, None):
                    continue

                ival, info = await ivaltype.norm(valu)
                valu = ival[1]

            valu = s_stormtypes.intify(valu)

            if maxvalu is None or valu > maxvalu:
                maxvalu = valu
                maxitem = item

        if maxitem:
            yield maxitem

class MinCmd(Cmd):
    '''
    Consume nodes and yield only the one node with the lowest value for an expression.

    Examples:

        // Yield the file:bytes node with the lowest :size property
        file:bytes#foo.bar | min :size

        // Yield the file:bytes node with the lowest value for $tick
        file:bytes#foo.bar +:seen ($tick, $tock) = :seen | min $tick

        // Yield the it:dev:str node with the shortest length
        it:dev:str | min $lib.len($node.value())

    '''
    name = 'min'
    readonly = True

    def getArgParser(self):
        pars = Cmd.getArgParser(self)
        pars.add_argument('valu', help='The property or variable to use for comparison.')
        return pars

    async def execStormCmd(self, runt, genr):

        minvalu = None
        minitem = None

        ivaltype = self.runt.view.core.model.type('ival')

        async for node, path in genr:

            valu = await s_stormtypes.toprim(self.opts.valu)
            if valu is None:
                continue

            if isinstance(valu, (list, tuple)):
                if valu == (None, None, None):
                    continue

                ival, info = await ivaltype.norm(valu)
                valu = ival[0]

            valu = s_stormtypes.intify(valu)

            if minvalu is None or valu < minvalu:
                minvalu = valu
                minitem = (node, path)

        if minitem:
            yield minitem

class DelNodeCmd(Cmd):
    '''
    Delete nodes produced by the previous query logic.

    (no nodes are returned)

    Example

        inet:fqdn=vertex.link | delnode
    '''
    name = 'delnode'

    def getArgParser(self):
        pars = Cmd.getArgParser(self)
        forcehelp = 'Force delete even if it causes broken references (requires admin).'
        pars.add_argument('--force', default=False, action='store_true', help=forcehelp)
        pars.add_argument('--delbytes', default=False, action='store_true',
                          help='For file:bytes nodes, remove the bytes associated with the '
                               'sha256 property from the axon as well if present.')
        pars.add_argument('--deledges', default=False, action='store_true',
                          help='Delete N2 light edges before deleting the node.')
        return pars

    async def execStormCmd(self, runt, genr):

        force = await s_stormtypes.tobool(self.opts.force)
        delbytes = await s_stormtypes.tobool(self.opts.delbytes)
        deledges = await s_stormtypes.tobool(self.opts.deledges)

        if force:
            if runt.user is not None and not runt.isAdmin():
                mesg = '--force requires admin privs.'
                raise s_exc.AuthDeny(mesg=mesg, user=self.runt.user.iden, username=self.runt.user.name)

        if delbytes:
            runt.confirm(('axon', 'del'))
            await runt.view.core.getAxon()
            axon = runt.view.core.axon

        async for node, path in genr:

            runt.layerConfirm(('node', 'del', node.form.name))

            if deledges:
                async with await s_spooled.Set.anit(dirn=self.runt.view.core.dirn) as edges:
                    seenverbs = set()

                    async for (verb, n2nid) in node.iterEdgesN2():
                        if verb not in seenverbs:
                            runt.layerConfirm(('node', 'edge', 'del', verb))
                            seenverbs.add(verb)
                        await edges.add((verb, n2nid))

                    async with self.runt.view.getEditor() as editor:
                        async for (verb, n2nid) in edges:
                            if (n2 := await editor.getNodeByNid(n2nid)) is not None:
                                if await n2.delEdge(verb, node.nid) and len(editor.protonodes) >= 1000:
                                    meta = editor.getEditorMeta()
                                    await self.runt.view.saveNodeEdits(editor.getNodeEdits(), meta=meta)
                                    editor.protonodes.clear()

            if delbytes and node.form.name == 'file:bytes':
                sha256 = node.get('sha256')

                await node.delete(force=force)

                if sha256:
                    sha256b = s_common.uhex(sha256)
                    await axon.del_(sha256b)
            else:
                await node.delete(force=force)

            await asyncio.sleep(0)

        # a bit odd, but we need to be detected as a generator
        if False:
            yield

class ReIndexCmd(Cmd):
    '''
    Use admin privileges to re index/normalize node properties.

    NOTE: Currently does nothing but is reserved for future use.
    '''
    name = 'reindex'

    def getArgParser(self):
        pars = Cmd.getArgParser(self)
        return pars

    async def execStormCmd(self, runt, genr):
        mesg = 'reindex currently does nothing but is reserved for future use'
        await runt.warn(mesg)

        # Make this a generator
        if False:
            yield

class MoveTagCmd(Cmd):
    '''
    Rename an entire tag tree and preserve time intervals.

    Example:

        movetag foo.bar baz.faz.bar
    '''
    name = 'movetag'

    def getArgParser(self):
        pars = Cmd.getArgParser(self)
        pars.add_argument('oldtag', help='The tag tree to rename.')
        pars.add_argument('newtag', help='The new tag tree name.')
        return pars

    async def execStormCmd(self, runt, genr):

        if not self.runtsafe:
            mesg = 'movetag arguments must be runtsafe.'
            raise s_exc.StormRuntimeError(mesg=mesg)

        view = runt.view

        opts = {'vars': {'tag': self.opts.oldtag}}
        nodes = await view.nodes('syn:tag=$tag', opts=opts)

        if not nodes:
            raise s_exc.BadOperArg(mesg='Cannot move a tag which does not exist.',
                                   oldtag=self.opts.oldtag)
        oldt = nodes[0]
        oldstr = oldt.ndef[1]
        oldsize = len(oldstr)
        oldparts = oldstr.split('.')
        noldparts = len(oldparts)

        newname, newinfo = await view.core.getTagNorm(await s_stormtypes.tostr(self.opts.newtag))
        newparts = newname.split('.')

        runt.layerConfirm(('node', 'tag', 'del', *oldparts))
        runt.layerConfirm(('node', 'tag', 'add', *newparts))

        newt = await view.addNode('syn:tag', newname, norminfo=newinfo)
        newstr = newt.ndef[1]

        if oldstr == newstr:
            raise s_exc.BadOperArg(mesg='Cannot retag a tag to the same valu.',
                                   newtag=newstr, oldtag=oldstr)

        # do some sanity checking on the new tag to make sure we're not creating a loop
        tagcycle = [newstr]
        isnow = newt.get('isnow')
        while isnow:
            if isnow in tagcycle:
                raise s_exc.BadOperArg(mesg=f'Pre-existing cycle detected when moving {oldstr} to tag {newstr}',
                                       cycle=tagcycle)
            tagcycle.append(isnow)
            newtag = await view.addNode('syn:tag', isnow)
            isnow = newtag.get('isnow')
            await asyncio.sleep(0)

        if oldstr in tagcycle:
            raise s_exc.BadOperArg(mesg=f'Tag cycle detected when moving tag {oldstr} to tag {newstr}',
                                   cycle=tagcycle)

        retag = {oldstr: newstr}

        # first we set all the syn:tag:isnow props
        oldtag = self.opts.oldtag.strip('#')
        async for node in view.nodesByPropValu('syn:tag', '^=', oldtag):

            tagstr = node.ndef[1]
            tagparts = tagstr.split('.')
            # Are we in the same tree?
            if tagparts[:noldparts] != oldparts:
                continue

            newtag = newstr + tagstr[oldsize:]

            newnode = await view.addNode('syn:tag', newtag)

            olddoc = node.get('doc')
            if olddoc is not None:
                await newnode.set('doc', olddoc)

            olddocurl = node.get('doc:url')
            if olddocurl is not None:
                await newnode.set('doc:url', olddocurl)

            oldtitle = node.get('title')
            if oldtitle is not None:
                await newnode.set('title', oldtitle)

            # Copy any tags over to the newnode if any are present.
            for k, v in node.getTags():
                await newnode.addTag(k, v)
                await asyncio.sleep(0)

            retag[tagstr] = newtag
            await node.set('isnow', newtag)
            view.tagcache.pop(tagstr)

        # now we re-tag all the nodes...
        count = 0
        async for node in view.nodesByTag(oldstr):

            count += 1

            tags = node.getTags()
            tags.sort(reverse=True)

            for name, valu in tags:

                newt = retag.get(name)
                if newt is None:
                    await asyncio.sleep(0)
                    continue

                # Capture tagprop information before moving tags
                tgfo = {tagp: node.getTagProp(name, tagp) for tagp in node.getTagProps(name)}

                # Move the tags
                await node.delTag(name)
                await node.addTag(newt, valu=valu)

                # re-apply any captured tagprop data
                for tagp, tagp_valu in tgfo.items():
                    await node.setTagProp(newt, tagp, tagp_valu)

        await runt.printf(f'moved tags on {count} nodes.')

        async for node, path in genr:
            yield node, path

class SpinCmd(Cmd):
    '''
    Iterate through all query results, but do not yield any.
    This can be used to operate on many nodes without returning any.

    Example:

        foo:bar:size=20 [ +#hehe ] | spin

    '''
    name = 'spin'
    readonly = True

    async def execStormCmd(self, runt, genr):

        if False:  # make this method an async generator function
            yield None

        async for node, path in genr:
            await asyncio.sleep(0)

class CountCmd(Cmd):
    '''
    Iterate through query results, and print the resulting number of nodes
    which were lifted. This does not yield the nodes counted, unless the
    --yield switch is provided.

    Example:

        # Count the number of IPV4 nodes with a given ASN.
        inet:ipv4:asn=20 | count

        # Count the number of IPV4 nodes with a given ASN and yield them.
        inet:ipv4:asn=20 | count --yield

    '''
    name = 'count'
    readonly = True

    def getArgParser(self):
        pars = Cmd.getArgParser(self)
        pars.add_argument('--yield', default=False, action='store_true',
                          dest='yieldnodes', help='Yield inbound nodes.')
        return pars

    async def execStormCmd(self, runt, genr):

        i = 0
        async for item in genr:
            if self.opts.yieldnodes:
                yield item
            i += 1

        await runt.printf(f'Counted {i} nodes.')

class IdenCmd(Cmd):
    '''
    Lift nodes by iden.

    Example:

        iden b25bc9eec7e159dce879f9ec85fb791f83b505ac55b346fcb64c3c51e98d1175 | count
    '''
    name = 'iden'
    readonly = True

    def getArgParser(self):
        pars = Cmd.getArgParser(self)
        pars.add_argument('iden', nargs='*', type='str', default=[],
                          help='Iden to lift nodes by. May be specified multiple times.')
        return pars

    async def execStormCmd(self, runt, genr):

        if not self.runtsafe:
            mesg = 'iden argument must be runtsafe.'
            raise s_exc.StormRuntimeError(mesg=mesg)

        async for x in genr:
            yield x

        for iden in self.opts.iden:
            try:
                buid = s_common.uhex(iden)
            except Exception:
                await asyncio.sleep(0)
                await runt.warn(f'Failed to decode iden: [{iden}]')
                continue
            if len(buid) != 32:
                await asyncio.sleep(0)
                await runt.warn(f'iden must be 32 bytes [{iden}]')
                continue

            node = await runt.view.getNodeByBuid(buid)
            if node is None:
                await asyncio.sleep(0)
                continue
            yield node, runt.initPath(node)

class SleepCmd(Cmd):
    '''
    Introduce a delay between returning each result for the storm query.

    NOTE: This is mostly used for testing / debugging.

    Example:

        #foo.bar | sleep 0.5

    '''
    name = 'sleep'
    readonly = True

    async def execStormCmd(self, runt, genr):
        async for item in genr:
            yield item
            await self.runt.waitfini(self.opts.delay)

    def getArgParser(self):
        pars = Cmd.getArgParser(self)
        pars.add_argument('delay', type='float', default=1, help='Delay in floating point seconds.')
        return pars

class GraphCmd(Cmd):
    '''
    Generate a subgraph from the given input nodes and command line options.

    Example:

        Using the graph command::

            inet:fqdn | graph
                        --degrees 2
                        --filter { -#nope }
                        --pivot { <(seen)- meta:source }
                        --form-pivot inet:fqdn {<- * | limit 20}
                        --form-pivot inet:fqdn {-> * | limit 20}
                        --form-filter inet:fqdn {-inet:fqdn:issuffix=1}
                        --form-pivot syn:tag {-> *}
                        --form-pivot * {-> #}

    '''
    name = 'graph'

    def getArgParser(self):

        pars = Cmd.getArgParser(self)
        pars.add_argument('--degrees', type='int', default=1, help='How many degrees to graph out.')

        pars.add_argument('--pivot', default=[], action='append',
                          help='Specify a storm pivot for all nodes. (must quote)')
        pars.add_argument('--filter', default=[], action='append',
                          help='Specify a storm filter for all nodes. (must quote)')

        pars.add_argument('--no-edges', default=False, action='store_true',
                          help='Do not include light weight edges in the per-node output.')
        pars.add_argument('--form-pivot', default=[], nargs=2, action='append',
                          help='Specify a <form> <pivot> form specific pivot.')
        pars.add_argument('--form-filter', default=[], nargs=2, action='append',
                          help='Specify a <form> <filter> form specific filter.')

        pars.add_argument('--no-refs', default=False, action='store_true',
                          help='Disable automatic in-model pivoting with node.getNodeRefs().')

        pars.add_argument('--yield-filtered', default=False, action='store_true', dest='yieldfiltered',
                          help='Yield nodes which would be filtered. This still performs pivots to collect edge data,'
                               'but does not yield pivoted nodes.')
        pars.add_argument('--no-filter-input', default=True, action='store_false', dest='filterinput',
                          help='Do not drop input nodes if they would match a filter.')

        return pars

    async def execStormCmd(self, runt, genr):

        if not self.runtsafe:
            mesg = 'graph arguments must be runtsafe.'
            raise s_exc.StormRuntimeError(mesg=mesg)

        rules = {
            'degrees': self.opts.degrees,

            'pivots': [],
            'filters': [],

            'forms': {},

            'refs': not self.opts.no_refs,
            'filterinput': self.opts.filterinput,
            'yieldfiltered': self.opts.yieldfiltered,

        }

        if self.opts.no_edges:
            rules['edges'] = False

        for pivo in self.opts.pivot:
            rules['pivots'].append(pivo)

        for filt in self.opts.filter:
            rules['filters'].append(filt)

        for name, pivo in self.opts.form_pivot:

            formrule = rules['forms'].get(name)
            if formrule is None:
                formrule = {'pivots': [], 'filters': []}
                rules['forms'][name] = formrule

            formrule['pivots'].append(pivo)

        for name, filt in self.opts.form_filter:

            formrule = rules['forms'].get(name)
            if formrule is None:
                formrule = {'pivots': [], 'filters': []}
                rules['forms'][name] = formrule

            formrule['filters'].append(filt)

        subg = s_ast.SubGraph(rules)

        async for node, path in subg.run(runt, genr):
            yield node, path

class ViewExecCmd(Cmd):
    '''
    Execute a storm query in a different view.

    NOTE: Variables are passed through but nodes are not. The behavior of this command may be
    non-intuitive in relation to the way storm normally operates. For further information on
    behavior and limitations when using `view.exec`, reference the `view.exec` section of the
    Synapse User Guide: https://v.vtx.lk/view-exec.

    Examples:

        // Move some tagged nodes to another view
        inet:fqdn#foo.bar $fqdn=$node.value() | view.exec 95d5f31f0fb414d2b00069d3b1ee64c6 { [ inet:fqdn=$fqdn ] }
    '''

    name = 'view.exec'
    readonly = True
    events = (
        'print',
        'warn',
        'storm:fire',
        'csv:row',
    )

    def getArgParser(self):
        pars = Cmd.getArgParser(self)
        pars.add_argument('view', help='The GUID of the view in which the query will execute.')
        pars.add_argument('storm', help='The storm query to execute on the view.')
        return pars

    async def execStormCmd(self, runt, genr):

        # nodes may not pass across views, but their path vars may
        node = None
        async for node, path in genr:

            view = await s_stormtypes.tostr(self.opts.view)
            text = await s_stormtypes.tostr(self.opts.storm)

            opts = {
                'vars': path.vars,
                'view': view,
            }

            query = await runt.getStormQuery(text)
            async with runt.getSubRuntime(query, opts=opts) as subr:
                subr.bus = subr
                subr._warnonce_keys = runt.bus._warnonce_keys
                with subr.onWithMulti(self.events, runt.bus.dist) as filtrunt:
                    async for item in filtrunt.execute():
                        await asyncio.sleep(0)

            yield node, path

        if node is None and self.runtsafe:
            view = await s_stormtypes.tostr(self.opts.view)
            text = await s_stormtypes.tostr(self.opts.storm)
            query = await runt.getStormQuery(text)

            opts = {'view': view}
            async with runt.getSubRuntime(query, opts=opts) as subr:
                subr.bus = subr
                subr._warnonce_keys = runt.bus._warnonce_keys
                with subr.onWithMulti(self.events, runt.bus.dist) as filtrunt:
                    async for item in filtrunt.execute():
                        await asyncio.sleep(0)

class BackgroundCmd(Cmd):
    '''
    Execute a query pipeline as a background task.
    NOTE: Variables are passed through but nodes are not
    '''
    name = 'background'

    def getArgParser(self):
        pars = Cmd.getArgParser(self)
        pars.add_argument('query', help='The query to execute in the background.')
        return pars

    async def execStormTask(self, query, opts):

        core = self.runt.view.core
        user = core._userFromOpts(opts)
        info = {'query': query.text,
                'view': opts['view'],
                'background': True}

        await core.boss.promote('storm', user=user, info=info)

        async with core.getStormRuntime(query, opts=opts) as runt:
            async for item in runt.execute():
                await asyncio.sleep(0)

    async def execStormCmd(self, runt, genr):

        if not self.runtsafe:
            mesg = 'The background query must be runtsafe.'
            raise s_exc.StormRuntimeError(mesg=mesg)

        async for item in genr:
            yield item

        _query = await s_stormtypes.tostr(self.opts.query)
        query = await runt.getStormQuery(_query)

        # make sure the subquery *could* have run
        async with runt.getSubRuntime(query) as subr:
            query.validate(subr)

        runtprims = await s_stormtypes.toprim(self.runt.getScopeVars(), use_list=True)
        runtvars = {k: v for (k, v) in runtprims.items() if s_msgpack.isok(v)}

        opts = {
            'user': runt.user.iden,
            'view': runt.view.iden,
            'vars': runtvars,
        }

        coro = self.execStormTask(query, opts)
        runt.view.core.schedCoro(coro)

class ParallelCmd(Cmd):
    '''
    Execute part of a query pipeline in parallel.
    This can be useful to minimize round-trip delay during enrichments.

    Examples:
        inet:ipv4#foo | parallel { $place = $lib.import(foobar).lookup(:latlong) [ :place=$place ] }

    NOTE: Storm variables set within the parallel query pipelines do not interact.

    NOTE: If there are inbound nodes to the parallel command, parallel pipelines will be created as each node
          is processed, up to the number specified by --size. If the number of nodes in the pipeline is less
          than the value specified by --size, additional pipelines with no inbound node will not be created.
          If there are no inbound nodes to the parallel command, the number of pipelines specified by --size
          will always be created.
    '''
    name = 'parallel'
    readonly = True

    def getArgParser(self):
        pars = Cmd.getArgParser(self)

        pars.add_argument('--size', default=8,
            help='The number of parallel Storm pipelines to execute.')

        pars.add_argument('query',
            help='The query to execute in parallel.')

        return pars

    async def nextitem(self, inq):
        while True:
            item = await inq.get()
            if item is None:
                return

            yield item

    async def pipeline(self, runt, query, inq, outq, runtvars):

        opts = {'vars': runtvars}

        try:
            async with runt.getCmdRuntime(query, opts=opts) as subr:
                async for item in subr.execute(genr=self.nextitem(inq)):
                    await outq.put(item)

            await outq.put(None)

        except asyncio.CancelledError:  # pragma: no cover
            raise

        except Exception as e:
            await outq.put(e)

    async def execStormCmd(self, runt, genr):

        if not self.runtsafe:
            mesg = 'parallel arguments must be runtsafe.'
            raise s_exc.StormRuntimeError(mesg=mesg)

        size = await s_stormtypes.toint(self.opts.size)

        _query = await s_stormtypes.tostr(self.opts.query)
        query = await runt.getStormQuery(_query)

        async with runt.getSubRuntime(query) as subr:
            query.validate(subr)

        async with await s_base.Base.anit() as base:

            inq = asyncio.Queue(maxsize=size)
            outq = asyncio.Queue(maxsize=size)

            runtvars = self.runt.getScopeVars()

            tsks = 0
            try:
                while tsks < size:
                    await inq.put(await genr.__anext__())
                    base.schedCoro(self.pipeline(runt, query, inq, outq, runtvars))
                    tsks += 1
            except StopAsyncIteration:
                [await inq.put(None) for i in range(tsks)]

            # If a full set of tasks were created, keep pumping nodes into the queue
            if tsks == size:
                async def pump():
                    try:
                        async for pumpitem in genr:
                            await inq.put(pumpitem)
                        [await inq.put(None) for i in range(size)]
                    except Exception as e:
                        await outq.put(e)

                base.schedCoro(pump())

            # If no tasks were created, make a full set
            elif tsks == 0:
                tsks = size
                for i in range(size):
                    base.schedCoro(self.pipeline(runt, query, inq, outq, runtvars))
                [await inq.put(None) for i in range(tsks)]

            exited = 0
            while True:

                item = await outq.get()
                if isinstance(item, Exception):
                    raise item

                if item is None:
                    exited += 1
                    if exited == tsks:
                        return
                    continue

                yield item

class TeeCmd(Cmd):
    '''
    Execute multiple Storm queries on each node in the input stream, joining output streams together.

    Commands are executed in order they are given; unless the ``--parallel`` switch is provided.

    Examples:

        # Perform a pivot out and pivot in on a inet:ivp4 node
        inet:ipv4=1.2.3.4 | tee { -> * } { <- * }

        # Also emit the inbound node
        inet:ipv4=1.2.3.4 | tee --join { -> * } { <- * }

        # Execute multiple enrichment queries in parallel.
        inet:ipv4=1.2.3.4 | tee -p { enrich.foo } { enrich.bar } { enrich.baz }

    '''
    name = 'tee'
    readonly = True

    def getArgParser(self):
        pars = Cmd.getArgParser(self)

        pars.add_argument('--join', '-j', default=False, action='store_true',
                          help='Emit inbound nodes after processing storm queries.')

        pars.add_argument('--parallel', '-p', default=False, action='store_true',
                          help='Run the storm queries in parallel instead of sequence. The node output order is not guaranteed.')

        pars.add_argument('query', nargs='*',
                          help='Specify a query to execute on the input nodes.')

        return pars

    async def execStormCmd(self, runt, genr):

        if not self.runtsafe:
            mesg = 'tee arguments must be runtsafe.'
            raise s_exc.StormRuntimeError(mesg=mesg)

        if not self.opts.query:
            raise s_exc.StormRuntimeError(mesg='Tee command must take at least one query as input.',
                                          name=self.name)

        async with contextlib.AsyncExitStack() as stack:

            runts = []
            query_arguments = await s_stormtypes.toprim(self.opts.query)
            queries = []
            for arg in query_arguments:
                if isinstance(arg, str):
                    queries.append(arg)
                    continue
                # if a argument is a container/iterable, we'll add
                # whatever content is in it as query text
                for text in arg:
                    queries.append(text)

            for text in queries:
                query = await runt.getStormQuery(text)
                subr = await stack.enter_async_context(runt.getSubRuntime(query))
                runts.append(subr)

            size = len(runts)
            outq_size = size * 2
            node = None
            async for node, path in genr:

                if self.opts.parallel and runts:

                    outq = asyncio.Queue(maxsize=outq_size)
                    for subr in runts:
                        subg = s_common.agen((node, path.fork(node, None)))
                        self.runt.schedCoro(self.pipeline(subr, outq, genr=subg))

                    exited = 0

                    while True:
                        item = await outq.get()

                        if isinstance(item, Exception):
                            raise item

                        if item is None:
                            exited += 1
                            if exited == size:
                                break
                            continue  # pragma: no cover

                        yield item

                else:

                    for subr in runts:
                        subg = s_common.agen((node, path.fork(node, None)))
                        async for subitem in subr.execute(genr=subg):
                            yield subitem

                if self.opts.join:
                    yield node, path

            if node is None and self.runtsafe:
                if self.opts.parallel and runts:

                    outq = asyncio.Queue(maxsize=outq_size)
                    for subr in runts:
                        self.runt.schedCoro(self.pipeline(subr, outq))

                    exited = 0

                    while True:
                        item = await outq.get()

                        if isinstance(item, Exception):
                            raise item

                        if item is None:
                            exited += 1
                            if exited == size:
                                break
                            continue  # pragma: no cover

                        yield item

                else:
                    for subr in runts:
                        async for subitem in subr.execute():
                            yield subitem

    async def pipeline(self, runt, outq, genr=None):
        try:
            async for subitem in runt.execute(genr=genr):
                await outq.put(subitem)

            await outq.put(None)

        except Exception as e:
            await outq.put(e)


class TreeCmd(Cmd):
    '''
    Walk elements of a tree using a recursive pivot.

    Examples:

        # pivot upward yielding each FQDN
        inet:fqdn=www.vertex.link | tree { :domain -> inet:fqdn }
    '''
    name = 'tree'
    readonly = True

    def getArgParser(self):
        pars = Cmd.getArgParser(self)
        pars.add_argument('query', help='The pivot query')
        return pars

    async def execStormCmd(self, runt, genr):

        if not self.runtsafe:
            mesg = 'tree query must be runtsafe.'
            raise s_exc.StormRuntimeError(mesg=mesg)

        text = await s_stormtypes.tostr(self.opts.query)

        async def recurse(node, path):

            yield node, path

            async for nnode, npath in node.storm(runt, text, path=path):
                async for item in recurse(nnode, npath):
                    yield item

        try:

            async for node, path in genr:
                async for nodepath in recurse(node, path):
                    yield nodepath

        except s_exc.RecursionLimitHit:
            raise s_exc.StormRuntimeError(mesg='tree command exceeded maximum depth') from None

class ScrapeCmd(Cmd):
    '''
    Use textual properties of existing nodes to find other easily recognizable nodes.

    Examples:

        # Scrape properties from inbound nodes and create standalone nodes.
        inet:search:query | scrape

        # Scrape properties from inbound nodes and make refs light edges to the scraped nodes.
        inet:search:query | scrape --refs

        # Scrape only the :engine and :text props from the inbound nodes.
        inet:search:query | scrape :text :engine

        # Scrape the primary property from the inbound nodes.
        it:dev:str | scrape $node.repr()

        # Scrape properties inbound nodes and yield newly scraped nodes.
        inet:search:query | scrape --yield

        # Skip re-fanging text before scraping.
        inet:search:query | scrape --skiprefang

        # Limit scrape to specific forms.
        inet:search:query | scrape --forms (inet:fqdn, inet:ipv4)
    '''

    name = 'scrape'

    def getArgParser(self):
        pars = Cmd.getArgParser(self)

        pars.add_argument('--refs', '-r', default=False, action='store_true',
                          help='Create refs light edges to any scraped nodes from the input node')
        pars.add_argument('--yield', dest='doyield', default=False, action='store_true',
                          help='Include newly scraped nodes in the output')
        pars.add_argument('--skiprefang', dest='dorefang', default=True, action='store_false',
                          help='Do not remove de-fanging from text before scraping')
        pars.add_argument('--forms', default=[],
                          help='Only scrape values which match specific forms.')
        pars.add_argument('values', nargs='*',
                          help='Specific relative properties or variables to scrape')
        return pars

    async def execStormCmd(self, runt, genr):

        node = None
        async for node, path in genr:  # type: s_node.Node, s_node.Path

            refs = await s_stormtypes.toprim(self.opts.refs)
            forms = await s_stormtypes.toprim(self.opts.forms)
            refang = await s_stormtypes.tobool(self.opts.dorefang)

            if isinstance(forms, str):
                forms = forms.split(',')
            elif not isinstance(forms, (tuple, list, set)):
                forms = (forms,)

            # TODO some kind of repr or as-string option on toprims
            todo = await s_stormtypes.toprim(self.opts.values)

            # if a list of props haven't been specified, then default to ALL of them
            if not todo:
                todo = list(node.getProps().values())

            link = {'type': 'scrape'}
            for text in todo:

                text = str(text)

                async for (form, valu, _) in self.runt.view.scrapeIface(text, refang=refang):
                    if forms and form not in forms:
                        continue

                    nnode = await node.view.addNode(form, valu)
                    npath = path.fork(nnode, link)

                    if refs:
                        if node.form.isrunt:
                            mesg = f'Edges cannot be used with runt nodes: {node.form.full}'
                            await runt.warn(mesg)
                        else:
                            await node.addEdge('refs', nnode.nid, n2form=nnode.form.name)

                    if self.opts.doyield:
                        yield nnode, npath

            if not self.opts.doyield:
                yield node, path

        if self.runtsafe and node is None:

            forms = await s_stormtypes.toprim(self.opts.forms)
            refang = await s_stormtypes.tobool(self.opts.dorefang)

            if isinstance(forms, str):
                forms = forms.split(',')
            elif not isinstance(forms, (tuple, list, set)):
                forms = (forms,)

            for item in self.opts.values:
                text = str(await s_stormtypes.toprim(item))

                async for (form, valu, _) in self.runt.view.scrapeIface(text, refang=refang):
                    if forms and form not in forms:
                        continue

                    addnode = await runt.view.addNode(form, valu)
                    if self.opts.doyield:
                        yield addnode, runt.initPath(addnode)

class LiftByVerb(Cmd):
    '''
    Lift nodes from the current view by an light edge verb.

    Examples:

        # Lift all the n1 nodes for the light edge "foo"
        lift.byverb "foo"

        # Lift all the n2 nodes for the light edge "foo"
        lift.byverb --n2 "foo"

    Notes:

        Only a single instance of a node will be yielded from this command
        when that node is lifted via the light edge membership.
    '''
    name = 'lift.byverb'

    def getArgParser(self):
        pars = Cmd.getArgParser(self)
        pars.add_argument('verb', type='str', required=True,
                          help='The edge verb to lift nodes by.')
        pars.add_argument('--n2', action='store_true', default=False,
                          help='Lift by the N2 value instead of N1 value.')
        return pars

    async def iterEdgeNodes(self, verb, idenset, n2=False):
        if n2:
            async for (_, _, n2) in self.runt.view.getEdges(verb):
                if n2 in idenset:
                    continue
                await idenset.add(n2)
                node = await self.runt.view.getNodeByNid(n2)
                if node:
                    yield node
        else:
            async for (n1, _, _) in self.runt.view.getEdges(verb):
                if n1 in idenset:
                    continue
                await idenset.add(n1)
                node = await self.runt.view.getNodeByNid(n1)
                if node:
                    yield node

    async def execStormCmd(self, runt, genr):

        core = self.runt.view.core

        async with await s_spooled.Set.anit(dirn=core.dirn, cell=core) as idenset:

            if self.runtsafe:
                verb = await s_stormtypes.tostr(self.opts.verb)
                n2 = self.opts.n2

                async for x in genr:
                    yield x

                async for node in self.iterEdgeNodes(verb, idenset, n2):
                    yield node, runt.initPath(node)

            else:
                async for _node, _path in genr:
                    verb = await s_stormtypes.tostr(self.opts.verb)
                    n2 = self.opts.n2

                    yield _node, _path

                    link = {'type': 'runtime'}
                    async for node in self.iterEdgeNodes(verb, idenset, n2):
                        yield node, _path.fork(node, link)

class EdgesDelCmd(Cmd):
    '''
    Bulk delete light edges from input nodes.

    Examples:

        # Delete all "foo" light edges from an inet:ipv4
        inet:ipv4=1.2.3.4 | edges.del foo

        # Delete light edges with any verb from a node
        inet:ipv4=1.2.3.4 | edges.del *

        # Delete all "foo" light edges to an inet:ipv4
        inet:ipv4=1.2.3.4 | edges.del foo --n2
    '''
    name = 'edges.del'

    def getArgParser(self):
        pars = Cmd.getArgParser(self)
        pars.add_argument('verb', type='str', help='The verb of light edges to delete.')

        pars.add_argument('--n2', action='store_true', default=False,
                          help='Delete light edges where input node is N2 instead of N1.')
        return pars

    async def delEdges(self, node, verb, n2=False):
        if n2:
            n2nid = node.nid
            async for (v, n1nid) in node.iterEdgesN2(verb):
                if (n1 := await self.runt.view.getNodeByNid(n1nid)) is not None:
                    await n1.delEdge(v, n2nid)

        else:
            async for (v, n2nid) in node.iterEdgesN1(verb):
                await node.delEdge(v, n2nid)

    async def execStormCmd(self, runt, genr):

        if self.runtsafe:
            n2 = self.opts.n2
            verb = await s_stormtypes.tostr(self.opts.verb)

            if verb == '*':
                runt.layerConfirm(('node', 'edge', 'del'))
                verb = None
            else:
                runt.layerConfirm(('node', 'edge', 'del', verb))

            async for node, path in genr:
                await self.delEdges(node, verb, n2)
                yield node, path

        else:
            async for node, path in genr:
                n2 = self.opts.n2
                verb = await s_stormtypes.tostr(self.opts.verb)

                if verb == '*':
                    runt.layerConfirm(('node', 'edge', 'del'))
                    verb = None
                else:
                    runt.layerConfirm(('node', 'edge', 'del', verb))

                await self.delEdges(node, verb, n2)
                yield node, path

class OnceCmd(Cmd):
    '''
    The once command is used to filter out nodes which have already been processed
    via the use of a named key. It includes an optional parameter to allow the node
    to pass the filter again after a given amount of time.

    For example, to run an enrichment command on a set of nodes just once:

        file:bytes#my.files | once enrich:foo | enrich.foo

    The once command filters out any nodes which have previously been through any other
    use of the "once" command using the same <name> (in this case "enrich:foo").

    You may also specify the --asof option to allow nodes to pass the filter after a given
    amount of time. For example, the following command will allow any given node through
    every 2 days:

        file:bytes#my.files | once enrich:foo --asof "-2 days" | enrich.foo

    Use of "--asof now" or any future date or positive relative time offset will always
    allow the node to pass the filter.

    State tracking data for the once command is stored as nodedata which is stored in your
    view's write layer, making it view-specific. So if you have two views, A and B, and they
    do not share any layers between them, and you execute this query in view A:

        inet:ipv4=8.8.8.8 | once enrich:address | enrich.baz

    And then you run it in view B, the node will still pass through the once command to the
    enrich.baz portion of the query because the tracking data for the once command does not
    yet exist in view B.
    '''
    name = 'once'

    def getArgParser(self):
        pars = Cmd.getArgParser(self)
        pars.add_argument('name', type='str', help='Name of the action to only perform once.')
        pars.add_argument('--asof', default=None, type='time', help='The associated time the name was updated/performed.')
        return pars

    async def execStormCmd(self, runt, genr):

        async for node, path in genr:

            tick = s_common.now()
            name = await s_stormtypes.tostr(self.opts.name)
            key = f'once:{name}'

            envl = await node.getData(key)

            if envl is not None:
                asof = self.opts.asof

                last = envl.get('tick')

                # edge case to account for old storage format
                if last is None:
                    await node.setData(key, {'tick': tick})

                if last is None or asof is None or last > asof:
                    await asyncio.sleep(0)
                    continue

            await node.setData(key, {'tick': tick})

            yield node, path

class TagPruneCmd(Cmd):
    '''
    Prune a tag (or tags) from nodes.

    This command will delete the tags specified as parameters from incoming nodes,
    as well as all of their parent tags that don't have other tags as children.

    For example, given a node with the tags:

        #parent
        #parent.child
        #parent.child.grandchild

    Pruning the parent.child.grandchild tag would remove all tags. If the node had
    the tags:

        #parent
        #parent.child
        #parent.child.step
        #parent.child.grandchild

    Pruning the parent.child.grandchild tag will only remove the parent.child.grandchild
    tag as the parent tags still have other children.

    Examples:

        # Prune the parent.child.grandchild tag
        inet:ipv4=1.2.3.4 | tag.prune parent.child.grandchild
    '''
    name = 'tag.prune'

    def getArgParser(self):
        pars = Cmd.getArgParser(self)
        pars.add_argument('tags', default=[], nargs='*', help='Names of tags to prune.')
        return pars

    def hasChildTags(self, node, tag):
        pref = tag + '.'
        for ntag in node.getTagNames():
            if ntag.startswith(pref):
                return True
        return False

    async def execStormCmd(self, runt, genr):

        if self.runtsafe:
            tagargs = [await s_stormtypes.tostr(t) for t in self.opts.tags]

            tags = {}
            for tag in tagargs:
                root = tag.split('.')[0]
                runt.layerConfirm(('node', 'tag', 'del', root))
                tags[tag] = s_chop.tags(tag)[-2::-1]

            async for node, path in genr:
                for tag, parents in tags.items():
                    await node.delTag(tag)

                    for parent in parents:
                        if not self.hasChildTags(node, parent):
                            await node.delTag(parent)
                        else:
                            break

                yield node, path

        else:
            permcache = set([])

            async for node, path in genr:
                tagargs = [await s_stormtypes.tostr(t) for t in self.opts.tags]

                tags = {}
                for tag in tagargs:
                    root = tag.split('.')[0]
                    if root not in permcache:
                        runt.layerConfirm(('node', 'tag', 'del', root))
                        permcache.add(root)

                    tags[tag] = s_chop.tags(tag)[-2::-1]

                for tag, parents in tags.items():
                    await node.delTag(tag)

                    for parent in parents:
                        if not self.hasChildTags(node, parent):
                            await node.delTag(parent)
                        else:
                            break

                yield node, path

class RunAsCmd(Cmd):
    '''
    Execute a storm query as a specified user.

    NOTE: This command requires admin privileges.

    NOTE: Heavy objects (for example a View or Layer) are bound to the context which they
          are instantiated in and methods on them will be run using the user in that
          context. This means that executing a method on a variable containing a heavy
          object which was instantiated outside of the runas command and then used
          within the runas command will check the permissions of the outer user, not
          the one specified by the runas command.

    Examples:

        // Create a node as another user.
        runas someuser { [ inet:fqdn=foo.com ] }
    '''

    name = 'runas'
    events = (
        'print',
        'warn',
        'storm:fire',
        'csv:row',
    )

    def getArgParser(self):
        pars = Cmd.getArgParser(self)
        pars.add_argument('user', help='The user name or iden to execute the storm query as.')
        pars.add_argument('storm', help='The storm query to execute.')
        pars.add_argument('--asroot', default=False, action='store_true', help='Propagate asroot to query subruntime.')

        return pars

    async def execStormCmd(self, runt, genr):

        if not runt.isAdmin():
            mesg = 'The runas command requires admin privileges.'
            raise s_exc.AuthDeny(mesg=mesg, user=self.runt.user.iden, username=self.runt.user.name)

        core = runt.view.core

        node = None
        async for node, path in genr:

            user = await s_stormtypes.tostr(self.opts.user)
            text = await s_stormtypes.tostr(self.opts.storm)

            user = await core.auth.reqUserByNameOrIden(user)
            query = await runt.getStormQuery(text)

            opts = {'vars': path.vars}

            async with await Runtime.anit(query, runt.view, user=user, opts=opts, root=runt) as subr:
                subr.debug = runt.debug
                subr.readonly = runt.readonly

                if self.opts.asroot:
                    subr.asroot = runt.asroot

                subr._warnonce_keys = runt.bus._warnonce_keys
                with subr.onWithMulti(self.events, runt.bus.dist) as filtsubr:
                    async for item in filtsubr.execute():
                        await asyncio.sleep(0)

            yield node, path

        if node is None and self.runtsafe:
            user = await s_stormtypes.tostr(self.opts.user)
            text = await s_stormtypes.tostr(self.opts.storm)

            query = await runt.getStormQuery(text)
            user = await core.auth.reqUserByNameOrIden(user)

            opts = {'user': user}

            async with await Runtime.anit(query, runt.view, user=user, opts=opts, root=runt) as subr:
                subr.debug = runt.debug
                subr.readonly = runt.readonly

                if self.opts.asroot:
                    subr.asroot = runt.asroot

                subr._warnonce_keys = runt.bus._warnonce_keys
                with subr.onWithMulti(self.events, runt.bus.dist) as filtsubr:
                    async for item in filtsubr.execute():
                        await asyncio.sleep(0)

class IntersectCmd(Cmd):
    '''
    Yield an intersection of the results of running inbound nodes through a pivot.

    NOTE:
        This command must consume the entire inbound stream to produce the intersection.
        This type of stream consuming before yielding results can cause the query to appear
        laggy in comparison with normal incremental stream operations.

    Examples:

        // Show the it:mitre:attack:technique nodes common to several groups

        it:mitre:attack:group*in=(G0006, G0007) | intersect { -> it:mitre:attack:technique }
    '''
    name = 'intersect'
    readonly = True

    def getArgParser(self):
        pars = Cmd.getArgParser(self)
        pars.add_argument('query', type='str', required=True, help='The pivot query to run each inbound node through.')

        return pars

    async def execStormCmd(self, runt, genr):

        if not self.runtsafe:
            mesg = 'intersect arguments must be runtsafe.'
            raise s_exc.StormRuntimeError(mesg=mesg)

        core = self.runt.view.core

        async with await s_spooled.Dict.anit(dirn=core.dirn, cell=core) as counters:
            async with await s_spooled.Dict.anit(dirn=core.dirn, cell=core) as pathvars:

                text = await s_stormtypes.tostr(self.opts.query)
                query = await runt.getStormQuery(text)

                # Note: The intersection works by counting the # of nodes inbound to the command.
                # For each node which is emitted from the pivot, we increment a counter, mapping
                # the nid -> count. We then iterate over the counter, and only yield nodes which
                # have a nid -> count equal to the # of inbound nodes we consumed.

                count = 0
                async for node, path in genr:
                    count += 1
                    await asyncio.sleep(0)
                    async with runt.getSubRuntime(query) as subr:
                        subg = s_common.agen((node, path))
                        async for subn, subp in subr.execute(genr=subg):
                            curv = counters.get(subn.nid)
                            if curv is None:
                                await counters.set(subn.nid, 1)
                            else:
                                await counters.set(subn.nid, curv + 1)
                            await pathvars.set(subn.nid, await s_stormtypes.toprim(subp.vars))
                            await asyncio.sleep(0)

                for nid, hits in counters.items():

                    if hits != count:
                        await asyncio.sleep(0)
                        continue

                    node = await runt.view.getNodeByNid(nid)
                    if node is not None:
                        path = runt.initPath(node)
                        path.vars.update(pathvars.get(nid))
                        yield (node, path)<|MERGE_RESOLUTION|>--- conflicted
+++ resolved
@@ -493,199 +493,6 @@
         ''',
     },
     {
-<<<<<<< HEAD
-        'name': 'pkg.list',
-        'descr': 'List the storm packages loaded in the cortex.',
-        'cmdargs': (
-            ('--verbose', {'default': False, 'action': 'store_true',
-                'help': 'Display build time for each package.'}),
-        ),
-        'storm': '''
-            init {
-                $conf = ({
-                    "columns": [
-                        {"name": "name", "width": 40},
-                        {"name": "vers", "width": 10},
-                    ],
-                    "separators": {
-                        "row:outline": false,
-                        "column:outline": false,
-                        "header:row": "#",
-                        "data:row": "",
-                        "column": "",
-                    },
-                })
-                if $cmdopts.verbose {
-                    $conf.columns.append(({"name": "time", "width": 20}))
-                }
-                $printer = $lib.tabular.printer($conf)
-            }
-
-            $pkgs = $lib.pkg.list()
-
-            if $($pkgs.size() > 0) {
-                $lib.print('Loaded storm packages:')
-                $lib.print($printer.header())
-                for $pkg in $pkgs {
-                    $row = (
-                        $pkg.name, $pkg.version,
-                    )
-                    if $cmdopts.verbose {
-                        try {
-                            $row.append($lib.time.format($pkg.build.time, '%Y-%m-%d %H:%M:%S'))
-                        } catch StormRuntimeError as _ {
-                            $row.append('not available')
-                        }
-                    }
-                    $lib.print($printer.row($row))
-                }
-            } else {
-                $lib.print('No storm packages installed.')
-            }
-        '''
-    },
-    {
-        'name': 'pkg.perms.list',
-        'descr': 'List any permissions declared by the package.',
-        'cmdargs': (
-            ('name', {'help': 'The name (or name prefix) of the package.', 'type': 'str'}),
-        ),
-        'storm': '''
-            $pdef = $lib.null
-            for $pkg in $lib.pkg.list() {
-                if $pkg.name.startswith($cmdopts.name) {
-                    $pdef = $pkg
-                    break
-                }
-            }
-
-            if (not $pdef) {
-                $lib.warn(`Package ({$cmdopts.name}) not found!`)
-            } else {
-                if $pdef.perms {
-                    $lib.print(`Package ({$cmdopts.name}) defines the following permissions:`)
-                    for $permdef in $pdef.perms {
-                        $defv = $permdef.default
-                        if ( $defv = $lib.null ) {
-                            $defv = $lib.false
-                        }
-                        $text = `{('.').join($permdef.perm).ljust(32)} : {$permdef.desc} ( default: {$defv} )`
-                        $lib.print($text)
-                    }
-                } else {
-                    $lib.print(`Package ({$cmdopts.name}) contains no permissions definitions.`)
-                }
-            }
-        '''
-    },
-    {
-        'name': 'pkg.del',
-        'descr': 'Remove a storm package from the cortex.',
-        'cmdargs': (
-            ('name', {'help': 'The name (or name prefix) of the package to remove.'}),
-        ),
-        'storm': '''
-
-            $pkgs = $lib.set()
-
-            for $pkg in $lib.pkg.list() {
-                if $pkg.name.startswith($cmdopts.name) {
-                    $pkgs.add($pkg.name)
-                }
-            }
-
-            if $($pkgs.size() = 0) {
-
-                $lib.print('No package names match "{name}". Aborting.', name=$cmdopts.name)
-
-            } elif $($pkgs.size() = 1) {
-
-                $name = $pkgs.list().index(0)
-                $lib.print('Removing package: {name}', name=$name)
-                $lib.pkg.del($name)
-
-            } else {
-
-                $lib.print('Multiple package names match "{name}". Aborting.', name=$cmdopts.name)
-
-            }
-        '''
-    },
-    {
-        'name': 'pkg.docs',
-        'descr': 'Display documentation included in a storm package.',
-        'cmdargs': (
-            ('name', {'help': 'The name (or name prefix) of the package.'}),
-        ),
-        'storm': '''
-            $pdef = $lib.null
-            for $pkg in $lib.pkg.list() {
-                if $pkg.name.startswith($cmdopts.name) {
-                    $pdef = $pkg
-                    break
-                }
-            }
-
-            if (not $pdef) {
-                $lib.warn("Package ({name}) not found!", name=$cmdopts.name)
-            } else {
-                if $pdef.docs {
-                    for $doc in $pdef.docs {
-                        $lib.print($doc.content)
-                    }
-                } else {
-                    $lib.print("Package ({name}) contains no documentation.", name=$cmdopts.name)
-                }
-            }
-        '''
-    },
-    {
-        'name': 'pkg.load',
-        'descr': 'Load a storm package from an HTTP URL.',
-        'cmdargs': (
-            ('url', {'help': 'The HTTP URL to load the package from.'}),
-            ('--raw', {'default': False, 'action': 'store_true',
-                'help': 'Response JSON is a raw package definition without an envelope.'}),
-            ('--verify', {'default': False, 'action': 'store_true',
-                'help': 'Enforce code signature verification on the storm package.'}),
-            ('--ssl-noverify', {'default': False, 'action': 'store_true',
-                'help': 'Specify to disable SSL verification of the server.'}),
-        ),
-        'storm': '''
-            init {
-                $ssl = $lib.true
-                if $cmdopts.ssl_noverify { $ssl = $lib.false }
-
-                $headers = ({'X-Synapse-Version': ('.').join($lib.version.synapse)})
-
-                $resp = $lib.inet.http.get($cmdopts.url, ssl_verify=$ssl, headers=$headers)
-
-                if ($resp.code != 200) {
-                    $lib.warn("pkg.load got HTTP code: {code} for URL: {url}", code=$resp.code, url=$cmdopts.url)
-                    $lib.exit()
-                }
-
-                $reply = $resp.json()
-                if $cmdopts.raw {
-                    $pkg = $reply
-                } else {
-                    if ($reply.status != "ok") {
-                        $lib.warn("pkg.load got JSON error: {code} for URL: {url}", code=$reply.code, url=$cmdopts.url)
-                        $lib.exit()
-                    }
-
-                    $pkg = $reply.result
-                }
-
-                $pkd = $lib.pkg.add($pkg, verify=$cmdopts.verify)
-
-                $lib.print("Loaded Package: {name} @{version}", name=$pkg.name, version=$pkg.version)
-            }
-        ''',
-    },
-    {
-=======
->>>>>>> 12dee46f
         'name': 'version',
         'descr': 'Show version metadata relating to Synapse.',
         'storm': '''
