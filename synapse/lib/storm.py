import types
import pprint
import asyncio
import logging
import argparse
import contextlib
import collections

import synapse.exc as s_exc
import synapse.common as s_common
import synapse.telepath as s_telepath
import synapse.datamodel as s_datamodel

import synapse.lib.ast as s_ast
import synapse.lib.base as s_base
import synapse.lib.chop as s_chop
import synapse.lib.node as s_node
import synapse.lib.time as s_time
import synapse.lib.cache as s_cache
import synapse.lib.layer as s_layer
import synapse.lib.scope as s_scope
import synapse.lib.config as s_config
import synapse.lib.editor as s_editor
import synapse.lib.autodoc as s_autodoc
import synapse.lib.grammar as s_grammar
import synapse.lib.msgpack as s_msgpack
import synapse.lib.spooled as s_spooled
import synapse.lib.version as s_version
import synapse.lib.hashitem as s_hashitem
import synapse.lib.hiveauth as s_hiveauth
import synapse.lib.stormctrl as s_stormctrl
import synapse.lib.stormtypes as s_stormtypes

import synapse.lib.stormlib.graph as s_stormlib_graph

logger = logging.getLogger(__name__)

addtriggerdescr = '''
Add a trigger to the cortex.

Notes:
    Valid values for condition are:
        * tag:add
        * tag:del
        * node:add
        * node:del
        * prop:set
        * edge:add
        * edge:del

When condition is tag:add or tag:del, you may optionally provide a form name
to restrict the trigger to fire only on tags added or deleted from nodes of
those forms.

The added tag is provided to the query as an embedded variable '$tag'.

Simple one level tag globbing is supported, only at the end after a period,
that is aka.* matches aka.foo and aka.bar but not aka.foo.bar. aka* is not
supported.

When the condition is edge:add or edge:del, you may optionally provide a
form name or a destination form name to only fire on edges added or deleted
from nodes of those forms.

Examples:
    # Adds a tag to every inet:ipv4 added
    trigger.add node:add --form inet:ipv4 --query {[ +#mytag ]}

    # Adds a tag #todo to every node as it is tagged #aka
    trigger.add tag:add --tag aka --query {[ +#todo ]}

    # Adds a tag #todo to every inet:ipv4 as it is tagged #aka
    trigger.add tag:add --form inet:ipv4 --tag aka --query {[ +#todo ]}

    # Adds a tag #todo to the N1 node of every refs edge add
    trigger.add edge:add --verb refs --query {[ +#todo ]}

    # Adds a tag #todo to the N1 node of every seen edge delete, provided that
    # both nodes are of form file:bytes
    trigger.add edge:del --verb seen --form file:bytes --n2form file:bytes --query {[ +#todo ]}
'''

addcrondescr = '''
Add a recurring cron job to a cortex.

Notes:
    All times are interpreted as UTC.

    All arguments are interpreted as the job period, unless the value ends in
    an equals sign, in which case the argument is interpreted as the recurrence
    period.  Only one recurrence period parameter may be specified.

    Currently, a fixed unit must not be larger than a specified recurrence
    period.  i.e. '--hour 7 --minute +15' (every 15 minutes from 7-8am?) is not
    supported.

    Value values for fixed hours are 0-23 on a 24-hour clock where midnight is 0.

    If the --day parameter value does not start with a '+' and is an integer, it is
    interpreted as a fixed day of the month.  A negative integer may be
    specified to count from the end of the month with -1 meaning the last day
    of the month.  All fixed day values are clamped to valid days, so for
    example '-d 31' will run on February 28.
    If the fixed day parameter is a value in ([Mon, Tue, Wed, Thu, Fri, Sat,
    Sun] if locale is set to English) it is interpreted as a fixed day of the
    week.

    Otherwise, if the parameter value starts with a '+', then it is interpreted
    as a recurrence interval of that many days.

    If no plus-sign-starting parameter is specified, the recurrence period
    defaults to the unit larger than all the fixed parameters.   e.g. '--minute 5'
    means every hour at 5 minutes past, and --hour 3, --minute 1 means 3:01 every day.

    At least one optional parameter must be provided.

    All parameters accept multiple comma-separated values.  If multiple
    parameters have multiple values, all combinations of those values are used.

    All fixed units not specified lower than the recurrence period default to
    the lowest valid value, e.g. --month +2 will be scheduled at 12:00am the first of
    every other month.  One exception is if the largest fixed value is day of the
    week, then the default period is set to be a week.

    A month period with a day of week fixed value is not currently supported.

    Fixed-value year (i.e. --year 2019) is not supported.  See the 'at'
    command for one-time cron jobs.

    As an alternative to the above options, one may use exactly one of
    --hourly, --daily, --monthly, --yearly with a colon-separated list of
    fixed parameters for the value.  It is an error to use both the individual
    options and these aliases at the same time.

Examples:
    Run a query every last day of the month at 3 am
    cron.add --hour 3 --day -1 {#foo}

    Run a query every 8 hours
    cron.add --hour +8 {#foo}

    Run a query every Wednesday and Sunday at midnight and noon
    cron.add --hour 0,12 --day Wed,Sun {#foo}

    Run a query every other day at 3:57pm
    cron.add --day +2 --minute 57 --hour 15 {#foo}
'''

atcrondescr = '''
Adds a non-recurring cron job.

Notes:
    This command accepts one or more time specifications followed by exactly
    one storm query in curly braces.  Each time specification may be in synapse
    time delta format (e.g --day +1) or synapse time format (e.g.
    20501217030432101).  Seconds will be ignored, as cron jobs' granularity is
    limited to minutes.

    All times are interpreted as UTC.

    The other option for time specification is a relative time from now.  This
    consists of a plus sign, a positive integer, then one of 'minutes, hours,
    days'.

    Note that the record for a cron job is stored until explicitly deleted via
    "cron.del".

Examples:
    # Run a storm query in 5 minutes
    cron.at --minute +5 {[inet:ipv4=1]}

    # Run a storm query tomorrow and in a week
    cron.at --day +1,+7 {[inet:ipv4=1]}

    # Run a query at the end of the year Zulu
    cron.at --dt 20181231Z2359 {[inet:ipv4=1]}
'''

wgetdescr = '''Retrieve bytes from a URL and store them in the axon. Yields inet:urlfile nodes.

Examples:

    # Specify custom headers and parameters
    inet:url=https://vertex.link/foo.bar.txt | wget --headers ({"User-Agent": "Foo/Bar"}) --params ({"clientid": "42"})

    # Download multiple URL targets without inbound nodes
    wget https://vertex.link https://vtx.lk
'''

permdef_schema = {
    'type': 'object',
    'properties': {
        'perm': {'type': 'array', 'items': {'type': 'string'}},
        'desc': {'type': 'string'},
        'gate': {'type': 'string'},
        'ex': {'type': 'string'},  # Example string
        'workflowconfig': {'type': 'boolean'},
        'default': {'type': 'boolean', 'default': False},
    },
    'required': ['perm', 'desc', 'gate'],
}

reqValidPermDef = s_config.getJsValidator(permdef_schema)

reqValidPkgdef = s_config.getJsValidator({
    'type': 'object',
    'properties': {
        'name': {'type': 'string'},
        'version': {
            'type': 'string',
            'pattern': s_version.semverstr,
        },
        'build': {
            'type' 'object'
            'properties': {
                'time': {'type': 'number'},
            },
            'required': ['time'],
        },
        'codesign': {
            'type': 'object',
            'properties': {
                'sign': {'type': 'string'},
                'cert': {'type': 'string'},
            },
            'required': ['cert', 'sign'],
        },
        'synapse_version': {
            'type': 'string',
        },
        'modules': {
            'type': ['array', 'null'],
            'items': {'$ref': '#/definitions/module'}
        },
        'docs': {
            'type': ['array', 'null'],
            'items': {'$ref': '#/definitions/doc'},
        },
        'logo': {
            'type': 'object',
            'properties': {
                'mime': {'type': 'string'},
                'file': {'type': 'string'},
            },
            'additionalProperties': True,
            'required': ['mime', 'file'],
        },
        'commands': {
            'type': ['array', 'null'],
            'items': {'$ref': '#/definitions/command'},
        },
        'graphs': {
            'type': ['array', 'null'],
            'items': s_stormlib_graph.gdefSchema,
        },
        'desc': {'type': 'string'},
        'svciden': {'type': ['string', 'null'], 'pattern': s_config.re_iden},
        'onload': {'type': 'string'},
        'author': {
            'type': 'object',
            'properties': {
                'url': {'type': 'string'},
                'name': {'type': 'string'},
            },
            'required': ['name', 'url'],
        },
        'depends': {
            'properties': {
                'requires': {'type': 'array', 'items': {'$ref': '#/definitions/require'}},
                'conflicts': {'type': 'array', 'items': {'$ref': '#/definitions/conflict'}},
            },
            'additionalProperties': True,
        },
        'perms': {
            'type': 'array',
            'items': permdef_schema,
        },
        'configvars': {
            'type': 'array',
            'items': {
                'type': 'object',
                'properties': {
                    'name': {'type': 'string'},
                    'varname': {'type': 'string'},
                    'desc': {'type': 'string'},
                    'default': {},
                    'workflowconfig': {'type': 'boolean'},
                    'type': {'$ref': '#/definitions/configvartype'},
                    'scopes': {
                        'type': 'array',
                        'items': {
                            'type': 'string',
                            'enum': ['global', 'self']
                        },
                    },
                },
                'required': ['name', 'varname', 'desc', 'type', 'scopes'],
            },
        },
    },
    'additionalProperties': True,
    'required': ['name', 'version'],
    'definitions': {
        'doc': {
            'type': 'object',
            'properties': {
                'title': {'type': 'string'},
                'content': {'type': 'string'},
            },
            'additionalProperties': True,
            'required': ['title', 'content'],
        },
        'module': {
            'type': 'object',
            'properties': {
                'name': {'type': 'string'},
                'storm': {'type': 'string'},
                'modconf': {'type': 'object'},
                'apidefs': {
                    'type': ['array', 'null'],
                    'items': {'$ref': '#/definitions/apidef'},
                },
                'asroot': {'type': 'boolean'},
                'asroot:perms': {'type': 'array',
                    'items': {'type': 'array',
                        'items': {'type': 'string'}},
                },
            },
            'additionalProperties': True,
            'required': ['name', 'storm']
        },
        'apidef': {
            'type': 'object',
            'properties': {
                'name': {'type': 'string'},
                'desc': {'type': 'string'},
                'type': {
                    'type': 'object',
                    'properties': {
                        'type': {
                            'type': 'string',
                            'enum': ['function']
                        },
                        'args': {
                            'type': 'array',
                            'items': {'$ref': '#/definitions/apiarg'},
                        },
                        'returns': {
                            'type': 'object',
                            'properties': {
                                'name': {
                                    'type': 'string',
                                    'enum': ['yields'],
                                },
                                'desc': {'type': 'string'},
                                'type': {
                                    'oneOf': [
                                        {'$ref': '#/definitions/apitype'},
                                        {'type': 'array', 'items': {'$ref': '#/definitions/apitype'}},
                                    ],
                                },
                            },
                            'additionalProperties': False,
                            'required': ['type', 'desc']
                        },
                    },
                    'additionalProperties': False,
                    'required': ['type', 'returns'],
                },
            },
            'additionalProperties': False,
            'required': ['name', 'desc', 'type']
        },
        'apiarg': {
            'type': 'object',
            'properties': {
                'name': {'type': 'string'},
                'desc': {'type': 'string'},
                'type': {
                    'oneOf': [
                        {'$ref': '#/definitions/apitype'},
                        {'type': 'array', 'items': {'$ref': '#/definitions/apitype'}},
                    ],
                },
                'default': {'type': ['boolean', 'integer', 'string', 'null']},
            },
            'additionalProperties': False,
            'required': ['name', 'desc', 'type']
        },
        'apitype': {
            'type': 'string',
        },
        'command': {
            'type': 'object',
            'properties': {
                'name': {
                    'type': 'string',
                    'pattern': s_grammar.re_scmd
                },
                'cmdargs': {
                    'type': ['array', 'null'],
                    'items': {'$ref': '#/definitions/cmdarg'},
                },
                'cmdinputs': {
                    'type': ['array', 'null'],
                    'items': {'$ref': '#/definitions/cmdinput'},
                },
                'storm': {'type': 'string'},
                'forms': {'$ref': '#/definitions/cmdformhints'},
                'perms': {'type': 'array',
                    'items': {'type': 'array',
                        'items': {'type': 'string'}},
                },
            },
            'additionalProperties': True,
            'required': ['name', 'storm']
        },
        'cmdarg': {
            'type': 'array',
            'items': [
                {'type': 'string'},
                {
                    'type': 'object',
                    'properties': {
                        'help': {'type': 'string'},
                        'default': {},
                        'dest': {'type': 'string'},
                        'required': {'type': 'boolean'},
                        'action': {'type': 'string'},
                        'nargs': {'type': ['string', 'integer']},
                        'choices': {
                            'type': 'array',
                            'uniqueItems': True,
                            'minItems': 1,
                        },
                        'type': {
                            'type': 'string',
                            'enum': list(s_datamodel.Model().types)
                        },
                    },
                }
            ],
            'additionalItems': False,
        },
        'cmdinput': {
            'type': 'object',
            'properties': {
                'form': {'type': 'string'},
                'help': {'type': 'string'},
            },
            'additionalProperties': True,
            'required': ['form'],
        },
        'configvartype': {
            'anyOf': [
                {'type': 'array', 'items': {'$ref': '#/definitions/configvartype'}},
                {'type': 'string'},
            ]
        },
        # deprecated
        'cmdformhints': {
            'type': 'object',
            'properties': {
                'input': {
                    'type': 'array',
                    'uniqueItems': True,
                    'items': {
                        'type': 'string',
                    }
                },
                'output': {
                    'type': 'array',
                    'uniqueItems': True,
                    'items': {
                        'type': 'string',
                    }
                },
                'nodedata': {
                    'type': 'array',
                    'uniqueItems': True,
                    'items': {
                        'type': 'array',
                        'items': [
                            {'type': 'string'},
                            {'type': 'string'},
                        ],
                        'additionalItems': False,
                    },
                },
            }
        },
        'require': {
            'type': 'object',
            'properties': {
                'name': {'type': 'string'},
                'version': {'type': 'string'},
                'desc': {'type': 'string'},
                'optional': {'type': 'boolean'},
            },
            'additionalItems': True,
            'required': ('name', 'version'),
        },
        'conflict': {
            'type': 'object',
            'properties': {
                'name': {'type': 'string'},
                'version': {'type': 'string'},
                'desc': {'type': 'string'},
            },
            'additionalItems': True,
            'required': ('name',),
        },
    }
})

reqValidDdef = s_config.getJsValidator({
    'type': 'object',
    'properties': {
        'name': {'type': 'string'},
        'storm': {'type': 'string'},
        'view': {'type': 'string', 'pattern': s_config.re_iden},
        'user': {'type': 'string', 'pattern': s_config.re_iden},
        'iden': {'type': 'string', 'pattern': s_config.re_iden},
        'enabled': {'type': 'boolean', 'default': True},
        'stormopts': {
            'oneOf': [
                {'type': 'null'},
                {'$ref': '#/definitions/stormopts'}
            ]
        }
    },
    'additionalProperties': True,
    'required': ['iden', 'user', 'storm'],
    'definitions': {
        'stormopts': {
            'type': 'object',
            'properties': {
                'repr': {'type': 'boolean'},
                'path': {'type': 'string'},
                'show': {'type': 'array', 'items': {'type': 'string'}}
            },
            'additionalProperties': True,
        },
    }
})

stormcmds = (
    {
        'name': 'queue.add',
        'descr': 'Add a queue to the cortex.',
        'cmdargs': (
            ('name', {'help': 'The name of the new queue.'}),
        ),
        'storm': '''
            $lib.queue.add($cmdopts.name)
            $lib.print("queue added: {name}", name=$cmdopts.name)
        ''',
    },
    {
        'name': 'queue.del',
        'descr': 'Remove a queue from the cortex.',
        'cmdargs': (
            ('name', {'help': 'The name of the queue to remove.'}),
        ),
        'storm': '''
            $lib.queue.del($cmdopts.name)
            $lib.print("queue removed: {name}", name=$cmdopts.name)
        ''',
    },
    {
        'name': 'queue.list',
        'descr': 'List the queues in the cortex.',
        'storm': '''
            $lib.print('Storm queue list:')
            for $info in $lib.queue.list() {
                $name = $info.name.ljust(32)
                $lib.print("    {name}:  size: {size} offs: {offs}", name=$name, size=$info.size, offs=$info.offs)
            }
        ''',
    },
    {
        'name': 'dmon.list',
        'descr': 'List the storm daemon queries running in the cortex.',
        'cmdargs': (),
        'storm': '''
            $lib.print('Storm daemon list:')
            for $info in $lib.dmon.list() {
                if $info.name { $name = $info.name.ljust(20) }
                else { $name = '                    ' }

                $lib.print("    {iden}:  ({name}): {status}", iden=$info.iden, name=$name, status=$info.status)
            }
        ''',
    },
    {
        'name': 'layer.add',
        'descr': 'Add a layer to the cortex.',
        'cmdargs': (
            ('--lockmemory', {'help': 'Should the layer lock memory for performance.',
                              'action': 'store_true'}),
            ('--readonly', {'help': 'Should the layer be readonly.',
                            'action': 'store_true'}),
            ('--mirror', {'help': 'A telepath URL of an upstream layer/view to mirror.', 'type': 'str'}),
            ('--growsize', {'help': 'Amount to grow the map size when necessary.', 'type': 'int'}),
            ('--upstream', {'help': 'One or more telepath urls to receive updates from.'}),
            ('--name', {'help': 'The name of the layer.'}),
        ),
        'storm': '''
            $layr = $lib.layer.add($cmdopts)
            $lib.print($layr.repr())
            $lib.print("Layer added.")
        ''',
    },
    {
        'name': 'layer.set',
        'descr': 'Set a layer option.',
        'cmdargs': (
            ('iden', {'help': 'Iden of the layer to modify.'}),
            ('name', {'help': 'The name of the layer property to set.'}),
            ('valu', {'help': 'The value to set the layer property to.'}),
        ),
        'storm': '''
            $layr = $lib.layer.get($cmdopts.iden)
            $layr.set($cmdopts.name, $cmdopts.valu)
            $lib.print($layr.repr())
            $lib.print('Layer updated.')
        ''',
    },
    {
        'name': 'layer.del',
        'descr': 'Delete a layer from the cortex.',
        'cmdargs': (
            ('iden', {'help': 'Iden of the layer to delete.'}),
        ),
        'storm': '''
            $lib.layer.del($cmdopts.iden)
            $lib.print("Layer deleted: {iden}", iden=$cmdopts.iden)
        ''',
    },
    {
        'name': 'layer.get',
        'descr': 'Get a layer from the cortex.',
        'cmdargs': (
            ('iden', {'nargs': '?',
                      'help': 'Iden of the layer to get. If no iden is provided, the main layer will be returned.'}),
        ),
        'storm': '''
            $layr = $lib.layer.get($cmdopts.iden)
            $lib.print($layr.repr())
        ''',
    },
    {
        'name': 'layer.list',
        'descr': 'List the layers in the cortex.',
        'cmdargs': (),
        'storm': '''
            $lib.print('Layers:')
            for $layr in $lib.layer.list() {
                $lib.print($layr.repr())
            }
        ''',
    },
    {
        'name': 'layer.pull.add',
        'descr': 'Add a pull configuration to a layer.',
        'cmdargs': (
            ('layr', {'help': 'Iden of the layer to pull to.'}),
            ('src', {'help': 'Telepath url of the source layer to pull from.'}),
            ('--offset', {'help': 'Layer offset to begin pulling from',
                          'type': 'int',
                          'default': 0}),
        ),
        'storm': '''
            $layr = $lib.layer.get($cmdopts.layr)
            $pdef = $layr.addPull($cmdopts.src, $cmdopts.offset)
            if $pdef {
                $lib.print("Layer pull added: {iden}", iden=$pdef.iden)
            }
        ''',
    },
    {
        'name': 'layer.pull.del',
        'descr': 'Delete a pull configuration from a layer.',
        'cmdargs': (
            ('layr', {'help': 'Iden of the layer to modify.'}),
            ('iden', {'help': 'Iden of the pull configuration to delete.'}),
        ),
        'storm': '''
            $layr = $lib.layer.get($cmdopts.layr)
            $retn = $layr.delPull($cmdopts.iden)
            $lib.print("Layer pull deleted.")
        ''',
    },
    {
        'name': 'layer.pull.list',
        'descr': 'Get a list of the pull configurations for a layer.',
        'cmdargs': (
            ('layr', {'help': 'Iden of the layer to retrieve pull configurations for.'}),
        ),
        'storm': '''
            $layr = $lib.layer.get($cmdopts.layr)
            $lib.print($layr.repr())

            $pulls = $layr.get(pulls)
            if $pulls {
                $lib.print('Pull Iden                        | User                 | Time                |     Offset | URL')
                $lib.print('------------------------------------------------------------------------------------------------------------------------------------------')
                for ($iden, $pdef) in $pulls {
                    $user = $lib.auth.users.get($pdef.user)
                    if $user { $user = $user.name.ljust(20) }
                    else { $user = $pdef.user }

                    $tstr = $lib.time.format($pdef.time, '%Y-%m-%d %H:%M:%S')
                    $ostr = $lib.cast(str, $pdef.offs).rjust(10)
                    $lib.print("{iden} | {user} | {time} | {offs} | {url}", iden=$iden, time=$tstr, user=$user, offs=$ostr, url=$pdef.url)
                }
            } else {
                $lib.print('No pulls configured.')
            }
        ''',
    },
    {
        'name': 'layer.push.add',
        'descr': 'Add a push configuration to a layer.',
        'cmdargs': (
            ('layr', {'help': 'Iden of the layer to push from.'}),
            ('dest', {'help': 'Telepath url of the layer to push to.'}),
            ('--offset', {'help': 'Layer offset to begin pushing from.',
                          'type': 'int',
                          'default': 0}),
        ),
        'storm': '''
            $layr = $lib.layer.get($cmdopts.layr)
            $pdef = $layr.addPush($cmdopts.dest, $cmdopts.offset)
            if $pdef {
                $lib.print("Layer push added: {iden}", iden=$pdef.iden)
            }
        ''',
    },
    {
        'name': 'layer.push.del',
        'descr': 'Delete a push configuration from a layer.',
        'cmdargs': (
            ('layr', {'help': 'Iden of the layer to modify.'}),
            ('iden', {'help': 'Iden of the push configuration to delete.'}),
        ),
        'storm': '''
            $layr = $lib.layer.get($cmdopts.layr)
            $retn = $layr.delPush($cmdopts.iden)
            $lib.print("Layer push deleted.")
        ''',
    },
    {
        'name': 'layer.push.list',
        'descr': 'Get a list of the push configurations for a layer.',
        'cmdargs': (
            ('layr', {'help': 'Iden of the layer to retrieve push configurations for.'}),
        ),
        'storm': '''
            $layr = $lib.layer.get($cmdopts.layr)
            $lib.print($layr.repr())

            $pushs = $layr.get(pushs)
            if $pushs {
                $lib.print('Push Iden                        | User                 | Time                |     Offset | URL')
                $lib.print('------------------------------------------------------------------------------------------------------------------------------------------')
                for ($iden, $pdef) in $pushs {
                    $user = $lib.auth.users.get($pdef.user)
                    if $user { $user = $user.name.ljust(20) }
                    else { $user = $pdef.user }

                    $tstr = $lib.time.format($pdef.time, '%Y-%m-%d %H:%M:%S')
                    $ostr = $lib.cast(str, $pdef.offs).rjust(10)
                    $lib.print("{iden} | {user} | {time} | {offs} | {url}", iden=$iden, time=$tstr, user=$user, offs=$ostr, url=$pdef.url)
                }
            } else {
                $lib.print('No pushes configured.')
            }
        ''',
    },
    {
        'name': 'pkg.list',
        'descr': 'List the storm packages loaded in the cortex.',
        'storm': '''
            $pkgs = $lib.pkg.list()

            if $($pkgs.size() = 0) {

                $lib.print('No storm packages installed.')

            } else {
                $lib.print('Loaded storm packages:')
                for $pkg in $pkgs {
                    $lib.print("{name}: {vers}", name=$pkg.name.ljust(32), vers=$pkg.version)
                }
            }
        '''
    },
    {
        'name': 'pkg.perms.list',
        'descr': 'List any permissions declared by the package.',
        'cmdargs': (
            ('name', {'help': 'The name (or name prefix) of the package.', 'type': 'str'}),
        ),
        'storm': '''
            $pdef = $lib.null
            for $pkg in $lib.pkg.list() {
                if $pkg.name.startswith($cmdopts.name) {
                    $pdef = $pkg
                    break
                }
            }

            if (not $pdef) {
                $lib.warn(`Package ({$cmdopts.name}) not found!`)
            } else {
                if $pdef.perms {
                    $lib.print(`Package ({$cmdopts.name}) defines the following permissions:`)
                    for $permdef in $pdef.perms {
                        $defv = $permdef.default
                        if ( $defv = $lib.null ) {
                            $defv = $lib.false
                        }
                        $text = `{$lib.str.join('.', $permdef.perm).ljust(32)} : {$permdef.desc} ( default: {$defv} )`
                        $lib.print($text)
                    }
                } else {
                    $lib.print(`Package ({$cmdopts.name}) contains no permissions definitions.`)
                }
            }
        '''
    },
    {
        'name': 'pkg.del',
        'descr': 'Remove a storm package from the cortex.',
        'cmdargs': (
            ('name', {'help': 'The name (or name prefix) of the package to remove.'}),
        ),
        'storm': '''

            $pkgs = $lib.set()

            for $pkg in $lib.pkg.list() {
                if $pkg.name.startswith($cmdopts.name) {
                    $pkgs.add($pkg.name)
                }
            }

            if $($pkgs.size() = 0) {

                $lib.print('No package names match "{name}". Aborting.', name=$cmdopts.name)

            } elif $($pkgs.size() = 1) {

                $name = $pkgs.list().index(0)
                $lib.print('Removing package: {name}', name=$name)
                $lib.pkg.del($name)

            } else {

                $lib.print('Multiple package names match "{name}". Aborting.', name=$cmdopts.name)

            }
        '''
    },
    {
        'name': 'pkg.docs',
        'descr': 'Display documentation included in a storm package.',
        'cmdargs': (
            ('name', {'help': 'The name (or name prefix) of the package.'}),
        ),
        'storm': '''
            $pdef = $lib.null
            for $pkg in $lib.pkg.list() {
                if $pkg.name.startswith($cmdopts.name) {
                    $pdef = $pkg
                    break
                }
            }

            if (not $pdef) {
                $lib.warn("Package ({name}) not found!", name=$cmdopts.name)
            } else {
                if $pdef.docs {
                    for $doc in $pdef.docs {
                        $lib.print($doc.content)
                    }
                } else {
                    $lib.print("Package ({name}) contains no documentation.", name=$cmdopts.name)
                }
            }
        '''
    },
    {
        'name': 'pkg.load',
        'descr': 'Load a storm package from an HTTP URL.',
        'cmdargs': (
            ('url', {'help': 'The HTTP URL to load the package from.'}),
            ('--raw', {'default': False, 'action': 'store_true',
                'help': 'Response JSON is a raw package definition without an envelope.'}),
            ('--verify', {'default': False, 'action': 'store_true',
                'help': 'Enforce code signature verification on the storm package.'}),
            ('--ssl-noverify', {'default': False, 'action': 'store_true',
                'help': 'Specify to disable SSL verification of the server.'}),
        ),
        'storm': '''
            init {
                $ssl = $lib.true
                if $cmdopts.ssl_noverify { $ssl = $lib.false }

                $resp = $lib.inet.http.get($cmdopts.url, ssl_verify=$ssl)

                if ($resp.code != 200) {
                    $lib.warn("pkg.load got HTTP code: {code} for URL: {url}", code=$resp.code, url=$cmdopts.url)
                    $lib.exit()
                }

                $reply = $resp.json()
                if $cmdopts.raw {
                    $pkg = $reply
                } else {
                    if ($reply.status != "ok") {
                        $lib.warn("pkg.load got JSON error: {code} for URL: {url}", code=$reply.code, url=$cmdopts.url)
                        $lib.exit()
                    }

                    $pkg = $reply.result
                }

                $pkd = $lib.pkg.add($pkg, verify=$cmdopts.verify)

                $lib.print("Loaded Package: {name} @{version}", name=$pkg.name, version=$pkg.version)
            }
        ''',
    },
    {
        'name': 'version',
        'descr': 'Show version metadata relating to Synapse.',
        'storm': '''
            $comm = $lib.version.commit()
            $synv = $lib.version.synapse()

            if $synv {
                $synv = $lib.str.join('.', $synv)
            }

            if $comm {
                $comm = $comm.slice(0,7)
            }

            $lib.print('Synapse Version: {s}', s=$synv)
            $lib.print('Commit Hash: {c}', c=$comm)
        ''',
    },
    {
        'name': 'view.add',
        'descr': 'Add a view to the cortex.',
        'cmdargs': (
            ('--name', {'default': None, 'help': 'The name of the new view.'}),
            ('--worldreadable', {'type': 'bool', 'default': False, 'help': 'Grant read access to the `all` role.'}),
            ('--layers', {'default': [], 'nargs': '*', 'help': 'Layers for the view.'}),
        ),
        'storm': '''
            $view = $lib.view.add($cmdopts.layers, name=$cmdopts.name, worldreadable=$cmdopts.worldreadable)
            $lib.print($view.repr())
            $lib.print("View added.")
        ''',
    },
    {
        'name': 'view.del',
        'descr': 'Delete a view from the cortex.',
        'cmdargs': (
            ('iden', {'help': 'Iden of the view to delete.'}),
        ),
        'storm': '''
            $lib.view.del($cmdopts.iden)
            $lib.print("View deleted: {iden}", iden=$cmdopts.iden)
        ''',
    },
    {
        'name': 'view.set',
        'descr': 'Set a view option.',
        'cmdargs': (
            ('iden', {'help': 'Iden of the view to modify.'}),
            ('name', {'help': 'The name of the view property to set.'}),
            ('valu', {'help': 'The value to set the view property to.'}),
        ),
        'storm': '''
            $view = $lib.view.get($cmdopts.iden)
            $view.set($cmdopts.name, $cmdopts.valu)
            $lib.print($view.repr())
            $lib.print("View updated.")
        ''',
    },
    {
        'name': 'view.fork',
        'descr': 'Fork a view in the cortex.',
        'cmdargs': (
            ('iden', {'help': 'Iden of the view to fork.'}),
            ('--name', {'default': None, 'help': 'Name for the newly forked view.'}),
        ),
        'storm': '''
            $forkview = $lib.view.get($cmdopts.iden).fork(name=$cmdopts.name)
            $lib.print($forkview.repr())
            $lib.print("View {iden} forked to new view: {forkiden}", iden=$cmdopts.iden, forkiden=$forkview.iden)
        ''',
    },
    {
        'name': 'view.get',
        'descr': 'Get a view from the cortex.',
        'cmdargs': (
            ('iden', {'nargs': '?',
                      'help': 'Iden of the view to get. If no iden is provided, the main view will be returned.'}),
        ),
        'storm': '''
            $view = $lib.view.get($cmdopts.iden)
            $lib.print($view.repr())
        ''',
    },
    {
        'name': 'view.list',
        'descr': 'List the views in the cortex.',
        'cmdargs': (),
        'storm': '''
            $lib.print("")
            for $view in $lib.view.list() {
                $lib.print($view.repr())
                $lib.print("")
            }
        ''',
    },
    {
        'name': 'view.merge',
        'descr': 'Merge a forked view into its parent view.',
        'cmdargs': (
            ('iden', {'help': 'Iden of the view to merge.'}),
            ('--delete', {'default': False, 'action': 'store_true',
                          'help': 'Once the merge is complete, delete the layer and view.'}),
        ),
        'storm': '''
            $view = $lib.view.get($cmdopts.iden)

            $view.merge()

            if $cmdopts.delete {
                $layriden = $view.pack().layers.index(0).iden
                $lib.view.del($view.iden)
                $lib.layer.del($layriden)
            } else {
                $view.wipeLayer()
            }
            $lib.print("View merged: {iden}", iden=$cmdopts.iden)
        ''',
    },
    {
        'name': 'trigger.add',
        'descr': addtriggerdescr,
        'cmdargs': (
            ('condition', {'help': 'Condition for the trigger.'}),
            ('--form', {'help': 'Form to fire on.'}),
            ('--tag', {'help': 'Tag to fire on.'}),
            ('--prop', {'help': 'Property to fire on.'}),
            ('--verb', {'help': 'Edge verb to fire on.'}),
            ('--n2form', {'help': 'The form of the n2 node to fire on.'}),
            ('--query', {'help': 'Query for the trigger to execute.', 'required': True,
                         'dest': 'storm', }),
            ('--async', {'default': False, 'action': 'store_true',
                         'help': 'Make the trigger run in the background.'}),
            ('--disabled', {'default': False, 'action': 'store_true',
                            'help': 'Create the trigger in disabled state.'}),
            ('--name', {'help': 'Human friendly name of the trigger.'}),
            ('--view', {'help': 'The view to add the trigger to.'})
        ),
        'storm': '''
            $opts = $lib.copy($cmdopts)
            // Set valid tdef keys
            $opts.enabled = (not $opts.disabled)
            $opts.help = $lib.undef
            $opts.disabled = $lib.undef
            $trig = $lib.trigger.add($opts)
            $lib.print("Added trigger: {iden}", iden=$trig.iden)
        ''',
    },
    {
        'name': 'trigger.del',
        'descr': 'Delete a trigger from the cortex.',
        'cmdargs': (
            ('iden', {'help': 'Any prefix that matches exactly one valid trigger iden is accepted.'}),
        ),
        'storm': '''
            $iden = $lib.trigger.del($cmdopts.iden)
            $lib.print("Deleted trigger: {iden}", iden=$iden)
        ''',
    },
    {
        'name': 'trigger.mod',
        'descr': "Modify an existing trigger's query.",
        'cmdargs': (
            ('iden', {'help': 'Any prefix that matches exactly one valid trigger iden is accepted.'}),
            ('query', {'help': 'New storm query for the trigger.'}),
        ),
        'storm': '''
            $iden = $lib.trigger.mod($cmdopts.iden, $cmdopts.query)
            $lib.print("Modified trigger: {iden}", iden=$iden)
        ''',
    },
    {
        'name': 'trigger.list',
        'descr': "List existing triggers in the cortex.",
        'cmdargs': (
            ('--all', {'help': 'List every trigger in every readable view, rather than just the current view.', 'action': 'store_true'}),
        ),
        'storm': '''
            $triggers = $lib.trigger.list($cmdopts.all)

            if $triggers {

                $lib.print("user       iden                             view                             en?    async? cond      object                    storm query")

                for $trigger in $triggers {
                    $user = $trigger.username.ljust(10)
                    $iden = $trigger.iden.ljust(12)
                    $view = $trigger.view.ljust(12)
                    ($ok, $async) = $lib.trycast(bool, $trigger.async)
                    if $ok {
                        $async = $lib.model.type(bool).repr($async).ljust(6)
                    } else {
                        $async = $lib.model.type(bool).repr($lib.false).ljust(6)
                    }
                    $enabled = $lib.model.type(bool).repr($trigger.enabled).ljust(6)
                    $cond = $trigger.cond.ljust(9)

                    $fo = ""
                    if $trigger.form {
                        $fo = $trigger.form
                    }

                    $pr = ""
                    if $trigger.prop {
                        $pr = $trigger.prop
                    }

                    if $cond.startswith('tag:') {
                        $obj = $fo.ljust(14)
                        $obj2 = $trigger.tag.ljust(10)

                    } else {
                        if $pr {
                            $obj = $pr.ljust(14)
                        } elif $fo {
                            $obj = $fo.ljust(14)
                        } else {
                            $obj = '<missing>     '
                        }
                        $obj2 = '          '
                    }

                    $lib.print(`{$user} {$iden} {$view} {$enabled} {$async} {$cond} {$obj} {$obj2} {$trigger.storm}`)
                }
            } else {
                $lib.print("No triggers found")
            }
        ''',
    },
    {
        'name': 'trigger.enable',
        'descr': 'Enable a trigger in the cortex.',
        'cmdargs': (
            ('iden', {'help': 'Any prefix that matches exactly one valid trigger iden is accepted.'}),
        ),
        'storm': '''
            $iden = $lib.trigger.enable($cmdopts.iden)
            $lib.print("Enabled trigger: {iden}", iden=$iden)
        ''',
    },
    {
        'name': 'trigger.disable',
        'descr': 'Disable a trigger in the cortex.',
        'cmdargs': (
            ('iden', {'help': 'Any prefix that matches exactly one valid trigger iden is accepted.'}),
        ),
        'storm': '''
            $iden = $lib.trigger.disable($cmdopts.iden)
            $lib.print("Disabled trigger: {iden}", iden=$iden)
        ''',
    },
    {
        'name': 'cron.add',
        'descr': addcrondescr,
        'cmdargs': (
            ('query', {'help': 'Query for the cron job to execute.'}),
            ('--pool', {'action': 'store_true', 'default': False,
                'help': 'Allow the cron job to be run by a mirror from the query pool.'}),
            ('--minute', {'help': 'Minute value for job or recurrence period.'}),
            ('--name', {'help': 'An optional name for the cron job.'}),
            ('--doc', {'help': 'An optional doc string for the cron job.'}),
            ('--hour', {'help': 'Hour value for job or recurrence period.'}),
            ('--day', {'help': 'Day value for job or recurrence period.'}),
            ('--month', {'help': 'Month value for job or recurrence period.'}),
            ('--year', {'help': 'Year value for recurrence period.'}),
            ('--hourly', {'help': 'Fixed parameters for an hourly job.'}),
            ('--daily', {'help': 'Fixed parameters for a daily job.'}),
            ('--monthly', {'help': 'Fixed parameters for a monthly job.'}),
            ('--yearly', {'help': 'Fixed parameters for a yearly job.'}),
            ('--iden', {'help': 'Fixed iden to assign to the cron job'}),
            ('--view', {'help': 'View to run the cron job against'}),
        ),
        'storm': '''
            $cron = $lib.cron.add(query=$cmdopts.query,
                                  minute=$cmdopts.minute,
                                  hour=$cmdopts.hour,
                                  day=$cmdopts.day,
                                  pool=$cmdopts.pool,
                                  month=$cmdopts.month,
                                  year=$cmdopts.year,
                                  hourly=$cmdopts.hourly,
                                  daily=$cmdopts.daily,
                                  monthly=$cmdopts.monthly,
                                  yearly=$cmdopts.yearly,
                                  iden=$cmdopts.iden,
                                  view=$cmdopts.view,)

            if $cmdopts.doc { $cron.set(doc, $cmdopts.doc) }
            if $cmdopts.name { $cron.set(name, $cmdopts.name) }

            $lib.print("Created cron job: {iden}", iden=$cron.iden)
        ''',
    },
    {
        'name': 'cron.at',
        'descr': atcrondescr,
        'cmdargs': (
            ('query', {'help': 'Query for the cron job to execute.'}),
            ('--minute', {'help': 'Minute(s) to execute at.'}),
            ('--hour', {'help': 'Hour(s) to execute at.'}),
            ('--day', {'help': 'Day(s) to execute at.'}),
            ('--dt', {'help': 'Datetime(s) to execute at.'}),
            ('--now', {'help': 'Execute immediately.', 'default': False, 'action': 'store_true'}),
            ('--iden', {'help': 'A set iden to assign to the new cron job'}),
            ('--view', {'help': 'View to run the cron job against'}),
        ),
        'storm': '''
            $cron = $lib.cron.at(query=$cmdopts.query,
                                 minute=$cmdopts.minute,
                                 hour=$cmdopts.hour,
                                 day=$cmdopts.day,
                                 dt=$cmdopts.dt,
                                 now=$cmdopts.now,
                                 iden=$cmdopts.iden,
                                 view=$cmdopts.view)

            $lib.print("Created cron job: {iden}", iden=$cron.iden)
        ''',
    },
    {
        'name': 'cron.del',
        'descr': 'Delete a cron job from the cortex.',
        'cmdargs': (
            ('iden', {'help': 'Any prefix that matches exactly one valid cron job iden is accepted.'}),
        ),
        'storm': '''
            $lib.cron.del($cmdopts.iden)
            $lib.print("Deleted cron job: {iden}", iden=$cmdopts.iden)
        ''',
    },
    {
        'name': 'cron.move',
        'descr': "Move a cron job from one view to another",
        'cmdargs': (
            ('iden', {'help': 'Any prefix that matches exactly one valid cron job iden is accepted.'}),
            ('view', {'help': 'View to move the cron job to.'}),
        ),
        'storm': '''
            $iden = $lib.cron.move($cmdopts.iden, $cmdopts.view)
            $lib.print("Moved cron job {iden} to view {view}", iden=$iden, view=$cmdopts.view)
        ''',
    },
    {
        'name': 'cron.mod',
        'descr': "Modify an existing cron job's query.",
        'cmdargs': (
            ('iden', {'help': 'Any prefix that matches exactly one valid cron job iden is accepted.'}),
            ('query', {'help': 'New storm query for the cron job.'}),
        ),
        'storm': '''
            $iden = $lib.cron.mod($cmdopts.iden, $cmdopts.query)
            $lib.print("Modified cron job: {iden}", iden=$iden)
        ''',
    },
    {
        'name': 'cron.cleanup',
        'descr': "Delete all completed at jobs",
        'cmdargs': (),
        'storm': '''
            $crons = $lib.cron.list()
            $count = 0

            if $crons {
                for $cron in $crons {
                    $job = $cron.pack()
                    if (not $job.recs) {
                        $lib.cron.del($job.iden)
                        $count = ($count + 1)
                    }
                }
            }
            $lib.print("{count} cron/at jobs deleted.", count=$count)
        ''',
    },

    {
        'name': 'cron.list',
        'descr': "List existing cron jobs in the cortex.",
        'cmdargs': (),
        'storm': '''
            $crons = $lib.cron.list()

            if $crons {
                $lib.print("user       iden       view       en? rpt? now? err? # start last start       last end         query")

                for $cron in $crons {

                    $job = $cron.pprint()

                    $user = $job.user.ljust(10)
                    $view = $job.viewshort.ljust(10)
                    $iden = $job.idenshort.ljust(10)
                    $enabled = $job.enabled.ljust(3)
                    $isrecur = $job.isrecur.ljust(4)
                    $isrunning = $job.isrunning.ljust(4)
                    $iserr = $job.iserr.ljust(4)
                    $startcount = $lib.str.format("{startcount}", startcount=$job.startcount).ljust(7)
                    $laststart = $job.laststart.ljust(16)
                    $lastend = $job.lastend.ljust(16)

       $lib.print("{user} {iden} {view} {enabled} {isrecur} {isrunning} {iserr} {startcount} {laststart} {lastend} {query}",
                               user=$user, iden=$iden, view=$view, enabled=$enabled, isrecur=$isrecur,
                               isrunning=$isrunning, iserr=$iserr, startcount=$startcount,
                               laststart=$laststart, lastend=$lastend, query=$job.query)
                }
            } else {
                $lib.print("No cron jobs found")
            }
        ''',
    },
    {
        'name': 'cron.stat',
        'descr': "Gives detailed information about a cron job.",
        'cmdargs': (
            ('iden', {'help': 'Any prefix that matches exactly one valid cron job iden is accepted.'}),
        ),
        'storm': '''
            $cron = $lib.cron.get($cmdopts.iden)

            if $cron {
                $job = $cron.pprint()

                $lib.print('iden:            {iden}', iden=$job.iden)
                $lib.print('user:            {user}', user=$job.user)
                $lib.print('enabled:         {enabled}', enabled=$job.enabled)
                $lib.print(`pool:            {$job.pool}`)
                $lib.print('recurring:       {isrecur}', isrecur=$job.isrecur)
                $lib.print('# starts:        {startcount}', startcount=$job.startcount)
                $lib.print('# errors:        {errcount}', errcount=$job.errcount)
                $lib.print('last start time: {laststart}', laststart=$job.laststart)
                $lib.print('last end time:   {lastend}', lastend=$job.lastend)
                $lib.print('last result:     {lastresult}', lastresult=$job.lastresult)
                $lib.print('query:           {query}', query=$job.query)

                if $lib.len($job.lasterrs) {
                    $lib.print('most recent errors:')
                    for $err in $job.lasterrs {
                        $lib.print('                 {err}', err=$err)
                    }
                }

                if $job.recs {
                    $lib.print('entries:         incunit    incval required')

                    for $rec in $job.recs {
                        $incunit = $lib.str.format('{incunit}', incunit=$rec.incunit).ljust(10)
                        $incval = $lib.str.format('{incval}', incval=$rec.incval).ljust(6)

                        $lib.print('                 {incunit} {incval} {reqdict}',
                                   incunit=$incunit, incval=$incval, reqdict=$rec.reqdict)
                    }
                } else {
                    $lib.print('entries:         <None>')
                }
            }
        ''',
    },
    {
        'name': 'cron.enable',
        'descr': 'Enable a cron job in the cortex.',
        'cmdargs': (
            ('iden', {'help': 'Any prefix that matches exactly one valid cron job iden is accepted.'}),
        ),
        'storm': '''
            $iden = $lib.cron.enable($cmdopts.iden)
            $lib.print("Enabled cron job: {iden}", iden=$iden)
        ''',
    },
    {
        'name': 'cron.disable',
        'descr': 'Disable a cron job in the cortex.',
        'cmdargs': (
            ('iden', {'help': 'Any prefix that matches exactly one valid cron job iden is accepted.'}),
        ),
        'storm': '''
            $iden = $lib.cron.disable($cmdopts.iden)
            $lib.print("Disabled cron job: {iden}", iden=$iden)
        ''',
    },
    {
        'name': 'ps.list',
        'descr': 'List running tasks in the cortex.',
        'cmdargs': (
            ('--verbose', {'default': False, 'action': 'store_true', 'help': 'Enable verbose output.'}),
        ),
        'storm': '''
            $tasks = $lib.ps.list()

            for $task in $tasks {
                $lib.print("task iden: {iden}", iden=$task.iden)
                $lib.print("    name: {name}", name=$task.name)
                $lib.print("    user: {user}", user=$task.user)
                $lib.print("    status: {status}", status=$task.status)
                $lib.print("    start time: {start}", start=$lib.time.format($task.tick, '%Y-%m-%d %H:%M:%S'))
                $lib.print("    metadata:")
                if $cmdopts.verbose {
                    $lib.pprint($task.info, prefix='    ')
                } else {
                    $lib.pprint($task.info, prefix='    ', clamp=120)
                }
            }

            $lib.print("{tlen} tasks found.", tlen=$tasks.size())
        ''',
    },
    {
        'name': 'ps.kill',
        'descr': 'Kill a running task/query within the cortex.',
        'cmdargs': (
            ('iden', {'help': 'Any prefix that matches exactly one valid process iden is accepted.'}),
        ),
        'storm': '''
            $kild = $lib.ps.kill($cmdopts.iden)
            $lib.print("kill status: {kild}", kild=$kild)
        ''',
    },
    {
        'name': 'wget',
        'descr': wgetdescr,
        'cmdargs': (
            ('urls', {'nargs': '*', 'help': 'URLs to download.'}),
            ('--no-ssl-verify', {'default': False, 'action': 'store_true', 'help': 'Ignore SSL certificate validation errors.'}),
            ('--timeout', {'default': 300, 'type': 'int', 'help': 'Configure the timeout for the download operation.'}),
            ('--params', {'default': None, 'help': 'Provide a dict containing url parameters.'}),
            ('--headers', {
                'default': {
                    'User-Agent': 'Mozilla/5.0 (X11; Linux x86_64) AppleWebKit/537.36 (KHTML, like Gecko) Chrome/92.0.4515.131 Safari/537.36',
                    'Accept': '*/*',
                    'Accept-Encoding': 'gzip, deflate',
                    'Accept-Language': 'en-US,en;q=0.9',
                },
                'help': 'Provide a Storm dict containing custom request headers.'}),
            ('--no-headers', {'default': False, 'action': 'store_true', 'help': 'Do NOT use any default headers.'}),
        ),
        'storm': '''
        init {
            $count = (0)

            $params = $cmdopts.params
            $headers = $cmdopts.headers
            if $cmdopts.no_headers { $headers = $lib.null }
        }

        $ssl = (not $cmdopts.no_ssl_verify)
        $timeout = $cmdopts.timeout

        if $node {
            $count = ($count + 1)
            if $cmdopts.urls {
                $urls = $cmdopts.urls
            } else {
                if ($node.form() != "inet:url") {
                    $lib.warn("wget can only take inet:url nodes as input without args.")
                    $lib.exit()
                }
                $urls = ($node.value(),)
            }
            for $url in $urls {
                -> { yield $lib.axon.urlfile($url, params=$params, headers=$headers, ssl=$ssl, timeout=$timeout) }
            }
        }

        if ($count = 0) {
            for $url in $cmdopts.urls {
                yield $lib.axon.urlfile($url, params=$params, headers=$headers, ssl=$ssl, timeout=$timeout)
            }
        }
        ''',
    },
    {
        'name': 'nodes.import',
        'descr': 'Import a nodes file hosted at a URL into the cortex. Yields created nodes.',
        'cmdargs': (
            ('urls', {'nargs': '*', 'help': 'URL(s) to fetch nodes file from'}),
            ('--no-ssl-verify', {'default': False, 'action': 'store_true', 'help': 'Ignore SSL certificate validation errors.'}),
        ),
        'storm': '''
        init {
            $count = (0)
            function fetchnodes(url, ssl) {
                $resp = $lib.inet.http.get($url, ssl_verify=$ssl)
                if ($resp.code = 200) {
                    $nodes = $lib.list()
                    for $valu in $resp.msgpack() {
                        $nodes.append($valu)
                    }
                    yield $lib.feed.genr($nodes)
                } else {
                    $lib.exit("nodes.import got HTTP error code: {code} for {url}", code=$resp.code, url=$url)
                }
            }
        }

        $ssl = (not $cmdopts.no_ssl_verify)

        if $node {
            $count = ($count + 1)
            if ($node.form() != "inet:url") {
                $lib.exit("nodes.import can only take inet:url nodes as input without args")
            }
            $inurls = ($node.value(),)
            for $url in $inurls {
                -> { yield $fetchnodes($url, $ssl) }
            }
        }

        if ($count = 0) {
            for $url in $cmdopts.urls {
                for $valu in $fetchnodes($url, $ssl) {
                    yield $valu
                }
            }
        }

        ''',
    },
    {
        'name': 'note.add',
        'descr': 'Add a new meta:note node and link it to the inbound nodes using an -(about)> edge.',
        'cmdargs': (
            ('text', {'type': 'str', 'help': 'The note text to add to the nodes.'}),
            ('--type', {'type': 'str', 'help': 'The note type.'}),
            ('--yield', {'default': False, 'action': 'store_true',
                'help': 'Yield the newly created meta:note node.'}),
        ),
        'storm': '''
            init {
                function addNoteNode(text, type) {
                    if $type { $type = $lib.cast(meta:note:type:taxonomy, $type) }
                    [ meta:note=* :text=$text :creator=$lib.user.iden :created=.created :updated=.created ]
                    if $type {[ :type=$type ]}
                    return($node)
                }

                $yield = $cmdopts.yield
                $note = $addNoteNode($cmdopts.text, $cmdopts.type)
            }

            [ <(about)+ { yield $note } ]

            if $yield { spin }
            if $yield { yield $note }
        ''',
    },
    {
        'name': 'uptime',
        'descr': 'Print the uptime for the Cortex or a connected service.',
        'cmdargs': (
            ('name', {'type': 'str', 'nargs': '?',
                      'help': 'The name, or iden, of the service (if not provided defaults to the Cortex).'}),
        ),
        'storm': '''
            $resp = $lib.cell.uptime(name=$cmdopts.name)
            $uptime = $lib.model.type(duration).repr($resp.uptime)
            $starttime = $lib.time.format($resp.starttime, "%Y-%m-%d %H:%M:%S")
            $lib.print("up {uptime} (since {since})", uptime=$uptime, since=$starttime)
        ''',
    },
)

class DmonManager(s_base.Base):
    '''
    Manager for StormDmon objects.
    '''
    async def __anit__(self, core):
        await s_base.Base.__anit__(self)
        self.core = core
        self.dmons = {}
        self.enabled = False

        self.onfini(self._finiAllDmons)

    async def _finiAllDmons(self):
        await asyncio.gather(*[dmon.fini() for dmon in self.dmons.values()])

    async def _stopAllDmons(self):
        futs = [dmon.stop() for dmon in self.dmons.values()]
        if not futs:
            return
        logger.debug(f'Stopping [{len(futs)}] Dmons')
        await asyncio.gather(*futs)
        logger.debug('Stopped Dmons')

    async def addDmon(self, iden, ddef):
        dmon = await StormDmon.anit(self.core, iden, ddef)
        self.dmons[iden] = dmon
        # TODO Remove default=True when dmon enabled CRUD is implemented
        if self.enabled and ddef.get('enabled', True):
            await dmon.run()
        return dmon

    def getDmonRunlog(self, iden):
        dmon = self.dmons.get(iden)
        if dmon is not None:
            return dmon._getRunLog()
        return ()

    def getDmon(self, iden):
        return self.dmons.get(iden)

    def getDmonDef(self, iden):
        dmon = self.dmons.get(iden)
        if dmon:
            return dmon.pack()

    def getDmonDefs(self):
        return list(d.pack() for d in self.dmons.values())

    async def popDmon(self, iden):
        '''Remove the dmon and fini it if its exists.'''
        dmon = self.dmons.pop(iden, None)
        if dmon:
            await dmon.fini()

    async def start(self):
        '''
        Start all the dmons.
        '''
        if self.enabled:
            return
        dmons = list(self.dmons.values())
        if not dmons:
            self.enabled = True
            return
        logger.debug('Starting Dmons')
        for dmon in dmons:
            await dmon.run()
        self.enabled = True
        logger.debug('Started Dmons')

    async def stop(self):
        '''
        Stop all the dmons.
        '''
        if not self.enabled:
            return
        await self._stopAllDmons()
        self.enabled = False

class StormDmon(s_base.Base):
    '''
    A background storm runtime which is restarted by the cortex.
    '''
    async def __anit__(self, core, iden, ddef):

        await s_base.Base.__anit__(self)

        self.core = core
        self.iden = iden
        self.ddef = ddef

        self.task = None
        self.enabled = ddef.get('enabled')
        self.user = core.auth.user(ddef.get('user'))

        self.count = 0
        self.status = 'initialized'
        self.err_evnt = asyncio.Event()
        self.runlog = collections.deque((), 2000)

        self.onfini(self.stop)

    async def stop(self):
        logger.debug(f'Stopping Dmon {self.iden}', extra={'synapse': {'iden': self.iden}})
        if self.task is not None:
            self.task.cancel()
        self.task = None
        logger.debug(f'Stopped Dmon {self.iden}', extra={'synapse': {'iden': self.iden}})

    async def run(self):
        if self.task:  # pragma: no cover
            raise s_exc.SynErr(mesg=f'Dmon - {self.iden} - has a current task and cannot start a new one.',
                               iden=self.iden)
        self.task = self.schedCoro(self.dmonloop())

    async def bump(self):
        await self.stop()
        await self.run()

    def pack(self):
        retn = dict(self.ddef)
        retn['count'] = self.count
        retn['status'] = self.status
        retn['err'] = self.err_evnt.is_set()
        return retn

    def _runLogAdd(self, mesg):
        self.runlog.append((s_common.now(), mesg))

    def _getRunLog(self):
        return list(self.runlog)

    async def dmonloop(self):

        logger.debug(f'Starting Dmon {self.iden}', extra={'synapse': {'iden': self.iden}})

        s_scope.set('user', self.user)
        s_scope.set('storm:dmon', self.iden)

        text = self.ddef.get('storm')
        opts = self.ddef.get('stormopts', {})
        vars = opts.setdefault('vars', {})
        vars.setdefault('auto', {'iden': self.iden, 'type': 'dmon'})

        viewiden = opts.get('view')

        query = await self.core.getStormQuery(text, mode=opts.get('mode', 'storm'))

        info = {'iden': self.iden, 'name': self.ddef.get('name', 'storm dmon'), 'view': viewiden}
        await self.core.boss.promote('storm:dmon', user=self.user, info=info)

        def dmonPrint(evnt):
            self._runLogAdd(evnt)
            mesg = evnt[1].get('mesg', '')
            logger.info(f'Dmon - {self.iden} - {mesg}', extra={'synapse': {'iden': self.iden}})

        def dmonWarn(evnt):
            self._runLogAdd(evnt)
            mesg = evnt[1].get('mesg', '')
            logger.warning(f'Dmon - {self.iden} - {mesg}', extra={'synapse': {'iden': self.iden}})

        while not self.isfini:

            if self.user.info.get('locked'):
                self.status = 'fatal error: user locked'
                logger.warning(f'Dmon user is locked. Stopping Dmon {self.iden}.',
                               extra={'synapse': {'iden': self.iden}})
                return

            view = self.core.getView(viewiden, user=self.user)
            if view is None:
                self.status = 'fatal error: invalid view'
                logger.warning(f'Dmon View is invalid. Stopping Dmon {self.iden}.',
                               extra={'synapse': {'iden': self.iden}})
                return

            try:

                self.status = 'running'
                async with await Runtime.anit(query, view, opts=opts, user=self.user) as runt:
                    runt.bus.on('warn', dmonWarn)
                    runt.bus.on('print', dmonPrint)
                    self.err_evnt.clear()

                    async for nodepath in runt.execute():
                        # all storm tasks yield often to prevent latency
                        self.count += 1
                        await asyncio.sleep(0)

                    logger.warning(f'Dmon query exited: {self.iden}', extra={'synapse': {'iden': self.iden}})

                    self.status = 'sleeping'

            except s_stormctrl.StormExit:
                self.status = 'sleeping'

            except asyncio.CancelledError:
                self.status = 'stopped'
                raise

            except Exception as e:
                self._runLogAdd(('err', s_common.excinfo(e)))
                logger.exception(f'Dmon error ({self.iden})', extra={'synapse': {'iden': self.iden}})
                self.status = f'error: {e}'
                self.err_evnt.set()

            # bottom of the loop... wait it out
            await self.waitfini(timeout=1)

class Runtime(s_base.Base):
    '''
    A Runtime represents the instance of a running query.
    '''
    _admin_reason = s_hiveauth._allowedReason(True, isadmin=True)

    async def __anit__(self, query, view, opts=None, user=None, root=None, bus=None):

        await s_base.Base.__anit__(self)

        if opts is None:
            opts = {}

        if bus is None:
            bus = self
            bus._warnonce_keys = set()
            self.onfini(bus)

        self.bus = bus
        self.vars = {}
        self.ctors = {
            'lib': s_stormtypes.LibBase,
        }

        self.opts = opts
        self.view = view
        self.user = user
        self.debug = opts.get('debug', False)
        self.asroot = False

        self.root = root
        self.funcscope = False

        self.query = query

        self.spawn_log_conf = await self.view.core._getSpawnLogConf()

        self.readonly = opts.get('readonly', False)
        self.model = view.core.getDataModel()

        self.task = asyncio.current_task()
        self.emitq = None

        self.inputs = []    # [synapse.lib.node.Node(), ...]

        self.iden = s_common.guid()

        varz = self.opts.get('vars')
        if varz is not None:
            for valu in varz.values():
                if isinstance(valu, s_base.Base):
                    valu.incref()
            self.vars.update(varz)

        # declare path builtins as non-runtsafe
        self.runtvars = {
            'node': False,
            'path': False,
        }

        # inherit runtsafe vars from our root
        if self.root is not None:
            self.runtvars.update(root.runtvars)
            self.runtvars.update({k: True for k in self.root.getScopeVars().keys()})

        # all vars/ctors are de-facto runtsafe
        self.runtvars.update({k: True for k in self.vars.keys()})
        self.runtvars.update({k: True for k in self.ctors.keys()})

        self.proxies = {}

        self._loadRuntVars(query)
        self.onfini(self._onRuntFini)

    async def keepalive(self, period):
        while not await self.waitfini(period):
            await self.bus.fire('ping')

    def getScopeVars(self):
        '''
        Return a dict of all the vars within this and all parent scopes.
        '''
        varz = {}
        if self.root:
            varz.update(self.root.getScopeVars())

        varz.update(self.vars)
        return varz

    async def emitter(self):

        self.emitq = asyncio.Queue(maxsize=1)
        async def fill():
            try:
                async for item in self.execute():
                    await asyncio.sleep(0)
                await self.emitq.put((False, None))

            except asyncio.CancelledError: # pragma: no cover
                raise

            except s_stormctrl.StormStop:
                await self.emitq.put((False, None))

            except Exception as e:
                await self.emitq.put((False, e))

        self.schedCoro(fill())

        async def genr():

            async with self:
                while not self.isfini:
                    ok, item = await self.emitq.get()
                    if ok:
                        yield item
                        self.emitevt.set()
                        continue

                    if not ok and item is None:
                        return

                    raise item

        self.emitevt = asyncio.Event()
        return genr()

    async def emit(self, item):
        if self.emitq is None:
            mesg = 'Cannot emit from outside of an emitter function'
            raise s_exc.StormRuntimeError(mesg=mesg)

        self.emitevt.clear()
        await self.emitq.put((True, item))
        await self.emitevt.wait()

    async def _onRuntFini(self):
        # fini() any Base objects constructed by this runtime
        for valu in list(self.vars.values()):
            if isinstance(valu, s_base.Base):
                await valu.fini()

    async def reqGateKeys(self, gatekeys):
        if self.asroot:
            return
        await self.view.core.reqGateKeys(gatekeys)

    async def reqUserCanReadLayer(self, layriden):

        if self.asroot:
            return

        for view in self.view.core.viewsbylayer.get(layriden, ()):
            if self.user.allowed(('view', 'read'), gateiden=view.iden):
                return

        # check the old way too...
        if self.user.allowed(('layer', 'read'), gateiden=layriden):
            return

        mesg = f'User ({self.user.name}) can not read layer.'
        raise s_exc.AuthDeny(mesg=mesg, user=self.user.iden, username=self.user.name)

    async def dyncall(self, iden, todo, gatekeys=()):
        # bypass all perms checks if we are running asroot
        if self.asroot:
            gatekeys = ()
        return await self.view.core.dyncall(iden, todo, gatekeys=gatekeys)

    async def dyniter(self, iden, todo, gatekeys=()):
        # bypass all perms checks if we are running asroot
        if self.asroot:
            gatekeys = ()
        async for item in self.view.core.dyniter(iden, todo, gatekeys=gatekeys):
            yield item

    async def getStormQuery(self, text):
        return await self.view.core.getStormQuery(text)

    async def getTeleProxy(self, url, **opts):

        flat = tuple(sorted(opts.items()))
        prox = self.proxies.get((url, flat))
        if prox is not None:
            return prox

        prox = await s_telepath.openurl(url, **opts)

        self.proxies[(url, flat)] = prox
        self.bus.onfini(prox.fini)

        return prox

    def isRuntVar(self, name):
        return bool(self.runtvars.get(name))

    async def printf(self, mesg):
        await self.bus.fire('print', mesg=mesg)

    async def warn(self, mesg, log=True, **info):
        if log:
            logger.warning(mesg)
        await self.bus.fire('warn', mesg=mesg, **info)

    async def warnonce(self, mesg, log=True, **info):
        if mesg in self.bus._warnonce_keys:
            return
        self.bus._warnonce_keys.add(mesg)
        await self.warn(mesg, log, **info)

    def tick(self):
        pass

    def cancel(self):
        self.task.cancel()

    def initPath(self, node):
        return s_node.Path(dict(self.vars), [node])

    def getOpt(self, name, defval=None):
        return self.opts.get(name, defval)

    def setOpt(self, name, valu):
        self.opts[name] = valu

    def getVar(self, name, defv=None):

        item = self.vars.get(name, s_common.novalu)
        if item is not s_common.novalu:
            return item

        ctor = self.ctors.get(name)
        if ctor is not None:
            item = ctor(self)
            self.vars[name] = item
            return item

        if self.root is not None:
            valu = self.root.getVar(name, defv=s_common.novalu)
            if valu is not s_common.novalu:
                return valu

        return defv

    def _isRootScope(self, name):
        if self.root is None:
            return False
        if not self.funcscope:
            return True
        if name in self.root.vars:
            return True
        return self.root._isRootScope(name)

    async def _setVar(self, name, valu):

        oldv = self.vars.get(name, s_common.novalu)
        if oldv is valu:
            return

        if isinstance(oldv, s_base.Base):
            await oldv.fini()

        if isinstance(valu, s_base.Base):
            valu.incref()

        self.vars[name] = valu

    async def setVar(self, name, valu):

        if name in self.ctors or name in self.vars:
            await self._setVar(name, valu)
            return

        if self._isRootScope(name):
            return await self.root.setVar(name, valu)

        await self._setVar(name, valu)
        return

    async def popVar(self, name):

        if self._isRootScope(name):
            return self.root.popVar(name)

        oldv = self.vars.pop(name, s_common.novalu)
        if isinstance(oldv, s_base.Base):
            await oldv.fini()

        return oldv

    def addInput(self, node):
        '''
        Add a Node() object as input to the query runtime.
        '''
        self.inputs.append(node)

    async def getInput(self):

        for node in self.inputs:
            yield node, self.initPath(node)

        for ndef in self.opts.get('ndefs', ()):

            node = await self.view.getNodeByNdef(ndef)
            if node is not None:
                yield node, self.initPath(node)

        for iden in self.opts.get('idens', ()):

            buid = s_common.uhex(iden)
            if len(buid) != 32:
                raise s_exc.NoSuchIden(mesg='Iden must be 32 bytes', iden=iden)

            node = await self.view.getNodeByBuid(buid)
            if node is not None:
                yield node, self.initPath(node)

    def layerConfirm(self, perms):
        if self.asroot:
            return
        return self.user.confirm(perms, gateiden=self.view.wlyr.iden)

    def isAdmin(self, gateiden=None):
        if self.asroot:
            return True
        return self.user.isAdmin(gateiden=gateiden)

    def reqAdmin(self, gateiden=None, mesg=None):
        if not self.asroot:
            self.user.reqAdmin(gateiden=gateiden, mesg=mesg)

    def confirm(self, perms, gateiden=None, default=None):
        '''
        Raise AuthDeny if the user doesn't have the permission.

        Notes:
            An elevated runtime with asroot=True will always return True.

        Args:
            perms (tuple): The permission tuple.
            gateiden (str): The gateiden.
            default (bool): The default value.

        Returns:
            True: If the permission is allowed.

        Raises:
            AuthDeny: If the user does not have the permission.
        '''
        if self.asroot:
            return

        if default is None:
            default = False

            permdef = self.view.core.getPermDef(perms)
            if permdef:
                default = permdef.get('default', False)

        return self.user.confirm(perms, gateiden=gateiden, default=default)

    def allowed(self, perms, gateiden=None, default=None):
        if self.asroot:
            return True

        if default is None:
            default = False

            permdef = self.view.core.getPermDef(perms)
            if permdef:
                default = permdef.get('default', False)

        return self.user.allowed(perms, gateiden=gateiden, default=default)

    def allowedReason(self, perms, gateiden=None, default=None):
        if self.asroot:
            return self._admin_reason

        return self.snap.core._propAllowedReason(self.user, perms, gateiden=gateiden, default=default)

    def confirmPropSet(self, prop, layriden=None):
        if self.asroot:
            return

<<<<<<< HEAD
        if layriden is None:
            layriden = self.snap.wlyr.iden

        return self.snap.core.confirmPropSet(self.user, prop, layriden=layriden)

    def confirmPropDel(self, prop, layriden=None):
        if self.asroot:
            return

=======
>>>>>>> 1546322f
        if layriden is None:
            layriden = self.view.wlyr.iden

<<<<<<< HEAD
=======
        return self.snap.core.confirmPropSet(self.user, prop, layriden=layriden)

    def confirmPropDel(self, prop, layriden=None):
        if self.asroot:
            return

        if layriden is None:
            layriden = self.view.wlyr.iden

>>>>>>> 1546322f
        return self.snap.core.confirmPropDel(self.user, prop, layriden=layriden)

    def confirmEasyPerm(self, item, perm, mesg=None):
        if not self.asroot:
            self.view.core._reqEasyPerm(item, self.user, perm, mesg=mesg)

    def allowedEasyPerm(self, item, perm):
        if self.asroot:
            return True
        return self.view.core._hasEasyPerm(item, self.user, perm)

    def _loadRuntVars(self, query):
        # do a quick pass to determine which vars are per-node.
        for oper in query.kids:
            for name, isrunt in oper.getRuntVars(self):
                # once runtsafe, always runtsafe
                if self.runtvars.get(name):
                    continue
                self.runtvars[name] = isrunt

    def setGraph(self, gdef):
        if self.root is not None:
            self.root.setGraph(gdef)
        else:
            self.opts['graph'] = gdef

    def getGraph(self):
        if self.root is not None:
            return self.root.getGraph()
        return self.opts.get('graph')

    async def execute(self, genr=None):
        try:

            async with contextlib.aclosing(self.query.iterNodePaths(self, genr=genr)) as nodegenr:
                nodegenr, empty = await s_ast.pullone(nodegenr)

                if empty:
                    return

                rules = self.opts.get('graph')
                if rules not in (False, None):
                    if rules is True:
                        rules = {'degrees': None, 'refs': True}
                    elif isinstance(rules, str):
                        rules = await self.view.core.getStormGraph(rules)

                    subgraph = s_ast.SubGraph(rules)
                    nodegenr = subgraph.run(self, nodegenr)

                async for item in nodegenr:
                    self.tick()
                    yield item

        except RecursionError:
            mesg = 'Maximum Storm pipeline depth exceeded.'
            raise s_exc.RecursionLimitHit(mesg=mesg, query=self.query.text) from None

    async def _joinEmbedStor(self, storage, embeds):
        for nodePath, relProps in embeds.items():
            await asyncio.sleep(0)
            iden = relProps.get('*')
            if not iden:
                continue

            if (nid := self.view.core.getNidByBuid(s_common.uhex(iden))) is None:
                continue

            stor = await self.view.getStorNodes(nid)
            for relProp in relProps.keys():
                await asyncio.sleep(0)
                if relProp == '*':
                    continue

                for idx, layrstor in enumerate(stor):
                    await asyncio.sleep(0)
                    props = layrstor.get('props')
                    if not props:
                        continue

                    if relProp not in props:
                        continue

                    if 'embeds' not in storage[idx]:
                        storage[idx]['embeds'] = {}

                    storage[idx]['embeds'][f'{nodePath}::{relProp}'] = props[relProp]

    async def iterStormPodes(self):
        '''
        Yield packed node tuples for the given storm query text.
        '''
        dorepr = False
        dopath = False

        show_storage = False

        info = self.opts.get('_loginfo', {})
        info.update({'mode': self.opts.get('mode', 'storm'), 'view': self.view.iden})
        self.view.core._logStormQuery(self.query.text, self.user, info=info)

        # { form: ( embedprop, ... ) }
        embeds = self.opts.get('embeds')
        dorepr = self.opts.get('repr', False)
        dopath = self.opts.get('path', False)
        show_storage = self.opts.get('show:storage', False)

        async for node, path in self.execute():

            pode = node.pack(dorepr=dorepr)
            pode[1]['path'] = await path.pack(path=dopath)

            if (nodedata := path.getData(node.nid)) is not None:
                pode[1]['nodedata'] = nodedata

            if show_storage:
                pode[1]['storage'] = await node.getStorNodes()

            if embeds is not None:
                embdef = embeds.get(node.form.name)
                if embdef is not None:
                    pode[1]['embeds'] = await node.getEmbeds(embdef)
                    if show_storage:
                        await self._joinEmbedStor(pode[1]['storage'], pode[1]['embeds'])
            yield pode

    async def _viewFromOpts(self, opts):

        view = self.view

        if opts is not None:

            viewiden = opts.get('view')
            if viewiden is not None:

                view = self.view.core.views.get(viewiden)
                if view is None:
                    raise s_exc.NoSuchView(mesg=f'No such view iden={viewiden}', iden=viewiden)

                self.confirm(('view', 'read'), gateiden=viewiden)

        return view

    @contextlib.asynccontextmanager
    async def getSubRuntime(self, query, opts=None):
        '''
        Yield a runtime with shared scope that will populate changes upward.
        '''
        async with await self.initSubRuntime(query, opts=opts) as runt:
            yield runt

    async def initSubRuntime(self, query, opts=None, bus=None):
        '''
        Construct and return sub-runtime with a shared scope.
        ( caller must fini )
        '''
        view = await self._viewFromOpts(opts)

        if bus is None:
            bus = self.bus

        runt = await Runtime.anit(query, view, user=self.user, opts=opts, root=self, bus=bus)
        if self.debug:
            runt.debug = True
        runt.asroot = self.asroot
        runt.readonly = self.readonly

        return runt

    @contextlib.asynccontextmanager
    async def getCmdRuntime(self, query, opts=None):
        '''
        Yield a runtime with proper scoping for use in executing a pure storm command.
        '''
        async with await Runtime.anit(query, self.view, user=self.user, opts=opts, bus=self.bus) as runt:
            if self.debug:
                runt.debug = True
            runt.asroot = self.asroot
            runt.readonly = self.readonly
            yield runt

    async def getModRuntime(self, query, opts=None):
        '''
        Construct a non-context managed runtime for use in module imports.
        '''
        runt = await Runtime.anit(query, self.view, user=self.user, opts=opts, bus=self.bus)
        if self.debug:
            runt.debug = True
        runt.asroot = self.asroot
        runt.readonly = self.readonly
        return runt

    async def storm(self, text, opts=None, genr=None):
        '''
        Execute a storm runtime which inherits from this storm runtime.
        '''
        if opts is None:
            opts = {}
        query = await self.view.core.getStormQuery(text)
        async with self.getSubRuntime(query, opts=opts) as runt:
            async for item in runt.execute(genr=genr):
                await asyncio.sleep(0)
                yield item

    async def getOneNode(self, propname, valu, filt=None, cmpr='='):
        '''
        Return exactly 1 node by <prop> <cmpr> <valu>
        '''
        opts = {'vars': {'propname': propname, 'valu': valu}}

        nodes = []
        try:

            async for node in self.view.nodesByPropValu(propname, cmpr, valu):

                await asyncio.sleep(0)

                if filt is not None and not await filt(node):
                    continue

                if len(nodes) == 1:
                    mesg = 'Ambiguous value for single node lookup: {propname}^={valu}'
                    raise s_exc.StormRuntimeError(mesg=mesg)

                nodes.append(node)

            if len(nodes) == 1:
                return nodes[0]

        except s_exc.BadTypeValu:
            return None

class Parser:

    def __init__(self, prog=None, descr=None, root=None):

        if root is None:
            root = self

        self.prog = prog
        self.descr = descr

        self.exc = None

        self.root = root
        self.exited = False
        self.mesgs = []

        self.optargs = {}
        self.posargs = []
        self.allargs = []

        self.inputs = None

        self.reqopts = []

        self.add_argument('--help', '-h', action='store_true', default=False, help='Display the command usage.')

    def set_inputs(self, idefs):
        self.inputs = list(idefs)

    def add_argument(self, *names, **opts):

        assert len(names)

        argtype = opts.get('type')
        if argtype is not None and argtype not in s_datamodel.Model().types:
            mesg = f'Argument type "{argtype}" is not a valid model type name'
            raise s_exc.BadArg(mesg=mesg, argtype=str(argtype))

        choices = opts.get('choices')
        if choices is not None and opts.get('action') in ('store_true', 'store_false'):
            mesg = f'Argument choices are not supported when action is store_true or store_false'
            raise s_exc.BadArg(mesg=mesg, argtype=str(argtype))

        dest = self._get_dest(names)
        opts.setdefault('dest', dest)
        self.allargs.append((names, opts))

        if opts.get('required'):
            self.reqopts.append((names, opts))

        for name in names:
            self._add_arg(name, opts)

    def _get_dest(self, names):
        names = [n.strip('-').replace('-', '_') for n in names]
        names = list(sorted(names, key=lambda x: len(x)))
        return names[-1]

    def _printf(self, *msgs):
        self.mesgs.extend(msgs)

    def _add_arg(self, name, opts):

        if name.startswith('-'):
            self.optargs[name] = opts
            return

        self.posargs.append((name, opts))

    def _is_opt(self, valu):
        if not isinstance(valu, str):
            return False
        return self.optargs.get(valu) is not None

    def parse_args(self, argv):

        posargs = []
        todo = collections.deque(argv)

        opts = {}

        while todo:

            item = todo.popleft()

            # non-string args must be positional or nargs to an optarg
            if not isinstance(item, str):
                posargs.append(item)
                continue

            argdef = self.optargs.get(item)
            if argdef is None:
                posargs.append(item)
                continue

            dest = argdef.get('dest')

            oact = argdef.get('action', 'store')
            if oact == 'store_true':
                opts[dest] = True
                continue

            if oact == 'store_false':
                opts[dest] = False
                continue

            if oact == 'append':

                vals = opts.get(dest)
                if vals is None:
                    vals = opts[dest] = []

                fakeopts = {}
                if not self._get_store(item, argdef, todo, fakeopts):
                    return

                vals.append(fakeopts.get(dest))
                continue

            assert oact == 'store'
            if not self._get_store(item, argdef, todo, opts):
                return

        # check for help before processing other args
        if opts.pop('help', None):
            mesg = None
            if opts or posargs:
                mesg = f'Extra arguments and flags are not supported with the help flag: {self.prog} {" ".join(argv)}'
            self.help(mesg)
            return

        # process positional arguments
        todo = collections.deque(posargs)

        for name, argdef in self.posargs:
            if not self._get_store(name, argdef, todo, opts):
                return

        if todo:
            delta = len(posargs) - len(todo)
            mesg = f'Expected {delta} positional arguments. Got {len(posargs)}: {posargs!r}'
            self.help(mesg)
            return

        for _, argdef in self.allargs:
            if 'default' in argdef:
                opts.setdefault(argdef['dest'], argdef['default'])

        for names, argdef in self.reqopts:
            dest = argdef.get('dest')
            if dest not in opts:
                namestr = ','.join(names)
                mesg = f'Missing a required option: {namestr}'
                self.help(mesg)
                return

        retn = argparse.Namespace()

        [setattr(retn, name, valu) for (name, valu) in opts.items()]

        return retn

    def _get_store(self, name, argdef, todo, opts):

        dest = argdef.get('dest')
        nargs = argdef.get('nargs')
        argtype = argdef.get('type')
        choices = argdef.get('choices')

        vals = []
        if nargs is None:

            if not todo or self._is_opt(todo[0]):
                if name.startswith('-'):
                    mesg = f'An argument is required for {name}.'
                else:
                    mesg = f'The argument <{name}> is required.'
                return self.help(mesg)

            valu = todo.popleft()
            if argtype is not None:
                try:
                    valu = s_datamodel.Model().type(argtype).norm(valu)[0]
                except Exception:
                    mesg = f'Invalid value for type ({argtype}): {valu}'
                    return self.help(mesg=mesg)

            if choices is not None and valu not in choices:
                marg = name if name.startswith('-') else f'<{name}>'
                cstr = ', '.join(str(c) for c in choices)
                mesg = f'Invalid choice for argument {marg} (choose from: {cstr}): {valu}'
                return self.help(mesg=mesg)

            opts[dest] = valu
            return True

        if nargs == '?':

            opts.setdefault(dest, argdef.get('default'))

            if todo and not self._is_opt(todo[0]):

                valu = todo.popleft()
                if argtype is not None:
                    try:
                        valu = s_datamodel.Model().type(argtype).norm(valu)[0]
                    except Exception:
                        mesg = f'Invalid value for type ({argtype}): {valu}'
                        return self.help(mesg=mesg)

                if choices is not None and valu not in choices:
                    marg = name if name.startswith('-') else f'<{name}>'
                    cstr = ', '.join(str(c) for c in choices)
                    mesg = f'Invalid choice for argument {marg} (choose from: {cstr}): {valu}'
                    return self.help(mesg=mesg)

                opts[dest] = valu

            return True

        if nargs in ('*', '+'):

            while todo and not self._is_opt(todo[0]):

                valu = todo.popleft()

                if argtype is not None:
                    try:
                        valu = s_datamodel.Model().type(argtype).norm(valu)[0]
                    except Exception:
                        mesg = f'Invalid value for type ({argtype}): {valu}'
                        return self.help(mesg=mesg)

                if choices is not None and valu not in choices:
                    marg = name if name.startswith('-') else f'<{name}>'
                    cstr = ', '.join(str(c) for c in choices)
                    mesg = f'Invalid choice for argument {marg} (choose from: {cstr}): {valu}'
                    return self.help(mesg=mesg)

                vals.append(valu)

            if nargs == '+' and len(vals) == 0:
                mesg = f'At least one argument is required for {name}.'
                return self.help(mesg)

            opts[dest] = vals
            return True

        for _ in range(nargs):

            if not todo or self._is_opt(todo[0]):
                mesg = f'{nargs} arguments are required for {name}.'
                return self.help(mesg)

            valu = todo.popleft()
            if argtype is not None:
                try:
                    valu = s_datamodel.Model().type(argtype).norm(valu)[0]
                except Exception:
                    mesg = f'Invalid value for type ({argtype}): {valu}'
                    return self.help(mesg=mesg)

            if choices is not None and valu not in choices:
                marg = name if name.startswith('-') else f'<{name}>'
                cstr = ', '.join(str(c) for c in choices)
                mesg = f'Invalid choice for argument {marg} (choose from: {cstr}): {valu}'
                return self.help(mesg=mesg)

            vals.append(valu)

        opts[dest] = vals
        return True

    def help(self, mesg=None):

        posnames = [f'<{name}>' for (name, argdef) in self.posargs]

        posargs = ' '.join(posnames)

        if self.descr is not None:
            self._printf('')
            self._printf(self.descr)
            self._printf('')

        self._printf(f'Usage: {self.prog} [options] {posargs}')

        options = [x for x in self.allargs if x[0][0].startswith('-')]

        self._printf('')
        self._printf('Options:')
        self._printf('')

        for names, argdef in options:
            self._print_optarg(names, argdef)

        if self.posargs:

            self._printf('')
            self._printf('Arguments:')
            self._printf('')

            for name, argdef in self.posargs:
                self._print_posarg(name, argdef)

        if self.inputs:
            self._printf('')
            self._printf('Inputs:')
            self._printf('')
            formsize = max([len(idef['form']) for idef in self.inputs])
            for idef in self.inputs:
                form = idef.get('form').ljust(formsize)
                text = f'    {form}'
                desc = idef.get('help')
                if desc:
                    text += f' - {desc}'
                self._printf(text)

        if mesg is not None:
            self.exc = s_exc.BadArg(mesg=mesg)

        self.exited = True
        return False

    def _print_optarg(self, names, argdef):

        dest = self._get_dest_str(argdef)
        oact = argdef.get('action', 'store')

        if oact in ('store_true', 'store_false'):
            base = f'  {names[0]}'.ljust(30)
        else:
            base = f'  {names[0]} {dest}'.ljust(30)

        defval = argdef.get('default', s_common.novalu)
        choices = argdef.get('choices')
        helpstr = argdef.get('help', 'No help available.')

        if defval is not s_common.novalu and oact not in ('store_true', 'store_false'):
            if isinstance(defval, (tuple, list, dict)):
                defval = pprint.pformat(defval, indent=34, width=100)
                if '\n' in defval:
                    defval = '\n' + defval

            if choices is None:
                helpstr = f'{helpstr} (default: {defval})'
            else:
                cstr = ', '.join(str(c) for c in choices)
                helpstr = f'{helpstr} (default: {defval}, choices: {cstr})'

        elif choices is not None:
            cstr = ', '.join(str(c) for c in choices)
            helpstr = f'{helpstr} (choices: {cstr})'

        self._printf(f'{base}: {helpstr}')

    def _print_posarg(self, name, argdef):
        dest = self._get_dest_str(argdef)
        helpstr = argdef.get('help', 'No help available')

        choices = argdef.get('choices')
        if choices is not None:
            cstr = ', '.join(str(c) for c in choices)
            helpstr = f'{helpstr} (choices: {cstr})'

        base = f'  {dest}'.ljust(30)
        self._printf(f'{base}: {helpstr}')

    def _get_dest_str(self, argdef):

        dest = argdef.get('dest')
        nargs = argdef.get('nargs')

        if nargs == '*':
            return f'[<{dest}> ...]'

        if nargs == '+':
            return f'<{dest}> [<{dest}> ...]'

        if nargs == '?':
            return f'[{dest}]'

        return f'<{dest}>'

class Cmd:
    '''
    A one line description of the command.

    Command usage details and long form description.

    Example:

        cmd --help

    Notes:
        Python Cmd implementers may override the ``forms`` attribute with a dictionary to provide information
        about Synapse forms which are possible input and output nodes that a Cmd may recognize. A list of
        (key, form) tuples may also be added to provide information about forms which may have additional
        nodedata added to them by the Cmd.

        Example:

            ::

                {
                    'input': (
                        'inet:ipv4',
                        'tel:mob:telem',
                    ),
                    'output': (
                        'geo:place',
                    ),
                    'nodedata': (
                        ('foodata', 'inet:http:request'),
                        ('bardata', 'inet:ipv4'),
                    ),
                }

    '''
    name = 'cmd'
    pkgname = ''
    svciden = ''
    asroot = False
    readonly = False
    forms = {}  # type: ignore

    def __init__(self, runt, runtsafe):

        self.opts = None
        self.argv = None

        self.runt = runt
        self.runtsafe = runtsafe

        self.pars = self.getArgParser()
        self.pars.printf = runt.printf

    def isReadOnly(self):
        return self.readonly

    @classmethod
    def getCmdBrief(cls):
        return cls.__doc__.strip().split('\n')[0]

    def getName(self):
        return self.name

    def getDescr(self):
        return self.__class__.__doc__

    def getArgParser(self):
        return Parser(prog=self.getName(), descr=self.getDescr())

    async def setArgv(self, argv):

        self.argv = argv

        try:
            self.opts = self.pars.parse_args(self.argv)
        except s_exc.BadSyntax:  # pragma: no cover
            pass

        for line in self.pars.mesgs:
            await self.runt.printf(line)

        if self.pars.exc is not None:
            raise self.pars.exc

        return not self.pars.exited

    async def execStormCmd(self, runt, genr):  # pragma: no cover
        ''' Abstract base method '''
        raise s_exc.NoSuchImpl('Subclass must implement execStormCmd')
        for item in genr:
            yield item

    @classmethod
    def getRuntPode(cls):
        ndef = ('syn:cmd', cls.name)
        buid = s_common.buid(ndef)

        props = {
            'doc': cls.getCmdBrief()
        }

        inpt = cls.forms.get('input')
        outp = cls.forms.get('output')
        nodedata = cls.forms.get('nodedata')

        if inpt:
            props['input'] = tuple(inpt)

        if outp:
            props['output'] = tuple(outp)

        if nodedata:
            props['nodedata'] = tuple(nodedata)

        if cls.svciden:
            props['svciden'] = cls.svciden

        if cls.pkgname:
            props['package'] = cls.pkgname

        return (ndef, {
            'iden': s_common.ehex(s_common.buid(ndef)),
            'props': props,
        })

class PureCmd(Cmd):

    # pure commands are all "readonly" safe because their perms are enforced
    # by the underlying runtime executing storm operations that are readonly
    # or not
    readonly = True

    def __init__(self, cdef, runt, runtsafe):
        self.cdef = cdef
        Cmd.__init__(self, runt, runtsafe)
        self.asroot = cdef.get('asroot', False)

    def getDescr(self):
        return self.cdef.get('descr', 'no documentation provided')

    def getName(self):
        return self.cdef.get('name')

    def getArgParser(self):

        pars = Cmd.getArgParser(self)
        for name, opts in self.cdef.get('cmdargs', ()):
            pars.add_argument(name, **opts)

        inputs = self.cdef.get('cmdinputs')
        if inputs:
            pars.set_inputs(inputs)

        return pars

    async def execStormCmd(self, runt, genr):

        name = self.getName()
        perm = ('storm', 'asroot', 'cmd') + tuple(name.split('.'))

        asroot = runt.allowed(perm)
        if self.asroot and not asroot:
            mesg = f'Command ({name}) elevates privileges.  You need perm: storm.asroot.cmd.{name}'
            raise s_exc.AuthDeny(mesg=mesg, user=runt.user.iden, username=runt.user.name)

        # if a command requires perms, check em!
        # ( used to create more intuitive perm boundaries )
        perms = self.cdef.get('perms')
        if perms is not None:
            allowed = False
            for perm in perms:
                if runt.allowed(perm):
                    allowed = True
                    break

            if not allowed:
                permtext = ' or '.join(('.'.join(p) for p in perms))
                mesg = f'Command ({name}) requires permission: {permtext}'
                raise s_exc.AuthDeny(mesg=mesg, user=runt.user.iden, username=runt.user.name)

        text = self.cdef.get('storm')
        query = await runt.view.core.getStormQuery(text)

        cmdopts = s_stormtypes.CmdOpts(self)

        opts = {
            'vars': {
                'cmdopts': cmdopts,
                'cmdconf': self.cdef.get('cmdconf', {}),
            }
        }

        if self.runtsafe:
            data = {'pathvars': {}}
            async def genx():
                async for xnode, xpath in genr:
                    data['pathvars'] = xpath.vars.copy()
                    xpath.initframe(initvars={'cmdopts': cmdopts})
                    yield xnode, xpath

            async with runt.getCmdRuntime(query, opts=opts) as subr:
                subr.asroot = asroot
                async for node, path in subr.execute(genr=genx()):
                    path.finiframe()
                    path.vars.update(data['pathvars'])
                    yield node, path
        else:
            async with runt.getCmdRuntime(query, opts=opts) as subr:
                subr.asroot = asroot

                async for node, path in genr:
                    pathvars = path.vars.copy()
                    async def genx():
                        path.initframe(initvars={'cmdopts': cmdopts})
                        yield node, path

                    async for xnode, xpath in subr.execute(genr=genx()):
                        xpath.finiframe()
                        xpath.vars.update(pathvars)
                        yield xnode, xpath

class DivertCmd(Cmd):
    '''
    Either consume a generator or yield it's results based on a conditional.

    NOTE: This command is purpose built to facilitate the --yield convention
          common to storm commands.

    NOTE: The genr argument must not be a function that returns, else it will
          be invoked for each inbound node.

    Example:
        divert $cmdopts.yield $fooBarBaz()
    '''
    name = 'divert'

    def getArgParser(self):
        pars = Cmd.getArgParser(self)
        pars.add_argument('cond', help='The conditional value for the yield option.')
        pars.add_argument('genr', help='The generator function value that yields nodes.')
        pars.add_argument('--size', default=None, help='The max number of times to iterate the generator.')
        return pars

    async def execStormCmd(self, runt, genr):

        async def run(item):
            if not isinstance(self.opts.genr, types.AsyncGeneratorType):
                raise s_exc.BadArg(mesg='The genr argument must yield nodes')

            size = await s_stormtypes.toint(self.opts.size, noneok=True)
            doyield = await s_stormtypes.tobool(self.opts.cond)

            try:
                count = 0
                if doyield:

                    async for genritem in self.opts.genr:
                        yield genritem
                        count += 1
                        if size is not None and count >= size:
                            break
                else:

                    async for genritem in self.opts.genr:
                        await asyncio.sleep(0)
                        count += 1
                        if size is not None and count >= size:
                            break

                    if item is not None:
                        yield item

            finally:
                await self.opts.genr.aclose()

        empty = True
        async for item in genr:
            empty = False
            async for runitem in run(item):
                yield runitem

        if empty:
            async for runitem in run(None):
                yield runitem

class BatchCmd(Cmd):
    '''
    Run a query with batched sets of nodes.

    The batched query will have the set of inbound nodes available in the
    variable $nodes.

    This command also takes a conditional as an argument. If the conditional
    evaluates to true, the nodes returned by the batched query will be yielded,
    if it evaluates to false, the inbound nodes will be yielded after executing the
    batched query.

    NOTE: This command is intended to facilitate use cases such as queries to external
          APIs with aggregate node values to reduce quota consumption. As this command
          interrupts the node stream, it should be used carefully to avoid unintended
          slowdowns in the pipeline.

    Example:

        // Execute a query with batches of 5 nodes, then yield the inbound nodes
        batch $lib.false --size 5 { $lib.print($nodes) }
    '''
    name = 'batch'

    def getArgParser(self):
        pars = Cmd.getArgParser(self)
        pars.add_argument('cond', help='The conditional value for the yield option.')
        pars.add_argument('query', help='The query to execute with batched nodes.')
        pars.add_argument('--size', default=10,
                          help='The number of nodes to collect before running the batched query (max 10000).')
        return pars

    async def execStormCmd(self, runt, genr):

        if not self.runtsafe:
            mesg = 'batch arguments must be runtsafe.'
            raise s_exc.StormRuntimeError(mesg=mesg)

        size = await s_stormtypes.toint(self.opts.size)
        if size > 10000:
            mesg = f'Specified batch size ({size}) is above the maximum (10000).'
            raise s_exc.StormRuntimeError(mesg=mesg)

        query = await runt.getStormQuery(self.opts.query)
        doyield = await s_stormtypes.tobool(self.opts.cond)

        async with runt.getSubRuntime(query, opts={'vars': {'nodes': []}}) as subr:

            nodeset = []
            pathset = []

            async for node, path in genr:

                nodeset.append(node)
                pathset.append(path)

                if len(nodeset) >= size:
                    await subr.setVar('nodes', nodeset)
                    subp = None
                    async for subp in subr.execute():
                        await asyncio.sleep(0)
                        if doyield:
                            yield subp

                    if not doyield:
                        for item in zip(nodeset, pathset):
                            await asyncio.sleep(0)
                            if subp is not None:
                                item[1].vars.update(subp[1].vars)
                            yield item

                    nodeset.clear()
                    pathset.clear()

            if len(nodeset) > 0:
                await subr.setVar('nodes', nodeset)
                subp = None
                async for subp in subr.execute():
                    await asyncio.sleep(0)
                    if doyield:
                        yield subp

                if not doyield:
                    for item in zip(nodeset, pathset):
                        await asyncio.sleep(0)
                        if subp is not None:
                            item[1].vars.update(subp[1].vars)
                        yield item

class HelpCmd(Cmd):
    '''
    List available information about Storm and brief descriptions of different items.

    Notes:

        If an item is provided, this can be a string or a function.

    Examples:

        // Get all available commands, libraries, types, and their brief descriptions.

        help

        // Only get commands which have "model" in the name.

        help model

        // Get help about the base Storm library

        help $lib

        // Get detailed help about a specific library or library function

        help --verbose $lib.print

        // Get detailed help about a named Storm type

        help --verbose str

        // Get help about a method from a $node object

        <inbound $node> help $node.tags

    '''
    name = 'help'

    def getArgParser(self):
        pars = Cmd.getArgParser(self)
        pars.add_argument('-v', '--verbose', default=False, action='store_true',
                          help='Display detailed help when available.')
        pars.add_argument('item', nargs='?',
                          help='List information about a subset of commands or a specific item.')
        return pars

    async def execStormCmd(self, runt, genr):

        node = None
        async for node, path in genr:
            await self._runHelp(runt)
            yield node, path

        if node is None and self.runtsafe:
            await self._runHelp(runt)

    async def _runHelp(self, runt: Runtime):

        item = self.opts.item

        if item is not None and \
                not isinstance(item, (str, s_node.Node, s_node.Path, s_stormtypes.StormType)) and \
                not callable(item):
            mesg = f'Item must be a Storm type name, a Storm library, or a Storm command name to search for. Got' \
                   f' {await s_stormtypes.totype(item, basetypes=True)}'
            raise s_exc.BadArg(mesg=mesg)

        if isinstance(item, s_stormtypes.Lib):
            await self._handleLibHelp(item, runt, verbose=self.opts.verbose)
            return

        if isinstance(item, s_stormtypes.StormType):
            if item._storm_typename in s_stormtypes.registry.known_types:
                await self._handleTypeHelp(item._storm_typename, runt, verbose=self.opts.verbose)
                return
            raise s_exc.BadArg(mesg=f'Unknown storm type encountered: {s_stormtypes.totype(item, basetypes=True)}')

        if isinstance(item, s_node.Node):
            await self._handleTypeHelp('node', runt, verbose=self.opts.verbose)
            return

        if isinstance(item, s_node.Path):
            await self._handleTypeHelp('node:path', runt, verbose=self.opts.verbose)
            return

        # Handle $lib.inet.http.get / $str.split / $lib.gen.orgByName
        if callable(item):

            if hasattr(item, '__func__'):
                # https://docs.python.org/3/reference/datamodel.html#instance-methods
                await self._handleBoundMethod(item, runt, verbose=self.opts.verbose)
                return

            if hasattr(item, '_storm_runtime_lib_func'):
                await self._handleStormLibMethod(item, runt, verbose=self.opts.verbose)
                return

            styp = await s_stormtypes.totype(item, basetypes=True)
            if styp in ('telepath:proxy:method', 'telepath:proxy:genrmethod'):
                raise s_exc.BadArg(mesg='help does not support Telepath proxy methods.')

            raise s_exc.BadArg(mesg='help does not currently support runtime defined functions.')

        foundtype = False
        if item in s_stormtypes.registry.known_types:
            foundtype = True
            await self._handleTypeHelp(item, runt, verbose=self.opts.verbose)

        return await self._handleGenericCommandHelp(item, runt, foundtype=foundtype)

    async def _handleGenericCommandHelp(self, item, runt, foundtype=False):

        stormcmds = sorted(runt.view.core.getStormCmds())

        if item:
            stormcmds = [c for c in stormcmds if item in c[0]]
            if not stormcmds:
                if not foundtype:
                    await runt.printf(f'No commands found matching "{item}"')
                    return

        stormpkgs = await runt.view.core.getStormPkgs()

        pkgsvcs = {}
        pkgcmds = {}
        pkgmap = {}

        for pkg in stormpkgs:
            svciden = pkg.get('svciden')
            pkgname = pkg.get('name')

            for cmd in pkg.get('commands', []):
                pkgmap[cmd.get('name')] = pkgname

            ssvc = runt.view.core.getStormSvc(svciden)
            if ssvc is not None:
                pkgsvcs[pkgname] = f'{ssvc.name} ({svciden})'

        if stormcmds:

            if foundtype:
                await runt.printf('')
                await runt.printf('*' * 80)
                await runt.printf('')

            await runt.printf('The following Storm commands are available:')

            maxlen = max(len(x[0]) for x in stormcmds)

            for name, ctor in stormcmds:
                cmdinfo = f'{name:<{maxlen}}: {ctor.getCmdBrief()}'
                pkgcmds.setdefault(pkgmap.get(name, 'synapse'), []).append(cmdinfo)

            syncmds = pkgcmds.pop('synapse', [])
            if syncmds:

                await runt.printf(f'package: synapse')

                for cmd in syncmds:
                    await runt.printf(cmd)

                await runt.printf('')

            for name, cmds in sorted(pkgcmds.items()):
                svcinfo = pkgsvcs.get(name)

                if svcinfo:
                    await runt.printf(f'service: {svcinfo}')

                await runt.printf(f'package: {name}')

                for cmd in cmds:
                    await runt.printf(cmd)

                await runt.printf('')

            await runt.printf('For detailed help on any command, use <cmd> --help')

    async def _handleLibHelp(self, lib: s_stormtypes.Lib, runt: Runtime, verbose: bool =False):

        try:
            preamble = self._getChildLibs(lib)
        except s_exc.NoSuchName as e:
            raise s_exc.BadArg(mesg='Help does not currently support imported Storm modules.') from None

        page = s_autodoc.RstHelp()

        if hasattr(lib, '_storm_lib_path'):
            libsinfo = s_stormtypes.registry.getLibDocs(lib)

            s_autodoc.runtimeDocStormTypes(page, libsinfo,
                                           islib=True,
                                           oneline=not verbose,
                                           preamble=preamble,
                                           )
        else:
            page.addLines(*preamble)

        for line in page.lines:
            await runt.printf(line)

    def _getChildLibs(self, lib: s_stormtypes.Lib):
        corelibs = self.runt.view.core.getStormLib(lib.name)
        if corelibs is None:
            raise s_exc.NoSuchName(mesg=f'Cannot find lib name [{lib.name}]')

        data = []
        lines = []

        libbase = ('lib',) + lib.name
        q = collections.deque()
        for child, lnfo in corelibs[1].items():
            q.append(((child,), lnfo))
        while q:
            child, lnfo = q.popleft()
            path = libbase + child
            _, subs, cnfo = lnfo
            ctor = cnfo.get('ctor')
            if ctor:
                data.append((path, ctor))
            for sub, lnfo in subs.items():
                _sub = child + (sub,)
                q.append((_sub, lnfo))
        if not data:
            return lines

        data = sorted(data, key=lambda x: x[0])

        lines.append('The following libraries are available:')
        lines.append('')
        for path, ctor in data:
            name = f'${".".join(path)}'
            desc = ctor.__doc__.strip().split('\n')[0]
            lines.append(f'{name.ljust(30)}: {desc}')
        lines.append('')

        return lines

    async def _handleTypeHelp(self, styp: str, runt: Runtime, verbose: bool =False):
        typeinfo = s_stormtypes.registry.getTypeDocs(styp)
        page = s_autodoc.RstHelp()

        s_autodoc.runtimeDocStormTypes(page, typeinfo,
                                       islib=False,
                                       oneline=not verbose,
                                       )
        for line in page.lines:
            await runt.printf(line)

    async def _handleBoundMethod(self, func, runt: Runtime, verbose: bool =False):
        # Bound methods must be bound to a Lib or Prim object.
        # Determine what they are, get those docs exactly, and then render them.

        cls = func.__self__
        fname = func.__name__

        if isinstance(cls, s_stormtypes.Lib):
            libsinfo = s_stormtypes.registry.getLibDocs(cls)
            for lifo in libsinfo:
                nlocs = []
                for locl in lifo['locals']:
                    ltyp = locl.get('type')
                    if not isinstance(ltyp, dict):
                        continue
                    if ltyp.get('_funcname', '') == fname:
                        nlocs.append(locl)
                lifo['locals'] = nlocs
                if len(lifo['locals']) == 0:
                    await runt.warn(f'Unable to find doc for {func}')

            page = s_autodoc.RstHelp()

            s_autodoc.runtimeDocStormTypes(page, libsinfo,
                                           islib=True,
                                           addheader=False,
                                           oneline=not verbose,
                                           )
            for line in page.lines:
                await runt.printf(line)

        elif isinstance(cls, s_stormtypes.Prim):
            typeinfo = s_stormtypes.registry.getTypeDocs(cls._storm_typename)
            for lifo in typeinfo:
                lifo['locals'] = [loc for loc in lifo['locals'] if loc.get('type', {}).get('_funcname', '') == fname]
                if len(lifo['locals']) == 0:
                    await runt.warn(f'Unable to find doc for {func}')

            page = s_autodoc.RstHelp()

            s_autodoc.runtimeDocStormTypes(page, typeinfo,
                                           islib=False,
                                           oneline=not verbose,
                                           )
            for line in page.lines:
                await runt.printf(line)

        else:  # pragma: no cover
            raise s_exc.StormRuntimeError(mesgf=f'Unknown bound method {func}')

    async def _handleStormLibMethod(self, func, runt: Runtime, verbose: bool =False):
        # Storm library methods must be derived from a library definition.
        # Determine the parent lib and get those docs exactly, and then render them.

        cls = getattr(func, '_storm_runtime_lib', None)
        fname = getattr(func, '_storm_runtime_lib_func', None)

        if isinstance(cls, s_stormtypes.Lib):
            libsinfo = s_stormtypes.registry.getLibDocs(cls)
            for lifo in libsinfo:
                nlocs = []
                for locl in lifo['locals']:
                    if locl.get('name') == fname:
                        nlocs.append(locl)
                lifo['locals'] = nlocs
                if len(lifo['locals']) == 0:
                    await runt.warn(f'Unable to find doc for {func}')

            page = s_autodoc.RstHelp()

            s_autodoc.runtimeDocStormTypes(page, libsinfo,
                                           islib=True,
                                           addheader=False,
                                           oneline=not verbose,
                                           )
            for line in page.lines:
                await runt.printf(line)

        else:  # pragma: no cover
            raise s_exc.StormRuntimeError(mesgf=f'Unknown runtime lib method {func} {cls} {fname}')

class DiffCmd(Cmd):
    '''
    Generate a list of nodes with changes in the top layer of the current view.

    Examples:

        // Lift all nodes with any changes

        diff

        // Lift ou:org nodes that were added in the top layer.

        diff --prop ou:org

        // Lift inet:ipv4 nodes with the :asn property modified in the top layer.

        diff --prop inet:ipv4:asn

        // Lift the nodes with the tag #cno.mal.redtree added in the top layer.

        diff --tag cno.mal.redtree
    '''
    name = 'diff'
    readonly = True

    def getArgParser(self):
        pars = Cmd.getArgParser(self)
        pars.add_argument('--tag', default=None, help='Lift only nodes with the given tag in the top layer.')
        pars.add_argument('--prop', default=None, help='Lift nodes with changes to the given property the top layer.')
        return pars

    async def execStormCmd(self, runt, genr):

        if runt.view.parent is None:
            mesg = 'You may only generate a diff in a forked view.'
            raise s_exc.StormRuntimeError(mesg=mesg)

        async for item in genr:
            yield item

        if self.opts.tag and self.opts.prop:
            mesg = 'You may specify --tag *or* --prop but not both.'
            raise s_exc.StormRuntimeError(mesg=mesg)

        if self.opts.tag:

            tagname = await s_stormtypes.tostr(self.opts.tag)

            layr = runt.view.wlyr
            async for _, nid, sode in layr.liftByTag(tagname):
                node = await self.runt.view._joinStorNode(nid)
                if node is not None:
                    yield node, runt.initPath(node)

            return

        if self.opts.prop:

            propname = await s_stormtypes.tostr(self.opts.prop)

            prop = self.runt.view.core.model.prop(propname)
            if prop is None:
                mesg = f'The property {propname} does not exist.'
                raise s_exc.NoSuchProp(mesg=mesg)

            if prop.isform:
                liftform = prop.name
                liftprop = None
            elif prop.isuniv:
                liftform = None
                liftprop = prop.name
            else:
                liftform = prop.form.name
                liftprop = prop.name

            layr = runt.view.wlyr
            async for _, nid, sode in layr.liftByProp(liftform, liftprop):
                node = await self.runt.view._joinStorNode(nid)
                if node is not None:
                    yield node, runt.initPath(node)

            async for nid in layr.iterPropTombstones(liftform, liftprop):
                node = await self.runt.view._joinStorNode(nid)
                if node is not None:
                    yield node, runt.initPath(node)

            return

        async for nid, sode in runt.view.wlyr.getStorNodes():
            if sode.get('antivalu') is not None:
                continue

            node = await runt.view.getNodeByNid(nid)
            if node is not None:
                yield node, runt.initPath(node)

class CopyToCmd(Cmd):
    '''
    Copy nodes from the current view into another view.

    Examples:

        // Copy all nodes tagged with #cno.mal.redtree to the target view.

        #cno.mal.redtree | copyto 33c971ac77943da91392dadd0eec0571
    '''
    name = 'copyto'

    def getArgParser(self):
        pars = Cmd.getArgParser(self)
        pars.add_argument('--no-data', default=False, action='store_true',
                          help='Do not copy node data to the destination view.')
        pars.add_argument('view', help='The destination view ID to copy the nodes to.')
        return pars

    async def execStormCmd(self, runt, genr):

        if not self.runtsafe:
            mesg = 'copyto arguments must be runtsafe.'
            raise s_exc.StormRuntimeError(mesg=mesg)

        iden = await s_stormtypes.tostr(self.opts.view)

        view = runt.view.core.getView(iden)
        if view is None:
            raise s_exc.NoSuchView(mesg=f'No such view: {iden=}', iden=iden)

        runt.confirm(('view', 'read'), gateiden=view.iden)

        layriden = view.wlyr.iden

        async for node, path in genr:

            runt.confirm(node.form.addperm, gateiden=layriden)
            for name in node.getPropNames():
                runt.confirmPropSet(node.form.props[name], layriden=layriden)

            for tag in node.getTagNames():
                runt.confirm(('node', 'tag', 'add', *tag.split('.')), gateiden=layriden)

            if not self.opts.no_data:
                async for name in node.iterDataKeys():
                    runt.confirm(('node', 'data', 'set', name), gateiden=layriden)

            async with view.getEditor() as editor:

                proto = await editor.addNode(node.ndef[0], node.ndef[1])

                for name, valu in node.getProps().items():

                    prop = node.form.prop(name)
                    if prop.info.get('ro'):
                        if name == '.created':
                            proto.props['.created'] = valu
                            continue

                        curv = proto.get(name)
                        if curv is not None and curv != valu:
                            valurepr = prop.type.repr(curv)
                            mesg = f'Cannot overwrite read only property with conflicting ' \
                                   f'value: {node.iden()} {prop.full} = {valurepr}'
                            await runt.warn(mesg)
                            continue

                    await proto.set(name, valu)

                for name, valu in node.getTags():
                    await proto.addTag(name, valu=valu)

                for tagname, tagprops in node._getTagPropsDict().items():
                    for propname, valu in tagprops.items():
                        await proto.setTagProp(tagname, propname, valu)

                if not self.opts.no_data:
                    async for name, valu in node.iterData():
                        await proto.setData(name, valu)

                verbs = {}
                async for verb, n2nid in node.iterEdgesN1():

                    if not verbs.get(verb):
                        runt.confirm(('node', 'edge', 'add', verb), gateiden=layriden)
                        verbs[verb] = True

                    await proto.addEdge(verb, n2nid)

                # for the reverse edges, we'll need to make edits to the n1 node
                async for verb, n1nid in node.iterEdgesN2():

                    if not verbs.get(verb):
                        runt.confirm(('node', 'edge', 'add', verb), gateiden=layriden)
                        verbs[verb] = True

                    n1proto = await editor.getNodeByNid(n1nid)
                    if n1proto is not None:
                        await n1proto.addEdge(verb, node.nid)

            yield node, path

class MergeCmd(Cmd):
    '''
    Merge edits from the incoming nodes down to the next layer.

    NOTE: This command requires the current view to be a fork.

    NOTE: The arguments for including/excluding tags can accept tag glob
          expressions for specifying tags. For more information on tag glob
          expressions, check the Synapse documentation for $node.globtags().

    Examples:

        // Having tagged a new #cno.mal.redtree subgraph in a forked view...

        #cno.mal.redtree | merge --apply

        // Print out what the merge command *would* do but dont.

        #cno.mal.redtree | merge

        // Merge any org nodes with changes in the top layer.

        diff | +ou:org | merge --apply

        // Merge all tags other than cno.* from ou:org nodes with edits in the
        // top layer.

        diff | +ou:org | merge --only-tags --exclude-tags cno.** --apply

        // Merge only tags rep.vt.* and rep.whoxy.* from ou:org nodes with edits
        // in the top layer.

        diff | +ou:org | merge --include-tags rep.vt.* rep.whoxy.* --apply

        // Lift only inet:ipv4 nodes with a changed :asn property in top layer
        // and merge all changes.

        diff --prop inet:ipv4:asn | merge --apply

        // Lift only nodes with an added #cno.mal.redtree tag in the top layer and merge them.

        diff --tag cno.mal.redtree | merge --apply
    '''
    name = 'merge'

    def getArgParser(self):
        pars = Cmd.getArgParser(self)
        pars.add_argument('--apply', default=False, action='store_true',
                          help='Execute the merge changes.')
        pars.add_argument('--no-tags', default=False, action='store_true',
                          help='Do not merge tags/tagprops or syn:tag nodes.')
        pars.add_argument('--only-tags', default=False, action='store_true',
                          help='Only merge tags/tagprops or syn:tag nodes.')
        pars.add_argument('--include-tags', default=[], nargs='*',
                          help='Include specific tags/tagprops or syn:tag nodes when '
                               'merging, others are ignored. Tag glob expressions may '
                               'be used to specify the tags.')
        pars.add_argument('--exclude-tags', default=[], nargs='*',
                          help='Exclude specific tags/tagprops or syn:tag nodes from merge.'
                               'Tag glob expressions may be used to specify the tags.')
        pars.add_argument('--include-props', default=[], nargs='*',
                          help='Include specific props when merging, others are ignored.')
        pars.add_argument('--exclude-props', default=[], nargs='*',
                          help='Exclude specific props from merge.')
        pars.add_argument('--diff', default=False, action='store_true',
                          help='Enumerate all changes in the current layer.')
        return pars

    def _getTagFilter(self):
        if self.opts.include_tags:
            globs = s_cache.TagGlobs()
            for name in self.opts.include_tags:
                globs.add(name, True)

            def tagfilter(tag):
                if globs.get(tag):
                    return False
                return True

            return tagfilter

        if self.opts.exclude_tags:
            globs = s_cache.TagGlobs()
            for name in self.opts.exclude_tags:
                globs.add(name, True)

            def tagfilter(tag):
                if globs.get(tag):
                    return True
                return False

            return tagfilter

        return None

    def _getPropFilter(self):
        if self.opts.include_props:

            def propfilter(prop):
                if prop in self.opts.include_props:
                    return False
                return True

            return propfilter

        if self.opts.exclude_props:

            def propfilter(prop):
                if prop in self.opts.exclude_props:
                    return True
                return False

            return propfilter

        return None

    async def _checkNodePerms(self, node, sode, runt):

        core = runt.view.core
        layr0 = runt.view.wlyr.iden
        layr1 = runt.view.layers[1].iden

        if sode.get('antivalu') is not None:
            runt.confirm(('node', 'del', node.form.name), gateiden=layr1)
            return

        if sode.get('valu') is not None:
            runt.confirm(('node', 'del', node.form.name), gateiden=layr0)
            runt.confirm(('node', 'add', node.form.name), gateiden=layr1)

        for name, (valu, stortype) in sode.get('props', {}).items():
            prop = node.form.prop(name)
            runt.confirmPropDel(prop, layriden=layr0)
            runt.confirmPropSet(prop, layriden=layr1)

        for name in sode.get('antiprops', {}).keys():
            prop = node.form.prop(name)
            runt.confirmPropDel(prop, layriden=layr1)

        tags = []
        tagadds = []
        for tag, valu in sode.get('tags', {}).items():
            if valu != (None, None):
                tagadds.append(tag)
                tagperm = tuple(tag.split('.'))
                runt.confirm(('node', 'tag', 'del') + tagperm, gateiden=layr0)
                runt.confirm(('node', 'tag', 'add') + tagperm, gateiden=layr1)
            else:
                tags.append((len(tag), tag))

        for _, tag in sorted(tags, reverse=True):
            look = tag + '.'
            if any([tagadd.startswith(look) for tagadd in tagadds]):
                continue

            tagadds.append(tag)
            tagperm = tuple(tag.split('.'))
            runt.confirm(('node', 'tag', 'del') + tagperm, gateiden=layr0)
            runt.confirm(('node', 'tag', 'add') + tagperm, gateiden=layr1)

        for tag in sode.get('antitags', {}).keys():
            tagperm = tuple(tag.split('.'))
            runt.confirm(('node', 'tag', 'del') + tagperm, gateiden=layr1)

        for tag, tagdict in sode.get('tagprops', {}).items():
            for prop, (valu, stortype) in tagdict.items():
                tagperm = tuple(tag.split('.'))
                runt.confirm(('node', 'tag', 'del') + tagperm, gateiden=layr0)
                runt.confirm(('node', 'tag', 'add') + tagperm, gateiden=layr1)

        for tag, tagdict in sode.get('antitagprops', {}).items():
            for prop in tagdict.keys():
                tagperm = tuple(tag.split('.'))
                runt.confirm(('node', 'tag', 'del') + tagperm, gateiden=layr1)

        async for name, tomb in runt.view.wlyr.iterNodeDataKeys(node.nid):
            if tomb:
                runt.confirm(('node', 'data', 'pop', name), gateiden=layr1)
            else:
                runt.confirm(('node', 'data', 'pop', name), gateiden=layr0)
                runt.confirm(('node', 'data', 'set', name), gateiden=layr1)

        async for abrv, n2nid, tomb in runt.view.wlyr.iterNodeEdgesN1(node.nid):
            verb = core.getAbrvIndx(abrv)[0]

            if tomb:
                runt.confirm(('node', 'edge', 'del', verb), gateiden=layr1)
            else:
                runt.confirm(('node', 'edge', 'del', verb), gateiden=layr0)
                runt.confirm(('node', 'edge', 'add', verb), gateiden=layr1)

    async def execStormCmd(self, runt, genr):

        if runt.view.parent is None:
            mesg = 'You may only merge nodes in forked views'
            raise s_exc.CantMergeView(mesg=mesg)

        notags = self.opts.no_tags
        onlytags = self.opts.only_tags

        tagfilter = self._getTagFilter()
        propfilter = self._getPropFilter()

        core = runt.view.core
        layr0 = runt.view.wlyr.iden
        layr1 = runt.view.layers[1].iden

        if self.opts.diff:

            async for node, path in genr:
                yield node, path

            async def diffgenr():
                async for nid, sode in runt.view.wlyr.getStorNodes():
                    node = await runt.view.getNodeByNid(nid, tombs=True)
                    if node is not None:
                        yield node, runt.initPath(node)

            genr = diffgenr()

        async for node, path in genr:

            # the timestamp for the adds/subs of each node merge will match
            nodeiden = node.iden()
            meta = {'user': runt.user.iden, 'time': s_common.now()}

            sodes = await node.getStorNodes()
            sode = sodes[0]

            if self.opts.apply:
                editor = s_editor.NodeEditor(runt.view.parent, user=runt.user)

            subs = []

            async def sync():

                if not self.opts.apply:
                    subs.clear()
                    return

                addedits = editor.getNodeEdits()
                if addedits:
                    await runt.view.parent.saveNodeEdits(addedits, meta=meta)

                if subs:
                    subedits = [(node.nid, node.form.name, subs)]
                    await runt.view.saveNodeEdits(subedits, meta=meta)
                    subs.clear()

            # check all node perms first
            if self.opts.apply:
                await self._checkNodePerms(node, sode, runt)

            form = node.form.name
            if form == 'syn:tag':
                if notags:
                    continue
            else:
                # avoid merging a tag if the node won't exist below us
                if onlytags:
                    skip = True
                    for undr in sodes[1:]:
                        if undr.get('valu') is not None:
                            skip = False
                            break
                        elif undr.get('antivalu') is not None:
                            break

                    if skip:
                        continue

            protonode = None
            delnode = False
            if not onlytags or form == 'syn:tag':

                if sode.get('antivalu') is not None:
                    if tagfilter and form == 'syn:tag' and tagfilter(node.ndef[1]):
                        continue

                    if not self.opts.apply:
                        await runt.printf(f'{nodeiden} delete {form} = {node.repr()}')
                    else:
                        protonode = await editor.getNodeByBuid(node.buid)
                        if protonode is None:
                            continue

                        await protonode.delEdgesN2(meta=meta)
                        await protonode.delete()

                        subs.append((s_layer.EDIT_NODE_TOMB_DEL, ()))

                        await sync()

                    continue

                if (valu := sode.get('valu')) is not None:

                    if tagfilter and form == 'syn:tag' and tagfilter(valu[0]):
                        continue

                    if not self.opts.apply:
                        await runt.printf(f'{nodeiden} {form} = {node.repr()}')
                    else:
                        delnode = True
                        protonode = await editor.addNode(form, valu[0])

                elif self.opts.apply:
                    protonode = await editor.addNode(form, node.ndef[1], norminfo={})

                for name, (valu, stortype) in sode.get('props', {}).items():

                    prop = node.form.prop(name)
                    if propfilter:
                        if name[0] == '.':
                            if propfilter(name):
                                continue
                        else:
                            if propfilter(prop.full):
                                continue

                    if prop.info.get('ro'):
                        if name == '.created':
                            if self.opts.apply:
                                protonode.props['.created'] = valu
                                subs.append((s_layer.EDIT_PROP_DEL, (name, valu, stortype)))
                            continue

                        isset = False
                        for undr in sodes[1:]:
                            props = undr.get('props')
                            if props is not None:
                                curv = props.get(name)
                                if curv is not None and curv[0] != valu:
                                    isset = True
                                    break

                        if isset:
                            valurepr = prop.type.repr(curv[0])
                            mesg = f'Cannot merge read only property with conflicting ' \
                                   f'value: {nodeiden} {form}:{name} = {valurepr}'
                            await runt.warn(mesg)
                            continue

                    if not self.opts.apply:
                        valurepr = prop.type.repr(valu)
                        await runt.printf(f'{nodeiden} {form}:{name} = {valurepr}')
                    else:
                        await protonode.set(name, valu)
                        subs.append((s_layer.EDIT_PROP_DEL, (name, valu, stortype)))

                for name in sode.get('antiprops', {}).keys():
                    if not self.opts.apply:
                        await runt.printf(f'{nodeiden} delete {form}:{name}')
                    else:
                        await protonode.pop(name)
                        subs.append((s_layer.EDIT_PROP_TOMB_DEL, (name,)))

            if self.opts.apply and protonode is None:
                protonode = await editor.addNode(form, node.ndef[1], norminfo={})

            if not notags:
                for tag, valu in sode.get('tags', {}).items():

                    if tagfilter and tagfilter(tag):
                        continue

                    if not self.opts.apply:
                        valurepr = ''
                        if valu != (None, None):
                            tagrepr = runt.model.type('ival').repr(valu)
                            valurepr = f' = {tagrepr}'
                        await runt.printf(f'{nodeiden} {form}#{tag}{valurepr}')
                    else:
                        await protonode.addTag(tag, valu)
                        subs.append((s_layer.EDIT_TAG_DEL, (tag, valu)))

                for tag in sode.get('antitags', {}).keys():

                    if tagfilter and tagfilter(tag):
                        continue

                    if not self.opts.apply:
                        await runt.printf(f'{nodeiden} delete {form}#{tag}')
                    else:
                        await protonode.delTag(tag)
                        subs.append((s_layer.EDIT_TAG_TOMB_DEL, (tag,)))

                for tag, tagdict in sode.get('tagprops', {}).items():

                    if tagfilter and tagfilter(tag):
                        continue

                    for prop, (valu, stortype) in tagdict.items():
                        if not self.opts.apply:
                            valurepr = repr(valu)
                            await runt.printf(f'{nodeiden} {form}#{tag}:{prop} = {valurepr}')
                        else:
                            await protonode.setTagProp(tag, prop, valu)
                            subs.append((s_layer.EDIT_TAGPROP_DEL, (tag, prop, valu, stortype)))

                for tag, tagdict in sode.get('antitagprops', {}).items():

                    if tagfilter and tagfilter(tag):
                        continue

                    for prop in tagdict.keys():
                        if not self.opts.apply:
                            await runt.printf(f'{nodeiden} delete {form}#{tag}:{prop}')
                        else:
                            await protonode.delTagProp(tag, prop)
                            subs.append((s_layer.EDIT_TAGPROP_TOMB_DEL, (tag, prop)))

            if not onlytags or form == 'syn:tag':

                layr = runt.view.wlyr
                async for abrv, valu, tomb in layr.iterNodeData(node.nid):
                    name = core.getAbrvIndx(abrv)[0]
                    if tomb:
                        if not self.opts.apply:
                            await runt.printf(f'{nodeiden} delete {form} DATA {name}')
                        else:
                            await protonode.popData(name)
                            subs.append((s_layer.EDIT_NODEDATA_TOMB_DEL, (name,)))
                            if len(subs) >= 1000:
                                await sync()
                    else:
                        if not self.opts.apply:
                            valurepr = repr(valu)
                            await runt.printf(f'{nodeiden} {form} DATA {name} = {valurepr}')
                        else:
                            await protonode.setData(name, valu)
                            subs.append((s_layer.EDIT_NODEDATA_DEL, (name, valu)))
                            if len(subs) >= 1000:
                                await sync()

                async for abrv, n2nid, tomb in layr.iterNodeEdgesN1(node.nid):
                    verb = core.getAbrvIndx(abrv)[0]
                    if tomb:
                        if not self.opts.apply:
                            dest = s_common.ehex(core.getBuidByNid(n2nid))
                            await runt.printf(f'{nodeiden} delete {form} -({verb})> {dest}')
                        else:
                            await protonode.delEdge(verb, n2nid)
                            subs.append((s_layer.EDIT_EDGE_TOMB_DEL, (verb, n2nid)))
                            if len(subs) >= 1000:
                                await sync()
                    else:
                        if not self.opts.apply:
                            dest = s_common.ehex(core.getBuidByNid(n2nid))
                            await runt.printf(f'{nodeiden} {form} +({verb})> {dest}')
                        else:
                            await protonode.addEdge(verb, n2nid)
                            subs.append((s_layer.EDIT_EDGE_DEL, (verb, n2nid)))
                            if len(subs) >= 1000:
                                await sync()

            if delnode:
                subs.append((s_layer.EDIT_NODE_DEL, valu))

            await sync()

            if node.hasvalu():
                yield node, path

class MoveNodesCmd(Cmd):
    '''
    Move storage nodes between layers.

    Storage nodes will be removed from the source layers and the resulting
    storage node in the destination layer will contain the merged values (merged
    in bottom up layer order by default).

    By default, when the resulting merged value is a tombstone, any current value
    in the destination layer will be deleted and the tombstone will be removed. The
    --preserve-tombstones option may be used to add the tombstone to the destination
    layer in addition to deleting any current value.

    Examples:

        // Move storage nodes for ou:org nodes to the top layer

        ou:org | movenodes --apply

        // Print out what the movenodes command *would* do but dont.

        ou:org | movenodes

        // In a view with many layers, only move storage nodes from the bottom layer
        // to the top layer.

        $layers = $lib.view.get().layers
        $top = $layers.0.iden
        $bot = $layers."-1".iden

        ou:org | movenodes --srclayers $bot --destlayer $top

        // In a view with many layers, move storage nodes to the top layer and
        // prioritize values from the bottom layer over the other layers.

        $layers = $lib.view.get().layers
        $top = $layers.0.iden
        $mid = $layers.1.iden
        $bot = $layers.2.iden

        ou:org | movenodes --precedence $bot $top $mid
    '''
    name = 'movenodes'

    def getArgParser(self):
        pars = Cmd.getArgParser(self)
        pars.add_argument('--apply', default=False, action='store_true',
                          help='Execute the move changes.')
        pars.add_argument('--srclayers', default=None, nargs='*',
                          help='Specify layers to move storage nodes from (defaults to all below the top layer)')
        pars.add_argument('--destlayer', default=None,
                          help='Layer to move storage nodes to (defaults to the top layer)')
        pars.add_argument('--precedence', default=None, nargs='*',
                          help='Layer precedence for resolving conflicts (defaults to bottom up)')
        pars.add_argument('--preserve-tombstones', default=False, action='store_true',
                          help='Add tombstones to the destination layer in addition to deleting the current value.')
        return pars

    async def _checkNodePerms(self, node, sodes):

        for layr, sode in sodes.items():
            if layr == self.destlayr:
                continue

            if sode.get('valu') is not None:
                self.runt.confirm(('node', 'del', node.form.name), gateiden=layr)
                self.runt.confirm(('node', 'add', node.form.name), gateiden=self.destlayr)

            if sode.get('antivalu') is not None:
                self.runt.confirm(('node', 'del', node.form.name), gateiden=self.destlayr)

            for name in sode.get('props', {}).keys():
                full = node.form.prop(name).full
                self.runt.confirm(('node', 'prop', 'del', full), gateiden=layr)
                self.runt.confirm(('node', 'prop', 'set', full), gateiden=self.destlayr)

            for name in sode.get('antiprops', {}).keys():
                full = node.form.prop(name).full
                self.runt.confirm(('node', 'prop', 'del', full), gateiden=self.destlayr)

            for tag in sode.get('tags', {}).keys():
                tagperm = tuple(tag.split('.'))
                self.runt.confirm(('node', 'tag', 'del') + tagperm, gateiden=layr)
                self.runt.confirm(('node', 'tag', 'add') + tagperm, gateiden=self.destlayr)

            for tag in sode.get('antitags', {}).keys():
                tagperm = tuple(tag.split('.'))
                self.runt.confirm(('node', 'tag', 'del') + tagperm, gateiden=self.destlayr)

            for tag, tagdict in sode.get('tagprops', {}).items():
                for prop in tagdict.keys():
                    tagperm = tuple(tag.split('.'))
                    self.runt.confirm(('node', 'tag', 'del') + tagperm, gateiden=layr)
                    self.runt.confirm(('node', 'tag', 'add') + tagperm, gateiden=self.destlayr)

            for tag, tagdict in sode.get('antitagprops', {}).items():
                for prop in tagdict.keys():
                    tagperm = tuple(tag.split('.'))
                    self.runt.confirm(('node', 'tag', 'del') + tagperm, gateiden=self.destlayr)

            async for abrv, tomb in self.lyrs[layr].iterNodeDataKeys(node.nid):
                name = self.core.getAbrvIndx(abrv)[0]
                if tomb:
                    self.runt.confirm(('node', 'data', 'pop', name), gateiden=self.destlayr)
                else:
                    self.runt.confirm(('node', 'data', 'pop', name), gateiden=layr)
                    self.runt.confirm(('node', 'data', 'set', name), gateiden=self.destlayr)

            for verb in sode.get('n1verbs', {}).keys():
                self.runt.confirm(('node', 'edge', 'del', verb), gateiden=layr)
                self.runt.confirm(('node', 'edge', 'add', verb), gateiden=self.destlayr)

            for verb in sode.get('n1antiverbs', {}).keys():
                self.runt.confirm(('node', 'edge', 'del', verb), gateiden=self.destlayr)

    async def execStormCmd(self, runt, genr):

        if not self.runtsafe:
            mesg = 'movenodes arguments must be runtsafe.'
            raise s_exc.StormRuntimeError(mesg=mesg)

        if len(runt.view.layers) < 2:
            mesg = 'You may only move nodes in views with multiple layers.'
            raise s_exc.StormRuntimeError(mesg=mesg)

        layridens = {layr.iden: layr for layr in runt.view.layers}

        if self.opts.srclayers:
            srclayrs = self.opts.srclayers
            for layr in srclayrs:
                if layr not in layridens:
                    mesg = f'No layer with iden {layr} in this view, cannot move nodes.'
                    raise s_exc.BadOperArg(mesg=mesg, layr=layr)
        else:
            srclayrs = [layr.iden for layr in runt.view.layers[1:]]

        if self.opts.destlayer:
            self.destlayr = self.opts.destlayer
            if self.destlayr not in layridens:
                mesg = f'No layer with iden {self.destlayr} in this view, cannot move nodes.'
                raise s_exc.BadOperArg(mesg=mesg, layr=self.destlayr)
        else:
            self.destlayr = runt.view.wlyr.iden

        if self.destlayr in srclayrs:
            mesg = f'Source layer {self.destlayr} cannot also be the destination layer.'
            raise s_exc.StormRuntimeError(mesg=mesg)

        self.adds = []
        self.subs = {}
        self.lyrs = {}
        self.runt = runt
        self.core = self.runt.view.core

        if self.opts.precedence:
            layrlist = srclayrs + [self.destlayr]
            for layr in self.opts.precedence:
                if layr not in layridens:
                    mesg = f'No layer with iden {layr} in this view, cannot be used to specify precedence.'
                    raise s_exc.BadOperArg(mesg=mesg, layr=layr)
                layrlist.remove(layr)

            if len(layrlist) > 0:
                mesg = 'All source layers and the destination layer must be included when ' \
                       f'specifying precedence (missing {layrlist}).'
                raise s_exc.BadOperArg(mesg=mesg, layrlist=layrlist)
            layerord = self.opts.precedence
        else:
            layerord = layridens.keys()

        for layr in layerord:
            if layr == self.destlayr or layr in srclayrs:
                self.lyrs[layr] = layridens[layr]

            if layr in srclayrs:
                self.subs[layr] = []

        async for node, path in genr:

            # the timestamp for the adds/subs of each node merge will match
            nodeiden = node.iden()
            meta = {'user': runt.user.iden, 'time': s_common.now()}

            sodes = {}
            for layr in self.lyrs.keys():
                sodes[layr] = self.lyrs[layr].getStorNode(node.nid)

            destsode = sodes[self.destlayr]

            # check all perms
            if self.opts.apply:
                await self._checkNodePerms(node, sodes)

            addnode = False
            delnode = False
            delnodes = []
            for layr, sode in sodes.items():

                valu = sode.get('valu')
                if valu is not None:
                    valurepr = node.form.type.repr(valu[0])
                    if not layr == self.destlayr:
                        if not self.opts.apply:
                            await runt.printf(f'{self.destlayr} add {nodeiden} {node.form.name} = {valurepr}')
                            await runt.printf(f'{layr} delete {nodeiden} {node.form.name} = {valurepr}')
                        else:
                            if not addnode and not delnode:
                                self.adds.append((s_layer.EDIT_NODE_ADD, valu, ()))
                            delnodes.append((layr, valu))

                    if not delnode:
                        addnode = True

                    continue

                if sode.get('antivalu') is not None:
                    if not addnode:
                        delnode = True

                    if not layr == self.destlayr:
                        if not self.opts.apply:
                            if (valu := destsode.get('valu')) is not None:
                                valurepr = node.form.type.repr(valu[0])

                                await runt.printf(f'{self.destlayr} delete {nodeiden} {node.form.name} = {valurepr}')
                            await runt.printf(f'{layr} delete tombstone {nodeiden} {node.form.name}')

                            if self.opts.preserve_tombstones:
                                await runt.printf(f'{self.destlayr} tombstone {nodeiden} {node.form.name}')

                        else:
                            self.subs[layr].append((s_layer.EDIT_NODE_TOMB_DEL, ()))

            await self._moveProps(node, sodes, meta, delnode)
            await self._moveTags(node, sodes, meta, delnode)
            await self._moveTagProps(node, sodes, meta, delnode)
            await self._moveNodeData(node, meta, delnode)
            await self._moveEdges(node, meta, delnode)

            for layr, valu in delnodes:
                edit = [(node.nid, node.form.name, [(s_layer.EDIT_NODE_DEL, valu)])]
                await self.lyrs[layr].saveNodeEdits(edit, meta=meta)

            if delnode and destsode.get('antivalu') is None:
                if (valu := destsode.get('valu')) is not None:
                    self.adds.append((s_layer.EDIT_NODE_DEL, valu))

                if (tags := destsode.get('tags')) is not None:
                    for name in sorted(tags.keys(), key=lambda t: len(t), reverse=True):
                        self.adds.append((s_layer.EDIT_TAG_DEL, (name, None)))

                if (props := destsode.get('props')) is not None:
                    for name, stortype in props.items():
                        self.adds.append((s_layer.EDIT_PROP_DEL, (name, None, stortype)))

                if (tagprops := destsode.get('tagprops')) is not None:
                    for tag, props in tagprops.items():
                        for name, stortype in props.items():
                            self.adds.append((s_layer.EDIT_TAGPROP_DEL, (tag, name, None, stortype)))

                if self.opts.preserve_tombstones:
                    self.adds.append((s_layer.EDIT_NODE_TOMB, ()))

                    if (tags := destsode.get('antitags')) is not None:
                        for tag in sorted(tags.keys(), key=lambda t: len(t), reverse=True):
                            self.adds.append((s_layer.EDIT_TAG_TOMB_DEL, (tag,)))

                    if (props := destsode.get('antiprops')) is not None:
                        for prop in props.keys():
                            self.adds.append((s_layer.EDIT_PROP_TOMB_DEL, (prop,)))

                    if (tagprops := destsode.get('antitagprops')) is not None:
                        for tag, props in tagprops.items():
                            for name in props.keys():
                                self.adds.append((s_layer.EDIT_TAGPROP_TOMB_DEL, (tag, name)))

                await self._sync(node, meta)

            # yield the node if it still has a value
            if node.hasvalu():
                yield node, path

    async def _sync(self, node, meta):

        if not self.opts.apply:
            return

        if self.adds:
            addedits = [(node.nid, node.form.name, self.adds)]
            await self.lyrs[self.destlayr].saveNodeEdits(addedits, meta=meta)
            self.adds.clear()

        for srclayr, edits in self.subs.items():
            if edits:
                subedits = [(node.nid, node.form.name, edits)]
                await self.lyrs[srclayr].saveNodeEdits(subedits, meta=meta)
                edits.clear()

    async def _moveProps(self, node, sodes, meta, delnode):

        movevals = {}
        form = node.form.name
        nodeiden = node.iden()

        for layr, sode in sodes.items():

            for name, (valu, stortype) in sode.get('props', {}).items():

                if (oldv := movevals.get(name)) is not s_common.novalu:
                    if oldv is None:
                        movevals[name] = valu

                    elif stortype == s_layer.STOR_TYPE_IVAL:
                        allv = oldv + valu
                        movevals[name] = (min(allv), max(allv))

                    elif stortype == s_layer.STOR_TYPE_MINTIME:
                        movevals[name] = min(valu, oldv)

                    elif stortype == s_layer.STOR_TYPE_MAXTIME:
                        movevals[name] = max(valu, oldv)

                if not layr == self.destlayr:
                    if not self.opts.apply:
                        valurepr = node.form.prop(name).type.repr(valu)
                        await self.runt.printf(f'{layr} delete {nodeiden} {form}:{name} = {valurepr}')
                    else:
                        self.subs[layr].append((s_layer.EDIT_PROP_DEL, (name, None, stortype)))

            for name in sode.get('antiprops', {}).keys():

                if (oldv := movevals.get(name)) is None:
                    movevals[name] = s_common.novalu

                if not layr == self.destlayr:
                    if not self.opts.apply:
                        await self.runt.printf(f'{layr} delete tombstone {nodeiden} {form}:{name}')
                    else:
                        self.subs[layr].append((s_layer.EDIT_PROP_TOMB_DEL, (name,)))

        if not delnode:
            destprops = sodes[self.destlayr].get('props')

            for name, valu in movevals.items():
                if valu is not s_common.novalu:
                    if not self.opts.apply:
                        valurepr = node.form.prop(name).type.repr(valu)
                        await self.runt.printf(f'{self.destlayr} set {nodeiden} {form}:{name} = {valurepr}')
                    else:
                        stortype = node.form.prop(name).type.stortype
                        self.adds.append((s_layer.EDIT_PROP_SET, (name, valu, None, stortype)))
                else:
                    if destprops is not None and (destvalu := destprops.get(name)) is not None:
                        if not self.opts.apply:
                            valurepr = node.form.prop(name).type.repr(destvalu[0])
                            await self.runt.printf(f'{self.destlayr} delete {nodeiden} {form}:{name} = {valurepr}')
                        else:
                            self.adds.append((s_layer.EDIT_PROP_DEL, (name, None, destvalu[1])))

                    if self.opts.preserve_tombstones:
                        if not self.opts.apply:
                            await self.runt.printf(f'{self.destlayr} tombstone {nodeiden} {form}:{name}')
                        else:
                            self.adds.append((s_layer.EDIT_PROP_TOMB, (name,)))

        await self._sync(node, meta)

    async def _moveTags(self, node, sodes, meta, delnode):

        tagvals = {}
        tagtype = self.runt.model.type('ival')
        form = node.form.name
        nodeiden = node.iden()

        for layr, sode in sodes.items():

            for tag, valu in sode.get('tags', {}).items():

                if (oldv := tagvals.get(tag)) is not s_common.novalu:
                    if (oldv := tagvals.get(tag)) is None or oldv == (None, None):
                        tagvals[tag] = valu

                    else:
                        allv = oldv + valu
                        tagvals[tag] = (min(allv), max(allv))

                if not layr == self.destlayr:
                    if not self.opts.apply:
                        valurepr = ''
                        if valu != (None, None):
                            valurepr = f' = {tagtype.repr(valu)}'
                        await self.runt.printf(f'{layr} delete {nodeiden} {form}#{tag}{valurepr}')
                    else:
                        self.subs[layr].append((s_layer.EDIT_TAG_DEL, (tag, None)))

            for tag in sode.get('antitags', {}).keys():

                if (oldv := tagvals.get(tag)) is None:
                    tagvals[tag] = s_common.novalu

                if not layr == self.destlayr:
                    if not self.opts.apply:
                        await self.runt.printf(f'{layr} delete tombstone {nodeiden} {form}#{tag}')
                    else:
                        self.subs[layr].append((s_layer.EDIT_TAG_TOMB_DEL, (tag,)))

        if not delnode:
            desttags = sodes[self.destlayr].get('tags')

            for tag, valu in tagvals.items():
                if valu is not s_common.novalu:
                    if not self.opts.apply:
                        valurepr = ''
                        if valu != (None, None):
                            valurepr = f' = {tagtype.repr(valu)}'

                        await self.runt.printf(f'{self.destlayr} set {nodeiden} {form}#{tag}{valurepr}')
                    else:
                        self.adds.append((s_layer.EDIT_TAG_SET, (tag, valu, None)))

                else:
                    if desttags is not None and (destvalu := desttags.get(tag)) is not None:
                        if not self.opts.apply:
                            valurepr = ''
                            if valu != (None, None):
                                valurepr = f' = {tagtype.repr(destvalu)}'
                            await self.runt.printf(f'{self.destlayr} delete {nodeiden} {form}#{tag}{valurepr}')
                        else:
                            self.adds.append((s_layer.EDIT_TAG_DEL, (tag, None)))

                    if self.opts.preserve_tombstones:
                        if not self.opts.apply:
                            await self.runt.printf(f'{self.destlayr} tombstone {nodeiden} {form}#{tag}')
                        else:
                            self.adds.append((s_layer.EDIT_TAG_TOMB, (tag,)))

        await self._sync(node, meta)

    async def _moveTagProps(self, node, sodes, meta, delnode):

        movevals = {}
        form = node.form.name
        nodeiden = node.iden()

        for layr, sode in sodes.items():

            for tag, tagdict in sode.get('tagprops', {}).items():
                for prop, (valu, stortype) in tagdict.items():
                    name = (tag, prop)

                    if (oldv := movevals.get(name)) is not s_common.novalu:
                        if oldv is None:
                            movevals[name] = valu

                        elif stortype == s_layer.STOR_TYPE_IVAL:
                            allv = oldv + valu
                            movevals[name] = (min(allv), max(allv))

                        elif stortype == s_layer.STOR_TYPE_MINTIME:
                            movevals[name] = min(valu, oldv)

                        elif stortype == s_layer.STOR_TYPE_MAXTIME:
                            movevals[name] = max(valu, oldv)

                    if not layr == self.destlayr:
                        if not self.opts.apply:
                            tptype = self.core.model.tagprop(prop).type
                            valurepr = tptype.repr(valu)
                            mesg = f'{layr} delete {nodeiden} {form}#{tag}:{prop} = {valurepr}'
                            await self.runt.printf(mesg)
                        else:
                            self.subs[layr].append((s_layer.EDIT_TAGPROP_DEL, (tag, prop, None, stortype)))

            for tag, tagdict in sode.get('antitagprops', {}).items():
                for prop in tagdict.keys():
                    name = (tag, prop)

                    if (oldv := movevals.get(name)) is None:
                        movevals[name] = s_common.novalu

                    if not layr == self.destlayr:
                        if not self.opts.apply:
                            await self.runt.printf(f'{layr} delete tombstone {nodeiden} {form}#{tag}:{prop}')
                        else:
                            self.subs[layr].append((s_layer.EDIT_TAGPROP_TOMB_DEL, (tag, prop)))

        if not delnode:
            destdict = sodes[self.destlayr].get('tagprops')

            for (tag, prop), valu in movevals.items():
                if valu is not s_common.novalu:
                    tptype = self.core.model.tagprop(prop).type
                    if not self.opts.apply:
                        valurepr = tptype.repr(valu)
                        mesg = f'{self.destlayr} set {nodeiden} {form}#{tag}:{prop} = {valurepr}'
                        await self.runt.printf(mesg)
                    else:
                        self.adds.append((s_layer.EDIT_TAGPROP_SET, (tag, prop, valu, None, tptype.stortype)))

                else:
                    if destdict is not None and (destprops := destdict.get(tag)) is not None:
                        if (destvalu := destprops.get(prop)) is not None:
                            if not self.opts.apply:
                                tptype = self.core.model.tagprop(prop).type
                                valurepr = tptype.repr(destvalu[0])
                                mesg = f'{self.destlayr} delete {nodeiden} {form}#{tag}:{prop} = {valurepr}'
                                await self.runt.printf(mesg)
                            else:
                                self.adds.append((s_layer.EDIT_TAGPROP_DEL, (tag, prop, None, destvalu[1])))

                    if self.opts.preserve_tombstones:
                        if not self.opts.apply:
                            await self.runt.printf(f'{self.destlayr} tombstone {nodeiden} {form}#{tag}:{prop}')
                        else:
                            self.adds.append((s_layer.EDIT_TAGPROP_TOMB, (tag, prop)))

        await self._sync(node, meta)

    async def _moveNodeData(self, node, meta, delnode):

        ecnt = 0
        form = node.form.name
        nodeiden = node.iden()

        async def wrap_liftgenr(lidn, genr):
            async for abrv, tomb in genr:
                yield abrv, tomb, lidn

        last = None
        gens = []
        for lidn, layr in self.lyrs.items():
            gens.append(wrap_liftgenr(lidn, layr.iterNodeDataKeys(node.nid)))

        async for abrv, tomb, layr in s_common.merggenr2(gens, cmprkey=lambda x: x[0]):

            await asyncio.sleep(0)

            name = self.core.getAbrvIndx(abrv)[0]

            if not layr == self.destlayr:
                if not self.opts.apply:
                    if tomb:
                        await self.runt.printf(f'{layr} delete tombstone {nodeiden} {form} DATA {name}')
                    else:
                        await self.runt.printf(f'{layr} delete {nodeiden} {form} DATA {name}')
                else:
                    if tomb:
                        self.subs[layr].append((s_layer.EDIT_NODEDATA_TOMB_DEL, (name,)))
                    else:
                        self.subs[layr].append((s_layer.EDIT_NODEDATA_DEL, (name, None)))
                    ecnt += 1

            if abrv == last:
                continue

            last = abrv

            if not delnode and not layr == self.destlayr:
                if tomb:
                    if await self.lyrs[self.destlayr].hasNodeData(node.nid, name):
                        if not self.opts.apply:
                            await self.runt.printf(f'{self.destlayr} delete {nodeiden} {form} DATA {name}')
                        else:
                            self.adds.append((s_layer.EDIT_NODEDATA_DEL, (name, None)))
                            ecnt += 1

                    if self.opts.preserve_tombstones:
                        if not self.opts.apply:
                            await self.runt.printf(f'{self.destlayr} tombstone {nodeiden} {form} DATA {name}')
                        else:
                            self.adds.append((s_layer.EDIT_NODEDATA_TOMB, (name,)))
                            ecnt += 1

                else:
                    if not self.opts.apply:
                        await self.runt.printf(f'{self.destlayr} set {nodeiden} {form} DATA {name}')
                    else:
                        (_, valu, _) = await self.lyrs[layr].getNodeData(node.nid, name)
                        self.adds.append((s_layer.EDIT_NODEDATA_SET, (name, valu, None)))
                        ecnt += 1

            if ecnt >= 100:
                await self._sync(node, meta)
                ecnt = 0

        await self._sync(node, meta)

    async def _moveEdges(self, node, meta, delnode):

        ecnt = 0
        form = node.form.name
        nodeiden = node.iden()

        async def wrap_liftgenr(lidn, genr):
            async for abrv, n2nid, tomb in genr:
                yield abrv, n2nid, tomb, lidn

        last = None
        gens = []
        for lidn, layr in self.lyrs.items():
            gens.append(wrap_liftgenr(lidn, layr.iterNodeEdgesN1(node.nid)))

        async for abrv, n2nid, tomb, layr in s_common.merggenr2(gens, cmprkey=lambda x: x[:2]):

            await asyncio.sleep(0)

            verb = self.core.getAbrvIndx(abrv)[0]

            if not layr == self.destlayr:
                if not self.opts.apply:
                    dest = s_common.ehex(self.core.getBuidByNid(n2nid))
                    if tomb:
                        await self.runt.printf(f'{layr} delete tombstone {nodeiden} {form} -({verb})> {dest}')
                    else:
                        await self.runt.printf(f'{layr} delete {nodeiden} {form} -({verb})> {dest}')
                else:
                    if tomb:
                        self.subs[layr].append((s_layer.EDIT_EDGE_TOMB_DEL, (verb, n2nid)))
                    else:
                        self.subs[layr].append((s_layer.EDIT_EDGE_DEL, (verb, n2nid)))
                    ecnt += 1

            edge = (abrv, n2nid)
            if edge == last:
                continue

            last = edge

            if not delnode and not layr == self.destlayr:
                if tomb:
                    if await self.lyrs[self.destlayr].hasNodeEdge(node.nid, verb, n2nid):
                        if not self.opts.apply:
                            dest = s_common.ehex(self.core.getBuidByNid(n2nid))
                            await self.runt.printf(f'{self.destlayr} delete {nodeiden} {form} -({verb})> {dest}')
                        else:
                            self.adds.append((s_layer.EDIT_EDGE_DEL, (verb, n2nid)))
                            ecnt += 1

                    if self.opts.preserve_tombstones:
                        if not self.opts.apply:
                            dest = s_common.ehex(self.core.getBuidByNid(n2nid))
                            await self.runt.printf(f'{self.destlayr} tombstone {nodeiden} {form} -({verb})> {dest}')
                        else:
                            self.adds.append((s_layer.EDIT_EDGE_TOMB, (verb, n2nid)))
                            ecnt += 1

                else:
                    if not self.opts.apply:
                        dest = s_common.ehex(self.core.getBuidByNid(n2nid))
                        await self.runt.printf(f'{self.destlayr} add {nodeiden} {form} -({verb})> {dest}')
                    else:
                        self.adds.append((s_layer.EDIT_EDGE_ADD, (verb, n2nid)))
                        ecnt += 1

            if ecnt >= 1000:
                await self._sync(node, meta)
                ecnt = 0

        await self._sync(node, meta)

class LimitCmd(Cmd):
    '''
    Limit the number of nodes generated by the query in the given position.

    Example:

        inet:ipv4 | limit 10
    '''

    name = 'limit'
    readonly = True

    def getArgParser(self):
        pars = Cmd.getArgParser(self)
        pars.add_argument('count', type='int', help='The maximum number of nodes to yield.')
        return pars

    async def execStormCmd(self, runt, genr):

        count = 0
        async for item in genr:

            yield item
            count += 1

            if count >= self.opts.count:
                break

class UniqCmd(Cmd):
    '''
    Filter nodes by their uniq iden values.
    When this is used a Storm pipeline, only the first instance of a
    given node is allowed through the pipeline.

    A relative property or variable may also be specified, which will cause
    this command to only allow through the first node with a given value for
    that property or value rather than checking the node iden.

    Examples:

        # Filter duplicate nodes after pivoting from inet:ipv4 nodes tagged with #badstuff
        #badstuff +inet:ipv4 ->* | uniq

        # Unique inet:ipv4 nodes by their :asn property
        #badstuff +inet:ipv4 | uniq :asn
    '''

    name = 'uniq'
    readonly = True

    def getArgParser(self):
        pars = Cmd.getArgParser(self)
        pars.add_argument('value', nargs='?', help='A relative property or variable to uniq by.')
        return pars

    async def execStormCmd(self, runt, genr):

        async with await s_spooled.Set.anit(dirn=self.runt.view.core.dirn) as uniqset:

            if len(self.argv) > 0:
                async for node, path in genr:

                    valu = await s_stormtypes.toprim(self.opts.value)
                    valu = s_hashitem.hashitem(valu)
                    if valu in uniqset:
                        await asyncio.sleep(0)
                        continue

                    await uniqset.add(valu)
                    yield node, path

            else:
                async for node, path in genr:

                    if node.nid in uniqset:
                        # all filters must sleep
                        await asyncio.sleep(0)
                        continue

                    await uniqset.add(node.nid)
                    yield node, path

class MaxCmd(Cmd):
    '''
    Consume nodes and yield only the one node with the highest value for an expression.

    Examples:

        // Yield the file:bytes node with the highest :size property
        file:bytes#foo.bar | max :size

        // Yield the file:bytes node with the highest value for $tick
        file:bytes#foo.bar +.seen ($tick, $tock) = .seen | max $tick

        // Yield the it:dev:str node with the longest length
        it:dev:str | max $lib.len($node.value())

    '''

    name = 'max'
    readonly = True

    def getArgParser(self):
        pars = Cmd.getArgParser(self)
        pars.add_argument('valu', help='The property or variable to use for comparison.')
        return pars

    async def execStormCmd(self, runt, genr):

        maxvalu = None
        maxitem = None

        ivaltype = self.runt.view.core.model.type('ival')

        async for item in genr:

            valu = await s_stormtypes.toprim(self.opts.valu)
            if valu is None:
                continue

            if isinstance(valu, (list, tuple)):
                if valu == (None, None):
                    continue

                ival, info = ivaltype.norm(valu)
                valu = ival[1]

            valu = s_stormtypes.intify(valu)

            if maxvalu is None or valu > maxvalu:
                maxvalu = valu
                maxitem = item

        if maxitem:
            yield maxitem

class MinCmd(Cmd):
    '''
    Consume nodes and yield only the one node with the lowest value for an expression.

    Examples:

        // Yield the file:bytes node with the lowest :size property
        file:bytes#foo.bar | min :size

        // Yield the file:bytes node with the lowest value for $tick
        file:bytes#foo.bar +.seen ($tick, $tock) = .seen | min $tick

        // Yield the it:dev:str node with the shortest length
        it:dev:str | min $lib.len($node.value())

    '''
    name = 'min'
    readonly = True

    def getArgParser(self):
        pars = Cmd.getArgParser(self)
        pars.add_argument('valu', help='The property or variable to use for comparison.')
        return pars

    async def execStormCmd(self, runt, genr):

        minvalu = None
        minitem = None

        ivaltype = self.runt.view.core.model.type('ival')

        async for node, path in genr:

            valu = await s_stormtypes.toprim(self.opts.valu)
            if valu is None:
                continue

            if isinstance(valu, (list, tuple)):
                if valu == (None, None):
                    continue

                ival, info = ivaltype.norm(valu)
                valu = ival[0]

            valu = s_stormtypes.intify(valu)

            if minvalu is None or valu < minvalu:
                minvalu = valu
                minitem = (node, path)

        if minitem:
            yield minitem

class DelNodeCmd(Cmd):
    '''
    Delete nodes produced by the previous query logic.

    (no nodes are returned)

    Example

        inet:fqdn=vertex.link | delnode
    '''
    name = 'delnode'

    def getArgParser(self):
        pars = Cmd.getArgParser(self)
        forcehelp = 'Force delete even if it causes broken references (requires admin).'
        pars.add_argument('--force', default=False, action='store_true', help=forcehelp)
        pars.add_argument('--delbytes', default=False, action='store_true',
                          help='For file:bytes nodes, remove the bytes associated with the '
                               'sha256 property from the axon as well if present.')
        pars.add_argument('--deledges', default=False, action='store_true',
                          help='Delete N2 light edges before deleting the node.')
        return pars

    async def execStormCmd(self, runt, genr):

        force = await s_stormtypes.tobool(self.opts.force)
        delbytes = await s_stormtypes.tobool(self.opts.delbytes)
        deledges = await s_stormtypes.tobool(self.opts.deledges)

        if force:
            if runt.user is not None and not runt.isAdmin():
                mesg = '--force requires admin privs.'
                raise s_exc.AuthDeny(mesg=mesg, user=self.runt.user.iden, username=self.runt.user.name)

        if delbytes:
            runt.confirm(('storm', 'lib', 'axon', 'del'))
            await runt.view.core.getAxon()
            axon = runt.view.core.axon

        async for node, path in genr:

            runt.layerConfirm(('node', 'del', node.form.name))

            if deledges:
                async with await s_spooled.Set.anit(dirn=self.runt.view.core.dirn) as edges:
                    seenverbs = set()

                    async for (verb, n2nid) in node.iterEdgesN2():
                        if verb not in seenverbs:
                            runt.layerConfirm(('node', 'edge', 'del', verb))
                            seenverbs.add(verb)
                        await edges.add((verb, n2nid))

                    async with self.runt.view.getEditor() as editor:
                        async for (verb, n2nid) in edges:
                            if (n2 := await editor.getNodeByNid(n2nid)) is not None:
                                if await n2.delEdge(verb, node.nid) and len(editor.protonodes) >= 1000:
                                    meta = editor.getEditorMeta()
                                    await self.runt.view.saveNodeEdits(editor.getNodeEdits(), meta=meta)
                                    editor.protonodes.clear()

            if delbytes and node.form.name == 'file:bytes':
                sha256 = node.get('sha256')

                await node.delete(force=force)

                if sha256:
                    sha256b = s_common.uhex(sha256)
                    await axon.del_(sha256b)
            else:
                await node.delete(force=force)

            await asyncio.sleep(0)

        # a bit odd, but we need to be detected as a generator
        if False:
            yield

class ReIndexCmd(Cmd):
    '''
    Use admin privileges to re index/normalize node properties.

    NOTE: Currently does nothing but is reserved for future use.
    '''
    name = 'reindex'

    def getArgParser(self):
        pars = Cmd.getArgParser(self)
        return pars

    async def execStormCmd(self, runt, genr):
        mesg = 'reindex currently does nothing but is reserved for future use'
        await runt.warn(mesg)

        # Make this a generator
        if False:
            yield

class MoveTagCmd(Cmd):
    '''
    Rename an entire tag tree and preserve time intervals.

    Example:

        movetag foo.bar baz.faz.bar
    '''
    name = 'movetag'

    def getArgParser(self):
        pars = Cmd.getArgParser(self)
        pars.add_argument('oldtag', help='The tag tree to rename.')
        pars.add_argument('newtag', help='The new tag tree name.')
        return pars

    async def execStormCmd(self, runt, genr):

        if not self.runtsafe:
            mesg = 'movetag arguments must be runtsafe.'
            raise s_exc.StormRuntimeError(mesg=mesg)

        view = runt.view

        opts = {'vars': {'tag': self.opts.oldtag}}
        nodes = await view.nodes('syn:tag=$tag', opts=opts)

        if not nodes:
            raise s_exc.BadOperArg(mesg='Cannot move a tag which does not exist.',
                                   oldtag=self.opts.oldtag)
        oldt = nodes[0]
        oldstr = oldt.ndef[1]
        oldsize = len(oldstr)
        oldparts = oldstr.split('.')
        noldparts = len(oldparts)

        newname, newinfo = view.core.getTagNorm(await s_stormtypes.tostr(self.opts.newtag))
        newparts = newname.split('.')

        runt.layerConfirm(('node', 'tag', 'del', *oldparts))
        runt.layerConfirm(('node', 'tag', 'add', *newparts))

        newt = await view.addNode('syn:tag', newname, norminfo=newinfo)
        newstr = newt.ndef[1]

        if oldstr == newstr:
            raise s_exc.BadOperArg(mesg='Cannot retag a tag to the same valu.',
                                   newtag=newstr, oldtag=oldstr)

        # do some sanity checking on the new tag to make sure we're not creating a loop
        tagcycle = [newstr]
        isnow = newt.get('isnow')
        while isnow:
            if isnow in tagcycle:
                raise s_exc.BadOperArg(mesg=f'Pre-existing cycle detected when moving {oldstr} to tag {newstr}',
                                       cycle=tagcycle)
            tagcycle.append(isnow)
            newtag = await view.addNode('syn:tag', isnow)
            isnow = newtag.get('isnow')
            await asyncio.sleep(0)

        if oldstr in tagcycle:
            raise s_exc.BadOperArg(mesg=f'Tag cycle detected when moving tag {oldstr} to tag {newstr}',
                                   cycle=tagcycle)

        retag = {oldstr: newstr}

        # first we set all the syn:tag:isnow props
        oldtag = self.opts.oldtag.strip('#')
        async for node in view.nodesByPropValu('syn:tag', '^=', oldtag):

            tagstr = node.ndef[1]
            tagparts = tagstr.split('.')
            # Are we in the same tree?
            if tagparts[:noldparts] != oldparts:
                continue

            newtag = newstr + tagstr[oldsize:]

            newnode = await view.addNode('syn:tag', newtag)

            olddoc = node.get('doc')
            if olddoc is not None:
                await newnode.set('doc', olddoc)

            olddocurl = node.get('doc:url')
            if olddocurl is not None:
                await newnode.set('doc:url', olddocurl)

            oldtitle = node.get('title')
            if oldtitle is not None:
                await newnode.set('title', oldtitle)

            # Copy any tags over to the newnode if any are present.
            for k, v in node.getTags():
                await newnode.addTag(k, v)
                await asyncio.sleep(0)

            retag[tagstr] = newtag
            await node.set('isnow', newtag)
            view.tagcache.pop(tagstr)

        # now we re-tag all the nodes...
        count = 0
        async for node in view.nodesByTag(oldstr):

            count += 1

            tags = node.getTags()
            tags.sort(reverse=True)

            for name, valu in tags:

                newt = retag.get(name)
                if newt is None:
                    await asyncio.sleep(0)
                    continue

                # Capture tagprop information before moving tags
                tgfo = {tagp: node.getTagProp(name, tagp) for tagp in node.getTagProps(name)}

                # Move the tags
                await node.delTag(name)
                await node.addTag(newt, valu=valu)

                # re-apply any captured tagprop data
                for tagp, tagp_valu in tgfo.items():
                    await node.setTagProp(newt, tagp, tagp_valu)

        await runt.printf(f'moved tags on {count} nodes.')

        async for node, path in genr:
            yield node, path

class SpinCmd(Cmd):
    '''
    Iterate through all query results, but do not yield any.
    This can be used to operate on many nodes without returning any.

    Example:

        foo:bar:size=20 [ +#hehe ] | spin

    '''
    name = 'spin'
    readonly = True

    async def execStormCmd(self, runt, genr):

        if False:  # make this method an async generator function
            yield None

        async for node, path in genr:
            await asyncio.sleep(0)

class CountCmd(Cmd):
    '''
    Iterate through query results, and print the resulting number of nodes
    which were lifted. This does not yield the nodes counted, unless the
    --yield switch is provided.

    Example:

        # Count the number of IPV4 nodes with a given ASN.
        inet:ipv4:asn=20 | count

        # Count the number of IPV4 nodes with a given ASN and yield them.
        inet:ipv4:asn=20 | count --yield

    '''
    name = 'count'
    readonly = True

    def getArgParser(self):
        pars = Cmd.getArgParser(self)
        pars.add_argument('--yield', default=False, action='store_true',
                          dest='yieldnodes', help='Yield inbound nodes.')
        return pars

    async def execStormCmd(self, runt, genr):

        i = 0
        async for item in genr:
            if self.opts.yieldnodes:
                yield item
            i += 1

        await runt.printf(f'Counted {i} nodes.')

class IdenCmd(Cmd):
    '''
    Lift nodes by iden.

    Example:

        iden b25bc9eec7e159dce879f9ec85fb791f83b505ac55b346fcb64c3c51e98d1175 | count
    '''
    name = 'iden'
    readonly = True

    def getArgParser(self):
        pars = Cmd.getArgParser(self)
        pars.add_argument('iden', nargs='*', type='str', default=[],
                          help='Iden to lift nodes by. May be specified multiple times.')
        return pars

    async def execStormCmd(self, runt, genr):

        if not self.runtsafe:
            mesg = 'iden argument must be runtsafe.'
            raise s_exc.StormRuntimeError(mesg=mesg)

        async for x in genr:
            yield x

        for iden in self.opts.iden:
            try:
                buid = s_common.uhex(iden)
            except Exception:
                await asyncio.sleep(0)
                await runt.warn(f'Failed to decode iden: [{iden}]')
                continue
            if len(buid) != 32:
                await asyncio.sleep(0)
                await runt.warn(f'iden must be 32 bytes [{iden}]')
                continue

            node = await runt.view.getNodeByBuid(buid)
            if node is None:
                await asyncio.sleep(0)
                continue
            yield node, runt.initPath(node)

class SleepCmd(Cmd):
    '''
    Introduce a delay between returning each result for the storm query.

    NOTE: This is mostly used for testing / debugging.

    Example:

        #foo.bar | sleep 0.5

    '''
    name = 'sleep'
    readonly = True

    async def execStormCmd(self, runt, genr):
        async for item in genr:
            yield item
            await self.runt.waitfini(self.opts.delay)

    def getArgParser(self):
        pars = Cmd.getArgParser(self)
        pars.add_argument('delay', type='float', default=1, help='Delay in floating point seconds.')
        return pars

class GraphCmd(Cmd):
    '''
    Generate a subgraph from the given input nodes and command line options.

    Example:

        Using the graph command::

            inet:fqdn | graph
                        --degrees 2
                        --filter { -#nope }
                        --pivot { -> meta:seen }
                        --form-pivot inet:fqdn {<- * | limit 20}
                        --form-pivot inet:fqdn {-> * | limit 20}
                        --form-filter inet:fqdn {-inet:fqdn:issuffix=1}
                        --form-pivot syn:tag {-> *}
                        --form-pivot * {-> #}

    '''
    name = 'graph'

    def getArgParser(self):

        pars = Cmd.getArgParser(self)
        pars.add_argument('--degrees', type='int', default=1, help='How many degrees to graph out.')

        pars.add_argument('--pivot', default=[], action='append',
                          help='Specify a storm pivot for all nodes. (must quote)')
        pars.add_argument('--filter', default=[], action='append',
                          help='Specify a storm filter for all nodes. (must quote)')

        pars.add_argument('--no-edges', default=False, action='store_true',
                          help='Do not include light weight edges in the per-node output.')
        pars.add_argument('--form-pivot', default=[], nargs=2, action='append',
                          help='Specify a <form> <pivot> form specific pivot.')
        pars.add_argument('--form-filter', default=[], nargs=2, action='append',
                          help='Specify a <form> <filter> form specific filter.')

        pars.add_argument('--refs', default=False, action='store_true',
                          help='Deprecated. This is now enabled by default.')

        pars.add_argument('--no-refs', default=False, action='store_true',
                          help='Disable automatic in-model pivoting with node.getNodeRefs().')

        pars.add_argument('--yield-filtered', default=False, action='store_true', dest='yieldfiltered',
                          help='Yield nodes which would be filtered. This still performs pivots to collect edge data,'
                               'but does not yield pivoted nodes.')
        pars.add_argument('--no-filter-input', default=True, action='store_false', dest='filterinput',
                          help='Do not drop input nodes if they would match a filter.')

        return pars

    async def execStormCmd(self, runt, genr):

        if not self.runtsafe:
            mesg = 'graph arguments must be runtsafe.'
            raise s_exc.StormRuntimeError(mesg=mesg)

        rules = {
            'degrees': self.opts.degrees,

            'pivots': [],
            'filters': [],

            'forms': {},

            'refs': not self.opts.no_refs,
            'filterinput': self.opts.filterinput,
            'yieldfiltered': self.opts.yieldfiltered,

        }

        if self.opts.no_edges:
            rules['edges'] = False

        for pivo in self.opts.pivot:
            rules['pivots'].append(pivo)

        for filt in self.opts.filter:
            rules['filters'].append(filt)

        for name, pivo in self.opts.form_pivot:

            formrule = rules['forms'].get(name)
            if formrule is None:
                formrule = {'pivots': [], 'filters': []}
                rules['forms'][name] = formrule

            formrule['pivots'].append(pivo)

        for name, filt in self.opts.form_filter:

            formrule = rules['forms'].get(name)
            if formrule is None:
                formrule = {'pivots': [], 'filters': []}
                rules['forms'][name] = formrule

            formrule['filters'].append(filt)

        subg = s_ast.SubGraph(rules)

        async for node, path in subg.run(runt, genr):
            yield node, path

class ViewExecCmd(Cmd):
    '''
    Execute a storm query in a different view.

    NOTE: Variables are passed through but nodes are not. The behavior of this command may be
    non-intuitive in relation to the way storm normally operates. For further information on
    behavior and limitations when using `view.exec`, reference the `view.exec` section of the
    Synapse User Guide: https://v.vtx.lk/view-exec.

    Examples:

        // Move some tagged nodes to another view
        inet:fqdn#foo.bar $fqdn=$node.value() | view.exec 95d5f31f0fb414d2b00069d3b1ee64c6 { [ inet:fqdn=$fqdn ] }
    '''

    name = 'view.exec'
    readonly = True
    events = (
        'print',
        'warn',
        'storm:fire',
        'csv:row',
    )

    def getArgParser(self):
        pars = Cmd.getArgParser(self)
        pars.add_argument('view', help='The GUID of the view in which the query will execute.')
        pars.add_argument('storm', help='The storm query to execute on the view.')
        return pars

    async def execStormCmd(self, runt, genr):

        # nodes may not pass across views, but their path vars may
        node = None
        async for node, path in genr:

            view = await s_stormtypes.tostr(self.opts.view)
            text = await s_stormtypes.tostr(self.opts.storm)

            opts = {
                'vars': path.vars,
                'view': view,
            }

            query = await runt.getStormQuery(text)
            async with runt.getSubRuntime(query, opts=opts) as subr:
                subr.bus = subr
                subr._warnonce_keys = runt.bus._warnonce_keys
                with subr.onWithMulti(self.events, runt.bus.dist) as filtrunt:
                    async for item in filtrunt.execute():
                        await asyncio.sleep(0)

            yield node, path

        if node is None and self.runtsafe:
            view = await s_stormtypes.tostr(self.opts.view)
            text = await s_stormtypes.tostr(self.opts.storm)
            query = await runt.getStormQuery(text)

            opts = {'view': view}
            async with runt.getSubRuntime(query, opts=opts) as subr:
                subr.bus = subr
                subr._warnonce_keys = runt.bus._warnonce_keys
                with subr.onWithMulti(self.events, runt.bus.dist) as filtrunt:
                    async for item in filtrunt.execute():
                        await asyncio.sleep(0)

class BackgroundCmd(Cmd):
    '''
    Execute a query pipeline as a background task.
    NOTE: Variables are passed through but nodes are not
    '''
    name = 'background'

    def getArgParser(self):
        pars = Cmd.getArgParser(self)
        pars.add_argument('query', help='The query to execute in the background.')
        return pars

    async def execStormTask(self, query, opts):

        core = self.runt.view.core
        user = core._userFromOpts(opts)
        info = {'query': query.text,
                'view': opts['view'],
                'background': True}

        await core.boss.promote('storm', user=user, info=info)

        async with core.getStormRuntime(query, opts=opts) as runt:
            async for item in runt.execute():
                await asyncio.sleep(0)

    async def execStormCmd(self, runt, genr):

        if not self.runtsafe:
            mesg = 'The background query must be runtsafe.'
            raise s_exc.StormRuntimeError(mesg=mesg)

        async for item in genr:
            yield item

        runtprims = await s_stormtypes.toprim(self.runt.getScopeVars())
        runtvars = {k: v for (k, v) in runtprims.items() if s_msgpack.isok(v)}

        opts = {
            'user': runt.user.iden,
            'view': runt.view.iden,
            'vars': runtvars,
        }

        _query = await s_stormtypes.tostr(self.opts.query)
        query = await runt.getStormQuery(_query)

        # make sure the subquery *could* have run with existing vars
        query.validate(runt)

        coro = self.execStormTask(query, opts)
        runt.view.core.schedCoro(coro)

class ParallelCmd(Cmd):
    '''
    Execute part of a query pipeline in parallel.
    This can be useful to minimize round-trip delay during enrichments.

    Examples:
        inet:ipv4#foo | parallel { $place = $lib.import(foobar).lookup(:latlong) [ :place=$place ] }

    NOTE: Storm variables set within the parallel query pipelines do not interact.
    '''
    name = 'parallel'
    readonly = True

    def getArgParser(self):
        pars = Cmd.getArgParser(self)

        pars.add_argument('--size', default=8,
            help='The number of parallel Storm pipelines to execute.')

        pars.add_argument('query',
            help='The query to execute in parallel.')

        return pars

    async def nextitem(self, inq):
        while True:
            item = await inq.get()
            if item is None:
                return

            yield item

    async def pipeline(self, runt, query, inq, outq):
        try:
            async with runt.getSubRuntime(query) as subr:
                async for item in subr.execute(genr=self.nextitem(inq)):
                    await outq.put(item)

            await outq.put(None)

        except asyncio.CancelledError:  # pragma: no cover
            raise

        except Exception as e:
            await outq.put(e)

    async def execStormCmd(self, runt, genr):

        if not self.runtsafe:
            mesg = 'parallel arguments must be runtsafe.'
            raise s_exc.StormRuntimeError(mesg=mesg)

        size = await s_stormtypes.toint(self.opts.size)
        query = await runt.getStormQuery(self.opts.query)

        query.validate(runt)

        async with await s_base.Base.anit() as base:

            inq = asyncio.Queue(maxsize=size)
            outq = asyncio.Queue(maxsize=size)

            async def pump():
                try:
                    async for pumpitem in genr:
                        await inq.put(pumpitem)
                    [await inq.put(None) for i in range(size)]
                except asyncio.CancelledError:  # pragma: no cover
                    raise
                except Exception as e:
                    await outq.put(e)

            base.schedCoro(pump())
            for i in range(size):
                base.schedCoro(self.pipeline(runt, query, inq, outq))

            exited = 0
            while True:

                item = await outq.get()
                if isinstance(item, Exception):
                    raise item

                if item is None:
                    exited += 1
                    if exited == size:
                        return
                    continue

                yield item

class TeeCmd(Cmd):
    '''
    Execute multiple Storm queries on each node in the input stream, joining output streams together.

    Commands are executed in order they are given; unless the ``--parallel`` switch is provided.

    Examples:

        # Perform a pivot out and pivot in on a inet:ivp4 node
        inet:ipv4=1.2.3.4 | tee { -> * } { <- * }

        # Also emit the inbound node
        inet:ipv4=1.2.3.4 | tee --join { -> * } { <- * }

        # Execute multiple enrichment queries in parallel.
        inet:ipv4=1.2.3.4 | tee -p { enrich.foo } { enrich.bar } { enrich.baz }

    '''
    name = 'tee'
    readonly = True

    def getArgParser(self):
        pars = Cmd.getArgParser(self)

        pars.add_argument('--join', '-j', default=False, action='store_true',
                          help='Emit inbound nodes after processing storm queries.')

        pars.add_argument('--parallel', '-p', default=False, action='store_true',
                          help='Run the storm queries in parallel instead of sequence. The node output order is not guaranteed.')

        pars.add_argument('query', nargs='*',
                          help='Specify a query to execute on the input nodes.')

        return pars

    async def execStormCmd(self, runt, genr):

        if not self.runtsafe:
            mesg = 'tee arguments must be runtsafe.'
            raise s_exc.StormRuntimeError(mesg=mesg)

        if not self.opts.query:
            raise s_exc.StormRuntimeError(mesg='Tee command must take at least one query as input.',
                                          name=self.name)

        async with contextlib.AsyncExitStack() as stack:

            runts = []
            query_arguments = await s_stormtypes.toprim(self.opts.query)
            queries = []
            for arg in query_arguments:
                if isinstance(arg, str):
                    queries.append(arg)
                    continue
                # if a argument is a container/iterable, we'll add
                # whatever content is in it as query text
                for text in arg:
                    queries.append(text)

            for text in queries:
                query = await runt.getStormQuery(text)
                subr = await stack.enter_async_context(runt.getSubRuntime(query))
                runts.append(subr)

            size = len(runts)
            outq_size = size * 2
            node = None
            async for node, path in genr:

                if self.opts.parallel and runts:

                    outq = asyncio.Queue(maxsize=outq_size)
                    for subr in runts:
                        subg = s_common.agen((node, path.fork(node)))
                        self.runt.schedCoro(self.pipeline(subr, outq, genr=subg))

                    exited = 0

                    while True:
                        item = await outq.get()

                        if isinstance(item, Exception):
                            raise item

                        if item is None:
                            exited += 1
                            if exited == size:
                                break
                            continue  # pragma: no cover

                        yield item

                else:

                    for subr in runts:
                        subg = s_common.agen((node, path.fork(node)))
                        async for subitem in subr.execute(genr=subg):
                            yield subitem

                if self.opts.join:
                    yield node, path

            if node is None and self.runtsafe:
                if self.opts.parallel and runts:

                    outq = asyncio.Queue(maxsize=outq_size)
                    for subr in runts:
                        self.runt.schedCoro(self.pipeline(subr, outq))

                    exited = 0

                    while True:
                        item = await outq.get()

                        if isinstance(item, Exception):
                            raise item

                        if item is None:
                            exited += 1
                            if exited == size:
                                break
                            continue  # pragma: no cover

                        yield item

                else:
                    for subr in runts:
                        async for subitem in subr.execute():
                            yield subitem

    async def pipeline(self, runt, outq, genr=None):
        try:
            async for subitem in runt.execute(genr=genr):
                await outq.put(subitem)

            await outq.put(None)

        except asyncio.CancelledError:  # pragma: no cover
            raise

        except Exception as e:
            await outq.put(e)


class TreeCmd(Cmd):
    '''
    Walk elements of a tree using a recursive pivot.

    Examples:

        # pivot upward yielding each FQDN
        inet:fqdn=www.vertex.link | tree { :domain -> inet:fqdn }
    '''
    name = 'tree'
    readonly = True

    def getArgParser(self):
        pars = Cmd.getArgParser(self)
        pars.add_argument('query', help='The pivot query')
        return pars

    async def execStormCmd(self, runt, genr):

        if not self.runtsafe:
            mesg = 'tree query must be runtsafe.'
            raise s_exc.StormRuntimeError(mesg=mesg)

        text = await s_stormtypes.tostr(self.opts.query)

        async def recurse(node, path):

            yield node, path

            async for nnode, npath in node.storm(runt, text, path=path):
                async for item in recurse(nnode, npath):
                    yield item

        try:

            async for node, path in genr:
                async for nodepath in recurse(node, path):
                    yield nodepath

        except s_exc.RecursionLimitHit:
            raise s_exc.StormRuntimeError(mesg='tree command exceeded maximum depth') from None

class ScrapeCmd(Cmd):
    '''
    Use textual properties of existing nodes to find other easily recognizable nodes.

    Examples:

        # Scrape properties from inbound nodes and create standalone nodes.
        inet:search:query | scrape

        # Scrape properties from inbound nodes and make refs light edges to the scraped nodes.
        inet:search:query | scrape --refs

        # Scrape only the :engine and :text props from the inbound nodes.
        inet:search:query | scrape :text :engine

        # Scrape properties inbound nodes and yield newly scraped nodes.
        inet:search:query | scrape --yield

        # Skip re-fanging text before scraping.
        inet:search:query | scrape --skiprefang

        # Limit scrape to specific forms.
        inet:search:query | scrape --forms (inet:fqdn, inet:ipv4)
    '''

    name = 'scrape'

    def getArgParser(self):
        pars = Cmd.getArgParser(self)

        pars.add_argument('--refs', '-r', default=False, action='store_true',
                          help='Create refs light edges to any scraped nodes from the input node')
        pars.add_argument('--yield', dest='doyield', default=False, action='store_true',
                          help='Include newly scraped nodes in the output')
        pars.add_argument('--skiprefang', dest='dorefang', default=True, action='store_false',
                          help='Do not remove de-fanging from text before scraping')
        pars.add_argument('--forms', default=[],
                          help='Only scrape values which match specific forms.')
        pars.add_argument('values', nargs='*',
                          help='Specific relative properties or variables to scrape')
        return pars

    async def execStormCmd(self, runt, genr):

        node = None
        async for node, path in genr:  # type: s_node.Node, s_node.Path

            refs = await s_stormtypes.toprim(self.opts.refs)
            forms = await s_stormtypes.toprim(self.opts.forms)
            refang = await s_stormtypes.tobool(self.opts.dorefang)

            if isinstance(forms, str):
                forms = forms.split(',')
            elif not isinstance(forms, (tuple, list, set)):
                forms = (forms,)

            # TODO some kind of repr or as-string option on toprims
            todo = await s_stormtypes.toprim(self.opts.values)

            # if a list of props haven't been specified, then default to ALL of them
            if not todo:
                todo = list(node.getProps().values())

            for text in todo:

                text = str(text)

                async for (form, valu, _) in self.runt.view.scrapeIface(text, refang=refang):
                    if forms and form not in forms:
                        continue

                    nnode = await node.view.addNode(form, valu)
                    npath = path.fork(nnode)

                    if refs:
                        if node.form.isrunt:
                            mesg = f'Edges cannot be used with runt nodes: {node.form.full}'
                            await runt.warn(mesg)
                        else:
                            await node.addEdge('refs', nnode.nid)

                    if self.opts.doyield:
                        yield nnode, npath

            if not self.opts.doyield:
                yield node, path

        if self.runtsafe and node is None:

            forms = await s_stormtypes.toprim(self.opts.forms)
            refang = await s_stormtypes.tobool(self.opts.dorefang)

            if isinstance(forms, str):
                forms = forms.split(',')
            elif not isinstance(forms, (tuple, list, set)):
                forms = (forms,)

            for item in self.opts.values:
                text = str(await s_stormtypes.toprim(item))

                async for (form, valu, _) in self.runt.view.scrapeIface(text, refang=refang):
                    if forms and form not in forms:
                        continue

                    addnode = await runt.view.addNode(form, valu)
                    if self.opts.doyield:
                        yield addnode, runt.initPath(addnode)

class LiftByVerb(Cmd):
    '''
    Lift nodes from the current view by an light edge verb.

    Examples:

        # Lift all the n1 nodes for the light edge "foo"
        lift.byverb "foo"

        # Lift all the n2 nodes for the light edge "foo"
        lift.byverb --n2 "foo"

    Notes:

        Only a single instance of a node will be yielded from this command
        when that node is lifted via the light edge membership.
    '''
    name = 'lift.byverb'

    def getArgParser(self):
        pars = Cmd.getArgParser(self)
        pars.add_argument('verb', type='str', required=True,
                          help='The edge verb to lift nodes by.')
        pars.add_argument('--n2', action='store_true', default=False,
                          help='Lift by the N2 value instead of N1 value.')
        return pars

    async def iterEdgeNodes(self, verb, idenset, n2=False):
        if n2:
            async for (_, _, n2) in self.runt.view.getEdges(verb):
                if n2 in idenset:
                    continue
                await idenset.add(n2)
                node = await self.runt.view.getNodeByNid(n2)
                if node:
                    yield node
        else:
            async for (n1, _, _) in self.runt.view.getEdges(verb):
                if n1 in idenset:
                    continue
                await idenset.add(n1)
                node = await self.runt.view.getNodeByNid(n1)
                if node:
                    yield node

    async def execStormCmd(self, runt, genr):

        core = self.runt.view.core

        async with await s_spooled.Set.anit(dirn=core.dirn, cell=core) as idenset:

            if self.runtsafe:
                verb = await s_stormtypes.tostr(self.opts.verb)
                n2 = self.opts.n2

                async for x in genr:
                    yield x

                async for node in self.iterEdgeNodes(verb, idenset, n2):
                    yield node, runt.initPath(node)

            else:
                async for _node, _path in genr:
                    verb = await s_stormtypes.tostr(self.opts.verb)
                    n2 = self.opts.n2

                    yield _node, _path

                    async for node in self.iterEdgeNodes(verb, idenset, n2):
                        yield node, _path.fork(node)

class EdgesDelCmd(Cmd):
    '''
    Bulk delete light edges from input nodes.

    Examples:

        # Delete all "foo" light edges from an inet:ipv4
        inet:ipv4=1.2.3.4 | edges.del foo

        # Delete light edges with any verb from a node
        inet:ipv4=1.2.3.4 | edges.del *

        # Delete all "foo" light edges to an inet:ipv4
        inet:ipv4=1.2.3.4 | edges.del foo --n2
    '''
    name = 'edges.del'

    def getArgParser(self):
        pars = Cmd.getArgParser(self)
        pars.add_argument('verb', type='str', help='The verb of light edges to delete.')

        pars.add_argument('--n2', action='store_true', default=False,
                          help='Delete light edges where input node is N2 instead of N1.')
        return pars

    async def delEdges(self, node, verb, n2=False):
        if n2:
            n2nid = node.nid
            async for (v, n1nid) in node.iterEdgesN2(verb):
                if (n1 := await self.runt.view.getNodeByNid(n1nid)) is not None:
                    await n1.delEdge(v, n2nid)

        else:
            async for (v, n2nid) in node.iterEdgesN1(verb):
                await node.delEdge(v, n2nid)

    async def execStormCmd(self, runt, genr):

        if self.runtsafe:
            n2 = self.opts.n2
            verb = await s_stormtypes.tostr(self.opts.verb)

            if verb == '*':
                runt.layerConfirm(('node', 'edge', 'del'))
                verb = None
            else:
                runt.layerConfirm(('node', 'edge', 'del', verb))

            async for node, path in genr:
                await self.delEdges(node, verb, n2)
                yield node, path

        else:
            async for node, path in genr:
                n2 = self.opts.n2
                verb = await s_stormtypes.tostr(self.opts.verb)

                if verb == '*':
                    runt.layerConfirm(('node', 'edge', 'del'))
                    verb = None
                else:
                    runt.layerConfirm(('node', 'edge', 'del', verb))

                await self.delEdges(node, verb, n2)
                yield node, path

class OnceCmd(Cmd):
    '''
    The once command is used to filter out nodes which have already been processed
    via the use of a named key. It includes an optional parameter to allow the node
    to pass the filter again after a given amount of time.

    For example, to run an enrichment command on a set of nodes just once:

        file:bytes#my.files | once enrich:foo | enrich.foo

    The once command filters out any nodes which have previously been through any other
    use of the "once" command using the same <name> (in this case "enrich:foo").

    You may also specify the --asof option to allow nodes to pass the filter after a given
    amount of time. For example, the following command will allow any given node through
    every 2 days:

        file:bytes#my.files | once enrich:foo --asof "-2 days" | enrich.foo

    Use of "--asof now" or any future date or positive relative time offset will always
    allow the node to pass the filter.

    State tracking data for the once command is stored as nodedata which is stored in your
    view's write layer, making it view-specific. So if you have two views, A and B, and they
    do not share any layers between them, and you execute this query in view A:

        inet:ipv4=8.8.8.8 | once enrich:address | enrich.baz

    And then you run it in view B, the node will still pass through the once command to the
    enrich.baz portion of the query because the tracking data for the once command does not
    yet exist in view B.
    '''
    name = 'once'

    def getArgParser(self):
        pars = Cmd.getArgParser(self)
        pars.add_argument('name', type='str', help='Name of the action to only perform once.')
        pars.add_argument('--asof', default=None, type='time', help='The associated time the name was updated/performed.')
        return pars

    async def execStormCmd(self, runt, genr):

        async for node, path in genr:

            tick = s_common.now()
            name = await s_stormtypes.tostr(self.opts.name)
            key = f'once:{name}'

            envl = await node.getData(key)

            if envl is not None:
                asof = self.opts.asof

                last = envl.get('tick')

                # edge case to account for old storage format
                if last is None:
                    await node.setData(key, {'tick': tick})

                if last is None or asof is None or last > asof:
                    await asyncio.sleep(0)
                    continue

            await node.setData(key, {'tick': tick})

            yield node, path

class TagPruneCmd(Cmd):
    '''
    Prune a tag (or tags) from nodes.

    This command will delete the tags specified as parameters from incoming nodes,
    as well as all of their parent tags that don't have other tags as children.

    For example, given a node with the tags:

        #parent
        #parent.child
        #parent.child.grandchild

    Pruning the parent.child.grandchild tag would remove all tags. If the node had
    the tags:

        #parent
        #parent.child
        #parent.child.step
        #parent.child.grandchild

    Pruning the parent.child.grandchild tag will only remove the parent.child.grandchild
    tag as the parent tags still have other children.

    Examples:

        # Prune the parent.child.grandchild tag
        inet:ipv4=1.2.3.4 | tag.prune parent.child.grandchild
    '''
    name = 'tag.prune'

    def getArgParser(self):
        pars = Cmd.getArgParser(self)
        pars.add_argument('tags', default=[], nargs='*', help='Names of tags to prune.')
        return pars

    def hasChildTags(self, node, tag):
        pref = tag + '.'
        for ntag in node.getTagNames():
            if ntag.startswith(pref):
                return True
        return False

    async def execStormCmd(self, runt, genr):

        if self.runtsafe:
            tagargs = [await s_stormtypes.tostr(t) for t in self.opts.tags]

            tags = {}
            for tag in tagargs:
                root = tag.split('.')[0]
                runt.layerConfirm(('node', 'tag', 'del', root))
                tags[tag] = s_chop.tags(tag)[-2::-1]

            async for node, path in genr:
                for tag, parents in tags.items():
                    await node.delTag(tag)

                    for parent in parents:
                        if not self.hasChildTags(node, parent):
                            await node.delTag(parent)
                        else:
                            break

                yield node, path

        else:
            permcache = set([])

            async for node, path in genr:
                tagargs = [await s_stormtypes.tostr(t) for t in self.opts.tags]

                tags = {}
                for tag in tagargs:
                    root = tag.split('.')[0]
                    if root not in permcache:
                        runt.layerConfirm(('node', 'tag', 'del', root))
                        permcache.add(root)

                    tags[tag] = s_chop.tags(tag)[-2::-1]

                for tag, parents in tags.items():
                    await node.delTag(tag)

                    for parent in parents:
                        if not self.hasChildTags(node, parent):
                            await node.delTag(parent)
                        else:
                            break

                yield node, path

class RunAsCmd(Cmd):
    '''
    Execute a storm query as a specified user.

    NOTE: This command requires admin privileges.

    Examples:

        // Create a node as another user.
        runas someuser { [ inet:fqdn=foo.com ] }
    '''

    name = 'runas'
    events = (
        'print',
        'warn',
        'storm:fire',
        'csv:row',
    )

    def getArgParser(self):
        pars = Cmd.getArgParser(self)
        pars.add_argument('user', help='The user name or iden to execute the storm query as.')
        pars.add_argument('storm', help='The storm query to execute.')
        pars.add_argument('--asroot', default=False, action='store_true', help='Propagate asroot to query subruntime.')

        return pars

    async def execStormCmd(self, runt, genr):

        if not runt.isAdmin():
            mesg = 'The runas command requires admin privileges.'
            raise s_exc.AuthDeny(mesg=mesg, user=self.runt.user.iden, username=self.runt.user.name)

        core = runt.view.core

        node = None
        async for node, path in genr:

            user = await s_stormtypes.tostr(self.opts.user)
            text = await s_stormtypes.tostr(self.opts.storm)

            user = await core.auth.reqUserByNameOrIden(user)
            query = await runt.getStormQuery(text)

            opts = {'vars': path.vars}

            async with await Runtime.anit(query, runt.view, user=user, opts=opts, root=runt) as subr:
                subr.debug = runt.debug
                subr.readonly = runt.readonly

                if self.opts.asroot:
                    subr.asroot = runt.asroot

                subr._warnonce_keys = runt.bus._warnonce_keys
                with subr.onWithMulti(self.events, runt.bus.dist) as filtsubr:
                    async for item in filtsubr.execute():
                        await asyncio.sleep(0)

            yield node, path

        if node is None and self.runtsafe:
            user = await s_stormtypes.tostr(self.opts.user)
            text = await s_stormtypes.tostr(self.opts.storm)

            query = await runt.getStormQuery(text)
            user = await core.auth.reqUserByNameOrIden(user)

            opts = {'user': user}

            async with await Runtime.anit(query, runt.view, user=user, opts=opts, root=runt) as subr:
                subr.debug = runt.debug
                subr.readonly = runt.readonly

                if self.opts.asroot:
                    subr.asroot = runt.asroot

                subr._warnonce_keys = runt.bus._warnonce_keys
                with subr.onWithMulti(self.events, runt.bus.dist) as filtsubr:
                    async for item in filtsubr.execute():
                        await asyncio.sleep(0)

class IntersectCmd(Cmd):
    '''
    Yield an intersection of the results of running inbound nodes through a pivot.

    NOTE:
        This command must consume the entire inbound stream to produce the intersection.
        This type of stream consuming before yielding results can cause the query to appear
        laggy in comparison with normal incremental stream operations.

    Examples:

        // Show the it:mitre:attack:technique nodes common to several groups

        it:mitre:attack:group*in=(G0006, G0007) | intersect { -> it:mitre:attack:technique }
    '''
    name = 'intersect'

    def getArgParser(self):
        pars = Cmd.getArgParser(self)
        pars.add_argument('query', type='str', required=True, help='The pivot query to run each inbound node through.')

        return pars

    async def execStormCmd(self, runt, genr):

        if not self.runtsafe:
            mesg = 'intersect arguments must be runtsafe.'
            raise s_exc.StormRuntimeError(mesg=mesg)

        core = self.runt.view.core

        async with await s_spooled.Dict.anit(dirn=core.dirn, cell=core) as counters:
            async with await s_spooled.Dict.anit(dirn=core.dirn, cell=core) as pathvars:

                text = await s_stormtypes.tostr(self.opts.query)
                query = await runt.getStormQuery(text)

                # Note: The intersection works by counting the # of nodes inbound to the command.
                # For each node which is emitted from the pivot, we increment a counter, mapping
                # the nid -> count. We then iterate over the counter, and only yield nodes which
                # have a nid -> count equal to the # of inbound nodes we consumed.

                count = 0
                async for node, path in genr:
                    count += 1
                    await asyncio.sleep(0)
                    async with runt.getSubRuntime(query) as subr:
                        subg = s_common.agen((node, path))
                        async for subn, subp in subr.execute(genr=subg):
                            curv = counters.get(subn.nid)
                            if curv is None:
                                await counters.set(subn.nid, 1)
                            else:
                                await counters.set(subn.nid, curv + 1)
                            await pathvars.set(subn.nid, await s_stormtypes.toprim(subp.vars))
                            await asyncio.sleep(0)

                for nid, hits in counters.items():

                    if hits != count:
                        await asyncio.sleep(0)
                        continue

                    node = await runt.view.getNodeByNid(nid)
                    if node is not None:
                        path = runt.initPath(node)
                        path.vars.update(pathvars.get(nid))
                        yield (node, path)<|MERGE_RESOLUTION|>--- conflicted
+++ resolved
@@ -2186,9 +2186,8 @@
         if self.asroot:
             return
 
-<<<<<<< HEAD
         if layriden is None:
-            layriden = self.snap.wlyr.iden
+            layriden = self.view.wlyr.iden
 
         return self.snap.core.confirmPropSet(self.user, prop, layriden=layriden)
 
@@ -2196,23 +2195,9 @@
         if self.asroot:
             return
 
-=======
->>>>>>> 1546322f
         if layriden is None:
             layriden = self.view.wlyr.iden
 
-<<<<<<< HEAD
-=======
-        return self.snap.core.confirmPropSet(self.user, prop, layriden=layriden)
-
-    def confirmPropDel(self, prop, layriden=None):
-        if self.asroot:
-            return
-
-        if layriden is None:
-            layriden = self.view.wlyr.iden
-
->>>>>>> 1546322f
         return self.snap.core.confirmPropDel(self.user, prop, layriden=layriden)
 
     def confirmEasyPerm(self, item, perm, mesg=None):
