import types
import pprint
import asyncio
import logging
import argparse
import contextlib
import collections

import synapse.exc as s_exc
import synapse.common as s_common
import synapse.telepath as s_telepath
import synapse.datamodel as s_datamodel

import synapse.lib.ast as s_ast
import synapse.lib.base as s_base
import synapse.lib.chop as s_chop
import synapse.lib.node as s_node
import synapse.lib.snap as s_snap
import synapse.lib.time as s_time
import synapse.lib.cache as s_cache
import synapse.lib.layer as s_layer
import synapse.lib.scope as s_scope
import synapse.lib.config as s_config
import synapse.lib.autodoc as s_autodoc
import synapse.lib.grammar as s_grammar
import synapse.lib.msgpack as s_msgpack
import synapse.lib.spooled as s_spooled
import synapse.lib.version as s_version
import synapse.lib.hashitem as s_hashitem
import synapse.lib.hiveauth as s_hiveauth
import synapse.lib.stormctrl as s_stormctrl
import synapse.lib.provenance as s_provenance
import synapse.lib.stormtypes as s_stormtypes

import synapse.lib.stormlib.graph as s_stormlib_graph

logger = logging.getLogger(__name__)

addtriggerdescr = '''
Add a trigger to the cortex.

Notes:
    Valid values for condition are:
        * tag:add
        * tag:del
        * node:add
        * node:del
        * prop:set
        * edge:add
        * edge:del

When condition is tag:add or tag:del, you may optionally provide a form name
to restrict the trigger to fire only on tags added or deleted from nodes of
those forms.

The added tag is provided to the query as an embedded variable '$tag'.

Simple one level tag globbing is supported, only at the end after a period,
that is aka.* matches aka.foo and aka.bar but not aka.foo.bar. aka* is not
supported.

When the condition is edge:add or edge:del, you may optionally provide a
form name or a destination form name to only fire on edges added or deleted
from nodes of those forms.

Examples:
    # Adds a tag to every inet:ipv4 added
    trigger.add node:add --form inet:ipv4 --query {[ +#mytag ]}

    # Adds a tag #todo to every node as it is tagged #aka
    trigger.add tag:add --tag aka --query {[ +#todo ]}

    # Adds a tag #todo to every inet:ipv4 as it is tagged #aka
    trigger.add tag:add --form inet:ipv4 --tag aka --query {[ +#todo ]}

    # Adds a tag #todo to the N1 node of every refs edge add
    trigger.add edge:add --verb refs --query {[ +#todo ]}

    # Adds a tag #todo to the N1 node of every seen edge delete, provided that
    # both nodes are of form file:bytes
    trigger.add edge:del --verb seen --form file:bytes --n2form file:bytes --query {[ +#todo ]}
'''

addcrondescr = '''
Add a recurring cron job to a cortex.

Notes:
    All times are interpreted as UTC.

    All arguments are interpreted as the job period, unless the value ends in
    an equals sign, in which case the argument is interpreted as the recurrence
    period.  Only one recurrence period parameter may be specified.

    Currently, a fixed unit must not be larger than a specified recurrence
    period.  i.e. '--hour 7 --minute +15' (every 15 minutes from 7-8am?) is not
    supported.

    Value values for fixed hours are 0-23 on a 24-hour clock where midnight is 0.

    If the --day parameter value does not start with a '+' and is an integer, it is
    interpreted as a fixed day of the month.  A negative integer may be
    specified to count from the end of the month with -1 meaning the last day
    of the month.  All fixed day values are clamped to valid days, so for
    example '-d 31' will run on February 28.
    If the fixed day parameter is a value in ([Mon, Tue, Wed, Thu, Fri, Sat,
    Sun] if locale is set to English) it is interpreted as a fixed day of the
    week.

    Otherwise, if the parameter value starts with a '+', then it is interpreted
    as a recurrence interval of that many days.

    If no plus-sign-starting parameter is specified, the recurrence period
    defaults to the unit larger than all the fixed parameters.   e.g. '--minute 5'
    means every hour at 5 minutes past, and --hour 3, --minute 1 means 3:01 every day.

    At least one optional parameter must be provided.

    All parameters accept multiple comma-separated values.  If multiple
    parameters have multiple values, all combinations of those values are used.

    All fixed units not specified lower than the recurrence period default to
    the lowest valid value, e.g. --month +2 will be scheduled at 12:00am the first of
    every other month.  One exception is if the largest fixed value is day of the
    week, then the default period is set to be a week.

    A month period with a day of week fixed value is not currently supported.

    Fixed-value year (i.e. --year 2019) is not supported.  See the 'at'
    command for one-time cron jobs.

    As an alternative to the above options, one may use exactly one of
    --hourly, --daily, --monthly, --yearly with a colon-separated list of
    fixed parameters for the value.  It is an error to use both the individual
    options and these aliases at the same time.

Examples:
    Run a query every last day of the month at 3 am
    cron.add --hour 3 --day -1 {#foo}

    Run a query every 8 hours
    cron.add --hour +8 {#foo}

    Run a query every Wednesday and Sunday at midnight and noon
    cron.add --hour 0,12 --day Wed,Sun {#foo}

    Run a query every other day at 3:57pm
    cron.add --day +2 --minute 57 --hour 15 {#foo}
'''

atcrondescr = '''
Adds a non-recurring cron job.

Notes:
    This command accepts one or more time specifications followed by exactly
    one storm query in curly braces.  Each time specification may be in synapse
    time delta format (e.g --day +1) or synapse time format (e.g.
    20501217030432101).  Seconds will be ignored, as cron jobs' granularity is
    limited to minutes.

    All times are interpreted as UTC.

    The other option for time specification is a relative time from now.  This
    consists of a plus sign, a positive integer, then one of 'minutes, hours,
    days'.

    Note that the record for a cron job is stored until explicitly deleted via
    "cron.del".

Examples:
    # Run a storm query in 5 minutes
    cron.at --minute +5 {[inet:ipv4=1]}

    # Run a storm query tomorrow and in a week
    cron.at --day +1,+7 {[inet:ipv4=1]}

    # Run a query at the end of the year Zulu
    cron.at --dt 20181231Z2359 {[inet:ipv4=1]}
'''

wgetdescr = '''Retrieve bytes from a URL and store them in the axon. Yields inet:urlfile nodes.

Examples:

    # Specify custom headers and parameters
    inet:url=https://vertex.link/foo.bar.txt | wget --headers ({"User-Agent": "Foo/Bar"}) --params ({"clientid": "42"})

    # Download multiple URL targets without inbound nodes
    wget https://vertex.link https://vtx.lk
'''

permdef_schema = {
    'type': 'object',
    'properties': {
        'perm': {'type': 'array', 'items': {'type': 'string'}},
        'desc': {'type': 'string'},
        'gate': {'type': 'string'},
        'ex': {'type': 'string'},  # Example string
        'workflowconfig': {'type': 'boolean'},
        'default': {'type': 'boolean', 'default': False},
    },
    'required': ['perm', 'desc', 'gate'],
}

reqValidPermDef = s_config.getJsValidator(permdef_schema)

reqValidPkgdef = s_config.getJsValidator({
    'type': 'object',
    'properties': {
        'name': {'type': 'string'},
        'version': {
            'type': 'string',
            'pattern': s_version.semverstr,
        },
        'build': {
            'type' 'object'
            'properties': {
                'time': {'type': 'number'},
            },
            'required': ['time'],
        },
        'codesign': {
            'type': 'object',
            'properties': {
                'sign': {'type': 'string'},
                'cert': {'type': 'string'},
            },
            'required': ['cert', 'sign'],
        },
        'synapse_version': {
            'type': 'string',
        },
        'modules': {
            'type': ['array', 'null'],
            'items': {'$ref': '#/definitions/module'}
        },
        'docs': {
            'type': ['array', 'null'],
            'items': {'$ref': '#/definitions/doc'},
        },
        'logo': {
            'type': 'object',
            'properties': {
                'mime': {'type': 'string'},
                'file': {'type': 'string'},
            },
            'additionalProperties': True,
            'required': ['mime', 'file'],
        },
        'commands': {
            'type': ['array', 'null'],
            'items': {'$ref': '#/definitions/command'},
        },
        'graphs': {
            'type': ['array', 'null'],
            'items': s_stormlib_graph.gdefSchema,
        },
        'desc': {'type': 'string'},
        'svciden': {'type': ['string', 'null'], 'pattern': s_config.re_iden},
        'onload': {'type': 'string'},
        'author': {
            'type': 'object',
            'properties': {
                'url': {'type': 'string'},
                'name': {'type': 'string'},
            },
            'required': ['name', 'url'],
        },
        'depends': {
            'properties': {
                'requires': {'type': 'array', 'items': {'$ref': '#/definitions/require'}},
                'conflicts': {'type': 'array', 'items': {'$ref': '#/definitions/conflict'}},
            },
            'additionalProperties': True,
        },
        'perms': {
            'type': 'array',
            'items': permdef_schema,
        },
        'configvars': {
            'type': 'array',
            'items': {
                'type': 'object',
                'properties': {
                    'name': {'type': 'string'},
                    'varname': {'type': 'string'},
                    'desc': {'type': 'string'},
                    'default': {},
                    'workflowconfig': {'type': 'boolean'},
                    'type': {'$ref': '#/definitions/configvartype'},
                    'scopes': {
                        'type': 'array',
                        'items': {
                            'type': 'string',
                            'enum': ['global', 'self']
                        },
                    },
                },
                'required': ['name', 'varname', 'desc', 'type', 'scopes'],
            },
        },
    },
    'additionalProperties': True,
    'required': ['name', 'version'],
    'definitions': {
        'doc': {
            'type': 'object',
            'properties': {
                'title': {'type': 'string'},
                'content': {'type': 'string'},
            },
            'additionalProperties': True,
            'required': ['title', 'content'],
        },
        'module': {
            'type': 'object',
            'properties': {
                'name': {'type': 'string'},
                'storm': {'type': 'string'},
                'modconf': {'type': 'object'},
                'apidefs': {
                    'type': ['array', 'null'],
                    'items': {'$ref': '#/definitions/apidef'},
                },
                'asroot': {'type': 'boolean'},
                'asroot:perms': {'type': 'array',
                    'items': {'type': 'array',
                        'items': {'type': 'string'}},
                },
            },
            'additionalProperties': True,
            'required': ['name', 'storm']
        },
        'apidef': {
            'type': 'object',
            'properties': {
                'name': {'type': 'string'},
                'desc': {'type': 'string'},
                'type': {
                    'type': 'object',
                    'properties': {
                        'type': {
                            'type': 'string',
                            'enum': ['function']
                        },
                        'args': {
                            'type': 'array',
                            'items': {'$ref': '#/definitions/apiarg'},
                        },
                        'returns': {
                            'type': 'object',
                            'properties': {
                                'name': {
                                    'type': 'string',
                                    'enum': ['yields'],
                                },
                                'desc': {'type': 'string'},
                                'type': {
                                    'oneOf': [
                                        {'$ref': '#/definitions/apitype'},
                                        {'type': 'array', 'items': {'$ref': '#/definitions/apitype'}},
                                    ],
                                },
                            },
                            'additionalProperties': False,
                            'required': ['type', 'desc']
                        },
                    },
                    'additionalProperties': False,
                    'required': ['type', 'returns'],
                },
            },
            'additionalProperties': False,
            'required': ['name', 'desc', 'type']
        },
        'apiarg': {
            'type': 'object',
            'properties': {
                'name': {'type': 'string'},
                'desc': {'type': 'string'},
                'type': {
                    'oneOf': [
                        {'$ref': '#/definitions/apitype'},
                        {'type': 'array', 'items': {'$ref': '#/definitions/apitype'}},
                    ],
                },
                'default': {'type': ['boolean', 'integer', 'string', 'null']},
            },
            'additionalProperties': False,
            'required': ['name', 'desc', 'type']
        },
        'apitype': {
            'type': 'string',
        },
        'command': {
            'type': 'object',
            'properties': {
                'name': {
                    'type': 'string',
                    'pattern': s_grammar.re_scmd
                },
                'cmdargs': {
                    'type': ['array', 'null'],
                    'items': {'$ref': '#/definitions/cmdarg'},
                },
                'cmdinputs': {
                    'type': ['array', 'null'],
                    'items': {'$ref': '#/definitions/cmdinput'},
                },
                'storm': {'type': 'string'},
                'forms': {'$ref': '#/definitions/cmdformhints'},
                'perms': {'type': 'array',
                    'items': {'type': 'array',
                        'items': {'type': 'string'}},
                },
            },
            'additionalProperties': True,
            'required': ['name', 'storm']
        },
        'cmdarg': {
            'type': 'array',
            'items': [
                {'type': 'string'},
                {
                    'type': 'object',
                    'properties': {
                        'help': {'type': 'string'},
                        'default': {},
                        'dest': {'type': 'string'},
                        'required': {'type': 'boolean'},
                        'action': {'type': 'string'},
                        'nargs': {'type': ['string', 'integer']},
                        'choices': {
                            'type': 'array',
                            'uniqueItems': True,
                            'minItems': 1,
                        },
                        'type': {
                            'type': 'string',
                            'enum': list(s_datamodel.Model().types)
                        },
                    },
                }
            ],
            'additionalItems': False,
        },
        'cmdinput': {
            'type': 'object',
            'properties': {
                'form': {'type': 'string'},
                'help': {'type': 'string'},
            },
            'additionalProperties': True,
            'required': ['form'],
        },
        'configvartype': {
            'anyOf': [
                {'type': 'array', 'items': {'$ref': '#/definitions/configvartype'}},
                {'type': 'string'},
            ]
        },
        # deprecated
        'cmdformhints': {
            'type': 'object',
            'properties': {
                'input': {
                    'type': 'array',
                    'uniqueItems': True,
                    'items': {
                        'type': 'string',
                    }
                },
                'output': {
                    'type': 'array',
                    'uniqueItems': True,
                    'items': {
                        'type': 'string',
                    }
                },
                'nodedata': {
                    'type': 'array',
                    'uniqueItems': True,
                    'items': {
                        'type': 'array',
                        'items': [
                            {'type': 'string'},
                            {'type': 'string'},
                        ],
                        'additionalItems': False,
                    },
                },
            }
        },
        'require': {
            'type': 'object',
            'properties': {
                'name': {'type': 'string'},
                'version': {'type': 'string'},
                'desc': {'type': 'string'},
                'optional': {'type': 'boolean'},
            },
            'additionalItems': True,
            'required': ('name', 'version'),
        },
        'conflict': {
            'type': 'object',
            'properties': {
                'name': {'type': 'string'},
                'version': {'type': 'string'},
                'desc': {'type': 'string'},
            },
            'additionalItems': True,
            'required': ('name',),
        },
    }
})

reqValidDdef = s_config.getJsValidator({
    'type': 'object',
    'properties': {
        'name': {'type': 'string'},
        'storm': {'type': 'string'},
        'view': {'type': 'string', 'pattern': s_config.re_iden},
        'user': {'type': 'string', 'pattern': s_config.re_iden},
        'iden': {'type': 'string', 'pattern': s_config.re_iden},
        'enabled': {'type': 'boolean', 'default': True},
        'stormopts': {
            'oneOf': [
                {'type': 'null'},
                {'$ref': '#/definitions/stormopts'}
            ]
        }
    },
    'additionalProperties': True,
    'required': ['iden', 'user', 'storm'],
    'definitions': {
        'stormopts': {
            'type': 'object',
            'properties': {
                'repr': {'type': 'boolean'},
                'path': {'type': 'string'},
                'show': {'type': 'array', 'items': {'type': 'string'}}
            },
            'additionalProperties': True,
        },
    }
})

stormcmds = (
    {
        'name': 'queue.add',
        'descr': 'Add a queue to the cortex.',
        'cmdargs': (
            ('name', {'help': 'The name of the new queue.'}),
        ),
        'storm': '''
            $lib.queue.add($cmdopts.name)
            $lib.print("queue added: {name}", name=$cmdopts.name)
        ''',
    },
    {
        'name': 'queue.del',
        'descr': 'Remove a queue from the cortex.',
        'cmdargs': (
            ('name', {'help': 'The name of the queue to remove.'}),
        ),
        'storm': '''
            $lib.queue.del($cmdopts.name)
            $lib.print("queue removed: {name}", name=$cmdopts.name)
        ''',
    },
    {
        'name': 'queue.list',
        'descr': 'List the queues in the cortex.',
        'storm': '''
            $lib.print('Storm queue list:')
            for $info in $lib.queue.list() {
                $name = $info.name.ljust(32)
                $lib.print("    {name}:  size: {size} offs: {offs}", name=$name, size=$info.size, offs=$info.offs)
            }
        ''',
    },
    {
        'name': 'dmon.list',
        'descr': 'List the storm daemon queries running in the cortex.',
        'cmdargs': (),
        'storm': '''
            $lib.print('Storm daemon list:')
            for $info in $lib.dmon.list() {
                if $info.name { $name = $info.name.ljust(20) }
                else { $name = '                    ' }

                $lib.print("    {iden}:  ({name}): {status}", iden=$info.iden, name=$name, status=$info.status)
            }
        ''',
    },
    {
        'name': 'feed.list',
        'descr': 'List the feed functions available in the Cortex',
        'storm': '''
            $lib.print('Storm feed list:')
            for $flinfo in $lib.feed.list() {
                $flname = $flinfo.name.ljust(30)
                $lib.print("    ({name}): {desc}", name=$flname, desc=$flinfo.desc)
            }
        '''
    },
    {
        'name': 'layer.add',
        'descr': 'Add a layer to the cortex.',
        'cmdargs': (
            ('--lockmemory', {'help': 'Should the layer lock memory for performance.',
                              'action': 'store_true'}),
            ('--readonly', {'help': 'Should the layer be readonly.',
                            'action': 'store_true'}),
            ('--mirror', {'help': 'A telepath URL of an upstream layer/view to mirror.', 'type': 'str'}),
            ('--growsize', {'help': 'Amount to grow the map size when necessary.', 'type': 'int'}),
            ('--upstream', {'help': 'One or more telepath urls to receive updates from.'}),
            ('--name', {'help': 'The name of the layer.'}),
        ),
        'storm': '''
            $layr = $lib.layer.add($cmdopts)
            $lib.print($layr.repr())
            $lib.print("Layer added.")
        ''',
    },
    {
        'name': 'layer.set',
        'descr': 'Set a layer option.',
        'cmdargs': (
            ('iden', {'help': 'Iden of the layer to modify.'}),
            ('name', {'help': 'The name of the layer property to set.'}),
            ('valu', {'help': 'The value to set the layer property to.'}),
        ),
        'storm': '''
            $layr = $lib.layer.get($cmdopts.iden)
            $layr.set($cmdopts.name, $cmdopts.valu)
            $lib.print($layr.repr())
            $lib.print('Layer updated.')
        ''',
    },
    {
        'name': 'layer.del',
        'descr': 'Delete a layer from the cortex.',
        'cmdargs': (
            ('iden', {'help': 'Iden of the layer to delete.'}),
        ),
        'storm': '''
            $lib.layer.del($cmdopts.iden)
            $lib.print("Layer deleted: {iden}", iden=$cmdopts.iden)
        ''',
    },
    {
        'name': 'layer.get',
        'descr': 'Get a layer from the cortex.',
        'cmdargs': (
            ('iden', {'nargs': '?',
                      'help': 'Iden of the layer to get. If no iden is provided, the main layer will be returned.'}),
        ),
        'storm': '''
            $layr = $lib.layer.get($cmdopts.iden)
            $lib.print($layr.repr())
        ''',
    },
    {
        'name': 'layer.list',
        'descr': 'List the layers in the cortex.',
        'cmdargs': (),
        'storm': '''
            $lib.print('Layers:')
            for $layr in $lib.layer.list() {
                $lib.print($layr.repr())
            }
        ''',
    },
    {
        'name': 'layer.pull.add',
        'descr': 'Add a pull configuration to a layer.',
        'cmdargs': (
            ('layr', {'help': 'Iden of the layer to pull to.'}),
            ('src', {'help': 'Telepath url of the source layer to pull from.'}),
            ('--offset', {'help': 'Layer offset to begin pulling from',
                          'type': 'int',
                          'default': 0}),
        ),
        'storm': '''
            $layr = $lib.layer.get($cmdopts.layr)
            $pdef = $layr.addPull($cmdopts.src, $cmdopts.offset)
            if $pdef {
                $lib.print("Layer pull added: {iden}", iden=$pdef.iden)
            }
        ''',
    },
    {
        'name': 'layer.pull.del',
        'descr': 'Delete a pull configuration from a layer.',
        'cmdargs': (
            ('layr', {'help': 'Iden of the layer to modify.'}),
            ('iden', {'help': 'Iden of the pull configuration to delete.'}),
        ),
        'storm': '''
            $layr = $lib.layer.get($cmdopts.layr)
            $retn = $layr.delPull($cmdopts.iden)
            $lib.print("Layer pull deleted.")
        ''',
    },
    {
        'name': 'layer.pull.list',
        'descr': 'Get a list of the pull configurations for a layer.',
        'cmdargs': (
            ('layr', {'help': 'Iden of the layer to retrieve pull configurations for.'}),
        ),
        'storm': '''
            $layr = $lib.layer.get($cmdopts.layr)
            $lib.print($layr.repr())

            $pulls = $layr.get(pulls)
            if $pulls {
                $lib.print('Pull Iden                        | User                 | Time                |     Offset | URL')
                $lib.print('------------------------------------------------------------------------------------------------------------------------------------------')
                for ($iden, $pdef) in $pulls {
                    $user = $lib.auth.users.get($pdef.user)
                    if $user { $user = $user.name.ljust(20) }
                    else { $user = $pdef.user }

                    $tstr = $lib.time.format($pdef.time, '%Y-%m-%d %H:%M:%S')
                    $ostr = $lib.cast(str, $pdef.offs).rjust(10)
                    $lib.print("{iden} | {user} | {time} | {offs} | {url}", iden=$iden, time=$tstr, user=$user, offs=$ostr, url=$pdef.url)
                }
            } else {
                $lib.print('No pulls configured.')
            }
        ''',
    },
    {
        'name': 'layer.push.add',
        'descr': 'Add a push configuration to a layer.',
        'cmdargs': (
            ('layr', {'help': 'Iden of the layer to push from.'}),
            ('dest', {'help': 'Telepath url of the layer to push to.'}),
            ('--offset', {'help': 'Layer offset to begin pushing from.',
                          'type': 'int',
                          'default': 0}),
        ),
        'storm': '''
            $layr = $lib.layer.get($cmdopts.layr)
            $pdef = $layr.addPush($cmdopts.dest, $cmdopts.offset)
            if $pdef {
                $lib.print("Layer push added: {iden}", iden=$pdef.iden)
            }
        ''',
    },
    {
        'name': 'layer.push.del',
        'descr': 'Delete a push configuration from a layer.',
        'cmdargs': (
            ('layr', {'help': 'Iden of the layer to modify.'}),
            ('iden', {'help': 'Iden of the push configuration to delete.'}),
        ),
        'storm': '''
            $layr = $lib.layer.get($cmdopts.layr)
            $retn = $layr.delPush($cmdopts.iden)
            $lib.print("Layer push deleted.")
        ''',
    },
    {
        'name': 'layer.push.list',
        'descr': 'Get a list of the push configurations for a layer.',
        'cmdargs': (
            ('layr', {'help': 'Iden of the layer to retrieve push configurations for.'}),
        ),
        'storm': '''
            $layr = $lib.layer.get($cmdopts.layr)
            $lib.print($layr.repr())

            $pushs = $layr.get(pushs)
            if $pushs {
                $lib.print('Push Iden                        | User                 | Time                |     Offset | URL')
                $lib.print('------------------------------------------------------------------------------------------------------------------------------------------')
                for ($iden, $pdef) in $pushs {
                    $user = $lib.auth.users.get($pdef.user)
                    if $user { $user = $user.name.ljust(20) }
                    else { $user = $pdef.user }

                    $tstr = $lib.time.format($pdef.time, '%Y-%m-%d %H:%M:%S')
                    $ostr = $lib.cast(str, $pdef.offs).rjust(10)
                    $lib.print("{iden} | {user} | {time} | {offs} | {url}", iden=$iden, time=$tstr, user=$user, offs=$ostr, url=$pdef.url)
                }
            } else {
                $lib.print('No pushes configured.')
            }
        ''',
    },
    {
        'name': 'pkg.list',
        'descr': 'List the storm packages loaded in the cortex.',
        'storm': '''
            $pkgs = $lib.pkg.list()

            if $($pkgs.size() = 0) {

                $lib.print('No storm packages installed.')

            } else {
                $lib.print('Loaded storm packages:')
                for $pkg in $pkgs {
                    $lib.print("{name}: {vers}", name=$pkg.name.ljust(32), vers=$pkg.version)
                }
            }
        '''
    },
    {
        'name': 'pkg.perms.list',
        'descr': 'List any permissions declared by the package.',
        'cmdargs': (
            ('name', {'help': 'The name (or name prefix) of the package.', 'type': 'str'}),
        ),
        'storm': '''
            $pdef = $lib.null
            for $pkg in $lib.pkg.list() {
                if $pkg.name.startswith($cmdopts.name) {
                    $pdef = $pkg
                    break
                }
            }

            if (not $pdef) {
                $lib.warn(`Package ({$cmdopts.name}) not found!`)
            } else {
                if $pdef.perms {
                    $lib.print(`Package ({$cmdopts.name}) defines the following permissions:`)
                    for $permdef in $pdef.perms {
                        $defv = $permdef.default
                        if ( $defv = $lib.null ) {
                            $defv = $lib.false
                        }
                        $text = `{$lib.str.join('.', $permdef.perm).ljust(32)} : {$permdef.desc} ( default: {$defv} )`
                        $lib.print($text)
                    }
                } else {
                    $lib.print(`Package ({$cmdopts.name}) contains no permissions definitions.`)
                }
            }
        '''
    },
    {
        'name': 'pkg.del',
        'descr': 'Remove a storm package from the cortex.',
        'cmdargs': (
            ('name', {'help': 'The name (or name prefix) of the package to remove.'}),
        ),
        'storm': '''

            $pkgs = $lib.set()

            for $pkg in $lib.pkg.list() {
                if $pkg.name.startswith($cmdopts.name) {
                    $pkgs.add($pkg.name)
                }
            }

            if $($pkgs.size() = 0) {

                $lib.print('No package names match "{name}". Aborting.', name=$cmdopts.name)

            } elif $($pkgs.size() = 1) {

                $name = $pkgs.list().index(0)
                $lib.print('Removing package: {name}', name=$name)
                $lib.pkg.del($name)

            } else {

                $lib.print('Multiple package names match "{name}". Aborting.', name=$cmdopts.name)

            }
        '''
    },
    {
        'name': 'pkg.docs',
        'descr': 'Display documentation included in a storm package.',
        'cmdargs': (
            ('name', {'help': 'The name (or name prefix) of the package.'}),
        ),
        'storm': '''
            $pdef = $lib.null
            for $pkg in $lib.pkg.list() {
                if $pkg.name.startswith($cmdopts.name) {
                    $pdef = $pkg
                    break
                }
            }

            if (not $pdef) {
                $lib.warn("Package ({name}) not found!", name=$cmdopts.name)
            } else {
                if $pdef.docs {
                    for $doc in $pdef.docs {
                        $lib.print($doc.content)
                    }
                } else {
                    $lib.print("Package ({name}) contains no documentation.", name=$cmdopts.name)
                }
            }
        '''
    },
    {
        'name': 'pkg.load',
        'descr': 'Load a storm package from an HTTP URL.',
        'cmdargs': (
            ('url', {'help': 'The HTTP URL to load the package from.'}),
            ('--raw', {'default': False, 'action': 'store_true',
                'help': 'Response JSON is a raw package definition without an envelope.'}),
            ('--verify', {'default': False, 'action': 'store_true',
                'help': 'Enforce code signature verification on the storm package.'}),
            ('--ssl-noverify', {'default': False, 'action': 'store_true',
                'help': 'Specify to disable SSL verification of the server.'}),
        ),
        'storm': '''
            init {
                $ssl = $lib.true
                if $cmdopts.ssl_noverify { $ssl = $lib.false }

                $resp = $lib.inet.http.get($cmdopts.url, ssl_verify=$ssl)

                if ($resp.code != 200) {
                    $lib.warn("pkg.load got HTTP code: {code} for URL: {url}", code=$resp.code, url=$cmdopts.url)
                    $lib.exit()
                }

                $reply = $resp.json()
                if $cmdopts.raw {
                    $pkg = $reply
                } else {
                    if ($reply.status != "ok") {
                        $lib.warn("pkg.load got JSON error: {code} for URL: {url}", code=$reply.code, url=$cmdopts.url)
                        $lib.exit()
                    }

                    $pkg = $reply.result
                }

                $pkd = $lib.pkg.add($pkg, verify=$cmdopts.verify)

                $lib.print("Loaded Package: {name} @{version}", name=$pkg.name, version=$pkg.version)
            }
        ''',
    },
    {
        'name': 'version',
        'descr': 'Show version metadata relating to Synapse.',
        'storm': '''
            $comm = $lib.version.commit()
            $synv = $lib.version.synapse()

            if $synv {
                $synv = $lib.str.join('.', $synv)
            }

            if $comm {
                $comm = $comm.slice(0,7)
            }

            $lib.print('Synapse Version: {s}', s=$synv)
            $lib.print('Commit Hash: {c}', c=$comm)
        ''',
    },
    {
        'name': 'view.add',
        'descr': 'Add a view to the cortex.',
        'cmdargs': (
            ('--name', {'default': None, 'help': 'The name of the new view.'}),
            ('--worldreadable', {'type': 'bool', 'default': False, 'help': 'Grant read access to the `all` role.'}),
            ('--layers', {'default': [], 'nargs': '*', 'help': 'Layers for the view.'}),
        ),
        'storm': '''
            $view = $lib.view.add($cmdopts.layers, name=$cmdopts.name, worldreadable=$cmdopts.worldreadable)
            $lib.print($view.repr())
            $lib.print("View added.")
        ''',
    },
    {
        'name': 'view.del',
        'descr': 'Delete a view from the cortex.',
        'cmdargs': (
            ('iden', {'help': 'Iden of the view to delete.'}),
        ),
        'storm': '''
            $lib.view.del($cmdopts.iden)
            $lib.print("View deleted: {iden}", iden=$cmdopts.iden)
        ''',
    },
    {
        'name': 'view.set',
        'descr': 'Set a view option.',
        'cmdargs': (
            ('iden', {'help': 'Iden of the view to modify.'}),
            ('name', {'help': 'The name of the view property to set.'}),
            ('valu', {'help': 'The value to set the view property to.'}),
        ),
        'storm': '''
            $view = $lib.view.get($cmdopts.iden)
            $view.set($cmdopts.name, $cmdopts.valu)
            $lib.print($view.repr())
            $lib.print("View updated.")
        ''',
    },
    {
        'name': 'view.fork',
        'descr': 'Fork a view in the cortex.',
        'cmdargs': (
            ('iden', {'help': 'Iden of the view to fork.'}),
            ('--name', {'default': None, 'help': 'Name for the newly forked view.'}),
        ),
        'storm': '''
            $forkview = $lib.view.get($cmdopts.iden).fork(name=$cmdopts.name)
            $lib.print($forkview.repr())
            $lib.print("View {iden} forked to new view: {forkiden}", iden=$cmdopts.iden, forkiden=$forkview.iden)
        ''',
    },
    {
        'name': 'view.get',
        'descr': 'Get a view from the cortex.',
        'cmdargs': (
            ('iden', {'nargs': '?',
                      'help': 'Iden of the view to get. If no iden is provided, the main view will be returned.'}),
        ),
        'storm': '''
            $view = $lib.view.get($cmdopts.iden)
            $lib.print($view.repr())
        ''',
    },
    {
        'name': 'view.list',
        'descr': 'List the views in the cortex.',
        'cmdargs': (),
        'storm': '''
            $lib.print("")
            for $view in $lib.view.list() {
                $lib.print($view.repr())
                $lib.print("")
            }
        ''',
    },
    {
        'name': 'view.merge',
        'descr': 'Merge a forked view into its parent view.',
        'cmdargs': (
            ('iden', {'help': 'Iden of the view to merge.'}),
            ('--delete', {'default': False, 'action': 'store_true',
                          'help': 'Once the merge is complete, delete the layer and view.'}),
        ),
        'storm': '''
            $view = $lib.view.get($cmdopts.iden)

            $view.merge()

            if $cmdopts.delete {
                $layriden = $view.pack().layers.index(0).iden
                $lib.view.del($view.iden)
                $lib.layer.del($layriden)
            } else {
                $view.wipeLayer()
            }
            $lib.print("View merged: {iden}", iden=$cmdopts.iden)
        ''',
    },
    {
        'name': 'trigger.add',
        'descr': addtriggerdescr,
        'cmdargs': (
            ('condition', {'help': 'Condition for the trigger.'}),
            ('--form', {'help': 'Form to fire on.'}),
            ('--tag', {'help': 'Tag to fire on.'}),
            ('--prop', {'help': 'Property to fire on.'}),
            ('--verb', {'help': 'Edge verb to fire on.'}),
            ('--n2form', {'help': 'The form of the n2 node to fire on.'}),
            ('--query', {'help': 'Query for the trigger to execute.', 'required': True,
                         'dest': 'storm', }),
            ('--async', {'default': False, 'action': 'store_true',
                         'help': 'Make the trigger run in the background.'}),
            ('--disabled', {'default': False, 'action': 'store_true',
                            'help': 'Create the trigger in disabled state.'}),
            ('--name', {'help': 'Human friendly name of the trigger.'}),
            ('--view', {'help': 'The view to add the trigger to.'})
        ),
        'storm': '''
            $opts = $lib.copy($cmdopts)
            // Set valid tdef keys
            $opts.enabled = (not $opts.disabled)
            $opts.help = $lib.undef
            $opts.disabled = $lib.undef
            $trig = $lib.trigger.add($opts)
            $lib.print("Added trigger: {iden}", iden=$trig.iden)
        ''',
    },
    {
        'name': 'trigger.del',
        'descr': 'Delete a trigger from the cortex.',
        'cmdargs': (
            ('iden', {'help': 'Any prefix that matches exactly one valid trigger iden is accepted.'}),
        ),
        'storm': '''
            $iden = $lib.trigger.del($cmdopts.iden)
            $lib.print("Deleted trigger: {iden}", iden=$iden)
        ''',
    },
    {
        'name': 'trigger.mod',
        'descr': "Modify an existing trigger's query.",
        'cmdargs': (
            ('iden', {'help': 'Any prefix that matches exactly one valid trigger iden is accepted.'}),
            ('query', {'help': 'New storm query for the trigger.'}),
        ),
        'storm': '''
            $iden = $lib.trigger.mod($cmdopts.iden, $cmdopts.query)
            $lib.print("Modified trigger: {iden}", iden=$iden)
        ''',
    },
    {
        'name': 'trigger.list',
        'descr': "List existing triggers in the cortex.",
        'cmdargs': (
            ('--all', {'help': 'List every trigger in every readable view, rather than just the current view.', 'action': 'store_true'}),
        ),
        'storm': '''
            $triggers = $lib.trigger.list($cmdopts.all)

            if $triggers {

                $lib.print("user       iden                             view                             en?    async? cond      object                    storm query")

                for $trigger in $triggers {
                    $user = $trigger.username.ljust(10)
                    $iden = $trigger.iden.ljust(12)
                    $view = $trigger.view.ljust(12)
                    ($ok, $async) = $lib.trycast(bool, $trigger.async)
                    if $ok {
                        $async = $lib.model.type(bool).repr($async).ljust(6)
                    } else {
                        $async = $lib.model.type(bool).repr($lib.false).ljust(6)
                    }
                    $enabled = $lib.model.type(bool).repr($trigger.enabled).ljust(6)
                    $cond = $trigger.cond.ljust(9)

                    $fo = ""
                    if $trigger.form {
                        $fo = $trigger.form
                    }

                    $pr = ""
                    if $trigger.prop {
                        $pr = $trigger.prop
                    }

                    if $cond.startswith('tag:') {
                        $obj = $fo.ljust(14)
                        $obj2 = $trigger.tag.ljust(10)

                    } else {
                        if $pr {
                            $obj = $pr.ljust(14)
                        } elif $fo {
                            $obj = $fo.ljust(14)
                        } else {
                            $obj = '<missing>     '
                        }
                        $obj2 = '          '
                    }

                    $lib.print(`{$user} {$iden} {$view} {$enabled} {$async} {$cond} {$obj} {$obj2} {$trigger.storm}`)
                }
            } else {
                $lib.print("No triggers found")
            }
        ''',
    },
    {
        'name': 'trigger.enable',
        'descr': 'Enable a trigger in the cortex.',
        'cmdargs': (
            ('iden', {'help': 'Any prefix that matches exactly one valid trigger iden is accepted.'}),
        ),
        'storm': '''
            $iden = $lib.trigger.enable($cmdopts.iden)
            $lib.print("Enabled trigger: {iden}", iden=$iden)
        ''',
    },
    {
        'name': 'trigger.disable',
        'descr': 'Disable a trigger in the cortex.',
        'cmdargs': (
            ('iden', {'help': 'Any prefix that matches exactly one valid trigger iden is accepted.'}),
        ),
        'storm': '''
            $iden = $lib.trigger.disable($cmdopts.iden)
            $lib.print("Disabled trigger: {iden}", iden=$iden)
        ''',
    },
    {
        'name': 'cron.add',
        'descr': addcrondescr,
        'cmdargs': (
            ('query', {'help': 'Query for the cron job to execute.'}),
            ('--minute', {'help': 'Minute value for job or recurrence period.'}),
            ('--name', {'help': 'An optional name for the cron job.'}),
            ('--doc', {'help': 'An optional doc string for the cron job.'}),
            ('--hour', {'help': 'Hour value for job or recurrence period.'}),
            ('--day', {'help': 'Day value for job or recurrence period.'}),
            ('--month', {'help': 'Month value for job or recurrence period.'}),
            ('--year', {'help': 'Year value for recurrence period.'}),
            ('--hourly', {'help': 'Fixed parameters for an hourly job.'}),
            ('--daily', {'help': 'Fixed parameters for a daily job.'}),
            ('--monthly', {'help': 'Fixed parameters for a monthly job.'}),
            ('--yearly', {'help': 'Fixed parameters for a yearly job.'}),
            ('--iden', {'help': 'Fixed iden to assign to the cron job'}),
            ('--view', {'help': 'View to run the cron job against'}),
        ),
        'storm': '''
            $cron = $lib.cron.add(query=$cmdopts.query,
                                  minute=$cmdopts.minute,
                                  hour=$cmdopts.hour,
                                  day=$cmdopts.day,
                                  month=$cmdopts.month,
                                  year=$cmdopts.year,
                                  hourly=$cmdopts.hourly,
                                  daily=$cmdopts.daily,
                                  monthly=$cmdopts.monthly,
                                  yearly=$cmdopts.yearly,
                                  iden=$cmdopts.iden,
                                  view=$cmdopts.view,)

            if $cmdopts.doc { $cron.set(doc, $cmdopts.doc) }
            if $cmdopts.name { $cron.set(name, $cmdopts.name) }

            $lib.print("Created cron job: {iden}", iden=$cron.iden)
        ''',
    },
    {
        'name': 'cron.at',
        'descr': atcrondescr,
        'cmdargs': (
            ('query', {'help': 'Query for the cron job to execute.'}),
            ('--minute', {'help': 'Minute(s) to execute at.'}),
            ('--hour', {'help': 'Hour(s) to execute at.'}),
            ('--day', {'help': 'Day(s) to execute at.'}),
            ('--dt', {'help': 'Datetime(s) to execute at.'}),
            ('--now', {'help': 'Execute immediately.', 'default': False, 'action': 'store_true'}),
            ('--iden', {'help': 'A set iden to assign to the new cron job'}),
            ('--view', {'help': 'View to run the cron job against'}),
        ),
        'storm': '''
            $cron = $lib.cron.at(query=$cmdopts.query,
                                 minute=$cmdopts.minute,
                                 hour=$cmdopts.hour,
                                 day=$cmdopts.day,
                                 dt=$cmdopts.dt,
                                 now=$cmdopts.now,
                                 iden=$cmdopts.iden,
                                 view=$cmdopts.view)

            $lib.print("Created cron job: {iden}", iden=$cron.iden)
        ''',
    },
    {
        'name': 'cron.del',
        'descr': 'Delete a cron job from the cortex.',
        'cmdargs': (
            ('iden', {'help': 'Any prefix that matches exactly one valid cron job iden is accepted.'}),
        ),
        'storm': '''
            $lib.cron.del($cmdopts.iden)
            $lib.print("Deleted cron job: {iden}", iden=$cmdopts.iden)
        ''',
    },
    {
        'name': 'cron.move',
        'descr': "Move a cron job from one view to another",
        'cmdargs': (
            ('iden', {'help': 'Any prefix that matches exactly one valid cron job iden is accepted.'}),
            ('view', {'help': 'View to move the cron job to.'}),
        ),
        'storm': '''
            $iden = $lib.cron.move($cmdopts.iden, $cmdopts.view)
            $lib.print("Moved cron job {iden} to view {view}", iden=$iden, view=$cmdopts.view)
        ''',
    },
    {
        'name': 'cron.mod',
        'descr': "Modify an existing cron job's query.",
        'cmdargs': (
            ('iden', {'help': 'Any prefix that matches exactly one valid cron job iden is accepted.'}),
            ('query', {'help': 'New storm query for the cron job.'}),
        ),
        'storm': '''
            $iden = $lib.cron.mod($cmdopts.iden, $cmdopts.query)
            $lib.print("Modified cron job: {iden}", iden=$iden)
        ''',
    },
    {
        'name': 'cron.cleanup',
        'descr': "Delete all completed at jobs",
        'cmdargs': (),
        'storm': '''
            $crons = $lib.cron.list()
            $count = 0

            if $crons {
                for $cron in $crons {
                    $job = $cron.pack()
                    if (not $job.recs) {
                        $lib.cron.del($job.iden)
                        $count = ($count + 1)
                    }
                }
            }
            $lib.print("{count} cron/at jobs deleted.", count=$count)
        ''',
    },

    {
        'name': 'cron.list',
        'descr': "List existing cron jobs in the cortex.",
        'cmdargs': (),
        'storm': '''
            $crons = $lib.cron.list()

            if $crons {
                $lib.print("user       iden       view       en? rpt? now? err? # start last start       last end         query")

                for $cron in $crons {

                    $job = $cron.pprint()

                    $user = $job.user.ljust(10)
                    $view = $job.viewshort.ljust(10)
                    $iden = $job.idenshort.ljust(10)
                    $enabled = $job.enabled.ljust(3)
                    $isrecur = $job.isrecur.ljust(4)
                    $isrunning = $job.isrunning.ljust(4)
                    $iserr = $job.iserr.ljust(4)
                    $startcount = $lib.str.format("{startcount}", startcount=$job.startcount).ljust(7)
                    $laststart = $job.laststart.ljust(16)
                    $lastend = $job.lastend.ljust(16)

       $lib.print("{user} {iden} {view} {enabled} {isrecur} {isrunning} {iserr} {startcount} {laststart} {lastend} {query}",
                               user=$user, iden=$iden, view=$view, enabled=$enabled, isrecur=$isrecur,
                               isrunning=$isrunning, iserr=$iserr, startcount=$startcount,
                               laststart=$laststart, lastend=$lastend, query=$job.query)
                }
            } else {
                $lib.print("No cron jobs found")
            }
        ''',
    },
    {
        'name': 'cron.stat',
        'descr': "Gives detailed information about a cron job.",
        'cmdargs': (
            ('iden', {'help': 'Any prefix that matches exactly one valid cron job iden is accepted.'}),
        ),
        'storm': '''
            $cron = $lib.cron.get($cmdopts.iden)

            if $cron {
                $job = $cron.pprint()

                $lib.print('iden:            {iden}', iden=$job.iden)
                $lib.print('user:            {user}', user=$job.user)
                $lib.print('enabled:         {enabled}', enabled=$job.enabled)
                $lib.print('recurring:       {isrecur}', isrecur=$job.isrecur)
                $lib.print('# starts:        {startcount}', startcount=$job.startcount)
                $lib.print('# errors:        {errcount}', errcount=$job.errcount)
                $lib.print('last start time: {laststart}', laststart=$job.laststart)
                $lib.print('last end time:   {lastend}', lastend=$job.lastend)
                $lib.print('last result:     {lastresult}', lastresult=$job.lastresult)
                $lib.print('query:           {query}', query=$job.query)

                if $lib.len($job.lasterrs) {
                    $lib.print('most recent errors:')
                    for $err in $job.lasterrs {
                        $lib.print('                 {err}', err=$err)
                    }
                }

                if $job.recs {
                    $lib.print('entries:         incunit    incval required')

                    for $rec in $job.recs {
                        $incunit = $lib.str.format('{incunit}', incunit=$rec.incunit).ljust(10)
                        $incval = $lib.str.format('{incval}', incval=$rec.incval).ljust(6)

                        $lib.print('                 {incunit} {incval} {reqdict}',
                                   incunit=$incunit, incval=$incval, reqdict=$rec.reqdict)
                    }
                } else {
                    $lib.print('entries:         <None>')
                }
            }
        ''',
    },
    {
        'name': 'cron.enable',
        'descr': 'Enable a cron job in the cortex.',
        'cmdargs': (
            ('iden', {'help': 'Any prefix that matches exactly one valid cron job iden is accepted.'}),
        ),
        'storm': '''
            $iden = $lib.cron.enable($cmdopts.iden)
            $lib.print("Enabled cron job: {iden}", iden=$iden)
        ''',
    },
    {
        'name': 'cron.disable',
        'descr': 'Disable a cron job in the cortex.',
        'cmdargs': (
            ('iden', {'help': 'Any prefix that matches exactly one valid cron job iden is accepted.'}),
        ),
        'storm': '''
            $iden = $lib.cron.disable($cmdopts.iden)
            $lib.print("Disabled cron job: {iden}", iden=$iden)
        ''',
    },
    {
        'name': 'ps.list',
        'descr': 'List running tasks in the cortex.',
        'cmdargs': (
            ('--verbose', {'default': False, 'action': 'store_true', 'help': 'Enable verbose output.'}),
        ),
        'storm': '''
            $tasks = $lib.ps.list()

            for $task in $tasks {
                $lib.print("task iden: {iden}", iden=$task.iden)
                $lib.print("    name: {name}", name=$task.name)
                $lib.print("    user: {user}", user=$task.user)
                $lib.print("    status: {status}", status=$task.status)
                $lib.print("    start time: {start}", start=$lib.time.format($task.tick, '%Y-%m-%d %H:%M:%S'))
                $lib.print("    metadata:")
                if $cmdopts.verbose {
                    $lib.pprint($task.info, prefix='    ')
                } else {
                    $lib.pprint($task.info, prefix='    ', clamp=120)
                }
            }

            $lib.print("{tlen} tasks found.", tlen=$tasks.size())
        ''',
    },
    {
        'name': 'ps.kill',
        'descr': 'Kill a running task/query within the cortex.',
        'cmdargs': (
            ('iden', {'help': 'Any prefix that matches exactly one valid process iden is accepted.'}),
        ),
        'storm': '''
            $kild = $lib.ps.kill($cmdopts.iden)
            $lib.print("kill status: {kild}", kild=$kild)
        ''',
    },
    {
        'name': 'wget',
        'descr': wgetdescr,
        'cmdargs': (
            ('urls', {'nargs': '*', 'help': 'URLs to download.'}),
            ('--no-ssl-verify', {'default': False, 'action': 'store_true', 'help': 'Ignore SSL certificate validation errors.'}),
            ('--timeout', {'default': 300, 'type': 'int', 'help': 'Configure the timeout for the download operation.'}),
            ('--params', {'default': None, 'help': 'Provide a dict containing url parameters.'}),
            ('--headers', {
                'default': {
                    'User-Agent': 'Mozilla/5.0 (X11; Linux x86_64) AppleWebKit/537.36 (KHTML, like Gecko) Chrome/92.0.4515.131 Safari/537.36',
                    'Accept': '*/*',
                    'Accept-Encoding': 'gzip, deflate',
                    'Accept-Language': 'en-US,en;q=0.9',
                },
                'help': 'Provide a Storm dict containing custom request headers.'}),
            ('--no-headers', {'default': False, 'action': 'store_true', 'help': 'Do NOT use any default headers.'}),
        ),
        'storm': '''
        init {
            $count = (0)

            $params = $cmdopts.params
            $headers = $cmdopts.headers
            if $cmdopts.no_headers { $headers = $lib.null }
        }

        $ssl = (not $cmdopts.no_ssl_verify)
        $timeout = $cmdopts.timeout

        if $node {
            $count = ($count + 1)
            if $cmdopts.urls {
                $urls = $cmdopts.urls
            } else {
                if ($node.form() != "inet:url") {
                    $lib.warn("wget can only take inet:url nodes as input without args.")
                    $lib.exit()
                }
                $urls = ($node.value(),)
            }
            for $url in $urls {
                -> { yield $lib.axon.urlfile($url, params=$params, headers=$headers, ssl=$ssl, timeout=$timeout) }
            }
        }

        if ($count = 0) {
            for $url in $cmdopts.urls {
                yield $lib.axon.urlfile($url, params=$params, headers=$headers, ssl=$ssl, timeout=$timeout)
            }
        }
        ''',
    },
    {
        'name': 'nodes.import',
        'descr': 'Import a nodes file hosted at a URL into the cortex. Yields created nodes.',
        'cmdargs': (
            ('urls', {'nargs': '*', 'help': 'URL(s) to fetch nodes file from'}),
            ('--no-ssl-verify', {'default': False, 'action': 'store_true', 'help': 'Ignore SSL certificate validation errors.'}),
        ),
        'storm': '''
        init {
            $count = (0)
            function fetchnodes(url, ssl) {
                $resp = $lib.inet.http.get($url, ssl_verify=$ssl)
                if ($resp.code = 200) {
                    $nodes = $lib.list()
                    for $valu in $resp.msgpack() {
                        $nodes.append($valu)
                    }
                    yield $lib.feed.genr("syn.nodes", $nodes)
                } else {
                    $lib.exit("nodes.import got HTTP error code: {code} for {url}", code=$resp.code, url=$url)
                }
            }
        }

        $ssl = (not $cmdopts.no_ssl_verify)

        if $node {
            $count = ($count + 1)
            if ($node.form() != "inet:url") {
                $lib.exit("nodes.import can only take inet:url nodes as input without args")
            }
            $inurls = ($node.value(),)
            for $url in $inurls {
                -> { yield $fetchnodes($url, $ssl) }
            }
        }

        if ($count = 0) {
            for $url in $cmdopts.urls {
                for $valu in $fetchnodes($url, $ssl) {
                    yield $valu
                }
            }
        }

        ''',
    },
    {
        'name': 'note.add',
        'descr': 'Add a new meta:note node and link it to the inbound nodes using an -(about)> edge.',
        'cmdargs': (
            ('text', {'type': 'str', 'help': 'The note text to add to the nodes.'}),
            ('--type', {'type': 'str', 'help': 'The note type.'}),
            ('--yield', {'default': False, 'action': 'store_true',
                'help': 'Yield the newly created meta:note node.'}),
        ),
        'storm': '''
            init {
                function addNoteNode(text, type) {
                    if $type { $type = $lib.cast(meta:note:type:taxonomy, $type) }
                    [ meta:note=* :text=$text :creator=$lib.user.iden :created=.created :updated=.created ]
                    if $type {[ :type=$type ]}
                    return($node)
                }

                $yield = $cmdopts.yield
                $note = $addNoteNode($cmdopts.text, $cmdopts.type)
            }

            [ <(about)+ { yield $note } ]

            if $yield { spin }
            if $yield { yield $note }
        ''',
    },
    {
        'name': 'uptime',
        'descr': 'Print the uptime for the Cortex or a connected service.',
        'cmdargs': (
            ('name', {'type': 'str', 'nargs': '?',
                      'help': 'The name, or iden, of the service (if not provided defaults to the Cortex).'}),
        ),
        'storm': '''
            $resp = $lib.cell.uptime(name=$cmdopts.name)
            $uptime = $lib.model.type(duration).repr($resp.uptime)
            $starttime = $lib.time.format($resp.starttime, "%Y-%m-%d %H:%M:%S")
            $lib.print("up {uptime} (since {since})", uptime=$uptime, since=$starttime)
        ''',
    },
)

class DmonManager(s_base.Base):
    '''
    Manager for StormDmon objects.
    '''
    async def __anit__(self, core):
        await s_base.Base.__anit__(self)
        self.core = core
        self.dmons = {}
        self.enabled = False

        self.onfini(self._finiAllDmons)

    async def _finiAllDmons(self):
        await asyncio.gather(*[dmon.fini() for dmon in self.dmons.values()])

    async def _stopAllDmons(self):
        futs = [dmon.stop() for dmon in self.dmons.values()]
        if not futs:
            return
        logger.debug(f'Stopping [{len(futs)}] Dmons')
        await asyncio.gather(*futs)
        logger.debug('Stopped Dmons')

    async def addDmon(self, iden, ddef):
        dmon = await StormDmon.anit(self.core, iden, ddef)
        self.dmons[iden] = dmon
        # TODO Remove default=True when dmon enabled CRUD is implemented
        if self.enabled and ddef.get('enabled', True):
            await dmon.run()
        return dmon

    def getDmonRunlog(self, iden):
        dmon = self.dmons.get(iden)
        if dmon is not None:
            return dmon._getRunLog()
        return ()

    def getDmon(self, iden):
        return self.dmons.get(iden)

    def getDmonDef(self, iden):
        dmon = self.dmons.get(iden)
        if dmon:
            return dmon.pack()

    def getDmonDefs(self):
        return list(d.pack() for d in self.dmons.values())

    async def popDmon(self, iden):
        '''Remove the dmon and fini it if its exists.'''
        dmon = self.dmons.pop(iden, None)
        if dmon:
            await dmon.fini()

    async def start(self):
        '''
        Start all the dmons.
        '''
        if self.enabled:
            return
        dmons = list(self.dmons.values())
        if not dmons:
            self.enabled = True
            return
        logger.debug('Starting Dmons')
        for dmon in dmons:
            await dmon.run()
        self.enabled = True
        logger.debug('Started Dmons')

    async def stop(self):
        '''
        Stop all the dmons.
        '''
        if not self.enabled:
            return
        await self._stopAllDmons()
        self.enabled = False

class StormDmon(s_base.Base):
    '''
    A background storm runtime which is restarted by the cortex.
    '''
    async def __anit__(self, core, iden, ddef):

        await s_base.Base.__anit__(self)

        self.core = core
        self.iden = iden
        self.ddef = ddef

        self.task = None
        self.enabled = ddef.get('enabled')
        self.user = core.auth.user(ddef.get('user'))

        self.count = 0
        self.status = 'initialized'
        self.err_evnt = asyncio.Event()
        self.runlog = collections.deque((), 2000)

        self.onfini(self.stop)

    async def stop(self):
        logger.debug(f'Stopping Dmon {self.iden}', extra={'synapse': {'iden': self.iden}})
        if self.task is not None:
            self.task.cancel()
        self.task = None
        logger.debug(f'Stopped Dmon {self.iden}', extra={'synapse': {'iden': self.iden}})

    async def run(self):
        if self.task:  # pragma: no cover
            raise s_exc.SynErr(mesg=f'Dmon - {self.iden} - has a current task and cannot start a new one.',
                               iden=self.iden)
        self.task = self.schedCoro(self.dmonloop())

    async def bump(self):
        await self.stop()
        await self.run()

    def pack(self):
        retn = dict(self.ddef)
        retn['count'] = self.count
        retn['status'] = self.status
        retn['err'] = self.err_evnt.is_set()
        return retn

    def _runLogAdd(self, mesg):
        self.runlog.append((s_common.now(), mesg))

    def _getRunLog(self):
        return list(self.runlog)

    async def dmonloop(self):

        logger.debug(f'Starting Dmon {self.iden}', extra={'synapse': {'iden': self.iden}})

        s_scope.set('user', self.user)
        s_scope.set('storm:dmon', self.iden)

        text = self.ddef.get('storm')
        opts = self.ddef.get('stormopts', {})
        vars = opts.setdefault('vars', {})
        vars.setdefault('auto', {'iden': self.iden, 'type': 'dmon'})

        viewiden = opts.get('view')

        info = {'iden': self.iden, 'name': self.ddef.get('name', 'storm dmon'), 'view': viewiden}
        await self.core.boss.promote('storm:dmon', user=self.user, info=info)

        def dmonPrint(evnt):
            self._runLogAdd(evnt)
            mesg = evnt[1].get('mesg', '')
            logger.info(f'Dmon - {self.iden} - {mesg}', extra={'synapse': {'iden': self.iden}})

        def dmonWarn(evnt):
            self._runLogAdd(evnt)
            mesg = evnt[1].get('mesg', '')
            logger.warning(f'Dmon - {self.iden} - {mesg}', extra={'synapse': {'iden': self.iden}})

        while not self.isfini:

            if self.user.info.get('locked'):
                self.status = 'fatal error: user locked'
                logger.warning(f'Dmon user is locked. Stopping Dmon {self.iden}.',
                               extra={'synapse': {'iden': self.iden}})
                return

            view = self.core.getView(viewiden, user=self.user)
            if view is None:
                self.status = 'fatal error: invalid view'
                logger.warning(f'Dmon View is invalid. Stopping Dmon {self.iden}.',
                               extra={'synapse': {'iden': self.iden}})
                return

            try:

                self.status = 'running'
                async with await self.core.snap(user=self.user, view=view) as snap:
                    snap.on('warn', dmonWarn)
                    snap.on('print', dmonPrint)
                    self.err_evnt.clear()

                    async for nodepath in snap.storm(text, opts=opts, user=self.user):
                        # all storm tasks yield often to prevent latency
                        self.count += 1
                        await asyncio.sleep(0)

                    logger.warning(f'Dmon query exited: {self.iden}', extra={'synapse': {'iden': self.iden}})

                    self.status = 'sleeping'

            except s_stormctrl.StormExit:
                self.status = 'sleeping'

            except asyncio.CancelledError:
                self.status = 'stopped'
                raise

            except Exception as e:
                self._runLogAdd(('err', s_common.excinfo(e)))
                logger.exception(f'Dmon error ({self.iden})', extra={'synapse': {'iden': self.iden}})
                self.status = f'error: {e}'
                self.err_evnt.set()

            # bottom of the loop... wait it out
            await self.waitfini(timeout=1)

class Runtime(s_base.Base):
    '''
    A Runtime represents the instance of a running query.

    The runtime should maintain a firm API boundary using the snap.
    Parallel query execution requires that the snap be treated as an
    opaque object which is called through, but not dereferenced.

    '''

    _admin_reason = s_hiveauth._allowedReason(True, isadmin=True)
    async def __anit__(self, query, snap, opts=None, user=None, root=None):

        await s_base.Base.__anit__(self)

        if opts is None:
            opts = {}

        self.vars = {}
        self.ctors = {
            'lib': s_stormtypes.LibBase,
        }

        self.opts = opts
        self.snap = snap
        self.user = user
        self.debug = opts.get('debug', False)
        self.asroot = False

        self.root = root
        self.funcscope = False

        self.query = query

        self.spawn_log_conf = await self.snap.core._getSpawnLogConf()

        self.readonly = opts.get('readonly', False)  # EXPERIMENTAL: Make it safe to run untrusted queries
        self.model = snap.core.getDataModel()

        self.task = asyncio.current_task()
        self.emitq = None

        self.inputs = []    # [synapse.lib.node.Node(), ...]

        self.iden = s_common.guid()

        varz = self.opts.get('vars')
        if varz is not None:
            for valu in varz.values():
                if isinstance(valu, s_base.Base):
                    valu.incref()
            self.vars.update(varz)

        # declare path builtins as non-runtsafe
        self.runtvars = {
            'node': False,
            'path': False,
        }

        # inherit runtsafe vars from our root
        if self.root is not None:
            self.runtvars.update(root.runtvars)
            self.runtvars.update({k: True for k in self.root.getScopeVars().keys()})

        # all vars/ctors are de-facto runtsafe
        self.runtvars.update({k: True for k in self.vars.keys()})
        self.runtvars.update({k: True for k in self.ctors.keys()})

        self.proxies = {}

        self._loadRuntVars(query)
        self.onfini(self._onRuntFini)

    def getScopeVars(self):
        '''
        Return a dict of all the vars within this and all parent scopes.
        '''
        varz = {}
        if self.root:
            varz.update(self.root.getScopeVars())

        varz.update(self.vars)
        return varz

    async def emitter(self):

        self.emitq = asyncio.Queue(maxsize=1)
        async def fill():
            try:
                async for item in self.execute():
                    await asyncio.sleep(0)
                await self.emitq.put((False, None))

            except asyncio.CancelledError: # pragma: no cover
                raise

            except s_stormctrl.StormStop:
                await self.emitq.put((False, None))

            except Exception as e:
                await self.emitq.put((False, e))

        self.schedCoro(fill())

        async def genr():

            async with self:
                while not self.isfini:
                    ok, item = await self.emitq.get()
                    if ok:
                        yield item
                        self.emitevt.set()
                        continue

                    if not ok and item is None:
                        return

                    raise item

        self.emitevt = asyncio.Event()
        return genr()

    async def emit(self, item):
        if self.emitq is None:
            mesg = 'Cannot emit from outside of an emitter function'
            raise s_exc.StormRuntimeError(mesg=mesg)

        self.emitevt.clear()
        await self.emitq.put((True, item))
        await self.emitevt.wait()

    async def _onRuntFini(self):
        # fini() any Base objects constructed by this runtime
        for valu in list(self.vars.values()):
            if isinstance(valu, s_base.Base):
                await valu.fini()

    async def reqGateKeys(self, gatekeys):
        if self.asroot:
            return
        await self.snap.core.reqGateKeys(gatekeys)

    async def reqUserCanReadLayer(self, layriden):

        if self.asroot:
            return

        for view in self.snap.core.viewsbylayer.get(layriden, ()):
            if self.user.allowed(('view', 'read'), gateiden=view.iden):
                return

        # check the old way too...
        if self.user.allowed(('layer', 'read'), gateiden=layriden):
            return

        mesg = f'User ({self.user.name}) can not read layer.'
        raise s_exc.AuthDeny(mesg=mesg, user=self.user.iden, username=self.user.name)

    async def dyncall(self, iden, todo, gatekeys=()):
        # bypass all perms checks if we are running asroot
        if self.asroot:
            gatekeys = ()
        return await self.snap.core.dyncall(iden, todo, gatekeys=gatekeys)

    async def dyniter(self, iden, todo, gatekeys=()):
        # bypass all perms checks if we are running asroot
        if self.asroot:
            gatekeys = ()
        async for item in self.snap.core.dyniter(iden, todo, gatekeys=gatekeys):
            yield item

    async def getStormQuery(self, text):
        return await self.snap.core.getStormQuery(text)

    async def coreDynCall(self, todo, perm=None):
        gatekeys = ()
        if perm is not None:
            gatekeys = ((self.user.iden, perm, None),)
        # bypass all perms checks if we are running asroot
        if self.asroot:
            gatekeys = ()
        return await self.snap.core.dyncall('cortex', todo, gatekeys=gatekeys)

    async def getTeleProxy(self, url, **opts):

        flat = tuple(sorted(opts.items()))
        prox = self.proxies.get((url, flat))
        if prox is not None:
            return prox

        prox = await s_telepath.openurl(url, **opts)

        self.proxies[(url, flat)] = prox
        self.snap.onfini(prox.fini)

        return prox

    def isRuntVar(self, name):
        return bool(self.runtvars.get(name))

    async def printf(self, mesg):
        return await self.snap.printf(mesg)

    async def warn(self, mesg, **info):
        return await self.snap.warn(mesg, **info)

    async def warnonce(self, mesg, **info):
        return await self.snap.warnonce(mesg, **info)

    def tick(self):
        pass

    def cancel(self):
        self.task.cancel()

    def initPath(self, node):
        return s_node.Path(dict(self.vars), [node])

    def getOpt(self, name, defval=None):
        return self.opts.get(name, defval)

    def setOpt(self, name, valu):
        self.opts[name] = valu

    def getVar(self, name, defv=None):

        item = self.vars.get(name, s_common.novalu)
        if item is not s_common.novalu:
            return item

        ctor = self.ctors.get(name)
        if ctor is not None:
            item = ctor(self)
            self.vars[name] = item
            return item

        if self.root is not None:
            valu = self.root.getVar(name, defv=s_common.novalu)
            if valu is not s_common.novalu:
                return valu

        return defv

    def _isRootScope(self, name):
        if self.root is None:
            return False
        if not self.funcscope:
            return True
        if name in self.root.vars:
            return True
        return self.root._isRootScope(name)

    async def _setVar(self, name, valu):

        oldv = self.vars.get(name, s_common.novalu)
        if oldv is valu:
            return

        if isinstance(oldv, s_base.Base):
            await oldv.fini()

        if isinstance(valu, s_base.Base):
            valu.incref()

        self.vars[name] = valu

    async def setVar(self, name, valu):

        if name in self.ctors or name in self.vars:
            await self._setVar(name, valu)
            return

        if self._isRootScope(name):
            return await self.root.setVar(name, valu)

        await self._setVar(name, valu)
        return

    async def popVar(self, name):

        if self._isRootScope(name):
            return self.root.popVar(name)

        oldv = self.vars.pop(name, s_common.novalu)
        if isinstance(oldv, s_base.Base):
            await oldv.fini()

        return oldv

    def addInput(self, node):
        '''
        Add a Node() object as input to the query runtime.
        '''
        self.inputs.append(node)

    async def getInput(self):

        for node in self.inputs:
            yield node, self.initPath(node)

        for ndef in self.opts.get('ndefs', ()):

            node = await self.snap.getNodeByNdef(ndef)
            if node is not None:
                yield node, self.initPath(node)

        for iden in self.opts.get('idens', ()):

            buid = s_common.uhex(iden)
            if len(buid) != 32:
                raise s_exc.NoSuchIden(mesg='Iden must be 32 bytes', iden=iden)

            node = await self.snap.getNodeByBuid(buid)
            if node is not None:
                yield node, self.initPath(node)

    def layerConfirm(self, perms):
        if self.asroot:
            return
        iden = self.snap.wlyr.iden
        return self.user.confirm(perms, gateiden=iden)

    def isAdmin(self, gateiden=None):
        if self.asroot:
            return True
        return self.user.isAdmin(gateiden=gateiden)

    def reqAdmin(self, gateiden=None, mesg=None):
        if not self.asroot:
            self.user.reqAdmin(gateiden=gateiden, mesg=mesg)

    def confirm(self, perms, gateiden=None, default=None):
        '''
        Raise AuthDeny if the user doesn't have the permission.

        Notes:
            An elevated runtime with asroot=True will always return True.

        Args:
            perms (tuple): The permission tuple.
            gateiden (str): The gateiden.
            default (bool): The default value.

        Returns:
            True: If the permission is allowed.

        Raises:
            AuthDeny: If the user does not have the permission.
        '''
        if self.asroot:
            return

        if default is None:
            default = False

            permdef = self.snap.core.getPermDef(perms)
            if permdef:
                default = permdef.get('default', False)

        return self.user.confirm(perms, gateiden=gateiden, default=default)

    def allowed(self, perms, gateiden=None, default=None):
        if self.asroot:
            return True

        if default is None:
            default = False

            permdef = self.snap.core.getPermDef(perms)
            if permdef:
                default = permdef.get('default', False)

        return self.user.allowed(perms, gateiden=gateiden, default=default)

    def allowedReason(self, perms, gateiden=None, default=None):
        '''
        Similar to allowed, but always prefer the default value specified by the caller.
        Default values are still pulled from permdefs if there is a match there; but still prefer caller default.
        This results in a ternary response that can be used to know if a rule had a positive/negative or no match.
        The matching reason metadata is also returned.
        '''
        if self.asroot:
            return self._admin_reason

        if default is None:
            permdef = self.snap.core.getPermDef(perms)
            if permdef:
                default = permdef.get('default', default)

        return self.user.getAllowedReason(perms, gateiden=gateiden, default=default)

    def confirmPropSet(self, prop, layriden=None):

        if layriden is None:
            layriden = self.snap.wlyr.iden

        meta0 = self.allowedReason(prop.setperms[0], gateiden=layriden)

        if meta0.isadmin:
            return

        allowed0 = meta0.value

        meta1 = self.allowedReason(prop.setperms[1], gateiden=layriden)
        allowed1 = meta1.value

        if allowed0:
            if allowed1:
                return
            elif allowed1 is False:
                # This is a allow-with-precedence case.
                # Inspect meta to determine if the rule a0 is more specific than rule a1
                if len(meta0.rule) >= len(meta1.rule):
                    return
                self.user.raisePermDeny(prop.setperms[0], gateiden=layriden)
            return

        if allowed1:
            if allowed0 is None:
                return
            # allowed0 here is False. This is a deny-with-precedence case.
            # Inspect meta to determine if the rule a1 is more specific than rule a0
            if len(meta1.rule) > len(meta0.rule):
                return

        self.user.raisePermDeny(prop.setperms[0], gateiden=layriden)

    def confirmPropDel(self, prop, layriden=None):

        if layriden is None:
            layriden = self.snap.wlyr.iden

        meta0 = self.allowedReason(prop.delperms[0], gateiden=layriden)

        if meta0.isadmin:
            return

        allowed0 = meta0.value
        meta1 = self.allowedReason(prop.delperms[1], gateiden=layriden)
        allowed1 = meta1.value

        if allowed0:
            if allowed1:
                return
            elif allowed1 is False:
                # This is a allow-with-precedence case.
                # Inspect meta to determine if the rule a0 is more specific than rule a1
                if len(meta0.rule) >= len(meta1.rule):
                    return
                self.user.raisePermDeny(prop.delperms[0], gateiden=layriden)
            return

        if allowed1:
            if allowed0 is None:
                return
            # allowed0 here is False. This is a deny-with-precedence case.
            # Inspect meta to determine if the rule a1 is more specific than rule a0
            if len(meta1.rule) > len(meta0.rule):
                return

        self.user.raisePermDeny(prop.delperms[0], gateiden=layriden)

    def confirmEasyPerm(self, item, perm, mesg=None):
        if not self.asroot:
            self.snap.core._reqEasyPerm(item, self.user, perm, mesg=mesg)

    def allowedEasyPerm(self, item, perm):
        if self.asroot:
            return True
        return self.snap.core._hasEasyPerm(item, self.user, perm)

    def _loadRuntVars(self, query):
        # do a quick pass to determine which vars are per-node.
        for oper in query.kids:
            for name, isrunt in oper.getRuntVars(self):
                # once runtsafe, always runtsafe
                if self.runtvars.get(name):
                    continue
                self.runtvars[name] = isrunt

    def setGraph(self, gdef):
        if self.root is not None:
            self.root.setGraph(gdef)
        else:
            self.opts['graph'] = gdef

    def getGraph(self):
        if self.root is not None:
            return self.root.getGraph()
        return self.opts.get('graph')

    async def execute(self, genr=None):
        try:
            with s_provenance.claim('storm', q=self.query.text, user=self.user.iden):

                async with contextlib.aclosing(self.query.iterNodePaths(self, genr=genr)) as nodegenr:
                    nodegenr, empty = await s_ast.pullone(nodegenr)

                    if empty:
                        return

                    rules = self.opts.get('graph')
                    if rules not in (False, None):
                        if rules is True:
                            rules = {'degrees': None, 'refs': True}
                        elif isinstance(rules, str):
                            rules = await self.snap.core.getStormGraph(rules)

                        subgraph = s_ast.SubGraph(rules)
                        nodegenr = subgraph.run(self, nodegenr)

                    async for item in nodegenr:
                        self.tick()
                        yield item

        except RecursionError:
            mesg = 'Maximum Storm pipeline depth exceeded.'
            raise s_exc.RecursionLimitHit(mesg=mesg, query=self.query.text) from None

    async def _snapFromOpts(self, opts):

        snap = self.snap

        if opts is not None:

            viewiden = opts.get('view')
            if viewiden is not None:

                view = snap.core.views.get(viewiden)
                if view is None:
                    raise s_exc.NoSuchView(mesg=f'No such view iden={viewiden}', iden=viewiden)

                self.user.confirm(('view', 'read'), gateiden=viewiden)
                snap = await view.snap(self.user)

        return snap

    @contextlib.asynccontextmanager
    async def getSubRuntime(self, query, opts=None):
        '''
        Yield a runtime with shared scope that will populate changes upward.
        '''
        async with await self.initSubRuntime(query, opts=opts) as runt:
            yield runt

    async def initSubRuntime(self, query, opts=None):
        '''
        Construct and return sub-runtime with a shared scope.
        ( caller must fini )
        '''
        snap = await self._snapFromOpts(opts)

        runt = await Runtime.anit(query, snap, user=self.user, opts=opts, root=self)
        if self.debug:
            runt.debug = True
        runt.asroot = self.asroot
        runt.readonly = self.readonly

        return runt

    @contextlib.asynccontextmanager
    async def getCmdRuntime(self, query, opts=None):
        '''
        Yield a runtime with proper scoping for use in executing a pure storm command.
        '''
        async with await Runtime.anit(query, self.snap, user=self.user, opts=opts) as runt:
            if self.debug:
                runt.debug = True
            runt.asroot = self.asroot
            runt.readonly = self.readonly
            yield runt

    async def getModRuntime(self, query, opts=None):
        '''
        Construct a non-context managed runtime for use in module imports.
        '''
        runt = await Runtime.anit(query, self.snap, user=self.user, opts=opts)
        if self.debug:
            runt.debug = True
        runt.asroot = self.asroot
        runt.readonly = self.readonly
        return runt

    async def storm(self, text, opts=None, genr=None):
        '''
        Execute a storm runtime which inherits from this storm runtime.
        '''
        if opts is None:
            opts = {}
        query = await self.snap.core.getStormQuery(text)
        async with self.getSubRuntime(query, opts=opts) as runt:
            async for item in runt.execute(genr=genr):
                await asyncio.sleep(0)
                yield item

    async def getOneNode(self, propname, valu, filt=None, cmpr='='):
        '''
        Return exactly 1 node by <prop> <cmpr> <valu>
        '''
        opts = {'vars': {'propname': propname, 'valu': valu}}

        nodes = []
        try:

            async for node in self.snap.nodesByPropValu(propname, cmpr, valu):

                await asyncio.sleep(0)

                if filt is not None and not await filt(node):
                    continue

                if len(nodes) == 1:
                    mesg = 'Ambiguous value for single node lookup: {propname}^={valu}'
                    raise s_exc.StormRuntimeError(mesg=mesg)

                nodes.append(node)

            if len(nodes) == 1:
                return nodes[0]

        except s_exc.BadTypeValu:
            return None

class Parser:

    def __init__(self, prog=None, descr=None, root=None):

        if root is None:
            root = self

        self.prog = prog
        self.descr = descr

        self.exc = None

        self.root = root
        self.exited = False
        self.mesgs = []

        self.optargs = {}
        self.posargs = []
        self.allargs = []

        self.inputs = None

        self.reqopts = []

        self.add_argument('--help', '-h', action='store_true', default=False, help='Display the command usage.')

    def set_inputs(self, idefs):
        self.inputs = list(idefs)

    def add_argument(self, *names, **opts):

        assert len(names)

        argtype = opts.get('type')
        if argtype is not None and argtype not in s_datamodel.Model().types:
            mesg = f'Argument type "{argtype}" is not a valid model type name'
            raise s_exc.BadArg(mesg=mesg, argtype=str(argtype))

        choices = opts.get('choices')
        if choices is not None and opts.get('action') in ('store_true', 'store_false'):
            mesg = f'Argument choices are not supported when action is store_true or store_false'
            raise s_exc.BadArg(mesg=mesg, argtype=str(argtype))

        dest = self._get_dest(names)
        opts.setdefault('dest', dest)
        self.allargs.append((names, opts))

        if opts.get('required'):
            self.reqopts.append((names, opts))

        for name in names:
            self._add_arg(name, opts)

    def _get_dest(self, names):
        names = [n.strip('-').replace('-', '_') for n in names]
        names = list(sorted(names, key=lambda x: len(x)))
        return names[-1]

    def _printf(self, *msgs):
        self.mesgs.extend(msgs)

    def _add_arg(self, name, opts):

        if name.startswith('-'):
            self.optargs[name] = opts
            return

        self.posargs.append((name, opts))

    def _is_opt(self, valu):
        if not isinstance(valu, str):
            return False
        return self.optargs.get(valu) is not None

    def parse_args(self, argv):

        posargs = []
        todo = collections.deque(argv)

        opts = {}

        while todo:

            item = todo.popleft()

            # non-string args must be positional or nargs to an optarg
            if not isinstance(item, str):
                posargs.append(item)
                continue

            argdef = self.optargs.get(item)
            if argdef is None:
                posargs.append(item)
                continue

            dest = argdef.get('dest')

            oact = argdef.get('action', 'store')
            if oact == 'store_true':
                opts[dest] = True
                continue

            if oact == 'store_false':
                opts[dest] = False
                continue

            if oact == 'append':

                vals = opts.get(dest)
                if vals is None:
                    vals = opts[dest] = []

                fakeopts = {}
                if not self._get_store(item, argdef, todo, fakeopts):
                    return

                vals.append(fakeopts.get(dest))
                continue

            assert oact == 'store'
            if not self._get_store(item, argdef, todo, opts):
                return

        # check for help before processing other args
        if opts.pop('help', None):
            mesg = None
            if opts or posargs:
                mesg = f'Extra arguments and flags are not supported with the help flag: {self.prog} {" ".join(argv)}'
            self.help(mesg)
            return

        # process positional arguments
        todo = collections.deque(posargs)

        for name, argdef in self.posargs:
            if not self._get_store(name, argdef, todo, opts):
                return

        if todo:
            delta = len(posargs) - len(todo)
            mesg = f'Expected {delta} positional arguments. Got {len(posargs)}: {posargs!r}'
            self.help(mesg)
            return

        for _, argdef in self.allargs:
            if 'default' in argdef:
                opts.setdefault(argdef['dest'], argdef['default'])

        for names, argdef in self.reqopts:
            dest = argdef.get('dest')
            if dest not in opts:
                namestr = ','.join(names)
                mesg = f'Missing a required option: {namestr}'
                self.help(mesg)
                return

        retn = argparse.Namespace()

        [setattr(retn, name, valu) for (name, valu) in opts.items()]

        return retn

    def _get_store(self, name, argdef, todo, opts):

        dest = argdef.get('dest')
        nargs = argdef.get('nargs')
        argtype = argdef.get('type')
        choices = argdef.get('choices')

        vals = []
        if nargs is None:

            if not todo or self._is_opt(todo[0]):
                if name.startswith('-'):
                    mesg = f'An argument is required for {name}.'
                else:
                    mesg = f'The argument <{name}> is required.'
                return self.help(mesg)

            valu = todo.popleft()
            if argtype is not None:
                try:
                    valu = s_datamodel.Model().type(argtype).norm(valu)[0]
                except Exception:
                    mesg = f'Invalid value for type ({argtype}): {valu}'
                    return self.help(mesg=mesg)

            if choices is not None and valu not in choices:
                marg = name if name.startswith('-') else f'<{name}>'
                cstr = ', '.join(str(c) for c in choices)
                mesg = f'Invalid choice for argument {marg} (choose from: {cstr}): {valu}'
                return self.help(mesg=mesg)

            opts[dest] = valu
            return True

        if nargs == '?':

            opts.setdefault(dest, argdef.get('default'))

            if todo and not self._is_opt(todo[0]):

                valu = todo.popleft()
                if argtype is not None:
                    try:
                        valu = s_datamodel.Model().type(argtype).norm(valu)[0]
                    except Exception:
                        mesg = f'Invalid value for type ({argtype}): {valu}'
                        return self.help(mesg=mesg)

                if choices is not None and valu not in choices:
                    marg = name if name.startswith('-') else f'<{name}>'
                    cstr = ', '.join(str(c) for c in choices)
                    mesg = f'Invalid choice for argument {marg} (choose from: {cstr}): {valu}'
                    return self.help(mesg=mesg)

                opts[dest] = valu

            return True

        if nargs in ('*', '+'):

            while todo and not self._is_opt(todo[0]):

                valu = todo.popleft()

                if argtype is not None:
                    try:
                        valu = s_datamodel.Model().type(argtype).norm(valu)[0]
                    except Exception:
                        mesg = f'Invalid value for type ({argtype}): {valu}'
                        return self.help(mesg=mesg)

                if choices is not None and valu not in choices:
                    marg = name if name.startswith('-') else f'<{name}>'
                    cstr = ', '.join(str(c) for c in choices)
                    mesg = f'Invalid choice for argument {marg} (choose from: {cstr}): {valu}'
                    return self.help(mesg=mesg)

                vals.append(valu)

            if nargs == '+' and len(vals) == 0:
                mesg = f'At least one argument is required for {name}.'
                return self.help(mesg)

            opts[dest] = vals
            return True

        for _ in range(nargs):

            if not todo or self._is_opt(todo[0]):
                mesg = f'{nargs} arguments are required for {name}.'
                return self.help(mesg)

            valu = todo.popleft()
            if argtype is not None:
                try:
                    valu = s_datamodel.Model().type(argtype).norm(valu)[0]
                except Exception:
                    mesg = f'Invalid value for type ({argtype}): {valu}'
                    return self.help(mesg=mesg)

            if choices is not None and valu not in choices:
                marg = name if name.startswith('-') else f'<{name}>'
                cstr = ', '.join(str(c) for c in choices)
                mesg = f'Invalid choice for argument {marg} (choose from: {cstr}): {valu}'
                return self.help(mesg=mesg)

            vals.append(valu)

        opts[dest] = vals
        return True

    def help(self, mesg=None):

        posnames = [f'<{name}>' for (name, argdef) in self.posargs]

        posargs = ' '.join(posnames)

        if self.descr is not None:
            self._printf('')
            self._printf(self.descr)
            self._printf('')

        self._printf(f'Usage: {self.prog} [options] {posargs}')

        options = [x for x in self.allargs if x[0][0].startswith('-')]

        self._printf('')
        self._printf('Options:')
        self._printf('')

        for names, argdef in options:
            self._print_optarg(names, argdef)

        if self.posargs:

            self._printf('')
            self._printf('Arguments:')
            self._printf('')

            for name, argdef in self.posargs:
                self._print_posarg(name, argdef)

        if self.inputs:
            self._printf('')
            self._printf('Inputs:')
            self._printf('')
            formsize = max([len(idef['form']) for idef in self.inputs])
            for idef in self.inputs:
                form = idef.get('form').ljust(formsize)
                text = f'    {form}'
                desc = idef.get('help')
                if desc:
                    text += f' - {desc}'
                self._printf(text)

        if mesg is not None:
            self.exc = s_exc.BadArg(mesg=mesg)

        self.exited = True
        return False

    def _print_optarg(self, names, argdef):

        dest = self._get_dest_str(argdef)
        oact = argdef.get('action', 'store')

        if oact in ('store_true', 'store_false'):
            base = f'  {names[0]}'.ljust(30)
        else:
            base = f'  {names[0]} {dest}'.ljust(30)

        defval = argdef.get('default', s_common.novalu)
        choices = argdef.get('choices')
        helpstr = argdef.get('help', 'No help available.')

        if defval is not s_common.novalu and oact not in ('store_true', 'store_false'):
            if isinstance(defval, (tuple, list, dict)):
                defval = pprint.pformat(defval, indent=34, width=100)
                if '\n' in defval:
                    defval = '\n' + defval

            if choices is None:
                helpstr = f'{helpstr} (default: {defval})'
            else:
                cstr = ', '.join(str(c) for c in choices)
                helpstr = f'{helpstr} (default: {defval}, choices: {cstr})'

        elif choices is not None:
            cstr = ', '.join(str(c) for c in choices)
            helpstr = f'{helpstr} (choices: {cstr})'

        self._printf(f'{base}: {helpstr}')

    def _print_posarg(self, name, argdef):
        dest = self._get_dest_str(argdef)
        helpstr = argdef.get('help', 'No help available')

        choices = argdef.get('choices')
        if choices is not None:
            cstr = ', '.join(str(c) for c in choices)
            helpstr = f'{helpstr} (choices: {cstr})'

        base = f'  {dest}'.ljust(30)
        self._printf(f'{base}: {helpstr}')

    def _get_dest_str(self, argdef):

        dest = argdef.get('dest')
        nargs = argdef.get('nargs')

        if nargs == '*':
            return f'[<{dest}> ...]'

        if nargs == '+':
            return f'<{dest}> [<{dest}> ...]'

        if nargs == '?':
            return f'[{dest}]'

        return f'<{dest}>'

class Cmd:
    '''
    A one line description of the command.

    Command usage details and long form description.

    Example:

        cmd --help

    Notes:
        Python Cmd implementers may override the ``forms`` attribute with a dictionary to provide information
        about Synapse forms which are possible input and output nodes that a Cmd may recognize. A list of
        (key, form) tuples may also be added to provide information about forms which may have additional
        nodedata added to them by the Cmd.

        Example:

            ::

                {
                    'input': (
                        'inet:ipv4',
                        'tel:mob:telem',
                    ),
                    'output': (
                        'geo:place',
                    ),
                    'nodedata': (
                        ('foodata', 'inet:http:request'),
                        ('bardata', 'inet:ipv4'),
                    ),
                }

    '''
    name = 'cmd'
    pkgname = ''
    svciden = ''
    asroot = False
    readonly = False
    forms = {}  # type: ignore

    def __init__(self, runt, runtsafe):

        self.opts = None
        self.argv = None

        self.runt = runt
        self.runtsafe = runtsafe

        self.pars = self.getArgParser()
        self.pars.printf = runt.snap.printf

    def isReadOnly(self):
        return self.readonly

    @classmethod
    def getCmdBrief(cls):
        return cls.__doc__.strip().split('\n')[0]

    def getName(self):
        return self.name

    def getDescr(self):
        return self.__class__.__doc__

    def getArgParser(self):
        return Parser(prog=self.getName(), descr=self.getDescr())

    async def setArgv(self, argv):

        self.argv = argv

        try:
            self.opts = self.pars.parse_args(self.argv)
        except s_exc.BadSyntax:  # pragma: no cover
            pass

        for line in self.pars.mesgs:
            await self.runt.snap.printf(line)

        if self.pars.exc is not None:
            raise self.pars.exc

        return not self.pars.exited

    async def execStormCmd(self, runt, genr):  # pragma: no cover
        ''' Abstract base method '''
        raise s_exc.NoSuchImpl('Subclass must implement execStormCmd')
        for item in genr:
            yield item

    @classmethod
    def getRuntPode(cls):
        ndef = ('syn:cmd', cls.name)
        buid = s_common.buid(ndef)

        props = {
            'doc': cls.getCmdBrief()
        }

        inpt = cls.forms.get('input')
        outp = cls.forms.get('output')
        nodedata = cls.forms.get('nodedata')

        if inpt:
            props['input'] = tuple(inpt)

        if outp:
            props['output'] = tuple(outp)

        if nodedata:
            props['nodedata'] = tuple(nodedata)

        if cls.svciden:
            props['svciden'] = cls.svciden

        if cls.pkgname:
            props['package'] = cls.pkgname

        return (ndef, {
            'iden': s_common.ehex(s_common.buid(ndef)),
            'props': props,
        })

class PureCmd(Cmd):

    # pure commands are all "readonly" safe because their perms are enforced
    # by the underlying runtime executing storm operations that are readonly
    # or not
    readonly = True

    def __init__(self, cdef, runt, runtsafe):
        self.cdef = cdef
        Cmd.__init__(self, runt, runtsafe)
        self.asroot = cdef.get('asroot', False)

    def getDescr(self):
        return self.cdef.get('descr', 'no documentation provided')

    def getName(self):
        return self.cdef.get('name')

    def getArgParser(self):

        pars = Cmd.getArgParser(self)
        for name, opts in self.cdef.get('cmdargs', ()):
            pars.add_argument(name, **opts)

        inputs = self.cdef.get('cmdinputs')
        if inputs:
            pars.set_inputs(inputs)

        return pars

    async def execStormCmd(self, runt, genr):

        name = self.getName()
        perm = ('storm', 'asroot', 'cmd') + tuple(name.split('.'))

        asroot = runt.allowed(perm)
        if self.asroot and not asroot:
            mesg = f'Command ({name}) elevates privileges.  You need perm: storm.asroot.cmd.{name}'
            raise s_exc.AuthDeny(mesg=mesg, user=runt.user.iden, username=runt.user.name)

        # if a command requires perms, check em!
        # ( used to create more intuitive perm boundaries )
        perms = self.cdef.get('perms')
        if perms is not None:
            allowed = False
            for perm in perms:
                if runt.allowed(perm):
                    allowed = True
                    break

            if not allowed:
                permtext = ' or '.join(('.'.join(p) for p in perms))
                mesg = f'Command ({name}) requires permission: {permtext}'
                raise s_exc.AuthDeny(mesg=mesg, user=runt.user.iden, username=runt.user.name)

        text = self.cdef.get('storm')
        query = await runt.snap.core.getStormQuery(text)

        cmdopts = s_stormtypes.CmdOpts(self)

        opts = {
            'vars': {
                'cmdopts': cmdopts,
                'cmdconf': self.cdef.get('cmdconf', {}),
            }
        }

        if self.runtsafe:
            data = {'pathvars': {}}
            async def genx():
                async for xnode, xpath in genr:
                    data['pathvars'] = xpath.vars.copy()
                    xpath.initframe(initvars={'cmdopts': cmdopts})
                    yield xnode, xpath

            async with runt.getCmdRuntime(query, opts=opts) as subr:
                subr.asroot = asroot
                async for node, path in subr.execute(genr=genx()):
                    path.finiframe()
                    path.vars.update(data['pathvars'])
                    yield node, path
        else:
            async with runt.getCmdRuntime(query, opts=opts) as subr:
                subr.asroot = asroot

                async for node, path in genr:
                    pathvars = path.vars.copy()
                    async def genx():
                        path.initframe(initvars={'cmdopts': cmdopts})
                        yield node, path

                    async for xnode, xpath in subr.execute(genr=genx()):
                        xpath.finiframe()
                        xpath.vars.update(pathvars)
                        yield xnode, xpath

class DivertCmd(Cmd):
    '''
    Either consume a generator or yield it's results based on a conditional.

    NOTE: This command is purpose built to facilitate the --yield convention
          common to storm commands.

    NOTE: The genr argument must not be a function that returns, else it will
          be invoked for each inbound node.

    Example:
        divert $cmdopts.yield $fooBarBaz()
    '''
    name = 'divert'

    def getArgParser(self):
        pars = Cmd.getArgParser(self)
        pars.add_argument('cond', help='The conditional value for the yield option.')
        pars.add_argument('genr', help='The generator function value that yields nodes.')
        pars.add_argument('--size', default=None, help='The max number of times to iterate the generator.')
        return pars

    async def execStormCmd(self, runt, genr):

        async def run(item):
            if not isinstance(self.opts.genr, types.AsyncGeneratorType):
                raise s_exc.BadArg(mesg='The genr argument must yield nodes')

            size = await s_stormtypes.toint(self.opts.size, noneok=True)
            doyield = await s_stormtypes.tobool(self.opts.cond)

            try:
                count = 0
                if doyield:

                    async for genritem in self.opts.genr:
                        yield genritem
                        count += 1
                        if size is not None and count >= size:
                            break
                else:

                    async for genritem in self.opts.genr:
                        await asyncio.sleep(0)
                        count += 1
                        if size is not None and count >= size:
                            break

                    if item is not None:
                        yield item

            finally:
                await self.opts.genr.aclose()

        empty = True
        async for item in genr:
            empty = False
            async for runitem in run(item):
                yield runitem

        if empty:
            async for runitem in run(None):
                yield runitem

class BatchCmd(Cmd):
    '''
    Run a query with batched sets of nodes.

    The batched query will have the set of inbound nodes available in the
    variable $nodes.

    This command also takes a conditional as an argument. If the conditional
    evaluates to true, the nodes returned by the batched query will be yielded,
    if it evaluates to false, the inbound nodes will be yielded after executing the
    batched query.

    NOTE: This command is intended to facilitate use cases such as queries to external
          APIs with aggregate node values to reduce quota consumption. As this command
          interrupts the node stream, it should be used carefully to avoid unintended
          slowdowns in the pipeline.

    Example:

        // Execute a query with batches of 5 nodes, then yield the inbound nodes
        batch $lib.false --size 5 { $lib.print($nodes) }
    '''
    name = 'batch'

    def getArgParser(self):
        pars = Cmd.getArgParser(self)
        pars.add_argument('cond', help='The conditional value for the yield option.')
        pars.add_argument('query', help='The query to execute with batched nodes.')
        pars.add_argument('--size', default=10,
                          help='The number of nodes to collect before running the batched query (max 10000).')
        return pars

    async def execStormCmd(self, runt, genr):

        if not self.runtsafe:
            mesg = 'batch arguments must be runtsafe.'
            raise s_exc.StormRuntimeError(mesg=mesg)

        size = await s_stormtypes.toint(self.opts.size)
        if size > 10000:
            mesg = f'Specified batch size ({size}) is above the maximum (10000).'
            raise s_exc.StormRuntimeError(mesg=mesg)

        query = await runt.getStormQuery(self.opts.query)
        doyield = await s_stormtypes.tobool(self.opts.cond)

        async with runt.getSubRuntime(query, opts={'vars': {'nodes': []}}) as subr:

            nodeset = []
            pathset = []

            async for node, path in genr:

                nodeset.append(node)
                pathset.append(path)

                if len(nodeset) >= size:
                    await subr.setVar('nodes', nodeset)
                    subp = None
                    async for subp in subr.execute():
                        await asyncio.sleep(0)
                        if doyield:
                            yield subp

                    if not doyield:
                        for item in zip(nodeset, pathset):
                            await asyncio.sleep(0)
                            if subp is not None:
                                item[1].vars.update(subp[1].vars)
                            yield item

                    nodeset.clear()
                    pathset.clear()

            if len(nodeset) > 0:
                await subr.setVar('nodes', nodeset)
                subp = None
                async for subp in subr.execute():
                    await asyncio.sleep(0)
                    if doyield:
                        yield subp

                if not doyield:
                    for item in zip(nodeset, pathset):
                        await asyncio.sleep(0)
                        if subp is not None:
                            item[1].vars.update(subp[1].vars)
                        yield item

class HelpCmd(Cmd):
    '''
    List available information about Storm and brief descriptions of different items.

    Notes:

        If an item is provided, this can be a string or a function.

    Examples:

        // Get all available commands, libraries, types, and their brief descriptions.

        help

        // Only get commands which have "model" in the name.

        help model

        // Get help about the base Storm library

        help $lib

        // Get detailed help about a specific library or library function

        help --verbose $lib.print

        // Get detailed help about a named Storm type

        help --verbose str

        // Get help about a method from a $node object

        <inbound $node> help $node.tags

    '''
    name = 'help'

    def getArgParser(self):
        pars = Cmd.getArgParser(self)
        pars.add_argument('-v', '--verbose', default=False, action='store_true',
                          help='Display detailed help when available.')
        pars.add_argument('item', nargs='?',
                          help='List information about a subset of commands or a specific item.')
        return pars

    async def execStormCmd(self, runt, genr):

        node = None
        async for node, path in genr:
            await self._runHelp(runt)
            yield node, path

        if node is None and self.runtsafe:
            await self._runHelp(runt)

    async def _runHelp(self, runt: Runtime):

        item = self.opts.item

        if item is not None and \
                not isinstance(item, (str, s_node.Node, s_node.Path, s_stormtypes.StormType)) and \
                not callable(item):
            mesg = f'Item must be a Storm type name, a Storm library, or a Storm command name to search for. Got' \
                   f' {await s_stormtypes.totype(item, basetypes=True)}'
            raise s_exc.BadArg(mesg=mesg)

        if isinstance(item, s_stormtypes.Lib):
            await self._handleLibHelp(item, runt, verbose=self.opts.verbose)
            return

        if isinstance(item, s_stormtypes.StormType):
            if item._storm_typename in s_stormtypes.registry.known_types:
                await self._handleTypeHelp(item._storm_typename, runt, verbose=self.opts.verbose)
                return
            raise s_exc.BadArg(mesg=f'Unknown storm type encountered: {s_stormtypes.totype(item, basetypes=True)}')

        if isinstance(item, s_node.Node):
            await self._handleTypeHelp('node', runt, verbose=self.opts.verbose)
            return

        if isinstance(item, s_node.Path):
            await self._handleTypeHelp('node:path', runt, verbose=self.opts.verbose)
            return

        # Handle $lib.inet.http.get / $str.split / $lib.gen.orgByName
        if callable(item):

            if hasattr(item, '__func__'):
                # https://docs.python.org/3/reference/datamodel.html#instance-methods
                await self._handleBoundMethod(item, runt, verbose=self.opts.verbose)
                return

            if hasattr(item, '_storm_runtime_lib_func'):
                await self._handleStormLibMethod(item, runt, verbose=self.opts.verbose)
                return

            styp = await s_stormtypes.totype(item, basetypes=True)
            if styp in ('telepath:proxy:method', 'telepath:proxy:genrmethod'):
                raise s_exc.BadArg(mesg='help does not support Telepath proxy methods.')

            raise s_exc.BadArg(mesg='help does not currently support runtime defined functions.')

        foundtype = False
        if item in s_stormtypes.registry.known_types:
            foundtype = True
            await self._handleTypeHelp(item, runt, verbose=self.opts.verbose)

        return await self._handleGenericCommandHelp(item, runt, foundtype=foundtype)

    async def _handleGenericCommandHelp(self, item, runt, foundtype=False):

        stormcmds = sorted(runt.snap.core.getStormCmds())

        if item:
            stormcmds = [c for c in stormcmds if item in c[0]]
            if not stormcmds:
                if not foundtype:
                    await runt.printf(f'No commands found matching "{item}"')
                    return

        stormpkgs = await runt.snap.core.getStormPkgs()

        pkgsvcs = {}
        pkgcmds = {}
        pkgmap = {}

        for pkg in stormpkgs:
            svciden = pkg.get('svciden')
            pkgname = pkg.get('name')

            for cmd in pkg.get('commands', []):
                pkgmap[cmd.get('name')] = pkgname

            ssvc = runt.snap.core.getStormSvc(svciden)
            if ssvc is not None:
                pkgsvcs[pkgname] = f'{ssvc.name} ({svciden})'

        if stormcmds:

            if foundtype:
                await runt.printf('')
                await runt.printf('*' * 80)
                await runt.printf('')

            await runt.printf('The following Storm commands are available:')

            maxlen = max(len(x[0]) for x in stormcmds)

            for name, ctor in stormcmds:
                cmdinfo = f'{name:<{maxlen}}: {ctor.getCmdBrief()}'
                pkgcmds.setdefault(pkgmap.get(name, 'synapse'), []).append(cmdinfo)

            syncmds = pkgcmds.pop('synapse', [])
            if syncmds:

                await runt.printf(f'package: synapse')

                for cmd in syncmds:
                    await runt.printf(cmd)

                await runt.printf('')

            for name, cmds in sorted(pkgcmds.items()):
                svcinfo = pkgsvcs.get(name)

                if svcinfo:
                    await runt.printf(f'service: {svcinfo}')

                await runt.printf(f'package: {name}')

                for cmd in cmds:
                    await runt.printf(cmd)

                await runt.printf('')

            await runt.printf('For detailed help on any command, use <cmd> --help')

    async def _handleLibHelp(self, lib: s_stormtypes.Lib, runt: Runtime, verbose: bool =False):

        try:
            preamble = self._getChildLibs(lib)
        except s_exc.NoSuchName as e:
            raise s_exc.BadArg(mesg='Help does not currently support imported Storm modules.') from None

        page = s_autodoc.RstHelp()

        if hasattr(lib, '_storm_lib_path'):
            libsinfo = s_stormtypes.registry.getLibDocs(lib)

            s_autodoc.runtimeDocStormTypes(page, libsinfo,
                                           islib=True,
                                           oneline=not verbose,
                                           preamble=preamble,
                                           )
        else:
            page.addLines(*preamble)

        for line in page.lines:
            await runt.printf(line)

    def _getChildLibs(self, lib: s_stormtypes.Lib):
        corelibs = self.runt.snap.core.getStormLib(lib.name)
        if corelibs is None:
            raise s_exc.NoSuchName(mesg=f'Cannot find lib name [{lib.name}]')

        data = []
        lines = []

        libbase = ('lib',) + lib.name
        q = collections.deque()
        for child, lnfo in corelibs[1].items():
            q.append(((child,), lnfo))
        while q:
            child, lnfo = q.popleft()
            path = libbase + child
            _, subs, cnfo = lnfo
            ctor = cnfo.get('ctor')
            if ctor:
                data.append((path, ctor))
            for sub, lnfo in subs.items():
                _sub = child + (sub,)
                q.append((_sub, lnfo))
        if not data:
            return lines

        data = sorted(data, key=lambda x: x[0])

        lines.append('The following libraries are available:')
        lines.append('')
        for path, ctor in data:
            name = f'${".".join(path)}'
            desc = ctor.__doc__.strip().split('\n')[0]
            lines.append(f'{name.ljust(30)}: {desc}')
        lines.append('')

        return lines

    async def _handleTypeHelp(self, styp: str, runt: Runtime, verbose: bool =False):
        typeinfo = s_stormtypes.registry.getTypeDocs(styp)
        page = s_autodoc.RstHelp()

        s_autodoc.runtimeDocStormTypes(page, typeinfo,
                                       islib=False,
                                       oneline=not verbose,
                                       )
        for line in page.lines:
            await runt.printf(line)

    async def _handleBoundMethod(self, func, runt: Runtime, verbose: bool =False):
        # Bound methods must be bound to a Lib or Prim object.
        # Determine what they are, get those docs exactly, and then render them.

        cls = func.__self__
        fname = func.__name__

        if isinstance(cls, s_stormtypes.Lib):
            libsinfo = s_stormtypes.registry.getLibDocs(cls)
            for lifo in libsinfo:
                nlocs = []
                for locl in lifo['locals']:
                    ltyp = locl.get('type')
                    if not isinstance(ltyp, dict):
                        continue
                    if ltyp.get('_funcname', '') == fname:
                        nlocs.append(locl)
                lifo['locals'] = nlocs
                if len(lifo['locals']) == 0:
                    await runt.warn(f'Unable to find doc for {func}')

            page = s_autodoc.RstHelp()

            s_autodoc.runtimeDocStormTypes(page, libsinfo,
                                           islib=True,
                                           addheader=False,
                                           oneline=not verbose,
                                           )
            for line in page.lines:
                await runt.printf(line)

        elif isinstance(cls, s_stormtypes.Prim):
            typeinfo = s_stormtypes.registry.getTypeDocs(cls._storm_typename)
            for lifo in typeinfo:
                lifo['locals'] = [loc for loc in lifo['locals'] if loc.get('type', {}).get('_funcname', '') == fname]
                if len(lifo['locals']) == 0:
                    await runt.warn(f'Unable to find doc for {func}')

            page = s_autodoc.RstHelp()

            s_autodoc.runtimeDocStormTypes(page, typeinfo,
                                           islib=False,
                                           oneline=not verbose,
                                           )
            for line in page.lines:
                await runt.printf(line)

        else:  # pragma: no cover
            raise s_exc.StormRuntimeError(mesgf=f'Unknown bound method {func}')

    async def _handleStormLibMethod(self, func, runt: Runtime, verbose: bool =False):
        # Storm library methods must be derived from a library definition.
        # Determine the parent lib and get those docs exactly, and then render them.

        cls = getattr(func, '_storm_runtime_lib', None)
        fname = getattr(func, '_storm_runtime_lib_func', None)

        if isinstance(cls, s_stormtypes.Lib):
            libsinfo = s_stormtypes.registry.getLibDocs(cls)
            for lifo in libsinfo:
                nlocs = []
                for locl in lifo['locals']:
                    if locl.get('name') == fname:
                        nlocs.append(locl)
                lifo['locals'] = nlocs
                if len(lifo['locals']) == 0:
                    await runt.warn(f'Unable to find doc for {func}')

            page = s_autodoc.RstHelp()

            s_autodoc.runtimeDocStormTypes(page, libsinfo,
                                           islib=True,
                                           addheader=False,
                                           oneline=not verbose,
                                           )
            for line in page.lines:
                await runt.printf(line)

        else:  # pragma: no cover
            raise s_exc.StormRuntimeError(mesgf=f'Unknown runtime lib method {func} {cls} {fname}')

class DiffCmd(Cmd):
    '''
    Generate a list of nodes with changes in the top layer of the current view.

    Examples:

        // Lift all nodes with any changes

        diff

        // Lift ou:org nodes that were added in the top layer.

        diff --prop ou:org

        // Lift inet:ipv4 nodes with the :asn property modified in the top layer.

        diff --prop inet:ipv4:asn

        // Lift the nodes with the tag #cno.mal.redtree added in the top layer.

        diff --tag cno.mal.redtree
    '''
    name = 'diff'
    readonly = True

    def getArgParser(self):
        pars = Cmd.getArgParser(self)
        pars.add_argument('--tag', default=None, help='Lift only nodes with the given tag in the top layer.')
        pars.add_argument('--prop', default=None, help='Lift nodes with changes to the given property the top layer.')
        return pars

    async def execStormCmd(self, runt, genr):

        if runt.snap.view.parent is None:
            mesg = 'You may only generate a diff in a forked view.'
            raise s_exc.StormRuntimeError(mesg=mesg)

        async for item in genr:
            yield item

        if self.opts.tag and self.opts.prop:
            mesg = 'You may specify --tag *or* --prop but not both.'
            raise s_exc.StormRuntimeError(mesg=mesg)

        if self.opts.tag:

            tagname = await s_stormtypes.tostr(self.opts.tag)

            layr = runt.snap.view.layers[0]
            async for _, nid, sode in layr.liftByTag(tagname):
                node = await self.runt.snap._joinStorNode(nid)
                if node is not None:
                    yield node, runt.initPath(node)

            return

        if self.opts.prop:

            propname = await s_stormtypes.tostr(self.opts.prop)

            prop = self.runt.snap.core.model.prop(propname)
            if prop is None:
                mesg = f'The property {propname} does not exist.'
                raise s_exc.NoSuchProp(mesg=mesg)

            if prop.isform:
                liftform = prop.name
                liftprop = None
            elif prop.isuniv:
                liftform = None
                liftprop = prop.name
            else:
                liftform = prop.form.name
                liftprop = prop.name

            layr = runt.snap.view.layers[0]
            async for _, nid, sode in layr.liftByProp(liftform, liftprop):
                node = await self.runt.snap._joinStorNode(nid)
                if node is not None:
                    yield node, runt.initPath(node)

            return

        async for nid, sode in runt.snap.view.layers[0].getStorNodes():
            node = await runt.snap.getNodeByNid(nid)
            if node is not None:
                yield node, runt.initPath(node)

class CopyToCmd(Cmd):
    '''
    Copy nodes from the current view into another view.

    Examples:

        // Copy all nodes tagged with #cno.mal.redtree to the target view.

        #cno.mal.redtree | copyto 33c971ac77943da91392dadd0eec0571
    '''
    name = 'copyto'

    def getArgParser(self):
        pars = Cmd.getArgParser(self)
        pars.add_argument('--no-data', default=False, action='store_true',
                          help='Do not copy node data to the destination view.')
        pars.add_argument('view', help='The destination view ID to copy the nodes to.')
        return pars

    async def execStormCmd(self, runt, genr):

        if not self.runtsafe:
            mesg = 'copyto arguments must be runtsafe.'
            raise s_exc.StormRuntimeError(mesg=mesg)

        iden = await s_stormtypes.tostr(self.opts.view)

        view = runt.snap.core.getView(iden)
        if view is None:
            raise s_exc.NoSuchView(mesg=f'No such view: {iden=}', iden=iden)

        runt.confirm(('view', 'read'), gateiden=view.iden)

        layriden = view.layers[0].iden

        async with await view.snap(user=runt.user) as snap:

            async for node, path in genr:

                runt.confirm(node.form.addperm, gateiden=layriden)
<<<<<<< HEAD
                for name in node.getPropNames():
                    runt.confirm(node.form.props[name].setperms, gateiden=layriden)
=======
                for name in node.props.keys():
                    runt.confirmPropSet(node.form.props[name], layriden=layriden)
>>>>>>> 2d53f6bb

                for tag in node.getTagNames():
                    runt.confirm(('node', 'tag', 'add', *tag.split('.')), gateiden=layriden)

                if not self.opts.no_data:
                    async for name in node.iterDataKeys():
                        runt.confirm(('node', 'data', 'set', name), gateiden=layriden)

                async with snap.getEditor() as editor:

                    proto = await editor.addNode(node.ndef[0], node.ndef[1])

                    for name, valu in node.getProps().items():

                        prop = node.form.prop(name)
                        if prop.info.get('ro'):
                            if name == '.created':
                                proto.props['.created'] = valu
                                continue

                            curv = proto.get(name)
                            if curv is not None and curv != valu:
                                valurepr = prop.type.repr(curv)
                                mesg = f'Cannot overwrite read only property with conflicting ' \
                                       f'value: {node.iden()} {prop.full} = {valurepr}'
                                await runt.snap.warn(mesg)
                                continue

                        await proto.set(name, valu)

                    for name, valu in node.getTags():
                        await proto.addTag(name, valu=valu)

                    for tagname, tagprops in node._getTagPropsDict().items():
                        for propname, valu in tagprops.items():
                            await proto.setTagProp(tagname, propname, valu)

                    if not self.opts.no_data:
                        async for name, valu in node.iterData():
                            await proto.setData(name, valu)

                    verbs = {}
                    async for verb, n2nid in node.iterEdgesN1():

                        if not verbs.get(verb):
                            runt.confirm(('node', 'edge', 'add', verb), gateiden=layriden)
                            verbs[verb] = True

                        await proto.addEdge(verb, n2nid)

                    # for the reverse edges, we'll need to make edits to the n1 node
                    async for verb, n1nid in node.iterEdgesN2():

                        if not verbs.get(verb):
                            runt.confirm(('node', 'edge', 'add', verb), gateiden=layriden)
                            verbs[verb] = True

                        n1proto = await editor.getNodeByNid(n1nid)
                        if n1proto is not None:
                            await n1proto.addEdge(verb, node.nid)

                yield node, path

class MergeCmd(Cmd):
    '''
    Merge edits from the incoming nodes down to the next layer.

    NOTE: This command requires the current view to be a fork.

    NOTE: The arguments for including/excluding tags can accept tag glob
          expressions for specifying tags. For more information on tag glob
          expressions, check the Synapse documentation for $node.globtags().

    Examples:

        // Having tagged a new #cno.mal.redtree subgraph in a forked view...

        #cno.mal.redtree | merge --apply

        // Print out what the merge command *would* do but dont.

        #cno.mal.redtree | merge

        // Merge any org nodes with changes in the top layer.

        diff | +ou:org | merge --apply

        // Merge all tags other than cno.* from ou:org nodes with edits in the
        // top layer.

        diff | +ou:org | merge --only-tags --exclude-tags cno.** --apply

        // Merge only tags rep.vt.* and rep.whoxy.* from ou:org nodes with edits
        // in the top layer.

        diff | +ou:org | merge --include-tags rep.vt.* rep.whoxy.* --apply

        // Lift only inet:ipv4 nodes with a changed :asn property in top layer
        // and merge all changes.

        diff --prop inet:ipv4:asn | merge --apply

        // Lift only nodes with an added #cno.mal.redtree tag in the top layer and merge them.

        diff --tag cno.mal.redtree | merge --apply
    '''
    name = 'merge'

    def getArgParser(self):
        pars = Cmd.getArgParser(self)
        pars.add_argument('--apply', default=False, action='store_true',
                          help='Execute the merge changes.')
        pars.add_argument('--no-tags', default=False, action='store_true',
                          help='Do not merge tags/tagprops or syn:tag nodes.')
        pars.add_argument('--only-tags', default=False, action='store_true',
                          help='Only merge tags/tagprops or syn:tag nodes.')
        pars.add_argument('--include-tags', default=[], nargs='*',
                          help='Include specific tags/tagprops or syn:tag nodes when '
                               'merging, others are ignored. Tag glob expressions may '
                               'be used to specify the tags.')
        pars.add_argument('--exclude-tags', default=[], nargs='*',
                          help='Exclude specific tags/tagprops or syn:tag nodes from merge.'
                               'Tag glob expressions may be used to specify the tags.')
        pars.add_argument('--include-props', default=[], nargs='*',
                          help='Include specific props when merging, others are ignored.')
        pars.add_argument('--exclude-props', default=[], nargs='*',
                          help='Exclude specific props from merge.')
        pars.add_argument('--diff', default=False, action='store_true',
                          help='Enumerate all changes in the current layer.')
        return pars

    def _getTagFilter(self):
        if self.opts.include_tags:
            globs = s_cache.TagGlobs()
            for name in self.opts.include_tags:
                globs.add(name, True)

            def tagfilter(tag):
                if globs.get(tag):
                    return False
                return True

            return tagfilter

        if self.opts.exclude_tags:
            globs = s_cache.TagGlobs()
            for name in self.opts.exclude_tags:
                globs.add(name, True)

            def tagfilter(tag):
                if globs.get(tag):
                    return True
                return False

            return tagfilter

        return None

    def _getPropFilter(self):
        if self.opts.include_props:

            def propfilter(prop):
                if prop in self.opts.include_props:
                    return False
                return True

            return propfilter

        if self.opts.exclude_props:

            def propfilter(prop):
                if prop in self.opts.exclude_props:
                    return True
                return False

            return propfilter

        return None

    async def _checkNodePerms(self, node, sode, runt):

        layr0 = runt.snap.view.layers[0].iden
        layr1 = runt.snap.view.layers[1].iden

        if sode.get('valu') is not None:
            runt.confirm(('node', 'del', node.form.name), gateiden=layr0)
            runt.confirm(('node', 'add', node.form.name), gateiden=layr1)

        for name, (valu, stortype) in sode.get('props', {}).items():
            prop = node.form.prop(name)
            runt.confirmPropDel(prop, layriden=layr0)
            runt.confirmPropSet(prop, layriden=layr1)

        tags = []
        tagadds = []
        for tag, valu in sode.get('tags', {}).items():
            if valu != (None, None):
                tagadds.append(tag)
                tagperm = tuple(tag.split('.'))
                runt.confirm(('node', 'tag', 'del') + tagperm, gateiden=layr0)
                runt.confirm(('node', 'tag', 'add') + tagperm, gateiden=layr1)
            else:
                tags.append((len(tag), tag))

        for _, tag in sorted(tags, reverse=True):
            look = tag + '.'
            if any([tagadd.startswith(look) for tagadd in tagadds]):
                continue

            tagadds.append(tag)
            tagperm = tuple(tag.split('.'))
            runt.confirm(('node', 'tag', 'del') + tagperm, gateiden=layr0)
            runt.confirm(('node', 'tag', 'add') + tagperm, gateiden=layr1)

        for tag, tagdict in sode.get('tagprops', {}).items():
            for prop, (valu, stortype) in tagdict.items():
                tagperm = tuple(tag.split('.'))
                runt.confirm(('node', 'tag', 'del') + tagperm, gateiden=layr0)
                runt.confirm(('node', 'tag', 'add') + tagperm, gateiden=layr1)

        async for name in runt.snap.view.layers[0].iterNodeDataKeys(node.nid):
            runt.confirm(('node', 'data', 'pop', name), gateiden=layr0)
            runt.confirm(('node', 'data', 'set', name), gateiden=layr1)

        async for edge in runt.snap.view.layers[0].iterNodeEdgesN1(node.nid):
            verb = edge[0]
            runt.confirm(('node', 'edge', 'del', verb), gateiden=layr0)
            runt.confirm(('node', 'edge', 'add', verb), gateiden=layr1)

    async def execStormCmd(self, runt, genr):

        if runt.snap.view.parent is None:
            mesg = 'You may only merge nodes in forked views'
            raise s_exc.CantMergeView(mesg=mesg)

        notags = self.opts.no_tags
        onlytags = self.opts.only_tags

        tagfilter = self._getTagFilter()
        propfilter = self._getPropFilter()

        layr0 = runt.snap.view.layers[0].iden
        layr1 = runt.snap.view.layers[1].iden

        if self.opts.diff:

            async for node, path in genr:
                yield node, path

            async def diffgenr():
                async for nid, sode in runt.snap.view.layers[0].getStorNodes():
                    node = await runt.snap.getNodeByNid(nid)
                    if node is not None:
                        yield node, runt.initPath(node)

            genr = diffgenr()

        async with await runt.snap.view.parent.snap(user=runt.user.iden) as snap:
            snap.strict = False

            async for node, path in genr:

                # the timestamp for the adds/subs of each node merge will match
                nodeiden = node.iden()
                meta = {'user': runt.user.iden, 'time': s_common.now()}

                sodes = await node.getStorNodes()
                sode = sodes[0]

                if self.opts.apply:
                    editor = s_snap.SnapEditor(snap)

                subs = []

                async def sync():

                    if not self.opts.apply:
                        subs.clear()
                        return

                    addedits = editor.getNodeEdits()
                    if addedits:
                        await runt.snap.view.parent.saveNodeEdits(addedits, meta=meta)

                    if subs:
                        subedits = [(node.nid, node.form.name, subs)]
                        await runt.snap.saveNodeEdits(subedits, meta=meta)
                        subs.clear()

                # check all node perms first
                if self.opts.apply:
                    await self._checkNodePerms(node, sode, runt)

                form = node.form.name
                if form == 'syn:tag':
                    if notags:
                        continue
                else:
                    # avoid merging a tag if the node won't exist below us
                    if onlytags:
                        for undr in sodes[1:]:
                            if undr.get('valu') is not None:
                                break
                        else:
                            continue

                protonode = None
                delnode = False
                if not onlytags or form == 'syn:tag':
                    valu = sode.get('valu')
                    if valu is not None:

                        if tagfilter and form == 'syn:tag' and tagfilter(valu[0]):
                            continue

                        if not self.opts.apply:
                            valurepr = node.form.type.repr(valu[0])
                            await runt.printf(f'{nodeiden} {form} = {valurepr}')
                        else:
                            delnode = True
                            protonode = await editor.addNode(form, valu[0])

                    elif self.opts.apply:
                        protonode = await editor.addNode(form, node.ndef[1], norminfo={})

                    for name, (valu, stortype) in sode.get('props', {}).items():

                        prop = node.form.prop(name)
                        if propfilter:
                            if name[0] == '.':
                                if propfilter(name):
                                    continue
                            else:
                                if propfilter(prop.full):
                                    continue

                        if prop.info.get('ro'):
                            if name == '.created':
                                if self.opts.apply:
                                    protonode.props['.created'] = valu
                                    subs.append((s_layer.EDIT_PROP_DEL, (name, valu, stortype)))
                                continue

                            isset = False
                            for undr in sodes[1:]:
                                props = undr.get('props')
                                if props is not None:
                                    curv = props.get(name)
                                    if curv is not None and curv[0] != valu:
                                        isset = True
                                        break

                            if isset:
                                valurepr = prop.type.repr(curv[0])
                                mesg = f'Cannot merge read only property with conflicting ' \
                                       f'value: {nodeiden} {form}:{name} = {valurepr}'
                                await runt.snap.warn(mesg)
                                continue

                        if not self.opts.apply:
                            valurepr = prop.type.repr(valu)
                            await runt.printf(f'{nodeiden} {form}:{name} = {valurepr}')
                        else:
                            await protonode.set(name, valu)
                            subs.append((s_layer.EDIT_PROP_DEL, (name, valu, stortype)))

                if self.opts.apply and protonode is None:
                    protonode = await editor.addNode(form, node.ndef[1], norminfo={})

                if not notags:
                    for tag, valu in sode.get('tags', {}).items():

                        if tagfilter and tagfilter(tag):
                            continue

                        tagperm = tuple(tag.split('.'))
                        if not self.opts.apply:
                            valurepr = ''
                            if valu != (None, None):
                                tagrepr = runt.model.type('ival').repr(valu)
                                valurepr = f' = {tagrepr}'
                            await runt.printf(f'{nodeiden} {form}#{tag}{valurepr}')
                        else:
                            await protonode.addTag(tag, valu)
                            subs.append((s_layer.EDIT_TAG_DEL, (tag, valu)))

                    for tag, tagdict in sode.get('tagprops', {}).items():

                        if tagfilter and tagfilter(tag):
                            continue

                        for prop, (valu, stortype) in tagdict.items():
                            tagperm = tuple(tag.split('.'))
                            if not self.opts.apply:
                                valurepr = repr(valu)
                                await runt.printf(f'{nodeiden} {form}#{tag}:{prop} = {valurepr}')
                            else:
                                await protonode.setTagProp(tag, prop, valu)
                                subs.append((s_layer.EDIT_TAGPROP_DEL, (tag, prop, valu, stortype)))

                if not onlytags or form == 'syn:tag':

                    layr = runt.snap.view.layers[0]
                    async for name, valu in layr.iterNodeData(node.nid):
                        if not self.opts.apply:
                            valurepr = repr(valu)
                            await runt.printf(f'{nodeiden} {form} DATA {name} = {valurepr}')
                        else:
                            await protonode.setData(name, valu)
                            subs.append((s_layer.EDIT_NODEDATA_DEL, (name, valu)))
                            if len(subs) >= 1000:
                                await asyncio.sleep(0)

                    async for name, n2nid in layr.iterNodeEdgesN1(node.nid):
                        if not self.opts.apply:
                            dest = s_common.ehex(runt.snap.core.getBuidByNid(n2nid))
                            await runt.printf(f'{nodeiden} {form} +({name})> {dest}')
                        else:
                            await protonode.addEdge(name, n2nid)
                            subs.append((s_layer.EDIT_EDGE_DEL, (name, n2nid)))
                            if len(subs) >= 1000:
                                await asyncio.sleep(0)

                if delnode:
                    subs.append((s_layer.EDIT_NODE_DEL, valu))

                await sync()

                runt.snap.clearCachedNode(node.nid)
                yield await runt.snap.getNodeByNid(node.nid), path

class MoveNodesCmd(Cmd):
    '''
    Move storage nodes between layers.

    Storage nodes will be removed from the source layers and the resulting
    storage node in the destination layer will contain the merged values (merged
    in bottom up layer order by default).

    Examples:

        // Move storage nodes for ou:org nodes to the top layer

        ou:org | movenodes --apply

        // Print out what the movenodes command *would* do but dont.

        ou:org | movenodes

        // In a view with many layers, only move storage nodes from the bottom layer
        // to the top layer.

        $layers = $lib.view.get().layers
        $top = $layers.0.iden
        $bot = $layers."-1".iden

        ou:org | movenodes --srclayers $bot --destlayer $top

        // In a view with many layers, move storage nodes to the top layer and
        // prioritize values from the bottom layer over the other layers.

        $layers = $lib.view.get().layers
        $top = $layers.0.iden
        $mid = $layers.1.iden
        $bot = $layers.2.iden

        ou:org | movenodes --precedence $bot $top $mid
    '''
    name = 'movenodes'

    def getArgParser(self):
        pars = Cmd.getArgParser(self)
        pars.add_argument('--apply', default=False, action='store_true',
                          help='Execute the move changes.')
        pars.add_argument('--srclayers', default=None, nargs='*',
                          help='Specify layers to move storage nodes from (defaults to all below the top layer)')
        pars.add_argument('--destlayer', default=None,
                          help='Layer to move storage nodes to (defaults to the top layer)')
        pars.add_argument('--precedence', default=None, nargs='*',
                          help='Layer precedence for resolving conflicts (defaults to bottom up)')
        return pars

    async def _checkNodePerms(self, node, sodes, layrdata):

        for layr, sode in sodes.items():
            if layr == self.destlayr:
                continue

            if sode.get('valu') is not None:
                self.runt.confirm(('node', 'del', node.form.name), gateiden=layr)
                self.runt.confirm(('node', 'add', node.form.name), gateiden=self.destlayr)

            for name, (valu, stortype) in sode.get('props', {}).items():
                full = node.form.prop(name).full
                self.runt.confirm(('node', 'prop', 'del', full), gateiden=layr)
                self.runt.confirm(('node', 'prop', 'set', full), gateiden=self.destlayr)

            for tag, valu in sode.get('tags', {}).items():
                tagperm = tuple(tag.split('.'))
                self.runt.confirm(('node', 'tag', 'del') + tagperm, gateiden=layr)
                self.runt.confirm(('node', 'tag', 'add') + tagperm, gateiden=self.destlayr)

            for tag, tagdict in sode.get('tagprops', {}).items():
                for prop, (valu, stortype) in tagdict.items():
                    tagperm = tuple(tag.split('.'))
                    self.runt.confirm(('node', 'tag', 'del') + tagperm, gateiden=layr)
                    self.runt.confirm(('node', 'tag', 'add') + tagperm, gateiden=self.destlayr)

            for name in layrdata[layr]:
                self.runt.confirm(('node', 'data', 'pop', name), gateiden=layr)
                self.runt.confirm(('node', 'data', 'set', name), gateiden=self.destlayr)

            async for edge in self.lyrs[layr].iterNodeEdgesN1(node.nid):
                verb = edge[0]
                self.runt.confirm(('node', 'edge', 'del', verb), gateiden=layr)
                self.runt.confirm(('node', 'edge', 'add', verb), gateiden=self.destlayr)

    async def execStormCmd(self, runt, genr):

        if not self.runtsafe:
            mesg = 'movenodes arguments must be runtsafe.'
            raise s_exc.StormRuntimeError(mesg=mesg)

        if len(runt.snap.view.layers) < 2:
            mesg = 'You may only move nodes in views with multiple layers.'
            raise s_exc.StormRuntimeError(mesg=mesg)

        layridens = {layr.iden: layr for layr in runt.snap.view.layers}

        if self.opts.srclayers:
            srclayrs = self.opts.srclayers
            for layr in srclayrs:
                if layr not in layridens:
                    mesg = f'No layer with iden {layr} in this view, cannot move nodes.'
                    raise s_exc.BadOperArg(mesg=mesg, layr=layr)
        else:
            srclayrs = [layr.iden for layr in runt.snap.view.layers[1:]]

        if self.opts.destlayer:
            self.destlayr = self.opts.destlayer
            if self.destlayr not in layridens:
                mesg = f'No layer with iden {self.destlayr} in this view, cannot move nodes.'
                raise s_exc.BadOperArg(mesg=mesg, layr=self.destlayr)
        else:
            self.destlayr = runt.snap.view.layers[0].iden

        if self.destlayr in srclayrs:
            mesg = f'Source layer {self.destlayr} cannot also be the destination layer.'
            raise s_exc.StormRuntimeError(mesg=mesg)

        self.adds = []
        self.subs = {}
        self.lyrs = {}
        self.runt = runt

        if self.opts.precedence:
            layrlist = srclayrs + [self.destlayr]
            for layr in self.opts.precedence:
                if layr not in layridens:
                    mesg = f'No layer with iden {layr} in this view, cannot be used to specify precedence.'
                    raise s_exc.BadOperArg(mesg=mesg, layr=layr)
                layrlist.remove(layr)

            if len(layrlist) > 0:
                mesg = 'All source layers and the destination layer must be included when ' \
                       f'specifying precedence (missing {layrlist}).'
                raise s_exc.BadOperArg(mesg=mesg, layrlist=layrlist)
            layerord = self.opts.precedence
        else:
            layerord = layridens.keys()

        for layr in layerord:
            if layr == self.destlayr or layr in srclayrs:
                self.lyrs[layr] = layridens[layr]

            if layr in srclayrs:
                self.subs[layr] = []

        async for node, path in genr:

            # the timestamp for the adds/subs of each node merge will match
            nodeiden = node.iden()
            meta = {'user': runt.user.iden, 'time': s_common.now()}

            # get nodedata keys per layer
            sodes = {}
            layrdata = {}
            for layr in self.lyrs.keys():
                sodes[layr] = self.lyrs[layr].getStorNode(node.nid)
                layrkeys = set()
                async for name in self.lyrs[layr].iterNodeDataKeys(node.nid):
                    layrkeys.add(name)
                layrdata[layr] = layrkeys

            # check all perms
            if self.opts.apply:
                await self._checkNodePerms(node, sodes, layrdata)

            delnodes = []
            for layr, sode in sodes.items():
                if layr == self.destlayr:
                    continue

                valu = sode.get('valu')
                if valu is not None:
                    valurepr = node.form.type.repr(valu[0])
                    if not self.opts.apply:
                        await runt.printf(f'{self.destlayr} add {nodeiden} {node.form.name} = {valurepr}')
                        await runt.printf(f'{layr} delete {nodeiden} {node.form.name} = {valurepr}')
                    else:
                        self.adds.append((s_layer.EDIT_NODE_ADD, valu))
                        delnodes.append((layr, valu))

            await self._moveProps(node, sodes, meta)
            await self._moveTags(node, sodes, meta)
            await self._moveTagProps(node, sodes, meta)
            await self._moveNodeData(node, layrdata, meta)
            await self._moveEdges(node, meta)

            for layr, valu in delnodes:
                edit = [(node.nid, node.form.name, [(s_layer.EDIT_NODE_DEL, valu)])]
                await self.lyrs[layr].saveNodeEdits(edit, meta=meta)

            # we may yield the same node because the edits are reflected in it now...
            yield node, path

    async def _sync(self, node, meta):

        if not self.opts.apply:
            return

        if self.adds:
            addedits = [(node.nid, node.form.name, self.adds)]
            await self.lyrs[self.destlayr].saveNodeEdits(addedits, meta=meta)
            self.adds.clear()

        for srclayr, edits in self.subs.items():
            if edits:
                subedits = [(node.nid, node.form.name, edits)]
                await self.lyrs[srclayr].saveNodeEdits(subedits, meta=meta)
                edits.clear()

    async def _moveProps(self, node, sodes, meta):

        movevals = {}
        form = node.form.name
        nodeiden = node.iden()

        for layr, sode in sodes.items():
            if layr == self.destlayr:
                continue

            for name, (valu, stortype) in sode.get('props', {}).items():

                if (oldv := movevals.get(name)) is None:
                    movevals[name] = valu

                elif stortype == s_layer.STOR_TYPE_IVAL:
                    allv = oldv + valu
                    movevals[name] = (min(allv), max(allv))

                elif stortype == s_layer.STOR_TYPE_MINTIME:
                    movevals[name] = min(valu, oldv)

                elif stortype == s_layer.STOR_TYPE_MAXTIME:
                    movevals[name] = max(valu, oldv)

                if not self.opts.apply:
                    valurepr = node.form.prop(name).type.repr(valu)
                    await self.runt.printf(f'{layr} delete {nodeiden} {form}:{name} = {valurepr}')
                else:
                    self.subs[layr].append((s_layer.EDIT_PROP_DEL, (name, None, stortype)))

        for name, valu in movevals.items():
            if not self.opts.apply:
                valurepr = node.form.prop(name).type.repr(valu)
                await self.runt.printf(f'{self.destlayr} set {nodeiden} {form}:{name} = {valurepr}')
            else:
                stortype = node.form.prop(name).type.stortype
                self.adds.append((s_layer.EDIT_PROP_SET, (name, valu, None, stortype)))

        await self._sync(node, meta)

    async def _moveTags(self, node, sodes, meta):

        tagvals = {}
        tagtype = self.runt.model.type('ival')
        form = node.form.name
        nodeiden = node.iden()

        for layr, sode in sodes.items():
            if layr == self.destlayr:
                continue

            for tag, valu in sode.get('tags', {}).items():

                if (oldv := tagvals.get(tag)) is None or oldv == (None, None):
                    tagvals[tag] = valu

                else:
                    allv = oldv + valu
                    tagvals[tag] = (min(allv), max(allv))

                if not self.opts.apply:
                    valurepr = ''
                    if valu != (None, None):
                        valurepr = f' = {tagtype.repr(valu)}'
                    await self.runt.printf(f'{layr} delete {nodeiden} {form}#{tag}{valurepr}')
                else:
                    self.subs[layr].append((s_layer.EDIT_TAG_DEL, (tag, None)))

        for tag, valu in tagvals.items():
            if not self.opts.apply:
                valurepr = ''
                if valu != (None, None):
                    valurepr = f' = {tagtype.repr(valu)}'

                await self.runt.printf(f'{self.destlayr} set {nodeiden} {form}#{tag}{valurepr}')
            else:
                self.adds.append((s_layer.EDIT_TAG_SET, (tag, valu, None)))

        await self._sync(node, meta)

    async def _moveTagProps(self, node, sodes, meta):

        movevals = {}
        form = node.form.name
        nodeiden = node.iden()

        for layr, sode in sodes.items():
            if layr == self.destlayr:
                continue
            if (tp_dict := sode.get('tagprops')) is None:
                continue

            for tag, tagdict in tp_dict.items():
                for prop, (valu, stortype) in tagdict.items():
                    name = (tag, prop)

                    if (oldv := movevals.get(name)) is None:
                        movevals[name] = valu

                    elif stortype == s_layer.STOR_TYPE_IVAL:
                        allv = oldv + valu
                        movevals[name] = (min(allv), max(allv))

                    elif stortype == s_layer.STOR_TYPE_MINTIME:
                        movevals[name] = min(valu, oldv)

                    elif stortype == s_layer.STOR_TYPE_MAXTIME:
                        movevals[name] = max(valu, oldv)

                    if not self.opts.apply:
                        tptype = self.runt.snap.core.model.tagprop(prop).type
                        valurepr = tptype.repr(valu)
                        await self.runt.printf(f'{layr} delete {nodeiden} {form}#{tag}:{prop} = {valurepr}')
                    else:
                        self.subs[layr].append((s_layer.EDIT_TAGPROP_DEL, (tag, prop, None, stortype)))

        for (tag, prop), valu in movevals.items():
            tptype = self.runt.snap.core.model.tagprop(prop).type
            if not self.opts.apply:
                valurepr = tptype.repr(valu)
                mesg = f'{self.destlayr} set {nodeiden} {form}#{tag}:{prop} = {valurepr}'
                await self.runt.printf(mesg)
            else:
                self.adds.append((s_layer.EDIT_TAGPROP_SET, (tag, prop, valu, None, tptype.stortype)))

        await self._sync(node, meta)

    async def _moveNodeData(self, node, layrdata, meta):

        ecnt = 0
        movekeys = set()
        form = node.form.name
        nodeiden = node.iden()

        for layr in self.lyrs.keys():
            for name in layrdata[layr]:
                if name not in movekeys and not layr == self.destlayr:
                    if not self.opts.apply:
                        await self.runt.printf(f'{self.destlayr} set {nodeiden} {form} DATA {name}')
                    else:
                        (retn, valu) = await self.lyrs[layr].getNodeData(node.nid, name)
                        if retn:
                            self.adds.append((s_layer.EDIT_NODEDATA_SET, (name, valu, None)))
                            ecnt += 1

                        await asyncio.sleep(0)

                movekeys.add(name)

                if not layr == self.destlayr:
                    if not self.opts.apply:
                        await self.runt.printf(f'{layr} delete {nodeiden} {form} DATA {name}')
                    else:
                        self.subs[layr].append((s_layer.EDIT_NODEDATA_DEL, (name, None)))
                        ecnt += 1

                if ecnt >= 1000:
                    await self._sync(node, meta)
                    ecnt = 0

        await self._sync(node, meta)

    async def _moveEdges(self, node, meta):

        ecnt = 0
        form = node.form.name
        nodeiden = node.iden()

        for iden, layr in self.lyrs.items():
            if not iden == self.destlayr:
                async for (verb, nid) in layr.iterNodeEdgesN1(node.nid):

                    if not self.opts.apply:
                        dest = s_common.ehex(layr.core.getBuidByNid(nid))
                        await self.runt.printf(f'{self.destlayr} add {nodeiden} {form} +({verb})> {dest}')
                        await self.runt.printf(f'{iden} delete {nodeiden} {form} +({verb})> {dest}')
                    else:
                        self.adds.append((s_layer.EDIT_EDGE_ADD, (verb, nid)))
                        self.subs[iden].append((s_layer.EDIT_EDGE_DEL, (verb, nid)))
                        ecnt += 2

                    if ecnt >= 1000:
                        await self._sync(node, meta)
                        ecnt = 0

        await self._sync(node, meta)

class LimitCmd(Cmd):
    '''
    Limit the number of nodes generated by the query in the given position.

    Example:

        inet:ipv4 | limit 10
    '''

    name = 'limit'
    readonly = True

    def getArgParser(self):
        pars = Cmd.getArgParser(self)
        pars.add_argument('count', type='int', help='The maximum number of nodes to yield.')
        return pars

    async def execStormCmd(self, runt, genr):

        count = 0
        async for item in genr:

            yield item
            count += 1

            if count >= self.opts.count:
                break

class UniqCmd(Cmd):
    '''
    Filter nodes by their uniq iden values.
    When this is used a Storm pipeline, only the first instance of a
    given node is allowed through the pipeline.

    A relative property or variable may also be specified, which will cause
    this command to only allow through the first node with a given value for
    that property or value rather than checking the node iden.

    Examples:

        # Filter duplicate nodes after pivoting from inet:ipv4 nodes tagged with #badstuff
        #badstuff +inet:ipv4 ->* | uniq

        # Unique inet:ipv4 nodes by their :asn property
        #badstuff +inet:ipv4 | uniq :asn
    '''

    name = 'uniq'
    readonly = True

    def getArgParser(self):
        pars = Cmd.getArgParser(self)
        pars.add_argument('value', nargs='?', help='A relative property or variable to uniq by.')
        return pars

    async def execStormCmd(self, runt, genr):

        async with await s_spooled.Set.anit(dirn=self.runt.snap.core.dirn) as uniqset:

            if len(self.argv) > 0:
                async for node, path in genr:

                    valu = await s_stormtypes.toprim(self.opts.value)
                    valu = s_hashitem.hashitem(valu)
                    if valu in uniqset:
                        await asyncio.sleep(0)
                        continue

                    await uniqset.add(valu)
                    yield node, path

            else:
                async for node, path in genr:

                    if node.nid in uniqset:
                        # all filters must sleep
                        await asyncio.sleep(0)
                        continue

                    await uniqset.add(node.nid)
                    yield node, path

class MaxCmd(Cmd):
    '''
    Consume nodes and yield only the one node with the highest value for an expression.

    Examples:

        // Yield the file:bytes node with the highest :size property
        file:bytes#foo.bar | max :size

        // Yield the file:bytes node with the highest value for $tick
        file:bytes#foo.bar +.seen ($tick, $tock) = .seen | max $tick

        // Yield the it:dev:str node with the longest length
        it:dev:str | max $lib.len($node.value())

    '''

    name = 'max'
    readonly = True

    def getArgParser(self):
        pars = Cmd.getArgParser(self)
        pars.add_argument('valu', help='The property or variable to use for comparison.')
        return pars

    async def execStormCmd(self, runt, genr):

        maxvalu = None
        maxitem = None

        ivaltype = self.runt.snap.core.model.type('ival')

        async for item in genr:

            valu = await s_stormtypes.toprim(self.opts.valu)
            if valu is None:
                continue

            if isinstance(valu, (list, tuple)):
                if valu == (None, None):
                    continue

                ival, info = ivaltype.norm(valu)
                valu = ival[1]

            valu = s_stormtypes.intify(valu)

            if maxvalu is None or valu > maxvalu:
                maxvalu = valu
                maxitem = item

        if maxitem:
            yield maxitem

class MinCmd(Cmd):
    '''
    Consume nodes and yield only the one node with the lowest value for an expression.

    Examples:

        // Yield the file:bytes node with the lowest :size property
        file:bytes#foo.bar | min :size

        // Yield the file:bytes node with the lowest value for $tick
        file:bytes#foo.bar +.seen ($tick, $tock) = .seen | min $tick

        // Yield the it:dev:str node with the shortest length
        it:dev:str | min $lib.len($node.value())

    '''
    name = 'min'
    readonly = True

    def getArgParser(self):
        pars = Cmd.getArgParser(self)
        pars.add_argument('valu', help='The property or variable to use for comparison.')
        return pars

    async def execStormCmd(self, runt, genr):

        minvalu = None
        minitem = None

        ivaltype = self.runt.snap.core.model.type('ival')

        async for node, path in genr:

            valu = await s_stormtypes.toprim(self.opts.valu)
            if valu is None:
                continue

            if isinstance(valu, (list, tuple)):
                if valu == (None, None):
                    continue

                ival, info = ivaltype.norm(valu)
                valu = ival[0]

            valu = s_stormtypes.intify(valu)

            if minvalu is None or valu < minvalu:
                minvalu = valu
                minitem = (node, path)

        if minitem:
            yield minitem

class DelNodeCmd(Cmd):
    '''
    Delete nodes produced by the previous query logic.

    (no nodes are returned)

    Example

        inet:fqdn=vertex.link | delnode
    '''
    name = 'delnode'

    def getArgParser(self):
        pars = Cmd.getArgParser(self)
        forcehelp = 'Force delete even if it causes broken references (requires admin).'
        pars.add_argument('--force', default=False, action='store_true', help=forcehelp)
        pars.add_argument('--delbytes', default=False, action='store_true',
                          help='For file:bytes nodes, remove the bytes associated with the '
                               'sha256 property from the axon as well if present.')
        pars.add_argument('--deledges', default=False, action='store_true',
                          help='Delete N2 light edges before deleting the node.')
        return pars

    async def execStormCmd(self, runt, genr):

        force = await s_stormtypes.tobool(self.opts.force)
        delbytes = await s_stormtypes.tobool(self.opts.delbytes)
        deledges = await s_stormtypes.tobool(self.opts.deledges)

        if force:
            if runt.user is not None and not runt.isAdmin():
                mesg = '--force requires admin privs.'
                raise s_exc.AuthDeny(mesg=mesg, user=self.runt.user.iden, username=self.runt.user.name)

        if delbytes:
            runt.confirm(('storm', 'lib', 'axon', 'del'))
            await runt.snap.core.getAxon()
            axon = runt.snap.core.axon

        async for node, path in genr:

            # make sure we can delete the tags...
            for tag in node.getTagNames():
                runt.layerConfirm(('node', 'tag', 'del', *tag.split('.')))

            runt.layerConfirm(('node', 'del', node.form.name))

            if deledges:
                async with await s_spooled.Set.anit(dirn=self.runt.snap.core.dirn) as edges:
                    seenverbs = set()

                    async for (verb, n2nid) in node.iterEdgesN2():
                        if verb not in seenverbs:
                            runt.layerConfirm(('node', 'edge', 'del', verb))
                            seenverbs.add(verb)
                        await edges.add((verb, n2nid))

                    async with self.runt.snap.getEditor() as editor:
                        async for (verb, n2nid) in edges:
                            if (n2 := await editor.getNodeByNid(n2nid)) is not None:
                                if await n2.delEdge(verb, node.nid) and len(editor.protonodes) >= 1000:
                                    await self.runt.snap.saveNodeEdits(editor.getNodeEdits())
                                    editor.protonodes.clear()

            if delbytes and node.form.name == 'file:bytes':
                sha256 = node.get('sha256')
                if sha256:
                    sha256b = s_common.uhex(sha256)
                    await axon.del_(sha256b)

            await node.delete(force=force)

            await asyncio.sleep(0)

        # a bit odd, but we need to be detected as a generator
        if False:
            yield

class ReIndexCmd(Cmd):
    '''
    Use admin privileges to re index/normalize node properties.

    NOTE: Currently does nothing but is reserved for future use.
    '''
    name = 'reindex'

    def getArgParser(self):
        pars = Cmd.getArgParser(self)
        return pars

    async def execStormCmd(self, runt, genr):
        mesg = 'reindex currently does nothing but is reserved for future use'
        await runt.snap.warn(mesg)

        # Make this a generator
        if False:
            yield

class MoveTagCmd(Cmd):
    '''
    Rename an entire tag tree and preserve time intervals.

    Example:

        movetag foo.bar baz.faz.bar
    '''
    name = 'movetag'

    def getArgParser(self):
        pars = Cmd.getArgParser(self)
        pars.add_argument('oldtag', help='The tag tree to rename.')
        pars.add_argument('newtag', help='The new tag tree name.')
        return pars

    async def execStormCmd(self, runt, genr):

        if not self.runtsafe:
            mesg = 'movetag arguments must be runtsafe.'
            raise s_exc.StormRuntimeError(mesg=mesg)

        snap = runt.snap

        opts = {'vars': {'tag': self.opts.oldtag}}
        nodes = await snap.nodes('syn:tag=$tag', opts=opts)

        if not nodes:
            raise s_exc.BadOperArg(mesg='Cannot move a tag which does not exist.',
                                   oldtag=self.opts.oldtag)
        oldt = nodes[0]
        oldstr = oldt.ndef[1]
        oldsize = len(oldstr)
        oldparts = oldstr.split('.')
        noldparts = len(oldparts)

        newname, newinfo = await snap.getTagNorm(await s_stormtypes.tostr(self.opts.newtag))
        newparts = newname.split('.')

        runt.layerConfirm(('node', 'tag', 'del', *oldparts))
        runt.layerConfirm(('node', 'tag', 'add', *newparts))

        newt = await snap.addNode('syn:tag', newname, norminfo=newinfo)
        newstr = newt.ndef[1]

        if oldstr == newstr:
            raise s_exc.BadOperArg(mesg='Cannot retag a tag to the same valu.',
                                   newtag=newstr, oldtag=oldstr)

        # do some sanity checking on the new tag to make sure we're not creating a loop
        tagcycle = [newstr]
        isnow = newt.get('isnow')
        while isnow:
            if isnow in tagcycle:
                raise s_exc.BadOperArg(mesg=f'Pre-existing cycle detected when moving {oldstr} to tag {newstr}',
                                       cycle=tagcycle)
            tagcycle.append(isnow)
            newtag = await snap.addNode('syn:tag', isnow)
            isnow = newtag.get('isnow')
            await asyncio.sleep(0)

        if oldstr in tagcycle:
            raise s_exc.BadOperArg(mesg=f'Tag cycle detected when moving tag {oldstr} to tag {newstr}',
                                   cycle=tagcycle)

        retag = {oldstr: newstr}

        # first we set all the syn:tag:isnow props
        oldtag = self.opts.oldtag.strip('#')
        async for node in snap.nodesByPropValu('syn:tag', '^=', oldtag):

            tagstr = node.ndef[1]
            tagparts = tagstr.split('.')
            # Are we in the same tree?
            if tagparts[:noldparts] != oldparts:
                continue

            newtag = newstr + tagstr[oldsize:]

            newnode = await snap.addNode('syn:tag', newtag)

            olddoc = node.get('doc')
            if olddoc is not None:
                await newnode.set('doc', olddoc)

            olddocurl = node.get('doc:url')
            if olddocurl is not None:
                await newnode.set('doc:url', olddocurl)

            oldtitle = node.get('title')
            if oldtitle is not None:
                await newnode.set('title', oldtitle)

            # Copy any tags over to the newnode if any are present.
            for k, v in node.getTags():
                await newnode.addTag(k, v)
                await asyncio.sleep(0)

            retag[tagstr] = newtag
            await node.set('isnow', newtag)

        # now we re-tag all the nodes...
        count = 0
        async for node in snap.nodesByTag(oldstr):

            count += 1

            tags = node.getTags()
            tags.sort(reverse=True)

            for name, valu in tags:

                newt = retag.get(name)
                if newt is None:
                    await asyncio.sleep(0)
                    continue

                # Capture tagprop information before moving tags
                tgfo = {tagp: node.getTagProp(name, tagp) for tagp in node.getTagProps(name)}

                # Move the tags
                await node.delTag(name)
                await node.addTag(newt, valu=valu)

                # re-apply any captured tagprop data
                for tagp, tagp_valu in tgfo.items():
                    await node.setTagProp(newt, tagp, tagp_valu)

        await snap.printf(f'moved tags on {count} nodes.')

        async for node, path in genr:
            yield node, path

class SpinCmd(Cmd):
    '''
    Iterate through all query results, but do not yield any.
    This can be used to operate on many nodes without returning any.

    Example:

        foo:bar:size=20 [ +#hehe ] | spin

    '''
    name = 'spin'
    readonly = True

    async def execStormCmd(self, runt, genr):

        if False:  # make this method an async generator function
            yield None

        async for node, path in genr:
            await asyncio.sleep(0)

class CountCmd(Cmd):
    '''
    Iterate through query results, and print the resulting number of nodes
    which were lifted. This does not yield the nodes counted, unless the
    --yield switch is provided.

    Example:

        # Count the number of IPV4 nodes with a given ASN.
        inet:ipv4:asn=20 | count

        # Count the number of IPV4 nodes with a given ASN and yield them.
        inet:ipv4:asn=20 | count --yield

    '''
    name = 'count'
    readonly = True

    def getArgParser(self):
        pars = Cmd.getArgParser(self)
        pars.add_argument('--yield', default=False, action='store_true',
                          dest='yieldnodes', help='Yield inbound nodes.')
        return pars

    async def execStormCmd(self, runt, genr):

        i = 0
        async for item in genr:
            if self.opts.yieldnodes:
                yield item
            i += 1

        await runt.printf(f'Counted {i} nodes.')

class IdenCmd(Cmd):
    '''
    Lift nodes by iden.

    Example:

        iden b25bc9eec7e159dce879f9ec85fb791f83b505ac55b346fcb64c3c51e98d1175 | count
    '''
    name = 'iden'
    readonly = True

    def getArgParser(self):
        pars = Cmd.getArgParser(self)
        pars.add_argument('iden', nargs='*', type='str', default=[],
                          help='Iden to lift nodes by. May be specified multiple times.')
        return pars

    async def execStormCmd(self, runt, genr):

        if not self.runtsafe:
            mesg = 'iden argument must be runtsafe.'
            raise s_exc.StormRuntimeError(mesg=mesg)

        async for x in genr:
            yield x

        for iden in self.opts.iden:
            try:
                buid = s_common.uhex(iden)
            except Exception:
                await asyncio.sleep(0)
                await runt.warn(f'Failed to decode iden: [{iden}]')
                continue
            if len(buid) != 32:
                await asyncio.sleep(0)
                await runt.warn(f'iden must be 32 bytes [{iden}]')
                continue

            node = await runt.snap.getNodeByBuid(buid)
            if node is None:
                await asyncio.sleep(0)
                continue
            yield node, runt.initPath(node)

class SleepCmd(Cmd):
    '''
    Introduce a delay between returning each result for the storm query.

    NOTE: This is mostly used for testing / debugging.

    Example:

        #foo.bar | sleep 0.5

    '''
    name = 'sleep'
    readonly = True

    async def execStormCmd(self, runt, genr):
        async for item in genr:
            yield item
            await self.runt.waitfini(self.opts.delay)

    def getArgParser(self):
        pars = Cmd.getArgParser(self)
        pars.add_argument('delay', type='float', default=1, help='Delay in floating point seconds.')
        return pars

class GraphCmd(Cmd):
    '''
    Generate a subgraph from the given input nodes and command line options.

    Example:

        Using the graph command::

            inet:fqdn | graph
                        --degrees 2
                        --filter { -#nope }
                        --pivot { -> meta:seen }
                        --form-pivot inet:fqdn {<- * | limit 20}
                        --form-pivot inet:fqdn {-> * | limit 20}
                        --form-filter inet:fqdn {-inet:fqdn:issuffix=1}
                        --form-pivot syn:tag {-> *}
                        --form-pivot * {-> #}

    '''
    name = 'graph'

    def getArgParser(self):

        pars = Cmd.getArgParser(self)
        pars.add_argument('--degrees', type='int', default=1, help='How many degrees to graph out.')

        pars.add_argument('--pivot', default=[], action='append',
                          help='Specify a storm pivot for all nodes. (must quote)')
        pars.add_argument('--filter', default=[], action='append',
                          help='Specify a storm filter for all nodes. (must quote)')

        pars.add_argument('--no-edges', default=False, action='store_true',
                          help='Do not include light weight edges in the per-node output.')
        pars.add_argument('--form-pivot', default=[], nargs=2, action='append',
                          help='Specify a <form> <pivot> form specific pivot.')
        pars.add_argument('--form-filter', default=[], nargs=2, action='append',
                          help='Specify a <form> <filter> form specific filter.')

        pars.add_argument('--refs', default=False, action='store_true',
                          help='Deprecated. This is now enabled by default.')

        pars.add_argument('--no-refs', default=False, action='store_true',
                          help='Disable automatic in-model pivoting with node.getNodeRefs().')

        pars.add_argument('--yield-filtered', default=False, action='store_true', dest='yieldfiltered',
                          help='Yield nodes which would be filtered. This still performs pivots to collect edge data,'
                               'but does not yield pivoted nodes.')
        pars.add_argument('--no-filter-input', default=True, action='store_false', dest='filterinput',
                          help='Do not drop input nodes if they would match a filter.')

        return pars

    async def execStormCmd(self, runt, genr):

        if not self.runtsafe:
            mesg = 'graph arguments must be runtsafe.'
            raise s_exc.StormRuntimeError(mesg=mesg)

        rules = {
            'degrees': self.opts.degrees,

            'pivots': [],
            'filters': [],

            'forms': {},

            'refs': not self.opts.no_refs,
            'filterinput': self.opts.filterinput,
            'yieldfiltered': self.opts.yieldfiltered,

        }

        if self.opts.no_edges:
            rules['edges'] = False

        for pivo in self.opts.pivot:
            rules['pivots'].append(pivo)

        for filt in self.opts.filter:
            rules['filters'].append(filt)

        for name, pivo in self.opts.form_pivot:

            formrule = rules['forms'].get(name)
            if formrule is None:
                formrule = {'pivots': [], 'filters': []}
                rules['forms'][name] = formrule

            formrule['pivots'].append(pivo)

        for name, filt in self.opts.form_filter:

            formrule = rules['forms'].get(name)
            if formrule is None:
                formrule = {'pivots': [], 'filters': []}
                rules['forms'][name] = formrule

            formrule['filters'].append(filt)

        subg = s_ast.SubGraph(rules)

        async for node, path in subg.run(runt, genr):
            yield node, path

class ViewExecCmd(Cmd):
    '''
    Execute a storm query in a different view.

    NOTE: Variables are passed through but nodes are not. The behavior of this command may be
    non-intuitive in relation to the way storm normally operates. For further information on
    behavior and limitations when using `view.exec`, reference the `view.exec` section of the
    Synapse User Guide: https://v.vtx.lk/view-exec.

    Examples:

        // Move some tagged nodes to another view
        inet:fqdn#foo.bar $fqdn=$node.value() | view.exec 95d5f31f0fb414d2b00069d3b1ee64c6 { [ inet:fqdn=$fqdn ] }
    '''

    name = 'view.exec'
    readonly = True

    def getArgParser(self):
        pars = Cmd.getArgParser(self)
        pars.add_argument('view', help='The GUID of the view in which the query will execute.')
        pars.add_argument('storm', help='The storm query to execute on the view.')
        return pars

    async def execStormCmd(self, runt, genr):

        # nodes may not pass across views, but their path vars may
        node = None
        async for node, path in genr:

            view = await s_stormtypes.tostr(self.opts.view)
            text = await s_stormtypes.tostr(self.opts.storm)

            opts = {
                'vars': path.vars,
                'view': view,
            }

            query = await runt.getStormQuery(text)
            async with runt.getSubRuntime(query, opts=opts) as subr:
                async for item in subr.execute():
                    await asyncio.sleep(0)

            yield node, path

        if node is None and self.runtsafe:
            view = await s_stormtypes.tostr(self.opts.view)
            text = await s_stormtypes.tostr(self.opts.storm)
            query = await runt.getStormQuery(text)

            opts = {'view': view}
            async with runt.getSubRuntime(query, opts=opts) as subr:
                async for item in subr.execute():
                    await asyncio.sleep(0)

class BackgroundCmd(Cmd):
    '''
    Execute a query pipeline as a background task.
    NOTE: Variables are passed through but nodes are not
    '''
    name = 'background'

    def getArgParser(self):
        pars = Cmd.getArgParser(self)
        pars.add_argument('query', help='The query to execute in the background.')
        return pars

    async def execStormTask(self, query, opts):

        core = self.runt.snap.core
        user = core._userFromOpts(opts)
        info = {'query': query.text,
                'view': opts['view'],
                'background': True}

        await core.boss.promote('storm', user=user, info=info)

        async with core.getStormRuntime(query, opts=opts) as runt:
            async for item in runt.execute():
                await asyncio.sleep(0)

    async def execStormCmd(self, runt, genr):

        if not self.runtsafe:
            mesg = 'The background query must be runtsafe.'
            raise s_exc.StormRuntimeError(mesg=mesg)

        async for item in genr:
            yield item

        runtprims = await s_stormtypes.toprim(self.runt.getScopeVars())
        runtvars = {k: v for (k, v) in runtprims.items() if s_msgpack.isok(v)}

        opts = {
            'user': runt.user.iden,
            'view': runt.snap.view.iden,
            'vars': runtvars,
        }

        _query = await s_stormtypes.tostr(self.opts.query)
        query = await runt.getStormQuery(_query)

        # make sure the subquery *could* have run with existing vars
        query.validate(runt)

        coro = self.execStormTask(query, opts)
        runt.snap.core.schedCoro(coro)

class ParallelCmd(Cmd):
    '''
    Execute part of a query pipeline in parallel.
    This can be useful to minimize round-trip delay during enrichments.

    Examples:
        inet:ipv4#foo | parallel { $place = $lib.import(foobar).lookup(:latlong) [ :place=$place ] }

    NOTE: Storm variables set within the parallel query pipelines do not interact.
    '''
    name = 'parallel'
    readonly = True

    def getArgParser(self):
        pars = Cmd.getArgParser(self)

        pars.add_argument('--size', default=8,
            help='The number of parallel Storm pipelines to execute.')

        pars.add_argument('query',
            help='The query to execute in parallel.')

        return pars

    async def nextitem(self, inq):
        while True:
            item = await inq.get()
            if item is None:
                return

            yield item

    async def pipeline(self, runt, query, inq, outq):
        try:
            async with runt.getSubRuntime(query) as subr:
                async for item in subr.execute(genr=self.nextitem(inq)):
                    await outq.put(item)

            await outq.put(None)

        except asyncio.CancelledError:  # pragma: no cover
            raise

        except Exception as e:
            await outq.put(e)

    async def execStormCmd(self, runt, genr):

        if not self.runtsafe:
            mesg = 'parallel arguments must be runtsafe.'
            raise s_exc.StormRuntimeError(mesg=mesg)

        size = await s_stormtypes.toint(self.opts.size)
        query = await runt.getStormQuery(self.opts.query)

        query.validate(runt)

        async with await s_base.Base.anit() as base:

            inq = asyncio.Queue(maxsize=size)
            outq = asyncio.Queue(maxsize=size)

            async def pump():
                try:
                    async for pumpitem in genr:
                        await inq.put(pumpitem)
                    [await inq.put(None) for i in range(size)]
                except asyncio.CancelledError:  # pragma: no cover
                    raise
                except Exception as e:
                    await outq.put(e)

            base.schedCoro(pump())
            for i in range(size):
                base.schedCoro(self.pipeline(runt, query, inq, outq))

            exited = 0
            while True:

                item = await outq.get()
                if isinstance(item, Exception):
                    raise item

                if item is None:
                    exited += 1
                    if exited == size:
                        return
                    continue

                yield item

class TeeCmd(Cmd):
    '''
    Execute multiple Storm queries on each node in the input stream, joining output streams together.

    Commands are executed in order they are given; unless the ``--parallel`` switch is provided.

    Examples:

        # Perform a pivot out and pivot in on a inet:ivp4 node
        inet:ipv4=1.2.3.4 | tee { -> * } { <- * }

        # Also emit the inbound node
        inet:ipv4=1.2.3.4 | tee --join { -> * } { <- * }

        # Execute multiple enrichment queries in parallel.
        inet:ipv4=1.2.3.4 | tee -p { enrich.foo } { enrich.bar } { enrich.baz }

    '''
    name = 'tee'
    readonly = True

    def getArgParser(self):
        pars = Cmd.getArgParser(self)

        pars.add_argument('--join', '-j', default=False, action='store_true',
                          help='Emit inbound nodes after processing storm queries.')

        pars.add_argument('--parallel', '-p', default=False, action='store_true',
                          help='Run the storm queries in parallel instead of sequence. The node output order is not guaranteed.')

        pars.add_argument('query', nargs='*',
                          help='Specify a query to execute on the input nodes.')

        return pars

    async def execStormCmd(self, runt, genr):

        if not self.runtsafe:
            mesg = 'tee arguments must be runtsafe.'
            raise s_exc.StormRuntimeError(mesg=mesg)

        if not self.opts.query:
            raise s_exc.StormRuntimeError(mesg='Tee command must take at least one query as input.',
                                          name=self.name)

        async with contextlib.AsyncExitStack() as stack:

            runts = []
            query_arguments = await s_stormtypes.toprim(self.opts.query)
            queries = []
            for arg in query_arguments:
                if isinstance(arg, str):
                    queries.append(arg)
                    continue
                # if a argument is a container/iterable, we'll add
                # whatever content is in it as query text
                for text in arg:
                    queries.append(text)

            for text in queries:
                query = await runt.getStormQuery(text)
                subr = await stack.enter_async_context(runt.getSubRuntime(query))
                runts.append(subr)

            size = len(runts)
            outq_size = size * 2
            node = None
            async for node, path in genr:

                if self.opts.parallel and runts:

                    outq = asyncio.Queue(maxsize=outq_size)
                    for subr in runts:
                        subg = s_common.agen((node, path.fork(node)))
                        self.runt.snap.schedCoro(self.pipeline(subr, outq, genr=subg))

                    exited = 0

                    while True:
                        item = await outq.get()

                        if isinstance(item, Exception):
                            raise item

                        if item is None:
                            exited += 1
                            if exited == size:
                                break
                            continue  # pragma: no cover

                        yield item

                else:

                    for subr in runts:
                        subg = s_common.agen((node, path.fork(node)))
                        async for subitem in subr.execute(genr=subg):
                            yield subitem

                if self.opts.join:
                    yield node, path

            if node is None and self.runtsafe:
                if self.opts.parallel and runts:

                    outq = asyncio.Queue(maxsize=outq_size)
                    for subr in runts:
                        self.runt.snap.schedCoro(self.pipeline(subr, outq))

                    exited = 0

                    while True:
                        item = await outq.get()

                        if isinstance(item, Exception):
                            raise item

                        if item is None:
                            exited += 1
                            if exited == size:
                                break
                            continue  # pragma: no cover

                        yield item

                else:
                    for subr in runts:
                        async for subitem in subr.execute():
                            yield subitem

    async def pipeline(self, runt, outq, genr=None):
        try:
            async for subitem in runt.execute(genr=genr):
                await outq.put(subitem)

            await outq.put(None)

        except asyncio.CancelledError:  # pragma: no cover
            raise

        except Exception as e:
            await outq.put(e)


class TreeCmd(Cmd):
    '''
    Walk elements of a tree using a recursive pivot.

    Examples:

        # pivot upward yielding each FQDN
        inet:fqdn=www.vertex.link | tree { :domain -> inet:fqdn }
    '''
    name = 'tree'
    readonly = True

    def getArgParser(self):
        pars = Cmd.getArgParser(self)
        pars.add_argument('query', help='The pivot query')
        return pars

    async def execStormCmd(self, runt, genr):

        if not self.runtsafe:
            mesg = 'tree query must be runtsafe.'
            raise s_exc.StormRuntimeError(mesg=mesg)

        text = await s_stormtypes.tostr(self.opts.query)

        async def recurse(node, path):

            yield node, path

            async for nnode, npath in node.storm(runt, text, path=path):
                async for item in recurse(nnode, npath):
                    yield item

        try:

            async for node, path in genr:
                async for nodepath in recurse(node, path):
                    yield nodepath

        except s_exc.RecursionLimitHit:
            raise s_exc.StormRuntimeError(mesg='tree command exceeded maximum depth') from None

class ScrapeCmd(Cmd):
    '''
    Use textual properties of existing nodes to find other easily recognizable nodes.

    Examples:

        # Scrape properties from inbound nodes and create standalone nodes.
        inet:search:query | scrape

        # Scrape properties from inbound nodes and make refs light edges to the scraped nodes.
        inet:search:query | scrape --refs

        # Scrape only the :engine and :text props from the inbound nodes.
        inet:search:query | scrape :text :engine

        # Scrape properties inbound nodes and yield newly scraped nodes.
        inet:search:query | scrape --yield

        # Skip re-fanging text before scraping.
        inet:search:query | scrape --skiprefang

        # Limit scrape to specific forms.
        inet:search:query | scrape --forms (inet:fqdn, inet:ipv4)
    '''

    name = 'scrape'

    def getArgParser(self):
        pars = Cmd.getArgParser(self)

        pars.add_argument('--refs', '-r', default=False, action='store_true',
                          help='Create refs light edges to any scraped nodes from the input node')
        pars.add_argument('--yield', dest='doyield', default=False, action='store_true',
                          help='Include newly scraped nodes in the output')
        pars.add_argument('--skiprefang', dest='dorefang', default=True, action='store_false',
                          help='Do not remove de-fanging from text before scraping')
        pars.add_argument('--forms', default=[],
                          help='Only scrape values which match specific forms.')
        pars.add_argument('values', nargs='*',
                          help='Specific relative properties or variables to scrape')
        return pars

    async def execStormCmd(self, runt, genr):

        node = None
        async for node, path in genr:  # type: s_node.Node, s_node.Path

            refs = await s_stormtypes.toprim(self.opts.refs)
            forms = await s_stormtypes.toprim(self.opts.forms)
            refang = await s_stormtypes.tobool(self.opts.dorefang)

            if isinstance(forms, str):
                forms = forms.split(',')
            elif not isinstance(forms, (tuple, list, set)):
                forms = (forms,)

            # TODO some kind of repr or as-string option on toprims
            todo = await s_stormtypes.toprim(self.opts.values)

            # if a list of props haven't been specified, then default to ALL of them
            if not todo:
                todo = list(node.getProps().values())

            for text in todo:

                text = str(text)

                async for (form, valu, _) in self.runt.snap.view.scrapeIface(text, refang=refang):
                    if forms and form not in forms:
                        continue

                    nnode = await node.snap.addNode(form, valu)
                    npath = path.fork(nnode)

                    if refs:
                        if node.form.isrunt:
                            mesg = f'Edges cannot be used with runt nodes: {node.form.full}'
                            await runt.warn(mesg)
                        else:
                            await node.addEdge('refs', nnode.nid)

                    if self.opts.doyield:
                        yield nnode, npath

            if not self.opts.doyield:
                yield node, path

        if self.runtsafe and node is None:

            forms = await s_stormtypes.toprim(self.opts.forms)
            refang = await s_stormtypes.tobool(self.opts.dorefang)

            if isinstance(forms, str):
                forms = forms.split(',')
            elif not isinstance(forms, (tuple, list, set)):
                forms = (forms,)

            for item in self.opts.values:
                text = str(await s_stormtypes.toprim(item))

                async for (form, valu, _) in self.runt.snap.view.scrapeIface(text, refang=refang):
                    if forms and form not in forms:
                        continue

                    addnode = await runt.snap.addNode(form, valu)
                    if self.opts.doyield:
                        yield addnode, runt.initPath(addnode)

class LiftByVerb(Cmd):
    '''
    Lift nodes from the current view by an light edge verb.

    Examples:

        # Lift all the n1 nodes for the light edge "foo"
        lift.byverb "foo"

        # Lift all the n2 nodes for the light edge "foo"
        lift.byverb --n2 "foo"

    Notes:

        Only a single instance of a node will be yielded from this command
        when that node is lifted via the light edge membership.
    '''
    name = 'lift.byverb'

    def getArgParser(self):
        pars = Cmd.getArgParser(self)
        pars.add_argument('verb', type='str', required=True,
                          help='The edge verb to lift nodes by.')
        pars.add_argument('--n2', action='store_true', default=False,
                          help='Lift by the N2 value instead of N1 value.')
        return pars

    async def iterEdgeNodes(self, verb, idenset, n2=False):
        if n2:
            async for (_, _, n2) in self.runt.snap.view.getEdges(verb):
                if n2 in idenset:
                    continue
                await idenset.add(n2)
                node = await self.runt.snap.getNodeByNid(n2)
                if node:
                    yield node
        else:
            async for (n1, _, _) in self.runt.snap.view.getEdges(verb):
                if n1 in idenset:
                    continue
                await idenset.add(n1)
                node = await self.runt.snap.getNodeByNid(n1)
                if node:
                    yield node

    async def execStormCmd(self, runt, genr):

        core = self.runt.snap.core

        async with await s_spooled.Set.anit(dirn=core.dirn, cell=core) as idenset:

            if self.runtsafe:
                verb = await s_stormtypes.tostr(self.opts.verb)
                n2 = self.opts.n2

                async for x in genr:
                    yield x

                async for node in self.iterEdgeNodes(verb, idenset, n2):
                    yield node, runt.initPath(node)

            else:
                async for _node, _path in genr:
                    verb = await s_stormtypes.tostr(self.opts.verb)
                    n2 = self.opts.n2

                    yield _node, _path

                    async for node in self.iterEdgeNodes(verb, idenset, n2):
                        yield node, _path.fork(node)

class EdgesDelCmd(Cmd):
    '''
    Bulk delete light edges from input nodes.

    Examples:

        # Delete all "foo" light edges from an inet:ipv4
        inet:ipv4=1.2.3.4 | edges.del foo

        # Delete light edges with any verb from a node
        inet:ipv4=1.2.3.4 | edges.del *

        # Delete all "foo" light edges to an inet:ipv4
        inet:ipv4=1.2.3.4 | edges.del foo --n2
    '''
    name = 'edges.del'

    def getArgParser(self):
        pars = Cmd.getArgParser(self)
        pars.add_argument('verb', type='str', help='The verb of light edges to delete.')

        pars.add_argument('--n2', action='store_true', default=False,
                          help='Delete light edges where input node is N2 instead of N1.')
        return pars

    async def delEdges(self, node, verb, n2=False):
        if n2:
            n2nid = node.nid
            async for (v, n1nid) in node.iterEdgesN2(verb):
                if (n1 := await self.runt.snap.getNodeByNid(n1nid)) is not None:
                    await n1.delEdge(v, n2nid)

        else:
            async for (v, n2nid) in node.iterEdgesN1(verb):
                await node.delEdge(v, n2nid)

    async def execStormCmd(self, runt, genr):

        if self.runtsafe:
            n2 = self.opts.n2
            verb = await s_stormtypes.tostr(self.opts.verb)

            if verb == '*':
                runt.layerConfirm(('node', 'edge', 'del'))
                verb = None
            else:
                runt.layerConfirm(('node', 'edge', 'del', verb))

            async for node, path in genr:
                await self.delEdges(node, verb, n2)
                yield node, path

        else:
            async for node, path in genr:
                n2 = self.opts.n2
                verb = await s_stormtypes.tostr(self.opts.verb)

                if verb == '*':
                    runt.layerConfirm(('node', 'edge', 'del'))
                    verb = None
                else:
                    runt.layerConfirm(('node', 'edge', 'del', verb))

                await self.delEdges(node, verb, n2)
                yield node, path

class OnceCmd(Cmd):
    '''
    The once command is used to filter out nodes which have already been processed
    via the use of a named key. It includes an optional parameter to allow the node
    to pass the filter again after a given amount of time.

    For example, to run an enrichment command on a set of nodes just once:

        file:bytes#my.files | once enrich:foo | enrich.foo

    The once command filters out any nodes which have previously been through any other
    use of the "once" command using the same <name> (in this case "enrich:foo").

    You may also specify the --asof option to allow nodes to pass the filter after a given
    amount of time. For example, the following command will allow any given node through
    every 2 days:

        file:bytes#my.files | once enrich:foo --asof "-2 days" | enrich.foo

    Use of "--asof now" or any future date or positive relative time offset will always
    allow the node to pass the filter.

    State tracking data for the once command is stored as nodedata which is stored in your
    view's write layer, making it view-specific. So if you have two views, A and B, and they
    do not share any layers between them, and you execute this query in view A:

        inet:ipv4=8.8.8.8 | once enrich:address | enrich.baz

    And then you run it in view B, the node will still pass through the once command to the
    enrich.baz portion of the query because the tracking data for the once command does not
    yet exist in view B.
    '''
    name = 'once'

    def getArgParser(self):
        pars = Cmd.getArgParser(self)
        pars.add_argument('name', type='str', help='Name of the action to only perform once.')
        pars.add_argument('--asof', default=None, type='time', help='The associated time the name was updated/performed.')
        return pars

    async def execStormCmd(self, runt, genr):

        async for node, path in genr:

            tick = s_common.now()
            name = await s_stormtypes.tostr(self.opts.name)
            key = f'once:{name}'

            envl = await node.getData(key)

            if envl is not None:
                asof = self.opts.asof

                last = envl.get('tick')

                # edge case to account for old storage format
                if last is None:
                    await node.setData(key, {'tick': tick})

                if last is None or asof is None or last > asof:
                    await asyncio.sleep(0)
                    continue

            await node.setData(key, {'tick': tick})

            yield node, path

class TagPruneCmd(Cmd):
    '''
    Prune a tag (or tags) from nodes.

    This command will delete the tags specified as parameters from incoming nodes,
    as well as all of their parent tags that don't have other tags as children.

    For example, given a node with the tags:

        #parent
        #parent.child
        #parent.child.grandchild

    Pruning the parent.child.grandchild tag would remove all tags. If the node had
    the tags:

        #parent
        #parent.child
        #parent.child.step
        #parent.child.grandchild

    Pruning the parent.child.grandchild tag will only remove the parent.child.grandchild
    tag as the parent tags still have other children.

    Examples:

        # Prune the parent.child.grandchild tag
        inet:ipv4=1.2.3.4 | tag.prune parent.child.grandchild
    '''
    name = 'tag.prune'

    def getArgParser(self):
        pars = Cmd.getArgParser(self)
        pars.add_argument('tags', default=[], nargs='*', help='Names of tags to prune.')
        return pars

    def hasChildTags(self, node, tag):
        pref = tag + '.'
        for ntag in node.getTagNames():
            if ntag.startswith(pref):
                return True
        return False

    async def execStormCmd(self, runt, genr):

        if self.runtsafe:
            tagargs = [await s_stormtypes.tostr(t) for t in self.opts.tags]

            tags = {}
            for tag in tagargs:
                root = tag.split('.')[0]
                runt.layerConfirm(('node', 'tag', 'del', root))
                tags[tag] = s_chop.tags(tag)[-2::-1]

            async for node, path in genr:
                for tag, parents in tags.items():
                    await node.delTag(tag)

                    for parent in parents:
                        if not self.hasChildTags(node, parent):
                            await node.delTag(parent)
                        else:
                            break

                yield node, path

        else:
            permcache = set([])

            async for node, path in genr:
                tagargs = [await s_stormtypes.tostr(t) for t in self.opts.tags]

                tags = {}
                for tag in tagargs:
                    root = tag.split('.')[0]
                    if root not in permcache:
                        runt.layerConfirm(('node', 'tag', 'del', root))
                        permcache.add(root)

                    tags[tag] = s_chop.tags(tag)[-2::-1]

                for tag, parents in tags.items():
                    await node.delTag(tag)

                    for parent in parents:
                        if not self.hasChildTags(node, parent):
                            await node.delTag(parent)
                        else:
                            break

                yield node, path

class RunAsCmd(Cmd):
    '''
    Execute a storm query as a specified user.

    NOTE: This command requires admin privileges.

    Examples:

        // Create a node as another user.
        runas someuser { [ inet:fqdn=foo.com ] }
    '''

    name = 'runas'

    def getArgParser(self):
        pars = Cmd.getArgParser(self)
        pars.add_argument('user', help='The user name or iden to execute the storm query as.')
        pars.add_argument('storm', help='The storm query to execute.')
        pars.add_argument('--asroot', default=False, action='store_true', help='Propagate asroot to query subruntime.')

        return pars

    async def execStormCmd(self, runt, genr):

        if not runt.isAdmin():
            mesg = 'The runas command requires admin privileges.'
            raise s_exc.AuthDeny(mesg=mesg, user=self.runt.user.iden, username=self.runt.user.name)

        core = runt.snap.core

        node = None
        async for node, path in genr:

            user = await s_stormtypes.tostr(self.opts.user)
            text = await s_stormtypes.tostr(self.opts.storm)

            user = await core.auth.reqUserByNameOrIden(user)
            query = await runt.getStormQuery(text)

            opts = {'vars': path.vars}

            async with await core.snap(user=user, view=runt.snap.view) as snap:
                async with await Runtime.anit(query, snap, user=user, opts=opts, root=runt) as subr:
                    subr.debug = runt.debug
                    subr.readonly = runt.readonly

                    if self.opts.asroot:
                        subr.asroot = runt.asroot

                    async for item in subr.execute():
                        await asyncio.sleep(0)

            yield node, path

        if node is None and self.runtsafe:
            user = await s_stormtypes.tostr(self.opts.user)
            text = await s_stormtypes.tostr(self.opts.storm)

            query = await runt.getStormQuery(text)
            user = await core.auth.reqUserByNameOrIden(user)

            opts = {'user': user}

            async with await core.snap(user=user, view=runt.snap.view) as snap:
                async with await Runtime.anit(query, snap, user=user, opts=opts, root=runt) as subr:
                    subr.debug = runt.debug
                    subr.readonly = runt.readonly

                    if self.opts.asroot:
                        subr.asroot = runt.asroot

                    async for item in subr.execute():
                        await asyncio.sleep(0)

class IntersectCmd(Cmd):
    '''
    Yield an intersection of the results of running inbound nodes through a pivot.

    NOTE:
        This command must consume the entire inbound stream to produce the intersection.
        This type of stream consuming before yielding results can cause the query to appear
        laggy in comparison with normal incremental stream operations.

    Examples:

        // Show the it:mitre:attack:technique nodes common to several groups

        it:mitre:attack:group*in=(G0006, G0007) | intersect { -> it:mitre:attack:technique }
    '''
    name = 'intersect'

    def getArgParser(self):
        pars = Cmd.getArgParser(self)
        pars.add_argument('query', type='str', required=True, help='The pivot query to run each inbound node through.')

        return pars

    async def execStormCmd(self, runt, genr):

        if not self.runtsafe:
            mesg = 'intersect arguments must be runtsafe.'
            raise s_exc.StormRuntimeError(mesg=mesg)

        core = self.runt.snap.core

        async with await s_spooled.Dict.anit(dirn=core.dirn, cell=core) as counters:
            async with await s_spooled.Dict.anit(dirn=core.dirn, cell=core) as pathvars:

                text = await s_stormtypes.tostr(self.opts.query)
                query = await runt.getStormQuery(text)

                # Note: The intersection works by counting the # of nodes inbound to the command.
                # For each node which is emitted from the pivot, we increment a counter, mapping
                # the nid -> count. We then iterate over the counter, and only yield nodes which
                # have a nid -> count equal to the # of inbound nodes we consumed.

                count = 0
                async for node, path in genr:
                    count += 1
                    await asyncio.sleep(0)
                    async with runt.getSubRuntime(query) as subr:
                        subg = s_common.agen((node, path))
                        async for subn, subp in subr.execute(genr=subg):
                            curv = counters.get(subn.nid)
                            if curv is None:
                                await counters.set(subn.nid, 1)
                            else:
                                await counters.set(subn.nid, curv + 1)
                            await pathvars.set(subn.nid, await s_stormtypes.toprim(subp.vars))
                            await asyncio.sleep(0)

                for nid, hits in counters.items():

                    if hits != count:
                        await asyncio.sleep(0)
                        continue

                    node = await runt.snap.getNodeByNid(nid)
                    if node is not None:
                        path = runt.initPath(node)
                        path.vars.update(pathvars.get(nid))
                        yield (node, path)<|MERGE_RESOLUTION|>--- conflicted
+++ resolved
@@ -3645,13 +3645,8 @@
             async for node, path in genr:
 
                 runt.confirm(node.form.addperm, gateiden=layriden)
-<<<<<<< HEAD
                 for name in node.getPropNames():
-                    runt.confirm(node.form.props[name].setperms, gateiden=layriden)
-=======
-                for name in node.props.keys():
                     runt.confirmPropSet(node.form.props[name], layriden=layriden)
->>>>>>> 2d53f6bb
 
                 for tag in node.getTagNames():
                     runt.confirm(('node', 'tag', 'add', *tag.split('.')), gateiden=layriden)
