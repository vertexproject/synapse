import types
import pprint
import asyncio
import logging
import argparse
import contextlib
import collections

import synapse.exc as s_exc
import synapse.common as s_common
import synapse.telepath as s_telepath
import synapse.datamodel as s_datamodel

import synapse.lib.ast as s_ast
import synapse.lib.auth as s_auth
import synapse.lib.base as s_base
import synapse.lib.chop as s_chop
import synapse.lib.coro as s_coro
import synapse.lib.node as s_node
import synapse.lib.time as s_time
import synapse.lib.cache as s_cache
import synapse.lib.layer as s_layer
import synapse.lib.scope as s_scope
import synapse.lib.config as s_config
import synapse.lib.editor as s_editor
import synapse.lib.autodoc as s_autodoc
import synapse.lib.grammar as s_grammar
import synapse.lib.msgpack as s_msgpack
import synapse.lib.spooled as s_spooled
import synapse.lib.version as s_version
import synapse.lib.hashitem as s_hashitem
import synapse.lib.stormctrl as s_stormctrl
import synapse.lib.stormtypes as s_stormtypes

import synapse.lib.stormlib.graph as s_stormlib_graph

logger = logging.getLogger(__name__)

addtriggerdescr = '''
Add a trigger to the cortex.

Notes:
    Valid values for condition are:
        * tag:add
        * tag:del
        * node:add
        * node:del
        * prop:set
        * edge:add
        * edge:del

When condition is tag:add or tag:del, you may optionally provide a form name
to restrict the trigger to fire only on tags added or deleted from nodes of
those forms.

The added tag is provided to the query in the ``$auto`` dictionary variable under
``$auto.opts.tag``.

Simple one level tag globbing is supported, only at the end after a period,
that is aka.* matches aka.foo and aka.bar but not aka.foo.bar. aka* is not
supported.

When the condition is edge:add or edge:del, you may optionally provide a
form name or a destination form name to only fire on edges added or deleted
from nodes of those forms.

Examples:
    # Adds a tag to every inet:ipv4 added
    trigger.add node:add --form inet:ipv4 --query {[ +#mytag ]}

    # Adds a tag #todo to every node as it is tagged #aka
    trigger.add tag:add --tag aka --query {[ +#todo ]}

    # Adds a tag #todo to every inet:ipv4 as it is tagged #aka
    trigger.add tag:add --form inet:ipv4 --tag aka --query {[ +#todo ]}

    # Adds a tag #todo to the N1 node of every refs edge add
    trigger.add edge:add --verb refs --query {[ +#todo ]}

    # Adds a tag #todo to the N1 node of every seen edge delete, provided that
    # both nodes are of form file:bytes
    trigger.add edge:del --verb seen --form file:bytes --n2form file:bytes --query {[ +#todo ]}
'''

addcrondescr = '''
Add a recurring cron job to a cortex.

Notes:
    All times are interpreted as UTC.

    All arguments are interpreted as the job period, unless the value ends in
    an equals sign, in which case the argument is interpreted as the recurrence
    period.  Only one recurrence period parameter may be specified.

    Currently, a fixed unit must not be larger than a specified recurrence
    period.  i.e. '--hour 7 --minute +15' (every 15 minutes from 7-8am?) is not
    supported.

    Value values for fixed hours are 0-23 on a 24-hour clock where midnight is 0.

    If the --day parameter value does not start with a '+' and is an integer, it is
    interpreted as a fixed day of the month.  A negative integer may be
    specified to count from the end of the month with -1 meaning the last day
    of the month.  All fixed day values are clamped to valid days, so for
    example '-d 31' will run on February 28.
    If the fixed day parameter is a value in ([Mon, Tue, Wed, Thu, Fri, Sat,
    Sun] if locale is set to English) it is interpreted as a fixed day of the
    week.

    Otherwise, if the parameter value starts with a '+', then it is interpreted
    as a recurrence interval of that many days.

    If no plus-sign-starting parameter is specified, the recurrence period
    defaults to the unit larger than all the fixed parameters.   e.g. '--minute 5'
    means every hour at 5 minutes past, and --hour 3, --minute 1 means 3:01 every day.

    At least one optional parameter must be provided.

    All parameters accept multiple comma-separated values.  If multiple
    parameters have multiple values, all combinations of those values are used.

    All fixed units not specified lower than the recurrence period default to
    the lowest valid value, e.g. --month +2 will be scheduled at 12:00am the first of
    every other month.  One exception is if the largest fixed value is day of the
    week, then the default period is set to be a week.

    A month period with a day of week fixed value is not currently supported.

    Fixed-value year (i.e. --year 2019) is not supported.  See the 'at'
    command for one-time cron jobs.

    As an alternative to the above options, one may use exactly one of
    --hourly, --daily, --monthly, --yearly with a colon-separated list of
    fixed parameters for the value.  It is an error to use both the individual
    options and these aliases at the same time.

Examples:
    Run a query every last day of the month at 3 am
    cron.add --hour 3 --day -1 {#foo}

    Run a query every 8 hours
    cron.add --hour +8 {#foo}

    Run a query every Wednesday and Sunday at midnight and noon
    cron.add --hour 0,12 --day Wed,Sun {#foo}

    Run a query every other day at 3:57pm
    cron.add --day +2 --minute 57 --hour 15 {#foo}
'''

atcrondescr = '''
Adds a non-recurring cron job.

Notes:
    This command accepts one or more time specifications followed by exactly
    one storm query in curly braces.  Each time specification may be in synapse
    time delta format (e.g --day +1) or synapse time format (e.g.
    20501217030432101).  Seconds will be ignored, as cron jobs' granularity is
    limited to minutes.

    All times are interpreted as UTC.

    The other option for time specification is a relative time from now.  This
    consists of a plus sign, a positive integer, then one of 'minutes, hours,
    days'.

    Note that the record for a cron job is stored until explicitly deleted via
    "cron.del".

Examples:
    # Run a storm query in 5 minutes
    cron.at --minute +5 {[inet:ipv4=1]}

    # Run a storm query tomorrow and in a week
    cron.at --day +1,+7 {[inet:ipv4=1]}

    # Run a query at the end of the year Zulu
    cron.at --dt 20181231Z2359 {[inet:ipv4=1]}
'''

wgetdescr = '''Retrieve bytes from a URL and store them in the axon. Yields inet:urlfile nodes.

Examples:

    # Specify custom headers and parameters
    inet:url=https://vertex.link/foo.bar.txt | wget --headers ({"User-Agent": "Foo/Bar"}) --params ({"clientid": "42"})

    # Download multiple URL targets without inbound nodes
    wget https://vertex.link https://vtx.lk
'''

permdef_schema = {
    'type': 'object',
    'properties': {
        'perm': {'type': 'array', 'items': {'type': 'string'}},
        'desc': {'type': 'string'},
        'gate': {'type': 'string'},
        'ex': {'type': 'string'},  # Example string
        'workflowconfig': {'type': 'boolean'},
        'default': {'type': 'boolean', 'default': False},
    },
    'required': ['perm', 'desc', 'gate'],
}

reqValidPermDef = s_config.getJsValidator(permdef_schema)

reqValidPkgdef = s_config.getJsValidator({
    'type': 'object',
    'properties': {
        'name': {'type': 'string'},
        'version': {
            'type': 'string',
            'pattern': s_version.semverstr,
        },
        'build': {
            'type' 'object'
            'properties': {
                'time': {'type': 'number'},
            },
            'required': ['time'],
        },
        'codesign': {
            'type': 'object',
            'properties': {
                'sign': {'type': 'string'},
                'cert': {'type': 'string'},
            },
            'required': ['cert', 'sign'],
        },
        'synapse_version': {
            'type': 'string',
        },
        'modules': {
            'type': ['array', 'null'],
            'items': {'$ref': '#/definitions/module'}
        },
        'docs': {
            'type': ['array', 'null'],
            'items': {'$ref': '#/definitions/doc'},
        },
        'logo': {
            'type': 'object',
            'properties': {
                'mime': {'type': 'string'},
                'file': {'type': 'string'},
            },
            'additionalProperties': True,
            'required': ['mime', 'file'],
        },
        'commands': {
            'type': ['array', 'null'],
            'items': {'$ref': '#/definitions/command'},
        },
        'graphs': {
            'type': ['array', 'null'],
            'items': s_stormlib_graph.gdefSchema,
        },
        'desc': {'type': 'string'},
        'svciden': {'type': ['string', 'null'], 'pattern': s_config.re_iden},
        'onload': {'type': 'string'},
        'author': {
            'type': 'object',
            'properties': {
                'url': {'type': 'string'},
                'name': {'type': 'string'},
            },
            'required': ['name', 'url'],
        },
        'depends': {
            'properties': {
                'requires': {'type': 'array', 'items': {'$ref': '#/definitions/require'}},
                'conflicts': {'type': 'array', 'items': {'$ref': '#/definitions/conflict'}},
            },
            'additionalProperties': True,
        },
        'perms': {
            'type': 'array',
            'items': permdef_schema,
        },
        'configvars': {
            'type': 'array',
            'items': {
                'type': 'object',
                'properties': {
                    'name': {'type': 'string'},
                    'varname': {'type': 'string'},
                    'desc': {'type': 'string'},
                    'default': {},
                    'workflowconfig': {'type': 'boolean'},
                    'type': {'$ref': '#/definitions/configvartype'},
                    'scopes': {
                        'type': 'array',
                        'items': {
                            'type': 'string',
                            'enum': ['global', 'self']
                        },
                    },
                },
                'required': ['name', 'varname', 'desc', 'type', 'scopes'],
            },
        },
    },
    'additionalProperties': True,
    'required': ['name', 'version'],
    'definitions': {
        'doc': {
            'type': 'object',
            'properties': {
                'title': {'type': 'string'},
                'content': {'type': 'string'},
            },
            'additionalProperties': True,
            'required': ['title', 'content'],
        },
        'module': {
            'type': 'object',
            'properties': {
                'name': {'type': 'string'},
                'storm': {'type': 'string'},
                'modconf': {'type': 'object'},
                'apidefs': {
                    'type': ['array', 'null'],
                    'items': {'$ref': '#/definitions/apidef'},
                },
                'asroot': {'type': 'boolean'},
                'asroot:perms': {'type': 'array',
                    'items': {'type': 'array',
                        'items': {'type': 'string'}},
                },
            },
            'additionalProperties': True,
            'required': ['name', 'storm']
        },
        'apidef': {
            'type': 'object',
            'properties': {
                'name': {'type': 'string'},
                'desc': {'type': 'string'},
                'type': {
                    'type': 'object',
                    'properties': {
                        'type': {
                            'type': 'string',
                            'enum': ['function']
                        },
                        'args': {
                            'type': 'array',
                            'items': {'$ref': '#/definitions/apiarg'},
                        },
                        'returns': {
                            'type': 'object',
                            'properties': {
                                'name': {
                                    'type': 'string',
                                    'enum': ['yields'],
                                },
                                'desc': {'type': 'string'},
                                'type': {
                                    'oneOf': [
                                        {'$ref': '#/definitions/apitype'},
                                        {'type': 'array', 'items': {'$ref': '#/definitions/apitype'}},
                                    ],
                                },
                            },
                            'additionalProperties': False,
                            'required': ['type', 'desc']
                        },
                    },
                    'additionalProperties': False,
                    'required': ['type', 'returns'],
                },
            },
            'additionalProperties': False,
            'required': ['name', 'desc', 'type']
        },
        'apiarg': {
            'type': 'object',
            'properties': {
                'name': {'type': 'string'},
                'desc': {'type': 'string'},
                'type': {
                    'oneOf': [
                        {'$ref': '#/definitions/apitype'},
                        {'type': 'array', 'items': {'$ref': '#/definitions/apitype'}},
                    ],
                },
                'default': {'type': ['boolean', 'integer', 'string', 'null']},
            },
            'additionalProperties': False,
            'required': ['name', 'desc', 'type']
        },
        'apitype': {
            'type': 'string',
        },
        'command': {
            'type': 'object',
            'properties': {
                'name': {
                    'type': 'string',
                    'pattern': s_grammar.re_scmd
                },
                'cmdargs': {
                    'type': ['array', 'null'],
                    'items': {'$ref': '#/definitions/cmdarg'},
                },
                'cmdinputs': {
                    'type': ['array', 'null'],
                    'items': {'$ref': '#/definitions/cmdinput'},
                },
                'storm': {'type': 'string'},
                'forms': {'$ref': '#/definitions/cmdformhints'},
                'perms': {'type': 'array',
                    'items': {'type': 'array',
                        'items': {'type': 'string'}},
                },
            },
            'additionalProperties': True,
            'required': ['name', 'storm']
        },
        'cmdarg': {
            'type': 'array',
            'items': [
                {'type': 'string'},
                {
                    'type': 'object',
                    'properties': {
                        'help': {'type': 'string'},
                        'default': {},
                        'dest': {'type': 'string'},
                        'required': {'type': 'boolean'},
                        'action': {'type': 'string'},
                        'nargs': {'type': ['string', 'integer']},
                        'choices': {
                            'type': 'array',
                            'uniqueItems': True,
                            'minItems': 1,
                        },
                        'type': {
                            'type': 'string',
                            'enum': list(s_datamodel.Model().types)
                        },
                    },
                }
            ],
            'additionalItems': False,
        },
        'cmdinput': {
            'type': 'object',
            'properties': {
                'form': {'type': 'string'},
                'help': {'type': 'string'},
            },
            'additionalProperties': True,
            'required': ['form'],
        },
        'configvartype': {
            'anyOf': [
                {'type': 'array', 'items': {'$ref': '#/definitions/configvartype'}},
                {'type': 'string'},
            ]
        },
        # deprecated
        'cmdformhints': {
            'type': 'object',
            'properties': {
                'input': {
                    'type': 'array',
                    'uniqueItems': True,
                    'items': {
                        'type': 'string',
                    }
                },
                'output': {
                    'type': 'array',
                    'uniqueItems': True,
                    'items': {
                        'type': 'string',
                    }
                },
                'nodedata': {
                    'type': 'array',
                    'uniqueItems': True,
                    'items': {
                        'type': 'array',
                        'items': [
                            {'type': 'string'},
                            {'type': 'string'},
                        ],
                        'additionalItems': False,
                    },
                },
            }
        },
        'require': {
            'type': 'object',
            'properties': {
                'name': {'type': 'string'},
                'version': {'type': 'string'},
                'desc': {'type': 'string'},
                'optional': {'type': 'boolean'},
            },
            'additionalItems': True,
            'required': ('name', 'version'),
        },
        'conflict': {
            'type': 'object',
            'properties': {
                'name': {'type': 'string'},
                'version': {'type': 'string'},
                'desc': {'type': 'string'},
            },
            'additionalItems': True,
            'required': ('name',),
        },
    }
})

reqValidDdef = s_config.getJsValidator({
    'type': 'object',
    'properties': {
        'name': {'type': 'string'},
        'storm': {'type': 'string'},
        'view': {'type': 'string', 'pattern': s_config.re_iden},
        'user': {'type': 'string', 'pattern': s_config.re_iden},
        'iden': {'type': 'string', 'pattern': s_config.re_iden},
        'enabled': {'type': 'boolean', 'default': True},
        'stormopts': {
            'oneOf': [
                {'type': 'null'},
                {'$ref': '#/definitions/stormopts'}
            ]
        }
    },
    'additionalProperties': True,
    'required': ['iden', 'user', 'storm'],
    'definitions': {
        'stormopts': {
            'type': 'object',
            'properties': {
                'repr': {'type': 'boolean'},
                'path': {'type': 'string'},
                'show': {'type': 'array', 'items': {'type': 'string'}}
            },
            'additionalProperties': True,
        },
    }
})

stormcmds = (
    {
        'name': 'queue.add',
        'descr': 'Add a queue to the cortex.',
        'cmdargs': (
            ('name', {'help': 'The name of the new queue.'}),
        ),
        'storm': '''
            $lib.queue.add($cmdopts.name)
            $lib.print("queue added: {name}", name=$cmdopts.name)
        ''',
    },
    {
        'name': 'queue.del',
        'descr': 'Remove a queue from the cortex.',
        'cmdargs': (
            ('name', {'help': 'The name of the queue to remove.'}),
        ),
        'storm': '''
            $lib.queue.del($cmdopts.name)
            $lib.print("queue removed: {name}", name=$cmdopts.name)
        ''',
    },
    {
        'name': 'queue.list',
        'descr': 'List the queues in the cortex.',
        'storm': '''
            $lib.print('Storm queue list:')
            for $info in $lib.queue.list() {
                $name = $info.name.ljust(32)
                $lib.print("    {name}:  size: {size} offs: {offs}", name=$name, size=$info.size, offs=$info.offs)
            }
        ''',
    },
    {
        'name': 'dmon.list',
        'descr': 'List the storm daemon queries running in the cortex.',
        'cmdargs': (),
        'storm': '''
            $lib.print('Storm daemon list:')
            for $info in $lib.dmon.list() {
                if $info.name { $name = $info.name.ljust(20) }
                else { $name = '                    ' }

                $lib.print("    {iden}:  ({name}): {status}", iden=$info.iden, name=$name, status=$info.status)
            }
        ''',
    },
    {
        'name': 'layer.add',
        'descr': 'Add a layer to the cortex.',
        'cmdargs': (
            ('--lockmemory', {'help': 'Should the layer lock memory for performance.',
                              'action': 'store_true'}),
            ('--readonly', {'help': 'Should the layer be readonly.',
                            'action': 'store_true'}),
            ('--mirror', {'help': 'A telepath URL of an upstream layer/view to mirror.', 'type': 'str'}),
            ('--growsize', {'help': 'Amount to grow the map size when necessary.', 'type': 'int'}),
            ('--upstream', {'help': 'One or more telepath urls to receive updates from.'}),
            ('--name', {'help': 'The name of the layer.'}),
        ),
        'storm': '''
            $layr = $lib.layer.add($cmdopts)
            $lib.print($layr.repr())
            $lib.print("Layer added.")
        ''',
    },
    {
        'name': 'layer.set',
        'descr': 'Set a layer option.',
        'cmdargs': (
            ('iden', {'help': 'Iden of the layer to modify.'}),
            ('name', {'help': 'The name of the layer property to set.'}),
            ('valu', {'help': 'The value to set the layer property to.'}),
        ),
        'storm': '''
            $layr = $lib.layer.get($cmdopts.iden)
            $layr.set($cmdopts.name, $cmdopts.valu)
            $lib.print($layr.repr())
            $lib.print('Layer updated.')
        ''',
    },
    {
        'name': 'layer.del',
        'descr': 'Delete a layer from the cortex.',
        'cmdargs': (
            ('iden', {'help': 'Iden of the layer to delete.'}),
        ),
        'storm': '''
            $lib.layer.del($cmdopts.iden)
            $lib.print("Layer deleted: {iden}", iden=$cmdopts.iden)
        ''',
    },
    {
        'name': 'layer.get',
        'descr': 'Get a layer from the cortex.',
        'cmdargs': (
            ('iden', {'nargs': '?',
                      'help': 'Iden of the layer to get. If no iden is provided, the main layer will be returned.'}),
        ),
        'storm': '''
            $layr = $lib.layer.get($cmdopts.iden)
            $lib.print($layr.repr())
        ''',
    },
    {
        'name': 'layer.list',
        'descr': 'List the layers in the cortex.',
        'cmdargs': (),
        'storm': '''
            $lib.print('Layers:')
            for $layr in $lib.layer.list() {
                $lib.print($layr.repr())
            }
        ''',
    },
    {
        'name': 'layer.pull.add',
        'descr': 'Add a pull configuration to a layer.',
        'cmdargs': (
            ('layr', {'help': 'Iden of the layer to pull to.'}),
            ('src', {'help': 'Telepath url of the source layer to pull from.'}),
            ('--offset', {'help': 'Layer offset to begin pulling from',
                          'type': 'int',
                          'default': 0}),
        ),
        'storm': '''
            $layr = $lib.layer.get($cmdopts.layr)
            $pdef = $layr.addPull($cmdopts.src, $cmdopts.offset)
            if $pdef {
                $lib.print("Layer pull added: {iden}", iden=$pdef.iden)
            }
        ''',
    },
    {
        'name': 'layer.pull.del',
        'descr': 'Delete a pull configuration from a layer.',
        'cmdargs': (
            ('layr', {'help': 'Iden of the layer to modify.'}),
            ('iden', {'help': 'Iden of the pull configuration to delete.'}),
        ),
        'storm': '''
            $layr = $lib.layer.get($cmdopts.layr)
            $retn = $layr.delPull($cmdopts.iden)
            $lib.print("Layer pull deleted.")
        ''',
    },
    {
        'name': 'layer.pull.list',
        'descr': 'Get a list of the pull configurations for a layer.',
        'cmdargs': (
            ('layr', {'help': 'Iden of the layer to retrieve pull configurations for.'}),
        ),
        'storm': '''
            $layr = $lib.layer.get($cmdopts.layr)
            $lib.print($layr.repr())

            $pulls = $layr.get(pulls)
            if $pulls {
                $lib.print('Pull Iden                        | User                 | Time                |     Offset | URL')
                $lib.print('------------------------------------------------------------------------------------------------------------------------------------------')
                for ($iden, $pdef) in $pulls {
                    $user = $lib.auth.users.get($pdef.user)
                    if $user { $user = $user.name.ljust(20) }
                    else { $user = $pdef.user }

                    $tstr = $lib.time.format($pdef.time, '%Y-%m-%d %H:%M:%S')
                    $ostr = $lib.cast(str, $pdef.offs).rjust(10)
                    $lib.print("{iden} | {user} | {time} | {offs} | {url}", iden=$iden, time=$tstr, user=$user, offs=$ostr, url=$pdef.url)
                }
            } else {
                $lib.print('No pulls configured.')
            }
        ''',
    },
    {
        'name': 'layer.push.add',
        'descr': 'Add a push configuration to a layer.',
        'cmdargs': (
            ('layr', {'help': 'Iden of the layer to push from.'}),
            ('dest', {'help': 'Telepath url of the layer to push to.'}),
            ('--offset', {'help': 'Layer offset to begin pushing from.',
                          'type': 'int',
                          'default': 0}),
        ),
        'storm': '''
            $layr = $lib.layer.get($cmdopts.layr)
            $pdef = $layr.addPush($cmdopts.dest, $cmdopts.offset)
            if $pdef {
                $lib.print("Layer push added: {iden}", iden=$pdef.iden)
            }
        ''',
    },
    {
        'name': 'layer.push.del',
        'descr': 'Delete a push configuration from a layer.',
        'cmdargs': (
            ('layr', {'help': 'Iden of the layer to modify.'}),
            ('iden', {'help': 'Iden of the push configuration to delete.'}),
        ),
        'storm': '''
            $layr = $lib.layer.get($cmdopts.layr)
            $retn = $layr.delPush($cmdopts.iden)
            $lib.print("Layer push deleted.")
        ''',
    },
    {
        'name': 'layer.push.list',
        'descr': 'Get a list of the push configurations for a layer.',
        'cmdargs': (
            ('layr', {'help': 'Iden of the layer to retrieve push configurations for.'}),
        ),
        'storm': '''
            $layr = $lib.layer.get($cmdopts.layr)
            $lib.print($layr.repr())

            $pushs = $layr.get(pushs)
            if $pushs {
                $lib.print('Push Iden                        | User                 | Time                |     Offset | URL')
                $lib.print('------------------------------------------------------------------------------------------------------------------------------------------')
                for ($iden, $pdef) in $pushs {
                    $user = $lib.auth.users.get($pdef.user)
                    if $user { $user = $user.name.ljust(20) }
                    else { $user = $pdef.user }

                    $tstr = $lib.time.format($pdef.time, '%Y-%m-%d %H:%M:%S')
                    $ostr = $lib.cast(str, $pdef.offs).rjust(10)
                    $lib.print("{iden} | {user} | {time} | {offs} | {url}", iden=$iden, time=$tstr, user=$user, offs=$ostr, url=$pdef.url)
                }
            } else {
                $lib.print('No pushes configured.')
            }
        ''',
    },
    {
        'name': 'pkg.list',
        'descr': 'List the storm packages loaded in the cortex.',
        'storm': '''
            $pkgs = $lib.pkg.list()

            if $($pkgs.size() = 0) {

                $lib.print('No storm packages installed.')

            } else {
                $lib.print('Loaded storm packages:')
                for $pkg in $pkgs {
                    $lib.print("{name}: {vers}", name=$pkg.name.ljust(32), vers=$pkg.version)
                }
            }
        '''
    },
    {
        'name': 'pkg.perms.list',
        'descr': 'List any permissions declared by the package.',
        'cmdargs': (
            ('name', {'help': 'The name (or name prefix) of the package.', 'type': 'str'}),
        ),
        'storm': '''
            $pdef = $lib.null
            for $pkg in $lib.pkg.list() {
                if $pkg.name.startswith($cmdopts.name) {
                    $pdef = $pkg
                    break
                }
            }

            if (not $pdef) {
                $lib.warn(`Package ({$cmdopts.name}) not found!`)
            } else {
                if $pdef.perms {
                    $lib.print(`Package ({$cmdopts.name}) defines the following permissions:`)
                    for $permdef in $pdef.perms {
                        $defv = $permdef.default
                        if ( $defv = $lib.null ) {
                            $defv = $lib.false
                        }
                        $text = `{$lib.str.join('.', $permdef.perm).ljust(32)} : {$permdef.desc} ( default: {$defv} )`
                        $lib.print($text)
                    }
                } else {
                    $lib.print(`Package ({$cmdopts.name}) contains no permissions definitions.`)
                }
            }
        '''
    },
    {
        'name': 'pkg.del',
        'descr': 'Remove a storm package from the cortex.',
        'cmdargs': (
            ('name', {'help': 'The name (or name prefix) of the package to remove.'}),
        ),
        'storm': '''

            $pkgs = $lib.set()

            for $pkg in $lib.pkg.list() {
                if $pkg.name.startswith($cmdopts.name) {
                    $pkgs.add($pkg.name)
                }
            }

            if $($pkgs.size() = 0) {

                $lib.print('No package names match "{name}". Aborting.', name=$cmdopts.name)

            } elif $($pkgs.size() = 1) {

                $name = $pkgs.list().index(0)
                $lib.print('Removing package: {name}', name=$name)
                $lib.pkg.del($name)

            } else {

                $lib.print('Multiple package names match "{name}". Aborting.', name=$cmdopts.name)

            }
        '''
    },
    {
        'name': 'pkg.docs',
        'descr': 'Display documentation included in a storm package.',
        'cmdargs': (
            ('name', {'help': 'The name (or name prefix) of the package.'}),
        ),
        'storm': '''
            $pdef = $lib.null
            for $pkg in $lib.pkg.list() {
                if $pkg.name.startswith($cmdopts.name) {
                    $pdef = $pkg
                    break
                }
            }

            if (not $pdef) {
                $lib.warn("Package ({name}) not found!", name=$cmdopts.name)
            } else {
                if $pdef.docs {
                    for $doc in $pdef.docs {
                        $lib.print($doc.content)
                    }
                } else {
                    $lib.print("Package ({name}) contains no documentation.", name=$cmdopts.name)
                }
            }
        '''
    },
    {
        'name': 'pkg.load',
        'descr': 'Load a storm package from an HTTP URL.',
        'cmdargs': (
            ('url', {'help': 'The HTTP URL to load the package from.'}),
            ('--raw', {'default': False, 'action': 'store_true',
                'help': 'Response JSON is a raw package definition without an envelope.'}),
            ('--verify', {'default': False, 'action': 'store_true',
                'help': 'Enforce code signature verification on the storm package.'}),
            ('--ssl-noverify', {'default': False, 'action': 'store_true',
                'help': 'Specify to disable SSL verification of the server.'}),
        ),
        'storm': '''
            init {
                $ssl = $lib.true
                if $cmdopts.ssl_noverify { $ssl = $lib.false }

                $resp = $lib.inet.http.get($cmdopts.url, ssl_verify=$ssl)

                if ($resp.code != 200) {
                    $lib.warn("pkg.load got HTTP code: {code} for URL: {url}", code=$resp.code, url=$cmdopts.url)
                    $lib.exit()
                }

                $reply = $resp.json()
                if $cmdopts.raw {
                    $pkg = $reply
                } else {
                    if ($reply.status != "ok") {
                        $lib.warn("pkg.load got JSON error: {code} for URL: {url}", code=$reply.code, url=$cmdopts.url)
                        $lib.exit()
                    }

                    $pkg = $reply.result
                }

                $pkd = $lib.pkg.add($pkg, verify=$cmdopts.verify)

                $lib.print("Loaded Package: {name} @{version}", name=$pkg.name, version=$pkg.version)
            }
        ''',
    },
    {
        'name': 'version',
        'descr': 'Show version metadata relating to Synapse.',
        'storm': '''
            $comm = $lib.version.commit()
            $synv = $lib.version.synapse()

            if $synv {
                $synv = $lib.str.join('.', $synv)
            }

            if $comm {
                $comm = $comm.slice(0,7)
            }

            $lib.print('Synapse Version: {s}', s=$synv)
            $lib.print('Commit Hash: {c}', c=$comm)
        ''',
    },
    {
        'name': 'view.add',
        'descr': 'Add a view to the cortex.',
        'cmdargs': (
            ('--name', {'default': None, 'help': 'The name of the new view.'}),
            ('--worldreadable', {'type': 'bool', 'default': False, 'help': 'Grant read access to the `all` role.'}),
            ('--layers', {'default': [], 'nargs': '*', 'help': 'Layers for the view.'}),
        ),
        'storm': '''
            $view = $lib.view.add($cmdopts.layers, name=$cmdopts.name, worldreadable=$cmdopts.worldreadable)
            $lib.print($view.repr())
            $lib.print("View added.")
        ''',
    },
    {
        'name': 'view.del',
        'descr': 'Delete a view from the cortex.',
        'cmdargs': (
            ('iden', {'help': 'Iden of the view to delete.'}),
        ),
        'storm': '''
            $lib.view.del($cmdopts.iden)
            $lib.print("View deleted: {iden}", iden=$cmdopts.iden)
        ''',
    },
    {
        'name': 'view.set',
        'descr': 'Set a view option.',
        'cmdargs': (
            ('iden', {'help': 'Iden of the view to modify.'}),
            ('name', {'help': 'The name of the view property to set.'}),
            ('valu', {'help': 'The value to set the view property to.'}),
        ),
        'storm': '''
            $view = $lib.view.get($cmdopts.iden)
            $view.set($cmdopts.name, $cmdopts.valu)
            $lib.print($view.repr())
            $lib.print("View updated.")
        ''',
    },
    {
        'name': 'view.fork',
        'descr': 'Fork a view in the cortex.',
        'cmdargs': (
            ('iden', {'help': 'Iden of the view to fork.'}),
            ('--name', {'default': None, 'help': 'Name for the newly forked view.'}),
        ),
        'storm': '''
            $forkview = $lib.view.get($cmdopts.iden).fork(name=$cmdopts.name)
            $lib.print($forkview.repr())
            $lib.print("View {iden} forked to new view: {forkiden}", iden=$cmdopts.iden, forkiden=$forkview.iden)
        ''',
    },
    {
        'name': 'view.get',
        'descr': 'Get a view from the cortex.',
        'cmdargs': (
            ('iden', {'nargs': '?',
                      'help': 'Iden of the view to get. If no iden is provided, the main view will be returned.'}),
        ),
        'storm': '''
            $view = $lib.view.get($cmdopts.iden)
            $lib.print($view.repr())
        ''',
    },
    {
        'name': 'view.list',
        'descr': 'List the views in the cortex.',
        'cmdargs': (),
        'storm': '''
            $lib.print("")
            for $view in $lib.view.list() {
                $lib.print($view.repr())
                $lib.print("")
            }
        ''',
    },
    {
        'name': 'view.merge',
        'descr': 'Merge a forked view into its parent view.',
        'cmdargs': (
            ('iden', {'help': 'Iden of the view to merge.'}),
            ('--delete', {'default': False, 'action': 'store_true',
                          'help': 'Once the merge is complete, delete the layer and view.'}),
        ),
        'storm': '''
            $view = $lib.view.get($cmdopts.iden)

            $view.merge()

            if $cmdopts.delete {
                $layriden = $view.pack().layers.index(0).iden
                $lib.view.del($view.iden)
                $lib.layer.del($layriden)
            } else {
                $view.swapLayer()
            }
            $lib.print("View merged: {iden}", iden=$cmdopts.iden)
        ''',
    },
    {
        'name': 'trigger.add',
        'descr': addtriggerdescr,
        'cmdargs': (
            ('condition', {'help': 'Condition for the trigger.'}),
            ('--form', {'help': 'Form to fire on.'}),
            ('--tag', {'help': 'Tag to fire on.'}),
            ('--prop', {'help': 'Property to fire on.'}),
            ('--verb', {'help': 'Edge verb to fire on.'}),
            ('--n2form', {'help': 'The form of the n2 node to fire on.'}),
            ('--query', {'help': 'Query for the trigger to execute.', 'required': True,
                         'dest': 'storm', }),
            ('--async', {'default': False, 'action': 'store_true',
                         'help': 'Make the trigger run in the background.'}),
            ('--disabled', {'default': False, 'action': 'store_true',
                            'help': 'Create the trigger in disabled state.'}),
            ('--name', {'help': 'Human friendly name of the trigger.'}),
            ('--view', {'help': 'The view to add the trigger to.'})
        ),
        'storm': '''
            $opts = $lib.copy($cmdopts)
            // Set valid tdef keys
            $opts.enabled = (not $opts.disabled)
            $opts.help = $lib.undef
            $opts.disabled = $lib.undef
            $trig = $lib.trigger.add($opts)
            $lib.print("Added trigger: {iden}", iden=$trig.iden)
        ''',
    },
    {
        'name': 'trigger.del',
        'descr': 'Delete a trigger from the cortex.',
        'cmdargs': (
            ('iden', {'help': 'Any prefix that matches exactly one valid trigger iden is accepted.'}),
        ),
        'storm': '''
            $iden = $lib.trigger.del($cmdopts.iden)
            $lib.print("Deleted trigger: {iden}", iden=$iden)
        ''',
    },
    {
        'name': 'trigger.mod',
        'descr': "Modify an existing trigger's query.",
        'cmdargs': (
            ('iden', {'help': 'Any prefix that matches exactly one valid trigger iden is accepted.'}),
            ('query', {'help': 'New storm query for the trigger.'}),
        ),
        'storm': '''
            $iden = $lib.trigger.mod($cmdopts.iden, $cmdopts.query)
            $lib.print("Modified trigger: {iden}", iden=$iden)
        ''',
    },
    {
        'name': 'trigger.list',
        'descr': "List existing triggers in the cortex.",
        'cmdargs': (
            ('--all', {'help': 'List every trigger in every readable view, rather than just the current view.', 'action': 'store_true'}),
        ),
        'storm': '''
            $triggers = $lib.trigger.list($cmdopts.all)

            if $triggers {

                $lib.print("user       iden                             view                             en?    async? cond      object                    storm query")

                for $trigger in $triggers {
                    $user = $trigger.username.ljust(10)
                    $iden = $trigger.iden.ljust(12)
                    $view = $trigger.view.ljust(12)
                    ($ok, $async) = $lib.trycast(bool, $trigger.async)
                    if $ok {
                        $async = $lib.model.type(bool).repr($async).ljust(6)
                    } else {
                        $async = $lib.model.type(bool).repr($lib.false).ljust(6)
                    }
                    $enabled = $lib.model.type(bool).repr($trigger.enabled).ljust(6)
                    $cond = $trigger.cond.ljust(9)

                    $fo = ""
                    if $trigger.form {
                        $fo = $trigger.form
                    }

                    $pr = ""
                    if $trigger.prop {
                        $pr = $trigger.prop
                    }

                    if $cond.startswith('tag:') {
                        $obj = $fo.ljust(14)
                        $obj2 = $trigger.tag.ljust(10)

                    } else {
                        if $pr {
                            $obj = $pr.ljust(14)
                        } elif $fo {
                            $obj = $fo.ljust(14)
                        } else {
                            $obj = '<missing>     '
                        }
                        $obj2 = '          '
                    }

                    $lib.print(`{$user} {$iden} {$view} {$enabled} {$async} {$cond} {$obj} {$obj2} {$trigger.storm}`)
                }
            } else {
                $lib.print("No triggers found")
            }
        ''',
    },
    {
        'name': 'trigger.enable',
        'descr': 'Enable a trigger in the cortex.',
        'cmdargs': (
            ('iden', {'help': 'Any prefix that matches exactly one valid trigger iden is accepted.'}),
        ),
        'storm': '''
            $iden = $lib.trigger.enable($cmdopts.iden)
            $lib.print("Enabled trigger: {iden}", iden=$iden)
        ''',
    },
    {
        'name': 'trigger.disable',
        'descr': 'Disable a trigger in the cortex.',
        'cmdargs': (
            ('iden', {'help': 'Any prefix that matches exactly one valid trigger iden is accepted.'}),
        ),
        'storm': '''
            $iden = $lib.trigger.disable($cmdopts.iden)
            $lib.print("Disabled trigger: {iden}", iden=$iden)
        ''',
    },
    {
        'name': 'cron.add',
        'descr': addcrondescr,
        'cmdargs': (
            ('query', {'help': 'Query for the cron job to execute.'}),
            ('--pool', {'action': 'store_true', 'default': False,
                'help': 'Allow the cron job to be run by a mirror from the query pool.'}),
            ('--minute', {'help': 'Minute value for job or recurrence period.'}),
            ('--name', {'help': 'An optional name for the cron job.'}),
            ('--doc', {'help': 'An optional doc string for the cron job.'}),
            ('--hour', {'help': 'Hour value for job or recurrence period.'}),
            ('--day', {'help': 'Day value for job or recurrence period.'}),
            ('--month', {'help': 'Month value for job or recurrence period.'}),
            ('--year', {'help': 'Year value for recurrence period.'}),
            ('--hourly', {'help': 'Fixed parameters for an hourly job.'}),
            ('--daily', {'help': 'Fixed parameters for a daily job.'}),
            ('--monthly', {'help': 'Fixed parameters for a monthly job.'}),
            ('--yearly', {'help': 'Fixed parameters for a yearly job.'}),
            ('--iden', {'help': 'Fixed iden to assign to the cron job'}),
            ('--view', {'help': 'View to run the cron job against'}),
        ),
        'storm': '''
            $cron = $lib.cron.add(query=$cmdopts.query,
                                  minute=$cmdopts.minute,
                                  hour=$cmdopts.hour,
                                  day=$cmdopts.day,
                                  pool=$cmdopts.pool,
                                  month=$cmdopts.month,
                                  year=$cmdopts.year,
                                  hourly=$cmdopts.hourly,
                                  daily=$cmdopts.daily,
                                  monthly=$cmdopts.monthly,
                                  yearly=$cmdopts.yearly,
                                  iden=$cmdopts.iden,
                                  view=$cmdopts.view,)

            if $cmdopts.doc { $cron.set(doc, $cmdopts.doc) }
            if $cmdopts.name { $cron.set(name, $cmdopts.name) }

            $lib.print("Created cron job: {iden}", iden=$cron.iden)
        ''',
    },
    {
        'name': 'cron.at',
        'descr': atcrondescr,
        'cmdargs': (
            ('query', {'help': 'Query for the cron job to execute.'}),
            ('--minute', {'help': 'Minute(s) to execute at.'}),
            ('--hour', {'help': 'Hour(s) to execute at.'}),
            ('--day', {'help': 'Day(s) to execute at.'}),
            ('--dt', {'help': 'Datetime(s) to execute at.'}),
            ('--now', {'help': 'Execute immediately.', 'default': False, 'action': 'store_true'}),
            ('--iden', {'help': 'A set iden to assign to the new cron job'}),
            ('--view', {'help': 'View to run the cron job against'}),
        ),
        'storm': '''
            $cron = $lib.cron.at(query=$cmdopts.query,
                                 minute=$cmdopts.minute,
                                 hour=$cmdopts.hour,
                                 day=$cmdopts.day,
                                 dt=$cmdopts.dt,
                                 now=$cmdopts.now,
                                 iden=$cmdopts.iden,
                                 view=$cmdopts.view)

            $lib.print("Created cron job: {iden}", iden=$cron.iden)
        ''',
    },
    {
        'name': 'cron.del',
        'descr': 'Delete a cron job from the cortex.',
        'cmdargs': (
            ('iden', {'help': 'Any prefix that matches exactly one valid cron job iden is accepted.'}),
        ),
        'storm': '''
            $lib.cron.del($cmdopts.iden)
            $lib.print("Deleted cron job: {iden}", iden=$cmdopts.iden)
        ''',
    },
    {
        'name': 'cron.move',
        'descr': "Move a cron job from one view to another",
        'cmdargs': (
            ('iden', {'help': 'Any prefix that matches exactly one valid cron job iden is accepted.'}),
            ('view', {'help': 'View to move the cron job to.'}),
        ),
        'storm': '''
            $iden = $lib.cron.move($cmdopts.iden, $cmdopts.view)
            $lib.print("Moved cron job {iden} to view {view}", iden=$iden, view=$cmdopts.view)
        ''',
    },
    {
        'name': 'cron.mod',
        'descr': "Modify an existing cron job's query.",
        'cmdargs': (
            ('iden', {'help': 'Any prefix that matches exactly one valid cron job iden is accepted.'}),
            ('query', {'help': 'New storm query for the cron job.'}),
        ),
        'storm': '''
            $iden = $lib.cron.mod($cmdopts.iden, $cmdopts.query)
            $lib.print("Modified cron job: {iden}", iden=$iden)
        ''',
    },
    {
        'name': 'cron.cleanup',
        'descr': "Delete all completed at jobs",
        'cmdargs': (),
        'storm': '''
            $crons = $lib.cron.list()
            $count = 0

            if $crons {
                for $cron in $crons {
                    $job = $cron.pack()
                    if (not $job.recs) {
                        $lib.cron.del($job.iden)
                        $count = ($count + 1)
                    }
                }
            }
            $lib.print("{count} cron/at jobs deleted.", count=$count)
        ''',
    },

    {
        'name': 'cron.list',
        'descr': "List existing cron jobs in the cortex.",
        'cmdargs': (),
        'storm': '''
            $crons = $lib.cron.list()

            if $crons {
                $lib.print("user       iden       view       en? rpt? now? err? # start last start       last end         query")

                for $cron in $crons {

                    $job = $cron.pprint()

                    $user = $job.user.ljust(10)
                    $view = $job.viewshort.ljust(10)
                    $iden = $job.idenshort.ljust(10)
                    $enabled = $job.enabled.ljust(3)
                    $isrecur = $job.isrecur.ljust(4)
                    $isrunning = $job.isrunning.ljust(4)
                    $iserr = $job.iserr.ljust(4)
                    $startcount = $lib.str.format("{startcount}", startcount=$job.startcount).ljust(7)
                    $laststart = $job.laststart.ljust(16)
                    $lastend = $job.lastend.ljust(16)

       $lib.print("{user} {iden} {view} {enabled} {isrecur} {isrunning} {iserr} {startcount} {laststart} {lastend} {query}",
                               user=$user, iden=$iden, view=$view, enabled=$enabled, isrecur=$isrecur,
                               isrunning=$isrunning, iserr=$iserr, startcount=$startcount,
                               laststart=$laststart, lastend=$lastend, query=$job.query)
                }
            } else {
                $lib.print("No cron jobs found")
            }
        ''',
    },
    {
        'name': 'cron.stat',
        'descr': "Gives detailed information about a cron job.",
        'cmdargs': (
            ('iden', {'help': 'Any prefix that matches exactly one valid cron job iden is accepted.'}),
        ),
        'storm': '''
            $cron = $lib.cron.get($cmdopts.iden)

            if $cron {
                $job = $cron.pprint()

                $lib.print('iden:            {iden}', iden=$job.iden)
                $lib.print('user:            {user}', user=$job.user)
                $lib.print('enabled:         {enabled}', enabled=$job.enabled)
                $lib.print(`pool:            {$job.pool}`)
                $lib.print('recurring:       {isrecur}', isrecur=$job.isrecur)
                $lib.print('# starts:        {startcount}', startcount=$job.startcount)
                $lib.print('# errors:        {errcount}', errcount=$job.errcount)
                $lib.print('last start time: {laststart}', laststart=$job.laststart)
                $lib.print('last end time:   {lastend}', lastend=$job.lastend)
                $lib.print('last result:     {lastresult}', lastresult=$job.lastresult)
                $lib.print('query:           {query}', query=$job.query)

                if $lib.len($job.lasterrs) {
                    $lib.print('most recent errors:')
                    for $err in $job.lasterrs {
                        $lib.print('                 {err}', err=$err)
                    }
                }

                if $job.recs {
                    $lib.print('entries:         incunit    incval required')

                    for $rec in $job.recs {
                        $incunit = $lib.str.format('{incunit}', incunit=$rec.incunit).ljust(10)
                        $incval = $lib.str.format('{incval}', incval=$rec.incval).ljust(6)

                        $lib.print('                 {incunit} {incval} {reqdict}',
                                   incunit=$incunit, incval=$incval, reqdict=$rec.reqdict)
                    }
                } else {
                    $lib.print('entries:         <None>')
                }
            }
        ''',
    },
    {
        'name': 'cron.enable',
        'descr': 'Enable a cron job in the cortex.',
        'cmdargs': (
            ('iden', {'help': 'Any prefix that matches exactly one valid cron job iden is accepted.'}),
        ),
        'storm': '''
            $iden = $lib.cron.enable($cmdopts.iden)
            $lib.print("Enabled cron job: {iden}", iden=$iden)
        ''',
    },
    {
        'name': 'cron.disable',
        'descr': 'Disable a cron job in the cortex.',
        'cmdargs': (
            ('iden', {'help': 'Any prefix that matches exactly one valid cron job iden is accepted.'}),
        ),
        'storm': '''
            $iden = $lib.cron.disable($cmdopts.iden)
            $lib.print("Disabled cron job: {iden}", iden=$iden)
        ''',
    },
    {
        'name': 'ps.list',
        'descr': 'List running tasks in the cortex.',
        'cmdargs': (
            ('--verbose', {'default': False, 'action': 'store_true', 'help': 'Enable verbose output.'}),
        ),
        'storm': '''
            $tasks = $lib.ps.list()

            for $task in $tasks {
                $lib.print("task iden: {iden}", iden=$task.iden)
                $lib.print("    name: {name}", name=$task.name)
                $lib.print("    user: {user}", user=$task.user)
                $lib.print("    status: {status}", status=$task.status)
                $lib.print("    start time: {start}", start=$lib.time.format($task.tick, '%Y-%m-%d %H:%M:%S'))
                $lib.print("    metadata:")
                if $cmdopts.verbose {
                    $lib.pprint($task.info, prefix='    ')
                } else {
                    $lib.pprint($task.info, prefix='    ', clamp=120)
                }
            }

            $lib.print("{tlen} tasks found.", tlen=$tasks.size())
        ''',
    },
    {
        'name': 'ps.kill',
        'descr': 'Kill a running task/query within the cortex.',
        'cmdargs': (
            ('iden', {'help': 'Any prefix that matches exactly one valid process iden is accepted.'}),
        ),
        'storm': '''
            $kild = $lib.ps.kill($cmdopts.iden)
            $lib.print("kill status: {kild}", kild=$kild)
        ''',
    },
    {
        'name': 'wget',
        'descr': wgetdescr,
        'cmdargs': (
            ('urls', {'nargs': '*', 'help': 'URLs to download.'}),
            ('--no-ssl-verify', {'default': False, 'action': 'store_true', 'help': 'Ignore SSL certificate validation errors.'}),
            ('--timeout', {'default': 300, 'type': 'int', 'help': 'Configure the timeout for the download operation.'}),
            ('--params', {'default': None, 'help': 'Provide a dict containing url parameters.'}),
            ('--headers', {
                'default': {
                    'User-Agent': 'Mozilla/5.0 (X11; Linux x86_64) AppleWebKit/537.36 (KHTML, like Gecko) Chrome/92.0.4515.131 Safari/537.36',
                    'Accept': '*/*',
                    'Accept-Encoding': 'gzip, deflate',
                    'Accept-Language': 'en-US,en;q=0.9',
                },
                'help': 'Provide a Storm dict containing custom request headers.'}),
            ('--no-headers', {'default': False, 'action': 'store_true', 'help': 'Do NOT use any default headers.'}),
        ),
        'storm': '''
        init {
            $count = (0)

            $params = $cmdopts.params
            $headers = $cmdopts.headers
            if $cmdopts.no_headers { $headers = $lib.null }
        }

        $ssl = (not $cmdopts.no_ssl_verify)
        $timeout = $cmdopts.timeout

        if $node {
            $count = ($count + 1)
            if $cmdopts.urls {
                $urls = $cmdopts.urls
            } else {
                if ($node.form() != "inet:url") {
                    $lib.warn("wget can only take inet:url nodes as input without args.")
                    $lib.exit()
                }
                $urls = ($node.value(),)
            }
            for $url in $urls {
                -> { yield $lib.axon.urlfile($url, params=$params, headers=$headers, ssl=$ssl, timeout=$timeout) }
            }
        }

        if ($count = 0) {
            for $url in $cmdopts.urls {
                yield $lib.axon.urlfile($url, params=$params, headers=$headers, ssl=$ssl, timeout=$timeout)
            }
        }
        ''',
    },
    {
        'name': 'nodes.import',
        'descr': 'Import a nodes file hosted at a URL into the cortex. Yields created nodes.',
        'cmdargs': (
            ('urls', {'nargs': '*', 'help': 'URL(s) to fetch nodes file from'}),
            ('--no-ssl-verify', {'default': False, 'action': 'store_true', 'help': 'Ignore SSL certificate validation errors.'}),
        ),
        'storm': '''
        init {
            $count = (0)
            function fetchnodes(url, ssl) {
                $resp = $lib.inet.http.get($url, ssl_verify=$ssl)
                if ($resp.code = 200) {
                    $nodes = $lib.list()
                    for $valu in $resp.msgpack() {
                        $nodes.append($valu)
                    }
                    yield $lib.feed.genr($nodes)
                } else {
                    $lib.exit("nodes.import got HTTP error code: {code} for {url}", code=$resp.code, url=$url)
                }
            }
        }

        $ssl = (not $cmdopts.no_ssl_verify)

        if $node {
            $count = ($count + 1)
            if ($node.form() != "inet:url") {
                $lib.exit("nodes.import can only take inet:url nodes as input without args")
            }
            $inurls = ($node.value(),)
            for $url in $inurls {
                -> { yield $fetchnodes($url, $ssl) }
            }
        }

        if ($count = 0) {
            for $url in $cmdopts.urls {
                for $valu in $fetchnodes($url, $ssl) {
                    yield $valu
                }
            }
        }

        ''',
    },
    {
        'name': 'note.add',
        'descr': 'Add a new meta:note node and link it to the inbound nodes using an -(about)> edge.',
        'cmdargs': (
            ('text', {'type': 'str', 'help': 'The note text to add to the nodes.'}),
            ('--type', {'type': 'str', 'help': 'The note type.'}),
            ('--yield', {'default': False, 'action': 'store_true',
                'help': 'Yield the newly created meta:note node.'}),
        ),
        'storm': '''
            init {
                function addNoteNode(text, type) {
                    if $type { $type = $lib.cast(meta:note:type:taxonomy, $type) }
                    [ meta:note=* :text=$text :creator=$lib.user.iden :created=.created :updated=.created ]
                    if $type {[ :type=$type ]}
                    return($node)
                }

                $yield = $cmdopts.yield
                $note = $addNoteNode($cmdopts.text, $cmdopts.type)
            }

            [ <(about)+ { yield $note } ]

            if $yield { spin }
            if $yield { yield $note }
        ''',
    },
    {
        'name': 'uptime',
        'descr': 'Print the uptime for the Cortex or a connected service.',
        'cmdargs': (
            ('name', {'type': 'str', 'nargs': '?',
                      'help': 'The name, or iden, of the service (if not provided defaults to the Cortex).'}),
        ),
        'storm': '''
            $resp = $lib.cell.uptime(name=$cmdopts.name)
            $uptime = $lib.model.type(duration).repr($resp.uptime)
            $starttime = $lib.time.format($resp.starttime, "%Y-%m-%d %H:%M:%S")
            $lib.print("up {uptime} (since {since})", uptime=$uptime, since=$starttime)
        ''',
    },
)

class DmonManager(s_base.Base):
    '''
    Manager for StormDmon objects.
    '''
    async def __anit__(self, core):
        await s_base.Base.__anit__(self)
        self.core = core
        self.dmons = {}
        self.enabled = False

        self.onfini(self._finiAllDmons)

    async def _finiAllDmons(self):
        await asyncio.gather(*[dmon.fini() for dmon in self.dmons.values()])

    async def _stopAllDmons(self):
        futs = [dmon.stop() for dmon in self.dmons.values()]
        if not futs:
            return
        logger.debug(f'Stopping [{len(futs)}] Dmons')
        await asyncio.gather(*futs)
        logger.debug('Stopped Dmons')

    async def addDmon(self, iden, ddef):
        dmon = await StormDmon.anit(self.core, iden, ddef)
        self.dmons[iden] = dmon
        # TODO Remove default=True when dmon enabled CRUD is implemented
        if self.enabled and ddef.get('enabled', True):
            await dmon.run()
        return dmon

    def getDmonRunlog(self, iden):
        dmon = self.dmons.get(iden)
        if dmon is not None:
            return dmon._getRunLog()
        return ()

    def getDmon(self, iden):
        return self.dmons.get(iden)

    def getDmonDef(self, iden):
        dmon = self.dmons.get(iden)
        if dmon:
            return dmon.pack()

    def getDmonDefs(self):
        return list(d.pack() for d in self.dmons.values())

    async def popDmon(self, iden):
        '''Remove the dmon and fini it if its exists.'''
        dmon = self.dmons.pop(iden, None)
        if dmon:
            await dmon.fini()

    async def start(self):
        '''
        Start all the dmons.
        '''
        if self.enabled:
            return
        dmons = list(self.dmons.values())
        if not dmons:
            self.enabled = True
            return
        logger.debug('Starting Dmons')
        for dmon in dmons:
            await dmon.run()
        self.enabled = True
        logger.debug('Started Dmons')

    async def stop(self):
        '''
        Stop all the dmons.
        '''
        if not self.enabled:
            return
        await self._stopAllDmons()
        self.enabled = False

class StormDmon(s_base.Base):
    '''
    A background storm runtime which is restarted by the cortex.
    '''
    async def __anit__(self, core, iden, ddef):

        await s_base.Base.__anit__(self)

        self.core = core
        self.iden = iden
        self.ddef = ddef

        self.task = None
        self.enabled = ddef.get('enabled')
        self.user = core.auth.user(ddef.get('user'))

        self.count = 0
        self.status = 'initialized'
        self.err_evnt = asyncio.Event()
        self.runlog = collections.deque((), 2000)

        self.onfini(self.stop)

    async def stop(self):
        logger.debug(f'Stopping Dmon {self.iden}', extra={'synapse': {'iden': self.iden}})
        if self.task is not None:
            self.task.cancel()
        self.task = None
        logger.debug(f'Stopped Dmon {self.iden}', extra={'synapse': {'iden': self.iden}})

    async def run(self):
        if self.task:  # pragma: no cover
            raise s_exc.SynErr(mesg=f'Dmon - {self.iden} - has a current task and cannot start a new one.',
                               iden=self.iden)
        self.task = self.schedCoro(self.dmonloop())

    async def bump(self):
        await self.stop()
        await self.run()

    def pack(self):
        retn = dict(self.ddef)
        retn['count'] = self.count
        retn['status'] = self.status
        retn['err'] = self.err_evnt.is_set()
        return retn

    def _runLogAdd(self, mesg):
        self.runlog.append((s_common.now(), mesg))

    def _getRunLog(self):
        return list(self.runlog)

    async def dmonloop(self):

        logger.debug(f'Starting Dmon {self.iden}', extra={'synapse': {'iden': self.iden}})

        s_scope.set('user', self.user)
        s_scope.set('storm:dmon', self.iden)

        text = self.ddef.get('storm')
        opts = self.ddef.get('stormopts', {})
        vars = opts.setdefault('vars', {})
        vars.setdefault('auto', {'iden': self.iden, 'type': 'dmon'})

        viewiden = opts.get('view')

        query = await self.core.getStormQuery(text, mode=opts.get('mode', 'storm'))

        info = {'iden': self.iden, 'name': self.ddef.get('name', 'storm dmon'), 'view': viewiden}
        await self.core.boss.promote('storm:dmon', user=self.user, info=info)

        def dmonPrint(evnt):
            self._runLogAdd(evnt)
            mesg = evnt[1].get('mesg', '')
            logger.info(f'Dmon - {self.iden} - {mesg}', extra={'synapse': {'iden': self.iden}})

        def dmonWarn(evnt):
            self._runLogAdd(evnt)
            mesg = evnt[1].get('mesg', '')
            logger.warning(f'Dmon - {self.iden} - {mesg}', extra={'synapse': {'iden': self.iden}})

        while not self.isfini:

            if self.user.info.get('locked'):
                self.status = 'fatal error: user locked'
                logger.warning(f'Dmon user is locked. Stopping Dmon {self.iden}.',
                               extra={'synapse': {'iden': self.iden}})
                return

            view = self.core.getView(viewiden, user=self.user)
            if view is None:
                self.status = 'fatal error: invalid view'
                logger.warning(f'Dmon View is invalid. Stopping Dmon {self.iden}.',
                               extra={'synapse': {'iden': self.iden}})
                return

            try:

                self.status = 'running'
                async with await Runtime.anit(query, view, opts=opts, user=self.user) as runt:
                    runt.bus.on('warn', dmonWarn)
                    runt.bus.on('print', dmonPrint)
                    self.err_evnt.clear()

                    async for nodepath in runt.execute():
                        # all storm tasks yield often to prevent latency
                        self.count += 1
                        await asyncio.sleep(0)

                    logger.warning(f'Dmon query exited: {self.iden}', extra={'synapse': {'iden': self.iden}})

                    self.status = 'sleeping'

            except s_stormctrl.StormExit:
                self.status = 'sleeping'

            except asyncio.CancelledError:
                self.status = 'stopped'
                raise

            except Exception as e:
                self._runLogAdd(('err', s_common.excinfo(e)))
                logger.exception(f'Dmon error ({self.iden})', extra={'synapse': {'iden': self.iden}})
                self.status = f'error: {e}'
                self.err_evnt.set()

            # bottom of the loop... wait it out
            await self.waitfini(timeout=1)

class Runtime(s_base.Base):
    '''
    A Runtime represents the instance of a running query.
    '''

    _admin_reason = s_auth._allowedReason(True, isadmin=True)
    async def __anit__(self, query, view, opts=None, user=None, root=None, bus=None):

        await s_base.Base.__anit__(self)

        if opts is None:
            opts = {}

        if bus is None:
            bus = self
            bus._warnonce_keys = set()
            self.onfini(bus)

        self.bus = bus
        self.vars = {}
        self.ctors = {
            'lib': s_stormtypes.LibBase,
        }

        self.opts = opts
        self.view = view
        self.user = user
        self.debug = opts.get('debug', False)
        self.asroot = False

        self.root = root
        self.funcscope = False

        self.query = query

        self.spawn_log_conf = await self.view.core._getSpawnLogConf()

        self.readonly = opts.get('readonly', False)
        self.model = view.core.getDataModel()

        self.task = asyncio.current_task()
        self.emitq = None

        self.inputs = []    # [synapse.lib.node.Node(), ...]

        self.iden = s_common.guid()

        varz = self.opts.get('vars')
        if varz is not None:
            for valu in varz.values():
                if isinstance(valu, s_base.Base):
                    valu.incref()
            self.vars.update(varz)

        self._initRuntVars(query)

        self.proxies = {}

        self.onfini(self._onRuntFini)

    def _initRuntVars(self, query):

        # declare path builtins as non-runtsafe
        self.runtvars = {
            'node': False,
            'path': False,
        }

        # inherit runtsafe vars from our root
        if self.root is not None:
            self.runtvars.update(self.root.runtvars)
            self.runtvars.update({k: True for k in self.root.getScopeVars().keys()})

        # all vars/ctors are de-facto runtsafe
        self.runtvars.update({k: True for k in self.vars.keys()})
        self.runtvars.update({k: True for k in self.ctors.keys()})

        self._loadRuntVars(query)

    async def keepalive(self, period):
        while not await self.waitfini(period):
            await self.bus.fire('ping')

    def getScopeVars(self):
        '''
        Return a dict of all the vars within this and all parent scopes.
        '''
        varz = {}
        if self.root:
            varz.update(self.root.getScopeVars())

        varz.update(self.vars)
        return varz

    async def emitter(self):

        self.emitq = asyncio.Queue(maxsize=1)
        async def fill():
            try:
                async for item in self.execute():
                    await asyncio.sleep(0)
                await self.emitq.put((False, None))

            except asyncio.CancelledError: # pragma: no cover
                raise

            except s_stormctrl.StormStop:
                await self.emitq.put((False, None))

            except Exception as e:
                await self.emitq.put((False, e))

        self.schedCoro(fill())

        async def genr():

            async with self:
                while not self.isfini:
                    ok, item = await self.emitq.get()
                    if ok:
                        yield item
                        self.emitevt.set()
                        continue

                    if not ok and item is None:
                        return

                    raise item

        self.emitevt = asyncio.Event()
        return genr()

    async def emit(self, item):
        if self.emitq is None:
            mesg = 'Cannot emit from outside of an emitter function'
            raise s_exc.StormRuntimeError(mesg=mesg)

        self.emitevt.clear()
        await self.emitq.put((True, item))
        await self.emitevt.wait()

    async def _onRuntFini(self):
        # fini() any Base objects constructed by this runtime
        for valu in list(self.vars.values()):
            if isinstance(valu, s_base.Base):
                await valu.fini()

    async def reqGateKeys(self, gatekeys):
        if self.asroot:
            return
        await self.view.core.reqGateKeys(gatekeys)

    async def reqUserCanReadLayer(self, layriden):

        if self.asroot:
            return

        for view in self.view.core.viewsbylayer.get(layriden, ()):
            if self.user.allowed(('view', 'read'), gateiden=view.iden):
                return

        # check the old way too...
        if self.user.allowed(('layer', 'read'), gateiden=layriden):
            return

        mesg = f'User ({self.user.name}) can not read layer.'
        raise s_exc.AuthDeny(mesg=mesg, user=self.user.iden, username=self.user.name)

    async def dyncall(self, iden, todo, gatekeys=()):
        # bypass all perms checks if we are running asroot
        if self.asroot:
            gatekeys = ()
        return await self.view.core.dyncall(iden, todo, gatekeys=gatekeys)

    async def dyniter(self, iden, todo, gatekeys=()):
        # bypass all perms checks if we are running asroot
        if self.asroot:
            gatekeys = ()
        async for item in self.view.core.dyniter(iden, todo, gatekeys=gatekeys):
            yield item

    async def getStormQuery(self, text):
        return await self.view.core.getStormQuery(text)

    async def getTeleProxy(self, url, **opts):

        flat = tuple(sorted(opts.items()))
        prox = self.proxies.get((url, flat))
        if prox is not None:
            return prox

        prox = await s_telepath.openurl(url, **opts)

        self.proxies[(url, flat)] = prox
        self.bus.onfini(prox.fini)

        return prox

    def isRuntVar(self, name):
        return bool(self.runtvars.get(name))

    async def printf(self, mesg):
        await self.bus.fire('print', mesg=mesg)

    async def warn(self, mesg, log=True, **info):
        if log:
            logger.warning(mesg)
        await self.bus.fire('warn', mesg=mesg, **info)

    async def warnonce(self, mesg, log=True, **info):
        if mesg in self.bus._warnonce_keys:
            return
        self.bus._warnonce_keys.add(mesg)
        await self.warn(mesg, log, **info)

    def tick(self):
        pass

    def cancel(self):
        self.task.cancel()

    def initPath(self, node):
        return s_node.Path(dict(self.vars), [node])

    def getOpt(self, name, defval=None):
        return self.opts.get(name, defval)

    def setOpt(self, name, valu):
        self.opts[name] = valu

    def getVar(self, name, defv=None):

        item = self.vars.get(name, s_common.novalu)
        if item is not s_common.novalu:
            return item

        ctor = self.ctors.get(name)
        if ctor is not None:
            item = ctor(self)
            self.vars[name] = item
            return item

        if self.root is not None:
            valu = self.root.getVar(name, defv=s_common.novalu)
            if valu is not s_common.novalu:
                return valu

        return defv

    def _isRootScope(self, name):
        if self.root is None:
            return False
        if not self.funcscope:
            return True
        if name in self.root.vars:
            return True
        return self.root._isRootScope(name)

    async def _setVar(self, name, valu):

        oldv = self.vars.get(name, s_common.novalu)
        if oldv is valu:
            return

        if isinstance(oldv, s_base.Base):
            await oldv.fini()

        if isinstance(valu, s_base.Base):
            valu.incref()

        self.vars[name] = valu

    async def setVar(self, name, valu):

        if name in self.ctors or name in self.vars:
            await self._setVar(name, valu)
            return

        if self._isRootScope(name):
            return await self.root.setVar(name, valu)

        await self._setVar(name, valu)
        return

    async def popVar(self, name):

        if self._isRootScope(name):
            return self.root.popVar(name)

        oldv = self.vars.pop(name, s_common.novalu)
        if isinstance(oldv, s_base.Base):
            await oldv.fini()

        return oldv

    def addInput(self, node):
        '''
        Add a Node() object as input to the query runtime.
        '''
        self.inputs.append(node)

    async def getInput(self):

        for node in self.inputs:
            yield node, self.initPath(node)

        for ndef in self.opts.get('ndefs', ()):

            node = await self.view.getNodeByNdef(ndef)
            if node is not None:
                yield node, self.initPath(node)

        for iden in self.opts.get('idens', ()):

            buid = s_common.uhex(iden)
            if len(buid) != 32:
                raise s_exc.NoSuchIden(mesg='Iden must be 32 bytes', iden=iden)

            node = await self.view.getNodeByBuid(buid)
            if node is not None:
                yield node, self.initPath(node)

    def layerConfirm(self, perms):
        if self.asroot:
            return
        return self.user.confirm(perms, gateiden=self.view.wlyr.iden)

    def isAdmin(self, gateiden=None):
        if self.asroot:
            return True
        return self.user.isAdmin(gateiden=gateiden)

    def reqAdmin(self, gateiden=None, mesg=None):
        if not self.asroot:
            self.user.reqAdmin(gateiden=gateiden, mesg=mesg)

    def confirm(self, perms, gateiden=None, default=None):
        '''
        Raise AuthDeny if the user doesn't have the permission.

        Notes:
            An elevated runtime with asroot=True will always return True.

        Args:
            perms (tuple): The permission tuple.
            gateiden (str): The gateiden.
            default (bool): The default value.

        Returns:
            True: If the permission is allowed.

        Raises:
            AuthDeny: If the user does not have the permission.
        '''
        if self.asroot:
            return

        if default is None:
            default = False

            permdef = self.view.core.getPermDef(perms)
            if permdef:
                default = permdef.get('default', False)

        return self.user.confirm(perms, gateiden=gateiden, default=default)

    def allowed(self, perms, gateiden=None, default=None):
        if self.asroot:
            return True

        if default is None:
            default = False

            permdef = self.view.core.getPermDef(perms)
            if permdef:
                default = permdef.get('default', False)

        return self.user.allowed(perms, gateiden=gateiden, default=default)

    def allowedReason(self, perms, gateiden=None, default=None):
        if self.asroot:
            return self._admin_reason

        return self.view.core._propAllowedReason(self.user, perms, gateiden=gateiden, default=default)

    def confirmPropSet(self, prop, layriden=None):
        if self.asroot:
            return

        if layriden is None:
            layriden = self.view.wlyr.iden

        return self.view.core.confirmPropSet(self.user, prop, layriden=layriden)

    def confirmPropDel(self, prop, layriden=None):
        if self.asroot:
            return

        if layriden is None:
            layriden = self.view.wlyr.iden

        return self.view.core.confirmPropDel(self.user, prop, layriden=layriden)

    def confirmEasyPerm(self, item, perm, mesg=None):
        if not self.asroot:
            self.view.core._reqEasyPerm(item, self.user, perm, mesg=mesg)

    def allowedEasyPerm(self, item, perm):
        if self.asroot:
            return True
        return self.view.core._hasEasyPerm(item, self.user, perm)

    def _loadRuntVars(self, query):
        # do a quick pass to determine which vars are per-node.
        for oper in query.kids:
            for name, isrunt in oper.getRuntVars(self):
                # once runtsafe, always runtsafe
                if self.runtvars.get(name):
                    continue
                self.runtvars[name] = isrunt

    def setGraph(self, gdef):
        if self.root is not None:
            self.root.setGraph(gdef)
        else:
            self.opts['graph'] = gdef

    def getGraph(self):
        if self.root is not None:
            return self.root.getGraph()
        return self.opts.get('graph')

    async def execute(self, genr=None):
        try:

            async with contextlib.aclosing(self.query.iterNodePaths(self, genr=genr)) as nodegenr:
                nodegenr, empty = await s_ast.pullone(nodegenr)

                if empty:
                    return

                rules = self.opts.get('graph')
                if rules not in (False, None):
                    if rules is True:
                        rules = {'degrees': None, 'refs': True}
                    elif isinstance(rules, str):
                        rules = await self.view.core.getStormGraph(rules)

                    subgraph = s_ast.SubGraph(rules)
                    nodegenr = subgraph.run(self, nodegenr)

                async for item in nodegenr:
                    self.tick()
                    yield item

        except RecursionError:
            mesg = 'Maximum Storm pipeline depth exceeded.'
            raise s_exc.RecursionLimitHit(mesg=mesg, query=self.query.text) from None

    async def _joinEmbedStor(self, storage, embeds):
        for nodePath, relProps in embeds.items():
            await asyncio.sleep(0)
            iden = relProps.get('*')
            if not iden:
                continue

            if (nid := self.view.core.getNidByBuid(s_common.uhex(iden))) is None:
                continue

            stor = await self.view.getStorNodes(nid)
            for relProp in relProps.keys():
                await asyncio.sleep(0)
                if relProp == '*':
                    continue

                for idx, layrstor in enumerate(stor):
                    await asyncio.sleep(0)
                    props = layrstor.get('props')
                    if not props:
                        continue

                    if relProp not in props:
                        continue

                    if 'embeds' not in storage[idx]:
                        storage[idx]['embeds'] = {}

                    storage[idx]['embeds'][f'{nodePath}::{relProp}'] = props[relProp]

    async def iterStormPodes(self):
        '''
        Yield packed node tuples for the given storm query text.
        '''
        dorepr = False
        dopath = False
        dolink = False

        show_storage = False

        info = self.opts.get('_loginfo', {})
        info.update({'mode': self.opts.get('mode', 'storm'), 'view': self.view.iden})
        self.view.core._logStormQuery(self.query.text, self.user, info=info)

        # { form: ( embedprop, ... ) }
        embeds = self.opts.get('embeds')
        dorepr = self.opts.get('repr', False)
        dopath = self.opts.get('path', False)
        dolink = self.opts.get('links', False)
        show_storage = self.opts.get('show:storage', False)

        async for node, path in self.execute():

            pode = node.pack(dorepr=dorepr)
            pode[1]['path'] = await path.pack(path=dopath)

            if (nodedata := path.getData(node.nid)) is not None:
                pode[1]['nodedata'] = nodedata

            if dolink:
                pode[1]['links'] = path.links

            if show_storage:
                pode[1]['storage'] = await node.getStorNodes()

            if embeds is not None:
                embdef = embeds.get(node.form.name)
                if embdef is not None:
                    pode[1]['embeds'] = await node.getEmbeds(embdef)
                    if show_storage:
                        await self._joinEmbedStor(pode[1]['storage'], pode[1]['embeds'])
            yield pode

    async def _viewFromOpts(self, opts):

        view = self.view

        if opts is not None:

            viewiden = opts.get('view')
            if viewiden is not None:

                view = self.view.core.views.get(viewiden)
                if view is None:
                    raise s_exc.NoSuchView(mesg=f'No such view iden={viewiden}', iden=viewiden)

                self.confirm(('view', 'read'), gateiden=viewiden)

        return view

    @contextlib.asynccontextmanager
    async def getSubRuntime(self, query, opts=None):
        '''
        Yield a runtime with shared scope that will populate changes upward.
        '''
        async with await self.initSubRuntime(query, opts=opts) as runt:
            yield runt

    async def initSubRuntime(self, query, opts=None, bus=None):
        '''
        Construct and return sub-runtime with a shared scope.
        ( caller must fini )
        '''
        view = await self._viewFromOpts(opts)

        if bus is None:
            bus = self.bus

        runt = await Runtime.anit(query, view, user=self.user, opts=opts, root=self, bus=bus)
        if self.debug:
            runt.debug = True
        runt.asroot = self.asroot
        runt.readonly = self.readonly

        return runt

    @contextlib.asynccontextmanager
    async def getCmdRuntime(self, query, opts=None):
        '''
        Yield a runtime with proper scoping for use in executing a pure storm command.
        '''
        async with await Runtime.anit(query, self.view, user=self.user, opts=opts, bus=self.bus) as runt:
            if self.debug:
                runt.debug = True
            runt.asroot = self.asroot
            runt.readonly = self.readonly
            yield runt

    async def getModRuntime(self, query, opts=None):
        '''
        Construct a non-context managed runtime for use in module imports.
        '''
        runt = await Runtime.anit(query, self.view, user=self.user, opts=opts, bus=self.bus)
        if self.debug:
            runt.debug = True
        runt.asroot = self.asroot
        runt.readonly = self.readonly
        return runt

    async def storm(self, text, opts=None, genr=None):
        '''
        Execute a storm runtime which inherits from this storm runtime.
        '''
        if opts is None:
            opts = {}
        query = await self.view.core.getStormQuery(text)
        async with self.getSubRuntime(query, opts=opts) as runt:
            async for item in runt.execute(genr=genr):
                await asyncio.sleep(0)
                yield item

    async def getOneNode(self, propname, valu, filt=None, cmpr='='):
        '''
        Return exactly 1 node by <prop> <cmpr> <valu>
        '''
        opts = {'vars': {'propname': propname, 'valu': valu}}

        nodes = []
        try:

            async for node in self.view.nodesByPropValu(propname, cmpr, valu):

                await asyncio.sleep(0)

                if filt is not None and not await filt(node):
                    continue

                if len(nodes) == 1:
                    mesg = 'Ambiguous value for single node lookup: {propname}^={valu}'
                    raise s_exc.StormRuntimeError(mesg=mesg)

                nodes.append(node)

            if len(nodes) == 1:
                return nodes[0]

        except s_exc.BadTypeValu:
            return None

class Parser:

    def __init__(self, prog=None, descr=None, root=None):

        if root is None:
            root = self

        self.prog = prog
        self.descr = descr

        self.exc = None

        self.root = root
        self.exited = False
        self.mesgs = []

        self.optargs = {}
        self.posargs = []
        self.allargs = []

        self.inputs = None

        self.reqopts = []

        self.add_argument('--help', '-h', action='store_true', default=False, help='Display the command usage.')

    def set_inputs(self, idefs):
        self.inputs = list(idefs)

    def add_argument(self, *names, **opts):

        assert len(names)

        argtype = opts.get('type')
        if argtype is not None and argtype not in s_datamodel.Model().types:
            mesg = f'Argument type "{argtype}" is not a valid model type name'
            raise s_exc.BadArg(mesg=mesg, argtype=str(argtype))

        choices = opts.get('choices')
        if choices is not None and opts.get('action') in ('store_true', 'store_false'):
            mesg = f'Argument choices are not supported when action is store_true or store_false'
            raise s_exc.BadArg(mesg=mesg, argtype=str(argtype))

        dest = self._get_dest(names)
        opts.setdefault('dest', dest)
        self.allargs.append((names, opts))

        if opts.get('required'):
            self.reqopts.append((names, opts))

        for name in names:
            self._add_arg(name, opts)

    def _get_dest(self, names):
        names = [n.strip('-').replace('-', '_') for n in names]
        names = list(sorted(names, key=lambda x: len(x)))
        return names[-1]

    def _printf(self, *msgs):
        self.mesgs.extend(msgs)

    def _add_arg(self, name, opts):

        if name.startswith('-'):
            self.optargs[name] = opts
            return

        self.posargs.append((name, opts))

    def _is_opt(self, valu):
        if not isinstance(valu, str):
            return False
        return self.optargs.get(valu) is not None

    def parse_args(self, argv):

        posargs = []
        todo = collections.deque(argv)

        opts = {}

        while todo:

            item = todo.popleft()

            # non-string args must be positional or nargs to an optarg
            if not isinstance(item, str):
                posargs.append(item)
                continue

            argdef = self.optargs.get(item)
            if argdef is None:
                posargs.append(item)
                continue

            dest = argdef.get('dest')

            oact = argdef.get('action', 'store')
            if oact == 'store_true':
                opts[dest] = True
                continue

            if oact == 'store_false':
                opts[dest] = False
                continue

            if oact == 'append':

                vals = opts.get(dest)
                if vals is None:
                    vals = opts[dest] = []

                fakeopts = {}
                if not self._get_store(item, argdef, todo, fakeopts):
                    return

                vals.append(fakeopts.get(dest))
                continue

            assert oact == 'store'
            if not self._get_store(item, argdef, todo, opts):
                return

        # check for help before processing other args
        if opts.pop('help', None):
            mesg = None
            if opts or posargs:
                mesg = f'Extra arguments and flags are not supported with the help flag: {self.prog} {" ".join(argv)}'
            self.help(mesg)
            return

        # process positional arguments
        todo = collections.deque(posargs)

        for name, argdef in self.posargs:
            if not self._get_store(name, argdef, todo, opts):
                return

        if todo:
            delta = len(posargs) - len(todo)
            mesg = f'Expected {delta} positional arguments. Got {len(posargs)}: {posargs!r}'
            self.help(mesg)
            return

        for _, argdef in self.allargs:
            if 'default' in argdef:
                opts.setdefault(argdef['dest'], argdef['default'])

        for names, argdef in self.reqopts:
            dest = argdef.get('dest')
            if dest not in opts:
                namestr = ','.join(names)
                mesg = f'Missing a required option: {namestr}'
                self.help(mesg)
                return

        retn = argparse.Namespace()

        [setattr(retn, name, valu) for (name, valu) in opts.items()]

        return retn

    def _get_store(self, name, argdef, todo, opts):

        dest = argdef.get('dest')
        nargs = argdef.get('nargs')
        argtype = argdef.get('type')
        choices = argdef.get('choices')

        vals = []
        if nargs is None:

            if not todo or self._is_opt(todo[0]):
                if name.startswith('-'):
                    mesg = f'An argument is required for {name}.'
                else:
                    mesg = f'The argument <{name}> is required.'
                return self.help(mesg)

            valu = todo.popleft()
            if argtype is not None:
                try:
                    valu = s_datamodel.Model().type(argtype).norm(valu)[0]
                except Exception:
                    mesg = f'Invalid value for type ({argtype}): {valu}'
                    return self.help(mesg=mesg)

            if choices is not None and valu not in choices:
                marg = name if name.startswith('-') else f'<{name}>'
                cstr = ', '.join(str(c) for c in choices)
                mesg = f'Invalid choice for argument {marg} (choose from: {cstr}): {valu}'
                return self.help(mesg=mesg)

            opts[dest] = valu
            return True

        if nargs == '?':

            opts.setdefault(dest, argdef.get('default'))

            if todo and not self._is_opt(todo[0]):

                valu = todo.popleft()
                if argtype is not None:
                    try:
                        valu = s_datamodel.Model().type(argtype).norm(valu)[0]
                    except Exception:
                        mesg = f'Invalid value for type ({argtype}): {valu}'
                        return self.help(mesg=mesg)

                if choices is not None and valu not in choices:
                    marg = name if name.startswith('-') else f'<{name}>'
                    cstr = ', '.join(str(c) for c in choices)
                    mesg = f'Invalid choice for argument {marg} (choose from: {cstr}): {valu}'
                    return self.help(mesg=mesg)

                opts[dest] = valu

            return True

        if nargs in ('*', '+'):

            while todo and not self._is_opt(todo[0]):

                valu = todo.popleft()

                if argtype is not None:
                    try:
                        valu = s_datamodel.Model().type(argtype).norm(valu)[0]
                    except Exception:
                        mesg = f'Invalid value for type ({argtype}): {valu}'
                        return self.help(mesg=mesg)

                if choices is not None and valu not in choices:
                    marg = name if name.startswith('-') else f'<{name}>'
                    cstr = ', '.join(str(c) for c in choices)
                    mesg = f'Invalid choice for argument {marg} (choose from: {cstr}): {valu}'
                    return self.help(mesg=mesg)

                vals.append(valu)

            if nargs == '+' and len(vals) == 0:
                mesg = f'At least one argument is required for {name}.'
                return self.help(mesg)

            opts[dest] = vals
            return True

        for _ in range(nargs):

            if not todo or self._is_opt(todo[0]):
                mesg = f'{nargs} arguments are required for {name}.'
                return self.help(mesg)

            valu = todo.popleft()
            if argtype is not None:
                try:
                    valu = s_datamodel.Model().type(argtype).norm(valu)[0]
                except Exception:
                    mesg = f'Invalid value for type ({argtype}): {valu}'
                    return self.help(mesg=mesg)

            if choices is not None and valu not in choices:
                marg = name if name.startswith('-') else f'<{name}>'
                cstr = ', '.join(str(c) for c in choices)
                mesg = f'Invalid choice for argument {marg} (choose from: {cstr}): {valu}'
                return self.help(mesg=mesg)

            vals.append(valu)

        opts[dest] = vals
        return True

    def help(self, mesg=None):

        posnames = [f'<{name}>' for (name, argdef) in self.posargs]

        posargs = ' '.join(posnames)

        if self.descr is not None:
            self._printf('')
            self._printf(self.descr)
            self._printf('')

        self._printf(f'Usage: {self.prog} [options] {posargs}')

        options = [x for x in self.allargs if x[0][0].startswith('-')]

        self._printf('')
        self._printf('Options:')
        self._printf('')

        for names, argdef in options:
            self._print_optarg(names, argdef)

        if self.posargs:

            self._printf('')
            self._printf('Arguments:')
            self._printf('')

            for name, argdef in self.posargs:
                self._print_posarg(name, argdef)

        if self.inputs:
            self._printf('')
            self._printf('Inputs:')
            self._printf('')
            formsize = max([len(idef['form']) for idef in self.inputs])
            for idef in self.inputs:
                form = idef.get('form').ljust(formsize)
                text = f'    {form}'
                desc = idef.get('help')
                if desc:
                    text += f' - {desc}'
                self._printf(text)

        if mesg is not None:
            self.exc = s_exc.BadArg(mesg=mesg)

        self.exited = True
        return False

    def _print_optarg(self, names, argdef):

        dest = self._get_dest_str(argdef)
        oact = argdef.get('action', 'store')

        if oact in ('store_true', 'store_false'):
            base = f'  {names[0]}'.ljust(30)
        else:
            base = f'  {names[0]} {dest}'.ljust(30)

        defval = argdef.get('default', s_common.novalu)
        choices = argdef.get('choices')
        helpstr = argdef.get('help', 'No help available.')

        if defval is not s_common.novalu and oact not in ('store_true', 'store_false'):
            if isinstance(defval, (tuple, list, dict)):
                defval = pprint.pformat(defval, indent=34, width=100)
                if '\n' in defval:
                    defval = '\n' + defval

            if choices is None:
                helpstr = f'{helpstr} (default: {defval})'
            else:
                cstr = ', '.join(str(c) for c in choices)
                helpstr = f'{helpstr} (default: {defval}, choices: {cstr})'

        elif choices is not None:
            cstr = ', '.join(str(c) for c in choices)
            helpstr = f'{helpstr} (choices: {cstr})'

        self._printf(f'{base}: {helpstr}')

    def _print_posarg(self, name, argdef):
        dest = self._get_dest_str(argdef)
        helpstr = argdef.get('help', 'No help available')

        choices = argdef.get('choices')
        if choices is not None:
            cstr = ', '.join(str(c) for c in choices)
            helpstr = f'{helpstr} (choices: {cstr})'

        base = f'  {dest}'.ljust(30)
        self._printf(f'{base}: {helpstr}')

    def _get_dest_str(self, argdef):

        dest = argdef.get('dest')
        nargs = argdef.get('nargs')

        if nargs == '*':
            return f'[<{dest}> ...]'

        if nargs == '+':
            return f'<{dest}> [<{dest}> ...]'

        if nargs == '?':
            return f'[{dest}]'

        return f'<{dest}>'

class Cmd:
    '''
    A one line description of the command.

    Command usage details and long form description.

    Example:

        cmd --help

    Notes:
        Python Cmd implementers may override the ``forms`` attribute with a dictionary to provide information
        about Synapse forms which are possible input and output nodes that a Cmd may recognize. A list of
        (key, form) tuples may also be added to provide information about forms which may have additional
        nodedata added to them by the Cmd.

        Example:

            ::

                {
                    'input': (
                        'inet:ipv4',
                        'tel:mob:telem',
                    ),
                    'output': (
                        'geo:place',
                    ),
                    'nodedata': (
                        ('foodata', 'inet:http:request'),
                        ('bardata', 'inet:ipv4'),
                    ),
                }

    '''
    name = 'cmd'
    pkgname = ''
    svciden = ''
    asroot = False
    readonly = False
    forms = {}  # type: ignore

    def __init__(self, runt, runtsafe):

        self.opts = None
        self.argv = None

        self.runt = runt
        self.runtsafe = runtsafe

        self.pars = self.getArgParser()
        self.pars.printf = runt.printf

    def isReadOnly(self):
        return self.readonly

    @classmethod
    def getCmdBrief(cls):
        return cls.__doc__.strip().split('\n')[0]

    def getName(self):
        return self.name

    def getDescr(self):
        return self.__class__.__doc__

    def getArgParser(self):
        return Parser(prog=self.getName(), descr=self.getDescr())

    async def setArgv(self, argv):

        self.argv = argv

        try:
            self.opts = self.pars.parse_args(self.argv)
        except s_exc.BadSyntax:  # pragma: no cover
            pass

        for line in self.pars.mesgs:
            await self.runt.printf(line)

        if self.pars.exc is not None:
            raise self.pars.exc

        return not self.pars.exited

    async def execStormCmd(self, runt, genr):  # pragma: no cover
        ''' Abstract base method '''
        raise s_exc.NoSuchImpl('Subclass must implement execStormCmd')
        for item in genr:
            yield item

    @classmethod
    def getRuntPode(cls):
        ndef = ('syn:cmd', cls.name)
        buid = s_common.buid(ndef)

        props = {
            'doc': cls.getCmdBrief()
        }

        inpt = cls.forms.get('input')
        outp = cls.forms.get('output')
        nodedata = cls.forms.get('nodedata')

        if inpt:
            props['input'] = tuple(inpt)

        if outp:
            props['output'] = tuple(outp)

        if nodedata:
            props['nodedata'] = tuple(nodedata)

        if cls.svciden:
            props['svciden'] = cls.svciden

        if cls.pkgname:
            props['package'] = cls.pkgname

        return (ndef, {
            'iden': s_common.ehex(s_common.buid(ndef)),
            'props': props,
        })

class PureCmd(Cmd):

    # pure commands are all "readonly" safe because their perms are enforced
    # by the underlying runtime executing storm operations that are readonly
    # or not
    readonly = True

    def __init__(self, cdef, runt, runtsafe):
        self.cdef = cdef
        Cmd.__init__(self, runt, runtsafe)
        self.asroot = cdef.get('asroot', False)

    def getDescr(self):
        return self.cdef.get('descr', 'no documentation provided')

    def getName(self):
        return self.cdef.get('name')

    def getArgParser(self):

        pars = Cmd.getArgParser(self)
        for name, opts in self.cdef.get('cmdargs', ()):
            pars.add_argument(name, **opts)

        inputs = self.cdef.get('cmdinputs')
        if inputs:
            pars.set_inputs(inputs)

        return pars

    async def execStormCmd(self, runt, genr):

        name = self.getName()
        perm = ('storm', 'asroot', 'cmd') + tuple(name.split('.'))

        asroot = runt.allowed(perm)
        if self.asroot and not asroot:
            mesg = f'Command ({name}) elevates privileges.  You need perm: storm.asroot.cmd.{name}'
            raise s_exc.AuthDeny(mesg=mesg, user=runt.user.iden, username=runt.user.name)

        # if a command requires perms, check em!
        # ( used to create more intuitive perm boundaries )
        perms = self.cdef.get('perms')
        if perms is not None:
            allowed = False
            for perm in perms:
                if runt.allowed(perm):
                    allowed = True
                    break

            if not allowed:
                permtext = ' or '.join(('.'.join(p) for p in perms))
                mesg = f'Command ({name}) requires permission: {permtext}'
                raise s_exc.AuthDeny(mesg=mesg, user=runt.user.iden, username=runt.user.name)

        text = self.cdef.get('storm')
        query = await runt.view.core.getStormQuery(text)

        cmdopts = s_stormtypes.CmdOpts(self)

        opts = {
            'vars': {
                'cmdopts': cmdopts,
                'cmdconf': self.cdef.get('cmdconf', {}),
            }
        }

        if self.runtsafe:
            data = {'pathvars': {}}
            async def genx():
                async for xnode, xpath in genr:
                    data['pathvars'] = xpath.vars.copy()
                    xpath.initframe(initvars={'cmdopts': cmdopts})
                    yield xnode, xpath

            async with runt.getCmdRuntime(query, opts=opts) as subr:
                subr.asroot = asroot
                async for node, path in subr.execute(genr=genx()):
                    path.finiframe()
                    path.vars.update(data['pathvars'])
                    yield node, path
        else:
            async with runt.getCmdRuntime(query, opts=opts) as subr:
                subr.asroot = asroot

                async for node, path in genr:
                    pathvars = path.vars.copy()
                    async def genx():
                        path.initframe(initvars={'cmdopts': cmdopts})
                        yield node, path

                    async for xnode, xpath in subr.execute(genr=genx()):
                        xpath.finiframe()
                        xpath.vars.update(pathvars)
                        yield xnode, xpath

class DivertCmd(Cmd):
    '''
    Either consume a generator or yield it's results based on a conditional.

    NOTE: This command is purpose built to facilitate the --yield convention
          common to storm commands.

    NOTE: The genr argument must not be a function that returns, else it will
          be invoked for each inbound node.

    Example:
        divert $cmdopts.yield $fooBarBaz()
    '''
    name = 'divert'

    def getArgParser(self):
        pars = Cmd.getArgParser(self)
        pars.add_argument('cond', help='The conditional value for the yield option.')
        pars.add_argument('genr', help='The generator function value that yields nodes.')
        pars.add_argument('--size', default=None, help='The max number of times to iterate the generator.')
        return pars

    async def execStormCmd(self, runt, genr):

        async def run(item):
            if not isinstance(self.opts.genr, types.AsyncGeneratorType):
                raise s_exc.BadArg(mesg='The genr argument must yield nodes')

            size = await s_stormtypes.toint(self.opts.size, noneok=True)
            doyield = await s_stormtypes.tobool(self.opts.cond)

            try:
                count = 0
                if doyield:

                    async for genritem in self.opts.genr:
                        yield genritem
                        count += 1
                        if size is not None and count >= size:
                            break
                else:

                    async for genritem in self.opts.genr:
                        await asyncio.sleep(0)
                        count += 1
                        if size is not None and count >= size:
                            break

                    if item is not None:
                        yield item

            finally:
                await self.opts.genr.aclose()

        empty = True
        async for item in genr:
            empty = False
            async for runitem in run(item):
                yield runitem

        if empty:
            async for runitem in run(None):
                yield runitem

class BatchCmd(Cmd):
    '''
    Run a query with batched sets of nodes.

    The batched query will have the set of inbound nodes available in the
    variable $nodes.

    This command also takes a conditional as an argument. If the conditional
    evaluates to true, the nodes returned by the batched query will be yielded,
    if it evaluates to false, the inbound nodes will be yielded after executing the
    batched query.

    NOTE: This command is intended to facilitate use cases such as queries to external
          APIs with aggregate node values to reduce quota consumption. As this command
          interrupts the node stream, it should be used carefully to avoid unintended
          slowdowns in the pipeline.

    Example:

        // Execute a query with batches of 5 nodes, then yield the inbound nodes
        batch $lib.false --size 5 { $lib.print($nodes) }
    '''
    name = 'batch'

    def getArgParser(self):
        pars = Cmd.getArgParser(self)
        pars.add_argument('cond', help='The conditional value for the yield option.')
        pars.add_argument('query', help='The query to execute with batched nodes.')
        pars.add_argument('--size', default=10,
                          help='The number of nodes to collect before running the batched query (max 10000).')
        return pars

    async def execStormCmd(self, runt, genr):

        if not self.runtsafe:
            mesg = 'batch arguments must be runtsafe.'
            raise s_exc.StormRuntimeError(mesg=mesg)

        size = await s_stormtypes.toint(self.opts.size)
        if size > 10000:
            mesg = f'Specified batch size ({size}) is above the maximum (10000).'
            raise s_exc.StormRuntimeError(mesg=mesg)

        query = await runt.getStormQuery(self.opts.query)
        doyield = await s_stormtypes.tobool(self.opts.cond)

        async with runt.getSubRuntime(query, opts={'vars': {'nodes': []}}) as subr:

            nodeset = []
            pathset = []

            async for node, path in genr:

                nodeset.append(node)
                pathset.append(path)

                if len(nodeset) >= size:
                    await subr.setVar('nodes', nodeset)
                    subp = None
                    async for subp in subr.execute():
                        await asyncio.sleep(0)
                        if doyield:
                            yield subp

                    if not doyield:
                        for item in zip(nodeset, pathset):
                            await asyncio.sleep(0)
                            if subp is not None:
                                item[1].vars.update(subp[1].vars)
                            yield item

                    nodeset.clear()
                    pathset.clear()

            if len(nodeset) > 0:
                await subr.setVar('nodes', nodeset)
                subp = None
                async for subp in subr.execute():
                    await asyncio.sleep(0)
                    if doyield:
                        yield subp

                if not doyield:
                    for item in zip(nodeset, pathset):
                        await asyncio.sleep(0)
                        if subp is not None:
                            item[1].vars.update(subp[1].vars)
                        yield item

class HelpCmd(Cmd):
    '''
    List available information about Storm and brief descriptions of different items.

    Notes:

        If an item is provided, this can be a string or a function.

    Examples:

        // Get all available commands, libraries, types, and their brief descriptions.

        help

        // Only get commands which have "model" in the name.

        help model

        // Get help about the base Storm library

        help $lib

        // Get detailed help about a specific library or library function

        help --verbose $lib.print

        // Get detailed help about a named Storm type

        help --verbose str

        // Get help about a method from a $node object

        <inbound $node> help $node.tags

    '''
    name = 'help'

    def getArgParser(self):
        pars = Cmd.getArgParser(self)
        pars.add_argument('-v', '--verbose', default=False, action='store_true',
                          help='Display detailed help when available.')
        pars.add_argument('item', nargs='?',
                          help='List information about a subset of commands or a specific item.')
        return pars

    async def execStormCmd(self, runt, genr):

        node = None
        async for node, path in genr:
            await self._runHelp(runt)
            yield node, path

        if node is None and self.runtsafe:
            await self._runHelp(runt)

    async def _runHelp(self, runt: Runtime):

        item = self.opts.item

        if item is not None and \
                not isinstance(item, (str, s_node.Node, s_node.Path, s_stormtypes.StormType)) and \
                not callable(item):
            mesg = f'Item must be a Storm type name, a Storm library, or a Storm command name to search for. Got' \
                   f' {await s_stormtypes.totype(item, basetypes=True)}'
            raise s_exc.BadArg(mesg=mesg)

        if isinstance(item, s_stormtypes.Lib):
            await self._handleLibHelp(item, runt, verbose=self.opts.verbose)
            return

        if isinstance(item, s_stormtypes.StormType):
            if item._storm_typename in s_stormtypes.registry.known_types:
                await self._handleTypeHelp(item._storm_typename, runt, verbose=self.opts.verbose)
                return
            raise s_exc.BadArg(mesg=f'Unknown storm type encountered: {s_stormtypes.totype(item, basetypes=True)}')

        if isinstance(item, s_node.Node):
            await self._handleTypeHelp('node', runt, verbose=self.opts.verbose)
            return

        if isinstance(item, s_node.Path):
            await self._handleTypeHelp('node:path', runt, verbose=self.opts.verbose)
            return

        # Handle $lib.inet.http.get / $str.split / $lib.gen.orgByName
        if callable(item):

            if hasattr(item, '__func__'):
                # https://docs.python.org/3/reference/datamodel.html#instance-methods
                await self._handleBoundMethod(item, runt, verbose=self.opts.verbose)
                return

            if hasattr(item, '_storm_runtime_lib_func'):
                await self._handleStormLibMethod(item, runt, verbose=self.opts.verbose)
                return

            styp = await s_stormtypes.totype(item, basetypes=True)
            if styp in ('telepath:proxy:method', 'telepath:proxy:genrmethod'):
                raise s_exc.BadArg(mesg='help does not support Telepath proxy methods.')

            raise s_exc.BadArg(mesg='help does not currently support runtime defined functions.')

        foundtype = False
        if item in s_stormtypes.registry.known_types:
            foundtype = True
            await self._handleTypeHelp(item, runt, verbose=self.opts.verbose)

        return await self._handleGenericCommandHelp(item, runt, foundtype=foundtype)

    async def _handleGenericCommandHelp(self, item, runt, foundtype=False):

        stormcmds = sorted(runt.view.core.getStormCmds())

        if item:
            stormcmds = [c for c in stormcmds if item in c[0]]
            if not stormcmds:
                if not foundtype:
                    await runt.printf(f'No commands found matching "{item}"')
                    return

        stormpkgs = await runt.view.core.getStormPkgs()

        pkgsvcs = {}
        pkgcmds = {}
        pkgmap = {}

        for pkg in stormpkgs:
            svciden = pkg.get('svciden')
            pkgname = pkg.get('name')

            for cmd in pkg.get('commands', []):
                pkgmap[cmd.get('name')] = pkgname

            ssvc = runt.view.core.getStormSvc(svciden)
            if ssvc is not None:
                pkgsvcs[pkgname] = f'{ssvc.name} ({svciden})'

        if stormcmds:

            if foundtype:
                await runt.printf('')
                await runt.printf('*' * 80)
                await runt.printf('')

            await runt.printf('The following Storm commands are available:')

            maxlen = max(len(x[0]) for x in stormcmds)

            for name, ctor in stormcmds:
                cmdinfo = f'{name:<{maxlen}}: {ctor.getCmdBrief()}'
                pkgcmds.setdefault(pkgmap.get(name, 'synapse'), []).append(cmdinfo)

            syncmds = pkgcmds.pop('synapse', [])
            if syncmds:

                await runt.printf(f'package: synapse')

                for cmd in syncmds:
                    await runt.printf(cmd)

                await runt.printf('')

            for name, cmds in sorted(pkgcmds.items()):
                svcinfo = pkgsvcs.get(name)

                if svcinfo:
                    await runt.printf(f'service: {svcinfo}')

                await runt.printf(f'package: {name}')

                for cmd in cmds:
                    await runt.printf(cmd)

                await runt.printf('')

            await runt.printf('For detailed help on any command, use <cmd> --help')

    async def _handleLibHelp(self, lib: s_stormtypes.Lib, runt: Runtime, verbose: bool =False):

        try:
            preamble = self._getChildLibs(lib)
        except s_exc.NoSuchName as e:
            raise s_exc.BadArg(mesg='Help does not currently support imported Storm modules.') from None

        page = s_autodoc.RstHelp()

        if hasattr(lib, '_storm_lib_path'):
            libsinfo = s_stormtypes.registry.getLibDocs(lib)

            s_autodoc.runtimeDocStormTypes(page, libsinfo,
                                           islib=True,
                                           oneline=not verbose,
                                           preamble=preamble,
                                           )
        else:
            page.addLines(*preamble)

        for line in page.lines:
            await runt.printf(line)

    def _getChildLibs(self, lib: s_stormtypes.Lib):
        corelibs = self.runt.view.core.getStormLib(lib.name)
        if corelibs is None:
            raise s_exc.NoSuchName(mesg=f'Cannot find lib name [{lib.name}]')

        data = []
        lines = []

        libbase = ('lib',) + lib.name
        q = collections.deque()
        for child, lnfo in corelibs[1].items():
            q.append(((child,), lnfo))
        while q:
            child, lnfo = q.popleft()
            path = libbase + child
            _, subs, cnfo = lnfo
            ctor = cnfo.get('ctor')
            if ctor:
                data.append((path, ctor))
            for sub, lnfo in subs.items():
                _sub = child + (sub,)
                q.append((_sub, lnfo))
        if not data:
            return lines

        data = sorted(data, key=lambda x: x[0])

        lines.append('The following libraries are available:')
        lines.append('')
        for path, ctor in data:
            name = f'${".".join(path)}'
            desc = ctor.__doc__.strip().split('\n')[0]
            lines.append(f'{name.ljust(30)}: {desc}')
        lines.append('')

        return lines

    async def _handleTypeHelp(self, styp: str, runt: Runtime, verbose: bool =False):
        typeinfo = s_stormtypes.registry.getTypeDocs(styp)
        page = s_autodoc.RstHelp()

        s_autodoc.runtimeDocStormTypes(page, typeinfo,
                                       islib=False,
                                       oneline=not verbose,
                                       )
        for line in page.lines:
            await runt.printf(line)

    async def _handleBoundMethod(self, func, runt: Runtime, verbose: bool =False):
        # Bound methods must be bound to a Lib or Prim object.
        # Determine what they are, get those docs exactly, and then render them.

        cls = func.__self__
        fname = func.__name__

        if isinstance(cls, s_stormtypes.Lib):
            libsinfo = s_stormtypes.registry.getLibDocs(cls)
            for lifo in libsinfo:
                nlocs = []
                for locl in lifo['locals']:
                    ltyp = locl.get('type')
                    if not isinstance(ltyp, dict):
                        continue
                    if ltyp.get('_funcname', '') == fname:
                        nlocs.append(locl)
                lifo['locals'] = nlocs
                if len(lifo['locals']) == 0:
                    await runt.warn(f'Unable to find doc for {func}')

            page = s_autodoc.RstHelp()

            s_autodoc.runtimeDocStormTypes(page, libsinfo,
                                           islib=True,
                                           addheader=False,
                                           oneline=not verbose,
                                           )
            for line in page.lines:
                await runt.printf(line)

        elif isinstance(cls, s_stormtypes.Prim):
            typeinfo = s_stormtypes.registry.getTypeDocs(cls._storm_typename)
            for lifo in typeinfo:
                lifo['locals'] = [loc for loc in lifo['locals'] if loc.get('type', {}).get('_funcname', '') == fname]
                if len(lifo['locals']) == 0:
                    await runt.warn(f'Unable to find doc for {func}')

            page = s_autodoc.RstHelp()

            s_autodoc.runtimeDocStormTypes(page, typeinfo,
                                           islib=False,
                                           oneline=not verbose,
                                           )
            for line in page.lines:
                await runt.printf(line)

        else:  # pragma: no cover
            raise s_exc.StormRuntimeError(mesgf=f'Unknown bound method {func}')

    async def _handleStormLibMethod(self, func, runt: Runtime, verbose: bool =False):
        # Storm library methods must be derived from a library definition.
        # Determine the parent lib and get those docs exactly, and then render them.

        cls = getattr(func, '_storm_runtime_lib', None)
        fname = getattr(func, '_storm_runtime_lib_func', None)

        if isinstance(cls, s_stormtypes.Lib):
            libsinfo = s_stormtypes.registry.getLibDocs(cls)
            for lifo in libsinfo:
                nlocs = []
                for locl in lifo['locals']:
                    if locl.get('name') == fname:
                        nlocs.append(locl)
                lifo['locals'] = nlocs
                if len(lifo['locals']) == 0:
                    await runt.warn(f'Unable to find doc for {func}')

            page = s_autodoc.RstHelp()

            s_autodoc.runtimeDocStormTypes(page, libsinfo,
                                           islib=True,
                                           addheader=False,
                                           oneline=not verbose,
                                           )
            for line in page.lines:
                await runt.printf(line)

        else:  # pragma: no cover
            raise s_exc.StormRuntimeError(mesgf=f'Unknown runtime lib method {func} {cls} {fname}')

class DiffCmd(Cmd):
    '''
    Generate a list of nodes with changes in the top layer of the current view.

    Examples:

        // Lift all nodes with any changes

        diff

        // Lift ou:org nodes that were added in the top layer.

        diff --prop ou:org

        // Lift inet:ipv4 nodes with the :asn property modified in the top layer.

        diff --prop inet:ipv4:asn

        // Lift the nodes with the tag #cno.mal.redtree added in the top layer.

        diff --tag cno.mal.redtree

        // Lift nodes by multiple tags (results are uniqued)

        diff --tag cno.mal.redtree rep.vt
    '''
    name = 'diff'
    readonly = True

    def getArgParser(self):
        pars = Cmd.getArgParser(self)
        pars.add_argument('--tag', default=None, nargs='*',
                          help='Lift only nodes with the given tag (or tags) in the top layer.')
        pars.add_argument('--prop', default=None, help='Lift nodes with changes to the given property the top layer.')
        return pars

    async def execStormCmd(self, runt, genr):

        if runt.view.parent is None:
            mesg = 'You may only generate a diff in a forked view.'
            raise s_exc.StormRuntimeError(mesg=mesg)

        async for item in genr:
            yield item

        if self.opts.tag and self.opts.prop:
            mesg = 'You may specify --tag *or* --prop but not both.'
            raise s_exc.StormRuntimeError(mesg=mesg)

        if self.opts.tag:

            tagnames = [await s_stormtypes.tostr(tag) for tag in self.opts.tag]

            layr = runt.view.wlyr
            async for nid, sode in layr.liftByTags(tagnames):
                node = await self.runt.view._joinStorNode(nid)
                if node is not None:
                    yield node, runt.initPath(node)

            return

        if self.opts.prop:

            propname = await s_stormtypes.tostr(self.opts.prop)

            prop = self.runt.view.core.model.prop(propname)
            if prop is None:
                mesg = f'The property {propname} does not exist.'
                raise s_exc.NoSuchProp(mesg=mesg)

            if prop.isform:
                liftform = prop.name
                liftprop = None
            elif prop.isuniv:
                liftform = None
                liftprop = prop.name
            else:
                liftform = prop.form.name
                liftprop = prop.name

            layr = runt.view.wlyr
            async for _, nid, sode in layr.liftByProp(liftform, liftprop):
                node = await self.runt.view._joinStorNode(nid)
                if node is not None:
                    yield node, runt.initPath(node)

            async for nid in layr.iterPropTombstones(liftform, liftprop):
                node = await self.runt.view._joinStorNode(nid)
                if node is not None:
                    yield node, runt.initPath(node)

            return

        async for nid, sode in runt.view.wlyr.getStorNodes():
            if sode.get('antivalu') is not None:
                continue

            node = await runt.view.getNodeByNid(nid)
            if node is not None:
                yield node, runt.initPath(node)

class CopyToCmd(Cmd):
    '''
    Copy nodes from the current view into another view.

    Examples:

        // Copy all nodes tagged with #cno.mal.redtree to the target view.

        #cno.mal.redtree | copyto 33c971ac77943da91392dadd0eec0571
    '''
    name = 'copyto'

    def getArgParser(self):
        pars = Cmd.getArgParser(self)
        pars.add_argument('--no-data', default=False, action='store_true',
                          help='Do not copy node data to the destination view.')
        pars.add_argument('view', help='The destination view ID to copy the nodes to.')
        return pars

    async def execStormCmd(self, runt, genr):

        if not self.runtsafe:
            mesg = 'copyto arguments must be runtsafe.'
            raise s_exc.StormRuntimeError(mesg=mesg)

        iden = await s_stormtypes.tostr(self.opts.view)

        view = runt.view.core.getView(iden)
        if view is None:
            raise s_exc.NoSuchView(mesg=f'No such view: {iden=}', iden=iden)

        runt.confirm(('view', 'read'), gateiden=view.iden)

        layriden = view.wlyr.iden

        async for node, path in genr:

            runt.confirm(node.form.addperm, gateiden=layriden)
            for name in node.getPropNames():
                runt.confirmPropSet(node.form.props[name], layriden=layriden)

            for tag in node.getTagNames():
                runt.confirm(('node', 'tag', 'add', *tag.split('.')), gateiden=layriden)

            if not self.opts.no_data:
                async for name in node.iterDataKeys():
                    runt.confirm(('node', 'data', 'set', name), gateiden=layriden)

            async with view.getEditor() as editor:

                proto = await editor.addNode(node.ndef[0], node.ndef[1])

                for name, valu in node.getProps().items():

                    prop = node.form.prop(name)
                    if prop.info.get('ro'):
                        if name == '.created':
                            proto.props['.created'] = valu
                            continue

                        curv = proto.get(name)
                        if curv is not None and curv != valu:
                            valurepr = prop.type.repr(curv)
                            mesg = f'Cannot overwrite read only property with conflicting ' \
                                   f'value: {node.iden()} {prop.full} = {valurepr}'
                            await runt.warn(mesg)
                            continue

                    await proto.set(name, valu)

                for name, valu in node.getTags():
                    await proto.addTag(name, valu=valu)

                for tagname, tagprops in node._getTagPropsDict().items():
                    for propname, valu in tagprops.items():
                        await proto.setTagProp(tagname, propname, valu)

                if not self.opts.no_data:
                    async for name, valu in node.iterData():
                        await proto.setData(name, valu)

                verbs = {}
                async for verb, n2nid in node.iterEdgesN1():

                    if not verbs.get(verb):
                        runt.confirm(('node', 'edge', 'add', verb), gateiden=layriden)
                        verbs[verb] = True

                    await proto.addEdge(verb, n2nid)

                # for the reverse edges, we'll need to make edits to the n1 node
                async for verb, n1nid in node.iterEdgesN2():

                    if not verbs.get(verb):
                        runt.confirm(('node', 'edge', 'add', verb), gateiden=layriden)
                        verbs[verb] = True

                    n1proto = await editor.getNodeByNid(n1nid)
                    if n1proto is not None:
                        await n1proto.addEdge(verb, node.nid)

            yield node, path

class MergeCmd(Cmd):
    '''
    Merge edits from the incoming nodes down to the next layer.

    NOTE: This command requires the current view to be a fork.

    NOTE: The arguments for including/excluding tags can accept tag glob
          expressions for specifying tags. For more information on tag glob
          expressions, check the Synapse documentation for $node.globtags().

    NOTE: If --wipe is specified, and there are nodes that cannot be merged,
          they will be skipped (with a warning printed) and removed when
          the top layer is replaced. This should occur infrequently, for example,
          when a form is locked due to deprecation, a form no longer exists,
          or the data at rest fails normalization.

    Examples:

        // Having tagged a new #cno.mal.redtree subgraph in a forked view...

        #cno.mal.redtree | merge --apply

        // Print out what the merge command *would* do but dont.

        #cno.mal.redtree | merge

        // Merge any org nodes with changes in the top layer.

        diff | +ou:org | merge --apply

        // Merge all tags other than cno.* from ou:org nodes with edits in the
        // top layer.

        diff | +ou:org | merge --only-tags --exclude-tags cno.** --apply

        // Merge only tags rep.vt.* and rep.whoxy.* from ou:org nodes with edits
        // in the top layer.

        diff | +ou:org | merge --include-tags rep.vt.* rep.whoxy.* --apply

        // Lift only inet:ipv4 nodes with a changed :asn property in top layer
        // and merge all changes.

        diff --prop inet:ipv4:asn | merge --apply

        // Lift only nodes with an added #cno.mal.redtree tag in the top layer and merge them.

        diff --tag cno.mal.redtree | merge --apply
    '''
    name = 'merge'

    def getArgParser(self):
        pars = Cmd.getArgParser(self)
        pars.add_argument('--apply', default=False, action='store_true',
                          help='Execute the merge changes.')
        pars.add_argument('--wipe', default=False, action='store_true',
                          help='Replace the top layer in the view with a fresh layer.')
        pars.add_argument('--no-tags', default=False, action='store_true',
                          help='Do not merge tags/tagprops or syn:tag nodes.')
        pars.add_argument('--only-tags', default=False, action='store_true',
                          help='Only merge tags/tagprops or syn:tag nodes.')
        pars.add_argument('--include-tags', default=[], nargs='*',
                          help='Include specific tags/tagprops or syn:tag nodes when '
                               'merging, others are ignored. Tag glob expressions may '
                               'be used to specify the tags.')
        pars.add_argument('--exclude-tags', default=[], nargs='*',
                          help='Exclude specific tags/tagprops or syn:tag nodes from merge.'
                               'Tag glob expressions may be used to specify the tags.')
        pars.add_argument('--include-props', default=[], nargs='*',
                          help='Include specific props when merging, others are ignored.')
        pars.add_argument('--exclude-props', default=[], nargs='*',
                          help='Exclude specific props from merge.')
        pars.add_argument('--diff', default=False, action='store_true',
                          help='Enumerate all changes in the current layer.')
        return pars

    def _getTagFilter(self):
        if self.opts.include_tags:
            globs = s_cache.TagGlobs()
            for name in self.opts.include_tags:
                globs.add(name, True)

            def tagfilter(tag):
                if globs.get(tag):
                    return False
                return True

            return tagfilter

        if self.opts.exclude_tags:
            globs = s_cache.TagGlobs()
            for name in self.opts.exclude_tags:
                globs.add(name, True)

            def tagfilter(tag):
                if globs.get(tag):
                    return True
                return False

            return tagfilter

        return None

    def _getPropFilter(self):
        if self.opts.include_props:

            _include_props = set(self.opts.include_props)

            def propfilter(prop):
                return prop not in _include_props

            return propfilter

        if self.opts.exclude_props:

            _exclude_props = set(self.opts.exclude_props)

            def propfilter(prop):
                return prop in _exclude_props

            return propfilter

        return None

    async def _checkNodePerms(self, node, sode, runt, allows):

        core = runt.view.core
        layr0 = runt.view.wlyr.iden
        layr1 = runt.view.layers[1].iden

        if not allows['formtombs'] and sode.get('antivalu') is not None:
            runt.confirm(('node', 'del', node.form.name), gateiden=layr1)
            return

        if not allows['forms'] and sode.get('valu') is not None:
            if not self.opts.wipe:
                runt.confirm(('node', 'del', node.form.name), gateiden=layr0)
            runt.confirm(('node', 'add', node.form.name), gateiden=layr1)

        if not allows['props']:
            for name in sode.get('props', {}).keys():
                prop = node.form.prop(name)
                if not self.opts.wipe:
                    runt.confirmPropDel(prop, layriden=layr0)
                runt.confirmPropSet(prop, layriden=layr1)

        if not allows['proptombs']:
            for name in sode.get('antiprops', {}).keys():
                prop = node.form.prop(name)
                runt.confirmPropDel(prop, layriden=layr1)

        if not allows['tags']:

            tags = []
            tagadds = []
            for tag, valu in sode.get('tags', {}).items():
                if valu != (None, None):
                    tagadds.append(tag)
                    tagperm = tuple(tag.split('.'))
                    if not self.opts.wipe:
                        runt.confirm(('node', 'tag', 'del') + tagperm, gateiden=layr0)
                    runt.confirm(('node', 'tag', 'add') + tagperm, gateiden=layr1)
                else:
                    tags.append((len(tag), tag))

            for _, tag in sorted(tags, reverse=True):
                look = tag + '.'
                if any([tagadd.startswith(look) for tagadd in tagadds]):
                    continue

                tagadds.append(tag)
                tagperm = tuple(tag.split('.'))
                if not self.opts.wipe:
                    runt.confirm(('node', 'tag', 'del') + tagperm, gateiden=layr0)
                runt.confirm(('node', 'tag', 'add') + tagperm, gateiden=layr1)

            for tag in sode.get('tagprops', {}).keys():
                tagperm = tuple(tag.split('.'))
                if not self.opts.wipe:
                    runt.confirm(('node', 'tag', 'del') + tagperm, gateiden=layr0)
                runt.confirm(('node', 'tag', 'add') + tagperm, gateiden=layr1)

        if not allows['tagtombs']:
            for tag in sode.get('antitags', {}).keys():
                tagperm = tuple(tag.split('.'))
                runt.confirm(('node', 'tag', 'del') + tagperm, gateiden=layr1)

            for tag in sode.get('antitagprops', {}).keys():
                tagperm = tuple(tag.split('.'))
                runt.confirm(('node', 'tag', 'del') + tagperm, gateiden=layr1)

        if not (allows['ndata'] and allows['ndatatombs']):
            async for abrv, tomb in runt.view.wlyr.iterNodeDataKeys(node.nid):
                name = core.getAbrvIndx(abrv)[0]
                if tomb:
                    runt.confirm(('node', 'data', 'pop', name), gateiden=layr1)
                else:
                    if not self.opts.wipe:
                        runt.confirm(('node', 'data', 'pop', name), gateiden=layr0)
                    runt.confirm(('node', 'data', 'set', name), gateiden=layr1)

        if not (allows['edges'] and allows['edgetombs']):
            async for vabrv, tomb in runt.view.wlyr.iterNodeEdgeVerbsN1(node.nid):
                verb = core.getAbrvIndx(vabrv)[0]
                if tomb:
                    runt.confirm(('node', 'edge', 'del', verb), gateiden=layr1)
                else:
                    if not self.opts.wipe:
                        runt.confirm(('node', 'edge', 'del', verb), gateiden=layr0)
                    runt.confirm(('node', 'edge', 'add', verb), gateiden=layr1)

    async def execStormCmd(self, runt, genr):

        if runt.view.parent is None:
            mesg = 'You may only merge nodes in forked views'
            raise s_exc.CantMergeView(mesg=mesg)

        if self.opts.wipe:
            mesg = 'merge --wipe requires view admin'
            runt.reqAdmin(gateiden=runt.view.iden, mesg=mesg)
            runt.confirm(('layer', 'del'), gateiden=runt.view.layers[0].iden)

        notags = self.opts.no_tags
        onlytags = self.opts.only_tags
        doapply = self.opts.apply

        tagfilter = self._getTagFilter()
        propfilter = self._getPropFilter()

        core = runt.view.core
        layr0 = runt.view.wlyr
        layr1 = runt.view.layers[1]

        doperms = doapply and not (runt.isAdmin(gateiden=layr0.iden) and runt.isAdmin(gateiden=layr1.iden))

        if doperms:
            if not self.opts.wipe:
                allows = {
                    'forms': runt.user.allowed(('node', 'del'), gateiden=layr0.iden, deepdeny=True) and
                             runt.user.allowed(('node', 'add'), gateiden=layr1.iden, deepdeny=True),
                    'props': runt.user.allowed(('node', 'prop', 'del'), gateiden=layr0.iden, deepdeny=True) and
                             runt.user.allowed(('node', 'prop', 'set'), gateiden=layr1.iden, deepdeny=True),
                    'tags': runt.user.allowed(('node', 'tag', 'del'), gateiden=layr0.iden, deepdeny=True) and
                            runt.user.allowed(('node', 'tag', 'add'), gateiden=layr1.iden, deepdeny=True),
                    'ndata': runt.user.allowed(('node', 'data', 'pop'), gateiden=layr0.iden, deepdeny=True) and
                             runt.user.allowed(('node', 'data', 'set'), gateiden=layr1.iden, deepdeny=True),
                    'edges': runt.user.allowed(('node', 'edge', 'del'), gateiden=layr0.iden, deepdeny=True) and
                             runt.user.allowed(('node', 'edge', 'add'), gateiden=layr1.iden, deepdeny=True),
                    'formtombs': runt.user.allowed(('node', 'del'), gateiden=layr1.iden, deepdeny=True),
                    'proptombs': runt.user.allowed(('node', 'prop', 'del'), gateiden=layr1.iden, deepdeny=True),
                    'tagtombs': runt.user.allowed(('node', 'tag', 'del'), gateiden=layr1.iden, deepdeny=True),
                    'ndatatombs': runt.user.allowed(('node', 'data', 'pop'), gateiden=layr1.iden, deepdeny=True),
                    'edgetombs': runt.user.allowed(('node', 'edge', 'del'), gateiden=layr1.iden, deepdeny=True),
                }
            else:
                allows = {
                    'forms': runt.user.allowed(('node', 'add'), gateiden=layr1.iden, deepdeny=True),
                    'props': runt.user.allowed(('node', 'prop', 'set'), gateiden=layr1.iden, deepdeny=True),
                    'tags': runt.user.allowed(('node', 'tag', 'add'), gateiden=layr1.iden, deepdeny=True),
                    'ndata': runt.user.allowed(('node', 'data', 'set'), gateiden=layr1.iden, deepdeny=True),
                    'edges': runt.user.allowed(('node', 'edge', 'add'), gateiden=layr1.iden, deepdeny=True),
                    'formtombs': runt.user.allowed(('node', 'del'), gateiden=layr1.iden, deepdeny=True),
                    'proptombs': runt.user.allowed(('node', 'prop', 'del'), gateiden=layr1.iden, deepdeny=True),
                    'tagtombs': runt.user.allowed(('node', 'tag', 'del'), gateiden=layr1.iden, deepdeny=True),
                    'ndatatombs': runt.user.allowed(('node', 'data', 'pop'), gateiden=layr1.iden, deepdeny=True),
                    'edgetombs': runt.user.allowed(('node', 'edge', 'del'), gateiden=layr1.iden, deepdeny=True),
                }

            doperms = not all(allows.values())

        if self.opts.diff:

            async for node, path in genr:
                yield node, path

            async def diffgenr():
                async for nid, sode in runt.view.wlyr.getStorNodes():
                    node = await runt.view.getNodeByNid(nid, tombs=True)
                    if node is not None:
                        yield node, runt.initPath(node)

            genr = diffgenr()

        async for node, path in genr:

<<<<<<< HEAD
            # the timestamp for the adds/subs of each node merge will match
            nodeiden = node.iden()
            meta = {'user': runt.user.iden, 'time': s_common.now()}
=======
            snap.on('warn', runt.snap.dist)

            async for node, path in genr:
>>>>>>> 72e535c8

            sodes = await node.getStorNodes()
            sode = sodes[0]

            if doapply:
                editor = s_editor.NodeEditor(runt.view.parent, user=runt.user)

            subs = []

            # check all node perms first
            if doperms:
                await self._checkNodePerms(node, sode, runt, allows)

            form = node.form.name
            if form == 'syn:tag':
                if notags:
                    await asyncio.sleep(0)
                    continue
            else:
                # avoid merging a tag if the node won't exist below us
                if onlytags:
                    skip = True
                    for undr in sodes[1:]:
                        if undr.get('valu') is not None:
                            skip = False
                            break
                        elif undr.get('antivalu') is not None:
                            break

                    if skip:
                        await asyncio.sleep(0)
                        continue

            protonode = None
            delnode = False
            if not onlytags or form == 'syn:tag':

                if sode.get('antivalu') is not None:
                    if tagfilter is not None and form == 'syn:tag' and tagfilter(node.ndef[1]):
                        await asyncio.sleep(0)
                        continue

                    if not doapply:
                        await runt.printf(f'{nodeiden} delete {form} = {node.repr()}')
                    else:
                        protonode = await editor.getNodeByNid(node.nid)
                        if protonode is None:
                            await asyncio.sleep(0)
                            continue

<<<<<<< HEAD
                        await protonode.delEdgesN2(meta=meta)
                        await protonode.delete()

                        addedits = editor.getNodeEdits()
                        if addedits:
                            await runt.view.parent.storNodeEdits(addedits, meta=meta)
=======
                        if not doapply:
                            valurepr = node.form.type.repr(valu[0])
                            await runt.printf(f'{nodeiden} {form} = {valurepr}')
                        else:
                            delnode = True
                            if (protonode := await editor.addNode(form, valu[0])) is None:
                                await asyncio.sleep(0)
                                continue

                    elif doapply:
                        if (protonode := await editor.addNode(form, node.ndef[1], norminfo={})) is None:
                            await asyncio.sleep(0)
                            continue
>>>>>>> 72e535c8

                        if not self.opts.wipe:
                            subedits = [(node.nid, node.form.name, [(s_layer.EDIT_NODE_TOMB_DEL, ())])]
                            await runt.view.saveNodeEdits(subedits, meta=meta)

                    continue

                if (valu := sode.get('valu')) is not None:

                    if tagfilter is not None and form == 'syn:tag' and tagfilter(valu[0]):
                        await asyncio.sleep(0)
                        continue

<<<<<<< HEAD
                    if not doapply:
                        await runt.printf(f'{nodeiden} {form} = {node.repr()}')
                    else:
                        delnode = True
                        protonode = await editor.addNode(form, valu[0])

                elif doapply:
                    protonode = await editor.addNode(form, node.ndef[1], norminfo={})
=======
                if doapply and protonode is None:
                    if (protonode := await editor.addNode(form, node.ndef[1], norminfo={})) is None:
                        await asyncio.sleep(0)
                        continue
>>>>>>> 72e535c8

                for name, (valu, stortype) in sode.get('props', {}).items():

                    prop = node.form.prop(name)
                    if propfilter is not None:
                        if name[0] == '.':
                            if propfilter(name):
                                continue
                        else:
                            if propfilter(prop.full):
                                continue

                    if prop.info.get('ro'):
                        if name == '.created':
                            if doapply:
                                protonode.props['.created'] = valu
                                if not self.opts.wipe:
                                    subs.append((s_layer.EDIT_PROP_DEL, (name, valu, stortype)))
                            continue

                        isset = False
                        for undr in sodes[1:]:
                            props = undr.get('props')
                            if props is not None:
                                curv = props.get(name)
                                if curv is not None:
                                    isset = curv[0] != valu
                                    break

                        if isset:
                            valurepr = prop.type.repr(curv[0])
                            mesg = f'Cannot merge read only property with conflicting ' \
                                   f'value: {nodeiden} {form}:{name} = {valurepr}'
                            await runt.warn(mesg)
                            continue

                    if not doapply:
                        valurepr = prop.type.repr(valu)
                        await runt.printf(f'{nodeiden} {form}:{name} = {valurepr}')
                    else:
                        await protonode.set(name, valu)
                        if not self.opts.wipe:
                            subs.append((s_layer.EDIT_PROP_DEL, (name, valu, stortype)))

                for name in sode.get('antiprops', {}).keys():
                    if not doapply:
                        await runt.printf(f'{nodeiden} delete {form}:{name}')
                    else:
                        await protonode.pop(name)
                        if not self.opts.wipe:
                            subs.append((s_layer.EDIT_PROP_TOMB_DEL, (name,)))

            if doapply and protonode is None:
                protonode = await editor.addNode(form, node.ndef[1], norminfo={})

            if not notags:
                for tag, valu in sode.get('tags', {}).items():

                    if tagfilter is not None and tagfilter(tag):
                        continue

                    if not doapply:
                        valurepr = ''
                        if valu != (None, None):
                            tagrepr = runt.model.type('ival').repr(valu)
                            valurepr = f' = {tagrepr}'
                        await runt.printf(f'{nodeiden} {form}#{tag}{valurepr}')
                    else:
                        await protonode.addTag(tag, valu)
                        if not self.opts.wipe:
                            subs.append((s_layer.EDIT_TAG_DEL, (tag, valu)))

                for tag in sode.get('antitags', {}).keys():

                    if tagfilter is not None and tagfilter(tag):
                        continue

                    if not doapply:
                        await runt.printf(f'{nodeiden} delete {form}#{tag}')
                    else:
                        await protonode.delTag(tag)
                        if not self.opts.wipe:
                            subs.append((s_layer.EDIT_TAG_TOMB_DEL, (tag,)))

                for tag, tagdict in sode.get('tagprops', {}).items():

                    if tagfilter is not None and tagfilter(tag):
                        continue

                    for prop, (valu, stortype) in tagdict.items():
                        if not doapply:
                            valurepr = repr(valu)
                            await runt.printf(f'{nodeiden} {form}#{tag}:{prop} = {valurepr}')
                        else:
                            await protonode.setTagProp(tag, prop, valu)
                            if not self.opts.wipe:
                                subs.append((s_layer.EDIT_TAGPROP_DEL, (tag, prop, valu, stortype)))

                for tag, tagdict in sode.get('antitagprops', {}).items():

                    if tagfilter is not None and tagfilter(tag):
                        continue

                    for prop in tagdict.keys():
                        if not doapply:
                            await runt.printf(f'{nodeiden} delete {form}#{tag}:{prop}')
                        else:
                            await protonode.delTagProp(tag, prop)
                            if not self.opts.wipe:
                                subs.append((s_layer.EDIT_TAGPROP_TOMB_DEL, (tag, prop)))

            if not onlytags or form == 'syn:tag':

                async for abrv, valu, tomb in s_coro.pause(layr0.iterNodeData(node.nid)):
                    name = core.getAbrvIndx(abrv)[0]
                    if tomb:
                        if not doapply:
                            await runt.printf(f'{nodeiden} delete {form} DATA {name}')
                        else:
                            await protonode.popData(name)
                            if not self.opts.wipe:
                                subs.append((s_layer.EDIT_NODEDATA_TOMB_DEL, (name,)))
                    else:
                        if not doapply:
                            valurepr = repr(valu)
                            await runt.printf(f'{nodeiden} {form} DATA {name} = {valurepr}')
                        else:
                            await protonode.setData(name, valu)
                            if not self.opts.wipe:
                                subs.append((s_layer.EDIT_NODEDATA_DEL, (name, valu)))

                async for abrv, n2nid, tomb in s_coro.pause(layr0.iterNodeEdgesN1(node.nid)):
                    verb = core.getAbrvIndx(abrv)[0]
                    if tomb:
                        if not doapply:
                            dest = s_common.ehex(core.getBuidByNid(n2nid))
                            await runt.printf(f'{nodeiden} delete {form} -({verb})> {dest}')
                        else:
                            await protonode.delEdge(verb, n2nid)
                            if not self.opts.wipe:
                                subs.append((s_layer.EDIT_EDGE_TOMB_DEL, (verb, n2nid)))
                    else:
                        if not doapply:
                            dest = s_common.ehex(core.getBuidByNid(n2nid))
                            await runt.printf(f'{nodeiden} {form} +({verb})> {dest}')
                        else:
                            await protonode.addEdge(verb, n2nid)
                            if not self.opts.wipe:
                                subs.append((s_layer.EDIT_EDGE_DEL, (verb, n2nid)))

            if delnode and not self.opts.wipe:
                subs.append((s_layer.EDIT_NODE_DEL, valu))

            if doapply:
                addedits = editor.getNodeEdits()
                if addedits:
                    await runt.view.parent.saveNodeEdits(addedits, meta=meta)

                if subs:
                    subedits = [(node.nid, node.form.name, subs)]
                    await runt.view.saveNodeEdits(subedits, meta=meta)

            if node.hasvalu():
                yield node, path

            if doapply and self.opts.wipe:
                await runt.view.swapLayer()

class MoveNodesCmd(Cmd):
    '''
    Move storage nodes between layers.

    Storage nodes will be removed from the source layers and the resulting
    storage node in the destination layer will contain the merged values (merged
    in bottom up layer order by default).

    By default, when the resulting merged value is a tombstone, any current value
    in the destination layer will be deleted and the tombstone will be removed. The
    --preserve-tombstones option may be used to add the tombstone to the destination
    layer in addition to deleting any current value.

    Examples:

        // Move storage nodes for ou:org nodes to the top layer

        ou:org | movenodes --apply

        // Print out what the movenodes command *would* do but dont.

        ou:org | movenodes

        // In a view with many layers, only move storage nodes from the bottom layer
        // to the top layer.

        $layers = $lib.view.get().layers
        $top = $layers.0.iden
        $bot = $layers."-1".iden

        ou:org | movenodes --srclayers $bot --destlayer $top

        // In a view with many layers, move storage nodes to the top layer and
        // prioritize values from the bottom layer over the other layers.

        $layers = $lib.view.get().layers
        $top = $layers.0.iden
        $mid = $layers.1.iden
        $bot = $layers.2.iden

        ou:org | movenodes --precedence $bot $top $mid
    '''
    name = 'movenodes'

    def getArgParser(self):
        pars = Cmd.getArgParser(self)
        pars.add_argument('--apply', default=False, action='store_true',
                          help='Execute the move changes.')
        pars.add_argument('--srclayers', default=None, nargs='*',
                          help='Specify layers to move storage nodes from (defaults to all below the top layer)')
        pars.add_argument('--destlayer', default=None,
                          help='Layer to move storage nodes to (defaults to the top layer)')
        pars.add_argument('--precedence', default=None, nargs='*',
                          help='Layer precedence for resolving conflicts (defaults to bottom up)')
        pars.add_argument('--preserve-tombstones', default=False, action='store_true',
                          help='Add tombstones to the destination layer in addition to deleting the current value.')
        return pars

    async def _checkNodePerms(self, node, sodes):

        for layr, sode in sodes.items():
            if layr == self.destlayr:
                continue

            if sode.get('valu') is not None:
                self.runt.confirm(('node', 'del', node.form.name), gateiden=layr)
                self.runt.confirm(('node', 'add', node.form.name), gateiden=self.destlayr)

            if sode.get('antivalu') is not None:
                self.runt.confirm(('node', 'del', node.form.name), gateiden=self.destlayr)

            for name in sode.get('props', {}).keys():
                full = node.form.prop(name).full
                self.runt.confirm(('node', 'prop', 'del', full), gateiden=layr)
                self.runt.confirm(('node', 'prop', 'set', full), gateiden=self.destlayr)

            for name in sode.get('antiprops', {}).keys():
                full = node.form.prop(name).full
                self.runt.confirm(('node', 'prop', 'del', full), gateiden=self.destlayr)

            for tag in sode.get('tags', {}).keys():
                tagperm = tuple(tag.split('.'))
                self.runt.confirm(('node', 'tag', 'del') + tagperm, gateiden=layr)
                self.runt.confirm(('node', 'tag', 'add') + tagperm, gateiden=self.destlayr)

            for tag in sode.get('antitags', {}).keys():
                tagperm = tuple(tag.split('.'))
                self.runt.confirm(('node', 'tag', 'del') + tagperm, gateiden=self.destlayr)

            for tag, tagdict in sode.get('tagprops', {}).items():
                for prop in tagdict.keys():
                    tagperm = tuple(tag.split('.'))
                    self.runt.confirm(('node', 'tag', 'del') + tagperm, gateiden=layr)
                    self.runt.confirm(('node', 'tag', 'add') + tagperm, gateiden=self.destlayr)

            for tag, tagdict in sode.get('antitagprops', {}).items():
                for prop in tagdict.keys():
                    tagperm = tuple(tag.split('.'))
                    self.runt.confirm(('node', 'tag', 'del') + tagperm, gateiden=self.destlayr)

            async for abrv, tomb in self.lyrs[layr].iterNodeDataKeys(node.nid):
                name = self.core.getAbrvIndx(abrv)[0]
                if tomb:
                    self.runt.confirm(('node', 'data', 'pop', name), gateiden=self.destlayr)
                else:
                    self.runt.confirm(('node', 'data', 'pop', name), gateiden=layr)
                    self.runt.confirm(('node', 'data', 'set', name), gateiden=self.destlayr)

            for verb in sode.get('n1verbs', {}).keys():
                self.runt.confirm(('node', 'edge', 'del', verb), gateiden=layr)
                self.runt.confirm(('node', 'edge', 'add', verb), gateiden=self.destlayr)

            for verb in sode.get('n1antiverbs', {}).keys():
                self.runt.confirm(('node', 'edge', 'del', verb), gateiden=self.destlayr)

    async def execStormCmd(self, runt, genr):

        if not self.runtsafe:
            mesg = 'movenodes arguments must be runtsafe.'
            raise s_exc.StormRuntimeError(mesg=mesg)

        if len(runt.view.layers) < 2:
            mesg = 'You may only move nodes in views with multiple layers.'
            raise s_exc.StormRuntimeError(mesg=mesg)

        layridens = {layr.iden: layr for layr in runt.view.layers}

        if self.opts.srclayers:
            srclayrs = self.opts.srclayers
            for layr in srclayrs:
                if layr not in layridens:
                    mesg = f'No layer with iden {layr} in this view, cannot move nodes.'
                    raise s_exc.BadOperArg(mesg=mesg, layr=layr)
        else:
            srclayrs = [layr.iden for layr in runt.view.layers[1:]]

        if self.opts.destlayer:
            self.destlayr = self.opts.destlayer
            if self.destlayr not in layridens:
                mesg = f'No layer with iden {self.destlayr} in this view, cannot move nodes.'
                raise s_exc.BadOperArg(mesg=mesg, layr=self.destlayr)
        else:
            self.destlayr = runt.view.wlyr.iden

        if self.destlayr in srclayrs:
            mesg = f'Source layer {self.destlayr} cannot also be the destination layer.'
            raise s_exc.StormRuntimeError(mesg=mesg)

        self.adds = []
        self.subs = {}
        self.lyrs = {}
        self.runt = runt
        self.core = self.runt.view.core

        if self.opts.precedence:
            layrlist = srclayrs + [self.destlayr]
            for layr in self.opts.precedence:
                if layr not in layridens:
                    mesg = f'No layer with iden {layr} in this view, cannot be used to specify precedence.'
                    raise s_exc.BadOperArg(mesg=mesg, layr=layr)
                layrlist.remove(layr)

            if len(layrlist) > 0:
                mesg = 'All source layers and the destination layer must be included when ' \
                       f'specifying precedence (missing {layrlist}).'
                raise s_exc.BadOperArg(mesg=mesg, layrlist=layrlist)
            layerord = self.opts.precedence
        else:
            layerord = layridens.keys()

        for layr in layerord:
            if layr == self.destlayr or layr in srclayrs:
                self.lyrs[layr] = layridens[layr]

            if layr in srclayrs:
                self.subs[layr] = []

        async for node, path in genr:

            # the timestamp for the adds/subs of each node merge will match
            nodeiden = node.iden()
            meta = {'user': runt.user.iden, 'time': s_common.now()}

            sodes = {}
            for layr in self.lyrs.keys():
                sodes[layr] = self.lyrs[layr].getStorNode(node.nid)

            destsode = sodes[self.destlayr]

            # check all perms
            if self.opts.apply:
                await self._checkNodePerms(node, sodes)

            addnode = False
            delnode = False
            delnodes = []
            for layr, sode in sodes.items():

                valu = sode.get('valu')
                if valu is not None:
                    valurepr = node.form.type.repr(valu[0])
                    if not layr == self.destlayr:
                        if not self.opts.apply:
                            await runt.printf(f'{self.destlayr} add {nodeiden} {node.form.name} = {valurepr}')
                            await runt.printf(f'{layr} delete {nodeiden} {node.form.name} = {valurepr}')
                        else:
                            if not addnode and not delnode:
                                self.adds.append((s_layer.EDIT_NODE_ADD, valu, ()))
                            delnodes.append((layr, valu))

                    if not delnode:
                        addnode = True

                    continue

                if sode.get('antivalu') is not None:
                    if not addnode:
                        delnode = True

                    if not layr == self.destlayr:
                        if not self.opts.apply:
                            if (valu := destsode.get('valu')) is not None:
                                valurepr = node.form.type.repr(valu[0])

                                await runt.printf(f'{self.destlayr} delete {nodeiden} {node.form.name} = {valurepr}')
                            await runt.printf(f'{layr} delete tombstone {nodeiden} {node.form.name}')

                            if self.opts.preserve_tombstones:
                                await runt.printf(f'{self.destlayr} tombstone {nodeiden} {node.form.name}')

                        else:
                            self.subs[layr].append((s_layer.EDIT_NODE_TOMB_DEL, ()))

            await self._moveProps(node, sodes, meta, delnode)
            await self._moveTags(node, sodes, meta, delnode)
            await self._moveTagProps(node, sodes, meta, delnode)
            await self._moveNodeData(node, meta, delnode)
            await self._moveEdges(node, meta, delnode)

            for layr, valu in delnodes:
                edit = [(node.nid, node.form.name, [(s_layer.EDIT_NODE_DEL, valu)])]
                await self.lyrs[layr].saveNodeEdits(edit, meta=meta)

            if delnode and destsode.get('antivalu') is None:
                if (valu := destsode.get('valu')) is not None:
                    self.adds.append((s_layer.EDIT_NODE_DEL, valu))

                if (tags := destsode.get('tags')) is not None:
                    for name in sorted(tags.keys(), key=lambda t: len(t), reverse=True):
                        self.adds.append((s_layer.EDIT_TAG_DEL, (name, None)))

                if (props := destsode.get('props')) is not None:
                    for name, stortype in props.items():
                        self.adds.append((s_layer.EDIT_PROP_DEL, (name, None, stortype)))

                if (tagprops := destsode.get('tagprops')) is not None:
                    for tag, props in tagprops.items():
                        for name, stortype in props.items():
                            self.adds.append((s_layer.EDIT_TAGPROP_DEL, (tag, name, None, stortype)))

                if self.opts.preserve_tombstones:
                    self.adds.append((s_layer.EDIT_NODE_TOMB, ()))

                    if (tags := destsode.get('antitags')) is not None:
                        for tag in sorted(tags.keys(), key=lambda t: len(t), reverse=True):
                            self.adds.append((s_layer.EDIT_TAG_TOMB_DEL, (tag,)))

                    if (props := destsode.get('antiprops')) is not None:
                        for prop in props.keys():
                            self.adds.append((s_layer.EDIT_PROP_TOMB_DEL, (prop,)))

                    if (tagprops := destsode.get('antitagprops')) is not None:
                        for tag, props in tagprops.items():
                            for name in props.keys():
                                self.adds.append((s_layer.EDIT_TAGPROP_TOMB_DEL, (tag, name)))

                await self._sync(node, meta)

            # yield the node if it still has a value
            if node.hasvalu():
                yield node, path

    async def _sync(self, node, meta):

        if not self.opts.apply:
            return

        if self.adds:
            addedits = [(node.nid, node.form.name, self.adds)]
            await self.lyrs[self.destlayr].saveNodeEdits(addedits, meta=meta)
            self.adds.clear()

        for srclayr, edits in self.subs.items():
            if edits:
                subedits = [(node.nid, node.form.name, edits)]
                await self.lyrs[srclayr].saveNodeEdits(subedits, meta=meta)
                edits.clear()

    async def _moveProps(self, node, sodes, meta, delnode):

        movevals = {}
        form = node.form.name
        nodeiden = node.iden()

        for layr, sode in sodes.items():

            for name, (valu, stortype) in sode.get('props', {}).items():

                if (oldv := movevals.get(name)) is not s_common.novalu:
                    if oldv is None:
                        movevals[name] = valu

                    elif stortype == s_layer.STOR_TYPE_IVAL:
                        allv = oldv + valu
                        movevals[name] = (min(allv), max(allv))

                    elif stortype == s_layer.STOR_TYPE_MINTIME:
                        movevals[name] = min(valu, oldv)

                    elif stortype == s_layer.STOR_TYPE_MAXTIME:
                        movevals[name] = max(valu, oldv)

                if not layr == self.destlayr:
                    if not self.opts.apply:
                        valurepr = node.form.prop(name).type.repr(valu)
                        await self.runt.printf(f'{layr} delete {nodeiden} {form}:{name} = {valurepr}')
                    else:
                        self.subs[layr].append((s_layer.EDIT_PROP_DEL, (name, None, stortype)))

            for name in sode.get('antiprops', {}).keys():

                if (oldv := movevals.get(name)) is None:
                    movevals[name] = s_common.novalu

                if not layr == self.destlayr:
                    if not self.opts.apply:
                        await self.runt.printf(f'{layr} delete tombstone {nodeiden} {form}:{name}')
                    else:
                        self.subs[layr].append((s_layer.EDIT_PROP_TOMB_DEL, (name,)))

        if not delnode:
            destprops = sodes[self.destlayr].get('props')

            for name, valu in movevals.items():
                if valu is not s_common.novalu:
                    if not self.opts.apply:
                        valurepr = node.form.prop(name).type.repr(valu)
                        await self.runt.printf(f'{self.destlayr} set {nodeiden} {form}:{name} = {valurepr}')
                    else:
                        stortype = node.form.prop(name).type.stortype
                        self.adds.append((s_layer.EDIT_PROP_SET, (name, valu, None, stortype)))
                else:
                    if destprops is not None and (destvalu := destprops.get(name)) is not None:
                        if not self.opts.apply:
                            valurepr = node.form.prop(name).type.repr(destvalu[0])
                            await self.runt.printf(f'{self.destlayr} delete {nodeiden} {form}:{name} = {valurepr}')
                        else:
                            self.adds.append((s_layer.EDIT_PROP_DEL, (name, None, destvalu[1])))

                    if self.opts.preserve_tombstones:
                        if not self.opts.apply:
                            await self.runt.printf(f'{self.destlayr} tombstone {nodeiden} {form}:{name}')
                        else:
                            self.adds.append((s_layer.EDIT_PROP_TOMB, (name,)))

        await self._sync(node, meta)

    async def _moveTags(self, node, sodes, meta, delnode):

        tagvals = {}
        tagtype = self.runt.model.type('ival')
        form = node.form.name
        nodeiden = node.iden()

        for layr, sode in sodes.items():

            for tag, valu in sode.get('tags', {}).items():

                if (oldv := tagvals.get(tag)) is not s_common.novalu:
                    if (oldv := tagvals.get(tag)) is None or oldv == (None, None):
                        tagvals[tag] = valu

                    else:
                        allv = oldv + valu
                        tagvals[tag] = (min(allv), max(allv))

                if not layr == self.destlayr:
                    if not self.opts.apply:
                        valurepr = ''
                        if valu != (None, None):
                            valurepr = f' = {tagtype.repr(valu)}'
                        await self.runt.printf(f'{layr} delete {nodeiden} {form}#{tag}{valurepr}')
                    else:
                        self.subs[layr].append((s_layer.EDIT_TAG_DEL, (tag, None)))

            for tag in sode.get('antitags', {}).keys():

                if (oldv := tagvals.get(tag)) is None:
                    tagvals[tag] = s_common.novalu

                if not layr == self.destlayr:
                    if not self.opts.apply:
                        await self.runt.printf(f'{layr} delete tombstone {nodeiden} {form}#{tag}')
                    else:
                        self.subs[layr].append((s_layer.EDIT_TAG_TOMB_DEL, (tag,)))

        if not delnode:
            desttags = sodes[self.destlayr].get('tags')

            for tag, valu in tagvals.items():
                if valu is not s_common.novalu:
                    if not self.opts.apply:
                        valurepr = ''
                        if valu != (None, None):
                            valurepr = f' = {tagtype.repr(valu)}'

                        await self.runt.printf(f'{self.destlayr} set {nodeiden} {form}#{tag}{valurepr}')
                    else:
                        self.adds.append((s_layer.EDIT_TAG_SET, (tag, valu, None)))

                else:
                    if desttags is not None and (destvalu := desttags.get(tag)) is not None:
                        if not self.opts.apply:
                            valurepr = ''
                            if valu != (None, None):
                                valurepr = f' = {tagtype.repr(destvalu)}'
                            await self.runt.printf(f'{self.destlayr} delete {nodeiden} {form}#{tag}{valurepr}')
                        else:
                            self.adds.append((s_layer.EDIT_TAG_DEL, (tag, None)))

                    if self.opts.preserve_tombstones:
                        if not self.opts.apply:
                            await self.runt.printf(f'{self.destlayr} tombstone {nodeiden} {form}#{tag}')
                        else:
                            self.adds.append((s_layer.EDIT_TAG_TOMB, (tag,)))

        await self._sync(node, meta)

    async def _moveTagProps(self, node, sodes, meta, delnode):

        movevals = {}
        form = node.form.name
        nodeiden = node.iden()

        for layr, sode in sodes.items():

            for tag, tagdict in sode.get('tagprops', {}).items():
                for prop, (valu, stortype) in tagdict.items():
                    name = (tag, prop)

                    if (oldv := movevals.get(name)) is not s_common.novalu:
                        if oldv is None:
                            movevals[name] = valu

                        elif stortype == s_layer.STOR_TYPE_IVAL:
                            allv = oldv + valu
                            movevals[name] = (min(allv), max(allv))

                        elif stortype == s_layer.STOR_TYPE_MINTIME:
                            movevals[name] = min(valu, oldv)

                        elif stortype == s_layer.STOR_TYPE_MAXTIME:
                            movevals[name] = max(valu, oldv)

                    if not layr == self.destlayr:
                        if not self.opts.apply:
                            tptype = self.core.model.tagprop(prop).type
                            valurepr = tptype.repr(valu)
                            mesg = f'{layr} delete {nodeiden} {form}#{tag}:{prop} = {valurepr}'
                            await self.runt.printf(mesg)
                        else:
                            self.subs[layr].append((s_layer.EDIT_TAGPROP_DEL, (tag, prop, None, stortype)))

            for tag, tagdict in sode.get('antitagprops', {}).items():
                for prop in tagdict.keys():
                    name = (tag, prop)

                    if (oldv := movevals.get(name)) is None:
                        movevals[name] = s_common.novalu

                    if not layr == self.destlayr:
                        if not self.opts.apply:
                            await self.runt.printf(f'{layr} delete tombstone {nodeiden} {form}#{tag}:{prop}')
                        else:
                            self.subs[layr].append((s_layer.EDIT_TAGPROP_TOMB_DEL, (tag, prop)))

        if not delnode:
            destdict = sodes[self.destlayr].get('tagprops')

            for (tag, prop), valu in movevals.items():
                if valu is not s_common.novalu:
                    tptype = self.core.model.tagprop(prop).type
                    if not self.opts.apply:
                        valurepr = tptype.repr(valu)
                        mesg = f'{self.destlayr} set {nodeiden} {form}#{tag}:{prop} = {valurepr}'
                        await self.runt.printf(mesg)
                    else:
                        self.adds.append((s_layer.EDIT_TAGPROP_SET, (tag, prop, valu, None, tptype.stortype)))

                else:
                    if destdict is not None and (destprops := destdict.get(tag)) is not None:
                        if (destvalu := destprops.get(prop)) is not None:
                            if not self.opts.apply:
                                tptype = self.core.model.tagprop(prop).type
                                valurepr = tptype.repr(destvalu[0])
                                mesg = f'{self.destlayr} delete {nodeiden} {form}#{tag}:{prop} = {valurepr}'
                                await self.runt.printf(mesg)
                            else:
                                self.adds.append((s_layer.EDIT_TAGPROP_DEL, (tag, prop, None, destvalu[1])))

                    if self.opts.preserve_tombstones:
                        if not self.opts.apply:
                            await self.runt.printf(f'{self.destlayr} tombstone {nodeiden} {form}#{tag}:{prop}')
                        else:
                            self.adds.append((s_layer.EDIT_TAGPROP_TOMB, (tag, prop)))

        await self._sync(node, meta)

    async def _moveNodeData(self, node, meta, delnode):

        ecnt = 0
        form = node.form.name
        nodeiden = node.iden()

        async def wrap_liftgenr(lidn, genr):
            async for abrv, tomb in genr:
                yield abrv, tomb, lidn

        last = None
        gens = []
        for lidn, layr in self.lyrs.items():
            gens.append(wrap_liftgenr(lidn, layr.iterNodeDataKeys(node.nid)))

        async for abrv, tomb, layr in s_common.merggenr2(gens, cmprkey=lambda x: x[0]):

            await asyncio.sleep(0)

            name = self.core.getAbrvIndx(abrv)[0]

            if not layr == self.destlayr:
                if not self.opts.apply:
                    if tomb:
                        await self.runt.printf(f'{layr} delete tombstone {nodeiden} {form} DATA {name}')
                    else:
                        await self.runt.printf(f'{layr} delete {nodeiden} {form} DATA {name}')
                else:
                    if tomb:
                        self.subs[layr].append((s_layer.EDIT_NODEDATA_TOMB_DEL, (name,)))
                    else:
                        self.subs[layr].append((s_layer.EDIT_NODEDATA_DEL, (name, None)))
                    ecnt += 1

            if abrv == last:
                continue

            last = abrv

            if not delnode and not layr == self.destlayr:
                if tomb:
                    if await self.lyrs[self.destlayr].hasNodeData(node.nid, name):
                        if not self.opts.apply:
                            await self.runt.printf(f'{self.destlayr} delete {nodeiden} {form} DATA {name}')
                        else:
                            self.adds.append((s_layer.EDIT_NODEDATA_DEL, (name, None)))
                            ecnt += 1

                    if self.opts.preserve_tombstones:
                        if not self.opts.apply:
                            await self.runt.printf(f'{self.destlayr} tombstone {nodeiden} {form} DATA {name}')
                        else:
                            self.adds.append((s_layer.EDIT_NODEDATA_TOMB, (name,)))
                            ecnt += 1

                else:
                    if not self.opts.apply:
                        await self.runt.printf(f'{self.destlayr} set {nodeiden} {form} DATA {name}')
                    else:
                        (_, valu, _) = await self.lyrs[layr].getNodeData(node.nid, name)
                        self.adds.append((s_layer.EDIT_NODEDATA_SET, (name, valu, None)))
                        ecnt += 1

            if ecnt >= 100:
                await self._sync(node, meta)
                ecnt = 0

        await self._sync(node, meta)

    async def _moveEdges(self, node, meta, delnode):

        ecnt = 0
        form = node.form.name
        nodeiden = node.iden()

        async def wrap_liftgenr(lidn, genr):
            async for abrv, n2nid, tomb in genr:
                yield abrv, n2nid, tomb, lidn

        last = None
        gens = []
        for lidn, layr in self.lyrs.items():
            gens.append(wrap_liftgenr(lidn, layr.iterNodeEdgesN1(node.nid)))

        async for abrv, n2nid, tomb, layr in s_common.merggenr2(gens, cmprkey=lambda x: x[:2]):

            await asyncio.sleep(0)

            verb = self.core.getAbrvIndx(abrv)[0]

            if not layr == self.destlayr:
                if not self.opts.apply:
                    dest = s_common.ehex(self.core.getBuidByNid(n2nid))
                    if tomb:
                        await self.runt.printf(f'{layr} delete tombstone {nodeiden} {form} -({verb})> {dest}')
                    else:
                        await self.runt.printf(f'{layr} delete {nodeiden} {form} -({verb})> {dest}')
                else:
                    if tomb:
                        self.subs[layr].append((s_layer.EDIT_EDGE_TOMB_DEL, (verb, n2nid)))
                    else:
                        self.subs[layr].append((s_layer.EDIT_EDGE_DEL, (verb, n2nid)))
                    ecnt += 1

            edge = (abrv, n2nid)
            if edge == last:
                continue

            last = edge

            if not delnode and not layr == self.destlayr:
                if tomb:
                    if await self.lyrs[self.destlayr].hasNodeEdge(node.nid, verb, n2nid):
                        if not self.opts.apply:
                            dest = s_common.ehex(self.core.getBuidByNid(n2nid))
                            await self.runt.printf(f'{self.destlayr} delete {nodeiden} {form} -({verb})> {dest}')
                        else:
                            self.adds.append((s_layer.EDIT_EDGE_DEL, (verb, n2nid)))
                            ecnt += 1

                    if self.opts.preserve_tombstones:
                        if not self.opts.apply:
                            dest = s_common.ehex(self.core.getBuidByNid(n2nid))
                            await self.runt.printf(f'{self.destlayr} tombstone {nodeiden} {form} -({verb})> {dest}')
                        else:
                            self.adds.append((s_layer.EDIT_EDGE_TOMB, (verb, n2nid)))
                            ecnt += 1

                else:
                    if not self.opts.apply:
                        dest = s_common.ehex(self.core.getBuidByNid(n2nid))
                        await self.runt.printf(f'{self.destlayr} add {nodeiden} {form} -({verb})> {dest}')
                    else:
                        self.adds.append((s_layer.EDIT_EDGE_ADD, (verb, n2nid)))
                        ecnt += 1

            if ecnt >= 1000:
                await self._sync(node, meta)
                ecnt = 0

        await self._sync(node, meta)

class LimitCmd(Cmd):
    '''
    Limit the number of nodes generated by the query in the given position.

    Example:

        inet:ipv4 | limit 10
    '''

    name = 'limit'
    readonly = True

    def getArgParser(self):
        pars = Cmd.getArgParser(self)
        pars.add_argument('count', type='int', help='The maximum number of nodes to yield.')
        return pars

    async def execStormCmd(self, runt, genr):

        count = 0
        async for item in genr:

            yield item
            count += 1

            if count >= self.opts.count:
                break

class UniqCmd(Cmd):
    '''
    Filter nodes by their uniq iden values.
    When this is used a Storm pipeline, only the first instance of a
    given node is allowed through the pipeline.

    A relative property or variable may also be specified, which will cause
    this command to only allow through the first node with a given value for
    that property or value rather than checking the node iden.

    Examples:

        # Filter duplicate nodes after pivoting from inet:ipv4 nodes tagged with #badstuff
        #badstuff +inet:ipv4 ->* | uniq

        # Unique inet:ipv4 nodes by their :asn property
        #badstuff +inet:ipv4 | uniq :asn
    '''

    name = 'uniq'
    readonly = True

    def getArgParser(self):
        pars = Cmd.getArgParser(self)
        pars.add_argument('value', nargs='?', help='A relative property or variable to uniq by.')
        return pars

    async def execStormCmd(self, runt, genr):

        async with await s_spooled.Set.anit(dirn=self.runt.view.core.dirn) as uniqset:

            if len(self.argv) > 0:
                async for node, path in genr:

                    valu = await s_stormtypes.toprim(self.opts.value)
                    valu = s_hashitem.hashitem(valu)
                    if valu in uniqset:
                        await asyncio.sleep(0)
                        continue

                    await uniqset.add(valu)
                    yield node, path

            else:
                async for node, path in genr:

                    if node.nid in uniqset:
                        # all filters must sleep
                        await asyncio.sleep(0)
                        continue

                    await uniqset.add(node.nid)
                    yield node, path

class MaxCmd(Cmd):
    '''
    Consume nodes and yield only the one node with the highest value for an expression.

    Examples:

        // Yield the file:bytes node with the highest :size property
        file:bytes#foo.bar | max :size

        // Yield the file:bytes node with the highest value for $tick
        file:bytes#foo.bar +.seen ($tick, $tock) = .seen | max $tick

        // Yield the it:dev:str node with the longest length
        it:dev:str | max $lib.len($node.value())

    '''

    name = 'max'
    readonly = True

    def getArgParser(self):
        pars = Cmd.getArgParser(self)
        pars.add_argument('valu', help='The property or variable to use for comparison.')
        return pars

    async def execStormCmd(self, runt, genr):

        maxvalu = None
        maxitem = None

        ivaltype = self.runt.view.core.model.type('ival')

        async for item in genr:

            valu = await s_stormtypes.toprim(self.opts.valu)
            if valu is None:
                continue

            if isinstance(valu, (list, tuple)):
                if valu == (None, None):
                    continue

                ival, info = ivaltype.norm(valu)
                valu = ival[1]

            valu = s_stormtypes.intify(valu)

            if maxvalu is None or valu > maxvalu:
                maxvalu = valu
                maxitem = item

        if maxitem:
            yield maxitem

class MinCmd(Cmd):
    '''
    Consume nodes and yield only the one node with the lowest value for an expression.

    Examples:

        // Yield the file:bytes node with the lowest :size property
        file:bytes#foo.bar | min :size

        // Yield the file:bytes node with the lowest value for $tick
        file:bytes#foo.bar +.seen ($tick, $tock) = .seen | min $tick

        // Yield the it:dev:str node with the shortest length
        it:dev:str | min $lib.len($node.value())

    '''
    name = 'min'
    readonly = True

    def getArgParser(self):
        pars = Cmd.getArgParser(self)
        pars.add_argument('valu', help='The property or variable to use for comparison.')
        return pars

    async def execStormCmd(self, runt, genr):

        minvalu = None
        minitem = None

        ivaltype = self.runt.view.core.model.type('ival')

        async for node, path in genr:

            valu = await s_stormtypes.toprim(self.opts.valu)
            if valu is None:
                continue

            if isinstance(valu, (list, tuple)):
                if valu == (None, None):
                    continue

                ival, info = ivaltype.norm(valu)
                valu = ival[0]

            valu = s_stormtypes.intify(valu)

            if minvalu is None or valu < minvalu:
                minvalu = valu
                minitem = (node, path)

        if minitem:
            yield minitem

class DelNodeCmd(Cmd):
    '''
    Delete nodes produced by the previous query logic.

    (no nodes are returned)

    Example

        inet:fqdn=vertex.link | delnode
    '''
    name = 'delnode'

    def getArgParser(self):
        pars = Cmd.getArgParser(self)
        forcehelp = 'Force delete even if it causes broken references (requires admin).'
        pars.add_argument('--force', default=False, action='store_true', help=forcehelp)
        pars.add_argument('--delbytes', default=False, action='store_true',
                          help='For file:bytes nodes, remove the bytes associated with the '
                               'sha256 property from the axon as well if present.')
        pars.add_argument('--deledges', default=False, action='store_true',
                          help='Delete N2 light edges before deleting the node.')
        return pars

    async def execStormCmd(self, runt, genr):

        force = await s_stormtypes.tobool(self.opts.force)
        delbytes = await s_stormtypes.tobool(self.opts.delbytes)
        deledges = await s_stormtypes.tobool(self.opts.deledges)

        if force:
            if runt.user is not None and not runt.isAdmin():
                mesg = '--force requires admin privs.'
                raise s_exc.AuthDeny(mesg=mesg, user=self.runt.user.iden, username=self.runt.user.name)

        if delbytes:
            runt.confirm(('storm', 'lib', 'axon', 'del'))
            await runt.view.core.getAxon()
            axon = runt.view.core.axon

        async for node, path in genr:

            runt.layerConfirm(('node', 'del', node.form.name))

            if deledges:
                async with await s_spooled.Set.anit(dirn=self.runt.view.core.dirn) as edges:
                    seenverbs = set()

                    async for (verb, n2nid) in node.iterEdgesN2():
                        if verb not in seenverbs:
                            runt.layerConfirm(('node', 'edge', 'del', verb))
                            seenverbs.add(verb)
                        await edges.add((verb, n2nid))

                    async with self.runt.view.getEditor() as editor:
                        async for (verb, n2nid) in edges:
                            if (n2 := await editor.getNodeByNid(n2nid)) is not None:
                                if await n2.delEdge(verb, node.nid) and len(editor.protonodes) >= 1000:
                                    meta = editor.getEditorMeta()
                                    await self.runt.view.saveNodeEdits(editor.getNodeEdits(), meta=meta)
                                    editor.protonodes.clear()

            if delbytes and node.form.name == 'file:bytes':
                sha256 = node.get('sha256')

                await node.delete(force=force)

                if sha256:
                    sha256b = s_common.uhex(sha256)
                    await axon.del_(sha256b)
            else:
                await node.delete(force=force)

            await asyncio.sleep(0)

        # a bit odd, but we need to be detected as a generator
        if False:
            yield

class ReIndexCmd(Cmd):
    '''
    Use admin privileges to re index/normalize node properties.

    NOTE: Currently does nothing but is reserved for future use.
    '''
    name = 'reindex'

    def getArgParser(self):
        pars = Cmd.getArgParser(self)
        return pars

    async def execStormCmd(self, runt, genr):
        mesg = 'reindex currently does nothing but is reserved for future use'
        await runt.warn(mesg)

        # Make this a generator
        if False:
            yield

class MoveTagCmd(Cmd):
    '''
    Rename an entire tag tree and preserve time intervals.

    Example:

        movetag foo.bar baz.faz.bar
    '''
    name = 'movetag'

    def getArgParser(self):
        pars = Cmd.getArgParser(self)
        pars.add_argument('oldtag', help='The tag tree to rename.')
        pars.add_argument('newtag', help='The new tag tree name.')
        return pars

    async def execStormCmd(self, runt, genr):

        if not self.runtsafe:
            mesg = 'movetag arguments must be runtsafe.'
            raise s_exc.StormRuntimeError(mesg=mesg)

        view = runt.view

        opts = {'vars': {'tag': self.opts.oldtag}}
        nodes = await view.nodes('syn:tag=$tag', opts=opts)

        if not nodes:
            raise s_exc.BadOperArg(mesg='Cannot move a tag which does not exist.',
                                   oldtag=self.opts.oldtag)
        oldt = nodes[0]
        oldstr = oldt.ndef[1]
        oldsize = len(oldstr)
        oldparts = oldstr.split('.')
        noldparts = len(oldparts)

        newname, newinfo = view.core.getTagNorm(await s_stormtypes.tostr(self.opts.newtag))
        newparts = newname.split('.')

        runt.layerConfirm(('node', 'tag', 'del', *oldparts))
        runt.layerConfirm(('node', 'tag', 'add', *newparts))

        newt = await view.addNode('syn:tag', newname, norminfo=newinfo)
        newstr = newt.ndef[1]

        if oldstr == newstr:
            raise s_exc.BadOperArg(mesg='Cannot retag a tag to the same valu.',
                                   newtag=newstr, oldtag=oldstr)

        # do some sanity checking on the new tag to make sure we're not creating a loop
        tagcycle = [newstr]
        isnow = newt.get('isnow')
        while isnow:
            if isnow in tagcycle:
                raise s_exc.BadOperArg(mesg=f'Pre-existing cycle detected when moving {oldstr} to tag {newstr}',
                                       cycle=tagcycle)
            tagcycle.append(isnow)
            newtag = await view.addNode('syn:tag', isnow)
            isnow = newtag.get('isnow')
            await asyncio.sleep(0)

        if oldstr in tagcycle:
            raise s_exc.BadOperArg(mesg=f'Tag cycle detected when moving tag {oldstr} to tag {newstr}',
                                   cycle=tagcycle)

        retag = {oldstr: newstr}

        # first we set all the syn:tag:isnow props
        oldtag = self.opts.oldtag.strip('#')
        async for node in view.nodesByPropValu('syn:tag', '^=', oldtag):

            tagstr = node.ndef[1]
            tagparts = tagstr.split('.')
            # Are we in the same tree?
            if tagparts[:noldparts] != oldparts:
                continue

            newtag = newstr + tagstr[oldsize:]

            newnode = await view.addNode('syn:tag', newtag)

            olddoc = node.get('doc')
            if olddoc is not None:
                await newnode.set('doc', olddoc)

            olddocurl = node.get('doc:url')
            if olddocurl is not None:
                await newnode.set('doc:url', olddocurl)

            oldtitle = node.get('title')
            if oldtitle is not None:
                await newnode.set('title', oldtitle)

            # Copy any tags over to the newnode if any are present.
            for k, v in node.getTags():
                await newnode.addTag(k, v)
                await asyncio.sleep(0)

            retag[tagstr] = newtag
            await node.set('isnow', newtag)
            view.tagcache.pop(tagstr)

        # now we re-tag all the nodes...
        count = 0
        async for node in view.nodesByTag(oldstr):

            count += 1

            tags = node.getTags()
            tags.sort(reverse=True)

            for name, valu in tags:

                newt = retag.get(name)
                if newt is None:
                    await asyncio.sleep(0)
                    continue

                # Capture tagprop information before moving tags
                tgfo = {tagp: node.getTagProp(name, tagp) for tagp in node.getTagProps(name)}

                # Move the tags
                await node.delTag(name)
                await node.addTag(newt, valu=valu)

                # re-apply any captured tagprop data
                for tagp, tagp_valu in tgfo.items():
                    await node.setTagProp(newt, tagp, tagp_valu)

        await runt.printf(f'moved tags on {count} nodes.')

        async for node, path in genr:
            yield node, path

class SpinCmd(Cmd):
    '''
    Iterate through all query results, but do not yield any.
    This can be used to operate on many nodes without returning any.

    Example:

        foo:bar:size=20 [ +#hehe ] | spin

    '''
    name = 'spin'
    readonly = True

    async def execStormCmd(self, runt, genr):

        if False:  # make this method an async generator function
            yield None

        async for node, path in genr:
            await asyncio.sleep(0)

class CountCmd(Cmd):
    '''
    Iterate through query results, and print the resulting number of nodes
    which were lifted. This does not yield the nodes counted, unless the
    --yield switch is provided.

    Example:

        # Count the number of IPV4 nodes with a given ASN.
        inet:ipv4:asn=20 | count

        # Count the number of IPV4 nodes with a given ASN and yield them.
        inet:ipv4:asn=20 | count --yield

    '''
    name = 'count'
    readonly = True

    def getArgParser(self):
        pars = Cmd.getArgParser(self)
        pars.add_argument('--yield', default=False, action='store_true',
                          dest='yieldnodes', help='Yield inbound nodes.')
        return pars

    async def execStormCmd(self, runt, genr):

        i = 0
        async for item in genr:
            if self.opts.yieldnodes:
                yield item
            i += 1

        await runt.printf(f'Counted {i} nodes.')

class IdenCmd(Cmd):
    '''
    Lift nodes by iden.

    Example:

        iden b25bc9eec7e159dce879f9ec85fb791f83b505ac55b346fcb64c3c51e98d1175 | count
    '''
    name = 'iden'
    readonly = True

    def getArgParser(self):
        pars = Cmd.getArgParser(self)
        pars.add_argument('iden', nargs='*', type='str', default=[],
                          help='Iden to lift nodes by. May be specified multiple times.')
        return pars

    async def execStormCmd(self, runt, genr):

        if not self.runtsafe:
            mesg = 'iden argument must be runtsafe.'
            raise s_exc.StormRuntimeError(mesg=mesg)

        async for x in genr:
            yield x

        for iden in self.opts.iden:
            try:
                buid = s_common.uhex(iden)
            except Exception:
                await asyncio.sleep(0)
                await runt.warn(f'Failed to decode iden: [{iden}]')
                continue
            if len(buid) != 32:
                await asyncio.sleep(0)
                await runt.warn(f'iden must be 32 bytes [{iden}]')
                continue

            node = await runt.view.getNodeByBuid(buid)
            if node is None:
                await asyncio.sleep(0)
                continue
            yield node, runt.initPath(node)

class SleepCmd(Cmd):
    '''
    Introduce a delay between returning each result for the storm query.

    NOTE: This is mostly used for testing / debugging.

    Example:

        #foo.bar | sleep 0.5

    '''
    name = 'sleep'
    readonly = True

    async def execStormCmd(self, runt, genr):
        async for item in genr:
            yield item
            await self.runt.waitfini(self.opts.delay)

    def getArgParser(self):
        pars = Cmd.getArgParser(self)
        pars.add_argument('delay', type='float', default=1, help='Delay in floating point seconds.')
        return pars

class GraphCmd(Cmd):
    '''
    Generate a subgraph from the given input nodes and command line options.

    Example:

        Using the graph command::

            inet:fqdn | graph
                        --degrees 2
                        --filter { -#nope }
                        --pivot { -> meta:seen }
                        --form-pivot inet:fqdn {<- * | limit 20}
                        --form-pivot inet:fqdn {-> * | limit 20}
                        --form-filter inet:fqdn {-inet:fqdn:issuffix=1}
                        --form-pivot syn:tag {-> *}
                        --form-pivot * {-> #}

    '''
    name = 'graph'

    def getArgParser(self):

        pars = Cmd.getArgParser(self)
        pars.add_argument('--degrees', type='int', default=1, help='How many degrees to graph out.')

        pars.add_argument('--pivot', default=[], action='append',
                          help='Specify a storm pivot for all nodes. (must quote)')
        pars.add_argument('--filter', default=[], action='append',
                          help='Specify a storm filter for all nodes. (must quote)')

        pars.add_argument('--no-edges', default=False, action='store_true',
                          help='Do not include light weight edges in the per-node output.')
        pars.add_argument('--form-pivot', default=[], nargs=2, action='append',
                          help='Specify a <form> <pivot> form specific pivot.')
        pars.add_argument('--form-filter', default=[], nargs=2, action='append',
                          help='Specify a <form> <filter> form specific filter.')

        pars.add_argument('--refs', default=False, action='store_true',
                          help='Deprecated. This is now enabled by default.')

        pars.add_argument('--no-refs', default=False, action='store_true',
                          help='Disable automatic in-model pivoting with node.getNodeRefs().')

        pars.add_argument('--yield-filtered', default=False, action='store_true', dest='yieldfiltered',
                          help='Yield nodes which would be filtered. This still performs pivots to collect edge data,'
                               'but does not yield pivoted nodes.')
        pars.add_argument('--no-filter-input', default=True, action='store_false', dest='filterinput',
                          help='Do not drop input nodes if they would match a filter.')

        return pars

    async def execStormCmd(self, runt, genr):

        if not self.runtsafe:
            mesg = 'graph arguments must be runtsafe.'
            raise s_exc.StormRuntimeError(mesg=mesg)

        rules = {
            'degrees': self.opts.degrees,

            'pivots': [],
            'filters': [],

            'forms': {},

            'refs': not self.opts.no_refs,
            'filterinput': self.opts.filterinput,
            'yieldfiltered': self.opts.yieldfiltered,

        }

        if self.opts.no_edges:
            rules['edges'] = False

        for pivo in self.opts.pivot:
            rules['pivots'].append(pivo)

        for filt in self.opts.filter:
            rules['filters'].append(filt)

        for name, pivo in self.opts.form_pivot:

            formrule = rules['forms'].get(name)
            if formrule is None:
                formrule = {'pivots': [], 'filters': []}
                rules['forms'][name] = formrule

            formrule['pivots'].append(pivo)

        for name, filt in self.opts.form_filter:

            formrule = rules['forms'].get(name)
            if formrule is None:
                formrule = {'pivots': [], 'filters': []}
                rules['forms'][name] = formrule

            formrule['filters'].append(filt)

        subg = s_ast.SubGraph(rules)

        async for node, path in subg.run(runt, genr):
            yield node, path

class ViewExecCmd(Cmd):
    '''
    Execute a storm query in a different view.

    NOTE: Variables are passed through but nodes are not. The behavior of this command may be
    non-intuitive in relation to the way storm normally operates. For further information on
    behavior and limitations when using `view.exec`, reference the `view.exec` section of the
    Synapse User Guide: https://v.vtx.lk/view-exec.

    Examples:

        // Move some tagged nodes to another view
        inet:fqdn#foo.bar $fqdn=$node.value() | view.exec 95d5f31f0fb414d2b00069d3b1ee64c6 { [ inet:fqdn=$fqdn ] }
    '''

    name = 'view.exec'
    readonly = True
    events = (
        'print',
        'warn',
        'storm:fire',
        'csv:row',
    )

    def getArgParser(self):
        pars = Cmd.getArgParser(self)
        pars.add_argument('view', help='The GUID of the view in which the query will execute.')
        pars.add_argument('storm', help='The storm query to execute on the view.')
        return pars

    async def execStormCmd(self, runt, genr):

        # nodes may not pass across views, but their path vars may
        node = None
        async for node, path in genr:

            view = await s_stormtypes.tostr(self.opts.view)
            text = await s_stormtypes.tostr(self.opts.storm)

            opts = {
                'vars': path.vars,
                'view': view,
            }

            query = await runt.getStormQuery(text)
            async with runt.getSubRuntime(query, opts=opts) as subr:
                subr.bus = subr
                subr._warnonce_keys = runt.bus._warnonce_keys
                with subr.onWithMulti(self.events, runt.bus.dist) as filtrunt:
                    async for item in filtrunt.execute():
                        await asyncio.sleep(0)

            yield node, path

        if node is None and self.runtsafe:
            view = await s_stormtypes.tostr(self.opts.view)
            text = await s_stormtypes.tostr(self.opts.storm)
            query = await runt.getStormQuery(text)

            opts = {'view': view}
            async with runt.getSubRuntime(query, opts=opts) as subr:
                subr.bus = subr
                subr._warnonce_keys = runt.bus._warnonce_keys
                with subr.onWithMulti(self.events, runt.bus.dist) as filtrunt:
                    async for item in filtrunt.execute():
                        await asyncio.sleep(0)

class BackgroundCmd(Cmd):
    '''
    Execute a query pipeline as a background task.
    NOTE: Variables are passed through but nodes are not
    '''
    name = 'background'

    def getArgParser(self):
        pars = Cmd.getArgParser(self)
        pars.add_argument('query', help='The query to execute in the background.')
        return pars

    async def execStormTask(self, query, opts):

        core = self.runt.view.core
        user = core._userFromOpts(opts)
        info = {'query': query.text,
                'view': opts['view'],
                'background': True}

        await core.boss.promote('storm', user=user, info=info)

        async with core.getStormRuntime(query, opts=opts) as runt:
            async for item in runt.execute():
                await asyncio.sleep(0)

    async def execStormCmd(self, runt, genr):

        if not self.runtsafe:
            mesg = 'The background query must be runtsafe.'
            raise s_exc.StormRuntimeError(mesg=mesg)

        async for item in genr:
            yield item

        runtprims = await s_stormtypes.toprim(self.runt.getScopeVars())
        runtvars = {k: v for (k, v) in runtprims.items() if s_msgpack.isok(v)}

        opts = {
            'user': runt.user.iden,
            'view': runt.view.iden,
            'vars': runtvars,
        }

        _query = await s_stormtypes.tostr(self.opts.query)
        query = await runt.getStormQuery(_query)

        # make sure the subquery *could* have run with existing vars
        query.validate(runt)

        coro = self.execStormTask(query, opts)
        runt.view.core.schedCoro(coro)

class ParallelCmd(Cmd):
    '''
    Execute part of a query pipeline in parallel.
    This can be useful to minimize round-trip delay during enrichments.

    Examples:
        inet:ipv4#foo | parallel { $place = $lib.import(foobar).lookup(:latlong) [ :place=$place ] }

    NOTE: Storm variables set within the parallel query pipelines do not interact.
    '''
    name = 'parallel'
    readonly = True

    def getArgParser(self):
        pars = Cmd.getArgParser(self)

        pars.add_argument('--size', default=8,
            help='The number of parallel Storm pipelines to execute.')

        pars.add_argument('query',
            help='The query to execute in parallel.')

        return pars

    async def nextitem(self, inq):
        while True:
            item = await inq.get()
            if item is None:
                return

            yield item

    async def pipeline(self, runt, query, inq, outq):
        try:
            async with runt.getSubRuntime(query) as subr:
                async for item in subr.execute(genr=self.nextitem(inq)):
                    await outq.put(item)

            await outq.put(None)

        except asyncio.CancelledError:  # pragma: no cover
            raise

        except Exception as e:
            await outq.put(e)

    async def execStormCmd(self, runt, genr):

        if not self.runtsafe:
            mesg = 'parallel arguments must be runtsafe.'
            raise s_exc.StormRuntimeError(mesg=mesg)

        size = await s_stormtypes.toint(self.opts.size)
        query = await runt.getStormQuery(self.opts.query)

        query.validate(runt)

        async with await s_base.Base.anit() as base:

            inq = asyncio.Queue(maxsize=size)
            outq = asyncio.Queue(maxsize=size)

            async def pump():
                try:
                    async for pumpitem in genr:
                        await inq.put(pumpitem)
                    [await inq.put(None) for i in range(size)]
                except asyncio.CancelledError:  # pragma: no cover
                    raise
                except Exception as e:
                    await outq.put(e)

            base.schedCoro(pump())
            for i in range(size):
                base.schedCoro(self.pipeline(runt, query, inq, outq))

            exited = 0
            while True:

                item = await outq.get()
                if isinstance(item, Exception):
                    raise item

                if item is None:
                    exited += 1
                    if exited == size:
                        return
                    continue

                yield item

class TeeCmd(Cmd):
    '''
    Execute multiple Storm queries on each node in the input stream, joining output streams together.

    Commands are executed in order they are given; unless the ``--parallel`` switch is provided.

    Examples:

        # Perform a pivot out and pivot in on a inet:ivp4 node
        inet:ipv4=1.2.3.4 | tee { -> * } { <- * }

        # Also emit the inbound node
        inet:ipv4=1.2.3.4 | tee --join { -> * } { <- * }

        # Execute multiple enrichment queries in parallel.
        inet:ipv4=1.2.3.4 | tee -p { enrich.foo } { enrich.bar } { enrich.baz }

    '''
    name = 'tee'
    readonly = True

    def getArgParser(self):
        pars = Cmd.getArgParser(self)

        pars.add_argument('--join', '-j', default=False, action='store_true',
                          help='Emit inbound nodes after processing storm queries.')

        pars.add_argument('--parallel', '-p', default=False, action='store_true',
                          help='Run the storm queries in parallel instead of sequence. The node output order is not guaranteed.')

        pars.add_argument('query', nargs='*',
                          help='Specify a query to execute on the input nodes.')

        return pars

    async def execStormCmd(self, runt, genr):

        if not self.runtsafe:
            mesg = 'tee arguments must be runtsafe.'
            raise s_exc.StormRuntimeError(mesg=mesg)

        if not self.opts.query:
            raise s_exc.StormRuntimeError(mesg='Tee command must take at least one query as input.',
                                          name=self.name)

        async with contextlib.AsyncExitStack() as stack:

            runts = []
            query_arguments = await s_stormtypes.toprim(self.opts.query)
            queries = []
            for arg in query_arguments:
                if isinstance(arg, str):
                    queries.append(arg)
                    continue
                # if a argument is a container/iterable, we'll add
                # whatever content is in it as query text
                for text in arg:
                    queries.append(text)

            for text in queries:
                query = await runt.getStormQuery(text)
                subr = await stack.enter_async_context(runt.getSubRuntime(query))
                runts.append(subr)

            size = len(runts)
            outq_size = size * 2
            node = None
            async for node, path in genr:

                if self.opts.parallel and runts:

                    outq = asyncio.Queue(maxsize=outq_size)
                    for subr in runts:
                        subg = s_common.agen((node, path.fork(node, None)))
                        self.runt.schedCoro(self.pipeline(subr, outq, genr=subg))

                    exited = 0

                    while True:
                        item = await outq.get()

                        if isinstance(item, Exception):
                            raise item

                        if item is None:
                            exited += 1
                            if exited == size:
                                break
                            continue  # pragma: no cover

                        yield item

                else:

                    for subr in runts:
                        subg = s_common.agen((node, path.fork(node, None)))
                        async for subitem in subr.execute(genr=subg):
                            yield subitem

                if self.opts.join:
                    yield node, path

            if node is None and self.runtsafe:
                if self.opts.parallel and runts:

                    outq = asyncio.Queue(maxsize=outq_size)
                    for subr in runts:
                        self.runt.schedCoro(self.pipeline(subr, outq))

                    exited = 0

                    while True:
                        item = await outq.get()

                        if isinstance(item, Exception):
                            raise item

                        if item is None:
                            exited += 1
                            if exited == size:
                                break
                            continue  # pragma: no cover

                        yield item

                else:
                    for subr in runts:
                        async for subitem in subr.execute():
                            yield subitem

    async def pipeline(self, runt, outq, genr=None):
        try:
            async for subitem in runt.execute(genr=genr):
                await outq.put(subitem)

            await outq.put(None)

        except asyncio.CancelledError:  # pragma: no cover
            raise

        except Exception as e:
            await outq.put(e)


class TreeCmd(Cmd):
    '''
    Walk elements of a tree using a recursive pivot.

    Examples:

        # pivot upward yielding each FQDN
        inet:fqdn=www.vertex.link | tree { :domain -> inet:fqdn }
    '''
    name = 'tree'
    readonly = True

    def getArgParser(self):
        pars = Cmd.getArgParser(self)
        pars.add_argument('query', help='The pivot query')
        return pars

    async def execStormCmd(self, runt, genr):

        if not self.runtsafe:
            mesg = 'tree query must be runtsafe.'
            raise s_exc.StormRuntimeError(mesg=mesg)

        text = await s_stormtypes.tostr(self.opts.query)

        async def recurse(node, path):

            yield node, path

            async for nnode, npath in node.storm(runt, text, path=path):
                async for item in recurse(nnode, npath):
                    yield item

        try:

            async for node, path in genr:
                async for nodepath in recurse(node, path):
                    yield nodepath

        except s_exc.RecursionLimitHit:
            raise s_exc.StormRuntimeError(mesg='tree command exceeded maximum depth') from None

class ScrapeCmd(Cmd):
    '''
    Use textual properties of existing nodes to find other easily recognizable nodes.

    Examples:

        # Scrape properties from inbound nodes and create standalone nodes.
        inet:search:query | scrape

        # Scrape properties from inbound nodes and make refs light edges to the scraped nodes.
        inet:search:query | scrape --refs

        # Scrape only the :engine and :text props from the inbound nodes.
        inet:search:query | scrape :text :engine

        # Scrape the primary property from the inbound nodes.
        it:dev:str | scrape $node.repr()

        # Scrape properties inbound nodes and yield newly scraped nodes.
        inet:search:query | scrape --yield

        # Skip re-fanging text before scraping.
        inet:search:query | scrape --skiprefang

        # Limit scrape to specific forms.
        inet:search:query | scrape --forms (inet:fqdn, inet:ipv4)
    '''

    name = 'scrape'

    def getArgParser(self):
        pars = Cmd.getArgParser(self)

        pars.add_argument('--refs', '-r', default=False, action='store_true',
                          help='Create refs light edges to any scraped nodes from the input node')
        pars.add_argument('--yield', dest='doyield', default=False, action='store_true',
                          help='Include newly scraped nodes in the output')
        pars.add_argument('--skiprefang', dest='dorefang', default=True, action='store_false',
                          help='Do not remove de-fanging from text before scraping')
        pars.add_argument('--forms', default=[],
                          help='Only scrape values which match specific forms.')
        pars.add_argument('values', nargs='*',
                          help='Specific relative properties or variables to scrape')
        return pars

    async def execStormCmd(self, runt, genr):

        node = None
        async for node, path in genr:  # type: s_node.Node, s_node.Path

            refs = await s_stormtypes.toprim(self.opts.refs)
            forms = await s_stormtypes.toprim(self.opts.forms)
            refang = await s_stormtypes.tobool(self.opts.dorefang)

            if isinstance(forms, str):
                forms = forms.split(',')
            elif not isinstance(forms, (tuple, list, set)):
                forms = (forms,)

            # TODO some kind of repr or as-string option on toprims
            todo = await s_stormtypes.toprim(self.opts.values)

            # if a list of props haven't been specified, then default to ALL of them
            if not todo:
                todo = list(node.getProps().values())

            link = {'type': 'scrape'}
            for text in todo:

                text = str(text)

                async for (form, valu, _) in self.runt.view.scrapeIface(text, refang=refang):
                    if forms and form not in forms:
                        continue

                    nnode = await node.view.addNode(form, valu)
                    npath = path.fork(nnode, link)

                    if refs:
                        if node.form.isrunt:
                            mesg = f'Edges cannot be used with runt nodes: {node.form.full}'
                            await runt.warn(mesg)
                        else:
                            await node.addEdge('refs', nnode.nid)

                    if self.opts.doyield:
                        yield nnode, npath

            if not self.opts.doyield:
                yield node, path

        if self.runtsafe and node is None:

            forms = await s_stormtypes.toprim(self.opts.forms)
            refang = await s_stormtypes.tobool(self.opts.dorefang)

            if isinstance(forms, str):
                forms = forms.split(',')
            elif not isinstance(forms, (tuple, list, set)):
                forms = (forms,)

            for item in self.opts.values:
                text = str(await s_stormtypes.toprim(item))

                async for (form, valu, _) in self.runt.view.scrapeIface(text, refang=refang):
                    if forms and form not in forms:
                        continue

                    addnode = await runt.view.addNode(form, valu)
                    if self.opts.doyield:
                        yield addnode, runt.initPath(addnode)

class LiftByVerb(Cmd):
    '''
    Lift nodes from the current view by an light edge verb.

    Examples:

        # Lift all the n1 nodes for the light edge "foo"
        lift.byverb "foo"

        # Lift all the n2 nodes for the light edge "foo"
        lift.byverb --n2 "foo"

    Notes:

        Only a single instance of a node will be yielded from this command
        when that node is lifted via the light edge membership.
    '''
    name = 'lift.byverb'

    def getArgParser(self):
        pars = Cmd.getArgParser(self)
        pars.add_argument('verb', type='str', required=True,
                          help='The edge verb to lift nodes by.')
        pars.add_argument('--n2', action='store_true', default=False,
                          help='Lift by the N2 value instead of N1 value.')
        return pars

    async def iterEdgeNodes(self, verb, idenset, n2=False):
        if n2:
            async for (_, _, n2) in self.runt.view.getEdges(verb):
                if n2 in idenset:
                    continue
                await idenset.add(n2)
                node = await self.runt.view.getNodeByNid(n2)
                if node:
                    yield node
        else:
            async for (n1, _, _) in self.runt.view.getEdges(verb):
                if n1 in idenset:
                    continue
                await idenset.add(n1)
                node = await self.runt.view.getNodeByNid(n1)
                if node:
                    yield node

    async def execStormCmd(self, runt, genr):

        core = self.runt.view.core

        async with await s_spooled.Set.anit(dirn=core.dirn, cell=core) as idenset:

            if self.runtsafe:
                verb = await s_stormtypes.tostr(self.opts.verb)
                n2 = self.opts.n2

                async for x in genr:
                    yield x

                async for node in self.iterEdgeNodes(verb, idenset, n2):
                    yield node, runt.initPath(node)

            else:
                async for _node, _path in genr:
                    verb = await s_stormtypes.tostr(self.opts.verb)
                    n2 = self.opts.n2

                    yield _node, _path

                    link = {'type': 'runtime'}
                    async for node in self.iterEdgeNodes(verb, idenset, n2):
                        yield node, _path.fork(node, link)

class EdgesDelCmd(Cmd):
    '''
    Bulk delete light edges from input nodes.

    Examples:

        # Delete all "foo" light edges from an inet:ipv4
        inet:ipv4=1.2.3.4 | edges.del foo

        # Delete light edges with any verb from a node
        inet:ipv4=1.2.3.4 | edges.del *

        # Delete all "foo" light edges to an inet:ipv4
        inet:ipv4=1.2.3.4 | edges.del foo --n2
    '''
    name = 'edges.del'

    def getArgParser(self):
        pars = Cmd.getArgParser(self)
        pars.add_argument('verb', type='str', help='The verb of light edges to delete.')

        pars.add_argument('--n2', action='store_true', default=False,
                          help='Delete light edges where input node is N2 instead of N1.')
        return pars

    async def delEdges(self, node, verb, n2=False):
        if n2:
            n2nid = node.nid
            async for (v, n1nid) in node.iterEdgesN2(verb):
                if (n1 := await self.runt.view.getNodeByNid(n1nid)) is not None:
                    await n1.delEdge(v, n2nid)

        else:
            async for (v, n2nid) in node.iterEdgesN1(verb):
                await node.delEdge(v, n2nid)

    async def execStormCmd(self, runt, genr):

        if self.runtsafe:
            n2 = self.opts.n2
            verb = await s_stormtypes.tostr(self.opts.verb)

            if verb == '*':
                runt.layerConfirm(('node', 'edge', 'del'))
                verb = None
            else:
                runt.layerConfirm(('node', 'edge', 'del', verb))

            async for node, path in genr:
                await self.delEdges(node, verb, n2)
                yield node, path

        else:
            async for node, path in genr:
                n2 = self.opts.n2
                verb = await s_stormtypes.tostr(self.opts.verb)

                if verb == '*':
                    runt.layerConfirm(('node', 'edge', 'del'))
                    verb = None
                else:
                    runt.layerConfirm(('node', 'edge', 'del', verb))

                await self.delEdges(node, verb, n2)
                yield node, path

class OnceCmd(Cmd):
    '''
    The once command is used to filter out nodes which have already been processed
    via the use of a named key. It includes an optional parameter to allow the node
    to pass the filter again after a given amount of time.

    For example, to run an enrichment command on a set of nodes just once:

        file:bytes#my.files | once enrich:foo | enrich.foo

    The once command filters out any nodes which have previously been through any other
    use of the "once" command using the same <name> (in this case "enrich:foo").

    You may also specify the --asof option to allow nodes to pass the filter after a given
    amount of time. For example, the following command will allow any given node through
    every 2 days:

        file:bytes#my.files | once enrich:foo --asof "-2 days" | enrich.foo

    Use of "--asof now" or any future date or positive relative time offset will always
    allow the node to pass the filter.

    State tracking data for the once command is stored as nodedata which is stored in your
    view's write layer, making it view-specific. So if you have two views, A and B, and they
    do not share any layers between them, and you execute this query in view A:

        inet:ipv4=8.8.8.8 | once enrich:address | enrich.baz

    And then you run it in view B, the node will still pass through the once command to the
    enrich.baz portion of the query because the tracking data for the once command does not
    yet exist in view B.
    '''
    name = 'once'

    def getArgParser(self):
        pars = Cmd.getArgParser(self)
        pars.add_argument('name', type='str', help='Name of the action to only perform once.')
        pars.add_argument('--asof', default=None, type='time', help='The associated time the name was updated/performed.')
        return pars

    async def execStormCmd(self, runt, genr):

        async for node, path in genr:

            tick = s_common.now()
            name = await s_stormtypes.tostr(self.opts.name)
            key = f'once:{name}'

            envl = await node.getData(key)

            if envl is not None:
                asof = self.opts.asof

                last = envl.get('tick')

                # edge case to account for old storage format
                if last is None:
                    await node.setData(key, {'tick': tick})

                if last is None or asof is None or last > asof:
                    await asyncio.sleep(0)
                    continue

            await node.setData(key, {'tick': tick})

            yield node, path

class TagPruneCmd(Cmd):
    '''
    Prune a tag (or tags) from nodes.

    This command will delete the tags specified as parameters from incoming nodes,
    as well as all of their parent tags that don't have other tags as children.

    For example, given a node with the tags:

        #parent
        #parent.child
        #parent.child.grandchild

    Pruning the parent.child.grandchild tag would remove all tags. If the node had
    the tags:

        #parent
        #parent.child
        #parent.child.step
        #parent.child.grandchild

    Pruning the parent.child.grandchild tag will only remove the parent.child.grandchild
    tag as the parent tags still have other children.

    Examples:

        # Prune the parent.child.grandchild tag
        inet:ipv4=1.2.3.4 | tag.prune parent.child.grandchild
    '''
    name = 'tag.prune'

    def getArgParser(self):
        pars = Cmd.getArgParser(self)
        pars.add_argument('tags', default=[], nargs='*', help='Names of tags to prune.')
        return pars

    def hasChildTags(self, node, tag):
        pref = tag + '.'
        for ntag in node.getTagNames():
            if ntag.startswith(pref):
                return True
        return False

    async def execStormCmd(self, runt, genr):

        if self.runtsafe:
            tagargs = [await s_stormtypes.tostr(t) for t in self.opts.tags]

            tags = {}
            for tag in tagargs:
                root = tag.split('.')[0]
                runt.layerConfirm(('node', 'tag', 'del', root))
                tags[tag] = s_chop.tags(tag)[-2::-1]

            async for node, path in genr:
                for tag, parents in tags.items():
                    await node.delTag(tag)

                    for parent in parents:
                        if not self.hasChildTags(node, parent):
                            await node.delTag(parent)
                        else:
                            break

                yield node, path

        else:
            permcache = set([])

            async for node, path in genr:
                tagargs = [await s_stormtypes.tostr(t) for t in self.opts.tags]

                tags = {}
                for tag in tagargs:
                    root = tag.split('.')[0]
                    if root not in permcache:
                        runt.layerConfirm(('node', 'tag', 'del', root))
                        permcache.add(root)

                    tags[tag] = s_chop.tags(tag)[-2::-1]

                for tag, parents in tags.items():
                    await node.delTag(tag)

                    for parent in parents:
                        if not self.hasChildTags(node, parent):
                            await node.delTag(parent)
                        else:
                            break

                yield node, path

class RunAsCmd(Cmd):
    '''
    Execute a storm query as a specified user.

    NOTE: This command requires admin privileges.

    Examples:

        // Create a node as another user.
        runas someuser { [ inet:fqdn=foo.com ] }
    '''

    name = 'runas'
    events = (
        'print',
        'warn',
        'storm:fire',
        'csv:row',
    )

    def getArgParser(self):
        pars = Cmd.getArgParser(self)
        pars.add_argument('user', help='The user name or iden to execute the storm query as.')
        pars.add_argument('storm', help='The storm query to execute.')
        pars.add_argument('--asroot', default=False, action='store_true', help='Propagate asroot to query subruntime.')

        return pars

    async def execStormCmd(self, runt, genr):

        if not runt.isAdmin():
            mesg = 'The runas command requires admin privileges.'
            raise s_exc.AuthDeny(mesg=mesg, user=self.runt.user.iden, username=self.runt.user.name)

        core = runt.view.core

        node = None
        async for node, path in genr:

            user = await s_stormtypes.tostr(self.opts.user)
            text = await s_stormtypes.tostr(self.opts.storm)

            user = await core.auth.reqUserByNameOrIden(user)
            query = await runt.getStormQuery(text)

            opts = {'vars': path.vars}

            async with await Runtime.anit(query, runt.view, user=user, opts=opts, root=runt) as subr:
                subr.debug = runt.debug
                subr.readonly = runt.readonly

                if self.opts.asroot:
                    subr.asroot = runt.asroot

                subr._warnonce_keys = runt.bus._warnonce_keys
                with subr.onWithMulti(self.events, runt.bus.dist) as filtsubr:
                    async for item in filtsubr.execute():
                        await asyncio.sleep(0)

            yield node, path

        if node is None and self.runtsafe:
            user = await s_stormtypes.tostr(self.opts.user)
            text = await s_stormtypes.tostr(self.opts.storm)

            query = await runt.getStormQuery(text)
            user = await core.auth.reqUserByNameOrIden(user)

            opts = {'user': user}

            async with await Runtime.anit(query, runt.view, user=user, opts=opts, root=runt) as subr:
                subr.debug = runt.debug
                subr.readonly = runt.readonly

                if self.opts.asroot:
                    subr.asroot = runt.asroot

                subr._warnonce_keys = runt.bus._warnonce_keys
                with subr.onWithMulti(self.events, runt.bus.dist) as filtsubr:
                    async for item in filtsubr.execute():
                        await asyncio.sleep(0)

class IntersectCmd(Cmd):
    '''
    Yield an intersection of the results of running inbound nodes through a pivot.

    NOTE:
        This command must consume the entire inbound stream to produce the intersection.
        This type of stream consuming before yielding results can cause the query to appear
        laggy in comparison with normal incremental stream operations.

    Examples:

        // Show the it:mitre:attack:technique nodes common to several groups

        it:mitre:attack:group*in=(G0006, G0007) | intersect { -> it:mitre:attack:technique }
    '''
    name = 'intersect'

    def getArgParser(self):
        pars = Cmd.getArgParser(self)
        pars.add_argument('query', type='str', required=True, help='The pivot query to run each inbound node through.')

        return pars

    async def execStormCmd(self, runt, genr):

        if not self.runtsafe:
            mesg = 'intersect arguments must be runtsafe.'
            raise s_exc.StormRuntimeError(mesg=mesg)

        core = self.runt.view.core

        async with await s_spooled.Dict.anit(dirn=core.dirn, cell=core) as counters:
            async with await s_spooled.Dict.anit(dirn=core.dirn, cell=core) as pathvars:

                text = await s_stormtypes.tostr(self.opts.query)
                query = await runt.getStormQuery(text)

                # Note: The intersection works by counting the # of nodes inbound to the command.
                # For each node which is emitted from the pivot, we increment a counter, mapping
                # the nid -> count. We then iterate over the counter, and only yield nodes which
                # have a nid -> count equal to the # of inbound nodes we consumed.

                count = 0
                async for node, path in genr:
                    count += 1
                    await asyncio.sleep(0)
                    async with runt.getSubRuntime(query) as subr:
                        subg = s_common.agen((node, path))
                        async for subn, subp in subr.execute(genr=subg):
                            curv = counters.get(subn.nid)
                            if curv is None:
                                await counters.set(subn.nid, 1)
                            else:
                                await counters.set(subn.nid, curv + 1)
                            await pathvars.set(subn.nid, await s_stormtypes.toprim(subp.vars))
                            await asyncio.sleep(0)

                for nid, hits in counters.items():

                    if hits != count:
                        await asyncio.sleep(0)
                        continue

                    node = await runt.view.getNodeByNid(nid)
                    if node is not None:
                        path = runt.initPath(node)
                        path.vars.update(pathvars.get(nid))
                        yield (node, path)<|MERGE_RESOLUTION|>--- conflicted
+++ resolved
@@ -4017,15 +4017,9 @@
 
         async for node, path in genr:
 
-<<<<<<< HEAD
             # the timestamp for the adds/subs of each node merge will match
             nodeiden = node.iden()
             meta = {'user': runt.user.iden, 'time': s_common.now()}
-=======
-            snap.on('warn', runt.snap.dist)
-
-            async for node, path in genr:
->>>>>>> 72e535c8
 
             sodes = await node.getStorNodes()
             sode = sodes[0]
@@ -4076,28 +4070,12 @@
                             await asyncio.sleep(0)
                             continue
 
-<<<<<<< HEAD
                         await protonode.delEdgesN2(meta=meta)
                         await protonode.delete()
 
                         addedits = editor.getNodeEdits()
                         if addedits:
                             await runt.view.parent.storNodeEdits(addedits, meta=meta)
-=======
-                        if not doapply:
-                            valurepr = node.form.type.repr(valu[0])
-                            await runt.printf(f'{nodeiden} {form} = {valurepr}')
-                        else:
-                            delnode = True
-                            if (protonode := await editor.addNode(form, valu[0])) is None:
-                                await asyncio.sleep(0)
-                                continue
-
-                    elif doapply:
-                        if (protonode := await editor.addNode(form, node.ndef[1], norminfo={})) is None:
-                            await asyncio.sleep(0)
-                            continue
->>>>>>> 72e535c8
 
                         if not self.opts.wipe:
                             subedits = [(node.nid, node.form.name, [(s_layer.EDIT_NODE_TOMB_DEL, ())])]
@@ -4111,7 +4089,6 @@
                         await asyncio.sleep(0)
                         continue
 
-<<<<<<< HEAD
                     if not doapply:
                         await runt.printf(f'{nodeiden} {form} = {node.repr()}')
                     else:
@@ -4120,12 +4097,6 @@
 
                 elif doapply:
                     protonode = await editor.addNode(form, node.ndef[1], norminfo={})
-=======
-                if doapply and protonode is None:
-                    if (protonode := await editor.addNode(form, node.ndef[1], norminfo={})) is None:
-                        await asyncio.sleep(0)
-                        continue
->>>>>>> 72e535c8
 
                 for name, (valu, stortype) in sode.get('props', {}).items():
 
