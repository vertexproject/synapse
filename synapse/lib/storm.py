--- conflicted
+++ resolved
@@ -2224,12 +2224,8 @@
         if node:
             tag = splice.props.get('tag')
             parts = tag.split('.')
-<<<<<<< HEAD
             runt.layerConfirm(('tag:del', *parts))
 
-=======
-            runt.reqLayerAllowed(('tag:del', *parts))
->>>>>>> d61c932f
             await node.delTag(tag)
 
             oldv = splice.props.get('oldv')
@@ -2253,11 +2249,7 @@
         if node:
             tag = splice.props.get('tag')
             parts = tag.split('.')
-<<<<<<< HEAD
-            runt.layerConfirm(('tag:del', *parts))
-
-=======
->>>>>>> d61c932f
+
             prop = splice.props.get('prop')
 
             oldv = splice.props.get('oldv')
