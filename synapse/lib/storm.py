--- conflicted
+++ resolved
@@ -5132,330 +5132,6 @@
                     if self.opts.doyield:
                         yield addnode, runt.initPath(addnode)
 
-<<<<<<< HEAD
-=======
-class SpliceListCmd(Cmd):
-    '''
-    Deprecated command to retrieve a list of splices backwards from the end of the splicelog.
-
-    Examples:
-
-        # Show the last 10 splices.
-        splice.list | limit 10
-
-        # Show splices after a specific time.
-        splice.list --mintime "2020/01/06 15:38:10.991"
-
-        # Show splices from a specific timeframe.
-        splice.list --mintimestamp 1578422719360 --maxtimestamp 1578422719367
-
-    Notes:
-
-        If both a time string and timestamp value are provided for a min or max,
-        the timestamp will take precedence over the time string value.
-    '''
-
-    name = 'splice.list'
-    readonly = True
-
-    def getArgParser(self):
-        pars = Cmd.getArgParser(self)
-
-        pars.add_argument('--maxtimestamp', type='int', default=None,
-                          help='Only yield splices which occurred on or before this timestamp.')
-        pars.add_argument('--mintimestamp', type='int', default=None,
-                          help='Only yield splices which occurred on or after this timestamp.')
-        pars.add_argument('--maxtime', type='str', default=None,
-                          help='Only yield splices which occurred on or before this time.')
-        pars.add_argument('--mintime', type='str', default=None,
-                          help='Only yield splices which occurred on or after this time.')
-
-        return pars
-
-    async def execStormCmd(self, runt, genr):
-
-        s_common.deprdate('storm command: splice.list', s_common._splicedepr)
-
-        mesg = f'splice.list is deprecated and will be removed on {s_common._splicedepr}'
-        await runt.snap.warn(mesg)
-
-        maxtime = None
-        if self.opts.maxtimestamp:
-            maxtime = self.opts.maxtimestamp
-        elif self.opts.maxtime:
-            try:
-                maxtime = s_time.parse(self.opts.maxtime, chop=True)
-            except s_exc.BadTypeValu as e:
-                mesg = f'Error during maxtime parsing - {str(e)}'
-
-                raise s_exc.StormRuntimeError(mesg=mesg, valu=self.opts.maxtime) from None
-
-        mintime = None
-        if self.opts.mintimestamp:
-            mintime = self.opts.mintimestamp
-        elif self.opts.mintime:
-            try:
-                mintime = s_time.parse(self.opts.mintime, chop=True)
-            except s_exc.BadTypeValu as e:
-                mesg = f'Error during mintime parsing - {str(e)}'
-
-                raise s_exc.StormRuntimeError(mesg=mesg, valu=self.opts.mintime) from None
-
-        i = 0
-
-        async for splice in runt.snap.core.spliceHistory(runt.user):
-
-            splicetime = splice[1].get('time')
-            if splicetime is None:
-                splicetime = 0
-
-            if maxtime and maxtime < splicetime:
-                continue
-
-            if mintime and mintime > splicetime:
-                return
-
-            guid = s_common.guid(splice)
-
-            buid = s_common.buid(splice[1]['ndef'])
-            iden = s_common.ehex(buid)
-
-            props = {'.created': s_common.now(),
-                     'splice': splice,
-                     'type': splice[0],
-                     'iden': iden,
-                     'form': splice[1]['ndef'][0],
-                     'time': splicetime,
-                     'user': splice[1].get('user'),
-                     'prov': splice[1].get('prov'),
-                     }
-
-            prop = splice[1].get('prop')
-            if prop:
-                props['prop'] = prop
-
-            tag = splice[1].get('tag')
-            if tag:
-                props['tag'] = tag
-
-            if 'valu' in splice[1]:
-                props['valu'] = splice[1]['valu']
-            elif splice[0] == 'node:del':
-                props['valu'] = splice[1]['ndef'][1]
-
-            if 'oldv' in splice[1]:
-                props['oldv'] = splice[1]['oldv']
-
-            fullnode = (buid, {
-                'ndef': ('syn:splice', guid),
-                'tags': {},
-                'props': props,
-                'tagprops': {},
-            })
-
-            node = s_node.Node(runt.snap, fullnode)
-
-            yield (node, runt.initPath(node))
-
-            i += 1
-            # Yield to other tasks occasionally
-            if not i % 1000:
-                await asyncio.sleep(0)
-
-class SpliceUndoCmd(Cmd):
-    '''
-    Deprecated command to reverse the actions of syn:splice runt nodes.
-
-    Examples:
-
-        # Undo the last 5 splices.
-        splice.list | limit 5 | splice.undo
-
-        # Undo splices after a specific time.
-        splice.list --mintime "2020/01/06 15:38:10.991" | splice.undo
-
-        # Undo splices from a specific timeframe.
-        splice.list --mintimestamp 1578422719360 --maxtimestamp 1578422719367 | splice.undo
-    '''
-
-    name = 'splice.undo'
-
-    def __init__(self, runt, runtsafe):
-        self.undo = {
-            'prop:set': self.undoPropSet,
-            'prop:del': self.undoPropDel,
-            'node:add': self.undoNodeAdd,
-            'node:del': self.undoNodeDel,
-            'tag:add': self.undoTagAdd,
-            'tag:del': self.undoTagDel,
-            'tag:prop:set': self.undoTagPropSet,
-            'tag:prop:del': self.undoTagPropDel,
-        }
-        Cmd.__init__(self, runt, runtsafe)
-
-    def getArgParser(self):
-        pars = Cmd.getArgParser(self)
-        forcehelp = 'Force delete nodes even if it causes broken references (requires admin).'
-        pars.add_argument('--force', default=False, action='store_true', help=forcehelp)
-        return pars
-
-    async def undoPropSet(self, runt, splice, node):
-
-        name = splice.props.get('prop')
-        if name == '.created':
-            return
-
-        if node:
-            prop = node.form.props.get(name)
-            if prop is None:  # pragma: no cover
-                mesg = f'No property named {name}.'
-                raise s_exc.NoSuchProp(mesg=mesg, name=name, form=node.form.name)
-
-            oldv = splice.props.get('oldv')
-            if oldv is not None:
-                runt.layerConfirm(('node', 'prop', 'set', prop.full))
-                await node.set(name, oldv)
-            else:
-                runt.layerConfirm(('node', 'prop', 'del', prop.full))
-                await node.pop(name)
-
-    async def undoPropDel(self, runt, splice, node):
-
-        name = splice.props.get('prop')
-        if name == '.created':
-            return
-
-        if node:
-            prop = node.form.props.get(name)
-            if prop is None:  # pragma: no cover
-                mesg = f'No property named {name}.'
-                raise s_exc.NoSuchProp(mesg=mesg, name=name, form=node.form.name)
-
-            valu = splice.props.get('valu')
-
-            runt.layerConfirm(('node', 'prop', 'set', prop.full))
-            await node.set(name, valu)
-
-    async def undoNodeAdd(self, runt, splice, node):
-
-        if node:
-            for tag in node.tags.keys():
-                runt.layerConfirm(('node', 'tag', 'del', *tag.split('.')))
-
-            runt.layerConfirm(('node', 'del', node.form.name))
-            await node.delete(force=self.opts.force)
-
-    async def undoNodeDel(self, runt, splice, node):
-
-        if node is None:
-            form = splice.props.get('form')
-            valu = splice.props.get('valu')
-
-            if form and (valu is not None):
-                runt.layerConfirm(('node', 'add', form))
-                await runt.snap.addNode(form, valu)
-
-    async def undoTagAdd(self, runt, splice, node):
-
-        if node:
-            tag = splice.props.get('tag')
-            parts = tag.split('.')
-            runt.layerConfirm(('node', 'tag', 'del', *parts))
-
-            await node.delTag(tag)
-
-            oldv = splice.props.get('oldv')
-            if oldv is not None:
-                runt.layerConfirm(('node', 'tag', 'add', *parts))
-                await node.addTag(tag, valu=oldv)
-
-    async def undoTagDel(self, runt, splice, node):
-
-        if node:
-            tag = splice.props.get('tag')
-            parts = tag.split('.')
-            runt.layerConfirm(('node', 'tag', 'add', *parts))
-
-            valu = splice.props.get('valu')
-            if valu is not None:
-                await node.addTag(tag, valu=valu)
-
-    async def undoTagPropSet(self, runt, splice, node):
-
-        if node:
-            tag = splice.props.get('tag')
-            parts = tag.split('.')
-
-            prop = splice.props.get('prop')
-
-            oldv = splice.props.get('oldv')
-            if oldv is not None:
-                runt.layerConfirm(('node', 'tag', 'add', *parts))
-                await node.setTagProp(tag, prop, oldv)
-            else:
-                runt.layerConfirm(('node', 'tag', 'del', *parts))
-                await node.delTagProp(tag, prop)
-
-    async def undoTagPropDel(self, runt, splice, node):
-
-        if node:
-            tag = splice.props.get('tag')
-            parts = tag.split('.')
-            runt.layerConfirm(('node', 'tag', 'add', *parts))
-
-            prop = splice.props.get('prop')
-
-            valu = splice.props.get('valu')
-            if valu is not None:
-                await node.setTagProp(tag, prop, valu)
-
-    async def execStormCmd(self, runt, genr):
-
-        s_common.deprdate('storm command: splice.undo', s_common._splicedepr)
-
-        mesg = f'splice.undo is deprecated and will be removed on {s_common._splicedepr}'
-        await runt.snap.warn(mesg)
-
-        if self.opts.force:
-            if not runt.user.isAdmin():
-                mesg = '--force requires admin privs.'
-                raise s_exc.AuthDeny(mesg=mesg)
-
-        i = 0
-
-        async for node, path in genr:
-
-            if not node.form.name == 'syn:splice':
-                mesg = 'splice.undo only accepts syn:splice nodes'
-                raise s_exc.StormRuntimeError(mesg=mesg, form=node.form.name)
-
-            if False:  # make this method an async generator function
-                yield None
-
-            splicetype = node.props.get('type')
-
-            if splicetype in self.undo:
-
-                iden = node.props.get('iden')
-                if iden is None:
-                    continue
-
-                buid = s_common.uhex(iden)
-                if len(buid) != 32:
-                    raise s_exc.NoSuchIden(mesg='Iden must be 32 bytes', iden=iden)
-
-                splicednode = await runt.snap.getNodeByBuid(buid)
-
-                await self.undo[splicetype](runt, node, splicednode)
-            else:
-                raise s_exc.StormRuntimeError(mesg='Unknown splice type.', splicetype=splicetype)
-
-            i += 1
-            # Yield to other tasks occasionally
-            if not i % 1000:
-                await asyncio.sleep(0)
-
->>>>>>> 63782e87
 class LiftByVerb(Cmd):
     '''
     Lift nodes from the current view by an light edge verb.
