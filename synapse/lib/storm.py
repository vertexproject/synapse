import types
import pprint
import asyncio
import logging
import argparse
import contextlib
import collections

import synapse.exc as s_exc
import synapse.common as s_common
import synapse.telepath as s_telepath
import synapse.datamodel as s_datamodel

import synapse.lib.ast as s_ast
import synapse.lib.base as s_base
import synapse.lib.chop as s_chop
import synapse.lib.node as s_node
import synapse.lib.time as s_time
import synapse.lib.cache as s_cache
import synapse.lib.layer as s_layer
import synapse.lib.scope as s_scope
import synapse.lib.config as s_config
import synapse.lib.editor as s_editor
import synapse.lib.autodoc as s_autodoc
import synapse.lib.grammar as s_grammar
import synapse.lib.msgpack as s_msgpack
import synapse.lib.spooled as s_spooled
import synapse.lib.version as s_version
import synapse.lib.hashitem as s_hashitem
import synapse.lib.hiveauth as s_hiveauth
import synapse.lib.stormctrl as s_stormctrl
import synapse.lib.stormtypes as s_stormtypes

import synapse.lib.stormlib.graph as s_stormlib_graph

logger = logging.getLogger(__name__)

addtriggerdescr = '''
Add a trigger to the cortex.

Notes:
    Valid values for condition are:
        * tag:add
        * tag:del
        * node:add
        * node:del
        * prop:set
        * edge:add
        * edge:del

When condition is tag:add or tag:del, you may optionally provide a form name
to restrict the trigger to fire only on tags added or deleted from nodes of
those forms.

The added tag is provided to the query as an embedded variable '$tag'.

Simple one level tag globbing is supported, only at the end after a period,
that is aka.* matches aka.foo and aka.bar but not aka.foo.bar. aka* is not
supported.

When the condition is edge:add or edge:del, you may optionally provide a
form name or a destination form name to only fire on edges added or deleted
from nodes of those forms.

Examples:
    # Adds a tag to every inet:ipv4 added
    trigger.add node:add --form inet:ipv4 --query {[ +#mytag ]}

    # Adds a tag #todo to every node as it is tagged #aka
    trigger.add tag:add --tag aka --query {[ +#todo ]}

    # Adds a tag #todo to every inet:ipv4 as it is tagged #aka
    trigger.add tag:add --form inet:ipv4 --tag aka --query {[ +#todo ]}

    # Adds a tag #todo to the N1 node of every refs edge add
    trigger.add edge:add --verb refs --query {[ +#todo ]}

    # Adds a tag #todo to the N1 node of every seen edge delete, provided that
    # both nodes are of form file:bytes
    trigger.add edge:del --verb seen --form file:bytes --n2form file:bytes --query {[ +#todo ]}
'''

addcrondescr = '''
Add a recurring cron job to a cortex.

Notes:
    All times are interpreted as UTC.

    All arguments are interpreted as the job period, unless the value ends in
    an equals sign, in which case the argument is interpreted as the recurrence
    period.  Only one recurrence period parameter may be specified.

    Currently, a fixed unit must not be larger than a specified recurrence
    period.  i.e. '--hour 7 --minute +15' (every 15 minutes from 7-8am?) is not
    supported.

    Value values for fixed hours are 0-23 on a 24-hour clock where midnight is 0.

    If the --day parameter value does not start with a '+' and is an integer, it is
    interpreted as a fixed day of the month.  A negative integer may be
    specified to count from the end of the month with -1 meaning the last day
    of the month.  All fixed day values are clamped to valid days, so for
    example '-d 31' will run on February 28.
    If the fixed day parameter is a value in ([Mon, Tue, Wed, Thu, Fri, Sat,
    Sun] if locale is set to English) it is interpreted as a fixed day of the
    week.

    Otherwise, if the parameter value starts with a '+', then it is interpreted
    as a recurrence interval of that many days.

    If no plus-sign-starting parameter is specified, the recurrence period
    defaults to the unit larger than all the fixed parameters.   e.g. '--minute 5'
    means every hour at 5 minutes past, and --hour 3, --minute 1 means 3:01 every day.

    At least one optional parameter must be provided.

    All parameters accept multiple comma-separated values.  If multiple
    parameters have multiple values, all combinations of those values are used.

    All fixed units not specified lower than the recurrence period default to
    the lowest valid value, e.g. --month +2 will be scheduled at 12:00am the first of
    every other month.  One exception is if the largest fixed value is day of the
    week, then the default period is set to be a week.

    A month period with a day of week fixed value is not currently supported.

    Fixed-value year (i.e. --year 2019) is not supported.  See the 'at'
    command for one-time cron jobs.

    As an alternative to the above options, one may use exactly one of
    --hourly, --daily, --monthly, --yearly with a colon-separated list of
    fixed parameters for the value.  It is an error to use both the individual
    options and these aliases at the same time.

Examples:
    Run a query every last day of the month at 3 am
    cron.add --hour 3 --day -1 {#foo}

    Run a query every 8 hours
    cron.add --hour +8 {#foo}

    Run a query every Wednesday and Sunday at midnight and noon
    cron.add --hour 0,12 --day Wed,Sun {#foo}

    Run a query every other day at 3:57pm
    cron.add --day +2 --minute 57 --hour 15 {#foo}
'''

atcrondescr = '''
Adds a non-recurring cron job.

Notes:
    This command accepts one or more time specifications followed by exactly
    one storm query in curly braces.  Each time specification may be in synapse
    time delta format (e.g --day +1) or synapse time format (e.g.
    20501217030432101).  Seconds will be ignored, as cron jobs' granularity is
    limited to minutes.

    All times are interpreted as UTC.

    The other option for time specification is a relative time from now.  This
    consists of a plus sign, a positive integer, then one of 'minutes, hours,
    days'.

    Note that the record for a cron job is stored until explicitly deleted via
    "cron.del".

Examples:
    # Run a storm query in 5 minutes
    cron.at --minute +5 {[inet:ipv4=1]}

    # Run a storm query tomorrow and in a week
    cron.at --day +1,+7 {[inet:ipv4=1]}

    # Run a query at the end of the year Zulu
    cron.at --dt 20181231Z2359 {[inet:ipv4=1]}
'''

wgetdescr = '''Retrieve bytes from a URL and store them in the axon. Yields inet:urlfile nodes.

Examples:

    # Specify custom headers and parameters
    inet:url=https://vertex.link/foo.bar.txt | wget --headers ({"User-Agent": "Foo/Bar"}) --params ({"clientid": "42"})

    # Download multiple URL targets without inbound nodes
    wget https://vertex.link https://vtx.lk
'''

permdef_schema = {
    'type': 'object',
    'properties': {
        'perm': {'type': 'array', 'items': {'type': 'string'}},
        'desc': {'type': 'string'},
        'gate': {'type': 'string'},
        'ex': {'type': 'string'},  # Example string
        'workflowconfig': {'type': 'boolean'},
        'default': {'type': 'boolean', 'default': False},
    },
    'required': ['perm', 'desc', 'gate'],
}

reqValidPermDef = s_config.getJsValidator(permdef_schema)

reqValidPkgdef = s_config.getJsValidator({
    'type': 'object',
    'properties': {
        'name': {'type': 'string'},
        'version': {
            'type': 'string',
            'pattern': s_version.semverstr,
        },
        'build': {
            'type' 'object'
            'properties': {
                'time': {'type': 'number'},
            },
            'required': ['time'],
        },
        'codesign': {
            'type': 'object',
            'properties': {
                'sign': {'type': 'string'},
                'cert': {'type': 'string'},
            },
            'required': ['cert', 'sign'],
        },
        'synapse_version': {
            'type': 'string',
        },
        'modules': {
            'type': ['array', 'null'],
            'items': {'$ref': '#/definitions/module'}
        },
        'docs': {
            'type': ['array', 'null'],
            'items': {'$ref': '#/definitions/doc'},
        },
        'logo': {
            'type': 'object',
            'properties': {
                'mime': {'type': 'string'},
                'file': {'type': 'string'},
            },
            'additionalProperties': True,
            'required': ['mime', 'file'],
        },
        'commands': {
            'type': ['array', 'null'],
            'items': {'$ref': '#/definitions/command'},
        },
        'graphs': {
            'type': ['array', 'null'],
            'items': s_stormlib_graph.gdefSchema,
        },
        'desc': {'type': 'string'},
        'svciden': {'type': ['string', 'null'], 'pattern': s_config.re_iden},
        'onload': {'type': 'string'},
        'author': {
            'type': 'object',
            'properties': {
                'url': {'type': 'string'},
                'name': {'type': 'string'},
            },
            'required': ['name', 'url'],
        },
        'depends': {
            'properties': {
                'requires': {'type': 'array', 'items': {'$ref': '#/definitions/require'}},
                'conflicts': {'type': 'array', 'items': {'$ref': '#/definitions/conflict'}},
            },
            'additionalProperties': True,
        },
        'perms': {
            'type': 'array',
            'items': permdef_schema,
        },
        'configvars': {
            'type': 'array',
            'items': {
                'type': 'object',
                'properties': {
                    'name': {'type': 'string'},
                    'varname': {'type': 'string'},
                    'desc': {'type': 'string'},
                    'default': {},
                    'workflowconfig': {'type': 'boolean'},
                    'type': {'$ref': '#/definitions/configvartype'},
                    'scopes': {
                        'type': 'array',
                        'items': {
                            'type': 'string',
                            'enum': ['global', 'self']
                        },
                    },
                },
                'required': ['name', 'varname', 'desc', 'type', 'scopes'],
            },
        },
    },
    'additionalProperties': True,
    'required': ['name', 'version'],
    'definitions': {
        'doc': {
            'type': 'object',
            'properties': {
                'title': {'type': 'string'},
                'content': {'type': 'string'},
            },
            'additionalProperties': True,
            'required': ['title', 'content'],
        },
        'module': {
            'type': 'object',
            'properties': {
                'name': {'type': 'string'},
                'storm': {'type': 'string'},
                'modconf': {'type': 'object'},
                'apidefs': {
                    'type': ['array', 'null'],
                    'items': {'$ref': '#/definitions/apidef'},
                },
                'asroot': {'type': 'boolean'},
                'asroot:perms': {'type': 'array',
                    'items': {'type': 'array',
                        'items': {'type': 'string'}},
                },
            },
            'additionalProperties': True,
            'required': ['name', 'storm']
        },
        'apidef': {
            'type': 'object',
            'properties': {
                'name': {'type': 'string'},
                'desc': {'type': 'string'},
                'type': {
                    'type': 'object',
                    'properties': {
                        'type': {
                            'type': 'string',
                            'enum': ['function']
                        },
                        'args': {
                            'type': 'array',
                            'items': {'$ref': '#/definitions/apiarg'},
                        },
                        'returns': {
                            'type': 'object',
                            'properties': {
                                'name': {
                                    'type': 'string',
                                    'enum': ['yields'],
                                },
                                'desc': {'type': 'string'},
                                'type': {
                                    'oneOf': [
                                        {'$ref': '#/definitions/apitype'},
                                        {'type': 'array', 'items': {'$ref': '#/definitions/apitype'}},
                                    ],
                                },
                            },
                            'additionalProperties': False,
                            'required': ['type', 'desc']
                        },
                    },
                    'additionalProperties': False,
                    'required': ['type', 'returns'],
                },
            },
            'additionalProperties': False,
            'required': ['name', 'desc', 'type']
        },
        'apiarg': {
            'type': 'object',
            'properties': {
                'name': {'type': 'string'},
                'desc': {'type': 'string'},
                'type': {
                    'oneOf': [
                        {'$ref': '#/definitions/apitype'},
                        {'type': 'array', 'items': {'$ref': '#/definitions/apitype'}},
                    ],
                },
                'default': {'type': ['boolean', 'integer', 'string', 'null']},
            },
            'additionalProperties': False,
            'required': ['name', 'desc', 'type']
        },
        'apitype': {
            'type': 'string',
        },
        'command': {
            'type': 'object',
            'properties': {
                'name': {
                    'type': 'string',
                    'pattern': s_grammar.re_scmd
                },
                'cmdargs': {
                    'type': ['array', 'null'],
                    'items': {'$ref': '#/definitions/cmdarg'},
                },
                'cmdinputs': {
                    'type': ['array', 'null'],
                    'items': {'$ref': '#/definitions/cmdinput'},
                },
                'storm': {'type': 'string'},
                'forms': {'$ref': '#/definitions/cmdformhints'},
                'perms': {'type': 'array',
                    'items': {'type': 'array',
                        'items': {'type': 'string'}},
                },
            },
            'additionalProperties': True,
            'required': ['name', 'storm']
        },
        'cmdarg': {
            'type': 'array',
            'items': [
                {'type': 'string'},
                {
                    'type': 'object',
                    'properties': {
                        'help': {'type': 'string'},
                        'default': {},
                        'dest': {'type': 'string'},
                        'required': {'type': 'boolean'},
                        'action': {'type': 'string'},
                        'nargs': {'type': ['string', 'integer']},
                        'choices': {
                            'type': 'array',
                            'uniqueItems': True,
                            'minItems': 1,
                        },
                        'type': {
                            'type': 'string',
                            'enum': list(s_datamodel.Model().types)
                        },
                    },
                }
            ],
            'additionalItems': False,
        },
        'cmdinput': {
            'type': 'object',
            'properties': {
                'form': {'type': 'string'},
                'help': {'type': 'string'},
            },
            'additionalProperties': True,
            'required': ['form'],
        },
        'configvartype': {
            'anyOf': [
                {'type': 'array', 'items': {'$ref': '#/definitions/configvartype'}},
                {'type': 'string'},
            ]
        },
        # deprecated
        'cmdformhints': {
            'type': 'object',
            'properties': {
                'input': {
                    'type': 'array',
                    'uniqueItems': True,
                    'items': {
                        'type': 'string',
                    }
                },
                'output': {
                    'type': 'array',
                    'uniqueItems': True,
                    'items': {
                        'type': 'string',
                    }
                },
                'nodedata': {
                    'type': 'array',
                    'uniqueItems': True,
                    'items': {
                        'type': 'array',
                        'items': [
                            {'type': 'string'},
                            {'type': 'string'},
                        ],
                        'additionalItems': False,
                    },
                },
            }
        },
        'require': {
            'type': 'object',
            'properties': {
                'name': {'type': 'string'},
                'version': {'type': 'string'},
                'desc': {'type': 'string'},
                'optional': {'type': 'boolean'},
            },
            'additionalItems': True,
            'required': ('name', 'version'),
        },
        'conflict': {
            'type': 'object',
            'properties': {
                'name': {'type': 'string'},
                'version': {'type': 'string'},
                'desc': {'type': 'string'},
            },
            'additionalItems': True,
            'required': ('name',),
        },
    }
})

reqValidDdef = s_config.getJsValidator({
    'type': 'object',
    'properties': {
        'name': {'type': 'string'},
        'storm': {'type': 'string'},
        'view': {'type': 'string', 'pattern': s_config.re_iden},
        'user': {'type': 'string', 'pattern': s_config.re_iden},
        'iden': {'type': 'string', 'pattern': s_config.re_iden},
        'enabled': {'type': 'boolean', 'default': True},
        'stormopts': {
            'oneOf': [
                {'type': 'null'},
                {'$ref': '#/definitions/stormopts'}
            ]
        }
    },
    'additionalProperties': True,
    'required': ['iden', 'user', 'storm'],
    'definitions': {
        'stormopts': {
            'type': 'object',
            'properties': {
                'repr': {'type': 'boolean'},
                'path': {'type': 'string'},
                'show': {'type': 'array', 'items': {'type': 'string'}}
            },
            'additionalProperties': True,
        },
    }
})

stormcmds = (
    {
        'name': 'queue.add',
        'descr': 'Add a queue to the cortex.',
        'cmdargs': (
            ('name', {'help': 'The name of the new queue.'}),
        ),
        'storm': '''
            $lib.queue.add($cmdopts.name)
            $lib.print("queue added: {name}", name=$cmdopts.name)
        ''',
    },
    {
        'name': 'queue.del',
        'descr': 'Remove a queue from the cortex.',
        'cmdargs': (
            ('name', {'help': 'The name of the queue to remove.'}),
        ),
        'storm': '''
            $lib.queue.del($cmdopts.name)
            $lib.print("queue removed: {name}", name=$cmdopts.name)
        ''',
    },
    {
        'name': 'queue.list',
        'descr': 'List the queues in the cortex.',
        'storm': '''
            $lib.print('Storm queue list:')
            for $info in $lib.queue.list() {
                $name = $info.name.ljust(32)
                $lib.print("    {name}:  size: {size} offs: {offs}", name=$name, size=$info.size, offs=$info.offs)
            }
        ''',
    },
    {
        'name': 'dmon.list',
        'descr': 'List the storm daemon queries running in the cortex.',
        'cmdargs': (),
        'storm': '''
            $lib.print('Storm daemon list:')
            for $info in $lib.dmon.list() {
                if $info.name { $name = $info.name.ljust(20) }
                else { $name = '                    ' }

                $lib.print("    {iden}:  ({name}): {status}", iden=$info.iden, name=$name, status=$info.status)
            }
        ''',
    },
    {
        'name': 'layer.add',
        'descr': 'Add a layer to the cortex.',
        'cmdargs': (
            ('--lockmemory', {'help': 'Should the layer lock memory for performance.',
                              'action': 'store_true'}),
            ('--readonly', {'help': 'Should the layer be readonly.',
                            'action': 'store_true'}),
            ('--mirror', {'help': 'A telepath URL of an upstream layer/view to mirror.', 'type': 'str'}),
            ('--growsize', {'help': 'Amount to grow the map size when necessary.', 'type': 'int'}),
            ('--upstream', {'help': 'One or more telepath urls to receive updates from.'}),
            ('--name', {'help': 'The name of the layer.'}),
        ),
        'storm': '''
            $layr = $lib.layer.add($cmdopts)
            $lib.print($layr.repr())
            $lib.print("Layer added.")
        ''',
    },
    {
        'name': 'layer.set',
        'descr': 'Set a layer option.',
        'cmdargs': (
            ('iden', {'help': 'Iden of the layer to modify.'}),
            ('name', {'help': 'The name of the layer property to set.'}),
            ('valu', {'help': 'The value to set the layer property to.'}),
        ),
        'storm': '''
            $layr = $lib.layer.get($cmdopts.iden)
            $layr.set($cmdopts.name, $cmdopts.valu)
            $lib.print($layr.repr())
            $lib.print('Layer updated.')
        ''',
    },
    {
        'name': 'layer.del',
        'descr': 'Delete a layer from the cortex.',
        'cmdargs': (
            ('iden', {'help': 'Iden of the layer to delete.'}),
        ),
        'storm': '''
            $lib.layer.del($cmdopts.iden)
            $lib.print("Layer deleted: {iden}", iden=$cmdopts.iden)
        ''',
    },
    {
        'name': 'layer.get',
        'descr': 'Get a layer from the cortex.',
        'cmdargs': (
            ('iden', {'nargs': '?',
                      'help': 'Iden of the layer to get. If no iden is provided, the main layer will be returned.'}),
        ),
        'storm': '''
            $layr = $lib.layer.get($cmdopts.iden)
            $lib.print($layr.repr())
        ''',
    },
    {
        'name': 'layer.list',
        'descr': 'List the layers in the cortex.',
        'cmdargs': (),
        'storm': '''
            $lib.print('Layers:')
            for $layr in $lib.layer.list() {
                $lib.print($layr.repr())
            }
        ''',
    },
    {
        'name': 'layer.pull.add',
        'descr': 'Add a pull configuration to a layer.',
        'cmdargs': (
            ('layr', {'help': 'Iden of the layer to pull to.'}),
            ('src', {'help': 'Telepath url of the source layer to pull from.'}),
            ('--offset', {'help': 'Layer offset to begin pulling from',
                          'type': 'int',
                          'default': 0}),
        ),
        'storm': '''
            $layr = $lib.layer.get($cmdopts.layr)
            $pdef = $layr.addPull($cmdopts.src, $cmdopts.offset)
            if $pdef {
                $lib.print("Layer pull added: {iden}", iden=$pdef.iden)
            }
        ''',
    },
    {
        'name': 'layer.pull.del',
        'descr': 'Delete a pull configuration from a layer.',
        'cmdargs': (
            ('layr', {'help': 'Iden of the layer to modify.'}),
            ('iden', {'help': 'Iden of the pull configuration to delete.'}),
        ),
        'storm': '''
            $layr = $lib.layer.get($cmdopts.layr)
            $retn = $layr.delPull($cmdopts.iden)
            $lib.print("Layer pull deleted.")
        ''',
    },
    {
        'name': 'layer.pull.list',
        'descr': 'Get a list of the pull configurations for a layer.',
        'cmdargs': (
            ('layr', {'help': 'Iden of the layer to retrieve pull configurations for.'}),
        ),
        'storm': '''
            $layr = $lib.layer.get($cmdopts.layr)
            $lib.print($layr.repr())

            $pulls = $layr.get(pulls)
            if $pulls {
                $lib.print('Pull Iden                        | User                 | Time                |     Offset | URL')
                $lib.print('------------------------------------------------------------------------------------------------------------------------------------------')
                for ($iden, $pdef) in $pulls {
                    $user = $lib.auth.users.get($pdef.user)
                    if $user { $user = $user.name.ljust(20) }
                    else { $user = $pdef.user }

                    $tstr = $lib.time.format($pdef.time, '%Y-%m-%d %H:%M:%S')
                    $ostr = $lib.cast(str, $pdef.offs).rjust(10)
                    $lib.print("{iden} | {user} | {time} | {offs} | {url}", iden=$iden, time=$tstr, user=$user, offs=$ostr, url=$pdef.url)
                }
            } else {
                $lib.print('No pulls configured.')
            }
        ''',
    },
    {
        'name': 'layer.push.add',
        'descr': 'Add a push configuration to a layer.',
        'cmdargs': (
            ('layr', {'help': 'Iden of the layer to push from.'}),
            ('dest', {'help': 'Telepath url of the layer to push to.'}),
            ('--offset', {'help': 'Layer offset to begin pushing from.',
                          'type': 'int',
                          'default': 0}),
        ),
        'storm': '''
            $layr = $lib.layer.get($cmdopts.layr)
            $pdef = $layr.addPush($cmdopts.dest, $cmdopts.offset)
            if $pdef {
                $lib.print("Layer push added: {iden}", iden=$pdef.iden)
            }
        ''',
    },
    {
        'name': 'layer.push.del',
        'descr': 'Delete a push configuration from a layer.',
        'cmdargs': (
            ('layr', {'help': 'Iden of the layer to modify.'}),
            ('iden', {'help': 'Iden of the push configuration to delete.'}),
        ),
        'storm': '''
            $layr = $lib.layer.get($cmdopts.layr)
            $retn = $layr.delPush($cmdopts.iden)
            $lib.print("Layer push deleted.")
        ''',
    },
    {
        'name': 'layer.push.list',
        'descr': 'Get a list of the push configurations for a layer.',
        'cmdargs': (
            ('layr', {'help': 'Iden of the layer to retrieve push configurations for.'}),
        ),
        'storm': '''
            $layr = $lib.layer.get($cmdopts.layr)
            $lib.print($layr.repr())

            $pushs = $layr.get(pushs)
            if $pushs {
                $lib.print('Push Iden                        | User                 | Time                |     Offset | URL')
                $lib.print('------------------------------------------------------------------------------------------------------------------------------------------')
                for ($iden, $pdef) in $pushs {
                    $user = $lib.auth.users.get($pdef.user)
                    if $user { $user = $user.name.ljust(20) }
                    else { $user = $pdef.user }

                    $tstr = $lib.time.format($pdef.time, '%Y-%m-%d %H:%M:%S')
                    $ostr = $lib.cast(str, $pdef.offs).rjust(10)
                    $lib.print("{iden} | {user} | {time} | {offs} | {url}", iden=$iden, time=$tstr, user=$user, offs=$ostr, url=$pdef.url)
                }
            } else {
                $lib.print('No pushes configured.')
            }
        ''',
    },
    {
        'name': 'pkg.list',
        'descr': 'List the storm packages loaded in the cortex.',
        'storm': '''
            $pkgs = $lib.pkg.list()

            if $($pkgs.size() = 0) {

                $lib.print('No storm packages installed.')

            } else {
                $lib.print('Loaded storm packages:')
                for $pkg in $pkgs {
                    $lib.print("{name}: {vers}", name=$pkg.name.ljust(32), vers=$pkg.version)
                }
            }
        '''
    },
    {
        'name': 'pkg.perms.list',
        'descr': 'List any permissions declared by the package.',
        'cmdargs': (
            ('name', {'help': 'The name (or name prefix) of the package.', 'type': 'str'}),
        ),
        'storm': '''
            $pdef = $lib.null
            for $pkg in $lib.pkg.list() {
                if $pkg.name.startswith($cmdopts.name) {
                    $pdef = $pkg
                    break
                }
            }

            if (not $pdef) {
                $lib.warn(`Package ({$cmdopts.name}) not found!`)
            } else {
                if $pdef.perms {
                    $lib.print(`Package ({$cmdopts.name}) defines the following permissions:`)
                    for $permdef in $pdef.perms {
                        $defv = $permdef.default
                        if ( $defv = $lib.null ) {
                            $defv = $lib.false
                        }
                        $text = `{$lib.str.join('.', $permdef.perm).ljust(32)} : {$permdef.desc} ( default: {$defv} )`
                        $lib.print($text)
                    }
                } else {
                    $lib.print(`Package ({$cmdopts.name}) contains no permissions definitions.`)
                }
            }
        '''
    },
    {
        'name': 'pkg.del',
        'descr': 'Remove a storm package from the cortex.',
        'cmdargs': (
            ('name', {'help': 'The name (or name prefix) of the package to remove.'}),
        ),
        'storm': '''

            $pkgs = $lib.set()

            for $pkg in $lib.pkg.list() {
                if $pkg.name.startswith($cmdopts.name) {
                    $pkgs.add($pkg.name)
                }
            }

            if $($pkgs.size() = 0) {

                $lib.print('No package names match "{name}". Aborting.', name=$cmdopts.name)

            } elif $($pkgs.size() = 1) {

                $name = $pkgs.list().index(0)
                $lib.print('Removing package: {name}', name=$name)
                $lib.pkg.del($name)

            } else {

                $lib.print('Multiple package names match "{name}". Aborting.', name=$cmdopts.name)

            }
        '''
    },
    {
        'name': 'pkg.docs',
        'descr': 'Display documentation included in a storm package.',
        'cmdargs': (
            ('name', {'help': 'The name (or name prefix) of the package.'}),
        ),
        'storm': '''
            $pdef = $lib.null
            for $pkg in $lib.pkg.list() {
                if $pkg.name.startswith($cmdopts.name) {
                    $pdef = $pkg
                    break
                }
            }

            if (not $pdef) {
                $lib.warn("Package ({name}) not found!", name=$cmdopts.name)
            } else {
                if $pdef.docs {
                    for $doc in $pdef.docs {
                        $lib.print($doc.content)
                    }
                } else {
                    $lib.print("Package ({name}) contains no documentation.", name=$cmdopts.name)
                }
            }
        '''
    },
    {
        'name': 'pkg.load',
        'descr': 'Load a storm package from an HTTP URL.',
        'cmdargs': (
            ('url', {'help': 'The HTTP URL to load the package from.'}),
            ('--raw', {'default': False, 'action': 'store_true',
                'help': 'Response JSON is a raw package definition without an envelope.'}),
            ('--verify', {'default': False, 'action': 'store_true',
                'help': 'Enforce code signature verification on the storm package.'}),
            ('--ssl-noverify', {'default': False, 'action': 'store_true',
                'help': 'Specify to disable SSL verification of the server.'}),
        ),
        'storm': '''
            init {
                $ssl = $lib.true
                if $cmdopts.ssl_noverify { $ssl = $lib.false }

                $resp = $lib.inet.http.get($cmdopts.url, ssl_verify=$ssl)

                if ($resp.code != 200) {
                    $lib.warn("pkg.load got HTTP code: {code} for URL: {url}", code=$resp.code, url=$cmdopts.url)
                    $lib.exit()
                }

                $reply = $resp.json()
                if $cmdopts.raw {
                    $pkg = $reply
                } else {
                    if ($reply.status != "ok") {
                        $lib.warn("pkg.load got JSON error: {code} for URL: {url}", code=$reply.code, url=$cmdopts.url)
                        $lib.exit()
                    }

                    $pkg = $reply.result
                }

                $pkd = $lib.pkg.add($pkg, verify=$cmdopts.verify)

                $lib.print("Loaded Package: {name} @{version}", name=$pkg.name, version=$pkg.version)
            }
        ''',
    },
    {
        'name': 'version',
        'descr': 'Show version metadata relating to Synapse.',
        'storm': '''
            $comm = $lib.version.commit()
            $synv = $lib.version.synapse()

            if $synv {
                $synv = $lib.str.join('.', $synv)
            }

            if $comm {
                $comm = $comm.slice(0,7)
            }

            $lib.print('Synapse Version: {s}', s=$synv)
            $lib.print('Commit Hash: {c}', c=$comm)
        ''',
    },
    {
        'name': 'view.add',
        'descr': 'Add a view to the cortex.',
        'cmdargs': (
            ('--name', {'default': None, 'help': 'The name of the new view.'}),
            ('--worldreadable', {'type': 'bool', 'default': False, 'help': 'Grant read access to the `all` role.'}),
            ('--layers', {'default': [], 'nargs': '*', 'help': 'Layers for the view.'}),
        ),
        'storm': '''
            $view = $lib.view.add($cmdopts.layers, name=$cmdopts.name, worldreadable=$cmdopts.worldreadable)
            $lib.print($view.repr())
            $lib.print("View added.")
        ''',
    },
    {
        'name': 'view.del',
        'descr': 'Delete a view from the cortex.',
        'cmdargs': (
            ('iden', {'help': 'Iden of the view to delete.'}),
        ),
        'storm': '''
            $lib.view.del($cmdopts.iden)
            $lib.print("View deleted: {iden}", iden=$cmdopts.iden)
        ''',
    },
    {
        'name': 'view.set',
        'descr': 'Set a view option.',
        'cmdargs': (
            ('iden', {'help': 'Iden of the view to modify.'}),
            ('name', {'help': 'The name of the view property to set.'}),
            ('valu', {'help': 'The value to set the view property to.'}),
        ),
        'storm': '''
            $view = $lib.view.get($cmdopts.iden)
            $view.set($cmdopts.name, $cmdopts.valu)
            $lib.print($view.repr())
            $lib.print("View updated.")
        ''',
    },
    {
        'name': 'view.fork',
        'descr': 'Fork a view in the cortex.',
        'cmdargs': (
            ('iden', {'help': 'Iden of the view to fork.'}),
            ('--name', {'default': None, 'help': 'Name for the newly forked view.'}),
        ),
        'storm': '''
            $forkview = $lib.view.get($cmdopts.iden).fork(name=$cmdopts.name)
            $lib.print($forkview.repr())
            $lib.print("View {iden} forked to new view: {forkiden}", iden=$cmdopts.iden, forkiden=$forkview.iden)
        ''',
    },
    {
        'name': 'view.get',
        'descr': 'Get a view from the cortex.',
        'cmdargs': (
            ('iden', {'nargs': '?',
                      'help': 'Iden of the view to get. If no iden is provided, the main view will be returned.'}),
        ),
        'storm': '''
            $view = $lib.view.get($cmdopts.iden)
            $lib.print($view.repr())
        ''',
    },
    {
        'name': 'view.list',
        'descr': 'List the views in the cortex.',
        'cmdargs': (),
        'storm': '''
            $lib.print("")
            for $view in $lib.view.list() {
                $lib.print($view.repr())
                $lib.print("")
            }
        ''',
    },
    {
        'name': 'view.merge',
        'descr': 'Merge a forked view into its parent view.',
        'cmdargs': (
            ('iden', {'help': 'Iden of the view to merge.'}),
            ('--delete', {'default': False, 'action': 'store_true',
                          'help': 'Once the merge is complete, delete the layer and view.'}),
        ),
        'storm': '''
            $view = $lib.view.get($cmdopts.iden)

            $view.merge()

            if $cmdopts.delete {
                $layriden = $view.pack().layers.index(0).iden
                $lib.view.del($view.iden)
                $lib.layer.del($layriden)
            } else {
                $view.wipeLayer()
            }
            $lib.print("View merged: {iden}", iden=$cmdopts.iden)
        ''',
    },
    {
        'name': 'trigger.add',
        'descr': addtriggerdescr,
        'cmdargs': (
            ('condition', {'help': 'Condition for the trigger.'}),
            ('--form', {'help': 'Form to fire on.'}),
            ('--tag', {'help': 'Tag to fire on.'}),
            ('--prop', {'help': 'Property to fire on.'}),
            ('--verb', {'help': 'Edge verb to fire on.'}),
            ('--n2form', {'help': 'The form of the n2 node to fire on.'}),
            ('--query', {'help': 'Query for the trigger to execute.', 'required': True,
                         'dest': 'storm', }),
            ('--async', {'default': False, 'action': 'store_true',
                         'help': 'Make the trigger run in the background.'}),
            ('--disabled', {'default': False, 'action': 'store_true',
                            'help': 'Create the trigger in disabled state.'}),
            ('--name', {'help': 'Human friendly name of the trigger.'}),
            ('--view', {'help': 'The view to add the trigger to.'})
        ),
        'storm': '''
            $opts = $lib.copy($cmdopts)
            // Set valid tdef keys
            $opts.enabled = (not $opts.disabled)
            $opts.help = $lib.undef
            $opts.disabled = $lib.undef
            $trig = $lib.trigger.add($opts)
            $lib.print("Added trigger: {iden}", iden=$trig.iden)
        ''',
    },
    {
        'name': 'trigger.del',
        'descr': 'Delete a trigger from the cortex.',
        'cmdargs': (
            ('iden', {'help': 'Any prefix that matches exactly one valid trigger iden is accepted.'}),
        ),
        'storm': '''
            $iden = $lib.trigger.del($cmdopts.iden)
            $lib.print("Deleted trigger: {iden}", iden=$iden)
        ''',
    },
    {
        'name': 'trigger.mod',
        'descr': "Modify an existing trigger's query.",
        'cmdargs': (
            ('iden', {'help': 'Any prefix that matches exactly one valid trigger iden is accepted.'}),
            ('query', {'help': 'New storm query for the trigger.'}),
        ),
        'storm': '''
            $iden = $lib.trigger.mod($cmdopts.iden, $cmdopts.query)
            $lib.print("Modified trigger: {iden}", iden=$iden)
        ''',
    },
    {
        'name': 'trigger.list',
        'descr': "List existing triggers in the cortex.",
        'cmdargs': (
            ('--all', {'help': 'List every trigger in every readable view, rather than just the current view.', 'action': 'store_true'}),
        ),
        'storm': '''
            $triggers = $lib.trigger.list($cmdopts.all)

            if $triggers {

                $lib.print("user       iden                             view                             en?    async? cond      object                    storm query")

                for $trigger in $triggers {
                    $user = $trigger.username.ljust(10)
                    $iden = $trigger.iden.ljust(12)
                    $view = $trigger.view.ljust(12)
                    ($ok, $async) = $lib.trycast(bool, $trigger.async)
                    if $ok {
                        $async = $lib.model.type(bool).repr($async).ljust(6)
                    } else {
                        $async = $lib.model.type(bool).repr($lib.false).ljust(6)
                    }
                    $enabled = $lib.model.type(bool).repr($trigger.enabled).ljust(6)
                    $cond = $trigger.cond.ljust(9)

                    $fo = ""
                    if $trigger.form {
                        $fo = $trigger.form
                    }

                    $pr = ""
                    if $trigger.prop {
                        $pr = $trigger.prop
                    }

                    if $cond.startswith('tag:') {
                        $obj = $fo.ljust(14)
                        $obj2 = $trigger.tag.ljust(10)

                    } else {
                        if $pr {
                            $obj = $pr.ljust(14)
                        } elif $fo {
                            $obj = $fo.ljust(14)
                        } else {
                            $obj = '<missing>     '
                        }
                        $obj2 = '          '
                    }

                    $lib.print(`{$user} {$iden} {$view} {$enabled} {$async} {$cond} {$obj} {$obj2} {$trigger.storm}`)
                }
            } else {
                $lib.print("No triggers found")
            }
        ''',
    },
    {
        'name': 'trigger.enable',
        'descr': 'Enable a trigger in the cortex.',
        'cmdargs': (
            ('iden', {'help': 'Any prefix that matches exactly one valid trigger iden is accepted.'}),
        ),
        'storm': '''
            $iden = $lib.trigger.enable($cmdopts.iden)
            $lib.print("Enabled trigger: {iden}", iden=$iden)
        ''',
    },
    {
        'name': 'trigger.disable',
        'descr': 'Disable a trigger in the cortex.',
        'cmdargs': (
            ('iden', {'help': 'Any prefix that matches exactly one valid trigger iden is accepted.'}),
        ),
        'storm': '''
            $iden = $lib.trigger.disable($cmdopts.iden)
            $lib.print("Disabled trigger: {iden}", iden=$iden)
        ''',
    },
    {
        'name': 'cron.add',
        'descr': addcrondescr,
        'cmdargs': (
            ('query', {'help': 'Query for the cron job to execute.'}),
            ('--pool', {'action': 'store_true', 'default': False,
                'help': 'Allow the cron job to be run by a mirror from the query pool.'}),
            ('--minute', {'help': 'Minute value for job or recurrence period.'}),
            ('--name', {'help': 'An optional name for the cron job.'}),
            ('--doc', {'help': 'An optional doc string for the cron job.'}),
            ('--hour', {'help': 'Hour value for job or recurrence period.'}),
            ('--day', {'help': 'Day value for job or recurrence period.'}),
            ('--month', {'help': 'Month value for job or recurrence period.'}),
            ('--year', {'help': 'Year value for recurrence period.'}),
            ('--hourly', {'help': 'Fixed parameters for an hourly job.'}),
            ('--daily', {'help': 'Fixed parameters for a daily job.'}),
            ('--monthly', {'help': 'Fixed parameters for a monthly job.'}),
            ('--yearly', {'help': 'Fixed parameters for a yearly job.'}),
            ('--iden', {'help': 'Fixed iden to assign to the cron job'}),
            ('--view', {'help': 'View to run the cron job against'}),
        ),
        'storm': '''
            $cron = $lib.cron.add(query=$cmdopts.query,
                                  minute=$cmdopts.minute,
                                  hour=$cmdopts.hour,
                                  day=$cmdopts.day,
                                  pool=$cmdopts.pool,
                                  month=$cmdopts.month,
                                  year=$cmdopts.year,
                                  hourly=$cmdopts.hourly,
                                  daily=$cmdopts.daily,
                                  monthly=$cmdopts.monthly,
                                  yearly=$cmdopts.yearly,
                                  iden=$cmdopts.iden,
                                  view=$cmdopts.view,)

            if $cmdopts.doc { $cron.set(doc, $cmdopts.doc) }
            if $cmdopts.name { $cron.set(name, $cmdopts.name) }

            $lib.print("Created cron job: {iden}", iden=$cron.iden)
        ''',
    },
    {
        'name': 'cron.at',
        'descr': atcrondescr,
        'cmdargs': (
            ('query', {'help': 'Query for the cron job to execute.'}),
            ('--minute', {'help': 'Minute(s) to execute at.'}),
            ('--hour', {'help': 'Hour(s) to execute at.'}),
            ('--day', {'help': 'Day(s) to execute at.'}),
            ('--dt', {'help': 'Datetime(s) to execute at.'}),
            ('--now', {'help': 'Execute immediately.', 'default': False, 'action': 'store_true'}),
            ('--iden', {'help': 'A set iden to assign to the new cron job'}),
            ('--view', {'help': 'View to run the cron job against'}),
        ),
        'storm': '''
            $cron = $lib.cron.at(query=$cmdopts.query,
                                 minute=$cmdopts.minute,
                                 hour=$cmdopts.hour,
                                 day=$cmdopts.day,
                                 dt=$cmdopts.dt,
                                 now=$cmdopts.now,
                                 iden=$cmdopts.iden,
                                 view=$cmdopts.view)

            $lib.print("Created cron job: {iden}", iden=$cron.iden)
        ''',
    },
    {
        'name': 'cron.del',
        'descr': 'Delete a cron job from the cortex.',
        'cmdargs': (
            ('iden', {'help': 'Any prefix that matches exactly one valid cron job iden is accepted.'}),
        ),
        'storm': '''
            $lib.cron.del($cmdopts.iden)
            $lib.print("Deleted cron job: {iden}", iden=$cmdopts.iden)
        ''',
    },
    {
        'name': 'cron.move',
        'descr': "Move a cron job from one view to another",
        'cmdargs': (
            ('iden', {'help': 'Any prefix that matches exactly one valid cron job iden is accepted.'}),
            ('view', {'help': 'View to move the cron job to.'}),
        ),
        'storm': '''
            $iden = $lib.cron.move($cmdopts.iden, $cmdopts.view)
            $lib.print("Moved cron job {iden} to view {view}", iden=$iden, view=$cmdopts.view)
        ''',
    },
    {
        'name': 'cron.mod',
        'descr': "Modify an existing cron job's query.",
        'cmdargs': (
            ('iden', {'help': 'Any prefix that matches exactly one valid cron job iden is accepted.'}),
            ('query', {'help': 'New storm query for the cron job.'}),
        ),
        'storm': '''
            $iden = $lib.cron.mod($cmdopts.iden, $cmdopts.query)
            $lib.print("Modified cron job: {iden}", iden=$iden)
        ''',
    },
    {
        'name': 'cron.cleanup',
        'descr': "Delete all completed at jobs",
        'cmdargs': (),
        'storm': '''
            $crons = $lib.cron.list()
            $count = 0

            if $crons {
                for $cron in $crons {
                    $job = $cron.pack()
                    if (not $job.recs) {
                        $lib.cron.del($job.iden)
                        $count = ($count + 1)
                    }
                }
            }
            $lib.print("{count} cron/at jobs deleted.", count=$count)
        ''',
    },

    {
        'name': 'cron.list',
        'descr': "List existing cron jobs in the cortex.",
        'cmdargs': (),
        'storm': '''
            $crons = $lib.cron.list()

            if $crons {
                $lib.print("user       iden       view       en? rpt? now? err? # start last start       last end         query")

                for $cron in $crons {

                    $job = $cron.pprint()

                    $user = $job.user.ljust(10)
                    $view = $job.viewshort.ljust(10)
                    $iden = $job.idenshort.ljust(10)
                    $enabled = $job.enabled.ljust(3)
                    $isrecur = $job.isrecur.ljust(4)
                    $isrunning = $job.isrunning.ljust(4)
                    $iserr = $job.iserr.ljust(4)
                    $startcount = $lib.str.format("{startcount}", startcount=$job.startcount).ljust(7)
                    $laststart = $job.laststart.ljust(16)
                    $lastend = $job.lastend.ljust(16)

       $lib.print("{user} {iden} {view} {enabled} {isrecur} {isrunning} {iserr} {startcount} {laststart} {lastend} {query}",
                               user=$user, iden=$iden, view=$view, enabled=$enabled, isrecur=$isrecur,
                               isrunning=$isrunning, iserr=$iserr, startcount=$startcount,
                               laststart=$laststart, lastend=$lastend, query=$job.query)
                }
            } else {
                $lib.print("No cron jobs found")
            }
        ''',
    },
    {
        'name': 'cron.stat',
        'descr': "Gives detailed information about a cron job.",
        'cmdargs': (
            ('iden', {'help': 'Any prefix that matches exactly one valid cron job iden is accepted.'}),
        ),
        'storm': '''
            $cron = $lib.cron.get($cmdopts.iden)

            if $cron {
                $job = $cron.pprint()

                $lib.print('iden:            {iden}', iden=$job.iden)
                $lib.print('user:            {user}', user=$job.user)
                $lib.print('enabled:         {enabled}', enabled=$job.enabled)
                $lib.print(`pool:            {$job.pool}`)
                $lib.print('recurring:       {isrecur}', isrecur=$job.isrecur)
                $lib.print('# starts:        {startcount}', startcount=$job.startcount)
                $lib.print('# errors:        {errcount}', errcount=$job.errcount)
                $lib.print('last start time: {laststart}', laststart=$job.laststart)
                $lib.print('last end time:   {lastend}', lastend=$job.lastend)
                $lib.print('last result:     {lastresult}', lastresult=$job.lastresult)
                $lib.print('query:           {query}', query=$job.query)

                if $lib.len($job.lasterrs) {
                    $lib.print('most recent errors:')
                    for $err in $job.lasterrs {
                        $lib.print('                 {err}', err=$err)
                    }
                }

                if $job.recs {
                    $lib.print('entries:         incunit    incval required')

                    for $rec in $job.recs {
                        $incunit = $lib.str.format('{incunit}', incunit=$rec.incunit).ljust(10)
                        $incval = $lib.str.format('{incval}', incval=$rec.incval).ljust(6)

                        $lib.print('                 {incunit} {incval} {reqdict}',
                                   incunit=$incunit, incval=$incval, reqdict=$rec.reqdict)
                    }
                } else {
                    $lib.print('entries:         <None>')
                }
            }
        ''',
    },
    {
        'name': 'cron.enable',
        'descr': 'Enable a cron job in the cortex.',
        'cmdargs': (
            ('iden', {'help': 'Any prefix that matches exactly one valid cron job iden is accepted.'}),
        ),
        'storm': '''
            $iden = $lib.cron.enable($cmdopts.iden)
            $lib.print("Enabled cron job: {iden}", iden=$iden)
        ''',
    },
    {
        'name': 'cron.disable',
        'descr': 'Disable a cron job in the cortex.',
        'cmdargs': (
            ('iden', {'help': 'Any prefix that matches exactly one valid cron job iden is accepted.'}),
        ),
        'storm': '''
            $iden = $lib.cron.disable($cmdopts.iden)
            $lib.print("Disabled cron job: {iden}", iden=$iden)
        ''',
    },
    {
        'name': 'ps.list',
        'descr': 'List running tasks in the cortex.',
        'cmdargs': (
            ('--verbose', {'default': False, 'action': 'store_true', 'help': 'Enable verbose output.'}),
        ),
        'storm': '''
            $tasks = $lib.ps.list()

            for $task in $tasks {
                $lib.print("task iden: {iden}", iden=$task.iden)
                $lib.print("    name: {name}", name=$task.name)
                $lib.print("    user: {user}", user=$task.user)
                $lib.print("    status: {status}", status=$task.status)
                $lib.print("    start time: {start}", start=$lib.time.format($task.tick, '%Y-%m-%d %H:%M:%S'))
                $lib.print("    metadata:")
                if $cmdopts.verbose {
                    $lib.pprint($task.info, prefix='    ')
                } else {
                    $lib.pprint($task.info, prefix='    ', clamp=120)
                }
            }

            $lib.print("{tlen} tasks found.", tlen=$tasks.size())
        ''',
    },
    {
        'name': 'ps.kill',
        'descr': 'Kill a running task/query within the cortex.',
        'cmdargs': (
            ('iden', {'help': 'Any prefix that matches exactly one valid process iden is accepted.'}),
        ),
        'storm': '''
            $kild = $lib.ps.kill($cmdopts.iden)
            $lib.print("kill status: {kild}", kild=$kild)
        ''',
    },
    {
        'name': 'wget',
        'descr': wgetdescr,
        'cmdargs': (
            ('urls', {'nargs': '*', 'help': 'URLs to download.'}),
            ('--no-ssl-verify', {'default': False, 'action': 'store_true', 'help': 'Ignore SSL certificate validation errors.'}),
            ('--timeout', {'default': 300, 'type': 'int', 'help': 'Configure the timeout for the download operation.'}),
            ('--params', {'default': None, 'help': 'Provide a dict containing url parameters.'}),
            ('--headers', {
                'default': {
                    'User-Agent': 'Mozilla/5.0 (X11; Linux x86_64) AppleWebKit/537.36 (KHTML, like Gecko) Chrome/92.0.4515.131 Safari/537.36',
                    'Accept': '*/*',
                    'Accept-Encoding': 'gzip, deflate',
                    'Accept-Language': 'en-US,en;q=0.9',
                },
                'help': 'Provide a Storm dict containing custom request headers.'}),
            ('--no-headers', {'default': False, 'action': 'store_true', 'help': 'Do NOT use any default headers.'}),
        ),
        'storm': '''
        init {
            $count = (0)

            $params = $cmdopts.params
            $headers = $cmdopts.headers
            if $cmdopts.no_headers { $headers = $lib.null }
        }

        $ssl = (not $cmdopts.no_ssl_verify)
        $timeout = $cmdopts.timeout

        if $node {
            $count = ($count + 1)
            if $cmdopts.urls {
                $urls = $cmdopts.urls
            } else {
                if ($node.form() != "inet:url") {
                    $lib.warn("wget can only take inet:url nodes as input without args.")
                    $lib.exit()
                }
                $urls = ($node.value(),)
            }
            for $url in $urls {
                -> { yield $lib.axon.urlfile($url, params=$params, headers=$headers, ssl=$ssl, timeout=$timeout) }
            }
        }

        if ($count = 0) {
            for $url in $cmdopts.urls {
                yield $lib.axon.urlfile($url, params=$params, headers=$headers, ssl=$ssl, timeout=$timeout)
            }
        }
        ''',
    },
    {
        'name': 'nodes.import',
        'descr': 'Import a nodes file hosted at a URL into the cortex. Yields created nodes.',
        'cmdargs': (
            ('urls', {'nargs': '*', 'help': 'URL(s) to fetch nodes file from'}),
            ('--no-ssl-verify', {'default': False, 'action': 'store_true', 'help': 'Ignore SSL certificate validation errors.'}),
        ),
        'storm': '''
        init {
            $count = (0)
            function fetchnodes(url, ssl) {
                $resp = $lib.inet.http.get($url, ssl_verify=$ssl)
                if ($resp.code = 200) {
                    $nodes = $lib.list()
                    for $valu in $resp.msgpack() {
                        $nodes.append($valu)
                    }
                    yield $lib.feed.genr($nodes)
                } else {
                    $lib.exit("nodes.import got HTTP error code: {code} for {url}", code=$resp.code, url=$url)
                }
            }
        }

        $ssl = (not $cmdopts.no_ssl_verify)

        if $node {
            $count = ($count + 1)
            if ($node.form() != "inet:url") {
                $lib.exit("nodes.import can only take inet:url nodes as input without args")
            }
            $inurls = ($node.value(),)
            for $url in $inurls {
                -> { yield $fetchnodes($url, $ssl) }
            }
        }

        if ($count = 0) {
            for $url in $cmdopts.urls {
                for $valu in $fetchnodes($url, $ssl) {
                    yield $valu
                }
            }
        }

        ''',
    },
    {
        'name': 'note.add',
        'descr': 'Add a new meta:note node and link it to the inbound nodes using an -(about)> edge.',
        'cmdargs': (
            ('text', {'type': 'str', 'help': 'The note text to add to the nodes.'}),
            ('--type', {'type': 'str', 'help': 'The note type.'}),
            ('--yield', {'default': False, 'action': 'store_true',
                'help': 'Yield the newly created meta:note node.'}),
        ),
        'storm': '''
            init {
                function addNoteNode(text, type) {
                    if $type { $type = $lib.cast(meta:note:type:taxonomy, $type) }
                    [ meta:note=* :text=$text :creator=$lib.user.iden :created=.created :updated=.created ]
                    if $type {[ :type=$type ]}
                    return($node)
                }

                $yield = $cmdopts.yield
                $note = $addNoteNode($cmdopts.text, $cmdopts.type)
            }

            [ <(about)+ { yield $note } ]

            if $yield { spin }
            if $yield { yield $note }
        ''',
    },
    {
        'name': 'uptime',
        'descr': 'Print the uptime for the Cortex or a connected service.',
        'cmdargs': (
            ('name', {'type': 'str', 'nargs': '?',
                      'help': 'The name, or iden, of the service (if not provided defaults to the Cortex).'}),
        ),
        'storm': '''
            $resp = $lib.cell.uptime(name=$cmdopts.name)
            $uptime = $lib.model.type(duration).repr($resp.uptime)
            $starttime = $lib.time.format($resp.starttime, "%Y-%m-%d %H:%M:%S")
            $lib.print("up {uptime} (since {since})", uptime=$uptime, since=$starttime)
        ''',
    },
)

class DmonManager(s_base.Base):
    '''
    Manager for StormDmon objects.
    '''
    async def __anit__(self, core):
        await s_base.Base.__anit__(self)
        self.core = core
        self.dmons = {}
        self.enabled = False

        self.onfini(self._finiAllDmons)

    async def _finiAllDmons(self):
        await asyncio.gather(*[dmon.fini() for dmon in self.dmons.values()])

    async def _stopAllDmons(self):
        futs = [dmon.stop() for dmon in self.dmons.values()]
        if not futs:
            return
        logger.debug(f'Stopping [{len(futs)}] Dmons')
        await asyncio.gather(*futs)
        logger.debug('Stopped Dmons')

    async def addDmon(self, iden, ddef):
        dmon = await StormDmon.anit(self.core, iden, ddef)
        self.dmons[iden] = dmon
        # TODO Remove default=True when dmon enabled CRUD is implemented
        if self.enabled and ddef.get('enabled', True):
            await dmon.run()
        return dmon

    def getDmonRunlog(self, iden):
        dmon = self.dmons.get(iden)
        if dmon is not None:
            return dmon._getRunLog()
        return ()

    def getDmon(self, iden):
        return self.dmons.get(iden)

    def getDmonDef(self, iden):
        dmon = self.dmons.get(iden)
        if dmon:
            return dmon.pack()

    def getDmonDefs(self):
        return list(d.pack() for d in self.dmons.values())

    async def popDmon(self, iden):
        '''Remove the dmon and fini it if its exists.'''
        dmon = self.dmons.pop(iden, None)
        if dmon:
            await dmon.fini()

    async def start(self):
        '''
        Start all the dmons.
        '''
        if self.enabled:
            return
        dmons = list(self.dmons.values())
        if not dmons:
            self.enabled = True
            return
        logger.debug('Starting Dmons')
        for dmon in dmons:
            await dmon.run()
        self.enabled = True
        logger.debug('Started Dmons')

    async def stop(self):
        '''
        Stop all the dmons.
        '''
        if not self.enabled:
            return
        await self._stopAllDmons()
        self.enabled = False

class StormDmon(s_base.Base):
    '''
    A background storm runtime which is restarted by the cortex.
    '''
    async def __anit__(self, core, iden, ddef):

        await s_base.Base.__anit__(self)

        self.core = core
        self.iden = iden
        self.ddef = ddef

        self.task = None
        self.enabled = ddef.get('enabled')
        self.user = core.auth.user(ddef.get('user'))

        self.count = 0
        self.status = 'initialized'
        self.err_evnt = asyncio.Event()
        self.runlog = collections.deque((), 2000)

        self.onfini(self.stop)

    async def stop(self):
        logger.debug(f'Stopping Dmon {self.iden}', extra={'synapse': {'iden': self.iden}})
        if self.task is not None:
            self.task.cancel()
        self.task = None
        logger.debug(f'Stopped Dmon {self.iden}', extra={'synapse': {'iden': self.iden}})

    async def run(self):
        if self.task:  # pragma: no cover
            raise s_exc.SynErr(mesg=f'Dmon - {self.iden} - has a current task and cannot start a new one.',
                               iden=self.iden)
        self.task = self.schedCoro(self.dmonloop())

    async def bump(self):
        await self.stop()
        await self.run()

    def pack(self):
        retn = dict(self.ddef)
        retn['count'] = self.count
        retn['status'] = self.status
        retn['err'] = self.err_evnt.is_set()
        return retn

    def _runLogAdd(self, mesg):
        self.runlog.append((s_common.now(), mesg))

    def _getRunLog(self):
        return list(self.runlog)

    async def dmonloop(self):

        logger.debug(f'Starting Dmon {self.iden}', extra={'synapse': {'iden': self.iden}})

        s_scope.set('user', self.user)
        s_scope.set('storm:dmon', self.iden)

        text = self.ddef.get('storm')
        opts = self.ddef.get('stormopts', {})
        vars = opts.setdefault('vars', {})
        vars.setdefault('auto', {'iden': self.iden, 'type': 'dmon'})

        viewiden = opts.get('view')

        query = await self.core.getStormQuery(text, mode=opts.get('mode', 'storm'))

        info = {'iden': self.iden, 'name': self.ddef.get('name', 'storm dmon'), 'view': viewiden}
        await self.core.boss.promote('storm:dmon', user=self.user, info=info)

        def dmonPrint(evnt):
            self._runLogAdd(evnt)
            mesg = evnt[1].get('mesg', '')
            logger.info(f'Dmon - {self.iden} - {mesg}', extra={'synapse': {'iden': self.iden}})

        def dmonWarn(evnt):
            self._runLogAdd(evnt)
            mesg = evnt[1].get('mesg', '')
            logger.warning(f'Dmon - {self.iden} - {mesg}', extra={'synapse': {'iden': self.iden}})

        while not self.isfini:

            if self.user.info.get('locked'):
                self.status = 'fatal error: user locked'
                logger.warning(f'Dmon user is locked. Stopping Dmon {self.iden}.',
                               extra={'synapse': {'iden': self.iden}})
                return

            view = self.core.getView(viewiden, user=self.user)
            if view is None:
                self.status = 'fatal error: invalid view'
                logger.warning(f'Dmon View is invalid. Stopping Dmon {self.iden}.',
                               extra={'synapse': {'iden': self.iden}})
                return

            try:

                self.status = 'running'
                async with await Runtime.anit(query, view, opts=opts, user=self.user) as runt:
                    runt.bus.on('warn', dmonWarn)
                    runt.bus.on('print', dmonPrint)
                    self.err_evnt.clear()

                    async for nodepath in runt.execute():
                        # all storm tasks yield often to prevent latency
                        self.count += 1
                        await asyncio.sleep(0)

                    logger.warning(f'Dmon query exited: {self.iden}', extra={'synapse': {'iden': self.iden}})

                    self.status = 'sleeping'

            except s_stormctrl.StormExit:
                self.status = 'sleeping'

            except asyncio.CancelledError:
                self.status = 'stopped'
                raise

            except Exception as e:
                self._runLogAdd(('err', s_common.excinfo(e)))
                logger.exception(f'Dmon error ({self.iden})', extra={'synapse': {'iden': self.iden}})
                self.status = f'error: {e}'
                self.err_evnt.set()

            # bottom of the loop... wait it out
            await self.waitfini(timeout=1)

class Runtime(s_base.Base):
    '''
    A Runtime represents the instance of a running query.
    '''
    _admin_reason = s_hiveauth._allowedReason(True, isadmin=True)

    async def __anit__(self, query, view, opts=None, user=None, root=None, bus=None):

        await s_base.Base.__anit__(self)

        if opts is None:
            opts = {}

        if bus is None:
            bus = self
            bus._warnonce_keys = set()
            self.onfini(bus)

        self.bus = bus
        self.vars = {}
        self.ctors = {
            'lib': s_stormtypes.LibBase,
        }

        self.opts = opts
        self.view = view
        self.user = user
        self.debug = opts.get('debug', False)
        self.asroot = False

        self.root = root
        self.funcscope = False

        self.query = query

        self.spawn_log_conf = await self.view.core._getSpawnLogConf()

        self.readonly = opts.get('readonly', False)
        self.model = view.core.getDataModel()

        self.task = asyncio.current_task()
        self.emitq = None

        self.inputs = []    # [synapse.lib.node.Node(), ...]

        self.iden = s_common.guid()

        varz = self.opts.get('vars')
        if varz is not None:
            for valu in varz.values():
                if isinstance(valu, s_base.Base):
                    valu.incref()
            self.vars.update(varz)

        # declare path builtins as non-runtsafe
        self.runtvars = {
            'node': False,
            'path': False,
        }

        # inherit runtsafe vars from our root
        if self.root is not None:
            self.runtvars.update(root.runtvars)
            self.runtvars.update({k: True for k in self.root.getScopeVars().keys()})

        # all vars/ctors are de-facto runtsafe
        self.runtvars.update({k: True for k in self.vars.keys()})
        self.runtvars.update({k: True for k in self.ctors.keys()})

        self.proxies = {}

        self._loadRuntVars(query)
        self.onfini(self._onRuntFini)

    async def keepalive(self, period):
        while not await self.waitfini(period):
            await self.bus.fire('ping')

    def getScopeVars(self):
        '''
        Return a dict of all the vars within this and all parent scopes.
        '''
        varz = {}
        if self.root:
            varz.update(self.root.getScopeVars())

        varz.update(self.vars)
        return varz

    async def emitter(self):

        self.emitq = asyncio.Queue(maxsize=1)
        async def fill():
            try:
                async for item in self.execute():
                    await asyncio.sleep(0)
                await self.emitq.put((False, None))

            except asyncio.CancelledError: # pragma: no cover
                raise

            except s_stormctrl.StormStop:
                await self.emitq.put((False, None))

            except Exception as e:
                await self.emitq.put((False, e))

        self.schedCoro(fill())

        async def genr():

            async with self:
                while not self.isfini:
                    ok, item = await self.emitq.get()
                    if ok:
                        yield item
                        self.emitevt.set()
                        continue

                    if not ok and item is None:
                        return

                    raise item

        self.emitevt = asyncio.Event()
        return genr()

    async def emit(self, item):
        if self.emitq is None:
            mesg = 'Cannot emit from outside of an emitter function'
            raise s_exc.StormRuntimeError(mesg=mesg)

        self.emitevt.clear()
        await self.emitq.put((True, item))
        await self.emitevt.wait()

    async def _onRuntFini(self):
        # fini() any Base objects constructed by this runtime
        for valu in list(self.vars.values()):
            if isinstance(valu, s_base.Base):
                await valu.fini()

    async def reqGateKeys(self, gatekeys):
        if self.asroot:
            return
        await self.view.core.reqGateKeys(gatekeys)

    async def reqUserCanReadLayer(self, layriden):

        if self.asroot:
            return

        for view in self.view.core.viewsbylayer.get(layriden, ()):
            if self.user.allowed(('view', 'read'), gateiden=view.iden):
                return

        # check the old way too...
        if self.user.allowed(('layer', 'read'), gateiden=layriden):
            return

        mesg = f'User ({self.user.name}) can not read layer.'
        raise s_exc.AuthDeny(mesg=mesg, user=self.user.iden, username=self.user.name)

    async def dyncall(self, iden, todo, gatekeys=()):
        # bypass all perms checks if we are running asroot
        if self.asroot:
            gatekeys = ()
        return await self.view.core.dyncall(iden, todo, gatekeys=gatekeys)

    async def dyniter(self, iden, todo, gatekeys=()):
        # bypass all perms checks if we are running asroot
        if self.asroot:
            gatekeys = ()
        async for item in self.view.core.dyniter(iden, todo, gatekeys=gatekeys):
            yield item

    async def getStormQuery(self, text):
        return await self.view.core.getStormQuery(text)

    async def getTeleProxy(self, url, **opts):

        flat = tuple(sorted(opts.items()))
        prox = self.proxies.get((url, flat))
        if prox is not None:
            return prox

        prox = await s_telepath.openurl(url, **opts)

        self.proxies[(url, flat)] = prox
        self.bus.onfini(prox.fini)

        return prox

    def isRuntVar(self, name):
        return bool(self.runtvars.get(name))

    async def printf(self, mesg):
        await self.bus.fire('print', mesg=mesg)

    async def warn(self, mesg, log=True, **info):
        if log:
            logger.warning(mesg)
        await self.bus.fire('warn', mesg=mesg, **info)

    async def warnonce(self, mesg, log=True, **info):
        if mesg in self.bus._warnonce_keys:
            return
        self.bus._warnonce_keys.add(mesg)
        await self.warn(mesg, log, **info)

    def tick(self):
        pass

    def cancel(self):
        self.task.cancel()

    def initPath(self, node):
        return s_node.Path(dict(self.vars), [node])

    def getOpt(self, name, defval=None):
        return self.opts.get(name, defval)

    def setOpt(self, name, valu):
        self.opts[name] = valu

    def getVar(self, name, defv=None):

        item = self.vars.get(name, s_common.novalu)
        if item is not s_common.novalu:
            return item

        ctor = self.ctors.get(name)
        if ctor is not None:
            item = ctor(self)
            self.vars[name] = item
            return item

        if self.root is not None:
            valu = self.root.getVar(name, defv=s_common.novalu)
            if valu is not s_common.novalu:
                return valu

        return defv

    def _isRootScope(self, name):
        if self.root is None:
            return False
        if not self.funcscope:
            return True
        if name in self.root.vars:
            return True
        return self.root._isRootScope(name)

    async def _setVar(self, name, valu):

        oldv = self.vars.get(name, s_common.novalu)
        if oldv is valu:
            return

        if isinstance(oldv, s_base.Base):
            await oldv.fini()

        if isinstance(valu, s_base.Base):
            valu.incref()

        self.vars[name] = valu

    async def setVar(self, name, valu):

        if name in self.ctors or name in self.vars:
            await self._setVar(name, valu)
            return

        if self._isRootScope(name):
            return await self.root.setVar(name, valu)

        await self._setVar(name, valu)
        return

    async def popVar(self, name):

        if self._isRootScope(name):
            return self.root.popVar(name)

        oldv = self.vars.pop(name, s_common.novalu)
        if isinstance(oldv, s_base.Base):
            await oldv.fini()

        return oldv

    def addInput(self, node):
        '''
        Add a Node() object as input to the query runtime.
        '''
        self.inputs.append(node)

    async def getInput(self):

        for node in self.inputs:
            yield node, self.initPath(node)

        for ndef in self.opts.get('ndefs', ()):

            node = await self.view.getNodeByNdef(ndef)
            if node is not None:
                yield node, self.initPath(node)

        for iden in self.opts.get('idens', ()):

            buid = s_common.uhex(iden)
            if len(buid) != 32:
                raise s_exc.NoSuchIden(mesg='Iden must be 32 bytes', iden=iden)

            node = await self.view.getNodeByBuid(buid)
            if node is not None:
                yield node, self.initPath(node)

    def layerConfirm(self, perms):
        if self.asroot:
            return
        return self.user.confirm(perms, gateiden=self.view.wlyr.iden)

    def isAdmin(self, gateiden=None):
        if self.asroot:
            return True
        return self.user.isAdmin(gateiden=gateiden)

    def reqAdmin(self, gateiden=None, mesg=None):
        if not self.asroot:
            self.user.reqAdmin(gateiden=gateiden, mesg=mesg)

    def confirm(self, perms, gateiden=None, default=None):
        '''
        Raise AuthDeny if the user doesn't have the permission.

        Notes:
            An elevated runtime with asroot=True will always return True.

        Args:
            perms (tuple): The permission tuple.
            gateiden (str): The gateiden.
            default (bool): The default value.

        Returns:
            True: If the permission is allowed.

        Raises:
            AuthDeny: If the user does not have the permission.
        '''
        if self.asroot:
            return

        if default is None:
            default = False

            permdef = self.view.core.getPermDef(perms)
            if permdef:
                default = permdef.get('default', False)

        return self.user.confirm(perms, gateiden=gateiden, default=default)

    def allowed(self, perms, gateiden=None, default=None):
        if self.asroot:
            return True

        if default is None:
            default = False

            permdef = self.view.core.getPermDef(perms)
            if permdef:
                default = permdef.get('default', False)

        return self.user.allowed(perms, gateiden=gateiden, default=default)

    def allowedReason(self, perms, gateiden=None, default=None):
        if self.asroot:
            return self._admin_reason

<<<<<<< HEAD
        if default is None:
            permdef = self.view.core.getPermDef(perms)
            if permdef:
                default = permdef.get('default', default)

        return self.user.getAllowedReason(perms, gateiden=gateiden, default=default)
=======
        return self.snap.core._propAllowedReason(self.user, perms, gateiden=gateiden, default=default)
>>>>>>> da323b97

    def confirmPropSet(self, prop, layriden=None):
        if self.asroot:
            return

        if layriden is None:
            layriden = self.view.wlyr.iden

        return self.snap.core.confirmPropSet(self.user, prop, layriden=layriden)

    def confirmPropDel(self, prop, layriden=None):
        if self.asroot:
            return

        if layriden is None:
            layriden = self.view.wlyr.iden

        return self.snap.core.confirmPropDel(self.user, prop, layriden=layriden)

    def confirmEasyPerm(self, item, perm, mesg=None):
        if not self.asroot:
            self.view.core._reqEasyPerm(item, self.user, perm, mesg=mesg)

    def allowedEasyPerm(self, item, perm):
        if self.asroot:
            return True
        return self.view.core._hasEasyPerm(item, self.user, perm)

    def _loadRuntVars(self, query):
        # do a quick pass to determine which vars are per-node.
        for oper in query.kids:
            for name, isrunt in oper.getRuntVars(self):
                # once runtsafe, always runtsafe
                if self.runtvars.get(name):
                    continue
                self.runtvars[name] = isrunt

    def setGraph(self, gdef):
        if self.root is not None:
            self.root.setGraph(gdef)
        else:
            self.opts['graph'] = gdef

    def getGraph(self):
        if self.root is not None:
            return self.root.getGraph()
        return self.opts.get('graph')

    async def execute(self, genr=None):
        try:

            async with contextlib.aclosing(self.query.iterNodePaths(self, genr=genr)) as nodegenr:
                nodegenr, empty = await s_ast.pullone(nodegenr)

                if empty:
                    return

                rules = self.opts.get('graph')
                if rules not in (False, None):
                    if rules is True:
                        rules = {'degrees': None, 'refs': True}
                    elif isinstance(rules, str):
                        rules = await self.view.core.getStormGraph(rules)

                    subgraph = s_ast.SubGraph(rules)
                    nodegenr = subgraph.run(self, nodegenr)

                async for item in nodegenr:
                    self.tick()
                    yield item

        except RecursionError:
            mesg = 'Maximum Storm pipeline depth exceeded.'
            raise s_exc.RecursionLimitHit(mesg=mesg, query=self.query.text) from None

    async def _joinEmbedStor(self, storage, embeds):
        for nodePath, relProps in embeds.items():
            await asyncio.sleep(0)
            iden = relProps.get('*')
            if not iden:
                continue

            if (nid := self.view.core.getNidByBuid(s_common.uhex(iden))) is None:
                continue

            stor = await self.view.getStorNodes(nid)
            for relProp in relProps.keys():
                await asyncio.sleep(0)
                if relProp == '*':
                    continue

                for idx, layrstor in enumerate(stor):
                    await asyncio.sleep(0)
                    props = layrstor.get('props')
                    if not props:
                        continue

                    if relProp not in props:
                        continue

                    if 'embeds' not in storage[idx]:
                        storage[idx]['embeds'] = {}

                    storage[idx]['embeds'][f'{nodePath}::{relProp}'] = props[relProp]

    async def iterStormPodes(self):
        '''
        Yield packed node tuples for the given storm query text.
        '''
        dorepr = False
        dopath = False

        show_storage = False

        info = self.opts.get('_loginfo', {})
        info.update({'mode': self.opts.get('mode', 'storm'), 'view': self.view.iden})
        self.view.core._logStormQuery(self.query.text, self.user, info=info)

        # { form: ( embedprop, ... ) }
        embeds = self.opts.get('embeds')
        dorepr = self.opts.get('repr', False)
        dopath = self.opts.get('path', False)
        show_storage = self.opts.get('show:storage', False)

        async for node, path in self.execute():

            pode = node.pack(dorepr=dorepr)
            pode[1]['path'] = await path.pack(path=dopath)

            if (nodedata := path.getData(node.nid)) is not None:
                pode[1]['nodedata'] = nodedata

            if show_storage:
                pode[1]['storage'] = await node.getStorNodes()

            if embeds is not None:
                embdef = embeds.get(node.form.name)
                if embdef is not None:
                    pode[1]['embeds'] = await node.getEmbeds(embdef)
                    if show_storage:
                        await self._joinEmbedStor(pode[1]['storage'], pode[1]['embeds'])
            yield pode

    async def _viewFromOpts(self, opts):

        view = self.view

        if opts is not None:

            viewiden = opts.get('view')
            if viewiden is not None:

                view = self.view.core.views.get(viewiden)
                if view is None:
                    raise s_exc.NoSuchView(mesg=f'No such view iden={viewiden}', iden=viewiden)

                self.confirm(('view', 'read'), gateiden=viewiden)

        return view

    @contextlib.asynccontextmanager
    async def getSubRuntime(self, query, opts=None):
        '''
        Yield a runtime with shared scope that will populate changes upward.
        '''
        async with await self.initSubRuntime(query, opts=opts) as runt:
            yield runt

    async def initSubRuntime(self, query, opts=None, bus=None):
        '''
        Construct and return sub-runtime with a shared scope.
        ( caller must fini )
        '''
        view = await self._viewFromOpts(opts)

        if bus is None:
            bus = self.bus

        runt = await Runtime.anit(query, view, user=self.user, opts=opts, root=self, bus=bus)
        if self.debug:
            runt.debug = True
        runt.asroot = self.asroot
        runt.readonly = self.readonly

        return runt

    @contextlib.asynccontextmanager
    async def getCmdRuntime(self, query, opts=None):
        '''
        Yield a runtime with proper scoping for use in executing a pure storm command.
        '''
        async with await Runtime.anit(query, self.view, user=self.user, opts=opts, bus=self.bus) as runt:
            if self.debug:
                runt.debug = True
            runt.asroot = self.asroot
            runt.readonly = self.readonly
            yield runt

    async def getModRuntime(self, query, opts=None):
        '''
        Construct a non-context managed runtime for use in module imports.
        '''
        runt = await Runtime.anit(query, self.view, user=self.user, opts=opts, bus=self.bus)
        if self.debug:
            runt.debug = True
        runt.asroot = self.asroot
        runt.readonly = self.readonly
        return runt

    async def storm(self, text, opts=None, genr=None):
        '''
        Execute a storm runtime which inherits from this storm runtime.
        '''
        if opts is None:
            opts = {}
        query = await self.view.core.getStormQuery(text)
        async with self.getSubRuntime(query, opts=opts) as runt:
            async for item in runt.execute(genr=genr):
                await asyncio.sleep(0)
                yield item

    async def getOneNode(self, propname, valu, filt=None, cmpr='='):
        '''
        Return exactly 1 node by <prop> <cmpr> <valu>
        '''
        opts = {'vars': {'propname': propname, 'valu': valu}}

        nodes = []
        try:

            async for node in self.view.nodesByPropValu(propname, cmpr, valu):

                await asyncio.sleep(0)

                if filt is not None and not await filt(node):
                    continue

                if len(nodes) == 1:
                    mesg = 'Ambiguous value for single node lookup: {propname}^={valu}'
                    raise s_exc.StormRuntimeError(mesg=mesg)

                nodes.append(node)

            if len(nodes) == 1:
                return nodes[0]

        except s_exc.BadTypeValu:
            return None

class Parser:

    def __init__(self, prog=None, descr=None, root=None):

        if root is None:
            root = self

        self.prog = prog
        self.descr = descr

        self.exc = None

        self.root = root
        self.exited = False
        self.mesgs = []

        self.optargs = {}
        self.posargs = []
        self.allargs = []

        self.inputs = None

        self.reqopts = []

        self.add_argument('--help', '-h', action='store_true', default=False, help='Display the command usage.')

    def set_inputs(self, idefs):
        self.inputs = list(idefs)

    def add_argument(self, *names, **opts):

        assert len(names)

        argtype = opts.get('type')
        if argtype is not None and argtype not in s_datamodel.Model().types:
            mesg = f'Argument type "{argtype}" is not a valid model type name'
            raise s_exc.BadArg(mesg=mesg, argtype=str(argtype))

        choices = opts.get('choices')
        if choices is not None and opts.get('action') in ('store_true', 'store_false'):
            mesg = f'Argument choices are not supported when action is store_true or store_false'
            raise s_exc.BadArg(mesg=mesg, argtype=str(argtype))

        dest = self._get_dest(names)
        opts.setdefault('dest', dest)
        self.allargs.append((names, opts))

        if opts.get('required'):
            self.reqopts.append((names, opts))

        for name in names:
            self._add_arg(name, opts)

    def _get_dest(self, names):
        names = [n.strip('-').replace('-', '_') for n in names]
        names = list(sorted(names, key=lambda x: len(x)))
        return names[-1]

    def _printf(self, *msgs):
        self.mesgs.extend(msgs)

    def _add_arg(self, name, opts):

        if name.startswith('-'):
            self.optargs[name] = opts
            return

        self.posargs.append((name, opts))

    def _is_opt(self, valu):
        if not isinstance(valu, str):
            return False
        return self.optargs.get(valu) is not None

    def parse_args(self, argv):

        posargs = []
        todo = collections.deque(argv)

        opts = {}

        while todo:

            item = todo.popleft()

            # non-string args must be positional or nargs to an optarg
            if not isinstance(item, str):
                posargs.append(item)
                continue

            argdef = self.optargs.get(item)
            if argdef is None:
                posargs.append(item)
                continue

            dest = argdef.get('dest')

            oact = argdef.get('action', 'store')
            if oact == 'store_true':
                opts[dest] = True
                continue

            if oact == 'store_false':
                opts[dest] = False
                continue

            if oact == 'append':

                vals = opts.get(dest)
                if vals is None:
                    vals = opts[dest] = []

                fakeopts = {}
                if not self._get_store(item, argdef, todo, fakeopts):
                    return

                vals.append(fakeopts.get(dest))
                continue

            assert oact == 'store'
            if not self._get_store(item, argdef, todo, opts):
                return

        # check for help before processing other args
        if opts.pop('help', None):
            mesg = None
            if opts or posargs:
                mesg = f'Extra arguments and flags are not supported with the help flag: {self.prog} {" ".join(argv)}'
            self.help(mesg)
            return

        # process positional arguments
        todo = collections.deque(posargs)

        for name, argdef in self.posargs:
            if not self._get_store(name, argdef, todo, opts):
                return

        if todo:
            delta = len(posargs) - len(todo)
            mesg = f'Expected {delta} positional arguments. Got {len(posargs)}: {posargs!r}'
            self.help(mesg)
            return

        for _, argdef in self.allargs:
            if 'default' in argdef:
                opts.setdefault(argdef['dest'], argdef['default'])

        for names, argdef in self.reqopts:
            dest = argdef.get('dest')
            if dest not in opts:
                namestr = ','.join(names)
                mesg = f'Missing a required option: {namestr}'
                self.help(mesg)
                return

        retn = argparse.Namespace()

        [setattr(retn, name, valu) for (name, valu) in opts.items()]

        return retn

    def _get_store(self, name, argdef, todo, opts):

        dest = argdef.get('dest')
        nargs = argdef.get('nargs')
        argtype = argdef.get('type')
        choices = argdef.get('choices')

        vals = []
        if nargs is None:

            if not todo or self._is_opt(todo[0]):
                if name.startswith('-'):
                    mesg = f'An argument is required for {name}.'
                else:
                    mesg = f'The argument <{name}> is required.'
                return self.help(mesg)

            valu = todo.popleft()
            if argtype is not None:
                try:
                    valu = s_datamodel.Model().type(argtype).norm(valu)[0]
                except Exception:
                    mesg = f'Invalid value for type ({argtype}): {valu}'
                    return self.help(mesg=mesg)

            if choices is not None and valu not in choices:
                marg = name if name.startswith('-') else f'<{name}>'
                cstr = ', '.join(str(c) for c in choices)
                mesg = f'Invalid choice for argument {marg} (choose from: {cstr}): {valu}'
                return self.help(mesg=mesg)

            opts[dest] = valu
            return True

        if nargs == '?':

            opts.setdefault(dest, argdef.get('default'))

            if todo and not self._is_opt(todo[0]):

                valu = todo.popleft()
                if argtype is not None:
                    try:
                        valu = s_datamodel.Model().type(argtype).norm(valu)[0]
                    except Exception:
                        mesg = f'Invalid value for type ({argtype}): {valu}'
                        return self.help(mesg=mesg)

                if choices is not None and valu not in choices:
                    marg = name if name.startswith('-') else f'<{name}>'
                    cstr = ', '.join(str(c) for c in choices)
                    mesg = f'Invalid choice for argument {marg} (choose from: {cstr}): {valu}'
                    return self.help(mesg=mesg)

                opts[dest] = valu

            return True

        if nargs in ('*', '+'):

            while todo and not self._is_opt(todo[0]):

                valu = todo.popleft()

                if argtype is not None:
                    try:
                        valu = s_datamodel.Model().type(argtype).norm(valu)[0]
                    except Exception:
                        mesg = f'Invalid value for type ({argtype}): {valu}'
                        return self.help(mesg=mesg)

                if choices is not None and valu not in choices:
                    marg = name if name.startswith('-') else f'<{name}>'
                    cstr = ', '.join(str(c) for c in choices)
                    mesg = f'Invalid choice for argument {marg} (choose from: {cstr}): {valu}'
                    return self.help(mesg=mesg)

                vals.append(valu)

            if nargs == '+' and len(vals) == 0:
                mesg = f'At least one argument is required for {name}.'
                return self.help(mesg)

            opts[dest] = vals
            return True

        for _ in range(nargs):

            if not todo or self._is_opt(todo[0]):
                mesg = f'{nargs} arguments are required for {name}.'
                return self.help(mesg)

            valu = todo.popleft()
            if argtype is not None:
                try:
                    valu = s_datamodel.Model().type(argtype).norm(valu)[0]
                except Exception:
                    mesg = f'Invalid value for type ({argtype}): {valu}'
                    return self.help(mesg=mesg)

            if choices is not None and valu not in choices:
                marg = name if name.startswith('-') else f'<{name}>'
                cstr = ', '.join(str(c) for c in choices)
                mesg = f'Invalid choice for argument {marg} (choose from: {cstr}): {valu}'
                return self.help(mesg=mesg)

            vals.append(valu)

        opts[dest] = vals
        return True

    def help(self, mesg=None):

        posnames = [f'<{name}>' for (name, argdef) in self.posargs]

        posargs = ' '.join(posnames)

        if self.descr is not None:
            self._printf('')
            self._printf(self.descr)
            self._printf('')

        self._printf(f'Usage: {self.prog} [options] {posargs}')

        options = [x for x in self.allargs if x[0][0].startswith('-')]

        self._printf('')
        self._printf('Options:')
        self._printf('')

        for names, argdef in options:
            self._print_optarg(names, argdef)

        if self.posargs:

            self._printf('')
            self._printf('Arguments:')
            self._printf('')

            for name, argdef in self.posargs:
                self._print_posarg(name, argdef)

        if self.inputs:
            self._printf('')
            self._printf('Inputs:')
            self._printf('')
            formsize = max([len(idef['form']) for idef in self.inputs])
            for idef in self.inputs:
                form = idef.get('form').ljust(formsize)
                text = f'    {form}'
                desc = idef.get('help')
                if desc:
                    text += f' - {desc}'
                self._printf(text)

        if mesg is not None:
            self.exc = s_exc.BadArg(mesg=mesg)

        self.exited = True
        return False

    def _print_optarg(self, names, argdef):

        dest = self._get_dest_str(argdef)
        oact = argdef.get('action', 'store')

        if oact in ('store_true', 'store_false'):
            base = f'  {names[0]}'.ljust(30)
        else:
            base = f'  {names[0]} {dest}'.ljust(30)

        defval = argdef.get('default', s_common.novalu)
        choices = argdef.get('choices')
        helpstr = argdef.get('help', 'No help available.')

        if defval is not s_common.novalu and oact not in ('store_true', 'store_false'):
            if isinstance(defval, (tuple, list, dict)):
                defval = pprint.pformat(defval, indent=34, width=100)
                if '\n' in defval:
                    defval = '\n' + defval

            if choices is None:
                helpstr = f'{helpstr} (default: {defval})'
            else:
                cstr = ', '.join(str(c) for c in choices)
                helpstr = f'{helpstr} (default: {defval}, choices: {cstr})'

        elif choices is not None:
            cstr = ', '.join(str(c) for c in choices)
            helpstr = f'{helpstr} (choices: {cstr})'

        self._printf(f'{base}: {helpstr}')

    def _print_posarg(self, name, argdef):
        dest = self._get_dest_str(argdef)
        helpstr = argdef.get('help', 'No help available')

        choices = argdef.get('choices')
        if choices is not None:
            cstr = ', '.join(str(c) for c in choices)
            helpstr = f'{helpstr} (choices: {cstr})'

        base = f'  {dest}'.ljust(30)
        self._printf(f'{base}: {helpstr}')

    def _get_dest_str(self, argdef):

        dest = argdef.get('dest')
        nargs = argdef.get('nargs')

        if nargs == '*':
            return f'[<{dest}> ...]'

        if nargs == '+':
            return f'<{dest}> [<{dest}> ...]'

        if nargs == '?':
            return f'[{dest}]'

        return f'<{dest}>'

class Cmd:
    '''
    A one line description of the command.

    Command usage details and long form description.

    Example:

        cmd --help

    Notes:
        Python Cmd implementers may override the ``forms`` attribute with a dictionary to provide information
        about Synapse forms which are possible input and output nodes that a Cmd may recognize. A list of
        (key, form) tuples may also be added to provide information about forms which may have additional
        nodedata added to them by the Cmd.

        Example:

            ::

                {
                    'input': (
                        'inet:ipv4',
                        'tel:mob:telem',
                    ),
                    'output': (
                        'geo:place',
                    ),
                    'nodedata': (
                        ('foodata', 'inet:http:request'),
                        ('bardata', 'inet:ipv4'),
                    ),
                }

    '''
    name = 'cmd'
    pkgname = ''
    svciden = ''
    asroot = False
    readonly = False
    forms = {}  # type: ignore

    def __init__(self, runt, runtsafe):

        self.opts = None
        self.argv = None

        self.runt = runt
        self.runtsafe = runtsafe

        self.pars = self.getArgParser()
        self.pars.printf = runt.printf

    def isReadOnly(self):
        return self.readonly

    @classmethod
    def getCmdBrief(cls):
        return cls.__doc__.strip().split('\n')[0]

    def getName(self):
        return self.name

    def getDescr(self):
        return self.__class__.__doc__

    def getArgParser(self):
        return Parser(prog=self.getName(), descr=self.getDescr())

    async def setArgv(self, argv):

        self.argv = argv

        try:
            self.opts = self.pars.parse_args(self.argv)
        except s_exc.BadSyntax:  # pragma: no cover
            pass

        for line in self.pars.mesgs:
            await self.runt.printf(line)

        if self.pars.exc is not None:
            raise self.pars.exc

        return not self.pars.exited

    async def execStormCmd(self, runt, genr):  # pragma: no cover
        ''' Abstract base method '''
        raise s_exc.NoSuchImpl('Subclass must implement execStormCmd')
        for item in genr:
            yield item

    @classmethod
    def getRuntPode(cls):
        ndef = ('syn:cmd', cls.name)
        buid = s_common.buid(ndef)

        props = {
            'doc': cls.getCmdBrief()
        }

        inpt = cls.forms.get('input')
        outp = cls.forms.get('output')
        nodedata = cls.forms.get('nodedata')

        if inpt:
            props['input'] = tuple(inpt)

        if outp:
            props['output'] = tuple(outp)

        if nodedata:
            props['nodedata'] = tuple(nodedata)

        if cls.svciden:
            props['svciden'] = cls.svciden

        if cls.pkgname:
            props['package'] = cls.pkgname

        return (ndef, {
            'iden': s_common.ehex(s_common.buid(ndef)),
            'props': props,
        })

class PureCmd(Cmd):

    # pure commands are all "readonly" safe because their perms are enforced
    # by the underlying runtime executing storm operations that are readonly
    # or not
    readonly = True

    def __init__(self, cdef, runt, runtsafe):
        self.cdef = cdef
        Cmd.__init__(self, runt, runtsafe)
        self.asroot = cdef.get('asroot', False)

    def getDescr(self):
        return self.cdef.get('descr', 'no documentation provided')

    def getName(self):
        return self.cdef.get('name')

    def getArgParser(self):

        pars = Cmd.getArgParser(self)
        for name, opts in self.cdef.get('cmdargs', ()):
            pars.add_argument(name, **opts)

        inputs = self.cdef.get('cmdinputs')
        if inputs:
            pars.set_inputs(inputs)

        return pars

    async def execStormCmd(self, runt, genr):

        name = self.getName()
        perm = ('storm', 'asroot', 'cmd') + tuple(name.split('.'))

        asroot = runt.allowed(perm)
        if self.asroot and not asroot:
            mesg = f'Command ({name}) elevates privileges.  You need perm: storm.asroot.cmd.{name}'
            raise s_exc.AuthDeny(mesg=mesg, user=runt.user.iden, username=runt.user.name)

        # if a command requires perms, check em!
        # ( used to create more intuitive perm boundaries )
        perms = self.cdef.get('perms')
        if perms is not None:
            allowed = False
            for perm in perms:
                if runt.allowed(perm):
                    allowed = True
                    break

            if not allowed:
                permtext = ' or '.join(('.'.join(p) for p in perms))
                mesg = f'Command ({name}) requires permission: {permtext}'
                raise s_exc.AuthDeny(mesg=mesg, user=runt.user.iden, username=runt.user.name)

        text = self.cdef.get('storm')
        query = await runt.view.core.getStormQuery(text)

        cmdopts = s_stormtypes.CmdOpts(self)

        opts = {
            'vars': {
                'cmdopts': cmdopts,
                'cmdconf': self.cdef.get('cmdconf', {}),
            }
        }

        if self.runtsafe:
            data = {'pathvars': {}}
            async def genx():
                async for xnode, xpath in genr:
                    data['pathvars'] = xpath.vars.copy()
                    xpath.initframe(initvars={'cmdopts': cmdopts})
                    yield xnode, xpath

            async with runt.getCmdRuntime(query, opts=opts) as subr:
                subr.asroot = asroot
                async for node, path in subr.execute(genr=genx()):
                    path.finiframe()
                    path.vars.update(data['pathvars'])
                    yield node, path
        else:
            async with runt.getCmdRuntime(query, opts=opts) as subr:
                subr.asroot = asroot

                async for node, path in genr:
                    pathvars = path.vars.copy()
                    async def genx():
                        path.initframe(initvars={'cmdopts': cmdopts})
                        yield node, path

                    async for xnode, xpath in subr.execute(genr=genx()):
                        xpath.finiframe()
                        xpath.vars.update(pathvars)
                        yield xnode, xpath

class DivertCmd(Cmd):
    '''
    Either consume a generator or yield it's results based on a conditional.

    NOTE: This command is purpose built to facilitate the --yield convention
          common to storm commands.

    NOTE: The genr argument must not be a function that returns, else it will
          be invoked for each inbound node.

    Example:
        divert $cmdopts.yield $fooBarBaz()
    '''
    name = 'divert'

    def getArgParser(self):
        pars = Cmd.getArgParser(self)
        pars.add_argument('cond', help='The conditional value for the yield option.')
        pars.add_argument('genr', help='The generator function value that yields nodes.')
        pars.add_argument('--size', default=None, help='The max number of times to iterate the generator.')
        return pars

    async def execStormCmd(self, runt, genr):

        async def run(item):
            if not isinstance(self.opts.genr, types.AsyncGeneratorType):
                raise s_exc.BadArg(mesg='The genr argument must yield nodes')

            size = await s_stormtypes.toint(self.opts.size, noneok=True)
            doyield = await s_stormtypes.tobool(self.opts.cond)

            try:
                count = 0
                if doyield:

                    async for genritem in self.opts.genr:
                        yield genritem
                        count += 1
                        if size is not None and count >= size:
                            break
                else:

                    async for genritem in self.opts.genr:
                        await asyncio.sleep(0)
                        count += 1
                        if size is not None and count >= size:
                            break

                    if item is not None:
                        yield item

            finally:
                await self.opts.genr.aclose()

        empty = True
        async for item in genr:
            empty = False
            async for runitem in run(item):
                yield runitem

        if empty:
            async for runitem in run(None):
                yield runitem

class BatchCmd(Cmd):
    '''
    Run a query with batched sets of nodes.

    The batched query will have the set of inbound nodes available in the
    variable $nodes.

    This command also takes a conditional as an argument. If the conditional
    evaluates to true, the nodes returned by the batched query will be yielded,
    if it evaluates to false, the inbound nodes will be yielded after executing the
    batched query.

    NOTE: This command is intended to facilitate use cases such as queries to external
          APIs with aggregate node values to reduce quota consumption. As this command
          interrupts the node stream, it should be used carefully to avoid unintended
          slowdowns in the pipeline.

    Example:

        // Execute a query with batches of 5 nodes, then yield the inbound nodes
        batch $lib.false --size 5 { $lib.print($nodes) }
    '''
    name = 'batch'

    def getArgParser(self):
        pars = Cmd.getArgParser(self)
        pars.add_argument('cond', help='The conditional value for the yield option.')
        pars.add_argument('query', help='The query to execute with batched nodes.')
        pars.add_argument('--size', default=10,
                          help='The number of nodes to collect before running the batched query (max 10000).')
        return pars

    async def execStormCmd(self, runt, genr):

        if not self.runtsafe:
            mesg = 'batch arguments must be runtsafe.'
            raise s_exc.StormRuntimeError(mesg=mesg)

        size = await s_stormtypes.toint(self.opts.size)
        if size > 10000:
            mesg = f'Specified batch size ({size}) is above the maximum (10000).'
            raise s_exc.StormRuntimeError(mesg=mesg)

        query = await runt.getStormQuery(self.opts.query)
        doyield = await s_stormtypes.tobool(self.opts.cond)

        async with runt.getSubRuntime(query, opts={'vars': {'nodes': []}}) as subr:

            nodeset = []
            pathset = []

            async for node, path in genr:

                nodeset.append(node)
                pathset.append(path)

                if len(nodeset) >= size:
                    await subr.setVar('nodes', nodeset)
                    subp = None
                    async for subp in subr.execute():
                        await asyncio.sleep(0)
                        if doyield:
                            yield subp

                    if not doyield:
                        for item in zip(nodeset, pathset):
                            await asyncio.sleep(0)
                            if subp is not None:
                                item[1].vars.update(subp[1].vars)
                            yield item

                    nodeset.clear()
                    pathset.clear()

            if len(nodeset) > 0:
                await subr.setVar('nodes', nodeset)
                subp = None
                async for subp in subr.execute():
                    await asyncio.sleep(0)
                    if doyield:
                        yield subp

                if not doyield:
                    for item in zip(nodeset, pathset):
                        await asyncio.sleep(0)
                        if subp is not None:
                            item[1].vars.update(subp[1].vars)
                        yield item

class HelpCmd(Cmd):
    '''
    List available information about Storm and brief descriptions of different items.

    Notes:

        If an item is provided, this can be a string or a function.

    Examples:

        // Get all available commands, libraries, types, and their brief descriptions.

        help

        // Only get commands which have "model" in the name.

        help model

        // Get help about the base Storm library

        help $lib

        // Get detailed help about a specific library or library function

        help --verbose $lib.print

        // Get detailed help about a named Storm type

        help --verbose str

        // Get help about a method from a $node object

        <inbound $node> help $node.tags

    '''
    name = 'help'

    def getArgParser(self):
        pars = Cmd.getArgParser(self)
        pars.add_argument('-v', '--verbose', default=False, action='store_true',
                          help='Display detailed help when available.')
        pars.add_argument('item', nargs='?',
                          help='List information about a subset of commands or a specific item.')
        return pars

    async def execStormCmd(self, runt, genr):

        node = None
        async for node, path in genr:
            await self._runHelp(runt)
            yield node, path

        if node is None and self.runtsafe:
            await self._runHelp(runt)

    async def _runHelp(self, runt: Runtime):

        item = self.opts.item

        if item is not None and \
                not isinstance(item, (str, s_node.Node, s_node.Path, s_stormtypes.StormType)) and \
                not callable(item):
            mesg = f'Item must be a Storm type name, a Storm library, or a Storm command name to search for. Got' \
                   f' {await s_stormtypes.totype(item, basetypes=True)}'
            raise s_exc.BadArg(mesg=mesg)

        if isinstance(item, s_stormtypes.Lib):
            await self._handleLibHelp(item, runt, verbose=self.opts.verbose)
            return

        if isinstance(item, s_stormtypes.StormType):
            if item._storm_typename in s_stormtypes.registry.known_types:
                await self._handleTypeHelp(item._storm_typename, runt, verbose=self.opts.verbose)
                return
            raise s_exc.BadArg(mesg=f'Unknown storm type encountered: {s_stormtypes.totype(item, basetypes=True)}')

        if isinstance(item, s_node.Node):
            await self._handleTypeHelp('node', runt, verbose=self.opts.verbose)
            return

        if isinstance(item, s_node.Path):
            await self._handleTypeHelp('node:path', runt, verbose=self.opts.verbose)
            return

        # Handle $lib.inet.http.get / $str.split / $lib.gen.orgByName
        if callable(item):

            if hasattr(item, '__func__'):
                # https://docs.python.org/3/reference/datamodel.html#instance-methods
                await self._handleBoundMethod(item, runt, verbose=self.opts.verbose)
                return

            if hasattr(item, '_storm_runtime_lib_func'):
                await self._handleStormLibMethod(item, runt, verbose=self.opts.verbose)
                return

            styp = await s_stormtypes.totype(item, basetypes=True)
            if styp in ('telepath:proxy:method', 'telepath:proxy:genrmethod'):
                raise s_exc.BadArg(mesg='help does not support Telepath proxy methods.')

            raise s_exc.BadArg(mesg='help does not currently support runtime defined functions.')

        foundtype = False
        if item in s_stormtypes.registry.known_types:
            foundtype = True
            await self._handleTypeHelp(item, runt, verbose=self.opts.verbose)

        return await self._handleGenericCommandHelp(item, runt, foundtype=foundtype)

    async def _handleGenericCommandHelp(self, item, runt, foundtype=False):

        stormcmds = sorted(runt.view.core.getStormCmds())

        if item:
            stormcmds = [c for c in stormcmds if item in c[0]]
            if not stormcmds:
                if not foundtype:
                    await runt.printf(f'No commands found matching "{item}"')
                    return

        stormpkgs = await runt.view.core.getStormPkgs()

        pkgsvcs = {}
        pkgcmds = {}
        pkgmap = {}

        for pkg in stormpkgs:
            svciden = pkg.get('svciden')
            pkgname = pkg.get('name')

            for cmd in pkg.get('commands', []):
                pkgmap[cmd.get('name')] = pkgname

            ssvc = runt.view.core.getStormSvc(svciden)
            if ssvc is not None:
                pkgsvcs[pkgname] = f'{ssvc.name} ({svciden})'

        if stormcmds:

            if foundtype:
                await runt.printf('')
                await runt.printf('*' * 80)
                await runt.printf('')

            await runt.printf('The following Storm commands are available:')

            maxlen = max(len(x[0]) for x in stormcmds)

            for name, ctor in stormcmds:
                cmdinfo = f'{name:<{maxlen}}: {ctor.getCmdBrief()}'
                pkgcmds.setdefault(pkgmap.get(name, 'synapse'), []).append(cmdinfo)

            syncmds = pkgcmds.pop('synapse', [])
            if syncmds:

                await runt.printf(f'package: synapse')

                for cmd in syncmds:
                    await runt.printf(cmd)

                await runt.printf('')

            for name, cmds in sorted(pkgcmds.items()):
                svcinfo = pkgsvcs.get(name)

                if svcinfo:
                    await runt.printf(f'service: {svcinfo}')

                await runt.printf(f'package: {name}')

                for cmd in cmds:
                    await runt.printf(cmd)

                await runt.printf('')

            await runt.printf('For detailed help on any command, use <cmd> --help')

    async def _handleLibHelp(self, lib: s_stormtypes.Lib, runt: Runtime, verbose: bool =False):

        try:
            preamble = self._getChildLibs(lib)
        except s_exc.NoSuchName as e:
            raise s_exc.BadArg(mesg='Help does not currently support imported Storm modules.') from None

        page = s_autodoc.RstHelp()

        if hasattr(lib, '_storm_lib_path'):
            libsinfo = s_stormtypes.registry.getLibDocs(lib)

            s_autodoc.runtimeDocStormTypes(page, libsinfo,
                                           islib=True,
                                           oneline=not verbose,
                                           preamble=preamble,
                                           )
        else:
            page.addLines(*preamble)

        for line in page.lines:
            await runt.printf(line)

    def _getChildLibs(self, lib: s_stormtypes.Lib):
        corelibs = self.runt.view.core.getStormLib(lib.name)
        if corelibs is None:
            raise s_exc.NoSuchName(mesg=f'Cannot find lib name [{lib.name}]')

        data = []
        lines = []

        libbase = ('lib',) + lib.name
        q = collections.deque()
        for child, lnfo in corelibs[1].items():
            q.append(((child,), lnfo))
        while q:
            child, lnfo = q.popleft()
            path = libbase + child
            _, subs, cnfo = lnfo
            ctor = cnfo.get('ctor')
            if ctor:
                data.append((path, ctor))
            for sub, lnfo in subs.items():
                _sub = child + (sub,)
                q.append((_sub, lnfo))
        if not data:
            return lines

        data = sorted(data, key=lambda x: x[0])

        lines.append('The following libraries are available:')
        lines.append('')
        for path, ctor in data:
            name = f'${".".join(path)}'
            desc = ctor.__doc__.strip().split('\n')[0]
            lines.append(f'{name.ljust(30)}: {desc}')
        lines.append('')

        return lines

    async def _handleTypeHelp(self, styp: str, runt: Runtime, verbose: bool =False):
        typeinfo = s_stormtypes.registry.getTypeDocs(styp)
        page = s_autodoc.RstHelp()

        s_autodoc.runtimeDocStormTypes(page, typeinfo,
                                       islib=False,
                                       oneline=not verbose,
                                       )
        for line in page.lines:
            await runt.printf(line)

    async def _handleBoundMethod(self, func, runt: Runtime, verbose: bool =False):
        # Bound methods must be bound to a Lib or Prim object.
        # Determine what they are, get those docs exactly, and then render them.

        cls = func.__self__
        fname = func.__name__

        if isinstance(cls, s_stormtypes.Lib):
            libsinfo = s_stormtypes.registry.getLibDocs(cls)
            for lifo in libsinfo:
                nlocs = []
                for locl in lifo['locals']:
                    ltyp = locl.get('type')
                    if not isinstance(ltyp, dict):
                        continue
                    if ltyp.get('_funcname', '') == fname:
                        nlocs.append(locl)
                lifo['locals'] = nlocs
                if len(lifo['locals']) == 0:
                    await runt.warn(f'Unable to find doc for {func}')

            page = s_autodoc.RstHelp()

            s_autodoc.runtimeDocStormTypes(page, libsinfo,
                                           islib=True,
                                           addheader=False,
                                           oneline=not verbose,
                                           )
            for line in page.lines:
                await runt.printf(line)

        elif isinstance(cls, s_stormtypes.Prim):
            typeinfo = s_stormtypes.registry.getTypeDocs(cls._storm_typename)
            for lifo in typeinfo:
                lifo['locals'] = [loc for loc in lifo['locals'] if loc.get('type', {}).get('_funcname', '') == fname]
                if len(lifo['locals']) == 0:
                    await runt.warn(f'Unable to find doc for {func}')

            page = s_autodoc.RstHelp()

            s_autodoc.runtimeDocStormTypes(page, typeinfo,
                                           islib=False,
                                           oneline=not verbose,
                                           )
            for line in page.lines:
                await runt.printf(line)

        else:  # pragma: no cover
            raise s_exc.StormRuntimeError(mesgf=f'Unknown bound method {func}')

    async def _handleStormLibMethod(self, func, runt: Runtime, verbose: bool =False):
        # Storm library methods must be derived from a library definition.
        # Determine the parent lib and get those docs exactly, and then render them.

        cls = getattr(func, '_storm_runtime_lib', None)
        fname = getattr(func, '_storm_runtime_lib_func', None)

        if isinstance(cls, s_stormtypes.Lib):
            libsinfo = s_stormtypes.registry.getLibDocs(cls)
            for lifo in libsinfo:
                nlocs = []
                for locl in lifo['locals']:
                    if locl.get('name') == fname:
                        nlocs.append(locl)
                lifo['locals'] = nlocs
                if len(lifo['locals']) == 0:
                    await runt.warn(f'Unable to find doc for {func}')

            page = s_autodoc.RstHelp()

            s_autodoc.runtimeDocStormTypes(page, libsinfo,
                                           islib=True,
                                           addheader=False,
                                           oneline=not verbose,
                                           )
            for line in page.lines:
                await runt.printf(line)

        else:  # pragma: no cover
            raise s_exc.StormRuntimeError(mesgf=f'Unknown runtime lib method {func} {cls} {fname}')

class DiffCmd(Cmd):
    '''
    Generate a list of nodes with changes in the top layer of the current view.

    Examples:

        // Lift all nodes with any changes

        diff

        // Lift ou:org nodes that were added in the top layer.

        diff --prop ou:org

        // Lift inet:ipv4 nodes with the :asn property modified in the top layer.

        diff --prop inet:ipv4:asn

        // Lift the nodes with the tag #cno.mal.redtree added in the top layer.

        diff --tag cno.mal.redtree
    '''
    name = 'diff'
    readonly = True

    def getArgParser(self):
        pars = Cmd.getArgParser(self)
        pars.add_argument('--tag', default=None, help='Lift only nodes with the given tag in the top layer.')
        pars.add_argument('--prop', default=None, help='Lift nodes with changes to the given property the top layer.')
        return pars

    async def execStormCmd(self, runt, genr):

        if runt.view.parent is None:
            mesg = 'You may only generate a diff in a forked view.'
            raise s_exc.StormRuntimeError(mesg=mesg)

        async for item in genr:
            yield item

        if self.opts.tag and self.opts.prop:
            mesg = 'You may specify --tag *or* --prop but not both.'
            raise s_exc.StormRuntimeError(mesg=mesg)

        if self.opts.tag:

            tagname = await s_stormtypes.tostr(self.opts.tag)

            layr = runt.view.wlyr
            async for _, nid, sode in layr.liftByTag(tagname):
                node = await self.runt.view._joinStorNode(nid)
                if node is not None:
                    yield node, runt.initPath(node)

            return

        if self.opts.prop:

            propname = await s_stormtypes.tostr(self.opts.prop)

            prop = self.runt.view.core.model.prop(propname)
            if prop is None:
                mesg = f'The property {propname} does not exist.'
                raise s_exc.NoSuchProp(mesg=mesg)

            if prop.isform:
                liftform = prop.name
                liftprop = None
            elif prop.isuniv:
                liftform = None
                liftprop = prop.name
            else:
                liftform = prop.form.name
                liftprop = prop.name

            layr = runt.view.wlyr
            async for _, nid, sode in layr.liftByProp(liftform, liftprop):
                node = await self.runt.view._joinStorNode(nid)
                if node is not None:
                    yield node, runt.initPath(node)

            async for nid in layr.iterPropTombstones(liftform, liftprop):
                node = await self.runt.view._joinStorNode(nid)
                if node is not None:
                    yield node, runt.initPath(node)

            return

        async for nid, sode in runt.view.wlyr.getStorNodes():
            if sode.get('antivalu') is not None:
                continue

            node = await runt.view.getNodeByNid(nid)
            if node is not None:
                yield node, runt.initPath(node)

class CopyToCmd(Cmd):
    '''
    Copy nodes from the current view into another view.

    Examples:

        // Copy all nodes tagged with #cno.mal.redtree to the target view.

        #cno.mal.redtree | copyto 33c971ac77943da91392dadd0eec0571
    '''
    name = 'copyto'

    def getArgParser(self):
        pars = Cmd.getArgParser(self)
        pars.add_argument('--no-data', default=False, action='store_true',
                          help='Do not copy node data to the destination view.')
        pars.add_argument('view', help='The destination view ID to copy the nodes to.')
        return pars

    async def execStormCmd(self, runt, genr):

        if not self.runtsafe:
            mesg = 'copyto arguments must be runtsafe.'
            raise s_exc.StormRuntimeError(mesg=mesg)

        iden = await s_stormtypes.tostr(self.opts.view)

        view = runt.view.core.getView(iden)
        if view is None:
            raise s_exc.NoSuchView(mesg=f'No such view: {iden=}', iden=iden)

        runt.confirm(('view', 'read'), gateiden=view.iden)

        layriden = view.wlyr.iden

        async for node, path in genr:

            runt.confirm(node.form.addperm, gateiden=layriden)
            for name in node.getPropNames():
                runt.confirmPropSet(node.form.props[name], layriden=layriden)

            for tag in node.getTagNames():
                runt.confirm(('node', 'tag', 'add', *tag.split('.')), gateiden=layriden)

            if not self.opts.no_data:
                async for name in node.iterDataKeys():
                    runt.confirm(('node', 'data', 'set', name), gateiden=layriden)

            async with view.getEditor() as editor:

                proto = await editor.addNode(node.ndef[0], node.ndef[1])

                for name, valu in node.getProps().items():

                    prop = node.form.prop(name)
                    if prop.info.get('ro'):
                        if name == '.created':
                            proto.props['.created'] = valu
                            continue

                        curv = proto.get(name)
                        if curv is not None and curv != valu:
                            valurepr = prop.type.repr(curv)
                            mesg = f'Cannot overwrite read only property with conflicting ' \
                                   f'value: {node.iden()} {prop.full} = {valurepr}'
                            await runt.warn(mesg)
                            continue

                    await proto.set(name, valu)

                for name, valu in node.getTags():
                    await proto.addTag(name, valu=valu)

                for tagname, tagprops in node._getTagPropsDict().items():
                    for propname, valu in tagprops.items():
                        await proto.setTagProp(tagname, propname, valu)

                if not self.opts.no_data:
                    async for name, valu in node.iterData():
                        await proto.setData(name, valu)

                verbs = {}
                async for verb, n2nid in node.iterEdgesN1():

                    if not verbs.get(verb):
                        runt.confirm(('node', 'edge', 'add', verb), gateiden=layriden)
                        verbs[verb] = True

                    await proto.addEdge(verb, n2nid)

                # for the reverse edges, we'll need to make edits to the n1 node
                async for verb, n1nid in node.iterEdgesN2():

                    if not verbs.get(verb):
                        runt.confirm(('node', 'edge', 'add', verb), gateiden=layriden)
                        verbs[verb] = True

                    n1proto = await editor.getNodeByNid(n1nid)
                    if n1proto is not None:
                        await n1proto.addEdge(verb, node.nid)

            yield node, path

class MergeCmd(Cmd):
    '''
    Merge edits from the incoming nodes down to the next layer.

    NOTE: This command requires the current view to be a fork.

    NOTE: The arguments for including/excluding tags can accept tag glob
          expressions for specifying tags. For more information on tag glob
          expressions, check the Synapse documentation for $node.globtags().

    Examples:

        // Having tagged a new #cno.mal.redtree subgraph in a forked view...

        #cno.mal.redtree | merge --apply

        // Print out what the merge command *would* do but dont.

        #cno.mal.redtree | merge

        // Merge any org nodes with changes in the top layer.

        diff | +ou:org | merge --apply

        // Merge all tags other than cno.* from ou:org nodes with edits in the
        // top layer.

        diff | +ou:org | merge --only-tags --exclude-tags cno.** --apply

        // Merge only tags rep.vt.* and rep.whoxy.* from ou:org nodes with edits
        // in the top layer.

        diff | +ou:org | merge --include-tags rep.vt.* rep.whoxy.* --apply

        // Lift only inet:ipv4 nodes with a changed :asn property in top layer
        // and merge all changes.

        diff --prop inet:ipv4:asn | merge --apply

        // Lift only nodes with an added #cno.mal.redtree tag in the top layer and merge them.

        diff --tag cno.mal.redtree | merge --apply
    '''
    name = 'merge'

    def getArgParser(self):
        pars = Cmd.getArgParser(self)
        pars.add_argument('--apply', default=False, action='store_true',
                          help='Execute the merge changes.')
        pars.add_argument('--no-tags', default=False, action='store_true',
                          help='Do not merge tags/tagprops or syn:tag nodes.')
        pars.add_argument('--only-tags', default=False, action='store_true',
                          help='Only merge tags/tagprops or syn:tag nodes.')
        pars.add_argument('--include-tags', default=[], nargs='*',
                          help='Include specific tags/tagprops or syn:tag nodes when '
                               'merging, others are ignored. Tag glob expressions may '
                               'be used to specify the tags.')
        pars.add_argument('--exclude-tags', default=[], nargs='*',
                          help='Exclude specific tags/tagprops or syn:tag nodes from merge.'
                               'Tag glob expressions may be used to specify the tags.')
        pars.add_argument('--include-props', default=[], nargs='*',
                          help='Include specific props when merging, others are ignored.')
        pars.add_argument('--exclude-props', default=[], nargs='*',
                          help='Exclude specific props from merge.')
        pars.add_argument('--diff', default=False, action='store_true',
                          help='Enumerate all changes in the current layer.')
        return pars

    def _getTagFilter(self):
        if self.opts.include_tags:
            globs = s_cache.TagGlobs()
            for name in self.opts.include_tags:
                globs.add(name, True)

            def tagfilter(tag):
                if globs.get(tag):
                    return False
                return True

            return tagfilter

        if self.opts.exclude_tags:
            globs = s_cache.TagGlobs()
            for name in self.opts.exclude_tags:
                globs.add(name, True)

            def tagfilter(tag):
                if globs.get(tag):
                    return True
                return False

            return tagfilter

        return None

    def _getPropFilter(self):
        if self.opts.include_props:

            def propfilter(prop):
                if prop in self.opts.include_props:
                    return False
                return True

            return propfilter

        if self.opts.exclude_props:

            def propfilter(prop):
                if prop in self.opts.exclude_props:
                    return True
                return False

            return propfilter

        return None

    async def _checkNodePerms(self, node, sode, runt):

        core = runt.view.core
        layr0 = runt.view.wlyr.iden
        layr1 = runt.view.layers[1].iden

        if sode.get('antivalu') is not None:
            runt.confirm(('node', 'del', node.form.name), gateiden=layr1)
            return

        if sode.get('valu') is not None:
            runt.confirm(('node', 'del', node.form.name), gateiden=layr0)
            runt.confirm(('node', 'add', node.form.name), gateiden=layr1)

        for name, (valu, stortype) in sode.get('props', {}).items():
            prop = node.form.prop(name)
            runt.confirmPropDel(prop, layriden=layr0)
            runt.confirmPropSet(prop, layriden=layr1)

        for name in sode.get('antiprops', {}).keys():
            prop = node.form.prop(name)
            runt.confirmPropDel(prop, layriden=layr1)

        tags = []
        tagadds = []
        for tag, valu in sode.get('tags', {}).items():
            if valu != (None, None):
                tagadds.append(tag)
                tagperm = tuple(tag.split('.'))
                runt.confirm(('node', 'tag', 'del') + tagperm, gateiden=layr0)
                runt.confirm(('node', 'tag', 'add') + tagperm, gateiden=layr1)
            else:
                tags.append((len(tag), tag))

        for _, tag in sorted(tags, reverse=True):
            look = tag + '.'
            if any([tagadd.startswith(look) for tagadd in tagadds]):
                continue

            tagadds.append(tag)
            tagperm = tuple(tag.split('.'))
            runt.confirm(('node', 'tag', 'del') + tagperm, gateiden=layr0)
            runt.confirm(('node', 'tag', 'add') + tagperm, gateiden=layr1)

        for tag in sode.get('antitags', {}).keys():
            tagperm = tuple(tag.split('.'))
            runt.confirm(('node', 'tag', 'del') + tagperm, gateiden=layr1)

        for tag, tagdict in sode.get('tagprops', {}).items():
            for prop, (valu, stortype) in tagdict.items():
                tagperm = tuple(tag.split('.'))
                runt.confirm(('node', 'tag', 'del') + tagperm, gateiden=layr0)
                runt.confirm(('node', 'tag', 'add') + tagperm, gateiden=layr1)

        for tag, tagdict in sode.get('antitagprops', {}).items():
            for prop in tagdict.keys():
                tagperm = tuple(tag.split('.'))
                runt.confirm(('node', 'tag', 'del') + tagperm, gateiden=layr1)

        async for name, tomb in runt.view.wlyr.iterNodeDataKeys(node.nid):
            if tomb:
                runt.confirm(('node', 'data', 'pop', name), gateiden=layr1)
            else:
                runt.confirm(('node', 'data', 'pop', name), gateiden=layr0)
                runt.confirm(('node', 'data', 'set', name), gateiden=layr1)

        async for abrv, n2nid, tomb in runt.view.wlyr.iterNodeEdgesN1(node.nid):
            verb = core.getAbrvIndx(abrv)[0]

            if tomb:
                runt.confirm(('node', 'edge', 'del', verb), gateiden=layr1)
            else:
                runt.confirm(('node', 'edge', 'del', verb), gateiden=layr0)
                runt.confirm(('node', 'edge', 'add', verb), gateiden=layr1)

    async def execStormCmd(self, runt, genr):

        if runt.view.parent is None:
            mesg = 'You may only merge nodes in forked views'
            raise s_exc.CantMergeView(mesg=mesg)

        notags = self.opts.no_tags
        onlytags = self.opts.only_tags

        tagfilter = self._getTagFilter()
        propfilter = self._getPropFilter()

        core = runt.view.core
        layr0 = runt.view.wlyr.iden
        layr1 = runt.view.layers[1].iden

        if self.opts.diff:

            async for node, path in genr:
                yield node, path

            async def diffgenr():
                async for nid, sode in runt.view.wlyr.getStorNodes():
                    node = await runt.view.getNodeByNid(nid, tombs=True)
                    if node is not None:
                        yield node, runt.initPath(node)

            genr = diffgenr()

        async for node, path in genr:

            # the timestamp for the adds/subs of each node merge will match
            nodeiden = node.iden()
            meta = {'user': runt.user.iden, 'time': s_common.now()}

            sodes = await node.getStorNodes()
            sode = sodes[0]

            if self.opts.apply:
                editor = s_editor.NodeEditor(runt.view.parent, user=runt.user)

            subs = []

            async def sync():

                if not self.opts.apply:
                    subs.clear()
                    return

                addedits = editor.getNodeEdits()
                if addedits:
                    await runt.view.parent.saveNodeEdits(addedits, meta=meta)

                if subs:
                    subedits = [(node.nid, node.form.name, subs)]
                    await runt.view.saveNodeEdits(subedits, meta=meta)
                    subs.clear()

            # check all node perms first
            if self.opts.apply:
                await self._checkNodePerms(node, sode, runt)

            form = node.form.name
            if form == 'syn:tag':
                if notags:
                    continue
            else:
                # avoid merging a tag if the node won't exist below us
                if onlytags:
                    skip = True
                    for undr in sodes[1:]:
                        if undr.get('valu') is not None:
                            skip = False
                            break
                        elif undr.get('antivalu') is not None:
                            break

                    if skip:
                        continue

            protonode = None
            delnode = False
            if not onlytags or form == 'syn:tag':

                if sode.get('antivalu') is not None:
                    if tagfilter and form == 'syn:tag' and tagfilter(node.ndef[1]):
                        continue

                    if not self.opts.apply:
                        await runt.printf(f'{nodeiden} delete {form} = {node.repr()}')
                    else:
                        protonode = await editor.getNodeByBuid(node.buid)
                        if protonode is None:
                            continue

                        await protonode.delEdgesN2(meta=meta)
                        await protonode.delete()

                        subs.append((s_layer.EDIT_NODE_TOMB_DEL, ()))

                        await sync()

                    continue

                if (valu := sode.get('valu')) is not None:

                    if tagfilter and form == 'syn:tag' and tagfilter(valu[0]):
                        continue

                    if not self.opts.apply:
                        await runt.printf(f'{nodeiden} {form} = {node.repr()}')
                    else:
                        delnode = True
                        protonode = await editor.addNode(form, valu[0])

                elif self.opts.apply:
                    protonode = await editor.addNode(form, node.ndef[1], norminfo={})

                for name, (valu, stortype) in sode.get('props', {}).items():

                    prop = node.form.prop(name)
                    if propfilter:
                        if name[0] == '.':
                            if propfilter(name):
                                continue
                        else:
                            if propfilter(prop.full):
                                continue

                    if prop.info.get('ro'):
                        if name == '.created':
                            if self.opts.apply:
                                protonode.props['.created'] = valu
                                subs.append((s_layer.EDIT_PROP_DEL, (name, valu, stortype)))
                            continue

                        isset = False
                        for undr in sodes[1:]:
                            props = undr.get('props')
                            if props is not None:
                                curv = props.get(name)
                                if curv is not None and curv[0] != valu:
                                    isset = True
                                    break

                        if isset:
                            valurepr = prop.type.repr(curv[0])
                            mesg = f'Cannot merge read only property with conflicting ' \
                                   f'value: {nodeiden} {form}:{name} = {valurepr}'
                            await runt.warn(mesg)
                            continue

                    if not self.opts.apply:
                        valurepr = prop.type.repr(valu)
                        await runt.printf(f'{nodeiden} {form}:{name} = {valurepr}')
                    else:
                        await protonode.set(name, valu)
                        subs.append((s_layer.EDIT_PROP_DEL, (name, valu, stortype)))

                for name in sode.get('antiprops', {}).keys():
                    if not self.opts.apply:
                        await runt.printf(f'{nodeiden} delete {form}:{name}')
                    else:
                        await protonode.pop(name)
                        subs.append((s_layer.EDIT_PROP_TOMB_DEL, (name,)))

            if self.opts.apply and protonode is None:
                protonode = await editor.addNode(form, node.ndef[1], norminfo={})

            if not notags:
                for tag, valu in sode.get('tags', {}).items():

                    if tagfilter and tagfilter(tag):
                        continue

                    if not self.opts.apply:
                        valurepr = ''
                        if valu != (None, None):
                            tagrepr = runt.model.type('ival').repr(valu)
                            valurepr = f' = {tagrepr}'
                        await runt.printf(f'{nodeiden} {form}#{tag}{valurepr}')
                    else:
                        await protonode.addTag(tag, valu)
                        subs.append((s_layer.EDIT_TAG_DEL, (tag, valu)))

                for tag in sode.get('antitags', {}).keys():

                    if tagfilter and tagfilter(tag):
                        continue

                    if not self.opts.apply:
                        await runt.printf(f'{nodeiden} delete {form}#{tag}')
                    else:
                        await protonode.delTag(tag)
                        subs.append((s_layer.EDIT_TAG_TOMB_DEL, (tag,)))

                for tag, tagdict in sode.get('tagprops', {}).items():

                    if tagfilter and tagfilter(tag):
                        continue

                    for prop, (valu, stortype) in tagdict.items():
                        if not self.opts.apply:
                            valurepr = repr(valu)
                            await runt.printf(f'{nodeiden} {form}#{tag}:{prop} = {valurepr}')
                        else:
                            await protonode.setTagProp(tag, prop, valu)
                            subs.append((s_layer.EDIT_TAGPROP_DEL, (tag, prop, valu, stortype)))

                for tag, tagdict in sode.get('antitagprops', {}).items():

                    if tagfilter and tagfilter(tag):
                        continue

                    for prop in tagdict.keys():
                        if not self.opts.apply:
                            await runt.printf(f'{nodeiden} delete {form}#{tag}:{prop}')
                        else:
                            await protonode.delTagProp(tag, prop)
                            subs.append((s_layer.EDIT_TAGPROP_TOMB_DEL, (tag, prop)))

            if not onlytags or form == 'syn:tag':

                layr = runt.view.wlyr
                async for abrv, valu, tomb in layr.iterNodeData(node.nid):
                    name = core.getAbrvIndx(abrv)[0]
                    if tomb:
                        if not self.opts.apply:
                            await runt.printf(f'{nodeiden} delete {form} DATA {name}')
                        else:
                            await protonode.popData(name)
                            subs.append((s_layer.EDIT_NODEDATA_TOMB_DEL, (name,)))
                            if len(subs) >= 1000:
                                await sync()
                    else:
                        if not self.opts.apply:
                            valurepr = repr(valu)
                            await runt.printf(f'{nodeiden} {form} DATA {name} = {valurepr}')
                        else:
                            await protonode.setData(name, valu)
                            subs.append((s_layer.EDIT_NODEDATA_DEL, (name, valu)))
                            if len(subs) >= 1000:
                                await sync()

                async for abrv, n2nid, tomb in layr.iterNodeEdgesN1(node.nid):
                    verb = core.getAbrvIndx(abrv)[0]
                    if tomb:
                        if not self.opts.apply:
                            dest = s_common.ehex(core.getBuidByNid(n2nid))
                            await runt.printf(f'{nodeiden} delete {form} -({verb})> {dest}')
                        else:
                            await protonode.delEdge(verb, n2nid)
                            subs.append((s_layer.EDIT_EDGE_TOMB_DEL, (verb, n2nid)))
                            if len(subs) >= 1000:
                                await sync()
                    else:
                        if not self.opts.apply:
                            dest = s_common.ehex(core.getBuidByNid(n2nid))
                            await runt.printf(f'{nodeiden} {form} +({verb})> {dest}')
                        else:
                            await protonode.addEdge(verb, n2nid)
                            subs.append((s_layer.EDIT_EDGE_DEL, (verb, n2nid)))
                            if len(subs) >= 1000:
                                await sync()

            if delnode:
                subs.append((s_layer.EDIT_NODE_DEL, valu))

            await sync()

            if node.hasvalu():
                yield node, path

class MoveNodesCmd(Cmd):
    '''
    Move storage nodes between layers.

    Storage nodes will be removed from the source layers and the resulting
    storage node in the destination layer will contain the merged values (merged
    in bottom up layer order by default).

    By default, when the resulting merged value is a tombstone, any current value
    in the destination layer will be deleted and the tombstone will be removed. The
    --preserve-tombstones option may be used to add the tombstone to the destination
    layer in addition to deleting any current value.

    Examples:

        // Move storage nodes for ou:org nodes to the top layer

        ou:org | movenodes --apply

        // Print out what the movenodes command *would* do but dont.

        ou:org | movenodes

        // In a view with many layers, only move storage nodes from the bottom layer
        // to the top layer.

        $layers = $lib.view.get().layers
        $top = $layers.0.iden
        $bot = $layers."-1".iden

        ou:org | movenodes --srclayers $bot --destlayer $top

        // In a view with many layers, move storage nodes to the top layer and
        // prioritize values from the bottom layer over the other layers.

        $layers = $lib.view.get().layers
        $top = $layers.0.iden
        $mid = $layers.1.iden
        $bot = $layers.2.iden

        ou:org | movenodes --precedence $bot $top $mid
    '''
    name = 'movenodes'

    def getArgParser(self):
        pars = Cmd.getArgParser(self)
        pars.add_argument('--apply', default=False, action='store_true',
                          help='Execute the move changes.')
        pars.add_argument('--srclayers', default=None, nargs='*',
                          help='Specify layers to move storage nodes from (defaults to all below the top layer)')
        pars.add_argument('--destlayer', default=None,
                          help='Layer to move storage nodes to (defaults to the top layer)')
        pars.add_argument('--precedence', default=None, nargs='*',
                          help='Layer precedence for resolving conflicts (defaults to bottom up)')
        pars.add_argument('--preserve-tombstones', default=False, action='store_true',
                          help='Add tombstones to the destination layer in addition to deleting the current value.')
        return pars

    async def _checkNodePerms(self, node, sodes):

        for layr, sode in sodes.items():
            if layr == self.destlayr:
                continue

            if sode.get('valu') is not None:
                self.runt.confirm(('node', 'del', node.form.name), gateiden=layr)
                self.runt.confirm(('node', 'add', node.form.name), gateiden=self.destlayr)

            if sode.get('antivalu') is not None:
                self.runt.confirm(('node', 'del', node.form.name), gateiden=self.destlayr)

            for name in sode.get('props', {}).keys():
                full = node.form.prop(name).full
                self.runt.confirm(('node', 'prop', 'del', full), gateiden=layr)
                self.runt.confirm(('node', 'prop', 'set', full), gateiden=self.destlayr)

            for name in sode.get('antiprops', {}).keys():
                full = node.form.prop(name).full
                self.runt.confirm(('node', 'prop', 'del', full), gateiden=self.destlayr)

            for tag in sode.get('tags', {}).keys():
                tagperm = tuple(tag.split('.'))
                self.runt.confirm(('node', 'tag', 'del') + tagperm, gateiden=layr)
                self.runt.confirm(('node', 'tag', 'add') + tagperm, gateiden=self.destlayr)

            for tag in sode.get('antitags', {}).keys():
                tagperm = tuple(tag.split('.'))
                self.runt.confirm(('node', 'tag', 'del') + tagperm, gateiden=self.destlayr)

            for tag, tagdict in sode.get('tagprops', {}).items():
                for prop in tagdict.keys():
                    tagperm = tuple(tag.split('.'))
                    self.runt.confirm(('node', 'tag', 'del') + tagperm, gateiden=layr)
                    self.runt.confirm(('node', 'tag', 'add') + tagperm, gateiden=self.destlayr)

            for tag, tagdict in sode.get('antitagprops', {}).items():
                for prop in tagdict.keys():
                    tagperm = tuple(tag.split('.'))
                    self.runt.confirm(('node', 'tag', 'del') + tagperm, gateiden=self.destlayr)

            async for abrv, tomb in self.lyrs[layr].iterNodeDataKeys(node.nid):
                name = self.core.getAbrvIndx(abrv)[0]
                if tomb:
                    self.runt.confirm(('node', 'data', 'pop', name), gateiden=self.destlayr)
                else:
                    self.runt.confirm(('node', 'data', 'pop', name), gateiden=layr)
                    self.runt.confirm(('node', 'data', 'set', name), gateiden=self.destlayr)

            for verb in sode.get('n1verbs', {}).keys():
                self.runt.confirm(('node', 'edge', 'del', verb), gateiden=layr)
                self.runt.confirm(('node', 'edge', 'add', verb), gateiden=self.destlayr)

            for verb in sode.get('n1antiverbs', {}).keys():
                self.runt.confirm(('node', 'edge', 'del', verb), gateiden=self.destlayr)

    async def execStormCmd(self, runt, genr):

        if not self.runtsafe:
            mesg = 'movenodes arguments must be runtsafe.'
            raise s_exc.StormRuntimeError(mesg=mesg)

        if len(runt.view.layers) < 2:
            mesg = 'You may only move nodes in views with multiple layers.'
            raise s_exc.StormRuntimeError(mesg=mesg)

        layridens = {layr.iden: layr for layr in runt.view.layers}

        if self.opts.srclayers:
            srclayrs = self.opts.srclayers
            for layr in srclayrs:
                if layr not in layridens:
                    mesg = f'No layer with iden {layr} in this view, cannot move nodes.'
                    raise s_exc.BadOperArg(mesg=mesg, layr=layr)
        else:
            srclayrs = [layr.iden for layr in runt.view.layers[1:]]

        if self.opts.destlayer:
            self.destlayr = self.opts.destlayer
            if self.destlayr not in layridens:
                mesg = f'No layer with iden {self.destlayr} in this view, cannot move nodes.'
                raise s_exc.BadOperArg(mesg=mesg, layr=self.destlayr)
        else:
            self.destlayr = runt.view.wlyr.iden

        if self.destlayr in srclayrs:
            mesg = f'Source layer {self.destlayr} cannot also be the destination layer.'
            raise s_exc.StormRuntimeError(mesg=mesg)

        self.adds = []
        self.subs = {}
        self.lyrs = {}
        self.runt = runt
        self.core = self.runt.view.core

        if self.opts.precedence:
            layrlist = srclayrs + [self.destlayr]
            for layr in self.opts.precedence:
                if layr not in layridens:
                    mesg = f'No layer with iden {layr} in this view, cannot be used to specify precedence.'
                    raise s_exc.BadOperArg(mesg=mesg, layr=layr)
                layrlist.remove(layr)

            if len(layrlist) > 0:
                mesg = 'All source layers and the destination layer must be included when ' \
                       f'specifying precedence (missing {layrlist}).'
                raise s_exc.BadOperArg(mesg=mesg, layrlist=layrlist)
            layerord = self.opts.precedence
        else:
            layerord = layridens.keys()

        for layr in layerord:
            if layr == self.destlayr or layr in srclayrs:
                self.lyrs[layr] = layridens[layr]

            if layr in srclayrs:
                self.subs[layr] = []

        async for node, path in genr:

            # the timestamp for the adds/subs of each node merge will match
            nodeiden = node.iden()
            meta = {'user': runt.user.iden, 'time': s_common.now()}

            sodes = {}
            for layr in self.lyrs.keys():
                sodes[layr] = self.lyrs[layr].getStorNode(node.nid)

            destsode = sodes[self.destlayr]

            # check all perms
            if self.opts.apply:
                await self._checkNodePerms(node, sodes)

            addnode = False
            delnode = False
            delnodes = []
            for layr, sode in sodes.items():

                valu = sode.get('valu')
                if valu is not None:
                    valurepr = node.form.type.repr(valu[0])
                    if not layr == self.destlayr:
                        if not self.opts.apply:
                            await runt.printf(f'{self.destlayr} add {nodeiden} {node.form.name} = {valurepr}')
                            await runt.printf(f'{layr} delete {nodeiden} {node.form.name} = {valurepr}')
                        else:
                            if not addnode and not delnode:
                                self.adds.append((s_layer.EDIT_NODE_ADD, valu, ()))
                            delnodes.append((layr, valu))

                    if not delnode:
                        addnode = True

                    continue

                if sode.get('antivalu') is not None:
                    if not addnode:
                        delnode = True

                    if not layr == self.destlayr:
                        if not self.opts.apply:
                            if (valu := destsode.get('valu')) is not None:
                                valurepr = node.form.type.repr(valu[0])

                                await runt.printf(f'{self.destlayr} delete {nodeiden} {node.form.name} = {valurepr}')
                            await runt.printf(f'{layr} delete tombstone {nodeiden} {node.form.name}')

                            if self.opts.preserve_tombstones:
                                await runt.printf(f'{self.destlayr} tombstone {nodeiden} {node.form.name}')

                        else:
                            self.subs[layr].append((s_layer.EDIT_NODE_TOMB_DEL, ()))

            await self._moveProps(node, sodes, meta, delnode)
            await self._moveTags(node, sodes, meta, delnode)
            await self._moveTagProps(node, sodes, meta, delnode)
            await self._moveNodeData(node, meta, delnode)
            await self._moveEdges(node, meta, delnode)

            for layr, valu in delnodes:
                edit = [(node.nid, node.form.name, [(s_layer.EDIT_NODE_DEL, valu)])]
                await self.lyrs[layr].saveNodeEdits(edit, meta=meta)

            if delnode and destsode.get('antivalu') is None:
                if (valu := destsode.get('valu')) is not None:
                    self.adds.append((s_layer.EDIT_NODE_DEL, valu))

                if (tags := destsode.get('tags')) is not None:
                    for name in sorted(tags.keys(), key=lambda t: len(t), reverse=True):
                        self.adds.append((s_layer.EDIT_TAG_DEL, (name, None)))

                if (props := destsode.get('props')) is not None:
                    for name, stortype in props.items():
                        self.adds.append((s_layer.EDIT_PROP_DEL, (name, None, stortype)))

                if (tagprops := destsode.get('tagprops')) is not None:
                    for tag, props in tagprops.items():
                        for name, stortype in props.items():
                            self.adds.append((s_layer.EDIT_TAGPROP_DEL, (tag, name, None, stortype)))

                if self.opts.preserve_tombstones:
                    self.adds.append((s_layer.EDIT_NODE_TOMB, ()))

                    if (tags := destsode.get('antitags')) is not None:
                        for tag in sorted(tags.keys(), key=lambda t: len(t), reverse=True):
                            self.adds.append((s_layer.EDIT_TAG_TOMB_DEL, (tag,)))

                    if (props := destsode.get('antiprops')) is not None:
                        for prop in props.keys():
                            self.adds.append((s_layer.EDIT_PROP_TOMB_DEL, (prop,)))

                    if (tagprops := destsode.get('antitagprops')) is not None:
                        for tag, props in tagprops.items():
                            for name in props.keys():
                                self.adds.append((s_layer.EDIT_TAGPROP_TOMB_DEL, (tag, name)))

                await self._sync(node, meta)

            # yield the node if it still has a value
            if node.hasvalu():
                yield node, path

    async def _sync(self, node, meta):

        if not self.opts.apply:
            return

        if self.adds:
            addedits = [(node.nid, node.form.name, self.adds)]
            await self.lyrs[self.destlayr].saveNodeEdits(addedits, meta=meta)
            self.adds.clear()

        for srclayr, edits in self.subs.items():
            if edits:
                subedits = [(node.nid, node.form.name, edits)]
                await self.lyrs[srclayr].saveNodeEdits(subedits, meta=meta)
                edits.clear()

    async def _moveProps(self, node, sodes, meta, delnode):

        movevals = {}
        form = node.form.name
        nodeiden = node.iden()

        for layr, sode in sodes.items():

            for name, (valu, stortype) in sode.get('props', {}).items():

                if (oldv := movevals.get(name)) is not s_common.novalu:
                    if oldv is None:
                        movevals[name] = valu

                    elif stortype == s_layer.STOR_TYPE_IVAL:
                        allv = oldv + valu
                        movevals[name] = (min(allv), max(allv))

                    elif stortype == s_layer.STOR_TYPE_MINTIME:
                        movevals[name] = min(valu, oldv)

                    elif stortype == s_layer.STOR_TYPE_MAXTIME:
                        movevals[name] = max(valu, oldv)

                if not layr == self.destlayr:
                    if not self.opts.apply:
                        valurepr = node.form.prop(name).type.repr(valu)
                        await self.runt.printf(f'{layr} delete {nodeiden} {form}:{name} = {valurepr}')
                    else:
                        self.subs[layr].append((s_layer.EDIT_PROP_DEL, (name, None, stortype)))

            for name in sode.get('antiprops', {}).keys():

                if (oldv := movevals.get(name)) is None:
                    movevals[name] = s_common.novalu

                if not layr == self.destlayr:
                    if not self.opts.apply:
                        await self.runt.printf(f'{layr} delete tombstone {nodeiden} {form}:{name}')
                    else:
                        self.subs[layr].append((s_layer.EDIT_PROP_TOMB_DEL, (name,)))

        if not delnode:
            destprops = sodes[self.destlayr].get('props')

            for name, valu in movevals.items():
                if valu is not s_common.novalu:
                    if not self.opts.apply:
                        valurepr = node.form.prop(name).type.repr(valu)
                        await self.runt.printf(f'{self.destlayr} set {nodeiden} {form}:{name} = {valurepr}')
                    else:
                        stortype = node.form.prop(name).type.stortype
                        self.adds.append((s_layer.EDIT_PROP_SET, (name, valu, None, stortype)))
                else:
                    if destprops is not None and (destvalu := destprops.get(name)) is not None:
                        if not self.opts.apply:
                            valurepr = node.form.prop(name).type.repr(destvalu[0])
                            await self.runt.printf(f'{self.destlayr} delete {nodeiden} {form}:{name} = {valurepr}')
                        else:
                            self.adds.append((s_layer.EDIT_PROP_DEL, (name, None, destvalu[1])))

                    if self.opts.preserve_tombstones:
                        if not self.opts.apply:
                            await self.runt.printf(f'{self.destlayr} tombstone {nodeiden} {form}:{name}')
                        else:
                            self.adds.append((s_layer.EDIT_PROP_TOMB, (name,)))

        await self._sync(node, meta)

    async def _moveTags(self, node, sodes, meta, delnode):

        tagvals = {}
        tagtype = self.runt.model.type('ival')
        form = node.form.name
        nodeiden = node.iden()

        for layr, sode in sodes.items():

            for tag, valu in sode.get('tags', {}).items():

                if (oldv := tagvals.get(tag)) is not s_common.novalu:
                    if (oldv := tagvals.get(tag)) is None or oldv == (None, None):
                        tagvals[tag] = valu

                    else:
                        allv = oldv + valu
                        tagvals[tag] = (min(allv), max(allv))

                if not layr == self.destlayr:
                    if not self.opts.apply:
                        valurepr = ''
                        if valu != (None, None):
                            valurepr = f' = {tagtype.repr(valu)}'
                        await self.runt.printf(f'{layr} delete {nodeiden} {form}#{tag}{valurepr}')
                    else:
                        self.subs[layr].append((s_layer.EDIT_TAG_DEL, (tag, None)))

            for tag in sode.get('antitags', {}).keys():

                if (oldv := tagvals.get(tag)) is None:
                    tagvals[tag] = s_common.novalu

                if not layr == self.destlayr:
                    if not self.opts.apply:
                        await self.runt.printf(f'{layr} delete tombstone {nodeiden} {form}#{tag}')
                    else:
                        self.subs[layr].append((s_layer.EDIT_TAG_TOMB_DEL, (tag,)))

        if not delnode:
            desttags = sodes[self.destlayr].get('tags')

            for tag, valu in tagvals.items():
                if valu is not s_common.novalu:
                    if not self.opts.apply:
                        valurepr = ''
                        if valu != (None, None):
                            valurepr = f' = {tagtype.repr(valu)}'

                        await self.runt.printf(f'{self.destlayr} set {nodeiden} {form}#{tag}{valurepr}')
                    else:
                        self.adds.append((s_layer.EDIT_TAG_SET, (tag, valu, None)))

                else:
                    if desttags is not None and (destvalu := desttags.get(tag)) is not None:
                        if not self.opts.apply:
                            valurepr = ''
                            if valu != (None, None):
                                valurepr = f' = {tagtype.repr(destvalu)}'
                            await self.runt.printf(f'{self.destlayr} delete {nodeiden} {form}#{tag}{valurepr}')
                        else:
                            self.adds.append((s_layer.EDIT_TAG_DEL, (tag, None)))

                    if self.opts.preserve_tombstones:
                        if not self.opts.apply:
                            await self.runt.printf(f'{self.destlayr} tombstone {nodeiden} {form}#{tag}')
                        else:
                            self.adds.append((s_layer.EDIT_TAG_TOMB, (tag,)))

        await self._sync(node, meta)

    async def _moveTagProps(self, node, sodes, meta, delnode):

        movevals = {}
        form = node.form.name
        nodeiden = node.iden()

        for layr, sode in sodes.items():

            for tag, tagdict in sode.get('tagprops', {}).items():
                for prop, (valu, stortype) in tagdict.items():
                    name = (tag, prop)

                    if (oldv := movevals.get(name)) is not s_common.novalu:
                        if oldv is None:
                            movevals[name] = valu

                        elif stortype == s_layer.STOR_TYPE_IVAL:
                            allv = oldv + valu
                            movevals[name] = (min(allv), max(allv))

                        elif stortype == s_layer.STOR_TYPE_MINTIME:
                            movevals[name] = min(valu, oldv)

                        elif stortype == s_layer.STOR_TYPE_MAXTIME:
                            movevals[name] = max(valu, oldv)

                    if not layr == self.destlayr:
                        if not self.opts.apply:
                            tptype = self.core.model.tagprop(prop).type
                            valurepr = tptype.repr(valu)
                            mesg = f'{layr} delete {nodeiden} {form}#{tag}:{prop} = {valurepr}'
                            await self.runt.printf(mesg)
                        else:
                            self.subs[layr].append((s_layer.EDIT_TAGPROP_DEL, (tag, prop, None, stortype)))

            for tag, tagdict in sode.get('antitagprops', {}).items():
                for prop in tagdict.keys():
                    name = (tag, prop)

                    if (oldv := movevals.get(name)) is None:
                        movevals[name] = s_common.novalu

                    if not layr == self.destlayr:
                        if not self.opts.apply:
                            await self.runt.printf(f'{layr} delete tombstone {nodeiden} {form}#{tag}:{prop}')
                        else:
                            self.subs[layr].append((s_layer.EDIT_TAGPROP_TOMB_DEL, (tag, prop)))

        if not delnode:
            destdict = sodes[self.destlayr].get('tagprops')

            for (tag, prop), valu in movevals.items():
                if valu is not s_common.novalu:
                    tptype = self.core.model.tagprop(prop).type
                    if not self.opts.apply:
                        valurepr = tptype.repr(valu)
                        mesg = f'{self.destlayr} set {nodeiden} {form}#{tag}:{prop} = {valurepr}'
                        await self.runt.printf(mesg)
                    else:
                        self.adds.append((s_layer.EDIT_TAGPROP_SET, (tag, prop, valu, None, tptype.stortype)))

                else:
                    if destdict is not None and (destprops := destdict.get(tag)) is not None:
                        if (destvalu := destprops.get(prop)) is not None:
                            if not self.opts.apply:
                                tptype = self.core.model.tagprop(prop).type
                                valurepr = tptype.repr(destvalu[0])
                                mesg = f'{self.destlayr} delete {nodeiden} {form}#{tag}:{prop} = {valurepr}'
                                await self.runt.printf(mesg)
                            else:
                                self.adds.append((s_layer.EDIT_TAGPROP_DEL, (tag, prop, None, destvalu[1])))

                    if self.opts.preserve_tombstones:
                        if not self.opts.apply:
                            await self.runt.printf(f'{self.destlayr} tombstone {nodeiden} {form}#{tag}:{prop}')
                        else:
                            self.adds.append((s_layer.EDIT_TAGPROP_TOMB, (tag, prop)))

        await self._sync(node, meta)

    async def _moveNodeData(self, node, meta, delnode):

        ecnt = 0
        form = node.form.name
        nodeiden = node.iden()

        async def wrap_liftgenr(lidn, genr):
            async for abrv, tomb in genr:
                yield abrv, tomb, lidn

        last = None
        gens = []
        for lidn, layr in self.lyrs.items():
            gens.append(wrap_liftgenr(lidn, layr.iterNodeDataKeys(node.nid)))

        async for abrv, tomb, layr in s_common.merggenr2(gens, cmprkey=lambda x: x[0]):

            await asyncio.sleep(0)

            name = self.core.getAbrvIndx(abrv)[0]

            if not layr == self.destlayr:
                if not self.opts.apply:
                    if tomb:
                        await self.runt.printf(f'{layr} delete tombstone {nodeiden} {form} DATA {name}')
                    else:
                        await self.runt.printf(f'{layr} delete {nodeiden} {form} DATA {name}')
                else:
                    if tomb:
                        self.subs[layr].append((s_layer.EDIT_NODEDATA_TOMB_DEL, (name,)))
                    else:
                        self.subs[layr].append((s_layer.EDIT_NODEDATA_DEL, (name, None)))
                    ecnt += 1

            if abrv == last:
                continue

            last = abrv

            if not delnode and not layr == self.destlayr:
                if tomb:
                    if await self.lyrs[self.destlayr].hasNodeData(node.nid, name):
                        if not self.opts.apply:
                            await self.runt.printf(f'{self.destlayr} delete {nodeiden} {form} DATA {name}')
                        else:
                            self.adds.append((s_layer.EDIT_NODEDATA_DEL, (name, None)))
                            ecnt += 1

                    if self.opts.preserve_tombstones:
                        if not self.opts.apply:
                            await self.runt.printf(f'{self.destlayr} tombstone {nodeiden} {form} DATA {name}')
                        else:
                            self.adds.append((s_layer.EDIT_NODEDATA_TOMB, (name,)))
                            ecnt += 1

                else:
                    if not self.opts.apply:
                        await self.runt.printf(f'{self.destlayr} set {nodeiden} {form} DATA {name}')
                    else:
                        (_, valu, _) = await self.lyrs[layr].getNodeData(node.nid, name)
                        self.adds.append((s_layer.EDIT_NODEDATA_SET, (name, valu, None)))
                        ecnt += 1

            if ecnt >= 100:
                await self._sync(node, meta)
                ecnt = 0

        await self._sync(node, meta)

    async def _moveEdges(self, node, meta, delnode):

        ecnt = 0
        form = node.form.name
        nodeiden = node.iden()

        async def wrap_liftgenr(lidn, genr):
            async for abrv, n2nid, tomb in genr:
                yield abrv, n2nid, tomb, lidn

        last = None
        gens = []
        for lidn, layr in self.lyrs.items():
            gens.append(wrap_liftgenr(lidn, layr.iterNodeEdgesN1(node.nid)))

        async for abrv, n2nid, tomb, layr in s_common.merggenr2(gens, cmprkey=lambda x: x[:2]):

            await asyncio.sleep(0)

            verb = self.core.getAbrvIndx(abrv)[0]

            if not layr == self.destlayr:
                if not self.opts.apply:
                    dest = s_common.ehex(self.core.getBuidByNid(n2nid))
                    if tomb:
                        await self.runt.printf(f'{layr} delete tombstone {nodeiden} {form} -({verb})> {dest}')
                    else:
                        await self.runt.printf(f'{layr} delete {nodeiden} {form} -({verb})> {dest}')
                else:
                    if tomb:
                        self.subs[layr].append((s_layer.EDIT_EDGE_TOMB_DEL, (verb, n2nid)))
                    else:
                        self.subs[layr].append((s_layer.EDIT_EDGE_DEL, (verb, n2nid)))
                    ecnt += 1

            edge = (abrv, n2nid)
            if edge == last:
                continue

            last = edge

            if not delnode and not layr == self.destlayr:
                if tomb:
                    if await self.lyrs[self.destlayr].hasNodeEdge(node.nid, verb, n2nid):
                        if not self.opts.apply:
                            dest = s_common.ehex(self.core.getBuidByNid(n2nid))
                            await self.runt.printf(f'{self.destlayr} delete {nodeiden} {form} -({verb})> {dest}')
                        else:
                            self.adds.append((s_layer.EDIT_EDGE_DEL, (verb, n2nid)))
                            ecnt += 1

                    if self.opts.preserve_tombstones:
                        if not self.opts.apply:
                            dest = s_common.ehex(self.core.getBuidByNid(n2nid))
                            await self.runt.printf(f'{self.destlayr} tombstone {nodeiden} {form} -({verb})> {dest}')
                        else:
                            self.adds.append((s_layer.EDIT_EDGE_TOMB, (verb, n2nid)))
                            ecnt += 1

                else:
                    if not self.opts.apply:
                        dest = s_common.ehex(self.core.getBuidByNid(n2nid))
                        await self.runt.printf(f'{self.destlayr} add {nodeiden} {form} -({verb})> {dest}')
                    else:
                        self.adds.append((s_layer.EDIT_EDGE_ADD, (verb, n2nid)))
                        ecnt += 1

            if ecnt >= 1000:
                await self._sync(node, meta)
                ecnt = 0

        await self._sync(node, meta)

class LimitCmd(Cmd):
    '''
    Limit the number of nodes generated by the query in the given position.

    Example:

        inet:ipv4 | limit 10
    '''

    name = 'limit'
    readonly = True

    def getArgParser(self):
        pars = Cmd.getArgParser(self)
        pars.add_argument('count', type='int', help='The maximum number of nodes to yield.')
        return pars

    async def execStormCmd(self, runt, genr):

        count = 0
        async for item in genr:

            yield item
            count += 1

            if count >= self.opts.count:
                break

class UniqCmd(Cmd):
    '''
    Filter nodes by their uniq iden values.
    When this is used a Storm pipeline, only the first instance of a
    given node is allowed through the pipeline.

    A relative property or variable may also be specified, which will cause
    this command to only allow through the first node with a given value for
    that property or value rather than checking the node iden.

    Examples:

        # Filter duplicate nodes after pivoting from inet:ipv4 nodes tagged with #badstuff
        #badstuff +inet:ipv4 ->* | uniq

        # Unique inet:ipv4 nodes by their :asn property
        #badstuff +inet:ipv4 | uniq :asn
    '''

    name = 'uniq'
    readonly = True

    def getArgParser(self):
        pars = Cmd.getArgParser(self)
        pars.add_argument('value', nargs='?', help='A relative property or variable to uniq by.')
        return pars

    async def execStormCmd(self, runt, genr):

        async with await s_spooled.Set.anit(dirn=self.runt.view.core.dirn) as uniqset:

            if len(self.argv) > 0:
                async for node, path in genr:

                    valu = await s_stormtypes.toprim(self.opts.value)
                    valu = s_hashitem.hashitem(valu)
                    if valu in uniqset:
                        await asyncio.sleep(0)
                        continue

                    await uniqset.add(valu)
                    yield node, path

            else:
                async for node, path in genr:

                    if node.nid in uniqset:
                        # all filters must sleep
                        await asyncio.sleep(0)
                        continue

                    await uniqset.add(node.nid)
                    yield node, path

class MaxCmd(Cmd):
    '''
    Consume nodes and yield only the one node with the highest value for an expression.

    Examples:

        // Yield the file:bytes node with the highest :size property
        file:bytes#foo.bar | max :size

        // Yield the file:bytes node with the highest value for $tick
        file:bytes#foo.bar +.seen ($tick, $tock) = .seen | max $tick

        // Yield the it:dev:str node with the longest length
        it:dev:str | max $lib.len($node.value())

    '''

    name = 'max'
    readonly = True

    def getArgParser(self):
        pars = Cmd.getArgParser(self)
        pars.add_argument('valu', help='The property or variable to use for comparison.')
        return pars

    async def execStormCmd(self, runt, genr):

        maxvalu = None
        maxitem = None

        ivaltype = self.runt.view.core.model.type('ival')

        async for item in genr:

            valu = await s_stormtypes.toprim(self.opts.valu)
            if valu is None:
                continue

            if isinstance(valu, (list, tuple)):
                if valu == (None, None):
                    continue

                ival, info = ivaltype.norm(valu)
                valu = ival[1]

            valu = s_stormtypes.intify(valu)

            if maxvalu is None or valu > maxvalu:
                maxvalu = valu
                maxitem = item

        if maxitem:
            yield maxitem

class MinCmd(Cmd):
    '''
    Consume nodes and yield only the one node with the lowest value for an expression.

    Examples:

        // Yield the file:bytes node with the lowest :size property
        file:bytes#foo.bar | min :size

        // Yield the file:bytes node with the lowest value for $tick
        file:bytes#foo.bar +.seen ($tick, $tock) = .seen | min $tick

        // Yield the it:dev:str node with the shortest length
        it:dev:str | min $lib.len($node.value())

    '''
    name = 'min'
    readonly = True

    def getArgParser(self):
        pars = Cmd.getArgParser(self)
        pars.add_argument('valu', help='The property or variable to use for comparison.')
        return pars

    async def execStormCmd(self, runt, genr):

        minvalu = None
        minitem = None

        ivaltype = self.runt.view.core.model.type('ival')

        async for node, path in genr:

            valu = await s_stormtypes.toprim(self.opts.valu)
            if valu is None:
                continue

            if isinstance(valu, (list, tuple)):
                if valu == (None, None):
                    continue

                ival, info = ivaltype.norm(valu)
                valu = ival[0]

            valu = s_stormtypes.intify(valu)

            if minvalu is None or valu < minvalu:
                minvalu = valu
                minitem = (node, path)

        if minitem:
            yield minitem

class DelNodeCmd(Cmd):
    '''
    Delete nodes produced by the previous query logic.

    (no nodes are returned)

    Example

        inet:fqdn=vertex.link | delnode
    '''
    name = 'delnode'

    def getArgParser(self):
        pars = Cmd.getArgParser(self)
        forcehelp = 'Force delete even if it causes broken references (requires admin).'
        pars.add_argument('--force', default=False, action='store_true', help=forcehelp)
        pars.add_argument('--delbytes', default=False, action='store_true',
                          help='For file:bytes nodes, remove the bytes associated with the '
                               'sha256 property from the axon as well if present.')
        pars.add_argument('--deledges', default=False, action='store_true',
                          help='Delete N2 light edges before deleting the node.')
        return pars

    async def execStormCmd(self, runt, genr):

        force = await s_stormtypes.tobool(self.opts.force)
        delbytes = await s_stormtypes.tobool(self.opts.delbytes)
        deledges = await s_stormtypes.tobool(self.opts.deledges)

        if force:
            if runt.user is not None and not runt.isAdmin():
                mesg = '--force requires admin privs.'
                raise s_exc.AuthDeny(mesg=mesg, user=self.runt.user.iden, username=self.runt.user.name)

        if delbytes:
            runt.confirm(('storm', 'lib', 'axon', 'del'))
            await runt.view.core.getAxon()
            axon = runt.view.core.axon

        async for node, path in genr:

            runt.layerConfirm(('node', 'del', node.form.name))

            if deledges:
                async with await s_spooled.Set.anit(dirn=self.runt.view.core.dirn) as edges:
                    seenverbs = set()

                    async for (verb, n2nid) in node.iterEdgesN2():
                        if verb not in seenverbs:
                            runt.layerConfirm(('node', 'edge', 'del', verb))
                            seenverbs.add(verb)
                        await edges.add((verb, n2nid))

                    async with self.runt.view.getEditor() as editor:
                        async for (verb, n2nid) in edges:
                            if (n2 := await editor.getNodeByNid(n2nid)) is not None:
                                if await n2.delEdge(verb, node.nid) and len(editor.protonodes) >= 1000:
                                    meta = editor.getEditorMeta()
                                    await self.runt.view.saveNodeEdits(editor.getNodeEdits(), meta=meta)
                                    editor.protonodes.clear()

            if delbytes and node.form.name == 'file:bytes':
                sha256 = node.get('sha256')

                await node.delete(force=force)

                if sha256:
                    sha256b = s_common.uhex(sha256)
                    await axon.del_(sha256b)
            else:
                await node.delete(force=force)

            await asyncio.sleep(0)

        # a bit odd, but we need to be detected as a generator
        if False:
            yield

class ReIndexCmd(Cmd):
    '''
    Use admin privileges to re index/normalize node properties.

    NOTE: Currently does nothing but is reserved for future use.
    '''
    name = 'reindex'

    def getArgParser(self):
        pars = Cmd.getArgParser(self)
        return pars

    async def execStormCmd(self, runt, genr):
        mesg = 'reindex currently does nothing but is reserved for future use'
        await runt.warn(mesg)

        # Make this a generator
        if False:
            yield

class MoveTagCmd(Cmd):
    '''
    Rename an entire tag tree and preserve time intervals.

    Example:

        movetag foo.bar baz.faz.bar
    '''
    name = 'movetag'

    def getArgParser(self):
        pars = Cmd.getArgParser(self)
        pars.add_argument('oldtag', help='The tag tree to rename.')
        pars.add_argument('newtag', help='The new tag tree name.')
        return pars

    async def execStormCmd(self, runt, genr):

        if not self.runtsafe:
            mesg = 'movetag arguments must be runtsafe.'
            raise s_exc.StormRuntimeError(mesg=mesg)

        view = runt.view

        opts = {'vars': {'tag': self.opts.oldtag}}
        nodes = await view.nodes('syn:tag=$tag', opts=opts)

        if not nodes:
            raise s_exc.BadOperArg(mesg='Cannot move a tag which does not exist.',
                                   oldtag=self.opts.oldtag)
        oldt = nodes[0]
        oldstr = oldt.ndef[1]
        oldsize = len(oldstr)
        oldparts = oldstr.split('.')
        noldparts = len(oldparts)

        newname, newinfo = view.core.getTagNorm(await s_stormtypes.tostr(self.opts.newtag))
        newparts = newname.split('.')

        runt.layerConfirm(('node', 'tag', 'del', *oldparts))
        runt.layerConfirm(('node', 'tag', 'add', *newparts))

        newt = await view.addNode('syn:tag', newname, norminfo=newinfo)
        newstr = newt.ndef[1]

        if oldstr == newstr:
            raise s_exc.BadOperArg(mesg='Cannot retag a tag to the same valu.',
                                   newtag=newstr, oldtag=oldstr)

        # do some sanity checking on the new tag to make sure we're not creating a loop
        tagcycle = [newstr]
        isnow = newt.get('isnow')
        while isnow:
            if isnow in tagcycle:
                raise s_exc.BadOperArg(mesg=f'Pre-existing cycle detected when moving {oldstr} to tag {newstr}',
                                       cycle=tagcycle)
            tagcycle.append(isnow)
            newtag = await view.addNode('syn:tag', isnow)
            isnow = newtag.get('isnow')
            await asyncio.sleep(0)

        if oldstr in tagcycle:
            raise s_exc.BadOperArg(mesg=f'Tag cycle detected when moving tag {oldstr} to tag {newstr}',
                                   cycle=tagcycle)

        retag = {oldstr: newstr}

        # first we set all the syn:tag:isnow props
        oldtag = self.opts.oldtag.strip('#')
        async for node in view.nodesByPropValu('syn:tag', '^=', oldtag):

            tagstr = node.ndef[1]
            tagparts = tagstr.split('.')
            # Are we in the same tree?
            if tagparts[:noldparts] != oldparts:
                continue

            newtag = newstr + tagstr[oldsize:]

            newnode = await view.addNode('syn:tag', newtag)

            olddoc = node.get('doc')
            if olddoc is not None:
                await newnode.set('doc', olddoc)

            olddocurl = node.get('doc:url')
            if olddocurl is not None:
                await newnode.set('doc:url', olddocurl)

            oldtitle = node.get('title')
            if oldtitle is not None:
                await newnode.set('title', oldtitle)

            # Copy any tags over to the newnode if any are present.
            for k, v in node.getTags():
                await newnode.addTag(k, v)
                await asyncio.sleep(0)

            retag[tagstr] = newtag
            await node.set('isnow', newtag)
            view.tagcache.pop(tagstr)

        # now we re-tag all the nodes...
        count = 0
        async for node in view.nodesByTag(oldstr):

            count += 1

            tags = node.getTags()
            tags.sort(reverse=True)

            for name, valu in tags:

                newt = retag.get(name)
                if newt is None:
                    await asyncio.sleep(0)
                    continue

                # Capture tagprop information before moving tags
                tgfo = {tagp: node.getTagProp(name, tagp) for tagp in node.getTagProps(name)}

                # Move the tags
                await node.delTag(name)
                await node.addTag(newt, valu=valu)

                # re-apply any captured tagprop data
                for tagp, tagp_valu in tgfo.items():
                    await node.setTagProp(newt, tagp, tagp_valu)

        await runt.printf(f'moved tags on {count} nodes.')

        async for node, path in genr:
            yield node, path

class SpinCmd(Cmd):
    '''
    Iterate through all query results, but do not yield any.
    This can be used to operate on many nodes without returning any.

    Example:

        foo:bar:size=20 [ +#hehe ] | spin

    '''
    name = 'spin'
    readonly = True

    async def execStormCmd(self, runt, genr):

        if False:  # make this method an async generator function
            yield None

        async for node, path in genr:
            await asyncio.sleep(0)

class CountCmd(Cmd):
    '''
    Iterate through query results, and print the resulting number of nodes
    which were lifted. This does not yield the nodes counted, unless the
    --yield switch is provided.

    Example:

        # Count the number of IPV4 nodes with a given ASN.
        inet:ipv4:asn=20 | count

        # Count the number of IPV4 nodes with a given ASN and yield them.
        inet:ipv4:asn=20 | count --yield

    '''
    name = 'count'
    readonly = True

    def getArgParser(self):
        pars = Cmd.getArgParser(self)
        pars.add_argument('--yield', default=False, action='store_true',
                          dest='yieldnodes', help='Yield inbound nodes.')
        return pars

    async def execStormCmd(self, runt, genr):

        i = 0
        async for item in genr:
            if self.opts.yieldnodes:
                yield item
            i += 1

        await runt.printf(f'Counted {i} nodes.')

class IdenCmd(Cmd):
    '''
    Lift nodes by iden.

    Example:

        iden b25bc9eec7e159dce879f9ec85fb791f83b505ac55b346fcb64c3c51e98d1175 | count
    '''
    name = 'iden'
    readonly = True

    def getArgParser(self):
        pars = Cmd.getArgParser(self)
        pars.add_argument('iden', nargs='*', type='str', default=[],
                          help='Iden to lift nodes by. May be specified multiple times.')
        return pars

    async def execStormCmd(self, runt, genr):

        if not self.runtsafe:
            mesg = 'iden argument must be runtsafe.'
            raise s_exc.StormRuntimeError(mesg=mesg)

        async for x in genr:
            yield x

        for iden in self.opts.iden:
            try:
                buid = s_common.uhex(iden)
            except Exception:
                await asyncio.sleep(0)
                await runt.warn(f'Failed to decode iden: [{iden}]')
                continue
            if len(buid) != 32:
                await asyncio.sleep(0)
                await runt.warn(f'iden must be 32 bytes [{iden}]')
                continue

            node = await runt.view.getNodeByBuid(buid)
            if node is None:
                await asyncio.sleep(0)
                continue
            yield node, runt.initPath(node)

class SleepCmd(Cmd):
    '''
    Introduce a delay between returning each result for the storm query.

    NOTE: This is mostly used for testing / debugging.

    Example:

        #foo.bar | sleep 0.5

    '''
    name = 'sleep'
    readonly = True

    async def execStormCmd(self, runt, genr):
        async for item in genr:
            yield item
            await self.runt.waitfini(self.opts.delay)

    def getArgParser(self):
        pars = Cmd.getArgParser(self)
        pars.add_argument('delay', type='float', default=1, help='Delay in floating point seconds.')
        return pars

class GraphCmd(Cmd):
    '''
    Generate a subgraph from the given input nodes and command line options.

    Example:

        Using the graph command::

            inet:fqdn | graph
                        --degrees 2
                        --filter { -#nope }
                        --pivot { -> meta:seen }
                        --form-pivot inet:fqdn {<- * | limit 20}
                        --form-pivot inet:fqdn {-> * | limit 20}
                        --form-filter inet:fqdn {-inet:fqdn:issuffix=1}
                        --form-pivot syn:tag {-> *}
                        --form-pivot * {-> #}

    '''
    name = 'graph'

    def getArgParser(self):

        pars = Cmd.getArgParser(self)
        pars.add_argument('--degrees', type='int', default=1, help='How many degrees to graph out.')

        pars.add_argument('--pivot', default=[], action='append',
                          help='Specify a storm pivot for all nodes. (must quote)')
        pars.add_argument('--filter', default=[], action='append',
                          help='Specify a storm filter for all nodes. (must quote)')

        pars.add_argument('--no-edges', default=False, action='store_true',
                          help='Do not include light weight edges in the per-node output.')
        pars.add_argument('--form-pivot', default=[], nargs=2, action='append',
                          help='Specify a <form> <pivot> form specific pivot.')
        pars.add_argument('--form-filter', default=[], nargs=2, action='append',
                          help='Specify a <form> <filter> form specific filter.')

        pars.add_argument('--refs', default=False, action='store_true',
                          help='Deprecated. This is now enabled by default.')

        pars.add_argument('--no-refs', default=False, action='store_true',
                          help='Disable automatic in-model pivoting with node.getNodeRefs().')

        pars.add_argument('--yield-filtered', default=False, action='store_true', dest='yieldfiltered',
                          help='Yield nodes which would be filtered. This still performs pivots to collect edge data,'
                               'but does not yield pivoted nodes.')
        pars.add_argument('--no-filter-input', default=True, action='store_false', dest='filterinput',
                          help='Do not drop input nodes if they would match a filter.')

        return pars

    async def execStormCmd(self, runt, genr):

        if not self.runtsafe:
            mesg = 'graph arguments must be runtsafe.'
            raise s_exc.StormRuntimeError(mesg=mesg)

        rules = {
            'degrees': self.opts.degrees,

            'pivots': [],
            'filters': [],

            'forms': {},

            'refs': not self.opts.no_refs,
            'filterinput': self.opts.filterinput,
            'yieldfiltered': self.opts.yieldfiltered,

        }

        if self.opts.no_edges:
            rules['edges'] = False

        for pivo in self.opts.pivot:
            rules['pivots'].append(pivo)

        for filt in self.opts.filter:
            rules['filters'].append(filt)

        for name, pivo in self.opts.form_pivot:

            formrule = rules['forms'].get(name)
            if formrule is None:
                formrule = {'pivots': [], 'filters': []}
                rules['forms'][name] = formrule

            formrule['pivots'].append(pivo)

        for name, filt in self.opts.form_filter:

            formrule = rules['forms'].get(name)
            if formrule is None:
                formrule = {'pivots': [], 'filters': []}
                rules['forms'][name] = formrule

            formrule['filters'].append(filt)

        subg = s_ast.SubGraph(rules)

        async for node, path in subg.run(runt, genr):
            yield node, path

class ViewExecCmd(Cmd):
    '''
    Execute a storm query in a different view.

    NOTE: Variables are passed through but nodes are not. The behavior of this command may be
    non-intuitive in relation to the way storm normally operates. For further information on
    behavior and limitations when using `view.exec`, reference the `view.exec` section of the
    Synapse User Guide: https://v.vtx.lk/view-exec.

    Examples:

        // Move some tagged nodes to another view
        inet:fqdn#foo.bar $fqdn=$node.value() | view.exec 95d5f31f0fb414d2b00069d3b1ee64c6 { [ inet:fqdn=$fqdn ] }
    '''

    name = 'view.exec'
    readonly = True
    events = (
        'print',
        'warn',
        'storm:fire',
        'csv:row',
    )

    def getArgParser(self):
        pars = Cmd.getArgParser(self)
        pars.add_argument('view', help='The GUID of the view in which the query will execute.')
        pars.add_argument('storm', help='The storm query to execute on the view.')
        return pars

    async def execStormCmd(self, runt, genr):

        # nodes may not pass across views, but their path vars may
        node = None
        async for node, path in genr:

            view = await s_stormtypes.tostr(self.opts.view)
            text = await s_stormtypes.tostr(self.opts.storm)

            opts = {
                'vars': path.vars,
                'view': view,
            }

            query = await runt.getStormQuery(text)
            async with runt.getSubRuntime(query, opts=opts) as subr:
                subr.bus = subr
                subr._warnonce_keys = runt.bus._warnonce_keys
                with subr.onWithMulti(self.events, runt.bus.dist) as filtrunt:
                    async for item in filtrunt.execute():
                        await asyncio.sleep(0)

            yield node, path

        if node is None and self.runtsafe:
            view = await s_stormtypes.tostr(self.opts.view)
            text = await s_stormtypes.tostr(self.opts.storm)
            query = await runt.getStormQuery(text)

            opts = {'view': view}
            async with runt.getSubRuntime(query, opts=opts) as subr:
                subr.bus = subr
                subr._warnonce_keys = runt.bus._warnonce_keys
                with subr.onWithMulti(self.events, runt.bus.dist) as filtrunt:
                    async for item in filtrunt.execute():
                        await asyncio.sleep(0)

class BackgroundCmd(Cmd):
    '''
    Execute a query pipeline as a background task.
    NOTE: Variables are passed through but nodes are not
    '''
    name = 'background'

    def getArgParser(self):
        pars = Cmd.getArgParser(self)
        pars.add_argument('query', help='The query to execute in the background.')
        return pars

    async def execStormTask(self, query, opts):

        core = self.runt.view.core
        user = core._userFromOpts(opts)
        info = {'query': query.text,
                'view': opts['view'],
                'background': True}

        await core.boss.promote('storm', user=user, info=info)

        async with core.getStormRuntime(query, opts=opts) as runt:
            async for item in runt.execute():
                await asyncio.sleep(0)

    async def execStormCmd(self, runt, genr):

        if not self.runtsafe:
            mesg = 'The background query must be runtsafe.'
            raise s_exc.StormRuntimeError(mesg=mesg)

        async for item in genr:
            yield item

        runtprims = await s_stormtypes.toprim(self.runt.getScopeVars())
        runtvars = {k: v for (k, v) in runtprims.items() if s_msgpack.isok(v)}

        opts = {
            'user': runt.user.iden,
            'view': runt.view.iden,
            'vars': runtvars,
        }

        _query = await s_stormtypes.tostr(self.opts.query)
        query = await runt.getStormQuery(_query)

        # make sure the subquery *could* have run with existing vars
        query.validate(runt)

        coro = self.execStormTask(query, opts)
        runt.view.core.schedCoro(coro)

class ParallelCmd(Cmd):
    '''
    Execute part of a query pipeline in parallel.
    This can be useful to minimize round-trip delay during enrichments.

    Examples:
        inet:ipv4#foo | parallel { $place = $lib.import(foobar).lookup(:latlong) [ :place=$place ] }

    NOTE: Storm variables set within the parallel query pipelines do not interact.
    '''
    name = 'parallel'
    readonly = True

    def getArgParser(self):
        pars = Cmd.getArgParser(self)

        pars.add_argument('--size', default=8,
            help='The number of parallel Storm pipelines to execute.')

        pars.add_argument('query',
            help='The query to execute in parallel.')

        return pars

    async def nextitem(self, inq):
        while True:
            item = await inq.get()
            if item is None:
                return

            yield item

    async def pipeline(self, runt, query, inq, outq):
        try:
            async with runt.getSubRuntime(query) as subr:
                async for item in subr.execute(genr=self.nextitem(inq)):
                    await outq.put(item)

            await outq.put(None)

        except asyncio.CancelledError:  # pragma: no cover
            raise

        except Exception as e:
            await outq.put(e)

    async def execStormCmd(self, runt, genr):

        if not self.runtsafe:
            mesg = 'parallel arguments must be runtsafe.'
            raise s_exc.StormRuntimeError(mesg=mesg)

        size = await s_stormtypes.toint(self.opts.size)
        query = await runt.getStormQuery(self.opts.query)

        query.validate(runt)

        async with await s_base.Base.anit() as base:

            inq = asyncio.Queue(maxsize=size)
            outq = asyncio.Queue(maxsize=size)

            async def pump():
                try:
                    async for pumpitem in genr:
                        await inq.put(pumpitem)
                    [await inq.put(None) for i in range(size)]
                except asyncio.CancelledError:  # pragma: no cover
                    raise
                except Exception as e:
                    await outq.put(e)

            base.schedCoro(pump())
            for i in range(size):
                base.schedCoro(self.pipeline(runt, query, inq, outq))

            exited = 0
            while True:

                item = await outq.get()
                if isinstance(item, Exception):
                    raise item

                if item is None:
                    exited += 1
                    if exited == size:
                        return
                    continue

                yield item

class TeeCmd(Cmd):
    '''
    Execute multiple Storm queries on each node in the input stream, joining output streams together.

    Commands are executed in order they are given; unless the ``--parallel`` switch is provided.

    Examples:

        # Perform a pivot out and pivot in on a inet:ivp4 node
        inet:ipv4=1.2.3.4 | tee { -> * } { <- * }

        # Also emit the inbound node
        inet:ipv4=1.2.3.4 | tee --join { -> * } { <- * }

        # Execute multiple enrichment queries in parallel.
        inet:ipv4=1.2.3.4 | tee -p { enrich.foo } { enrich.bar } { enrich.baz }

    '''
    name = 'tee'
    readonly = True

    def getArgParser(self):
        pars = Cmd.getArgParser(self)

        pars.add_argument('--join', '-j', default=False, action='store_true',
                          help='Emit inbound nodes after processing storm queries.')

        pars.add_argument('--parallel', '-p', default=False, action='store_true',
                          help='Run the storm queries in parallel instead of sequence. The node output order is not guaranteed.')

        pars.add_argument('query', nargs='*',
                          help='Specify a query to execute on the input nodes.')

        return pars

    async def execStormCmd(self, runt, genr):

        if not self.runtsafe:
            mesg = 'tee arguments must be runtsafe.'
            raise s_exc.StormRuntimeError(mesg=mesg)

        if not self.opts.query:
            raise s_exc.StormRuntimeError(mesg='Tee command must take at least one query as input.',
                                          name=self.name)

        async with contextlib.AsyncExitStack() as stack:

            runts = []
            query_arguments = await s_stormtypes.toprim(self.opts.query)
            queries = []
            for arg in query_arguments:
                if isinstance(arg, str):
                    queries.append(arg)
                    continue
                # if a argument is a container/iterable, we'll add
                # whatever content is in it as query text
                for text in arg:
                    queries.append(text)

            for text in queries:
                query = await runt.getStormQuery(text)
                subr = await stack.enter_async_context(runt.getSubRuntime(query))
                runts.append(subr)

            size = len(runts)
            outq_size = size * 2
            node = None
            async for node, path in genr:

                if self.opts.parallel and runts:

                    outq = asyncio.Queue(maxsize=outq_size)
                    for subr in runts:
                        subg = s_common.agen((node, path.fork(node)))
                        self.runt.schedCoro(self.pipeline(subr, outq, genr=subg))

                    exited = 0

                    while True:
                        item = await outq.get()

                        if isinstance(item, Exception):
                            raise item

                        if item is None:
                            exited += 1
                            if exited == size:
                                break
                            continue  # pragma: no cover

                        yield item

                else:

                    for subr in runts:
                        subg = s_common.agen((node, path.fork(node)))
                        async for subitem in subr.execute(genr=subg):
                            yield subitem

                if self.opts.join:
                    yield node, path

            if node is None and self.runtsafe:
                if self.opts.parallel and runts:

                    outq = asyncio.Queue(maxsize=outq_size)
                    for subr in runts:
                        self.runt.schedCoro(self.pipeline(subr, outq))

                    exited = 0

                    while True:
                        item = await outq.get()

                        if isinstance(item, Exception):
                            raise item

                        if item is None:
                            exited += 1
                            if exited == size:
                                break
                            continue  # pragma: no cover

                        yield item

                else:
                    for subr in runts:
                        async for subitem in subr.execute():
                            yield subitem

    async def pipeline(self, runt, outq, genr=None):
        try:
            async for subitem in runt.execute(genr=genr):
                await outq.put(subitem)

            await outq.put(None)

        except asyncio.CancelledError:  # pragma: no cover
            raise

        except Exception as e:
            await outq.put(e)


class TreeCmd(Cmd):
    '''
    Walk elements of a tree using a recursive pivot.

    Examples:

        # pivot upward yielding each FQDN
        inet:fqdn=www.vertex.link | tree { :domain -> inet:fqdn }
    '''
    name = 'tree'
    readonly = True

    def getArgParser(self):
        pars = Cmd.getArgParser(self)
        pars.add_argument('query', help='The pivot query')
        return pars

    async def execStormCmd(self, runt, genr):

        if not self.runtsafe:
            mesg = 'tree query must be runtsafe.'
            raise s_exc.StormRuntimeError(mesg=mesg)

        text = await s_stormtypes.tostr(self.opts.query)

        async def recurse(node, path):

            yield node, path

            async for nnode, npath in node.storm(runt, text, path=path):
                async for item in recurse(nnode, npath):
                    yield item

        try:

            async for node, path in genr:
                async for nodepath in recurse(node, path):
                    yield nodepath

        except s_exc.RecursionLimitHit:
            raise s_exc.StormRuntimeError(mesg='tree command exceeded maximum depth') from None

class ScrapeCmd(Cmd):
    '''
    Use textual properties of existing nodes to find other easily recognizable nodes.

    Examples:

        # Scrape properties from inbound nodes and create standalone nodes.
        inet:search:query | scrape

        # Scrape properties from inbound nodes and make refs light edges to the scraped nodes.
        inet:search:query | scrape --refs

        # Scrape only the :engine and :text props from the inbound nodes.
        inet:search:query | scrape :text :engine

        # Scrape properties inbound nodes and yield newly scraped nodes.
        inet:search:query | scrape --yield

        # Skip re-fanging text before scraping.
        inet:search:query | scrape --skiprefang

        # Limit scrape to specific forms.
        inet:search:query | scrape --forms (inet:fqdn, inet:ipv4)
    '''

    name = 'scrape'

    def getArgParser(self):
        pars = Cmd.getArgParser(self)

        pars.add_argument('--refs', '-r', default=False, action='store_true',
                          help='Create refs light edges to any scraped nodes from the input node')
        pars.add_argument('--yield', dest='doyield', default=False, action='store_true',
                          help='Include newly scraped nodes in the output')
        pars.add_argument('--skiprefang', dest='dorefang', default=True, action='store_false',
                          help='Do not remove de-fanging from text before scraping')
        pars.add_argument('--forms', default=[],
                          help='Only scrape values which match specific forms.')
        pars.add_argument('values', nargs='*',
                          help='Specific relative properties or variables to scrape')
        return pars

    async def execStormCmd(self, runt, genr):

        node = None
        async for node, path in genr:  # type: s_node.Node, s_node.Path

            refs = await s_stormtypes.toprim(self.opts.refs)
            forms = await s_stormtypes.toprim(self.opts.forms)
            refang = await s_stormtypes.tobool(self.opts.dorefang)

            if isinstance(forms, str):
                forms = forms.split(',')
            elif not isinstance(forms, (tuple, list, set)):
                forms = (forms,)

            # TODO some kind of repr or as-string option on toprims
            todo = await s_stormtypes.toprim(self.opts.values)

            # if a list of props haven't been specified, then default to ALL of them
            if not todo:
                todo = list(node.getProps().values())

            for text in todo:

                text = str(text)

                async for (form, valu, _) in self.runt.view.scrapeIface(text, refang=refang):
                    if forms and form not in forms:
                        continue

                    nnode = await node.view.addNode(form, valu)
                    npath = path.fork(nnode)

                    if refs:
                        if node.form.isrunt:
                            mesg = f'Edges cannot be used with runt nodes: {node.form.full}'
                            await runt.warn(mesg)
                        else:
                            await node.addEdge('refs', nnode.nid)

                    if self.opts.doyield:
                        yield nnode, npath

            if not self.opts.doyield:
                yield node, path

        if self.runtsafe and node is None:

            forms = await s_stormtypes.toprim(self.opts.forms)
            refang = await s_stormtypes.tobool(self.opts.dorefang)

            if isinstance(forms, str):
                forms = forms.split(',')
            elif not isinstance(forms, (tuple, list, set)):
                forms = (forms,)

            for item in self.opts.values:
                text = str(await s_stormtypes.toprim(item))

                async for (form, valu, _) in self.runt.view.scrapeIface(text, refang=refang):
                    if forms and form not in forms:
                        continue

                    addnode = await runt.view.addNode(form, valu)
                    if self.opts.doyield:
                        yield addnode, runt.initPath(addnode)

class LiftByVerb(Cmd):
    '''
    Lift nodes from the current view by an light edge verb.

    Examples:

        # Lift all the n1 nodes for the light edge "foo"
        lift.byverb "foo"

        # Lift all the n2 nodes for the light edge "foo"
        lift.byverb --n2 "foo"

    Notes:

        Only a single instance of a node will be yielded from this command
        when that node is lifted via the light edge membership.
    '''
    name = 'lift.byverb'

    def getArgParser(self):
        pars = Cmd.getArgParser(self)
        pars.add_argument('verb', type='str', required=True,
                          help='The edge verb to lift nodes by.')
        pars.add_argument('--n2', action='store_true', default=False,
                          help='Lift by the N2 value instead of N1 value.')
        return pars

    async def iterEdgeNodes(self, verb, idenset, n2=False):
        if n2:
            async for (_, _, n2) in self.runt.view.getEdges(verb):
                if n2 in idenset:
                    continue
                await idenset.add(n2)
                node = await self.runt.view.getNodeByNid(n2)
                if node:
                    yield node
        else:
            async for (n1, _, _) in self.runt.view.getEdges(verb):
                if n1 in idenset:
                    continue
                await idenset.add(n1)
                node = await self.runt.view.getNodeByNid(n1)
                if node:
                    yield node

    async def execStormCmd(self, runt, genr):

        core = self.runt.view.core

        async with await s_spooled.Set.anit(dirn=core.dirn, cell=core) as idenset:

            if self.runtsafe:
                verb = await s_stormtypes.tostr(self.opts.verb)
                n2 = self.opts.n2

                async for x in genr:
                    yield x

                async for node in self.iterEdgeNodes(verb, idenset, n2):
                    yield node, runt.initPath(node)

            else:
                async for _node, _path in genr:
                    verb = await s_stormtypes.tostr(self.opts.verb)
                    n2 = self.opts.n2

                    yield _node, _path

                    async for node in self.iterEdgeNodes(verb, idenset, n2):
                        yield node, _path.fork(node)

class EdgesDelCmd(Cmd):
    '''
    Bulk delete light edges from input nodes.

    Examples:

        # Delete all "foo" light edges from an inet:ipv4
        inet:ipv4=1.2.3.4 | edges.del foo

        # Delete light edges with any verb from a node
        inet:ipv4=1.2.3.4 | edges.del *

        # Delete all "foo" light edges to an inet:ipv4
        inet:ipv4=1.2.3.4 | edges.del foo --n2
    '''
    name = 'edges.del'

    def getArgParser(self):
        pars = Cmd.getArgParser(self)
        pars.add_argument('verb', type='str', help='The verb of light edges to delete.')

        pars.add_argument('--n2', action='store_true', default=False,
                          help='Delete light edges where input node is N2 instead of N1.')
        return pars

    async def delEdges(self, node, verb, n2=False):
        if n2:
            n2nid = node.nid
            async for (v, n1nid) in node.iterEdgesN2(verb):
                if (n1 := await self.runt.view.getNodeByNid(n1nid)) is not None:
                    await n1.delEdge(v, n2nid)

        else:
            async for (v, n2nid) in node.iterEdgesN1(verb):
                await node.delEdge(v, n2nid)

    async def execStormCmd(self, runt, genr):

        if self.runtsafe:
            n2 = self.opts.n2
            verb = await s_stormtypes.tostr(self.opts.verb)

            if verb == '*':
                runt.layerConfirm(('node', 'edge', 'del'))
                verb = None
            else:
                runt.layerConfirm(('node', 'edge', 'del', verb))

            async for node, path in genr:
                await self.delEdges(node, verb, n2)
                yield node, path

        else:
            async for node, path in genr:
                n2 = self.opts.n2
                verb = await s_stormtypes.tostr(self.opts.verb)

                if verb == '*':
                    runt.layerConfirm(('node', 'edge', 'del'))
                    verb = None
                else:
                    runt.layerConfirm(('node', 'edge', 'del', verb))

                await self.delEdges(node, verb, n2)
                yield node, path

class OnceCmd(Cmd):
    '''
    The once command is used to filter out nodes which have already been processed
    via the use of a named key. It includes an optional parameter to allow the node
    to pass the filter again after a given amount of time.

    For example, to run an enrichment command on a set of nodes just once:

        file:bytes#my.files | once enrich:foo | enrich.foo

    The once command filters out any nodes which have previously been through any other
    use of the "once" command using the same <name> (in this case "enrich:foo").

    You may also specify the --asof option to allow nodes to pass the filter after a given
    amount of time. For example, the following command will allow any given node through
    every 2 days:

        file:bytes#my.files | once enrich:foo --asof "-2 days" | enrich.foo

    Use of "--asof now" or any future date or positive relative time offset will always
    allow the node to pass the filter.

    State tracking data for the once command is stored as nodedata which is stored in your
    view's write layer, making it view-specific. So if you have two views, A and B, and they
    do not share any layers between them, and you execute this query in view A:

        inet:ipv4=8.8.8.8 | once enrich:address | enrich.baz

    And then you run it in view B, the node will still pass through the once command to the
    enrich.baz portion of the query because the tracking data for the once command does not
    yet exist in view B.
    '''
    name = 'once'

    def getArgParser(self):
        pars = Cmd.getArgParser(self)
        pars.add_argument('name', type='str', help='Name of the action to only perform once.')
        pars.add_argument('--asof', default=None, type='time', help='The associated time the name was updated/performed.')
        return pars

    async def execStormCmd(self, runt, genr):

        async for node, path in genr:

            tick = s_common.now()
            name = await s_stormtypes.tostr(self.opts.name)
            key = f'once:{name}'

            envl = await node.getData(key)

            if envl is not None:
                asof = self.opts.asof

                last = envl.get('tick')

                # edge case to account for old storage format
                if last is None:
                    await node.setData(key, {'tick': tick})

                if last is None or asof is None or last > asof:
                    await asyncio.sleep(0)
                    continue

            await node.setData(key, {'tick': tick})

            yield node, path

class TagPruneCmd(Cmd):
    '''
    Prune a tag (or tags) from nodes.

    This command will delete the tags specified as parameters from incoming nodes,
    as well as all of their parent tags that don't have other tags as children.

    For example, given a node with the tags:

        #parent
        #parent.child
        #parent.child.grandchild

    Pruning the parent.child.grandchild tag would remove all tags. If the node had
    the tags:

        #parent
        #parent.child
        #parent.child.step
        #parent.child.grandchild

    Pruning the parent.child.grandchild tag will only remove the parent.child.grandchild
    tag as the parent tags still have other children.

    Examples:

        # Prune the parent.child.grandchild tag
        inet:ipv4=1.2.3.4 | tag.prune parent.child.grandchild
    '''
    name = 'tag.prune'

    def getArgParser(self):
        pars = Cmd.getArgParser(self)
        pars.add_argument('tags', default=[], nargs='*', help='Names of tags to prune.')
        return pars

    def hasChildTags(self, node, tag):
        pref = tag + '.'
        for ntag in node.getTagNames():
            if ntag.startswith(pref):
                return True
        return False

    async def execStormCmd(self, runt, genr):

        if self.runtsafe:
            tagargs = [await s_stormtypes.tostr(t) for t in self.opts.tags]

            tags = {}
            for tag in tagargs:
                root = tag.split('.')[0]
                runt.layerConfirm(('node', 'tag', 'del', root))
                tags[tag] = s_chop.tags(tag)[-2::-1]

            async for node, path in genr:
                for tag, parents in tags.items():
                    await node.delTag(tag)

                    for parent in parents:
                        if not self.hasChildTags(node, parent):
                            await node.delTag(parent)
                        else:
                            break

                yield node, path

        else:
            permcache = set([])

            async for node, path in genr:
                tagargs = [await s_stormtypes.tostr(t) for t in self.opts.tags]

                tags = {}
                for tag in tagargs:
                    root = tag.split('.')[0]
                    if root not in permcache:
                        runt.layerConfirm(('node', 'tag', 'del', root))
                        permcache.add(root)

                    tags[tag] = s_chop.tags(tag)[-2::-1]

                for tag, parents in tags.items():
                    await node.delTag(tag)

                    for parent in parents:
                        if not self.hasChildTags(node, parent):
                            await node.delTag(parent)
                        else:
                            break

                yield node, path

class RunAsCmd(Cmd):
    '''
    Execute a storm query as a specified user.

    NOTE: This command requires admin privileges.

    Examples:

        // Create a node as another user.
        runas someuser { [ inet:fqdn=foo.com ] }
    '''

    name = 'runas'
    events = (
        'print',
        'warn',
        'storm:fire',
        'csv:row',
    )

    def getArgParser(self):
        pars = Cmd.getArgParser(self)
        pars.add_argument('user', help='The user name or iden to execute the storm query as.')
        pars.add_argument('storm', help='The storm query to execute.')
        pars.add_argument('--asroot', default=False, action='store_true', help='Propagate asroot to query subruntime.')

        return pars

    async def execStormCmd(self, runt, genr):

        if not runt.isAdmin():
            mesg = 'The runas command requires admin privileges.'
            raise s_exc.AuthDeny(mesg=mesg, user=self.runt.user.iden, username=self.runt.user.name)

        core = runt.view.core

        node = None
        async for node, path in genr:

            user = await s_stormtypes.tostr(self.opts.user)
            text = await s_stormtypes.tostr(self.opts.storm)

            user = await core.auth.reqUserByNameOrIden(user)
            query = await runt.getStormQuery(text)

            opts = {'vars': path.vars}

            async with await Runtime.anit(query, runt.view, user=user, opts=opts, root=runt) as subr:
                subr.debug = runt.debug
                subr.readonly = runt.readonly

                if self.opts.asroot:
                    subr.asroot = runt.asroot

                subr._warnonce_keys = runt.bus._warnonce_keys
                with subr.onWithMulti(self.events, runt.bus.dist) as filtsubr:
                    async for item in filtsubr.execute():
                        await asyncio.sleep(0)

            yield node, path

        if node is None and self.runtsafe:
            user = await s_stormtypes.tostr(self.opts.user)
            text = await s_stormtypes.tostr(self.opts.storm)

            query = await runt.getStormQuery(text)
            user = await core.auth.reqUserByNameOrIden(user)

            opts = {'user': user}

            async with await Runtime.anit(query, runt.view, user=user, opts=opts, root=runt) as subr:
                subr.debug = runt.debug
                subr.readonly = runt.readonly

                if self.opts.asroot:
                    subr.asroot = runt.asroot

                subr._warnonce_keys = runt.bus._warnonce_keys
                with subr.onWithMulti(self.events, runt.bus.dist) as filtsubr:
                    async for item in filtsubr.execute():
                        await asyncio.sleep(0)

class IntersectCmd(Cmd):
    '''
    Yield an intersection of the results of running inbound nodes through a pivot.

    NOTE:
        This command must consume the entire inbound stream to produce the intersection.
        This type of stream consuming before yielding results can cause the query to appear
        laggy in comparison with normal incremental stream operations.

    Examples:

        // Show the it:mitre:attack:technique nodes common to several groups

        it:mitre:attack:group*in=(G0006, G0007) | intersect { -> it:mitre:attack:technique }
    '''
    name = 'intersect'

    def getArgParser(self):
        pars = Cmd.getArgParser(self)
        pars.add_argument('query', type='str', required=True, help='The pivot query to run each inbound node through.')

        return pars

    async def execStormCmd(self, runt, genr):

        if not self.runtsafe:
            mesg = 'intersect arguments must be runtsafe.'
            raise s_exc.StormRuntimeError(mesg=mesg)

        core = self.runt.view.core

        async with await s_spooled.Dict.anit(dirn=core.dirn, cell=core) as counters:
            async with await s_spooled.Dict.anit(dirn=core.dirn, cell=core) as pathvars:

                text = await s_stormtypes.tostr(self.opts.query)
                query = await runt.getStormQuery(text)

                # Note: The intersection works by counting the # of nodes inbound to the command.
                # For each node which is emitted from the pivot, we increment a counter, mapping
                # the nid -> count. We then iterate over the counter, and only yield nodes which
                # have a nid -> count equal to the # of inbound nodes we consumed.

                count = 0
                async for node, path in genr:
                    count += 1
                    await asyncio.sleep(0)
                    async with runt.getSubRuntime(query) as subr:
                        subg = s_common.agen((node, path))
                        async for subn, subp in subr.execute(genr=subg):
                            curv = counters.get(subn.nid)
                            if curv is None:
                                await counters.set(subn.nid, 1)
                            else:
                                await counters.set(subn.nid, curv + 1)
                            await pathvars.set(subn.nid, await s_stormtypes.toprim(subp.vars))
                            await asyncio.sleep(0)

                for nid, hits in counters.items():

                    if hits != count:
                        await asyncio.sleep(0)
                        continue

                    node = await runt.view.getNodeByNid(nid)
                    if node is not None:
                        path = runt.initPath(node)
                        path.vars.update(pathvars.get(nid))
                        yield (node, path)<|MERGE_RESOLUTION|>--- conflicted
+++ resolved
@@ -2180,16 +2180,7 @@
         if self.asroot:
             return self._admin_reason
 
-<<<<<<< HEAD
-        if default is None:
-            permdef = self.view.core.getPermDef(perms)
-            if permdef:
-                default = permdef.get('default', default)
-
-        return self.user.getAllowedReason(perms, gateiden=gateiden, default=default)
-=======
         return self.snap.core._propAllowedReason(self.user, perms, gateiden=gateiden, default=default)
->>>>>>> da323b97
 
     def confirmPropSet(self, prop, layriden=None):
         if self.asroot:
