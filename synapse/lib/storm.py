--- conflicted
+++ resolved
@@ -2232,15 +2232,9 @@
         if allowed1:
             if allowed0 is None:
                 return
-<<<<<<< HEAD
             # allowed1 here is False. This is a deny-with-precedence case.
             # Inspect meta to determine if the rule a1 is more specific than rule a0
             if len(meta1.rule) > len(meta0.rule):
-=======
-            # allowed0 here is False. This is a deny-with-precedence case.
-            # Inspect meta to determine if the rule a1 is more specific than rule a0
-            if len(meta1.get('rule')) > len(meta0.get('rule')):
->>>>>>> edc4b4ed
                 return
 
         self.user.raisePermDeny(prop.setperms[0], gateiden=layriden)
@@ -2275,11 +2269,7 @@
                 return
             # allowed1 here is False. This is a deny-with-precedence case.
             # Inspect meta to determine if the rule a1 is more specific than rule a0
-<<<<<<< HEAD
             if len(meta1.rule) > len(meta0.rule):
-=======
-            if len(meta1.get('rule')) > len(meta0.get('rule')):
->>>>>>> edc4b4ed
                 return
 
         self.user.raisePermDeny(prop.delperms[0], gateiden=layriden)
