import types
import pprint
import asyncio
import logging
import argparse
import contextlib
import collections

import synapse.exc as s_exc
import synapse.common as s_common
import synapse.telepath as s_telepath
import synapse.datamodel as s_datamodel

import synapse.lib.ast as s_ast
import synapse.lib.base as s_base
import synapse.lib.chop as s_chop
import synapse.lib.coro as s_coro
import synapse.lib.node as s_node
import synapse.lib.time as s_time
import synapse.lib.cache as s_cache
import synapse.lib.layer as s_layer
import synapse.lib.scope as s_scope
import synapse.lib.config as s_config
import synapse.lib.editor as s_editor
import synapse.lib.autodoc as s_autodoc
import synapse.lib.grammar as s_grammar
import synapse.lib.msgpack as s_msgpack
import synapse.lib.spooled as s_spooled
import synapse.lib.version as s_version
import synapse.lib.hashitem as s_hashitem
import synapse.lib.hiveauth as s_hiveauth
import synapse.lib.stormctrl as s_stormctrl
import synapse.lib.stormtypes as s_stormtypes

import synapse.lib.stormlib.graph as s_stormlib_graph

logger = logging.getLogger(__name__)

addtriggerdescr = '''
Add a trigger to the cortex.

Notes:
    Valid values for condition are:
        * tag:add
        * tag:del
        * node:add
        * node:del
        * prop:set
        * edge:add
        * edge:del

When condition is tag:add or tag:del, you may optionally provide a form name
to restrict the trigger to fire only on tags added or deleted from nodes of
those forms.

The added tag is provided to the query as an embedded variable '$tag'.

Simple one level tag globbing is supported, only at the end after a period,
that is aka.* matches aka.foo and aka.bar but not aka.foo.bar. aka* is not
supported.

When the condition is edge:add or edge:del, you may optionally provide a
form name or a destination form name to only fire on edges added or deleted
from nodes of those forms.

Examples:
    # Adds a tag to every inet:ipv4 added
    trigger.add node:add --form inet:ipv4 --query {[ +#mytag ]}

    # Adds a tag #todo to every node as it is tagged #aka
    trigger.add tag:add --tag aka --query {[ +#todo ]}

    # Adds a tag #todo to every inet:ipv4 as it is tagged #aka
    trigger.add tag:add --form inet:ipv4 --tag aka --query {[ +#todo ]}

    # Adds a tag #todo to the N1 node of every refs edge add
    trigger.add edge:add --verb refs --query {[ +#todo ]}

    # Adds a tag #todo to the N1 node of every seen edge delete, provided that
    # both nodes are of form file:bytes
    trigger.add edge:del --verb seen --form file:bytes --n2form file:bytes --query {[ +#todo ]}
'''

addcrondescr = '''
Add a recurring cron job to a cortex.

Notes:
    All times are interpreted as UTC.

    All arguments are interpreted as the job period, unless the value ends in
    an equals sign, in which case the argument is interpreted as the recurrence
    period.  Only one recurrence period parameter may be specified.

    Currently, a fixed unit must not be larger than a specified recurrence
    period.  i.e. '--hour 7 --minute +15' (every 15 minutes from 7-8am?) is not
    supported.

    Value values for fixed hours are 0-23 on a 24-hour clock where midnight is 0.

    If the --day parameter value does not start with a '+' and is an integer, it is
    interpreted as a fixed day of the month.  A negative integer may be
    specified to count from the end of the month with -1 meaning the last day
    of the month.  All fixed day values are clamped to valid days, so for
    example '-d 31' will run on February 28.
    If the fixed day parameter is a value in ([Mon, Tue, Wed, Thu, Fri, Sat,
    Sun] if locale is set to English) it is interpreted as a fixed day of the
    week.

    Otherwise, if the parameter value starts with a '+', then it is interpreted
    as a recurrence interval of that many days.

    If no plus-sign-starting parameter is specified, the recurrence period
    defaults to the unit larger than all the fixed parameters.   e.g. '--minute 5'
    means every hour at 5 minutes past, and --hour 3, --minute 1 means 3:01 every day.

    At least one optional parameter must be provided.

    All parameters accept multiple comma-separated values.  If multiple
    parameters have multiple values, all combinations of those values are used.

    All fixed units not specified lower than the recurrence period default to
    the lowest valid value, e.g. --month +2 will be scheduled at 12:00am the first of
    every other month.  One exception is if the largest fixed value is day of the
    week, then the default period is set to be a week.

    A month period with a day of week fixed value is not currently supported.

    Fixed-value year (i.e. --year 2019) is not supported.  See the 'at'
    command for one-time cron jobs.

    As an alternative to the above options, one may use exactly one of
    --hourly, --daily, --monthly, --yearly with a colon-separated list of
    fixed parameters for the value.  It is an error to use both the individual
    options and these aliases at the same time.

Examples:
    Run a query every last day of the month at 3 am
    cron.add --hour 3 --day -1 {#foo}

    Run a query every 8 hours
    cron.add --hour +8 {#foo}

    Run a query every Wednesday and Sunday at midnight and noon
    cron.add --hour 0,12 --day Wed,Sun {#foo}

    Run a query every other day at 3:57pm
    cron.add --day +2 --minute 57 --hour 15 {#foo}
'''

atcrondescr = '''
Adds a non-recurring cron job.

Notes:
    This command accepts one or more time specifications followed by exactly
    one storm query in curly braces.  Each time specification may be in synapse
    time delta format (e.g --day +1) or synapse time format (e.g.
    20501217030432101).  Seconds will be ignored, as cron jobs' granularity is
    limited to minutes.

    All times are interpreted as UTC.

    The other option for time specification is a relative time from now.  This
    consists of a plus sign, a positive integer, then one of 'minutes, hours,
    days'.

    Note that the record for a cron job is stored until explicitly deleted via
    "cron.del".

Examples:
    # Run a storm query in 5 minutes
    cron.at --minute +5 {[inet:ipv4=1]}

    # Run a storm query tomorrow and in a week
    cron.at --day +1,+7 {[inet:ipv4=1]}

    # Run a query at the end of the year Zulu
    cron.at --dt 20181231Z2359 {[inet:ipv4=1]}
'''

wgetdescr = '''Retrieve bytes from a URL and store them in the axon. Yields inet:urlfile nodes.

Examples:

    # Specify custom headers and parameters
    inet:url=https://vertex.link/foo.bar.txt | wget --headers ({"User-Agent": "Foo/Bar"}) --params ({"clientid": "42"})

    # Download multiple URL targets without inbound nodes
    wget https://vertex.link https://vtx.lk
'''

permdef_schema = {
    'type': 'object',
    'properties': {
        'perm': {'type': 'array', 'items': {'type': 'string'}},
        'desc': {'type': 'string'},
        'gate': {'type': 'string'},
        'ex': {'type': 'string'},  # Example string
        'workflowconfig': {'type': 'boolean'},
        'default': {'type': 'boolean', 'default': False},
    },
    'required': ['perm', 'desc', 'gate'],
}

reqValidPermDef = s_config.getJsValidator(permdef_schema)

reqValidPkgdef = s_config.getJsValidator({
    'type': 'object',
    'properties': {
        'name': {'type': 'string'},
        'version': {
            'type': 'string',
            'pattern': s_version.semverstr,
        },
        'build': {
            'type' 'object'
            'properties': {
                'time': {'type': 'number'},
            },
            'required': ['time'],
        },
        'codesign': {
            'type': 'object',
            'properties': {
                'sign': {'type': 'string'},
                'cert': {'type': 'string'},
            },
            'required': ['cert', 'sign'],
        },
        'synapse_version': {
            'type': 'string',
        },
        'modules': {
            'type': ['array', 'null'],
            'items': {'$ref': '#/definitions/module'}
        },
        'docs': {
            'type': ['array', 'null'],
            'items': {'$ref': '#/definitions/doc'},
        },
        'logo': {
            'type': 'object',
            'properties': {
                'mime': {'type': 'string'},
                'file': {'type': 'string'},
            },
            'additionalProperties': True,
            'required': ['mime', 'file'],
        },
        'commands': {
            'type': ['array', 'null'],
            'items': {'$ref': '#/definitions/command'},
        },
        'graphs': {
            'type': ['array', 'null'],
            'items': s_stormlib_graph.gdefSchema,
        },
        'desc': {'type': 'string'},
        'svciden': {'type': ['string', 'null'], 'pattern': s_config.re_iden},
        'onload': {'type': 'string'},
        'author': {
            'type': 'object',
            'properties': {
                'url': {'type': 'string'},
                'name': {'type': 'string'},
            },
            'required': ['name', 'url'],
        },
        'depends': {
            'properties': {
                'requires': {'type': 'array', 'items': {'$ref': '#/definitions/require'}},
                'conflicts': {'type': 'array', 'items': {'$ref': '#/definitions/conflict'}},
            },
            'additionalProperties': True,
        },
        'perms': {
            'type': 'array',
            'items': permdef_schema,
        },
        'configvars': {
            'type': 'array',
            'items': {
                'type': 'object',
                'properties': {
                    'name': {'type': 'string'},
                    'varname': {'type': 'string'},
                    'desc': {'type': 'string'},
                    'default': {},
                    'workflowconfig': {'type': 'boolean'},
                    'type': {'$ref': '#/definitions/configvartype'},
                    'scopes': {
                        'type': 'array',
                        'items': {
                            'type': 'string',
                            'enum': ['global', 'self']
                        },
                    },
                },
                'required': ['name', 'varname', 'desc', 'type', 'scopes'],
            },
        },
    },
    'additionalProperties': True,
    'required': ['name', 'version'],
    'definitions': {
        'doc': {
            'type': 'object',
            'properties': {
                'title': {'type': 'string'},
                'content': {'type': 'string'},
            },
            'additionalProperties': True,
            'required': ['title', 'content'],
        },
        'module': {
            'type': 'object',
            'properties': {
                'name': {'type': 'string'},
                'storm': {'type': 'string'},
                'modconf': {'type': 'object'},
                'apidefs': {
                    'type': ['array', 'null'],
                    'items': {'$ref': '#/definitions/apidef'},
                },
                'asroot': {'type': 'boolean'},
                'asroot:perms': {'type': 'array',
                    'items': {'type': 'array',
                        'items': {'type': 'string'}},
                },
            },
            'additionalProperties': True,
            'required': ['name', 'storm']
        },
        'apidef': {
            'type': 'object',
            'properties': {
                'name': {'type': 'string'},
                'desc': {'type': 'string'},
                'type': {
                    'type': 'object',
                    'properties': {
                        'type': {
                            'type': 'string',
                            'enum': ['function']
                        },
                        'args': {
                            'type': 'array',
                            'items': {'$ref': '#/definitions/apiarg'},
                        },
                        'returns': {
                            'type': 'object',
                            'properties': {
                                'name': {
                                    'type': 'string',
                                    'enum': ['yields'],
                                },
                                'desc': {'type': 'string'},
                                'type': {
                                    'oneOf': [
                                        {'$ref': '#/definitions/apitype'},
                                        {'type': 'array', 'items': {'$ref': '#/definitions/apitype'}},
                                    ],
                                },
                            },
                            'additionalProperties': False,
                            'required': ['type', 'desc']
                        },
                    },
                    'additionalProperties': False,
                    'required': ['type', 'returns'],
                },
            },
            'additionalProperties': False,
            'required': ['name', 'desc', 'type']
        },
        'apiarg': {
            'type': 'object',
            'properties': {
                'name': {'type': 'string'},
                'desc': {'type': 'string'},
                'type': {
                    'oneOf': [
                        {'$ref': '#/definitions/apitype'},
                        {'type': 'array', 'items': {'$ref': '#/definitions/apitype'}},
                    ],
                },
                'default': {'type': ['boolean', 'integer', 'string', 'null']},
            },
            'additionalProperties': False,
            'required': ['name', 'desc', 'type']
        },
        'apitype': {
            'type': 'string',
        },
        'command': {
            'type': 'object',
            'properties': {
                'name': {
                    'type': 'string',
                    'pattern': s_grammar.re_scmd
                },
                'cmdargs': {
                    'type': ['array', 'null'],
                    'items': {'$ref': '#/definitions/cmdarg'},
                },
                'cmdinputs': {
                    'type': ['array', 'null'],
                    'items': {'$ref': '#/definitions/cmdinput'},
                },
                'storm': {'type': 'string'},
                'forms': {'$ref': '#/definitions/cmdformhints'},
                'perms': {'type': 'array',
                    'items': {'type': 'array',
                        'items': {'type': 'string'}},
                },
            },
            'additionalProperties': True,
            'required': ['name', 'storm']
        },
        'cmdarg': {
            'type': 'array',
            'items': [
                {'type': 'string'},
                {
                    'type': 'object',
                    'properties': {
                        'help': {'type': 'string'},
                        'default': {},
                        'dest': {'type': 'string'},
                        'required': {'type': 'boolean'},
                        'action': {'type': 'string'},
                        'nargs': {'type': ['string', 'integer']},
                        'choices': {
                            'type': 'array',
                            'uniqueItems': True,
                            'minItems': 1,
                        },
                        'type': {
                            'type': 'string',
                            'enum': list(s_datamodel.Model().types)
                        },
                    },
                }
            ],
            'additionalItems': False,
        },
        'cmdinput': {
            'type': 'object',
            'properties': {
                'form': {'type': 'string'},
                'help': {'type': 'string'},
            },
            'additionalProperties': True,
            'required': ['form'],
        },
        'configvartype': {
            'anyOf': [
                {'type': 'array', 'items': {'$ref': '#/definitions/configvartype'}},
                {'type': 'string'},
            ]
        },
        # deprecated
        'cmdformhints': {
            'type': 'object',
            'properties': {
                'input': {
                    'type': 'array',
                    'uniqueItems': True,
                    'items': {
                        'type': 'string',
                    }
                },
                'output': {
                    'type': 'array',
                    'uniqueItems': True,
                    'items': {
                        'type': 'string',
                    }
                },
                'nodedata': {
                    'type': 'array',
                    'uniqueItems': True,
                    'items': {
                        'type': 'array',
                        'items': [
                            {'type': 'string'},
                            {'type': 'string'},
                        ],
                        'additionalItems': False,
                    },
                },
            }
        },
        'require': {
            'type': 'object',
            'properties': {
                'name': {'type': 'string'},
                'version': {'type': 'string'},
                'desc': {'type': 'string'},
                'optional': {'type': 'boolean'},
            },
            'additionalItems': True,
            'required': ('name', 'version'),
        },
        'conflict': {
            'type': 'object',
            'properties': {
                'name': {'type': 'string'},
                'version': {'type': 'string'},
                'desc': {'type': 'string'},
            },
            'additionalItems': True,
            'required': ('name',),
        },
    }
})

reqValidDdef = s_config.getJsValidator({
    'type': 'object',
    'properties': {
        'name': {'type': 'string'},
        'storm': {'type': 'string'},
        'view': {'type': 'string', 'pattern': s_config.re_iden},
        'user': {'type': 'string', 'pattern': s_config.re_iden},
        'iden': {'type': 'string', 'pattern': s_config.re_iden},
        'enabled': {'type': 'boolean', 'default': True},
        'stormopts': {
            'oneOf': [
                {'type': 'null'},
                {'$ref': '#/definitions/stormopts'}
            ]
        }
    },
    'additionalProperties': True,
    'required': ['iden', 'user', 'storm'],
    'definitions': {
        'stormopts': {
            'type': 'object',
            'properties': {
                'repr': {'type': 'boolean'},
                'path': {'type': 'string'},
                'show': {'type': 'array', 'items': {'type': 'string'}}
            },
            'additionalProperties': True,
        },
    }
})

stormcmds = (
    {
        'name': 'queue.add',
        'descr': 'Add a queue to the cortex.',
        'cmdargs': (
            ('name', {'help': 'The name of the new queue.'}),
        ),
        'storm': '''
            $lib.queue.add($cmdopts.name)
            $lib.print("queue added: {name}", name=$cmdopts.name)
        ''',
    },
    {
        'name': 'queue.del',
        'descr': 'Remove a queue from the cortex.',
        'cmdargs': (
            ('name', {'help': 'The name of the queue to remove.'}),
        ),
        'storm': '''
            $lib.queue.del($cmdopts.name)
            $lib.print("queue removed: {name}", name=$cmdopts.name)
        ''',
    },
    {
        'name': 'queue.list',
        'descr': 'List the queues in the cortex.',
        'storm': '''
            $lib.print('Storm queue list:')
            for $info in $lib.queue.list() {
                $name = $info.name.ljust(32)
                $lib.print("    {name}:  size: {size} offs: {offs}", name=$name, size=$info.size, offs=$info.offs)
            }
        ''',
    },
    {
        'name': 'dmon.list',
        'descr': 'List the storm daemon queries running in the cortex.',
        'cmdargs': (),
        'storm': '''
            $lib.print('Storm daemon list:')
            for $info in $lib.dmon.list() {
                if $info.name { $name = $info.name.ljust(20) }
                else { $name = '                    ' }

                $lib.print("    {iden}:  ({name}): {status}", iden=$info.iden, name=$name, status=$info.status)
            }
        ''',
    },
    {
        'name': 'layer.add',
        'descr': 'Add a layer to the cortex.',
        'cmdargs': (
            ('--lockmemory', {'help': 'Should the layer lock memory for performance.',
                              'action': 'store_true'}),
            ('--readonly', {'help': 'Should the layer be readonly.',
                            'action': 'store_true'}),
            ('--mirror', {'help': 'A telepath URL of an upstream layer/view to mirror.', 'type': 'str'}),
            ('--growsize', {'help': 'Amount to grow the map size when necessary.', 'type': 'int'}),
            ('--upstream', {'help': 'One or more telepath urls to receive updates from.'}),
            ('--name', {'help': 'The name of the layer.'}),
        ),
        'storm': '''
            $layr = $lib.layer.add($cmdopts)
            $lib.print($layr.repr())
            $lib.print("Layer added.")
        ''',
    },
    {
        'name': 'layer.set',
        'descr': 'Set a layer option.',
        'cmdargs': (
            ('iden', {'help': 'Iden of the layer to modify.'}),
            ('name', {'help': 'The name of the layer property to set.'}),
            ('valu', {'help': 'The value to set the layer property to.'}),
        ),
        'storm': '''
            $layr = $lib.layer.get($cmdopts.iden)
            $layr.set($cmdopts.name, $cmdopts.valu)
            $lib.print($layr.repr())
            $lib.print('Layer updated.')
        ''',
    },
    {
        'name': 'layer.del',
        'descr': 'Delete a layer from the cortex.',
        'cmdargs': (
            ('iden', {'help': 'Iden of the layer to delete.'}),
        ),
        'storm': '''
            $lib.layer.del($cmdopts.iden)
            $lib.print("Layer deleted: {iden}", iden=$cmdopts.iden)
        ''',
    },
    {
        'name': 'layer.get',
        'descr': 'Get a layer from the cortex.',
        'cmdargs': (
            ('iden', {'nargs': '?',
                      'help': 'Iden of the layer to get. If no iden is provided, the main layer will be returned.'}),
        ),
        'storm': '''
            $layr = $lib.layer.get($cmdopts.iden)
            $lib.print($layr.repr())
        ''',
    },
    {
        'name': 'layer.list',
        'descr': 'List the layers in the cortex.',
        'cmdargs': (),
        'storm': '''
            $lib.print('Layers:')
            for $layr in $lib.layer.list() {
                $lib.print($layr.repr())
            }
        ''',
    },
    {
        'name': 'layer.pull.add',
        'descr': 'Add a pull configuration to a layer.',
        'cmdargs': (
            ('layr', {'help': 'Iden of the layer to pull to.'}),
            ('src', {'help': 'Telepath url of the source layer to pull from.'}),
            ('--offset', {'help': 'Layer offset to begin pulling from',
                          'type': 'int',
                          'default': 0}),
        ),
        'storm': '''
            $layr = $lib.layer.get($cmdopts.layr)
            $pdef = $layr.addPull($cmdopts.src, $cmdopts.offset)
            if $pdef {
                $lib.print("Layer pull added: {iden}", iden=$pdef.iden)
            }
        ''',
    },
    {
        'name': 'layer.pull.del',
        'descr': 'Delete a pull configuration from a layer.',
        'cmdargs': (
            ('layr', {'help': 'Iden of the layer to modify.'}),
            ('iden', {'help': 'Iden of the pull configuration to delete.'}),
        ),
        'storm': '''
            $layr = $lib.layer.get($cmdopts.layr)
            $retn = $layr.delPull($cmdopts.iden)
            $lib.print("Layer pull deleted.")
        ''',
    },
    {
        'name': 'layer.pull.list',
        'descr': 'Get a list of the pull configurations for a layer.',
        'cmdargs': (
            ('layr', {'help': 'Iden of the layer to retrieve pull configurations for.'}),
        ),
        'storm': '''
            $layr = $lib.layer.get($cmdopts.layr)
            $lib.print($layr.repr())

            $pulls = $layr.get(pulls)
            if $pulls {
                $lib.print('Pull Iden                        | User                 | Time                |     Offset | URL')
                $lib.print('------------------------------------------------------------------------------------------------------------------------------------------')
                for ($iden, $pdef) in $pulls {
                    $user = $lib.auth.users.get($pdef.user)
                    if $user { $user = $user.name.ljust(20) }
                    else { $user = $pdef.user }

                    $tstr = $lib.time.format($pdef.time, '%Y-%m-%d %H:%M:%S')
                    $ostr = $lib.cast(str, $pdef.offs).rjust(10)
                    $lib.print("{iden} | {user} | {time} | {offs} | {url}", iden=$iden, time=$tstr, user=$user, offs=$ostr, url=$pdef.url)
                }
            } else {
                $lib.print('No pulls configured.')
            }
        ''',
    },
    {
        'name': 'layer.push.add',
        'descr': 'Add a push configuration to a layer.',
        'cmdargs': (
            ('layr', {'help': 'Iden of the layer to push from.'}),
            ('dest', {'help': 'Telepath url of the layer to push to.'}),
            ('--offset', {'help': 'Layer offset to begin pushing from.',
                          'type': 'int',
                          'default': 0}),
        ),
        'storm': '''
            $layr = $lib.layer.get($cmdopts.layr)
            $pdef = $layr.addPush($cmdopts.dest, $cmdopts.offset)
            if $pdef {
                $lib.print("Layer push added: {iden}", iden=$pdef.iden)
            }
        ''',
    },
    {
        'name': 'layer.push.del',
        'descr': 'Delete a push configuration from a layer.',
        'cmdargs': (
            ('layr', {'help': 'Iden of the layer to modify.'}),
            ('iden', {'help': 'Iden of the push configuration to delete.'}),
        ),
        'storm': '''
            $layr = $lib.layer.get($cmdopts.layr)
            $retn = $layr.delPush($cmdopts.iden)
            $lib.print("Layer push deleted.")
        ''',
    },
    {
        'name': 'layer.push.list',
        'descr': 'Get a list of the push configurations for a layer.',
        'cmdargs': (
            ('layr', {'help': 'Iden of the layer to retrieve push configurations for.'}),
        ),
        'storm': '''
            $layr = $lib.layer.get($cmdopts.layr)
            $lib.print($layr.repr())

            $pushs = $layr.get(pushs)
            if $pushs {
                $lib.print('Push Iden                        | User                 | Time                |     Offset | URL')
                $lib.print('------------------------------------------------------------------------------------------------------------------------------------------')
                for ($iden, $pdef) in $pushs {
                    $user = $lib.auth.users.get($pdef.user)
                    if $user { $user = $user.name.ljust(20) }
                    else { $user = $pdef.user }

                    $tstr = $lib.time.format($pdef.time, '%Y-%m-%d %H:%M:%S')
                    $ostr = $lib.cast(str, $pdef.offs).rjust(10)
                    $lib.print("{iden} | {user} | {time} | {offs} | {url}", iden=$iden, time=$tstr, user=$user, offs=$ostr, url=$pdef.url)
                }
            } else {
                $lib.print('No pushes configured.')
            }
        ''',
    },
    {
        'name': 'pkg.list',
        'descr': 'List the storm packages loaded in the cortex.',
        'storm': '''
            $pkgs = $lib.pkg.list()

            if $($pkgs.size() = 0) {

                $lib.print('No storm packages installed.')

            } else {
                $lib.print('Loaded storm packages:')
                for $pkg in $pkgs {
                    $lib.print("{name}: {vers}", name=$pkg.name.ljust(32), vers=$pkg.version)
                }
            }
        '''
    },
    {
        'name': 'pkg.perms.list',
        'descr': 'List any permissions declared by the package.',
        'cmdargs': (
            ('name', {'help': 'The name (or name prefix) of the package.', 'type': 'str'}),
        ),
        'storm': '''
            $pdef = $lib.null
            for $pkg in $lib.pkg.list() {
                if $pkg.name.startswith($cmdopts.name) {
                    $pdef = $pkg
                    break
                }
            }

            if (not $pdef) {
                $lib.warn(`Package ({$cmdopts.name}) not found!`)
            } else {
                if $pdef.perms {
                    $lib.print(`Package ({$cmdopts.name}) defines the following permissions:`)
                    for $permdef in $pdef.perms {
                        $defv = $permdef.default
                        if ( $defv = $lib.null ) {
                            $defv = $lib.false
                        }
                        $text = `{$lib.str.join('.', $permdef.perm).ljust(32)} : {$permdef.desc} ( default: {$defv} )`
                        $lib.print($text)
                    }
                } else {
                    $lib.print(`Package ({$cmdopts.name}) contains no permissions definitions.`)
                }
            }
        '''
    },
    {
        'name': 'pkg.del',
        'descr': 'Remove a storm package from the cortex.',
        'cmdargs': (
            ('name', {'help': 'The name (or name prefix) of the package to remove.'}),
        ),
        'storm': '''

            $pkgs = $lib.set()

            for $pkg in $lib.pkg.list() {
                if $pkg.name.startswith($cmdopts.name) {
                    $pkgs.add($pkg.name)
                }
            }

            if $($pkgs.size() = 0) {

                $lib.print('No package names match "{name}". Aborting.', name=$cmdopts.name)

            } elif $($pkgs.size() = 1) {

                $name = $pkgs.list().index(0)
                $lib.print('Removing package: {name}', name=$name)
                $lib.pkg.del($name)

            } else {

                $lib.print('Multiple package names match "{name}". Aborting.', name=$cmdopts.name)

            }
        '''
    },
    {
        'name': 'pkg.docs',
        'descr': 'Display documentation included in a storm package.',
        'cmdargs': (
            ('name', {'help': 'The name (or name prefix) of the package.'}),
        ),
        'storm': '''
            $pdef = $lib.null
            for $pkg in $lib.pkg.list() {
                if $pkg.name.startswith($cmdopts.name) {
                    $pdef = $pkg
                    break
                }
            }

            if (not $pdef) {
                $lib.warn("Package ({name}) not found!", name=$cmdopts.name)
            } else {
                if $pdef.docs {
                    for $doc in $pdef.docs {
                        $lib.print($doc.content)
                    }
                } else {
                    $lib.print("Package ({name}) contains no documentation.", name=$cmdopts.name)
                }
            }
        '''
    },
    {
        'name': 'pkg.load',
        'descr': 'Load a storm package from an HTTP URL.',
        'cmdargs': (
            ('url', {'help': 'The HTTP URL to load the package from.'}),
            ('--raw', {'default': False, 'action': 'store_true',
                'help': 'Response JSON is a raw package definition without an envelope.'}),
            ('--verify', {'default': False, 'action': 'store_true',
                'help': 'Enforce code signature verification on the storm package.'}),
            ('--ssl-noverify', {'default': False, 'action': 'store_true',
                'help': 'Specify to disable SSL verification of the server.'}),
        ),
        'storm': '''
            init {
                $ssl = $lib.true
                if $cmdopts.ssl_noverify { $ssl = $lib.false }

                $resp = $lib.inet.http.get($cmdopts.url, ssl_verify=$ssl)

                if ($resp.code != 200) {
                    $lib.warn("pkg.load got HTTP code: {code} for URL: {url}", code=$resp.code, url=$cmdopts.url)
                    $lib.exit()
                }

                $reply = $resp.json()
                if $cmdopts.raw {
                    $pkg = $reply
                } else {
                    if ($reply.status != "ok") {
                        $lib.warn("pkg.load got JSON error: {code} for URL: {url}", code=$reply.code, url=$cmdopts.url)
                        $lib.exit()
                    }

                    $pkg = $reply.result
                }

                $pkd = $lib.pkg.add($pkg, verify=$cmdopts.verify)

                $lib.print("Loaded Package: {name} @{version}", name=$pkg.name, version=$pkg.version)
            }
        ''',
    },
    {
        'name': 'version',
        'descr': 'Show version metadata relating to Synapse.',
        'storm': '''
            $comm = $lib.version.commit()
            $synv = $lib.version.synapse()

            if $synv {
                $synv = $lib.str.join('.', $synv)
            }

            if $comm {
                $comm = $comm.slice(0,7)
            }

            $lib.print('Synapse Version: {s}', s=$synv)
            $lib.print('Commit Hash: {c}', c=$comm)
        ''',
    },
    {
        'name': 'view.add',
        'descr': 'Add a view to the cortex.',
        'cmdargs': (
            ('--name', {'default': None, 'help': 'The name of the new view.'}),
            ('--worldreadable', {'type': 'bool', 'default': False, 'help': 'Grant read access to the `all` role.'}),
            ('--layers', {'default': [], 'nargs': '*', 'help': 'Layers for the view.'}),
        ),
        'storm': '''
            $view = $lib.view.add($cmdopts.layers, name=$cmdopts.name, worldreadable=$cmdopts.worldreadable)
            $lib.print($view.repr())
            $lib.print("View added.")
        ''',
    },
    {
        'name': 'view.del',
        'descr': 'Delete a view from the cortex.',
        'cmdargs': (
            ('iden', {'help': 'Iden of the view to delete.'}),
        ),
        'storm': '''
            $lib.view.del($cmdopts.iden)
            $lib.print("View deleted: {iden}", iden=$cmdopts.iden)
        ''',
    },
    {
        'name': 'view.set',
        'descr': 'Set a view option.',
        'cmdargs': (
            ('iden', {'help': 'Iden of the view to modify.'}),
            ('name', {'help': 'The name of the view property to set.'}),
            ('valu', {'help': 'The value to set the view property to.'}),
        ),
        'storm': '''
            $view = $lib.view.get($cmdopts.iden)
            $view.set($cmdopts.name, $cmdopts.valu)
            $lib.print($view.repr())
            $lib.print("View updated.")
        ''',
    },
    {
        'name': 'view.fork',
        'descr': 'Fork a view in the cortex.',
        'cmdargs': (
            ('iden', {'help': 'Iden of the view to fork.'}),
            ('--name', {'default': None, 'help': 'Name for the newly forked view.'}),
        ),
        'storm': '''
            $forkview = $lib.view.get($cmdopts.iden).fork(name=$cmdopts.name)
            $lib.print($forkview.repr())
            $lib.print("View {iden} forked to new view: {forkiden}", iden=$cmdopts.iden, forkiden=$forkview.iden)
        ''',
    },
    {
        'name': 'view.get',
        'descr': 'Get a view from the cortex.',
        'cmdargs': (
            ('iden', {'nargs': '?',
                      'help': 'Iden of the view to get. If no iden is provided, the main view will be returned.'}),
        ),
        'storm': '''
            $view = $lib.view.get($cmdopts.iden)
            $lib.print($view.repr())
        ''',
    },
    {
        'name': 'view.list',
        'descr': 'List the views in the cortex.',
        'cmdargs': (),
        'storm': '''
            $lib.print("")
            for $view in $lib.view.list() {
                $lib.print($view.repr())
                $lib.print("")
            }
        ''',
    },
    {
        'name': 'view.merge',
        'descr': 'Merge a forked view into its parent view.',
        'cmdargs': (
            ('iden', {'help': 'Iden of the view to merge.'}),
            ('--delete', {'default': False, 'action': 'store_true',
                          'help': 'Once the merge is complete, delete the layer and view.'}),
        ),
        'storm': '''
            $view = $lib.view.get($cmdopts.iden)

            $view.merge()

            if $cmdopts.delete {
                $layriden = $view.pack().layers.index(0).iden
                $lib.view.del($view.iden)
                $lib.layer.del($layriden)
            } else {
                $view.wipeLayer()
            }
            $lib.print("View merged: {iden}", iden=$cmdopts.iden)
        ''',
    },
    {
        'name': 'trigger.add',
        'descr': addtriggerdescr,
        'cmdargs': (
            ('condition', {'help': 'Condition for the trigger.'}),
            ('--form', {'help': 'Form to fire on.'}),
            ('--tag', {'help': 'Tag to fire on.'}),
            ('--prop', {'help': 'Property to fire on.'}),
            ('--verb', {'help': 'Edge verb to fire on.'}),
            ('--n2form', {'help': 'The form of the n2 node to fire on.'}),
            ('--query', {'help': 'Query for the trigger to execute.', 'required': True,
                         'dest': 'storm', }),
            ('--async', {'default': False, 'action': 'store_true',
                         'help': 'Make the trigger run in the background.'}),
            ('--disabled', {'default': False, 'action': 'store_true',
                            'help': 'Create the trigger in disabled state.'}),
            ('--name', {'help': 'Human friendly name of the trigger.'}),
            ('--view', {'help': 'The view to add the trigger to.'})
        ),
        'storm': '''
            $opts = $lib.copy($cmdopts)
            // Set valid tdef keys
            $opts.enabled = (not $opts.disabled)
            $opts.help = $lib.undef
            $opts.disabled = $lib.undef
            $trig = $lib.trigger.add($opts)
            $lib.print("Added trigger: {iden}", iden=$trig.iden)
        ''',
    },
    {
        'name': 'trigger.del',
        'descr': 'Delete a trigger from the cortex.',
        'cmdargs': (
            ('iden', {'help': 'Any prefix that matches exactly one valid trigger iden is accepted.'}),
        ),
        'storm': '''
            $iden = $lib.trigger.del($cmdopts.iden)
            $lib.print("Deleted trigger: {iden}", iden=$iden)
        ''',
    },
    {
        'name': 'trigger.mod',
        'descr': "Modify an existing trigger's query.",
        'cmdargs': (
            ('iden', {'help': 'Any prefix that matches exactly one valid trigger iden is accepted.'}),
            ('query', {'help': 'New storm query for the trigger.'}),
        ),
        'storm': '''
            $iden = $lib.trigger.mod($cmdopts.iden, $cmdopts.query)
            $lib.print("Modified trigger: {iden}", iden=$iden)
        ''',
    },
    {
        'name': 'trigger.list',
        'descr': "List existing triggers in the cortex.",
        'cmdargs': (
            ('--all', {'help': 'List every trigger in every readable view, rather than just the current view.', 'action': 'store_true'}),
        ),
        'storm': '''
            $triggers = $lib.trigger.list($cmdopts.all)

            if $triggers {

                $lib.print("user       iden                             view                             en?    async? cond      object                    storm query")

                for $trigger in $triggers {
                    $user = $trigger.username.ljust(10)
                    $iden = $trigger.iden.ljust(12)
                    $view = $trigger.view.ljust(12)
                    ($ok, $async) = $lib.trycast(bool, $trigger.async)
                    if $ok {
                        $async = $lib.model.type(bool).repr($async).ljust(6)
                    } else {
                        $async = $lib.model.type(bool).repr($lib.false).ljust(6)
                    }
                    $enabled = $lib.model.type(bool).repr($trigger.enabled).ljust(6)
                    $cond = $trigger.cond.ljust(9)

                    $fo = ""
                    if $trigger.form {
                        $fo = $trigger.form
                    }

                    $pr = ""
                    if $trigger.prop {
                        $pr = $trigger.prop
                    }

                    if $cond.startswith('tag:') {
                        $obj = $fo.ljust(14)
                        $obj2 = $trigger.tag.ljust(10)

                    } else {
                        if $pr {
                            $obj = $pr.ljust(14)
                        } elif $fo {
                            $obj = $fo.ljust(14)
                        } else {
                            $obj = '<missing>     '
                        }
                        $obj2 = '          '
                    }

                    $lib.print(`{$user} {$iden} {$view} {$enabled} {$async} {$cond} {$obj} {$obj2} {$trigger.storm}`)
                }
            } else {
                $lib.print("No triggers found")
            }
        ''',
    },
    {
        'name': 'trigger.enable',
        'descr': 'Enable a trigger in the cortex.',
        'cmdargs': (
            ('iden', {'help': 'Any prefix that matches exactly one valid trigger iden is accepted.'}),
        ),
        'storm': '''
            $iden = $lib.trigger.enable($cmdopts.iden)
            $lib.print("Enabled trigger: {iden}", iden=$iden)
        ''',
    },
    {
        'name': 'trigger.disable',
        'descr': 'Disable a trigger in the cortex.',
        'cmdargs': (
            ('iden', {'help': 'Any prefix that matches exactly one valid trigger iden is accepted.'}),
        ),
        'storm': '''
            $iden = $lib.trigger.disable($cmdopts.iden)
            $lib.print("Disabled trigger: {iden}", iden=$iden)
        ''',
    },
    {
        'name': 'cron.add',
        'descr': addcrondescr,
        'cmdargs': (
            ('query', {'help': 'Query for the cron job to execute.'}),
            ('--pool', {'action': 'store_true', 'default': False,
                'help': 'Allow the cron job to be run by a mirror from the query pool.'}),
            ('--minute', {'help': 'Minute value for job or recurrence period.'}),
            ('--name', {'help': 'An optional name for the cron job.'}),
            ('--doc', {'help': 'An optional doc string for the cron job.'}),
            ('--hour', {'help': 'Hour value for job or recurrence period.'}),
            ('--day', {'help': 'Day value for job or recurrence period.'}),
            ('--month', {'help': 'Month value for job or recurrence period.'}),
            ('--year', {'help': 'Year value for recurrence period.'}),
            ('--hourly', {'help': 'Fixed parameters for an hourly job.'}),
            ('--daily', {'help': 'Fixed parameters for a daily job.'}),
            ('--monthly', {'help': 'Fixed parameters for a monthly job.'}),
            ('--yearly', {'help': 'Fixed parameters for a yearly job.'}),
            ('--iden', {'help': 'Fixed iden to assign to the cron job'}),
            ('--view', {'help': 'View to run the cron job against'}),
        ),
        'storm': '''
            $cron = $lib.cron.add(query=$cmdopts.query,
                                  minute=$cmdopts.minute,
                                  hour=$cmdopts.hour,
                                  day=$cmdopts.day,
                                  pool=$cmdopts.pool,
                                  month=$cmdopts.month,
                                  year=$cmdopts.year,
                                  hourly=$cmdopts.hourly,
                                  daily=$cmdopts.daily,
                                  monthly=$cmdopts.monthly,
                                  yearly=$cmdopts.yearly,
                                  iden=$cmdopts.iden,
                                  view=$cmdopts.view,)

            if $cmdopts.doc { $cron.set(doc, $cmdopts.doc) }
            if $cmdopts.name { $cron.set(name, $cmdopts.name) }

            $lib.print("Created cron job: {iden}", iden=$cron.iden)
        ''',
    },
    {
        'name': 'cron.at',
        'descr': atcrondescr,
        'cmdargs': (
            ('query', {'help': 'Query for the cron job to execute.'}),
            ('--minute', {'help': 'Minute(s) to execute at.'}),
            ('--hour', {'help': 'Hour(s) to execute at.'}),
            ('--day', {'help': 'Day(s) to execute at.'}),
            ('--dt', {'help': 'Datetime(s) to execute at.'}),
            ('--now', {'help': 'Execute immediately.', 'default': False, 'action': 'store_true'}),
            ('--iden', {'help': 'A set iden to assign to the new cron job'}),
            ('--view', {'help': 'View to run the cron job against'}),
        ),
        'storm': '''
            $cron = $lib.cron.at(query=$cmdopts.query,
                                 minute=$cmdopts.minute,
                                 hour=$cmdopts.hour,
                                 day=$cmdopts.day,
                                 dt=$cmdopts.dt,
                                 now=$cmdopts.now,
                                 iden=$cmdopts.iden,
                                 view=$cmdopts.view)

            $lib.print("Created cron job: {iden}", iden=$cron.iden)
        ''',
    },
    {
        'name': 'cron.del',
        'descr': 'Delete a cron job from the cortex.',
        'cmdargs': (
            ('iden', {'help': 'Any prefix that matches exactly one valid cron job iden is accepted.'}),
        ),
        'storm': '''
            $lib.cron.del($cmdopts.iden)
            $lib.print("Deleted cron job: {iden}", iden=$cmdopts.iden)
        ''',
    },
    {
        'name': 'cron.move',
        'descr': "Move a cron job from one view to another",
        'cmdargs': (
            ('iden', {'help': 'Any prefix that matches exactly one valid cron job iden is accepted.'}),
            ('view', {'help': 'View to move the cron job to.'}),
        ),
        'storm': '''
            $iden = $lib.cron.move($cmdopts.iden, $cmdopts.view)
            $lib.print("Moved cron job {iden} to view {view}", iden=$iden, view=$cmdopts.view)
        ''',
    },
    {
        'name': 'cron.mod',
        'descr': "Modify an existing cron job's query.",
        'cmdargs': (
            ('iden', {'help': 'Any prefix that matches exactly one valid cron job iden is accepted.'}),
            ('query', {'help': 'New storm query for the cron job.'}),
        ),
        'storm': '''
            $iden = $lib.cron.mod($cmdopts.iden, $cmdopts.query)
            $lib.print("Modified cron job: {iden}", iden=$iden)
        ''',
    },
    {
        'name': 'cron.cleanup',
        'descr': "Delete all completed at jobs",
        'cmdargs': (),
        'storm': '''
            $crons = $lib.cron.list()
            $count = 0

            if $crons {
                for $cron in $crons {
                    $job = $cron.pack()
                    if (not $job.recs) {
                        $lib.cron.del($job.iden)
                        $count = ($count + 1)
                    }
                }
            }
            $lib.print("{count} cron/at jobs deleted.", count=$count)
        ''',
    },

    {
        'name': 'cron.list',
        'descr': "List existing cron jobs in the cortex.",
        'cmdargs': (),
        'storm': '''
            $crons = $lib.cron.list()

            if $crons {
                $lib.print("user       iden       view       en? rpt? now? err? # start last start       last end         query")

                for $cron in $crons {

                    $job = $cron.pprint()

                    $user = $job.user.ljust(10)
                    $view = $job.viewshort.ljust(10)
                    $iden = $job.idenshort.ljust(10)
                    $enabled = $job.enabled.ljust(3)
                    $isrecur = $job.isrecur.ljust(4)
                    $isrunning = $job.isrunning.ljust(4)
                    $iserr = $job.iserr.ljust(4)
                    $startcount = $lib.str.format("{startcount}", startcount=$job.startcount).ljust(7)
                    $laststart = $job.laststart.ljust(16)
                    $lastend = $job.lastend.ljust(16)

       $lib.print("{user} {iden} {view} {enabled} {isrecur} {isrunning} {iserr} {startcount} {laststart} {lastend} {query}",
                               user=$user, iden=$iden, view=$view, enabled=$enabled, isrecur=$isrecur,
                               isrunning=$isrunning, iserr=$iserr, startcount=$startcount,
                               laststart=$laststart, lastend=$lastend, query=$job.query)
                }
            } else {
                $lib.print("No cron jobs found")
            }
        ''',
    },
    {
        'name': 'cron.stat',
        'descr': "Gives detailed information about a cron job.",
        'cmdargs': (
            ('iden', {'help': 'Any prefix that matches exactly one valid cron job iden is accepted.'}),
        ),
        'storm': '''
            $cron = $lib.cron.get($cmdopts.iden)

            if $cron {
                $job = $cron.pprint()

                $lib.print('iden:            {iden}', iden=$job.iden)
                $lib.print('user:            {user}', user=$job.user)
                $lib.print('enabled:         {enabled}', enabled=$job.enabled)
                $lib.print(`pool:            {$job.pool}`)
                $lib.print('recurring:       {isrecur}', isrecur=$job.isrecur)
                $lib.print('# starts:        {startcount}', startcount=$job.startcount)
                $lib.print('# errors:        {errcount}', errcount=$job.errcount)
                $lib.print('last start time: {laststart}', laststart=$job.laststart)
                $lib.print('last end time:   {lastend}', lastend=$job.lastend)
                $lib.print('last result:     {lastresult}', lastresult=$job.lastresult)
                $lib.print('query:           {query}', query=$job.query)

                if $lib.len($job.lasterrs) {
                    $lib.print('most recent errors:')
                    for $err in $job.lasterrs {
                        $lib.print('                 {err}', err=$err)
                    }
                }

                if $job.recs {
                    $lib.print('entries:         incunit    incval required')

                    for $rec in $job.recs {
                        $incunit = $lib.str.format('{incunit}', incunit=$rec.incunit).ljust(10)
                        $incval = $lib.str.format('{incval}', incval=$rec.incval).ljust(6)

                        $lib.print('                 {incunit} {incval} {reqdict}',
                                   incunit=$incunit, incval=$incval, reqdict=$rec.reqdict)
                    }
                } else {
                    $lib.print('entries:         <None>')
                }
            }
        ''',
    },
    {
        'name': 'cron.enable',
        'descr': 'Enable a cron job in the cortex.',
        'cmdargs': (
            ('iden', {'help': 'Any prefix that matches exactly one valid cron job iden is accepted.'}),
        ),
        'storm': '''
            $iden = $lib.cron.enable($cmdopts.iden)
            $lib.print("Enabled cron job: {iden}", iden=$iden)
        ''',
    },
    {
        'name': 'cron.disable',
        'descr': 'Disable a cron job in the cortex.',
        'cmdargs': (
            ('iden', {'help': 'Any prefix that matches exactly one valid cron job iden is accepted.'}),
        ),
        'storm': '''
            $iden = $lib.cron.disable($cmdopts.iden)
            $lib.print("Disabled cron job: {iden}", iden=$iden)
        ''',
    },
    {
        'name': 'ps.list',
        'descr': 'List running tasks in the cortex.',
        'cmdargs': (
            ('--verbose', {'default': False, 'action': 'store_true', 'help': 'Enable verbose output.'}),
        ),
        'storm': '''
            $tasks = $lib.ps.list()

            for $task in $tasks {
                $lib.print("task iden: {iden}", iden=$task.iden)
                $lib.print("    name: {name}", name=$task.name)
                $lib.print("    user: {user}", user=$task.user)
                $lib.print("    status: {status}", status=$task.status)
                $lib.print("    start time: {start}", start=$lib.time.format($task.tick, '%Y-%m-%d %H:%M:%S'))
                $lib.print("    metadata:")
                if $cmdopts.verbose {
                    $lib.pprint($task.info, prefix='    ')
                } else {
                    $lib.pprint($task.info, prefix='    ', clamp=120)
                }
            }

            $lib.print("{tlen} tasks found.", tlen=$tasks.size())
        ''',
    },
    {
        'name': 'ps.kill',
        'descr': 'Kill a running task/query within the cortex.',
        'cmdargs': (
            ('iden', {'help': 'Any prefix that matches exactly one valid process iden is accepted.'}),
        ),
        'storm': '''
            $kild = $lib.ps.kill($cmdopts.iden)
            $lib.print("kill status: {kild}", kild=$kild)
        ''',
    },
    {
        'name': 'wget',
        'descr': wgetdescr,
        'cmdargs': (
            ('urls', {'nargs': '*', 'help': 'URLs to download.'}),
            ('--no-ssl-verify', {'default': False, 'action': 'store_true', 'help': 'Ignore SSL certificate validation errors.'}),
            ('--timeout', {'default': 300, 'type': 'int', 'help': 'Configure the timeout for the download operation.'}),
            ('--params', {'default': None, 'help': 'Provide a dict containing url parameters.'}),
            ('--headers', {
                'default': {
                    'User-Agent': 'Mozilla/5.0 (X11; Linux x86_64) AppleWebKit/537.36 (KHTML, like Gecko) Chrome/92.0.4515.131 Safari/537.36',
                    'Accept': '*/*',
                    'Accept-Encoding': 'gzip, deflate',
                    'Accept-Language': 'en-US,en;q=0.9',
                },
                'help': 'Provide a Storm dict containing custom request headers.'}),
            ('--no-headers', {'default': False, 'action': 'store_true', 'help': 'Do NOT use any default headers.'}),
        ),
        'storm': '''
        init {
            $count = (0)

            $params = $cmdopts.params
            $headers = $cmdopts.headers
            if $cmdopts.no_headers { $headers = $lib.null }
        }

        $ssl = (not $cmdopts.no_ssl_verify)
        $timeout = $cmdopts.timeout

        if $node {
            $count = ($count + 1)
            if $cmdopts.urls {
                $urls = $cmdopts.urls
            } else {
                if ($node.form() != "inet:url") {
                    $lib.warn("wget can only take inet:url nodes as input without args.")
                    $lib.exit()
                }
                $urls = ($node.value(),)
            }
            for $url in $urls {
                -> { yield $lib.axon.urlfile($url, params=$params, headers=$headers, ssl=$ssl, timeout=$timeout) }
            }
        }

        if ($count = 0) {
            for $url in $cmdopts.urls {
                yield $lib.axon.urlfile($url, params=$params, headers=$headers, ssl=$ssl, timeout=$timeout)
            }
        }
        ''',
    },
    {
        'name': 'nodes.import',
        'descr': 'Import a nodes file hosted at a URL into the cortex. Yields created nodes.',
        'cmdargs': (
            ('urls', {'nargs': '*', 'help': 'URL(s) to fetch nodes file from'}),
            ('--no-ssl-verify', {'default': False, 'action': 'store_true', 'help': 'Ignore SSL certificate validation errors.'}),
        ),
        'storm': '''
        init {
            $count = (0)
            function fetchnodes(url, ssl) {
                $resp = $lib.inet.http.get($url, ssl_verify=$ssl)
                if ($resp.code = 200) {
                    $nodes = $lib.list()
                    for $valu in $resp.msgpack() {
                        $nodes.append($valu)
                    }
                    yield $lib.feed.genr($nodes)
                } else {
                    $lib.exit("nodes.import got HTTP error code: {code} for {url}", code=$resp.code, url=$url)
                }
            }
        }

        $ssl = (not $cmdopts.no_ssl_verify)

        if $node {
            $count = ($count + 1)
            if ($node.form() != "inet:url") {
                $lib.exit("nodes.import can only take inet:url nodes as input without args")
            }
            $inurls = ($node.value(),)
            for $url in $inurls {
                -> { yield $fetchnodes($url, $ssl) }
            }
        }

        if ($count = 0) {
            for $url in $cmdopts.urls {
                for $valu in $fetchnodes($url, $ssl) {
                    yield $valu
                }
            }
        }

        ''',
    },
    {
        'name': 'note.add',
        'descr': 'Add a new meta:note node and link it to the inbound nodes using an -(about)> edge.',
        'cmdargs': (
            ('text', {'type': 'str', 'help': 'The note text to add to the nodes.'}),
            ('--type', {'type': 'str', 'help': 'The note type.'}),
            ('--yield', {'default': False, 'action': 'store_true',
                'help': 'Yield the newly created meta:note node.'}),
        ),
        'storm': '''
            init {
                function addNoteNode(text, type) {
                    if $type { $type = $lib.cast(meta:note:type:taxonomy, $type) }
                    [ meta:note=* :text=$text :creator=$lib.user.iden :created=.created :updated=.created ]
                    if $type {[ :type=$type ]}
                    return($node)
                }

                $yield = $cmdopts.yield
                $note = $addNoteNode($cmdopts.text, $cmdopts.type)
            }

            [ <(about)+ { yield $note } ]

            if $yield { spin }
            if $yield { yield $note }
        ''',
    },
    {
        'name': 'uptime',
        'descr': 'Print the uptime for the Cortex or a connected service.',
        'cmdargs': (
            ('name', {'type': 'str', 'nargs': '?',
                      'help': 'The name, or iden, of the service (if not provided defaults to the Cortex).'}),
        ),
        'storm': '''
            $resp = $lib.cell.uptime(name=$cmdopts.name)
            $uptime = $lib.model.type(duration).repr($resp.uptime)
            $starttime = $lib.time.format($resp.starttime, "%Y-%m-%d %H:%M:%S")
            $lib.print("up {uptime} (since {since})", uptime=$uptime, since=$starttime)
        ''',
    },
)

class DmonManager(s_base.Base):
    '''
    Manager for StormDmon objects.
    '''
    async def __anit__(self, core):
        await s_base.Base.__anit__(self)
        self.core = core
        self.dmons = {}
        self.enabled = False

        self.onfini(self._finiAllDmons)

    async def _finiAllDmons(self):
        await asyncio.gather(*[dmon.fini() for dmon in self.dmons.values()])

    async def _stopAllDmons(self):
        futs = [dmon.stop() for dmon in self.dmons.values()]
        if not futs:
            return
        logger.debug(f'Stopping [{len(futs)}] Dmons')
        await asyncio.gather(*futs)
        logger.debug('Stopped Dmons')

    async def addDmon(self, iden, ddef):
        dmon = await StormDmon.anit(self.core, iden, ddef)
        self.dmons[iden] = dmon
        # TODO Remove default=True when dmon enabled CRUD is implemented
        if self.enabled and ddef.get('enabled', True):
            await dmon.run()
        return dmon

    def getDmonRunlog(self, iden):
        dmon = self.dmons.get(iden)
        if dmon is not None:
            return dmon._getRunLog()
        return ()

    def getDmon(self, iden):
        return self.dmons.get(iden)

    def getDmonDef(self, iden):
        dmon = self.dmons.get(iden)
        if dmon:
            return dmon.pack()

    def getDmonDefs(self):
        return list(d.pack() for d in self.dmons.values())

    async def popDmon(self, iden):
        '''Remove the dmon and fini it if its exists.'''
        dmon = self.dmons.pop(iden, None)
        if dmon:
            await dmon.fini()

    async def start(self):
        '''
        Start all the dmons.
        '''
        if self.enabled:
            return
        dmons = list(self.dmons.values())
        if not dmons:
            self.enabled = True
            return
        logger.debug('Starting Dmons')
        for dmon in dmons:
            await dmon.run()
        self.enabled = True
        logger.debug('Started Dmons')

    async def stop(self):
        '''
        Stop all the dmons.
        '''
        if not self.enabled:
            return
        await self._stopAllDmons()
        self.enabled = False

class StormDmon(s_base.Base):
    '''
    A background storm runtime which is restarted by the cortex.
    '''
    async def __anit__(self, core, iden, ddef):

        await s_base.Base.__anit__(self)

        self.core = core
        self.iden = iden
        self.ddef = ddef

        self.task = None
        self.enabled = ddef.get('enabled')
        self.user = core.auth.user(ddef.get('user'))

        self.count = 0
        self.status = 'initialized'
        self.err_evnt = asyncio.Event()
        self.runlog = collections.deque((), 2000)

        self.onfini(self.stop)

    async def stop(self):
        logger.debug(f'Stopping Dmon {self.iden}', extra={'synapse': {'iden': self.iden}})
        if self.task is not None:
            self.task.cancel()
        self.task = None
        logger.debug(f'Stopped Dmon {self.iden}', extra={'synapse': {'iden': self.iden}})

    async def run(self):
        if self.task:  # pragma: no cover
            raise s_exc.SynErr(mesg=f'Dmon - {self.iden} - has a current task and cannot start a new one.',
                               iden=self.iden)
        self.task = self.schedCoro(self.dmonloop())

    async def bump(self):
        await self.stop()
        await self.run()

    def pack(self):
        retn = dict(self.ddef)
        retn['count'] = self.count
        retn['status'] = self.status
        retn['err'] = self.err_evnt.is_set()
        return retn

    def _runLogAdd(self, mesg):
        self.runlog.append((s_common.now(), mesg))

    def _getRunLog(self):
        return list(self.runlog)

    async def dmonloop(self):

        logger.debug(f'Starting Dmon {self.iden}', extra={'synapse': {'iden': self.iden}})

        s_scope.set('user', self.user)
        s_scope.set('storm:dmon', self.iden)

        text = self.ddef.get('storm')
        opts = self.ddef.get('stormopts', {})
        vars = opts.setdefault('vars', {})
        vars.setdefault('auto', {'iden': self.iden, 'type': 'dmon'})

        viewiden = opts.get('view')

        query = await self.core.getStormQuery(text, mode=opts.get('mode', 'storm'))

        info = {'iden': self.iden, 'name': self.ddef.get('name', 'storm dmon'), 'view': viewiden}
        await self.core.boss.promote('storm:dmon', user=self.user, info=info)

        def dmonPrint(evnt):
            self._runLogAdd(evnt)
            mesg = evnt[1].get('mesg', '')
            logger.info(f'Dmon - {self.iden} - {mesg}', extra={'synapse': {'iden': self.iden}})

        def dmonWarn(evnt):
            self._runLogAdd(evnt)
            mesg = evnt[1].get('mesg', '')
            logger.warning(f'Dmon - {self.iden} - {mesg}', extra={'synapse': {'iden': self.iden}})

        while not self.isfini:

            if self.user.info.get('locked'):
                self.status = 'fatal error: user locked'
                logger.warning(f'Dmon user is locked. Stopping Dmon {self.iden}.',
                               extra={'synapse': {'iden': self.iden}})
                return

            view = self.core.getView(viewiden, user=self.user)
            if view is None:
                self.status = 'fatal error: invalid view'
                logger.warning(f'Dmon View is invalid. Stopping Dmon {self.iden}.',
                               extra={'synapse': {'iden': self.iden}})
                return

            try:

                self.status = 'running'
                async with await Runtime.anit(query, view, opts=opts, user=self.user) as runt:
                    runt.bus.on('warn', dmonWarn)
                    runt.bus.on('print', dmonPrint)
                    self.err_evnt.clear()

                    async for nodepath in runt.execute():
                        # all storm tasks yield often to prevent latency
                        self.count += 1
                        await asyncio.sleep(0)

                    logger.warning(f'Dmon query exited: {self.iden}', extra={'synapse': {'iden': self.iden}})

                    self.status = 'sleeping'

            except s_stormctrl.StormExit:
                self.status = 'sleeping'

            except asyncio.CancelledError:
                self.status = 'stopped'
                raise

            except Exception as e:
                self._runLogAdd(('err', s_common.excinfo(e)))
                logger.exception(f'Dmon error ({self.iden})', extra={'synapse': {'iden': self.iden}})
                self.status = f'error: {e}'
                self.err_evnt.set()

            # bottom of the loop... wait it out
            await self.waitfini(timeout=1)

class Runtime(s_base.Base):
    '''
    A Runtime represents the instance of a running query.
    '''
    _admin_reason = s_hiveauth._allowedReason(True, isadmin=True)

    async def __anit__(self, query, view, opts=None, user=None, root=None, bus=None):

        await s_base.Base.__anit__(self)

        if opts is None:
            opts = {}

        if bus is None:
            bus = self
            bus._warnonce_keys = set()
            self.onfini(bus)

        self.bus = bus
        self.vars = {}
        self.ctors = {
            'lib': s_stormtypes.LibBase,
        }

        self.opts = opts
        self.view = view
        self.user = user
        self.debug = opts.get('debug', False)
        self.asroot = False

        self.root = root
        self.funcscope = False

        self.query = query

        self.spawn_log_conf = await self.view.core._getSpawnLogConf()

        self.readonly = opts.get('readonly', False)
        self.model = view.core.getDataModel()

        self.task = asyncio.current_task()
        self.emitq = None

        self.inputs = []    # [synapse.lib.node.Node(), ...]

        self.iden = s_common.guid()

        varz = self.opts.get('vars')
        if varz is not None:
            for valu in varz.values():
                if isinstance(valu, s_base.Base):
                    valu.incref()
            self.vars.update(varz)

        # declare path builtins as non-runtsafe
        self.runtvars = {
            'node': False,
            'path': False,
        }

        # inherit runtsafe vars from our root
        if self.root is not None:
            self.runtvars.update(root.runtvars)
            self.runtvars.update({k: True for k in self.root.getScopeVars().keys()})

        # all vars/ctors are de-facto runtsafe
        self.runtvars.update({k: True for k in self.vars.keys()})
        self.runtvars.update({k: True for k in self.ctors.keys()})

        self.proxies = {}

        self._loadRuntVars(query)
        self.onfini(self._onRuntFini)

    async def keepalive(self, period):
        while not await self.waitfini(period):
            await self.bus.fire('ping')

    def getScopeVars(self):
        '''
        Return a dict of all the vars within this and all parent scopes.
        '''
        varz = {}
        if self.root:
            varz.update(self.root.getScopeVars())

        varz.update(self.vars)
        return varz

    async def emitter(self):

        self.emitq = asyncio.Queue(maxsize=1)
        async def fill():
            try:
                async for item in self.execute():
                    await asyncio.sleep(0)
                await self.emitq.put((False, None))

            except asyncio.CancelledError: # pragma: no cover
                raise

            except s_stormctrl.StormStop:
                await self.emitq.put((False, None))

            except Exception as e:
                await self.emitq.put((False, e))

        self.schedCoro(fill())

        async def genr():

            async with self:
                while not self.isfini:
                    ok, item = await self.emitq.get()
                    if ok:
                        yield item
                        self.emitevt.set()
                        continue

                    if not ok and item is None:
                        return

                    raise item

        self.emitevt = asyncio.Event()
        return genr()

    async def emit(self, item):
        if self.emitq is None:
            mesg = 'Cannot emit from outside of an emitter function'
            raise s_exc.StormRuntimeError(mesg=mesg)

        self.emitevt.clear()
        await self.emitq.put((True, item))
        await self.emitevt.wait()

    async def _onRuntFini(self):
        # fini() any Base objects constructed by this runtime
        for valu in list(self.vars.values()):
            if isinstance(valu, s_base.Base):
                await valu.fini()

    async def reqGateKeys(self, gatekeys):
        if self.asroot:
            return
        await self.view.core.reqGateKeys(gatekeys)

    async def reqUserCanReadLayer(self, layriden):

        if self.asroot:
            return

        for view in self.view.core.viewsbylayer.get(layriden, ()):
            if self.user.allowed(('view', 'read'), gateiden=view.iden):
                return

        # check the old way too...
        if self.user.allowed(('layer', 'read'), gateiden=layriden):
            return

        mesg = f'User ({self.user.name}) can not read layer.'
        raise s_exc.AuthDeny(mesg=mesg, user=self.user.iden, username=self.user.name)

    async def dyncall(self, iden, todo, gatekeys=()):
        # bypass all perms checks if we are running asroot
        if self.asroot:
            gatekeys = ()
        return await self.view.core.dyncall(iden, todo, gatekeys=gatekeys)

    async def dyniter(self, iden, todo, gatekeys=()):
        # bypass all perms checks if we are running asroot
        if self.asroot:
            gatekeys = ()
        async for item in self.view.core.dyniter(iden, todo, gatekeys=gatekeys):
            yield item

    async def getStormQuery(self, text):
        return await self.view.core.getStormQuery(text)

    async def getTeleProxy(self, url, **opts):

        flat = tuple(sorted(opts.items()))
        prox = self.proxies.get((url, flat))
        if prox is not None:
            return prox

        prox = await s_telepath.openurl(url, **opts)

        self.proxies[(url, flat)] = prox
        self.bus.onfini(prox.fini)

        return prox

    def isRuntVar(self, name):
        return bool(self.runtvars.get(name))

    async def printf(self, mesg):
        await self.bus.fire('print', mesg=mesg)

    async def warn(self, mesg, log=True, **info):
        if log:
            logger.warning(mesg)
        await self.bus.fire('warn', mesg=mesg, **info)

    async def warnonce(self, mesg, log=True, **info):
        if mesg in self.bus._warnonce_keys:
            return
        self.bus._warnonce_keys.add(mesg)
        await self.warn(mesg, log, **info)

    def tick(self):
        pass

    def cancel(self):
        self.task.cancel()

    def initPath(self, node):
        return s_node.Path(dict(self.vars), [node])

    def getOpt(self, name, defval=None):
        return self.opts.get(name, defval)

    def setOpt(self, name, valu):
        self.opts[name] = valu

    def getVar(self, name, defv=None):

        item = self.vars.get(name, s_common.novalu)
        if item is not s_common.novalu:
            return item

        ctor = self.ctors.get(name)
        if ctor is not None:
            item = ctor(self)
            self.vars[name] = item
            return item

        if self.root is not None:
            valu = self.root.getVar(name, defv=s_common.novalu)
            if valu is not s_common.novalu:
                return valu

        return defv

    def _isRootScope(self, name):
        if self.root is None:
            return False
        if not self.funcscope:
            return True
        if name in self.root.vars:
            return True
        return self.root._isRootScope(name)

    async def _setVar(self, name, valu):

        oldv = self.vars.get(name, s_common.novalu)
        if oldv is valu:
            return

        if isinstance(oldv, s_base.Base):
            await oldv.fini()

        if isinstance(valu, s_base.Base):
            valu.incref()

        self.vars[name] = valu

    async def setVar(self, name, valu):

        if name in self.ctors or name in self.vars:
            await self._setVar(name, valu)
            return

        if self._isRootScope(name):
            return await self.root.setVar(name, valu)

        await self._setVar(name, valu)
        return

    async def popVar(self, name):

        if self._isRootScope(name):
            return self.root.popVar(name)

        oldv = self.vars.pop(name, s_common.novalu)
        if isinstance(oldv, s_base.Base):
            await oldv.fini()

        return oldv

    def addInput(self, node):
        '''
        Add a Node() object as input to the query runtime.
        '''
        self.inputs.append(node)

    async def getInput(self):

        for node in self.inputs:
            yield node, self.initPath(node)

        for ndef in self.opts.get('ndefs', ()):

            node = await self.view.getNodeByNdef(ndef)
            if node is not None:
                yield node, self.initPath(node)

        for iden in self.opts.get('idens', ()):

            buid = s_common.uhex(iden)
            if len(buid) != 32:
                raise s_exc.NoSuchIden(mesg='Iden must be 32 bytes', iden=iden)

            node = await self.view.getNodeByBuid(buid)
            if node is not None:
                yield node, self.initPath(node)

    def layerConfirm(self, perms):
        if self.asroot:
            return
        return self.user.confirm(perms, gateiden=self.view.wlyr.iden)

    def isAdmin(self, gateiden=None):
        if self.asroot:
            return True
        return self.user.isAdmin(gateiden=gateiden)

    def reqAdmin(self, gateiden=None, mesg=None):
        if not self.asroot:
            self.user.reqAdmin(gateiden=gateiden, mesg=mesg)

    def confirm(self, perms, gateiden=None, default=None):
        '''
        Raise AuthDeny if the user doesn't have the permission.

        Notes:
            An elevated runtime with asroot=True will always return True.

        Args:
            perms (tuple): The permission tuple.
            gateiden (str): The gateiden.
            default (bool): The default value.

        Returns:
            True: If the permission is allowed.

        Raises:
            AuthDeny: If the user does not have the permission.
        '''
        if self.asroot:
            return

        if default is None:
            default = False

            permdef = self.view.core.getPermDef(perms)
            if permdef:
                default = permdef.get('default', False)

        return self.user.confirm(perms, gateiden=gateiden, default=default)

    def allowed(self, perms, gateiden=None, default=None):
        if self.asroot:
            return True

        if default is None:
            default = False

            permdef = self.view.core.getPermDef(perms)
            if permdef:
                default = permdef.get('default', False)

        return self.user.allowed(perms, gateiden=gateiden, default=default)

    def allowedReason(self, perms, gateiden=None, default=None):
        if self.asroot:
            return self._admin_reason

        return self.view.core._propAllowedReason(self.user, perms, gateiden=gateiden, default=default)

    def confirmPropSet(self, prop, layriden=None):
        if self.asroot:
            return

        if layriden is None:
            layriden = self.view.wlyr.iden

        return self.view.core.confirmPropSet(self.user, prop, layriden=layriden)

    def confirmPropDel(self, prop, layriden=None):
        if self.asroot:
            return

        if layriden is None:
            layriden = self.view.wlyr.iden

        return self.view.core.confirmPropDel(self.user, prop, layriden=layriden)

    def confirmEasyPerm(self, item, perm, mesg=None):
        if not self.asroot:
            self.view.core._reqEasyPerm(item, self.user, perm, mesg=mesg)

    def allowedEasyPerm(self, item, perm):
        if self.asroot:
            return True
        return self.view.core._hasEasyPerm(item, self.user, perm)

    def _loadRuntVars(self, query):
        # do a quick pass to determine which vars are per-node.
        for oper in query.kids:
            for name, isrunt in oper.getRuntVars(self):
                # once runtsafe, always runtsafe
                if self.runtvars.get(name):
                    continue
                self.runtvars[name] = isrunt

    def setGraph(self, gdef):
        if self.root is not None:
            self.root.setGraph(gdef)
        else:
            self.opts['graph'] = gdef

    def getGraph(self):
        if self.root is not None:
            return self.root.getGraph()
        return self.opts.get('graph')

    async def execute(self, genr=None):
        try:

            async with contextlib.aclosing(self.query.iterNodePaths(self, genr=genr)) as nodegenr:
                nodegenr, empty = await s_ast.pullone(nodegenr)

                if empty:
                    return

                rules = self.opts.get('graph')
                if rules not in (False, None):
                    if rules is True:
                        rules = {'degrees': None, 'refs': True}
                    elif isinstance(rules, str):
                        rules = await self.view.core.getStormGraph(rules)

                    subgraph = s_ast.SubGraph(rules)
                    nodegenr = subgraph.run(self, nodegenr)

                async for item in nodegenr:
                    self.tick()
                    yield item

        except RecursionError:
            mesg = 'Maximum Storm pipeline depth exceeded.'
            raise s_exc.RecursionLimitHit(mesg=mesg, query=self.query.text) from None

    async def _joinEmbedStor(self, storage, embeds):
        for nodePath, relProps in embeds.items():
            await asyncio.sleep(0)
            iden = relProps.get('*')
            if not iden:
                continue

            if (nid := self.view.core.getNidByBuid(s_common.uhex(iden))) is None:
                continue

            stor = await self.view.getStorNodes(nid)
            for relProp in relProps.keys():
                await asyncio.sleep(0)
                if relProp == '*':
                    continue

                for idx, layrstor in enumerate(stor):
                    await asyncio.sleep(0)
                    props = layrstor.get('props')
                    if not props:
                        continue

                    if relProp not in props:
                        continue

                    if 'embeds' not in storage[idx]:
                        storage[idx]['embeds'] = {}

                    storage[idx]['embeds'][f'{nodePath}::{relProp}'] = props[relProp]

    async def iterStormPodes(self):
        '''
        Yield packed node tuples for the given storm query text.
        '''
        dorepr = False
        dopath = False

        show_storage = False

        info = self.opts.get('_loginfo', {})
        info.update({'mode': self.opts.get('mode', 'storm'), 'view': self.view.iden})
        self.view.core._logStormQuery(self.query.text, self.user, info=info)

        # { form: ( embedprop, ... ) }
        embeds = self.opts.get('embeds')
        dorepr = self.opts.get('repr', False)
        dopath = self.opts.get('path', False)
        show_storage = self.opts.get('show:storage', False)

        async for node, path in self.execute():

            pode = node.pack(dorepr=dorepr)
            pode[1]['path'] = await path.pack(path=dopath)

            if (nodedata := path.getData(node.nid)) is not None:
                pode[1]['nodedata'] = nodedata

            if show_storage:
                pode[1]['storage'] = await node.getStorNodes()

            if embeds is not None:
                embdef = embeds.get(node.form.name)
                if embdef is not None:
                    pode[1]['embeds'] = await node.getEmbeds(embdef)
                    if show_storage:
                        await self._joinEmbedStor(pode[1]['storage'], pode[1]['embeds'])
            yield pode

    async def _viewFromOpts(self, opts):

        view = self.view

        if opts is not None:

            viewiden = opts.get('view')
            if viewiden is not None:

                view = self.view.core.views.get(viewiden)
                if view is None:
                    raise s_exc.NoSuchView(mesg=f'No such view iden={viewiden}', iden=viewiden)

                self.confirm(('view', 'read'), gateiden=viewiden)

        return view

    @contextlib.asynccontextmanager
    async def getSubRuntime(self, query, opts=None):
        '''
        Yield a runtime with shared scope that will populate changes upward.
        '''
        async with await self.initSubRuntime(query, opts=opts) as runt:
            yield runt

    async def initSubRuntime(self, query, opts=None, bus=None):
        '''
        Construct and return sub-runtime with a shared scope.
        ( caller must fini )
        '''
        view = await self._viewFromOpts(opts)

        if bus is None:
            bus = self.bus

        runt = await Runtime.anit(query, view, user=self.user, opts=opts, root=self, bus=bus)
        if self.debug:
            runt.debug = True
        runt.asroot = self.asroot
        runt.readonly = self.readonly

        return runt

    @contextlib.asynccontextmanager
    async def getCmdRuntime(self, query, opts=None):
        '''
        Yield a runtime with proper scoping for use in executing a pure storm command.
        '''
        async with await Runtime.anit(query, self.view, user=self.user, opts=opts, bus=self.bus) as runt:
            if self.debug:
                runt.debug = True
            runt.asroot = self.asroot
            runt.readonly = self.readonly
            yield runt

    async def getModRuntime(self, query, opts=None):
        '''
        Construct a non-context managed runtime for use in module imports.
        '''
        runt = await Runtime.anit(query, self.view, user=self.user, opts=opts, bus=self.bus)
        if self.debug:
            runt.debug = True
        runt.asroot = self.asroot
        runt.readonly = self.readonly
        return runt

    async def storm(self, text, opts=None, genr=None):
        '''
        Execute a storm runtime which inherits from this storm runtime.
        '''
        if opts is None:
            opts = {}
        query = await self.view.core.getStormQuery(text)
        async with self.getSubRuntime(query, opts=opts) as runt:
            async for item in runt.execute(genr=genr):
                await asyncio.sleep(0)
                yield item

    async def getOneNode(self, propname, valu, filt=None, cmpr='='):
        '''
        Return exactly 1 node by <prop> <cmpr> <valu>
        '''
        opts = {'vars': {'propname': propname, 'valu': valu}}

        nodes = []
        try:

            async for node in self.view.nodesByPropValu(propname, cmpr, valu):

                await asyncio.sleep(0)

                if filt is not None and not await filt(node):
                    continue

                if len(nodes) == 1:
                    mesg = 'Ambiguous value for single node lookup: {propname}^={valu}'
                    raise s_exc.StormRuntimeError(mesg=mesg)

                nodes.append(node)

            if len(nodes) == 1:
                return nodes[0]

        except s_exc.BadTypeValu:
            return None

class Parser:

    def __init__(self, prog=None, descr=None, root=None):

        if root is None:
            root = self

        self.prog = prog
        self.descr = descr

        self.exc = None

        self.root = root
        self.exited = False
        self.mesgs = []

        self.optargs = {}
        self.posargs = []
        self.allargs = []

        self.inputs = None

        self.reqopts = []

        self.add_argument('--help', '-h', action='store_true', default=False, help='Display the command usage.')

    def set_inputs(self, idefs):
        self.inputs = list(idefs)

    def add_argument(self, *names, **opts):

        assert len(names)

        argtype = opts.get('type')
        if argtype is not None and argtype not in s_datamodel.Model().types:
            mesg = f'Argument type "{argtype}" is not a valid model type name'
            raise s_exc.BadArg(mesg=mesg, argtype=str(argtype))

        choices = opts.get('choices')
        if choices is not None and opts.get('action') in ('store_true', 'store_false'):
            mesg = f'Argument choices are not supported when action is store_true or store_false'
            raise s_exc.BadArg(mesg=mesg, argtype=str(argtype))

        dest = self._get_dest(names)
        opts.setdefault('dest', dest)
        self.allargs.append((names, opts))

        if opts.get('required'):
            self.reqopts.append((names, opts))

        for name in names:
            self._add_arg(name, opts)

    def _get_dest(self, names):
        names = [n.strip('-').replace('-', '_') for n in names]
        names = list(sorted(names, key=lambda x: len(x)))
        return names[-1]

    def _printf(self, *msgs):
        self.mesgs.extend(msgs)

    def _add_arg(self, name, opts):

        if name.startswith('-'):
            self.optargs[name] = opts
            return

        self.posargs.append((name, opts))

    def _is_opt(self, valu):
        if not isinstance(valu, str):
            return False
        return self.optargs.get(valu) is not None

    def parse_args(self, argv):

        posargs = []
        todo = collections.deque(argv)

        opts = {}

        while todo:

            item = todo.popleft()

            # non-string args must be positional or nargs to an optarg
            if not isinstance(item, str):
                posargs.append(item)
                continue

            argdef = self.optargs.get(item)
            if argdef is None:
                posargs.append(item)
                continue

            dest = argdef.get('dest')

            oact = argdef.get('action', 'store')
            if oact == 'store_true':
                opts[dest] = True
                continue

            if oact == 'store_false':
                opts[dest] = False
                continue

            if oact == 'append':

                vals = opts.get(dest)
                if vals is None:
                    vals = opts[dest] = []

                fakeopts = {}
                if not self._get_store(item, argdef, todo, fakeopts):
                    return

                vals.append(fakeopts.get(dest))
                continue

            assert oact == 'store'
            if not self._get_store(item, argdef, todo, opts):
                return

        # check for help before processing other args
        if opts.pop('help', None):
            mesg = None
            if opts or posargs:
                mesg = f'Extra arguments and flags are not supported with the help flag: {self.prog} {" ".join(argv)}'
            self.help(mesg)
            return

        # process positional arguments
        todo = collections.deque(posargs)

        for name, argdef in self.posargs:
            if not self._get_store(name, argdef, todo, opts):
                return

        if todo:
            delta = len(posargs) - len(todo)
            mesg = f'Expected {delta} positional arguments. Got {len(posargs)}: {posargs!r}'
            self.help(mesg)
            return

        for _, argdef in self.allargs:
            if 'default' in argdef:
                opts.setdefault(argdef['dest'], argdef['default'])

        for names, argdef in self.reqopts:
            dest = argdef.get('dest')
            if dest not in opts:
                namestr = ','.join(names)
                mesg = f'Missing a required option: {namestr}'
                self.help(mesg)
                return

        retn = argparse.Namespace()

        [setattr(retn, name, valu) for (name, valu) in opts.items()]

        return retn

    def _get_store(self, name, argdef, todo, opts):

        dest = argdef.get('dest')
        nargs = argdef.get('nargs')
        argtype = argdef.get('type')
        choices = argdef.get('choices')

        vals = []
        if nargs is None:

            if not todo or self._is_opt(todo[0]):
                if name.startswith('-'):
                    mesg = f'An argument is required for {name}.'
                else:
                    mesg = f'The argument <{name}> is required.'
                return self.help(mesg)

            valu = todo.popleft()
            if argtype is not None:
                try:
                    valu = s_datamodel.Model().type(argtype).norm(valu)[0]
                except Exception:
                    mesg = f'Invalid value for type ({argtype}): {valu}'
                    return self.help(mesg=mesg)

            if choices is not None and valu not in choices:
                marg = name if name.startswith('-') else f'<{name}>'
                cstr = ', '.join(str(c) for c in choices)
                mesg = f'Invalid choice for argument {marg} (choose from: {cstr}): {valu}'
                return self.help(mesg=mesg)

            opts[dest] = valu
            return True

        if nargs == '?':

            opts.setdefault(dest, argdef.get('default'))

            if todo and not self._is_opt(todo[0]):

                valu = todo.popleft()
                if argtype is not None:
                    try:
                        valu = s_datamodel.Model().type(argtype).norm(valu)[0]
                    except Exception:
                        mesg = f'Invalid value for type ({argtype}): {valu}'
                        return self.help(mesg=mesg)

                if choices is not None and valu not in choices:
                    marg = name if name.startswith('-') else f'<{name}>'
                    cstr = ', '.join(str(c) for c in choices)
                    mesg = f'Invalid choice for argument {marg} (choose from: {cstr}): {valu}'
                    return self.help(mesg=mesg)

                opts[dest] = valu

            return True

        if nargs in ('*', '+'):

            while todo and not self._is_opt(todo[0]):

                valu = todo.popleft()

                if argtype is not None:
                    try:
                        valu = s_datamodel.Model().type(argtype).norm(valu)[0]
                    except Exception:
                        mesg = f'Invalid value for type ({argtype}): {valu}'
                        return self.help(mesg=mesg)

                if choices is not None and valu not in choices:
                    marg = name if name.startswith('-') else f'<{name}>'
                    cstr = ', '.join(str(c) for c in choices)
                    mesg = f'Invalid choice for argument {marg} (choose from: {cstr}): {valu}'
                    return self.help(mesg=mesg)

                vals.append(valu)

            if nargs == '+' and len(vals) == 0:
                mesg = f'At least one argument is required for {name}.'
                return self.help(mesg)

            opts[dest] = vals
            return True

        for _ in range(nargs):

            if not todo or self._is_opt(todo[0]):
                mesg = f'{nargs} arguments are required for {name}.'
                return self.help(mesg)

            valu = todo.popleft()
            if argtype is not None:
                try:
                    valu = s_datamodel.Model().type(argtype).norm(valu)[0]
                except Exception:
                    mesg = f'Invalid value for type ({argtype}): {valu}'
                    return self.help(mesg=mesg)

            if choices is not None and valu not in choices:
                marg = name if name.startswith('-') else f'<{name}>'
                cstr = ', '.join(str(c) for c in choices)
                mesg = f'Invalid choice for argument {marg} (choose from: {cstr}): {valu}'
                return self.help(mesg=mesg)

            vals.append(valu)

        opts[dest] = vals
        return True

    def help(self, mesg=None):

        posnames = [f'<{name}>' for (name, argdef) in self.posargs]

        posargs = ' '.join(posnames)

        if self.descr is not None:
            self._printf('')
            self._printf(self.descr)
            self._printf('')

        self._printf(f'Usage: {self.prog} [options] {posargs}')

        options = [x for x in self.allargs if x[0][0].startswith('-')]

        self._printf('')
        self._printf('Options:')
        self._printf('')

        for names, argdef in options:
            self._print_optarg(names, argdef)

        if self.posargs:

            self._printf('')
            self._printf('Arguments:')
            self._printf('')

            for name, argdef in self.posargs:
                self._print_posarg(name, argdef)

        if self.inputs:
            self._printf('')
            self._printf('Inputs:')
            self._printf('')
            formsize = max([len(idef['form']) for idef in self.inputs])
            for idef in self.inputs:
                form = idef.get('form').ljust(formsize)
                text = f'    {form}'
                desc = idef.get('help')
                if desc:
                    text += f' - {desc}'
                self._printf(text)

        if mesg is not None:
            self.exc = s_exc.BadArg(mesg=mesg)

        self.exited = True
        return False

    def _print_optarg(self, names, argdef):

        dest = self._get_dest_str(argdef)
        oact = argdef.get('action', 'store')

        if oact in ('store_true', 'store_false'):
            base = f'  {names[0]}'.ljust(30)
        else:
            base = f'  {names[0]} {dest}'.ljust(30)

        defval = argdef.get('default', s_common.novalu)
        choices = argdef.get('choices')
        helpstr = argdef.get('help', 'No help available.')

        if defval is not s_common.novalu and oact not in ('store_true', 'store_false'):
            if isinstance(defval, (tuple, list, dict)):
                defval = pprint.pformat(defval, indent=34, width=100)
                if '\n' in defval:
                    defval = '\n' + defval

            if choices is None:
                helpstr = f'{helpstr} (default: {defval})'
            else:
                cstr = ', '.join(str(c) for c in choices)
                helpstr = f'{helpstr} (default: {defval}, choices: {cstr})'

        elif choices is not None:
            cstr = ', '.join(str(c) for c in choices)
            helpstr = f'{helpstr} (choices: {cstr})'

        self._printf(f'{base}: {helpstr}')

    def _print_posarg(self, name, argdef):
        dest = self._get_dest_str(argdef)
        helpstr = argdef.get('help', 'No help available')

        choices = argdef.get('choices')
        if choices is not None:
            cstr = ', '.join(str(c) for c in choices)
            helpstr = f'{helpstr} (choices: {cstr})'

        base = f'  {dest}'.ljust(30)
        self._printf(f'{base}: {helpstr}')

    def _get_dest_str(self, argdef):

        dest = argdef.get('dest')
        nargs = argdef.get('nargs')

        if nargs == '*':
            return f'[<{dest}> ...]'

        if nargs == '+':
            return f'<{dest}> [<{dest}> ...]'

        if nargs == '?':
            return f'[{dest}]'

        return f'<{dest}>'

class Cmd:
    '''
    A one line description of the command.

    Command usage details and long form description.

    Example:

        cmd --help

    Notes:
        Python Cmd implementers may override the ``forms`` attribute with a dictionary to provide information
        about Synapse forms which are possible input and output nodes that a Cmd may recognize. A list of
        (key, form) tuples may also be added to provide information about forms which may have additional
        nodedata added to them by the Cmd.

        Example:

            ::

                {
                    'input': (
                        'inet:ipv4',
                        'tel:mob:telem',
                    ),
                    'output': (
                        'geo:place',
                    ),
                    'nodedata': (
                        ('foodata', 'inet:http:request'),
                        ('bardata', 'inet:ipv4'),
                    ),
                }

    '''
    name = 'cmd'
    pkgname = ''
    svciden = ''
    asroot = False
    readonly = False
    forms = {}  # type: ignore

    def __init__(self, runt, runtsafe):

        self.opts = None
        self.argv = None

        self.runt = runt
        self.runtsafe = runtsafe

        self.pars = self.getArgParser()
        self.pars.printf = runt.printf

    def isReadOnly(self):
        return self.readonly

    @classmethod
    def getCmdBrief(cls):
        return cls.__doc__.strip().split('\n')[0]

    def getName(self):
        return self.name

    def getDescr(self):
        return self.__class__.__doc__

    def getArgParser(self):
        return Parser(prog=self.getName(), descr=self.getDescr())

    async def setArgv(self, argv):

        self.argv = argv

        try:
            self.opts = self.pars.parse_args(self.argv)
        except s_exc.BadSyntax:  # pragma: no cover
            pass

        for line in self.pars.mesgs:
            await self.runt.printf(line)

        if self.pars.exc is not None:
            raise self.pars.exc

        return not self.pars.exited

    async def execStormCmd(self, runt, genr):  # pragma: no cover
        ''' Abstract base method '''
        raise s_exc.NoSuchImpl('Subclass must implement execStormCmd')
        for item in genr:
            yield item

    @classmethod
    def getRuntPode(cls):
        ndef = ('syn:cmd', cls.name)
        buid = s_common.buid(ndef)

        props = {
            'doc': cls.getCmdBrief()
        }

        inpt = cls.forms.get('input')
        outp = cls.forms.get('output')
        nodedata = cls.forms.get('nodedata')

        if inpt:
            props['input'] = tuple(inpt)

        if outp:
            props['output'] = tuple(outp)

        if nodedata:
            props['nodedata'] = tuple(nodedata)

        if cls.svciden:
            props['svciden'] = cls.svciden

        if cls.pkgname:
            props['package'] = cls.pkgname

        return (ndef, {
            'iden': s_common.ehex(s_common.buid(ndef)),
            'props': props,
        })

class PureCmd(Cmd):

    # pure commands are all "readonly" safe because their perms are enforced
    # by the underlying runtime executing storm operations that are readonly
    # or not
    readonly = True

    def __init__(self, cdef, runt, runtsafe):
        self.cdef = cdef
        Cmd.__init__(self, runt, runtsafe)
        self.asroot = cdef.get('asroot', False)

    def getDescr(self):
        return self.cdef.get('descr', 'no documentation provided')

    def getName(self):
        return self.cdef.get('name')

    def getArgParser(self):

        pars = Cmd.getArgParser(self)
        for name, opts in self.cdef.get('cmdargs', ()):
            pars.add_argument(name, **opts)

        inputs = self.cdef.get('cmdinputs')
        if inputs:
            pars.set_inputs(inputs)

        return pars

    async def execStormCmd(self, runt, genr):

        name = self.getName()
        perm = ('storm', 'asroot', 'cmd') + tuple(name.split('.'))

        asroot = runt.allowed(perm)
        if self.asroot and not asroot:
            mesg = f'Command ({name}) elevates privileges.  You need perm: storm.asroot.cmd.{name}'
            raise s_exc.AuthDeny(mesg=mesg, user=runt.user.iden, username=runt.user.name)

        # if a command requires perms, check em!
        # ( used to create more intuitive perm boundaries )
        perms = self.cdef.get('perms')
        if perms is not None:
            allowed = False
            for perm in perms:
                if runt.allowed(perm):
                    allowed = True
                    break

            if not allowed:
                permtext = ' or '.join(('.'.join(p) for p in perms))
                mesg = f'Command ({name}) requires permission: {permtext}'
                raise s_exc.AuthDeny(mesg=mesg, user=runt.user.iden, username=runt.user.name)

        text = self.cdef.get('storm')
        query = await runt.view.core.getStormQuery(text)

        cmdopts = s_stormtypes.CmdOpts(self)

        opts = {
            'vars': {
                'cmdopts': cmdopts,
                'cmdconf': self.cdef.get('cmdconf', {}),
            }
        }

        if self.runtsafe:
            data = {'pathvars': {}}
            async def genx():
                async for xnode, xpath in genr:
                    data['pathvars'] = xpath.vars.copy()
                    xpath.initframe(initvars={'cmdopts': cmdopts})
                    yield xnode, xpath

            async with runt.getCmdRuntime(query, opts=opts) as subr:
                subr.asroot = asroot
                async for node, path in subr.execute(genr=genx()):
                    path.finiframe()
                    path.vars.update(data['pathvars'])
                    yield node, path
        else:
            async with runt.getCmdRuntime(query, opts=opts) as subr:
                subr.asroot = asroot

                async for node, path in genr:
                    pathvars = path.vars.copy()
                    async def genx():
                        path.initframe(initvars={'cmdopts': cmdopts})
                        yield node, path

                    async for xnode, xpath in subr.execute(genr=genx()):
                        xpath.finiframe()
                        xpath.vars.update(pathvars)
                        yield xnode, xpath

class DivertCmd(Cmd):
    '''
    Either consume a generator or yield it's results based on a conditional.

    NOTE: This command is purpose built to facilitate the --yield convention
          common to storm commands.

    NOTE: The genr argument must not be a function that returns, else it will
          be invoked for each inbound node.

    Example:
        divert $cmdopts.yield $fooBarBaz()
    '''
    name = 'divert'

    def getArgParser(self):
        pars = Cmd.getArgParser(self)
        pars.add_argument('cond', help='The conditional value for the yield option.')
        pars.add_argument('genr', help='The generator function value that yields nodes.')
        pars.add_argument('--size', default=None, help='The max number of times to iterate the generator.')
        return pars

    async def execStormCmd(self, runt, genr):

        async def run(item):
            if not isinstance(self.opts.genr, types.AsyncGeneratorType):
                raise s_exc.BadArg(mesg='The genr argument must yield nodes')

            size = await s_stormtypes.toint(self.opts.size, noneok=True)
            doyield = await s_stormtypes.tobool(self.opts.cond)

            try:
                count = 0
                if doyield:

                    async for genritem in self.opts.genr:
                        yield genritem
                        count += 1
                        if size is not None and count >= size:
                            break
                else:

                    async for genritem in self.opts.genr:
                        await asyncio.sleep(0)
                        count += 1
                        if size is not None and count >= size:
                            break

                    if item is not None:
                        yield item

            finally:
                await self.opts.genr.aclose()

        empty = True
        async for item in genr:
            empty = False
            async for runitem in run(item):
                yield runitem

        if empty:
            async for runitem in run(None):
                yield runitem

class BatchCmd(Cmd):
    '''
    Run a query with batched sets of nodes.

    The batched query will have the set of inbound nodes available in the
    variable $nodes.

    This command also takes a conditional as an argument. If the conditional
    evaluates to true, the nodes returned by the batched query will be yielded,
    if it evaluates to false, the inbound nodes will be yielded after executing the
    batched query.

    NOTE: This command is intended to facilitate use cases such as queries to external
          APIs with aggregate node values to reduce quota consumption. As this command
          interrupts the node stream, it should be used carefully to avoid unintended
          slowdowns in the pipeline.

    Example:

        // Execute a query with batches of 5 nodes, then yield the inbound nodes
        batch $lib.false --size 5 { $lib.print($nodes) }
    '''
    name = 'batch'

    def getArgParser(self):
        pars = Cmd.getArgParser(self)
        pars.add_argument('cond', help='The conditional value for the yield option.')
        pars.add_argument('query', help='The query to execute with batched nodes.')
        pars.add_argument('--size', default=10,
                          help='The number of nodes to collect before running the batched query (max 10000).')
        return pars

    async def execStormCmd(self, runt, genr):

        if not self.runtsafe:
            mesg = 'batch arguments must be runtsafe.'
            raise s_exc.StormRuntimeError(mesg=mesg)

        size = await s_stormtypes.toint(self.opts.size)
        if size > 10000:
            mesg = f'Specified batch size ({size}) is above the maximum (10000).'
            raise s_exc.StormRuntimeError(mesg=mesg)

        query = await runt.getStormQuery(self.opts.query)
        doyield = await s_stormtypes.tobool(self.opts.cond)

        async with runt.getSubRuntime(query, opts={'vars': {'nodes': []}}) as subr:

            nodeset = []
            pathset = []

            async for node, path in genr:

                nodeset.append(node)
                pathset.append(path)

                if len(nodeset) >= size:
                    await subr.setVar('nodes', nodeset)
                    subp = None
                    async for subp in subr.execute():
                        await asyncio.sleep(0)
                        if doyield:
                            yield subp

                    if not doyield:
                        for item in zip(nodeset, pathset):
                            await asyncio.sleep(0)
                            if subp is not None:
                                item[1].vars.update(subp[1].vars)
                            yield item

                    nodeset.clear()
                    pathset.clear()

            if len(nodeset) > 0:
                await subr.setVar('nodes', nodeset)
                subp = None
                async for subp in subr.execute():
                    await asyncio.sleep(0)
                    if doyield:
                        yield subp

                if not doyield:
                    for item in zip(nodeset, pathset):
                        await asyncio.sleep(0)
                        if subp is not None:
                            item[1].vars.update(subp[1].vars)
                        yield item

class HelpCmd(Cmd):
    '''
    List available information about Storm and brief descriptions of different items.

    Notes:

        If an item is provided, this can be a string or a function.

    Examples:

        // Get all available commands, libraries, types, and their brief descriptions.

        help

        // Only get commands which have "model" in the name.

        help model

        // Get help about the base Storm library

        help $lib

        // Get detailed help about a specific library or library function

        help --verbose $lib.print

        // Get detailed help about a named Storm type

        help --verbose str

        // Get help about a method from a $node object

        <inbound $node> help $node.tags

    '''
    name = 'help'

    def getArgParser(self):
        pars = Cmd.getArgParser(self)
        pars.add_argument('-v', '--verbose', default=False, action='store_true',
                          help='Display detailed help when available.')
        pars.add_argument('item', nargs='?',
                          help='List information about a subset of commands or a specific item.')
        return pars

    async def execStormCmd(self, runt, genr):

        node = None
        async for node, path in genr:
            await self._runHelp(runt)
            yield node, path

        if node is None and self.runtsafe:
            await self._runHelp(runt)

    async def _runHelp(self, runt: Runtime):

        item = self.opts.item

        if item is not None and \
                not isinstance(item, (str, s_node.Node, s_node.Path, s_stormtypes.StormType)) and \
                not callable(item):
            mesg = f'Item must be a Storm type name, a Storm library, or a Storm command name to search for. Got' \
                   f' {await s_stormtypes.totype(item, basetypes=True)}'
            raise s_exc.BadArg(mesg=mesg)

        if isinstance(item, s_stormtypes.Lib):
            await self._handleLibHelp(item, runt, verbose=self.opts.verbose)
            return

        if isinstance(item, s_stormtypes.StormType):
            if item._storm_typename in s_stormtypes.registry.known_types:
                await self._handleTypeHelp(item._storm_typename, runt, verbose=self.opts.verbose)
                return
            raise s_exc.BadArg(mesg=f'Unknown storm type encountered: {s_stormtypes.totype(item, basetypes=True)}')

        if isinstance(item, s_node.Node):
            await self._handleTypeHelp('node', runt, verbose=self.opts.verbose)
            return

        if isinstance(item, s_node.Path):
            await self._handleTypeHelp('node:path', runt, verbose=self.opts.verbose)
            return

        # Handle $lib.inet.http.get / $str.split / $lib.gen.orgByName
        if callable(item):

            if hasattr(item, '__func__'):
                # https://docs.python.org/3/reference/datamodel.html#instance-methods
                await self._handleBoundMethod(item, runt, verbose=self.opts.verbose)
                return

            if hasattr(item, '_storm_runtime_lib_func'):
                await self._handleStormLibMethod(item, runt, verbose=self.opts.verbose)
                return

            styp = await s_stormtypes.totype(item, basetypes=True)
            if styp in ('telepath:proxy:method', 'telepath:proxy:genrmethod'):
                raise s_exc.BadArg(mesg='help does not support Telepath proxy methods.')

            raise s_exc.BadArg(mesg='help does not currently support runtime defined functions.')

        foundtype = False
        if item in s_stormtypes.registry.known_types:
            foundtype = True
            await self._handleTypeHelp(item, runt, verbose=self.opts.verbose)

        return await self._handleGenericCommandHelp(item, runt, foundtype=foundtype)

    async def _handleGenericCommandHelp(self, item, runt, foundtype=False):

        stormcmds = sorted(runt.view.core.getStormCmds())

        if item:
            stormcmds = [c for c in stormcmds if item in c[0]]
            if not stormcmds:
                if not foundtype:
                    await runt.printf(f'No commands found matching "{item}"')
                    return

        stormpkgs = await runt.view.core.getStormPkgs()

        pkgsvcs = {}
        pkgcmds = {}
        pkgmap = {}

        for pkg in stormpkgs:
            svciden = pkg.get('svciden')
            pkgname = pkg.get('name')

            for cmd in pkg.get('commands', []):
                pkgmap[cmd.get('name')] = pkgname

            ssvc = runt.view.core.getStormSvc(svciden)
            if ssvc is not None:
                pkgsvcs[pkgname] = f'{ssvc.name} ({svciden})'

        if stormcmds:

            if foundtype:
                await runt.printf('')
                await runt.printf('*' * 80)
                await runt.printf('')

            await runt.printf('The following Storm commands are available:')

            maxlen = max(len(x[0]) for x in stormcmds)

            for name, ctor in stormcmds:
                cmdinfo = f'{name:<{maxlen}}: {ctor.getCmdBrief()}'
                pkgcmds.setdefault(pkgmap.get(name, 'synapse'), []).append(cmdinfo)

            syncmds = pkgcmds.pop('synapse', [])
            if syncmds:

                await runt.printf(f'package: synapse')

                for cmd in syncmds:
                    await runt.printf(cmd)

                await runt.printf('')

            for name, cmds in sorted(pkgcmds.items()):
                svcinfo = pkgsvcs.get(name)

                if svcinfo:
                    await runt.printf(f'service: {svcinfo}')

                await runt.printf(f'package: {name}')

                for cmd in cmds:
                    await runt.printf(cmd)

                await runt.printf('')

            await runt.printf('For detailed help on any command, use <cmd> --help')

    async def _handleLibHelp(self, lib: s_stormtypes.Lib, runt: Runtime, verbose: bool =False):

        try:
            preamble = self._getChildLibs(lib)
        except s_exc.NoSuchName as e:
            raise s_exc.BadArg(mesg='Help does not currently support imported Storm modules.') from None

        page = s_autodoc.RstHelp()

        if hasattr(lib, '_storm_lib_path'):
            libsinfo = s_stormtypes.registry.getLibDocs(lib)

            s_autodoc.runtimeDocStormTypes(page, libsinfo,
                                           islib=True,
                                           oneline=not verbose,
                                           preamble=preamble,
                                           )
        else:
            page.addLines(*preamble)

        for line in page.lines:
            await runt.printf(line)

    def _getChildLibs(self, lib: s_stormtypes.Lib):
        corelibs = self.runt.view.core.getStormLib(lib.name)
        if corelibs is None:
            raise s_exc.NoSuchName(mesg=f'Cannot find lib name [{lib.name}]')

        data = []
        lines = []

        libbase = ('lib',) + lib.name
        q = collections.deque()
        for child, lnfo in corelibs[1].items():
            q.append(((child,), lnfo))
        while q:
            child, lnfo = q.popleft()
            path = libbase + child
            _, subs, cnfo = lnfo
            ctor = cnfo.get('ctor')
            if ctor:
                data.append((path, ctor))
            for sub, lnfo in subs.items():
                _sub = child + (sub,)
                q.append((_sub, lnfo))
        if not data:
            return lines

        data = sorted(data, key=lambda x: x[0])

        lines.append('The following libraries are available:')
        lines.append('')
        for path, ctor in data:
            name = f'${".".join(path)}'
            desc = ctor.__doc__.strip().split('\n')[0]
            lines.append(f'{name.ljust(30)}: {desc}')
        lines.append('')

        return lines

    async def _handleTypeHelp(self, styp: str, runt: Runtime, verbose: bool =False):
        typeinfo = s_stormtypes.registry.getTypeDocs(styp)
        page = s_autodoc.RstHelp()

        s_autodoc.runtimeDocStormTypes(page, typeinfo,
                                       islib=False,
                                       oneline=not verbose,
                                       )
        for line in page.lines:
            await runt.printf(line)

    async def _handleBoundMethod(self, func, runt: Runtime, verbose: bool =False):
        # Bound methods must be bound to a Lib or Prim object.
        # Determine what they are, get those docs exactly, and then render them.

        cls = func.__self__
        fname = func.__name__

        if isinstance(cls, s_stormtypes.Lib):
            libsinfo = s_stormtypes.registry.getLibDocs(cls)
            for lifo in libsinfo:
                nlocs = []
                for locl in lifo['locals']:
                    ltyp = locl.get('type')
                    if not isinstance(ltyp, dict):
                        continue
                    if ltyp.get('_funcname', '') == fname:
                        nlocs.append(locl)
                lifo['locals'] = nlocs
                if len(lifo['locals']) == 0:
                    await runt.warn(f'Unable to find doc for {func}')

            page = s_autodoc.RstHelp()

            s_autodoc.runtimeDocStormTypes(page, libsinfo,
                                           islib=True,
                                           addheader=False,
                                           oneline=not verbose,
                                           )
            for line in page.lines:
                await runt.printf(line)

        elif isinstance(cls, s_stormtypes.Prim):
            typeinfo = s_stormtypes.registry.getTypeDocs(cls._storm_typename)
            for lifo in typeinfo:
                lifo['locals'] = [loc for loc in lifo['locals'] if loc.get('type', {}).get('_funcname', '') == fname]
                if len(lifo['locals']) == 0:
                    await runt.warn(f'Unable to find doc for {func}')

            page = s_autodoc.RstHelp()

            s_autodoc.runtimeDocStormTypes(page, typeinfo,
                                           islib=False,
                                           oneline=not verbose,
                                           )
            for line in page.lines:
                await runt.printf(line)

        else:  # pragma: no cover
            raise s_exc.StormRuntimeError(mesgf=f'Unknown bound method {func}')

    async def _handleStormLibMethod(self, func, runt: Runtime, verbose: bool =False):
        # Storm library methods must be derived from a library definition.
        # Determine the parent lib and get those docs exactly, and then render them.

        cls = getattr(func, '_storm_runtime_lib', None)
        fname = getattr(func, '_storm_runtime_lib_func', None)

        if isinstance(cls, s_stormtypes.Lib):
            libsinfo = s_stormtypes.registry.getLibDocs(cls)
            for lifo in libsinfo:
                nlocs = []
                for locl in lifo['locals']:
                    if locl.get('name') == fname:
                        nlocs.append(locl)
                lifo['locals'] = nlocs
                if len(lifo['locals']) == 0:
                    await runt.warn(f'Unable to find doc for {func}')

            page = s_autodoc.RstHelp()

            s_autodoc.runtimeDocStormTypes(page, libsinfo,
                                           islib=True,
                                           addheader=False,
                                           oneline=not verbose,
                                           )
            for line in page.lines:
                await runt.printf(line)

        else:  # pragma: no cover
            raise s_exc.StormRuntimeError(mesgf=f'Unknown runtime lib method {func} {cls} {fname}')

class DiffCmd(Cmd):
    '''
    Generate a list of nodes with changes in the top layer of the current view.

    Examples:

        // Lift all nodes with any changes

        diff

        // Lift ou:org nodes that were added in the top layer.

        diff --prop ou:org

        // Lift inet:ipv4 nodes with the :asn property modified in the top layer.

        diff --prop inet:ipv4:asn

        // Lift the nodes with the tag #cno.mal.redtree added in the top layer.

        diff --tag cno.mal.redtree

        // Lift nodes by multiple tags (results are uniqued)

        diff --tag cno.mal.redtree rep.vt
    '''
    name = 'diff'
    readonly = True

    def getArgParser(self):
        pars = Cmd.getArgParser(self)
        pars.add_argument('--tag', default=None, nargs='*',
                          help='Lift only nodes with the given tag (or tags) in the top layer.')
        pars.add_argument('--prop', default=None, help='Lift nodes with changes to the given property the top layer.')
        return pars

    async def execStormCmd(self, runt, genr):

        if runt.view.parent is None:
            mesg = 'You may only generate a diff in a forked view.'
            raise s_exc.StormRuntimeError(mesg=mesg)

        async for item in genr:
            yield item

        if self.opts.tag and self.opts.prop:
            mesg = 'You may specify --tag *or* --prop but not both.'
            raise s_exc.StormRuntimeError(mesg=mesg)

        if self.opts.tag:

            tagnames = [await s_stormtypes.tostr(tag) for tag in self.opts.tag]

<<<<<<< HEAD
            layr = runt.view.wlyr
            async for _, nid, sode in layr.liftByTag(tagname):
                node = await self.runt.view._joinStorNode(nid)
=======
            layr = runt.snap.view.layers[0]

            async for _, buid, sode in layr.liftByTags(tagnames):
                node = await self.runt.snap._joinStorNode(buid, {layr.iden: sode})
>>>>>>> 93125698
                if node is not None:
                    yield node, runt.initPath(node)

            return

        if self.opts.prop:

            propname = await s_stormtypes.tostr(self.opts.prop)

            prop = self.runt.view.core.model.prop(propname)
            if prop is None:
                mesg = f'The property {propname} does not exist.'
                raise s_exc.NoSuchProp(mesg=mesg)

            if prop.isform:
                liftform = prop.name
                liftprop = None
            elif prop.isuniv:
                liftform = None
                liftprop = prop.name
            else:
                liftform = prop.form.name
                liftprop = prop.name

            layr = runt.view.wlyr
            async for _, nid, sode in layr.liftByProp(liftform, liftprop):
                node = await self.runt.view._joinStorNode(nid)
                if node is not None:
                    yield node, runt.initPath(node)

            async for nid in layr.iterPropTombstones(liftform, liftprop):
                node = await self.runt.view._joinStorNode(nid)
                if node is not None:
                    yield node, runt.initPath(node)

            return

        async for nid, sode in runt.view.wlyr.getStorNodes():
            if sode.get('antivalu') is not None:
                continue

            node = await runt.view.getNodeByNid(nid)
            if node is not None:
                yield node, runt.initPath(node)

class CopyToCmd(Cmd):
    '''
    Copy nodes from the current view into another view.

    Examples:

        // Copy all nodes tagged with #cno.mal.redtree to the target view.

        #cno.mal.redtree | copyto 33c971ac77943da91392dadd0eec0571
    '''
    name = 'copyto'

    def getArgParser(self):
        pars = Cmd.getArgParser(self)
        pars.add_argument('--no-data', default=False, action='store_true',
                          help='Do not copy node data to the destination view.')
        pars.add_argument('view', help='The destination view ID to copy the nodes to.')
        return pars

    async def execStormCmd(self, runt, genr):

        if not self.runtsafe:
            mesg = 'copyto arguments must be runtsafe.'
            raise s_exc.StormRuntimeError(mesg=mesg)

        iden = await s_stormtypes.tostr(self.opts.view)

        view = runt.view.core.getView(iden)
        if view is None:
            raise s_exc.NoSuchView(mesg=f'No such view: {iden=}', iden=iden)

        runt.confirm(('view', 'read'), gateiden=view.iden)

        layriden = view.wlyr.iden

        async for node, path in genr:

            runt.confirm(node.form.addperm, gateiden=layriden)
            for name in node.getPropNames():
                runt.confirmPropSet(node.form.props[name], layriden=layriden)

            for tag in node.getTagNames():
                runt.confirm(('node', 'tag', 'add', *tag.split('.')), gateiden=layriden)

            if not self.opts.no_data:
                async for name in node.iterDataKeys():
                    runt.confirm(('node', 'data', 'set', name), gateiden=layriden)

            async with view.getEditor() as editor:

                proto = await editor.addNode(node.ndef[0], node.ndef[1])

                for name, valu in node.getProps().items():

                    prop = node.form.prop(name)
                    if prop.info.get('ro'):
                        if name == '.created':
                            proto.props['.created'] = valu
                            continue

                        curv = proto.get(name)
                        if curv is not None and curv != valu:
                            valurepr = prop.type.repr(curv)
                            mesg = f'Cannot overwrite read only property with conflicting ' \
                                   f'value: {node.iden()} {prop.full} = {valurepr}'
                            await runt.warn(mesg)
                            continue

                    await proto.set(name, valu)

                for name, valu in node.getTags():
                    await proto.addTag(name, valu=valu)

                for tagname, tagprops in node._getTagPropsDict().items():
                    for propname, valu in tagprops.items():
                        await proto.setTagProp(tagname, propname, valu)

                if not self.opts.no_data:
                    async for name, valu in node.iterData():
                        await proto.setData(name, valu)

                verbs = {}
                async for verb, n2nid in node.iterEdgesN1():

                    if not verbs.get(verb):
                        runt.confirm(('node', 'edge', 'add', verb), gateiden=layriden)
                        verbs[verb] = True

                    await proto.addEdge(verb, n2nid)

                # for the reverse edges, we'll need to make edits to the n1 node
                async for verb, n1nid in node.iterEdgesN2():

                    if not verbs.get(verb):
                        runt.confirm(('node', 'edge', 'add', verb), gateiden=layriden)
                        verbs[verb] = True

                    n1proto = await editor.getNodeByNid(n1nid)
                    if n1proto is not None:
                        await n1proto.addEdge(verb, node.nid)

            yield node, path

class MergeCmd(Cmd):
    '''
    Merge edits from the incoming nodes down to the next layer.

    NOTE: This command requires the current view to be a fork.

    NOTE: The arguments for including/excluding tags can accept tag glob
          expressions for specifying tags. For more information on tag glob
          expressions, check the Synapse documentation for $node.globtags().

    Examples:

        // Having tagged a new #cno.mal.redtree subgraph in a forked view...

        #cno.mal.redtree | merge --apply

        // Print out what the merge command *would* do but dont.

        #cno.mal.redtree | merge

        // Merge any org nodes with changes in the top layer.

        diff | +ou:org | merge --apply

        // Merge all tags other than cno.* from ou:org nodes with edits in the
        // top layer.

        diff | +ou:org | merge --only-tags --exclude-tags cno.** --apply

        // Merge only tags rep.vt.* and rep.whoxy.* from ou:org nodes with edits
        // in the top layer.

        diff | +ou:org | merge --include-tags rep.vt.* rep.whoxy.* --apply

        // Lift only inet:ipv4 nodes with a changed :asn property in top layer
        // and merge all changes.

        diff --prop inet:ipv4:asn | merge --apply

        // Lift only nodes with an added #cno.mal.redtree tag in the top layer and merge them.

        diff --tag cno.mal.redtree | merge --apply
    '''
    name = 'merge'

    def getArgParser(self):
        pars = Cmd.getArgParser(self)
        pars.add_argument('--apply', default=False, action='store_true',
                          help='Execute the merge changes.')
        pars.add_argument('--no-tags', default=False, action='store_true',
                          help='Do not merge tags/tagprops or syn:tag nodes.')
        pars.add_argument('--only-tags', default=False, action='store_true',
                          help='Only merge tags/tagprops or syn:tag nodes.')
        pars.add_argument('--include-tags', default=[], nargs='*',
                          help='Include specific tags/tagprops or syn:tag nodes when '
                               'merging, others are ignored. Tag glob expressions may '
                               'be used to specify the tags.')
        pars.add_argument('--exclude-tags', default=[], nargs='*',
                          help='Exclude specific tags/tagprops or syn:tag nodes from merge.'
                               'Tag glob expressions may be used to specify the tags.')
        pars.add_argument('--include-props', default=[], nargs='*',
                          help='Include specific props when merging, others are ignored.')
        pars.add_argument('--exclude-props', default=[], nargs='*',
                          help='Exclude specific props from merge.')
        pars.add_argument('--diff', default=False, action='store_true',
                          help='Enumerate all changes in the current layer.')
        return pars

    def _getTagFilter(self):
        if self.opts.include_tags:
            globs = s_cache.TagGlobs()
            for name in self.opts.include_tags:
                globs.add(name, True)

            def tagfilter(tag):
                if globs.get(tag):
                    return False
                return True

            return tagfilter

        if self.opts.exclude_tags:
            globs = s_cache.TagGlobs()
            for name in self.opts.exclude_tags:
                globs.add(name, True)

            def tagfilter(tag):
                if globs.get(tag):
                    return True
                return False

            return tagfilter

        return None

    def _getPropFilter(self):
        if self.opts.include_props:

            _include_props = set(self.opts.include_props)

            def propfilter(prop):
                return prop not in _include_props

            return propfilter

        if self.opts.exclude_props:

            _exclude_props = set(self.opts.exclude_props)

            def propfilter(prop):
                return prop in _exclude_props

            return propfilter

        return None

    async def _checkNodePerms(self, node, sode, runt, allows):

        core = runt.view.core
        layr0 = runt.view.wlyr.iden
        layr1 = runt.view.layers[1].iden

        if sode.get('antivalu') is not None:
            runt.confirm(('node', 'del', node.form.name), gateiden=layr1)
            return

        if not allows['forms'] and sode.get('valu') is not None:
            runt.confirm(('node', 'del', node.form.name), gateiden=layr0)
            runt.confirm(('node', 'add', node.form.name), gateiden=layr1)

        if not allows['props']:
            for name in sode.get('props', {}).keys():
                prop = node.form.prop(name)
                runt.confirmPropDel(prop, layriden=layr0)
                runt.confirmPropSet(prop, layriden=layr1)

        if not allows['tags']:

            tags = []
            tagadds = []
            for tag, valu in sode.get('tags', {}).items():
                if valu != (None, None):
                    tagadds.append(tag)
                    tagperm = tuple(tag.split('.'))
                    runt.confirm(('node', 'tag', 'del') + tagperm, gateiden=layr0)
                    runt.confirm(('node', 'tag', 'add') + tagperm, gateiden=layr1)
                else:
                    tags.append((len(tag), tag))

            for _, tag in sorted(tags, reverse=True):
                look = tag + '.'
                if any([tagadd.startswith(look) for tagadd in tagadds]):
                    continue

<<<<<<< HEAD
        for name in sode.get('antiprops', {}).keys():
            prop = node.form.prop(name)
            runt.confirmPropDel(prop, layriden=layr1)

        tags = []
        tagadds = []
        for tag, valu in sode.get('tags', {}).items():
            if valu != (None, None):
=======
>>>>>>> 93125698
                tagadds.append(tag)
                tagperm = tuple(tag.split('.'))
                runt.confirm(('node', 'tag', 'del') + tagperm, gateiden=layr0)
                runt.confirm(('node', 'tag', 'add') + tagperm, gateiden=layr1)

<<<<<<< HEAD
        for tag in sode.get('antitags', {}).keys():
            tagperm = tuple(tag.split('.'))
            runt.confirm(('node', 'tag', 'del') + tagperm, gateiden=layr1)

        for tag, tagdict in sode.get('tagprops', {}).items():
            for prop, (valu, stortype) in tagdict.items():
=======
            for tag in sode.get('tagprops', {}).keys():
>>>>>>> 93125698
                tagperm = tuple(tag.split('.'))
                runt.confirm(('node', 'tag', 'del') + tagperm, gateiden=layr0)
                runt.confirm(('node', 'tag', 'add') + tagperm, gateiden=layr1)

<<<<<<< HEAD
        for tag, tagdict in sode.get('antitagprops', {}).items():
            for prop in tagdict.keys():
                tagperm = tuple(tag.split('.'))
                runt.confirm(('node', 'tag', 'del') + tagperm, gateiden=layr1)

        async for name, tomb in runt.view.wlyr.iterNodeDataKeys(node.nid):
            if tomb:
                runt.confirm(('node', 'data', 'pop', name), gateiden=layr1)
            else:
                runt.confirm(('node', 'data', 'pop', name), gateiden=layr0)
                runt.confirm(('node', 'data', 'set', name), gateiden=layr1)

        async for abrv, n2nid, tomb in runt.view.wlyr.iterNodeEdgesN1(node.nid):
            verb = core.getAbrvIndx(abrv)[0]

            if tomb:
                runt.confirm(('node', 'edge', 'del', verb), gateiden=layr1)
            else:
=======
        if not allows['ndata']:
            async for name in runt.snap.view.layers[0].iterNodeDataKeys(node.buid):
                runt.confirm(('node', 'data', 'pop', name), gateiden=layr0)
                runt.confirm(('node', 'data', 'set', name), gateiden=layr1)

        if not allows['edges']:
            async for verb in runt.snap.view.layers[0].iterNodeEdgeVerbsN1(node.buid):
>>>>>>> 93125698
                runt.confirm(('node', 'edge', 'del', verb), gateiden=layr0)
                runt.confirm(('node', 'edge', 'add', verb), gateiden=layr1)

    async def execStormCmd(self, runt, genr):

        if runt.view.parent is None:
            mesg = 'You may only merge nodes in forked views'
            raise s_exc.CantMergeView(mesg=mesg)

        notags = self.opts.no_tags
        onlytags = self.opts.only_tags
        doapply = self.opts.apply

        tagfilter = self._getTagFilter()
        propfilter = self._getPropFilter()

<<<<<<< HEAD
        core = runt.view.core
        layr0 = runt.view.wlyr.iden
        layr1 = runt.view.layers[1].iden
=======
        layr0 = runt.snap.view.layers[0]
        layr1 = runt.snap.view.layers[1]

        doperms = doapply and not (runt.isAdmin(gateiden=layr0.iden) and runt.isAdmin(gateiden=layr1.iden))

        if doperms:
            allows = {
                'forms': runt.user.allowed(('node', 'del'), gateiden=layr0.iden, deepdeny=True) and
                         runt.user.allowed(('node', 'add'), gateiden=layr1.iden, deepdeny=True),
                'props': runt.user.allowed(('node', 'prop', 'del'), gateiden=layr0.iden, deepdeny=True) and
                         runt.user.allowed(('node', 'prop', 'set'), gateiden=layr1.iden, deepdeny=True),
                'tags': runt.user.allowed(('node', 'tag', 'del'), gateiden=layr0.iden, deepdeny=True) and
                        runt.user.allowed(('node', 'tag', 'add'), gateiden=layr1.iden, deepdeny=True),
                'ndata': runt.user.allowed(('node', 'data', 'pop'), gateiden=layr0.iden, deepdeny=True) and
                         runt.user.allowed(('node', 'data', 'set'), gateiden=layr1.iden, deepdeny=True),
                'edges': runt.user.allowed(('node', 'edge', 'del'), gateiden=layr0.iden, deepdeny=True) and
                         runt.user.allowed(('node', 'edge', 'add'), gateiden=layr1.iden, deepdeny=True),
            }

            doperms = not all(allows.values())
>>>>>>> 93125698

        if self.opts.diff:

            async for node, path in genr:
                yield node, path

            async def diffgenr():
<<<<<<< HEAD
                async for nid, sode in runt.view.wlyr.getStorNodes():
                    node = await runt.view.getNodeByNid(nid, tombs=True)
=======
                async for buid, sode in layr0.getStorNodes():
                    node = await runt.snap.getNodeByBuid(buid)
>>>>>>> 93125698
                    if node is not None:
                        yield node, runt.initPath(node)

            genr = diffgenr()

        async for node, path in genr:

            # the timestamp for the adds/subs of each node merge will match
            nodeiden = node.iden()
            meta = {'user': runt.user.iden, 'time': s_common.now()}

            sodes = await node.getStorNodes()
            sode = sodes[0]

            if self.opts.apply:
                editor = s_editor.NodeEditor(runt.view.parent, user=runt.user)

            subs = []

            async def sync():

                if not self.opts.apply:
                    subs.clear()
                    return

                addedits = editor.getNodeEdits()
                if addedits:
                    await runt.view.parent.saveNodeEdits(addedits, meta=meta)

                if subs:
                    subedits = [(node.nid, node.form.name, subs)]
                    await runt.view.saveNodeEdits(subedits, meta=meta)
                    subs.clear()

            # check all node perms first
            if self.opts.apply:
                await self._checkNodePerms(node, sode, runt)

            form = node.form.name
            if form == 'syn:tag':
                if notags:
                    continue
            else:
                # avoid merging a tag if the node won't exist below us
                if onlytags:
                    skip = True
                    for undr in sodes[1:]:
                        if undr.get('valu') is not None:
                            skip = False
                            break
                        elif undr.get('antivalu') is not None:
                            break

<<<<<<< HEAD
                    if skip:
                        continue
=======
                if doapply:
                    editor = s_snap.SnapEditor(snap)
>>>>>>> 93125698

            protonode = None
            delnode = False
            if not onlytags or form == 'syn:tag':

<<<<<<< HEAD
                if sode.get('antivalu') is not None:
                    if tagfilter and form == 'syn:tag' and tagfilter(node.ndef[1]):
                        continue

                    if not self.opts.apply:
                        await runt.printf(f'{nodeiden} delete {form} = {node.repr()}')
                    else:
                        protonode = await editor.getNodeByBuid(node.buid)
                        if protonode is None:
                            continue

                        await protonode.delEdgesN2(meta=meta)
                        await protonode.delete()

                        subs.append((s_layer.EDIT_NODE_TOMB_DEL, ()))

                        await sync()

                    continue

                if (valu := sode.get('valu')) is not None:

                    if tagfilter and form == 'syn:tag' and tagfilter(valu[0]):
=======
                # check all node perms first
                if doperms:
                    await self._checkNodePerms(node, sode, runt, allows)

                form = node.form.name
                if form == 'syn:tag':
                    if notags:
                        await asyncio.sleep(0)
>>>>>>> 93125698
                        continue

                    if not self.opts.apply:
                        await runt.printf(f'{nodeiden} {form} = {node.repr()}')
                    else:
                        delnode = True
                        protonode = await editor.addNode(form, valu[0])

                elif self.opts.apply:
                    protonode = await editor.addNode(form, node.ndef[1], norminfo={})

                for name, (valu, stortype) in sode.get('props', {}).items():

                    prop = node.form.prop(name)
                    if propfilter:
                        if name[0] == '.':
                            if propfilter(name):
                                continue
                        else:
<<<<<<< HEAD
                            if propfilter(prop.full):
                                continue
=======
                            await asyncio.sleep(0)
                            continue
>>>>>>> 93125698

                    if prop.info.get('ro'):
                        if name == '.created':
                            if self.opts.apply:
                                protonode.props['.created'] = valu
                                subs.append((s_layer.EDIT_PROP_DEL, (name, valu, stortype)))
                            continue

<<<<<<< HEAD
                        isset = False
                        for undr in sodes[1:]:
                            props = undr.get('props')
                            if props is not None:
                                curv = props.get(name)
                                if curv is not None and curv[0] != valu:
                                    isset = True
                                    break

                        if isset:
                            valurepr = prop.type.repr(curv[0])
                            mesg = f'Cannot merge read only property with conflicting ' \
                                   f'value: {nodeiden} {form}:{name} = {valurepr}'
                            await runt.warn(mesg)
                            continue

                    if not self.opts.apply:
                        valurepr = prop.type.repr(valu)
                        await runt.printf(f'{nodeiden} {form}:{name} = {valurepr}')
                    else:
                        await protonode.set(name, valu)
                        subs.append((s_layer.EDIT_PROP_DEL, (name, valu, stortype)))

                for name in sode.get('antiprops', {}).keys():
                    if not self.opts.apply:
                        await runt.printf(f'{nodeiden} delete {form}:{name}')
                    else:
                        await protonode.pop(name)
                        subs.append((s_layer.EDIT_PROP_TOMB_DEL, (name,)))
=======
                        if tagfilter is not None and form == 'syn:tag' and tagfilter(valu[0]):
                            await asyncio.sleep(0)
                            continue

                        if not doapply:
                            valurepr = node.form.type.repr(valu[0])
                            await runt.printf(f'{nodeiden} {form} = {valurepr}')
                        else:
                            delnode = True
                            protonode = await editor.addNode(form, valu[0])

                    elif doapply:
                        protonode = await editor.addNode(form, node.ndef[1], norminfo={})
>>>>>>> 93125698

            if self.opts.apply and protonode is None:
                protonode = await editor.addNode(form, node.ndef[1], norminfo={})

<<<<<<< HEAD
            if not notags:
                for tag, valu in sode.get('tags', {}).items():

                    if tagfilter and tagfilter(tag):
                        continue

                    if not self.opts.apply:
                        valurepr = ''
                        if valu != (None, None):
                            tagrepr = runt.model.type('ival').repr(valu)
                            valurepr = f' = {tagrepr}'
                        await runt.printf(f'{nodeiden} {form}#{tag}{valurepr}')
                    else:
                        await protonode.addTag(tag, valu)
                        subs.append((s_layer.EDIT_TAG_DEL, (tag, valu)))

                for tag in sode.get('antitags', {}).keys():
=======
                        prop = node.form.prop(name)
                        if propfilter is not None:
                            if name[0] == '.':
                                if propfilter(name):
                                    continue
                            else:
                                if propfilter(prop.full):
                                    continue

                        if prop.info.get('ro'):
                            if name == '.created':
                                if doapply:
                                    protonode.props['.created'] = valu
                                    subs.append((s_layer.EDIT_PROP_DEL, (name, valu, stortype), ()))
                                continue

                            isset = False
                            for undr in sodes[1:]:
                                props = undr.get('props')
                                if props is not None:
                                    curv = props.get(name)
                                    if curv is not None:
                                        isset = curv[0] != valu
                                        break

                            if isset:
                                valurepr = prop.type.repr(curv[0])
                                mesg = f'Cannot merge read only property with conflicting ' \
                                       f'value: {nodeiden} {form}:{name} = {valurepr}'
                                await runt.snap.warn(mesg)
                                continue

                        if not doapply:
                            valurepr = prop.type.repr(valu)
                            await runt.printf(f'{nodeiden} {form}:{name} = {valurepr}')
                        else:
                            await protonode.set(name, valu)
                            subs.append((s_layer.EDIT_PROP_DEL, (name, valu, stortype), ()))

                if doapply and protonode is None:
                    protonode = await editor.addNode(form, node.ndef[1], norminfo={})
>>>>>>> 93125698

                    if tagfilter and tagfilter(tag):
                        continue

<<<<<<< HEAD
                    if not self.opts.apply:
                        await runt.printf(f'{nodeiden} delete {form}#{tag}')
                    else:
                        await protonode.delTag(tag)
                        subs.append((s_layer.EDIT_TAG_TOMB_DEL, (tag,)))

                for tag, tagdict in sode.get('tagprops', {}).items():

                    if tagfilter and tagfilter(tag):
                        continue

                    for prop, (valu, stortype) in tagdict.items():
                        if not self.opts.apply:
                            valurepr = repr(valu)
                            await runt.printf(f'{nodeiden} {form}#{tag}:{prop} = {valurepr}')
=======
                        if tagfilter is not None and tagfilter(tag):
                            continue

                        if not doapply:
                            valurepr = ''
                            if valu != (None, None):
                                tagrepr = runt.model.type('ival').repr(valu)
                                valurepr = f' = {tagrepr}'
                            await runt.printf(f'{nodeiden} {form}#{tag}{valurepr}')
>>>>>>> 93125698
                        else:
                            await protonode.setTagProp(tag, prop, valu)
                            subs.append((s_layer.EDIT_TAGPROP_DEL, (tag, prop, valu, stortype)))

                for tag, tagdict in sode.get('antitagprops', {}).items():

<<<<<<< HEAD
                    if tagfilter and tagfilter(tag):
                        continue

                    for prop in tagdict.keys():
                        if not self.opts.apply:
                            await runt.printf(f'{nodeiden} delete {form}#{tag}:{prop}')
                        else:
                            await protonode.delTagProp(tag, prop)
                            subs.append((s_layer.EDIT_TAGPROP_TOMB_DEL, (tag, prop)))
=======
                        if tagfilter is not None and tagfilter(tag):
                            continue

                        for prop, (valu, stortype) in tagdict.items():
                            if not doapply:
                                valurepr = repr(valu)
                                await runt.printf(f'{nodeiden} {form}#{tag}:{prop} = {valurepr}')
                            else:
                                await protonode.setTagProp(tag, prop, valu)
                                subs.append((s_layer.EDIT_TAGPROP_DEL, (tag, prop, valu, stortype), ()))
>>>>>>> 93125698

            if not onlytags or form == 'syn:tag':

<<<<<<< HEAD
                layr = runt.view.wlyr
                async for abrv, valu, tomb in layr.iterNodeData(node.nid):
                    name = core.getAbrvIndx(abrv)[0]
                    if tomb:
                        if not self.opts.apply:
                            await runt.printf(f'{nodeiden} delete {form} DATA {name}')
                        else:
                            await protonode.popData(name)
                            subs.append((s_layer.EDIT_NODEDATA_TOMB_DEL, (name,)))
                            if len(subs) >= 1000:
                                await sync()
                    else:
                        if not self.opts.apply:
=======
                    async for name, valu in s_coro.pause(layr0.iterNodeData(node.buid)):
                        if not doapply:
>>>>>>> 93125698
                            valurepr = repr(valu)
                            await runt.printf(f'{nodeiden} {form} DATA {name} = {valurepr}')
                        else:
                            await protonode.setData(name, valu)
<<<<<<< HEAD
                            subs.append((s_layer.EDIT_NODEDATA_DEL, (name, valu)))
                            if len(subs) >= 1000:
                                await sync()

                async for abrv, n2nid, tomb in layr.iterNodeEdgesN1(node.nid):
                    verb = core.getAbrvIndx(abrv)[0]
                    if tomb:
                        if not self.opts.apply:
                            dest = s_common.ehex(core.getBuidByNid(n2nid))
                            await runt.printf(f'{nodeiden} delete {form} -({verb})> {dest}')
                        else:
                            await protonode.delEdge(verb, n2nid)
                            subs.append((s_layer.EDIT_EDGE_TOMB_DEL, (verb, n2nid)))
                            if len(subs) >= 1000:
                                await sync()
                    else:
                        if not self.opts.apply:
                            dest = s_common.ehex(core.getBuidByNid(n2nid))
                            await runt.printf(f'{nodeiden} {form} +({verb})> {dest}')
                        else:
                            await protonode.addEdge(verb, n2nid)
                            subs.append((s_layer.EDIT_EDGE_DEL, (verb, n2nid)))
                            if len(subs) >= 1000:
                                await sync()
=======
                            subs.append((s_layer.EDIT_NODEDATA_DEL, (name, valu), ()))

                    async for edge in s_coro.pause(layr0.iterNodeEdgesN1(node.buid)):
                        name, dest = edge
                        if not doapply:
                            await runt.printf(f'{nodeiden} {form} +({name})> {dest}')
                        else:
                            await protonode.addEdge(name, dest)
                            subs.append((s_layer.EDIT_EDGE_DEL, edge, ()))
>>>>>>> 93125698

            if delnode:
                subs.append((s_layer.EDIT_NODE_DEL, valu))

<<<<<<< HEAD
            await sync()
=======
                if doapply:
                    addedits = editor.getNodeEdits()
                    if addedits:
                        await runt.snap.view.parent.storNodeEdits(addedits, meta=meta)

                    if subs:
                        subedits = [(node.buid, node.form.name, subs)]
                        await runt.snap.view.storNodeEdits(subedits, meta=meta)
>>>>>>> 93125698

            if node.hasvalu():
                yield node, path

class MoveNodesCmd(Cmd):
    '''
    Move storage nodes between layers.

    Storage nodes will be removed from the source layers and the resulting
    storage node in the destination layer will contain the merged values (merged
    in bottom up layer order by default).

    By default, when the resulting merged value is a tombstone, any current value
    in the destination layer will be deleted and the tombstone will be removed. The
    --preserve-tombstones option may be used to add the tombstone to the destination
    layer in addition to deleting any current value.

    Examples:

        // Move storage nodes for ou:org nodes to the top layer

        ou:org | movenodes --apply

        // Print out what the movenodes command *would* do but dont.

        ou:org | movenodes

        // In a view with many layers, only move storage nodes from the bottom layer
        // to the top layer.

        $layers = $lib.view.get().layers
        $top = $layers.0.iden
        $bot = $layers."-1".iden

        ou:org | movenodes --srclayers $bot --destlayer $top

        // In a view with many layers, move storage nodes to the top layer and
        // prioritize values from the bottom layer over the other layers.

        $layers = $lib.view.get().layers
        $top = $layers.0.iden
        $mid = $layers.1.iden
        $bot = $layers.2.iden

        ou:org | movenodes --precedence $bot $top $mid
    '''
    name = 'movenodes'

    def getArgParser(self):
        pars = Cmd.getArgParser(self)
        pars.add_argument('--apply', default=False, action='store_true',
                          help='Execute the move changes.')
        pars.add_argument('--srclayers', default=None, nargs='*',
                          help='Specify layers to move storage nodes from (defaults to all below the top layer)')
        pars.add_argument('--destlayer', default=None,
                          help='Layer to move storage nodes to (defaults to the top layer)')
        pars.add_argument('--precedence', default=None, nargs='*',
                          help='Layer precedence for resolving conflicts (defaults to bottom up)')
        pars.add_argument('--preserve-tombstones', default=False, action='store_true',
                          help='Add tombstones to the destination layer in addition to deleting the current value.')
        return pars

    async def _checkNodePerms(self, node, sodes):

        for layr, sode in sodes.items():
            if layr == self.destlayr:
                continue

            if sode.get('valu') is not None:
                self.runt.confirm(('node', 'del', node.form.name), gateiden=layr)
                self.runt.confirm(('node', 'add', node.form.name), gateiden=self.destlayr)

            if sode.get('antivalu') is not None:
                self.runt.confirm(('node', 'del', node.form.name), gateiden=self.destlayr)

            for name in sode.get('props', {}).keys():
                full = node.form.prop(name).full
                self.runt.confirm(('node', 'prop', 'del', full), gateiden=layr)
                self.runt.confirm(('node', 'prop', 'set', full), gateiden=self.destlayr)

            for name in sode.get('antiprops', {}).keys():
                full = node.form.prop(name).full
                self.runt.confirm(('node', 'prop', 'del', full), gateiden=self.destlayr)

            for tag in sode.get('tags', {}).keys():
                tagperm = tuple(tag.split('.'))
                self.runt.confirm(('node', 'tag', 'del') + tagperm, gateiden=layr)
                self.runt.confirm(('node', 'tag', 'add') + tagperm, gateiden=self.destlayr)

            for tag in sode.get('antitags', {}).keys():
                tagperm = tuple(tag.split('.'))
                self.runt.confirm(('node', 'tag', 'del') + tagperm, gateiden=self.destlayr)

            for tag, tagdict in sode.get('tagprops', {}).items():
                for prop in tagdict.keys():
                    tagperm = tuple(tag.split('.'))
                    self.runt.confirm(('node', 'tag', 'del') + tagperm, gateiden=layr)
                    self.runt.confirm(('node', 'tag', 'add') + tagperm, gateiden=self.destlayr)

            for tag, tagdict in sode.get('antitagprops', {}).items():
                for prop in tagdict.keys():
                    tagperm = tuple(tag.split('.'))
                    self.runt.confirm(('node', 'tag', 'del') + tagperm, gateiden=self.destlayr)

            async for abrv, tomb in self.lyrs[layr].iterNodeDataKeys(node.nid):
                name = self.core.getAbrvIndx(abrv)[0]
                if tomb:
                    self.runt.confirm(('node', 'data', 'pop', name), gateiden=self.destlayr)
                else:
                    self.runt.confirm(('node', 'data', 'pop', name), gateiden=layr)
                    self.runt.confirm(('node', 'data', 'set', name), gateiden=self.destlayr)

            for verb in sode.get('n1verbs', {}).keys():
                self.runt.confirm(('node', 'edge', 'del', verb), gateiden=layr)
                self.runt.confirm(('node', 'edge', 'add', verb), gateiden=self.destlayr)

            for verb in sode.get('n1antiverbs', {}).keys():
                self.runt.confirm(('node', 'edge', 'del', verb), gateiden=self.destlayr)

    async def execStormCmd(self, runt, genr):

        if not self.runtsafe:
            mesg = 'movenodes arguments must be runtsafe.'
            raise s_exc.StormRuntimeError(mesg=mesg)

        if len(runt.view.layers) < 2:
            mesg = 'You may only move nodes in views with multiple layers.'
            raise s_exc.StormRuntimeError(mesg=mesg)

        layridens = {layr.iden: layr for layr in runt.view.layers}

        if self.opts.srclayers:
            srclayrs = self.opts.srclayers
            for layr in srclayrs:
                if layr not in layridens:
                    mesg = f'No layer with iden {layr} in this view, cannot move nodes.'
                    raise s_exc.BadOperArg(mesg=mesg, layr=layr)
        else:
            srclayrs = [layr.iden for layr in runt.view.layers[1:]]

        if self.opts.destlayer:
            self.destlayr = self.opts.destlayer
            if self.destlayr not in layridens:
                mesg = f'No layer with iden {self.destlayr} in this view, cannot move nodes.'
                raise s_exc.BadOperArg(mesg=mesg, layr=self.destlayr)
        else:
            self.destlayr = runt.view.wlyr.iden

        if self.destlayr in srclayrs:
            mesg = f'Source layer {self.destlayr} cannot also be the destination layer.'
            raise s_exc.StormRuntimeError(mesg=mesg)

        self.adds = []
        self.subs = {}
        self.lyrs = {}
        self.runt = runt
        self.core = self.runt.view.core

        if self.opts.precedence:
            layrlist = srclayrs + [self.destlayr]
            for layr in self.opts.precedence:
                if layr not in layridens:
                    mesg = f'No layer with iden {layr} in this view, cannot be used to specify precedence.'
                    raise s_exc.BadOperArg(mesg=mesg, layr=layr)
                layrlist.remove(layr)

            if len(layrlist) > 0:
                mesg = 'All source layers and the destination layer must be included when ' \
                       f'specifying precedence (missing {layrlist}).'
                raise s_exc.BadOperArg(mesg=mesg, layrlist=layrlist)
            layerord = self.opts.precedence
        else:
            layerord = layridens.keys()

        for layr in layerord:
            if layr == self.destlayr or layr in srclayrs:
                self.lyrs[layr] = layridens[layr]

            if layr in srclayrs:
                self.subs[layr] = []

        async for node, path in genr:

            # the timestamp for the adds/subs of each node merge will match
            nodeiden = node.iden()
            meta = {'user': runt.user.iden, 'time': s_common.now()}

            sodes = {}
            for layr in self.lyrs.keys():
                sodes[layr] = self.lyrs[layr].getStorNode(node.nid)

            destsode = sodes[self.destlayr]

            # check all perms
            if self.opts.apply:
                await self._checkNodePerms(node, sodes)

            addnode = False
            delnode = False
            delnodes = []
            for layr, sode in sodes.items():

                valu = sode.get('valu')
                if valu is not None:
                    valurepr = node.form.type.repr(valu[0])
                    if not layr == self.destlayr:
                        if not self.opts.apply:
                            await runt.printf(f'{self.destlayr} add {nodeiden} {node.form.name} = {valurepr}')
                            await runt.printf(f'{layr} delete {nodeiden} {node.form.name} = {valurepr}')
                        else:
                            if not addnode and not delnode:
                                self.adds.append((s_layer.EDIT_NODE_ADD, valu, ()))
                            delnodes.append((layr, valu))

                    if not delnode:
                        addnode = True

                    continue

                if sode.get('antivalu') is not None:
                    if not addnode:
                        delnode = True

                    if not layr == self.destlayr:
                        if not self.opts.apply:
                            if (valu := destsode.get('valu')) is not None:
                                valurepr = node.form.type.repr(valu[0])

                                await runt.printf(f'{self.destlayr} delete {nodeiden} {node.form.name} = {valurepr}')
                            await runt.printf(f'{layr} delete tombstone {nodeiden} {node.form.name}')

                            if self.opts.preserve_tombstones:
                                await runt.printf(f'{self.destlayr} tombstone {nodeiden} {node.form.name}')

                        else:
                            self.subs[layr].append((s_layer.EDIT_NODE_TOMB_DEL, ()))

            await self._moveProps(node, sodes, meta, delnode)
            await self._moveTags(node, sodes, meta, delnode)
            await self._moveTagProps(node, sodes, meta, delnode)
            await self._moveNodeData(node, meta, delnode)
            await self._moveEdges(node, meta, delnode)

            for layr, valu in delnodes:
                edit = [(node.nid, node.form.name, [(s_layer.EDIT_NODE_DEL, valu)])]
                await self.lyrs[layr].saveNodeEdits(edit, meta=meta)

            if delnode and destsode.get('antivalu') is None:
                if (valu := destsode.get('valu')) is not None:
                    self.adds.append((s_layer.EDIT_NODE_DEL, valu))

                if (tags := destsode.get('tags')) is not None:
                    for name in sorted(tags.keys(), key=lambda t: len(t), reverse=True):
                        self.adds.append((s_layer.EDIT_TAG_DEL, (name, None)))

                if (props := destsode.get('props')) is not None:
                    for name, stortype in props.items():
                        self.adds.append((s_layer.EDIT_PROP_DEL, (name, None, stortype)))

                if (tagprops := destsode.get('tagprops')) is not None:
                    for tag, props in tagprops.items():
                        for name, stortype in props.items():
                            self.adds.append((s_layer.EDIT_TAGPROP_DEL, (tag, name, None, stortype)))

                if self.opts.preserve_tombstones:
                    self.adds.append((s_layer.EDIT_NODE_TOMB, ()))

                    if (tags := destsode.get('antitags')) is not None:
                        for tag in sorted(tags.keys(), key=lambda t: len(t), reverse=True):
                            self.adds.append((s_layer.EDIT_TAG_TOMB_DEL, (tag,)))

                    if (props := destsode.get('antiprops')) is not None:
                        for prop in props.keys():
                            self.adds.append((s_layer.EDIT_PROP_TOMB_DEL, (prop,)))

                    if (tagprops := destsode.get('antitagprops')) is not None:
                        for tag, props in tagprops.items():
                            for name in props.keys():
                                self.adds.append((s_layer.EDIT_TAGPROP_TOMB_DEL, (tag, name)))

                await self._sync(node, meta)

            # yield the node if it still has a value
            if node.hasvalu():
                yield node, path

    async def _sync(self, node, meta):

        if not self.opts.apply:
            return

        if self.adds:
            addedits = [(node.nid, node.form.name, self.adds)]
            await self.lyrs[self.destlayr].saveNodeEdits(addedits, meta=meta)
            self.adds.clear()

        for srclayr, edits in self.subs.items():
            if edits:
                subedits = [(node.nid, node.form.name, edits)]
                await self.lyrs[srclayr].saveNodeEdits(subedits, meta=meta)
                edits.clear()

    async def _moveProps(self, node, sodes, meta, delnode):

        movevals = {}
        form = node.form.name
        nodeiden = node.iden()

        for layr, sode in sodes.items():

            for name, (valu, stortype) in sode.get('props', {}).items():

                if (oldv := movevals.get(name)) is not s_common.novalu:
                    if oldv is None:
                        movevals[name] = valu

                    elif stortype == s_layer.STOR_TYPE_IVAL:
                        allv = oldv + valu
                        movevals[name] = (min(allv), max(allv))

                    elif stortype == s_layer.STOR_TYPE_MINTIME:
                        movevals[name] = min(valu, oldv)

                    elif stortype == s_layer.STOR_TYPE_MAXTIME:
                        movevals[name] = max(valu, oldv)

                if not layr == self.destlayr:
                    if not self.opts.apply:
                        valurepr = node.form.prop(name).type.repr(valu)
                        await self.runt.printf(f'{layr} delete {nodeiden} {form}:{name} = {valurepr}')
                    else:
                        self.subs[layr].append((s_layer.EDIT_PROP_DEL, (name, None, stortype)))

            for name in sode.get('antiprops', {}).keys():

                if (oldv := movevals.get(name)) is None:
                    movevals[name] = s_common.novalu

                if not layr == self.destlayr:
                    if not self.opts.apply:
                        await self.runt.printf(f'{layr} delete tombstone {nodeiden} {form}:{name}')
                    else:
                        self.subs[layr].append((s_layer.EDIT_PROP_TOMB_DEL, (name,)))

        if not delnode:
            destprops = sodes[self.destlayr].get('props')

            for name, valu in movevals.items():
                if valu is not s_common.novalu:
                    if not self.opts.apply:
                        valurepr = node.form.prop(name).type.repr(valu)
                        await self.runt.printf(f'{self.destlayr} set {nodeiden} {form}:{name} = {valurepr}')
                    else:
                        stortype = node.form.prop(name).type.stortype
                        self.adds.append((s_layer.EDIT_PROP_SET, (name, valu, None, stortype)))
                else:
                    if destprops is not None and (destvalu := destprops.get(name)) is not None:
                        if not self.opts.apply:
                            valurepr = node.form.prop(name).type.repr(destvalu[0])
                            await self.runt.printf(f'{self.destlayr} delete {nodeiden} {form}:{name} = {valurepr}')
                        else:
                            self.adds.append((s_layer.EDIT_PROP_DEL, (name, None, destvalu[1])))

                    if self.opts.preserve_tombstones:
                        if not self.opts.apply:
                            await self.runt.printf(f'{self.destlayr} tombstone {nodeiden} {form}:{name}')
                        else:
                            self.adds.append((s_layer.EDIT_PROP_TOMB, (name,)))

        await self._sync(node, meta)

    async def _moveTags(self, node, sodes, meta, delnode):

        tagvals = {}
        tagtype = self.runt.model.type('ival')
        form = node.form.name
        nodeiden = node.iden()

        for layr, sode in sodes.items():

            for tag, valu in sode.get('tags', {}).items():

                if (oldv := tagvals.get(tag)) is not s_common.novalu:
                    if (oldv := tagvals.get(tag)) is None or oldv == (None, None):
                        tagvals[tag] = valu

                    else:
                        allv = oldv + valu
                        tagvals[tag] = (min(allv), max(allv))

                if not layr == self.destlayr:
                    if not self.opts.apply:
                        valurepr = ''
                        if valu != (None, None):
                            valurepr = f' = {tagtype.repr(valu)}'
                        await self.runt.printf(f'{layr} delete {nodeiden} {form}#{tag}{valurepr}')
                    else:
                        self.subs[layr].append((s_layer.EDIT_TAG_DEL, (tag, None)))

            for tag in sode.get('antitags', {}).keys():

                if (oldv := tagvals.get(tag)) is None:
                    tagvals[tag] = s_common.novalu

                if not layr == self.destlayr:
                    if not self.opts.apply:
                        await self.runt.printf(f'{layr} delete tombstone {nodeiden} {form}#{tag}')
                    else:
                        self.subs[layr].append((s_layer.EDIT_TAG_TOMB_DEL, (tag,)))

        if not delnode:
            desttags = sodes[self.destlayr].get('tags')

            for tag, valu in tagvals.items():
                if valu is not s_common.novalu:
                    if not self.opts.apply:
                        valurepr = ''
                        if valu != (None, None):
                            valurepr = f' = {tagtype.repr(valu)}'

                        await self.runt.printf(f'{self.destlayr} set {nodeiden} {form}#{tag}{valurepr}')
                    else:
                        self.adds.append((s_layer.EDIT_TAG_SET, (tag, valu, None)))

                else:
                    if desttags is not None and (destvalu := desttags.get(tag)) is not None:
                        if not self.opts.apply:
                            valurepr = ''
                            if valu != (None, None):
                                valurepr = f' = {tagtype.repr(destvalu)}'
                            await self.runt.printf(f'{self.destlayr} delete {nodeiden} {form}#{tag}{valurepr}')
                        else:
                            self.adds.append((s_layer.EDIT_TAG_DEL, (tag, None)))

                    if self.opts.preserve_tombstones:
                        if not self.opts.apply:
                            await self.runt.printf(f'{self.destlayr} tombstone {nodeiden} {form}#{tag}')
                        else:
                            self.adds.append((s_layer.EDIT_TAG_TOMB, (tag,)))

        await self._sync(node, meta)

    async def _moveTagProps(self, node, sodes, meta, delnode):

        movevals = {}
        form = node.form.name
        nodeiden = node.iden()

        for layr, sode in sodes.items():

            for tag, tagdict in sode.get('tagprops', {}).items():
                for prop, (valu, stortype) in tagdict.items():
                    name = (tag, prop)

                    if (oldv := movevals.get(name)) is not s_common.novalu:
                        if oldv is None:
                            movevals[name] = valu

                        elif stortype == s_layer.STOR_TYPE_IVAL:
                            allv = oldv + valu
                            movevals[name] = (min(allv), max(allv))

                        elif stortype == s_layer.STOR_TYPE_MINTIME:
                            movevals[name] = min(valu, oldv)

                        elif stortype == s_layer.STOR_TYPE_MAXTIME:
                            movevals[name] = max(valu, oldv)

                    if not layr == self.destlayr:
                        if not self.opts.apply:
                            tptype = self.core.model.tagprop(prop).type
                            valurepr = tptype.repr(valu)
                            mesg = f'{layr} delete {nodeiden} {form}#{tag}:{prop} = {valurepr}'
                            await self.runt.printf(mesg)
                        else:
                            self.subs[layr].append((s_layer.EDIT_TAGPROP_DEL, (tag, prop, None, stortype)))

            for tag, tagdict in sode.get('antitagprops', {}).items():
                for prop in tagdict.keys():
                    name = (tag, prop)

                    if (oldv := movevals.get(name)) is None:
                        movevals[name] = s_common.novalu

                    if not layr == self.destlayr:
                        if not self.opts.apply:
                            await self.runt.printf(f'{layr} delete tombstone {nodeiden} {form}#{tag}:{prop}')
                        else:
                            self.subs[layr].append((s_layer.EDIT_TAGPROP_TOMB_DEL, (tag, prop)))

        if not delnode:
            destdict = sodes[self.destlayr].get('tagprops')

            for (tag, prop), valu in movevals.items():
                if valu is not s_common.novalu:
                    tptype = self.core.model.tagprop(prop).type
                    if not self.opts.apply:
                        valurepr = tptype.repr(valu)
                        mesg = f'{self.destlayr} set {nodeiden} {form}#{tag}:{prop} = {valurepr}'
                        await self.runt.printf(mesg)
                    else:
                        self.adds.append((s_layer.EDIT_TAGPROP_SET, (tag, prop, valu, None, tptype.stortype)))

                else:
                    if destdict is not None and (destprops := destdict.get(tag)) is not None:
                        if (destvalu := destprops.get(prop)) is not None:
                            if not self.opts.apply:
                                tptype = self.core.model.tagprop(prop).type
                                valurepr = tptype.repr(destvalu[0])
                                mesg = f'{self.destlayr} delete {nodeiden} {form}#{tag}:{prop} = {valurepr}'
                                await self.runt.printf(mesg)
                            else:
                                self.adds.append((s_layer.EDIT_TAGPROP_DEL, (tag, prop, None, destvalu[1])))

                    if self.opts.preserve_tombstones:
                        if not self.opts.apply:
                            await self.runt.printf(f'{self.destlayr} tombstone {nodeiden} {form}#{tag}:{prop}')
                        else:
                            self.adds.append((s_layer.EDIT_TAGPROP_TOMB, (tag, prop)))

        await self._sync(node, meta)

    async def _moveNodeData(self, node, meta, delnode):

        ecnt = 0
        form = node.form.name
        nodeiden = node.iden()

        async def wrap_liftgenr(lidn, genr):
            async for abrv, tomb in genr:
                yield abrv, tomb, lidn

        last = None
        gens = []
        for lidn, layr in self.lyrs.items():
            gens.append(wrap_liftgenr(lidn, layr.iterNodeDataKeys(node.nid)))

        async for abrv, tomb, layr in s_common.merggenr2(gens, cmprkey=lambda x: x[0]):

            await asyncio.sleep(0)

            name = self.core.getAbrvIndx(abrv)[0]

            if not layr == self.destlayr:
                if not self.opts.apply:
                    if tomb:
                        await self.runt.printf(f'{layr} delete tombstone {nodeiden} {form} DATA {name}')
                    else:
                        await self.runt.printf(f'{layr} delete {nodeiden} {form} DATA {name}')
                else:
                    if tomb:
                        self.subs[layr].append((s_layer.EDIT_NODEDATA_TOMB_DEL, (name,)))
                    else:
                        self.subs[layr].append((s_layer.EDIT_NODEDATA_DEL, (name, None)))
                    ecnt += 1

            if abrv == last:
                continue

            last = abrv

            if not delnode and not layr == self.destlayr:
                if tomb:
                    if await self.lyrs[self.destlayr].hasNodeData(node.nid, name):
                        if not self.opts.apply:
                            await self.runt.printf(f'{self.destlayr} delete {nodeiden} {form} DATA {name}')
                        else:
                            self.adds.append((s_layer.EDIT_NODEDATA_DEL, (name, None)))
                            ecnt += 1

                    if self.opts.preserve_tombstones:
                        if not self.opts.apply:
                            await self.runt.printf(f'{self.destlayr} tombstone {nodeiden} {form} DATA {name}')
                        else:
                            self.adds.append((s_layer.EDIT_NODEDATA_TOMB, (name,)))
                            ecnt += 1

                else:
                    if not self.opts.apply:
                        await self.runt.printf(f'{self.destlayr} set {nodeiden} {form} DATA {name}')
                    else:
                        (_, valu, _) = await self.lyrs[layr].getNodeData(node.nid, name)
                        self.adds.append((s_layer.EDIT_NODEDATA_SET, (name, valu, None)))
                        ecnt += 1

            if ecnt >= 100:
                await self._sync(node, meta)
                ecnt = 0

        await self._sync(node, meta)

    async def _moveEdges(self, node, meta, delnode):

        ecnt = 0
        form = node.form.name
        nodeiden = node.iden()

        async def wrap_liftgenr(lidn, genr):
            async for abrv, n2nid, tomb in genr:
                yield abrv, n2nid, tomb, lidn

        last = None
        gens = []
        for lidn, layr in self.lyrs.items():
            gens.append(wrap_liftgenr(lidn, layr.iterNodeEdgesN1(node.nid)))

        async for abrv, n2nid, tomb, layr in s_common.merggenr2(gens, cmprkey=lambda x: x[:2]):

            await asyncio.sleep(0)

            verb = self.core.getAbrvIndx(abrv)[0]

            if not layr == self.destlayr:
                if not self.opts.apply:
                    dest = s_common.ehex(self.core.getBuidByNid(n2nid))
                    if tomb:
                        await self.runt.printf(f'{layr} delete tombstone {nodeiden} {form} -({verb})> {dest}')
                    else:
                        await self.runt.printf(f'{layr} delete {nodeiden} {form} -({verb})> {dest}')
                else:
                    if tomb:
                        self.subs[layr].append((s_layer.EDIT_EDGE_TOMB_DEL, (verb, n2nid)))
                    else:
                        self.subs[layr].append((s_layer.EDIT_EDGE_DEL, (verb, n2nid)))
                    ecnt += 1

            edge = (abrv, n2nid)
            if edge == last:
                continue

            last = edge

            if not delnode and not layr == self.destlayr:
                if tomb:
                    if await self.lyrs[self.destlayr].hasNodeEdge(node.nid, verb, n2nid):
                        if not self.opts.apply:
                            dest = s_common.ehex(self.core.getBuidByNid(n2nid))
                            await self.runt.printf(f'{self.destlayr} delete {nodeiden} {form} -({verb})> {dest}')
                        else:
                            self.adds.append((s_layer.EDIT_EDGE_DEL, (verb, n2nid)))
                            ecnt += 1

                    if self.opts.preserve_tombstones:
                        if not self.opts.apply:
                            dest = s_common.ehex(self.core.getBuidByNid(n2nid))
                            await self.runt.printf(f'{self.destlayr} tombstone {nodeiden} {form} -({verb})> {dest}')
                        else:
                            self.adds.append((s_layer.EDIT_EDGE_TOMB, (verb, n2nid)))
                            ecnt += 1

                else:
                    if not self.opts.apply:
                        dest = s_common.ehex(self.core.getBuidByNid(n2nid))
                        await self.runt.printf(f'{self.destlayr} add {nodeiden} {form} -({verb})> {dest}')
                    else:
                        self.adds.append((s_layer.EDIT_EDGE_ADD, (verb, n2nid)))
                        ecnt += 1

            if ecnt >= 1000:
                await self._sync(node, meta)
                ecnt = 0

        await self._sync(node, meta)

class LimitCmd(Cmd):
    '''
    Limit the number of nodes generated by the query in the given position.

    Example:

        inet:ipv4 | limit 10
    '''

    name = 'limit'
    readonly = True

    def getArgParser(self):
        pars = Cmd.getArgParser(self)
        pars.add_argument('count', type='int', help='The maximum number of nodes to yield.')
        return pars

    async def execStormCmd(self, runt, genr):

        count = 0
        async for item in genr:

            yield item
            count += 1

            if count >= self.opts.count:
                break

class UniqCmd(Cmd):
    '''
    Filter nodes by their uniq iden values.
    When this is used a Storm pipeline, only the first instance of a
    given node is allowed through the pipeline.

    A relative property or variable may also be specified, which will cause
    this command to only allow through the first node with a given value for
    that property or value rather than checking the node iden.

    Examples:

        # Filter duplicate nodes after pivoting from inet:ipv4 nodes tagged with #badstuff
        #badstuff +inet:ipv4 ->* | uniq

        # Unique inet:ipv4 nodes by their :asn property
        #badstuff +inet:ipv4 | uniq :asn
    '''

    name = 'uniq'
    readonly = True

    def getArgParser(self):
        pars = Cmd.getArgParser(self)
        pars.add_argument('value', nargs='?', help='A relative property or variable to uniq by.')
        return pars

    async def execStormCmd(self, runt, genr):

        async with await s_spooled.Set.anit(dirn=self.runt.view.core.dirn) as uniqset:

            if len(self.argv) > 0:
                async for node, path in genr:

                    valu = await s_stormtypes.toprim(self.opts.value)
                    valu = s_hashitem.hashitem(valu)
                    if valu in uniqset:
                        await asyncio.sleep(0)
                        continue

                    await uniqset.add(valu)
                    yield node, path

            else:
                async for node, path in genr:

                    if node.nid in uniqset:
                        # all filters must sleep
                        await asyncio.sleep(0)
                        continue

                    await uniqset.add(node.nid)
                    yield node, path

class MaxCmd(Cmd):
    '''
    Consume nodes and yield only the one node with the highest value for an expression.

    Examples:

        // Yield the file:bytes node with the highest :size property
        file:bytes#foo.bar | max :size

        // Yield the file:bytes node with the highest value for $tick
        file:bytes#foo.bar +.seen ($tick, $tock) = .seen | max $tick

        // Yield the it:dev:str node with the longest length
        it:dev:str | max $lib.len($node.value())

    '''

    name = 'max'
    readonly = True

    def getArgParser(self):
        pars = Cmd.getArgParser(self)
        pars.add_argument('valu', help='The property or variable to use for comparison.')
        return pars

    async def execStormCmd(self, runt, genr):

        maxvalu = None
        maxitem = None

        ivaltype = self.runt.view.core.model.type('ival')

        async for item in genr:

            valu = await s_stormtypes.toprim(self.opts.valu)
            if valu is None:
                continue

            if isinstance(valu, (list, tuple)):
                if valu == (None, None):
                    continue

                ival, info = ivaltype.norm(valu)
                valu = ival[1]

            valu = s_stormtypes.intify(valu)

            if maxvalu is None or valu > maxvalu:
                maxvalu = valu
                maxitem = item

        if maxitem:
            yield maxitem

class MinCmd(Cmd):
    '''
    Consume nodes and yield only the one node with the lowest value for an expression.

    Examples:

        // Yield the file:bytes node with the lowest :size property
        file:bytes#foo.bar | min :size

        // Yield the file:bytes node with the lowest value for $tick
        file:bytes#foo.bar +.seen ($tick, $tock) = .seen | min $tick

        // Yield the it:dev:str node with the shortest length
        it:dev:str | min $lib.len($node.value())

    '''
    name = 'min'
    readonly = True

    def getArgParser(self):
        pars = Cmd.getArgParser(self)
        pars.add_argument('valu', help='The property or variable to use for comparison.')
        return pars

    async def execStormCmd(self, runt, genr):

        minvalu = None
        minitem = None

        ivaltype = self.runt.view.core.model.type('ival')

        async for node, path in genr:

            valu = await s_stormtypes.toprim(self.opts.valu)
            if valu is None:
                continue

            if isinstance(valu, (list, tuple)):
                if valu == (None, None):
                    continue

                ival, info = ivaltype.norm(valu)
                valu = ival[0]

            valu = s_stormtypes.intify(valu)

            if minvalu is None or valu < minvalu:
                minvalu = valu
                minitem = (node, path)

        if minitem:
            yield minitem

class DelNodeCmd(Cmd):
    '''
    Delete nodes produced by the previous query logic.

    (no nodes are returned)

    Example

        inet:fqdn=vertex.link | delnode
    '''
    name = 'delnode'

    def getArgParser(self):
        pars = Cmd.getArgParser(self)
        forcehelp = 'Force delete even if it causes broken references (requires admin).'
        pars.add_argument('--force', default=False, action='store_true', help=forcehelp)
        pars.add_argument('--delbytes', default=False, action='store_true',
                          help='For file:bytes nodes, remove the bytes associated with the '
                               'sha256 property from the axon as well if present.')
        pars.add_argument('--deledges', default=False, action='store_true',
                          help='Delete N2 light edges before deleting the node.')
        return pars

    async def execStormCmd(self, runt, genr):

        force = await s_stormtypes.tobool(self.opts.force)
        delbytes = await s_stormtypes.tobool(self.opts.delbytes)
        deledges = await s_stormtypes.tobool(self.opts.deledges)

        if force:
            if runt.user is not None and not runt.isAdmin():
                mesg = '--force requires admin privs.'
                raise s_exc.AuthDeny(mesg=mesg, user=self.runt.user.iden, username=self.runt.user.name)

        if delbytes:
            runt.confirm(('storm', 'lib', 'axon', 'del'))
            await runt.view.core.getAxon()
            axon = runt.view.core.axon

        async for node, path in genr:

            runt.layerConfirm(('node', 'del', node.form.name))

            if deledges:
                async with await s_spooled.Set.anit(dirn=self.runt.view.core.dirn) as edges:
                    seenverbs = set()

                    async for (verb, n2nid) in node.iterEdgesN2():
                        if verb not in seenverbs:
                            runt.layerConfirm(('node', 'edge', 'del', verb))
                            seenverbs.add(verb)
                        await edges.add((verb, n2nid))

                    async with self.runt.view.getEditor() as editor:
                        async for (verb, n2nid) in edges:
                            if (n2 := await editor.getNodeByNid(n2nid)) is not None:
                                if await n2.delEdge(verb, node.nid) and len(editor.protonodes) >= 1000:
                                    meta = editor.getEditorMeta()
                                    await self.runt.view.saveNodeEdits(editor.getNodeEdits(), meta=meta)
                                    editor.protonodes.clear()

            if delbytes and node.form.name == 'file:bytes':
                sha256 = node.get('sha256')

                await node.delete(force=force)

                if sha256:
                    sha256b = s_common.uhex(sha256)
                    await axon.del_(sha256b)
            else:
                await node.delete(force=force)

            await asyncio.sleep(0)

        # a bit odd, but we need to be detected as a generator
        if False:
            yield

class ReIndexCmd(Cmd):
    '''
    Use admin privileges to re index/normalize node properties.

    NOTE: Currently does nothing but is reserved for future use.
    '''
    name = 'reindex'

    def getArgParser(self):
        pars = Cmd.getArgParser(self)
        return pars

    async def execStormCmd(self, runt, genr):
        mesg = 'reindex currently does nothing but is reserved for future use'
        await runt.warn(mesg)

        # Make this a generator
        if False:
            yield

class MoveTagCmd(Cmd):
    '''
    Rename an entire tag tree and preserve time intervals.

    Example:

        movetag foo.bar baz.faz.bar
    '''
    name = 'movetag'

    def getArgParser(self):
        pars = Cmd.getArgParser(self)
        pars.add_argument('oldtag', help='The tag tree to rename.')
        pars.add_argument('newtag', help='The new tag tree name.')
        return pars

    async def execStormCmd(self, runt, genr):

        if not self.runtsafe:
            mesg = 'movetag arguments must be runtsafe.'
            raise s_exc.StormRuntimeError(mesg=mesg)

        view = runt.view

        opts = {'vars': {'tag': self.opts.oldtag}}
        nodes = await view.nodes('syn:tag=$tag', opts=opts)

        if not nodes:
            raise s_exc.BadOperArg(mesg='Cannot move a tag which does not exist.',
                                   oldtag=self.opts.oldtag)
        oldt = nodes[0]
        oldstr = oldt.ndef[1]
        oldsize = len(oldstr)
        oldparts = oldstr.split('.')
        noldparts = len(oldparts)

        newname, newinfo = view.core.getTagNorm(await s_stormtypes.tostr(self.opts.newtag))
        newparts = newname.split('.')

        runt.layerConfirm(('node', 'tag', 'del', *oldparts))
        runt.layerConfirm(('node', 'tag', 'add', *newparts))

        newt = await view.addNode('syn:tag', newname, norminfo=newinfo)
        newstr = newt.ndef[1]

        if oldstr == newstr:
            raise s_exc.BadOperArg(mesg='Cannot retag a tag to the same valu.',
                                   newtag=newstr, oldtag=oldstr)

        # do some sanity checking on the new tag to make sure we're not creating a loop
        tagcycle = [newstr]
        isnow = newt.get('isnow')
        while isnow:
            if isnow in tagcycle:
                raise s_exc.BadOperArg(mesg=f'Pre-existing cycle detected when moving {oldstr} to tag {newstr}',
                                       cycle=tagcycle)
            tagcycle.append(isnow)
            newtag = await view.addNode('syn:tag', isnow)
            isnow = newtag.get('isnow')
            await asyncio.sleep(0)

        if oldstr in tagcycle:
            raise s_exc.BadOperArg(mesg=f'Tag cycle detected when moving tag {oldstr} to tag {newstr}',
                                   cycle=tagcycle)

        retag = {oldstr: newstr}

        # first we set all the syn:tag:isnow props
        oldtag = self.opts.oldtag.strip('#')
        async for node in view.nodesByPropValu('syn:tag', '^=', oldtag):

            tagstr = node.ndef[1]
            tagparts = tagstr.split('.')
            # Are we in the same tree?
            if tagparts[:noldparts] != oldparts:
                continue

            newtag = newstr + tagstr[oldsize:]

            newnode = await view.addNode('syn:tag', newtag)

            olddoc = node.get('doc')
            if olddoc is not None:
                await newnode.set('doc', olddoc)

            olddocurl = node.get('doc:url')
            if olddocurl is not None:
                await newnode.set('doc:url', olddocurl)

            oldtitle = node.get('title')
            if oldtitle is not None:
                await newnode.set('title', oldtitle)

            # Copy any tags over to the newnode if any are present.
            for k, v in node.getTags():
                await newnode.addTag(k, v)
                await asyncio.sleep(0)

            retag[tagstr] = newtag
            await node.set('isnow', newtag)
            view.tagcache.pop(tagstr)

        # now we re-tag all the nodes...
        count = 0
        async for node in view.nodesByTag(oldstr):

            count += 1

            tags = node.getTags()
            tags.sort(reverse=True)

            for name, valu in tags:

                newt = retag.get(name)
                if newt is None:
                    await asyncio.sleep(0)
                    continue

                # Capture tagprop information before moving tags
                tgfo = {tagp: node.getTagProp(name, tagp) for tagp in node.getTagProps(name)}

                # Move the tags
                await node.delTag(name)
                await node.addTag(newt, valu=valu)

                # re-apply any captured tagprop data
                for tagp, tagp_valu in tgfo.items():
                    await node.setTagProp(newt, tagp, tagp_valu)

        await runt.printf(f'moved tags on {count} nodes.')

        async for node, path in genr:
            yield node, path

class SpinCmd(Cmd):
    '''
    Iterate through all query results, but do not yield any.
    This can be used to operate on many nodes without returning any.

    Example:

        foo:bar:size=20 [ +#hehe ] | spin

    '''
    name = 'spin'
    readonly = True

    async def execStormCmd(self, runt, genr):

        if False:  # make this method an async generator function
            yield None

        async for node, path in genr:
            await asyncio.sleep(0)

class CountCmd(Cmd):
    '''
    Iterate through query results, and print the resulting number of nodes
    which were lifted. This does not yield the nodes counted, unless the
    --yield switch is provided.

    Example:

        # Count the number of IPV4 nodes with a given ASN.
        inet:ipv4:asn=20 | count

        # Count the number of IPV4 nodes with a given ASN and yield them.
        inet:ipv4:asn=20 | count --yield

    '''
    name = 'count'
    readonly = True

    def getArgParser(self):
        pars = Cmd.getArgParser(self)
        pars.add_argument('--yield', default=False, action='store_true',
                          dest='yieldnodes', help='Yield inbound nodes.')
        return pars

    async def execStormCmd(self, runt, genr):

        i = 0
        async for item in genr:
            if self.opts.yieldnodes:
                yield item
            i += 1

        await runt.printf(f'Counted {i} nodes.')

class IdenCmd(Cmd):
    '''
    Lift nodes by iden.

    Example:

        iden b25bc9eec7e159dce879f9ec85fb791f83b505ac55b346fcb64c3c51e98d1175 | count
    '''
    name = 'iden'
    readonly = True

    def getArgParser(self):
        pars = Cmd.getArgParser(self)
        pars.add_argument('iden', nargs='*', type='str', default=[],
                          help='Iden to lift nodes by. May be specified multiple times.')
        return pars

    async def execStormCmd(self, runt, genr):

        if not self.runtsafe:
            mesg = 'iden argument must be runtsafe.'
            raise s_exc.StormRuntimeError(mesg=mesg)

        async for x in genr:
            yield x

        for iden in self.opts.iden:
            try:
                buid = s_common.uhex(iden)
            except Exception:
                await asyncio.sleep(0)
                await runt.warn(f'Failed to decode iden: [{iden}]')
                continue
            if len(buid) != 32:
                await asyncio.sleep(0)
                await runt.warn(f'iden must be 32 bytes [{iden}]')
                continue

            node = await runt.view.getNodeByBuid(buid)
            if node is None:
                await asyncio.sleep(0)
                continue
            yield node, runt.initPath(node)

class SleepCmd(Cmd):
    '''
    Introduce a delay between returning each result for the storm query.

    NOTE: This is mostly used for testing / debugging.

    Example:

        #foo.bar | sleep 0.5

    '''
    name = 'sleep'
    readonly = True

    async def execStormCmd(self, runt, genr):
        async for item in genr:
            yield item
            await self.runt.waitfini(self.opts.delay)

    def getArgParser(self):
        pars = Cmd.getArgParser(self)
        pars.add_argument('delay', type='float', default=1, help='Delay in floating point seconds.')
        return pars

class GraphCmd(Cmd):
    '''
    Generate a subgraph from the given input nodes and command line options.

    Example:

        Using the graph command::

            inet:fqdn | graph
                        --degrees 2
                        --filter { -#nope }
                        --pivot { -> meta:seen }
                        --form-pivot inet:fqdn {<- * | limit 20}
                        --form-pivot inet:fqdn {-> * | limit 20}
                        --form-filter inet:fqdn {-inet:fqdn:issuffix=1}
                        --form-pivot syn:tag {-> *}
                        --form-pivot * {-> #}

    '''
    name = 'graph'

    def getArgParser(self):

        pars = Cmd.getArgParser(self)
        pars.add_argument('--degrees', type='int', default=1, help='How many degrees to graph out.')

        pars.add_argument('--pivot', default=[], action='append',
                          help='Specify a storm pivot for all nodes. (must quote)')
        pars.add_argument('--filter', default=[], action='append',
                          help='Specify a storm filter for all nodes. (must quote)')

        pars.add_argument('--no-edges', default=False, action='store_true',
                          help='Do not include light weight edges in the per-node output.')
        pars.add_argument('--form-pivot', default=[], nargs=2, action='append',
                          help='Specify a <form> <pivot> form specific pivot.')
        pars.add_argument('--form-filter', default=[], nargs=2, action='append',
                          help='Specify a <form> <filter> form specific filter.')

        pars.add_argument('--refs', default=False, action='store_true',
                          help='Deprecated. This is now enabled by default.')

        pars.add_argument('--no-refs', default=False, action='store_true',
                          help='Disable automatic in-model pivoting with node.getNodeRefs().')

        pars.add_argument('--yield-filtered', default=False, action='store_true', dest='yieldfiltered',
                          help='Yield nodes which would be filtered. This still performs pivots to collect edge data,'
                               'but does not yield pivoted nodes.')
        pars.add_argument('--no-filter-input', default=True, action='store_false', dest='filterinput',
                          help='Do not drop input nodes if they would match a filter.')

        return pars

    async def execStormCmd(self, runt, genr):

        if not self.runtsafe:
            mesg = 'graph arguments must be runtsafe.'
            raise s_exc.StormRuntimeError(mesg=mesg)

        rules = {
            'degrees': self.opts.degrees,

            'pivots': [],
            'filters': [],

            'forms': {},

            'refs': not self.opts.no_refs,
            'filterinput': self.opts.filterinput,
            'yieldfiltered': self.opts.yieldfiltered,

        }

        if self.opts.no_edges:
            rules['edges'] = False

        for pivo in self.opts.pivot:
            rules['pivots'].append(pivo)

        for filt in self.opts.filter:
            rules['filters'].append(filt)

        for name, pivo in self.opts.form_pivot:

            formrule = rules['forms'].get(name)
            if formrule is None:
                formrule = {'pivots': [], 'filters': []}
                rules['forms'][name] = formrule

            formrule['pivots'].append(pivo)

        for name, filt in self.opts.form_filter:

            formrule = rules['forms'].get(name)
            if formrule is None:
                formrule = {'pivots': [], 'filters': []}
                rules['forms'][name] = formrule

            formrule['filters'].append(filt)

        subg = s_ast.SubGraph(rules)

        async for node, path in subg.run(runt, genr):
            yield node, path

class ViewExecCmd(Cmd):
    '''
    Execute a storm query in a different view.

    NOTE: Variables are passed through but nodes are not. The behavior of this command may be
    non-intuitive in relation to the way storm normally operates. For further information on
    behavior and limitations when using `view.exec`, reference the `view.exec` section of the
    Synapse User Guide: https://v.vtx.lk/view-exec.

    Examples:

        // Move some tagged nodes to another view
        inet:fqdn#foo.bar $fqdn=$node.value() | view.exec 95d5f31f0fb414d2b00069d3b1ee64c6 { [ inet:fqdn=$fqdn ] }
    '''

    name = 'view.exec'
    readonly = True
    events = (
        'print',
        'warn',
        'storm:fire',
        'csv:row',
    )

    def getArgParser(self):
        pars = Cmd.getArgParser(self)
        pars.add_argument('view', help='The GUID of the view in which the query will execute.')
        pars.add_argument('storm', help='The storm query to execute on the view.')
        return pars

    async def execStormCmd(self, runt, genr):

        # nodes may not pass across views, but their path vars may
        node = None
        async for node, path in genr:

            view = await s_stormtypes.tostr(self.opts.view)
            text = await s_stormtypes.tostr(self.opts.storm)

            opts = {
                'vars': path.vars,
                'view': view,
            }

            query = await runt.getStormQuery(text)
            async with runt.getSubRuntime(query, opts=opts) as subr:
                subr.bus = subr
                subr._warnonce_keys = runt.bus._warnonce_keys
                with subr.onWithMulti(self.events, runt.bus.dist) as filtrunt:
                    async for item in filtrunt.execute():
                        await asyncio.sleep(0)

            yield node, path

        if node is None and self.runtsafe:
            view = await s_stormtypes.tostr(self.opts.view)
            text = await s_stormtypes.tostr(self.opts.storm)
            query = await runt.getStormQuery(text)

            opts = {'view': view}
            async with runt.getSubRuntime(query, opts=opts) as subr:
                subr.bus = subr
                subr._warnonce_keys = runt.bus._warnonce_keys
                with subr.onWithMulti(self.events, runt.bus.dist) as filtrunt:
                    async for item in filtrunt.execute():
                        await asyncio.sleep(0)

class BackgroundCmd(Cmd):
    '''
    Execute a query pipeline as a background task.
    NOTE: Variables are passed through but nodes are not
    '''
    name = 'background'

    def getArgParser(self):
        pars = Cmd.getArgParser(self)
        pars.add_argument('query', help='The query to execute in the background.')
        return pars

    async def execStormTask(self, query, opts):

        core = self.runt.view.core
        user = core._userFromOpts(opts)
        info = {'query': query.text,
                'view': opts['view'],
                'background': True}

        await core.boss.promote('storm', user=user, info=info)

        async with core.getStormRuntime(query, opts=opts) as runt:
            async for item in runt.execute():
                await asyncio.sleep(0)

    async def execStormCmd(self, runt, genr):

        if not self.runtsafe:
            mesg = 'The background query must be runtsafe.'
            raise s_exc.StormRuntimeError(mesg=mesg)

        async for item in genr:
            yield item

        runtprims = await s_stormtypes.toprim(self.runt.getScopeVars())
        runtvars = {k: v for (k, v) in runtprims.items() if s_msgpack.isok(v)}

        opts = {
            'user': runt.user.iden,
            'view': runt.view.iden,
            'vars': runtvars,
        }

        _query = await s_stormtypes.tostr(self.opts.query)
        query = await runt.getStormQuery(_query)

        # make sure the subquery *could* have run with existing vars
        query.validate(runt)

        coro = self.execStormTask(query, opts)
        runt.view.core.schedCoro(coro)

class ParallelCmd(Cmd):
    '''
    Execute part of a query pipeline in parallel.
    This can be useful to minimize round-trip delay during enrichments.

    Examples:
        inet:ipv4#foo | parallel { $place = $lib.import(foobar).lookup(:latlong) [ :place=$place ] }

    NOTE: Storm variables set within the parallel query pipelines do not interact.
    '''
    name = 'parallel'
    readonly = True

    def getArgParser(self):
        pars = Cmd.getArgParser(self)

        pars.add_argument('--size', default=8,
            help='The number of parallel Storm pipelines to execute.')

        pars.add_argument('query',
            help='The query to execute in parallel.')

        return pars

    async def nextitem(self, inq):
        while True:
            item = await inq.get()
            if item is None:
                return

            yield item

    async def pipeline(self, runt, query, inq, outq):
        try:
            async with runt.getSubRuntime(query) as subr:
                async for item in subr.execute(genr=self.nextitem(inq)):
                    await outq.put(item)

            await outq.put(None)

        except asyncio.CancelledError:  # pragma: no cover
            raise

        except Exception as e:
            await outq.put(e)

    async def execStormCmd(self, runt, genr):

        if not self.runtsafe:
            mesg = 'parallel arguments must be runtsafe.'
            raise s_exc.StormRuntimeError(mesg=mesg)

        size = await s_stormtypes.toint(self.opts.size)
        query = await runt.getStormQuery(self.opts.query)

        query.validate(runt)

        async with await s_base.Base.anit() as base:

            inq = asyncio.Queue(maxsize=size)
            outq = asyncio.Queue(maxsize=size)

            async def pump():
                try:
                    async for pumpitem in genr:
                        await inq.put(pumpitem)
                    [await inq.put(None) for i in range(size)]
                except asyncio.CancelledError:  # pragma: no cover
                    raise
                except Exception as e:
                    await outq.put(e)

            base.schedCoro(pump())
            for i in range(size):
                base.schedCoro(self.pipeline(runt, query, inq, outq))

            exited = 0
            while True:

                item = await outq.get()
                if isinstance(item, Exception):
                    raise item

                if item is None:
                    exited += 1
                    if exited == size:
                        return
                    continue

                yield item

class TeeCmd(Cmd):
    '''
    Execute multiple Storm queries on each node in the input stream, joining output streams together.

    Commands are executed in order they are given; unless the ``--parallel`` switch is provided.

    Examples:

        # Perform a pivot out and pivot in on a inet:ivp4 node
        inet:ipv4=1.2.3.4 | tee { -> * } { <- * }

        # Also emit the inbound node
        inet:ipv4=1.2.3.4 | tee --join { -> * } { <- * }

        # Execute multiple enrichment queries in parallel.
        inet:ipv4=1.2.3.4 | tee -p { enrich.foo } { enrich.bar } { enrich.baz }

    '''
    name = 'tee'
    readonly = True

    def getArgParser(self):
        pars = Cmd.getArgParser(self)

        pars.add_argument('--join', '-j', default=False, action='store_true',
                          help='Emit inbound nodes after processing storm queries.')

        pars.add_argument('--parallel', '-p', default=False, action='store_true',
                          help='Run the storm queries in parallel instead of sequence. The node output order is not guaranteed.')

        pars.add_argument('query', nargs='*',
                          help='Specify a query to execute on the input nodes.')

        return pars

    async def execStormCmd(self, runt, genr):

        if not self.runtsafe:
            mesg = 'tee arguments must be runtsafe.'
            raise s_exc.StormRuntimeError(mesg=mesg)

        if not self.opts.query:
            raise s_exc.StormRuntimeError(mesg='Tee command must take at least one query as input.',
                                          name=self.name)

        async with contextlib.AsyncExitStack() as stack:

            runts = []
            query_arguments = await s_stormtypes.toprim(self.opts.query)
            queries = []
            for arg in query_arguments:
                if isinstance(arg, str):
                    queries.append(arg)
                    continue
                # if a argument is a container/iterable, we'll add
                # whatever content is in it as query text
                for text in arg:
                    queries.append(text)

            for text in queries:
                query = await runt.getStormQuery(text)
                subr = await stack.enter_async_context(runt.getSubRuntime(query))
                runts.append(subr)

            size = len(runts)
            outq_size = size * 2
            node = None
            async for node, path in genr:

                if self.opts.parallel and runts:

                    outq = asyncio.Queue(maxsize=outq_size)
                    for subr in runts:
                        subg = s_common.agen((node, path.fork(node)))
                        self.runt.schedCoro(self.pipeline(subr, outq, genr=subg))

                    exited = 0

                    while True:
                        item = await outq.get()

                        if isinstance(item, Exception):
                            raise item

                        if item is None:
                            exited += 1
                            if exited == size:
                                break
                            continue  # pragma: no cover

                        yield item

                else:

                    for subr in runts:
                        subg = s_common.agen((node, path.fork(node)))
                        async for subitem in subr.execute(genr=subg):
                            yield subitem

                if self.opts.join:
                    yield node, path

            if node is None and self.runtsafe:
                if self.opts.parallel and runts:

                    outq = asyncio.Queue(maxsize=outq_size)
                    for subr in runts:
                        self.runt.schedCoro(self.pipeline(subr, outq))

                    exited = 0

                    while True:
                        item = await outq.get()

                        if isinstance(item, Exception):
                            raise item

                        if item is None:
                            exited += 1
                            if exited == size:
                                break
                            continue  # pragma: no cover

                        yield item

                else:
                    for subr in runts:
                        async for subitem in subr.execute():
                            yield subitem

    async def pipeline(self, runt, outq, genr=None):
        try:
            async for subitem in runt.execute(genr=genr):
                await outq.put(subitem)

            await outq.put(None)

        except asyncio.CancelledError:  # pragma: no cover
            raise

        except Exception as e:
            await outq.put(e)


class TreeCmd(Cmd):
    '''
    Walk elements of a tree using a recursive pivot.

    Examples:

        # pivot upward yielding each FQDN
        inet:fqdn=www.vertex.link | tree { :domain -> inet:fqdn }
    '''
    name = 'tree'
    readonly = True

    def getArgParser(self):
        pars = Cmd.getArgParser(self)
        pars.add_argument('query', help='The pivot query')
        return pars

    async def execStormCmd(self, runt, genr):

        if not self.runtsafe:
            mesg = 'tree query must be runtsafe.'
            raise s_exc.StormRuntimeError(mesg=mesg)

        text = await s_stormtypes.tostr(self.opts.query)

        async def recurse(node, path):

            yield node, path

            async for nnode, npath in node.storm(runt, text, path=path):
                async for item in recurse(nnode, npath):
                    yield item

        try:

            async for node, path in genr:
                async for nodepath in recurse(node, path):
                    yield nodepath

        except s_exc.RecursionLimitHit:
            raise s_exc.StormRuntimeError(mesg='tree command exceeded maximum depth') from None

class ScrapeCmd(Cmd):
    '''
    Use textual properties of existing nodes to find other easily recognizable nodes.

    Examples:

        # Scrape properties from inbound nodes and create standalone nodes.
        inet:search:query | scrape

        # Scrape properties from inbound nodes and make refs light edges to the scraped nodes.
        inet:search:query | scrape --refs

        # Scrape only the :engine and :text props from the inbound nodes.
        inet:search:query | scrape :text :engine

        # Scrape properties inbound nodes and yield newly scraped nodes.
        inet:search:query | scrape --yield

        # Skip re-fanging text before scraping.
        inet:search:query | scrape --skiprefang

        # Limit scrape to specific forms.
        inet:search:query | scrape --forms (inet:fqdn, inet:ipv4)
    '''

    name = 'scrape'

    def getArgParser(self):
        pars = Cmd.getArgParser(self)

        pars.add_argument('--refs', '-r', default=False, action='store_true',
                          help='Create refs light edges to any scraped nodes from the input node')
        pars.add_argument('--yield', dest='doyield', default=False, action='store_true',
                          help='Include newly scraped nodes in the output')
        pars.add_argument('--skiprefang', dest='dorefang', default=True, action='store_false',
                          help='Do not remove de-fanging from text before scraping')
        pars.add_argument('--forms', default=[],
                          help='Only scrape values which match specific forms.')
        pars.add_argument('values', nargs='*',
                          help='Specific relative properties or variables to scrape')
        return pars

    async def execStormCmd(self, runt, genr):

        node = None
        async for node, path in genr:  # type: s_node.Node, s_node.Path

            refs = await s_stormtypes.toprim(self.opts.refs)
            forms = await s_stormtypes.toprim(self.opts.forms)
            refang = await s_stormtypes.tobool(self.opts.dorefang)

            if isinstance(forms, str):
                forms = forms.split(',')
            elif not isinstance(forms, (tuple, list, set)):
                forms = (forms,)

            # TODO some kind of repr or as-string option on toprims
            todo = await s_stormtypes.toprim(self.opts.values)

            # if a list of props haven't been specified, then default to ALL of them
            if not todo:
                todo = list(node.getProps().values())

            for text in todo:

                text = str(text)

                async for (form, valu, _) in self.runt.view.scrapeIface(text, refang=refang):
                    if forms and form not in forms:
                        continue

                    nnode = await node.view.addNode(form, valu)
                    npath = path.fork(nnode)

                    if refs:
                        if node.form.isrunt:
                            mesg = f'Edges cannot be used with runt nodes: {node.form.full}'
                            await runt.warn(mesg)
                        else:
                            await node.addEdge('refs', nnode.nid)

                    if self.opts.doyield:
                        yield nnode, npath

            if not self.opts.doyield:
                yield node, path

        if self.runtsafe and node is None:

            forms = await s_stormtypes.toprim(self.opts.forms)
            refang = await s_stormtypes.tobool(self.opts.dorefang)

            if isinstance(forms, str):
                forms = forms.split(',')
            elif not isinstance(forms, (tuple, list, set)):
                forms = (forms,)

            for item in self.opts.values:
                text = str(await s_stormtypes.toprim(item))

                async for (form, valu, _) in self.runt.view.scrapeIface(text, refang=refang):
                    if forms and form not in forms:
                        continue

                    addnode = await runt.view.addNode(form, valu)
                    if self.opts.doyield:
                        yield addnode, runt.initPath(addnode)

class LiftByVerb(Cmd):
    '''
    Lift nodes from the current view by an light edge verb.

    Examples:

        # Lift all the n1 nodes for the light edge "foo"
        lift.byverb "foo"

        # Lift all the n2 nodes for the light edge "foo"
        lift.byverb --n2 "foo"

    Notes:

        Only a single instance of a node will be yielded from this command
        when that node is lifted via the light edge membership.
    '''
    name = 'lift.byverb'

    def getArgParser(self):
        pars = Cmd.getArgParser(self)
        pars.add_argument('verb', type='str', required=True,
                          help='The edge verb to lift nodes by.')
        pars.add_argument('--n2', action='store_true', default=False,
                          help='Lift by the N2 value instead of N1 value.')
        return pars

    async def iterEdgeNodes(self, verb, idenset, n2=False):
        if n2:
            async for (_, _, n2) in self.runt.view.getEdges(verb):
                if n2 in idenset:
                    continue
                await idenset.add(n2)
                node = await self.runt.view.getNodeByNid(n2)
                if node:
                    yield node
        else:
            async for (n1, _, _) in self.runt.view.getEdges(verb):
                if n1 in idenset:
                    continue
                await idenset.add(n1)
                node = await self.runt.view.getNodeByNid(n1)
                if node:
                    yield node

    async def execStormCmd(self, runt, genr):

        core = self.runt.view.core

        async with await s_spooled.Set.anit(dirn=core.dirn, cell=core) as idenset:

            if self.runtsafe:
                verb = await s_stormtypes.tostr(self.opts.verb)
                n2 = self.opts.n2

                async for x in genr:
                    yield x

                async for node in self.iterEdgeNodes(verb, idenset, n2):
                    yield node, runt.initPath(node)

            else:
                async for _node, _path in genr:
                    verb = await s_stormtypes.tostr(self.opts.verb)
                    n2 = self.opts.n2

                    yield _node, _path

                    async for node in self.iterEdgeNodes(verb, idenset, n2):
                        yield node, _path.fork(node)

class EdgesDelCmd(Cmd):
    '''
    Bulk delete light edges from input nodes.

    Examples:

        # Delete all "foo" light edges from an inet:ipv4
        inet:ipv4=1.2.3.4 | edges.del foo

        # Delete light edges with any verb from a node
        inet:ipv4=1.2.3.4 | edges.del *

        # Delete all "foo" light edges to an inet:ipv4
        inet:ipv4=1.2.3.4 | edges.del foo --n2
    '''
    name = 'edges.del'

    def getArgParser(self):
        pars = Cmd.getArgParser(self)
        pars.add_argument('verb', type='str', help='The verb of light edges to delete.')

        pars.add_argument('--n2', action='store_true', default=False,
                          help='Delete light edges where input node is N2 instead of N1.')
        return pars

    async def delEdges(self, node, verb, n2=False):
        if n2:
            n2nid = node.nid
            async for (v, n1nid) in node.iterEdgesN2(verb):
                if (n1 := await self.runt.view.getNodeByNid(n1nid)) is not None:
                    await n1.delEdge(v, n2nid)

        else:
            async for (v, n2nid) in node.iterEdgesN1(verb):
                await node.delEdge(v, n2nid)

    async def execStormCmd(self, runt, genr):

        if self.runtsafe:
            n2 = self.opts.n2
            verb = await s_stormtypes.tostr(self.opts.verb)

            if verb == '*':
                runt.layerConfirm(('node', 'edge', 'del'))
                verb = None
            else:
                runt.layerConfirm(('node', 'edge', 'del', verb))

            async for node, path in genr:
                await self.delEdges(node, verb, n2)
                yield node, path

        else:
            async for node, path in genr:
                n2 = self.opts.n2
                verb = await s_stormtypes.tostr(self.opts.verb)

                if verb == '*':
                    runt.layerConfirm(('node', 'edge', 'del'))
                    verb = None
                else:
                    runt.layerConfirm(('node', 'edge', 'del', verb))

                await self.delEdges(node, verb, n2)
                yield node, path

class OnceCmd(Cmd):
    '''
    The once command is used to filter out nodes which have already been processed
    via the use of a named key. It includes an optional parameter to allow the node
    to pass the filter again after a given amount of time.

    For example, to run an enrichment command on a set of nodes just once:

        file:bytes#my.files | once enrich:foo | enrich.foo

    The once command filters out any nodes which have previously been through any other
    use of the "once" command using the same <name> (in this case "enrich:foo").

    You may also specify the --asof option to allow nodes to pass the filter after a given
    amount of time. For example, the following command will allow any given node through
    every 2 days:

        file:bytes#my.files | once enrich:foo --asof "-2 days" | enrich.foo

    Use of "--asof now" or any future date or positive relative time offset will always
    allow the node to pass the filter.

    State tracking data for the once command is stored as nodedata which is stored in your
    view's write layer, making it view-specific. So if you have two views, A and B, and they
    do not share any layers between them, and you execute this query in view A:

        inet:ipv4=8.8.8.8 | once enrich:address | enrich.baz

    And then you run it in view B, the node will still pass through the once command to the
    enrich.baz portion of the query because the tracking data for the once command does not
    yet exist in view B.
    '''
    name = 'once'

    def getArgParser(self):
        pars = Cmd.getArgParser(self)
        pars.add_argument('name', type='str', help='Name of the action to only perform once.')
        pars.add_argument('--asof', default=None, type='time', help='The associated time the name was updated/performed.')
        return pars

    async def execStormCmd(self, runt, genr):

        async for node, path in genr:

            tick = s_common.now()
            name = await s_stormtypes.tostr(self.opts.name)
            key = f'once:{name}'

            envl = await node.getData(key)

            if envl is not None:
                asof = self.opts.asof

                last = envl.get('tick')

                # edge case to account for old storage format
                if last is None:
                    await node.setData(key, {'tick': tick})

                if last is None or asof is None or last > asof:
                    await asyncio.sleep(0)
                    continue

            await node.setData(key, {'tick': tick})

            yield node, path

class TagPruneCmd(Cmd):
    '''
    Prune a tag (or tags) from nodes.

    This command will delete the tags specified as parameters from incoming nodes,
    as well as all of their parent tags that don't have other tags as children.

    For example, given a node with the tags:

        #parent
        #parent.child
        #parent.child.grandchild

    Pruning the parent.child.grandchild tag would remove all tags. If the node had
    the tags:

        #parent
        #parent.child
        #parent.child.step
        #parent.child.grandchild

    Pruning the parent.child.grandchild tag will only remove the parent.child.grandchild
    tag as the parent tags still have other children.

    Examples:

        # Prune the parent.child.grandchild tag
        inet:ipv4=1.2.3.4 | tag.prune parent.child.grandchild
    '''
    name = 'tag.prune'

    def getArgParser(self):
        pars = Cmd.getArgParser(self)
        pars.add_argument('tags', default=[], nargs='*', help='Names of tags to prune.')
        return pars

    def hasChildTags(self, node, tag):
        pref = tag + '.'
        for ntag in node.getTagNames():
            if ntag.startswith(pref):
                return True
        return False

    async def execStormCmd(self, runt, genr):

        if self.runtsafe:
            tagargs = [await s_stormtypes.tostr(t) for t in self.opts.tags]

            tags = {}
            for tag in tagargs:
                root = tag.split('.')[0]
                runt.layerConfirm(('node', 'tag', 'del', root))
                tags[tag] = s_chop.tags(tag)[-2::-1]

            async for node, path in genr:
                for tag, parents in tags.items():
                    await node.delTag(tag)

                    for parent in parents:
                        if not self.hasChildTags(node, parent):
                            await node.delTag(parent)
                        else:
                            break

                yield node, path

        else:
            permcache = set([])

            async for node, path in genr:
                tagargs = [await s_stormtypes.tostr(t) for t in self.opts.tags]

                tags = {}
                for tag in tagargs:
                    root = tag.split('.')[0]
                    if root not in permcache:
                        runt.layerConfirm(('node', 'tag', 'del', root))
                        permcache.add(root)

                    tags[tag] = s_chop.tags(tag)[-2::-1]

                for tag, parents in tags.items():
                    await node.delTag(tag)

                    for parent in parents:
                        if not self.hasChildTags(node, parent):
                            await node.delTag(parent)
                        else:
                            break

                yield node, path

class RunAsCmd(Cmd):
    '''
    Execute a storm query as a specified user.

    NOTE: This command requires admin privileges.

    Examples:

        // Create a node as another user.
        runas someuser { [ inet:fqdn=foo.com ] }
    '''

    name = 'runas'
    events = (
        'print',
        'warn',
        'storm:fire',
        'csv:row',
    )

    def getArgParser(self):
        pars = Cmd.getArgParser(self)
        pars.add_argument('user', help='The user name or iden to execute the storm query as.')
        pars.add_argument('storm', help='The storm query to execute.')
        pars.add_argument('--asroot', default=False, action='store_true', help='Propagate asroot to query subruntime.')

        return pars

    async def execStormCmd(self, runt, genr):

        if not runt.isAdmin():
            mesg = 'The runas command requires admin privileges.'
            raise s_exc.AuthDeny(mesg=mesg, user=self.runt.user.iden, username=self.runt.user.name)

        core = runt.view.core

        node = None
        async for node, path in genr:

            user = await s_stormtypes.tostr(self.opts.user)
            text = await s_stormtypes.tostr(self.opts.storm)

            user = await core.auth.reqUserByNameOrIden(user)
            query = await runt.getStormQuery(text)

            opts = {'vars': path.vars}

            async with await Runtime.anit(query, runt.view, user=user, opts=opts, root=runt) as subr:
                subr.debug = runt.debug
                subr.readonly = runt.readonly

                if self.opts.asroot:
                    subr.asroot = runt.asroot

                subr._warnonce_keys = runt.bus._warnonce_keys
                with subr.onWithMulti(self.events, runt.bus.dist) as filtsubr:
                    async for item in filtsubr.execute():
                        await asyncio.sleep(0)

            yield node, path

        if node is None and self.runtsafe:
            user = await s_stormtypes.tostr(self.opts.user)
            text = await s_stormtypes.tostr(self.opts.storm)

            query = await runt.getStormQuery(text)
            user = await core.auth.reqUserByNameOrIden(user)

            opts = {'user': user}

            async with await Runtime.anit(query, runt.view, user=user, opts=opts, root=runt) as subr:
                subr.debug = runt.debug
                subr.readonly = runt.readonly

                if self.opts.asroot:
                    subr.asroot = runt.asroot

                subr._warnonce_keys = runt.bus._warnonce_keys
                with subr.onWithMulti(self.events, runt.bus.dist) as filtsubr:
                    async for item in filtsubr.execute():
                        await asyncio.sleep(0)

class IntersectCmd(Cmd):
    '''
    Yield an intersection of the results of running inbound nodes through a pivot.

    NOTE:
        This command must consume the entire inbound stream to produce the intersection.
        This type of stream consuming before yielding results can cause the query to appear
        laggy in comparison with normal incremental stream operations.

    Examples:

        // Show the it:mitre:attack:technique nodes common to several groups

        it:mitre:attack:group*in=(G0006, G0007) | intersect { -> it:mitre:attack:technique }
    '''
    name = 'intersect'

    def getArgParser(self):
        pars = Cmd.getArgParser(self)
        pars.add_argument('query', type='str', required=True, help='The pivot query to run each inbound node through.')

        return pars

    async def execStormCmd(self, runt, genr):

        if not self.runtsafe:
            mesg = 'intersect arguments must be runtsafe.'
            raise s_exc.StormRuntimeError(mesg=mesg)

        core = self.runt.view.core

        async with await s_spooled.Dict.anit(dirn=core.dirn, cell=core) as counters:
            async with await s_spooled.Dict.anit(dirn=core.dirn, cell=core) as pathvars:

                text = await s_stormtypes.tostr(self.opts.query)
                query = await runt.getStormQuery(text)

                # Note: The intersection works by counting the # of nodes inbound to the command.
                # For each node which is emitted from the pivot, we increment a counter, mapping
                # the nid -> count. We then iterate over the counter, and only yield nodes which
                # have a nid -> count equal to the # of inbound nodes we consumed.

                count = 0
                async for node, path in genr:
                    count += 1
                    await asyncio.sleep(0)
                    async with runt.getSubRuntime(query) as subr:
                        subg = s_common.agen((node, path))
                        async for subn, subp in subr.execute(genr=subg):
                            curv = counters.get(subn.nid)
                            if curv is None:
                                await counters.set(subn.nid, 1)
                            else:
                                await counters.set(subn.nid, curv + 1)
                            await pathvars.set(subn.nid, await s_stormtypes.toprim(subp.vars))
                            await asyncio.sleep(0)

                for nid, hits in counters.items():

                    if hits != count:
                        await asyncio.sleep(0)
                        continue

                    node = await runt.view.getNodeByNid(nid)
                    if node is not None:
                        path = runt.initPath(node)
                        path.vars.update(pathvars.get(nid))
                        yield (node, path)<|MERGE_RESOLUTION|>--- conflicted
+++ resolved
@@ -3570,16 +3570,9 @@
 
             tagnames = [await s_stormtypes.tostr(tag) for tag in self.opts.tag]
 
-<<<<<<< HEAD
             layr = runt.view.wlyr
-            async for _, nid, sode in layr.liftByTag(tagname):
+            async for nid, sode in layr.liftByTags(tagnames):
                 node = await self.runt.view._joinStorNode(nid)
-=======
-            layr = runt.snap.view.layers[0]
-
-            async for _, buid, sode in layr.liftByTags(tagnames):
-                node = await self.runt.snap._joinStorNode(buid, {layr.iden: sode})
->>>>>>> 93125698
                 if node is not None:
                     yield node, runt.initPath(node)
 
@@ -3850,7 +3843,7 @@
         layr0 = runt.view.wlyr.iden
         layr1 = runt.view.layers[1].iden
 
-        if sode.get('antivalu') is not None:
+        if not allows['formtombs'] and sode.get('antivalu') is not None:
             runt.confirm(('node', 'del', node.form.name), gateiden=layr1)
             return
 
@@ -3863,6 +3856,11 @@
                 prop = node.form.prop(name)
                 runt.confirmPropDel(prop, layriden=layr0)
                 runt.confirmPropSet(prop, layriden=layr1)
+
+        if not allows['proptombs']:
+            for name in sode.get('antiprops', {}).keys():
+                prop = node.form.prop(name)
+                runt.confirmPropDel(prop, layriden=layr1)
 
         if not allows['tags']:
 
@@ -3882,66 +3880,42 @@
                 if any([tagadd.startswith(look) for tagadd in tagadds]):
                     continue
 
-<<<<<<< HEAD
-        for name in sode.get('antiprops', {}).keys():
-            prop = node.form.prop(name)
-            runt.confirmPropDel(prop, layriden=layr1)
-
-        tags = []
-        tagadds = []
-        for tag, valu in sode.get('tags', {}).items():
-            if valu != (None, None):
-=======
->>>>>>> 93125698
                 tagadds.append(tag)
                 tagperm = tuple(tag.split('.'))
                 runt.confirm(('node', 'tag', 'del') + tagperm, gateiden=layr0)
                 runt.confirm(('node', 'tag', 'add') + tagperm, gateiden=layr1)
 
-<<<<<<< HEAD
-        for tag in sode.get('antitags', {}).keys():
-            tagperm = tuple(tag.split('.'))
-            runt.confirm(('node', 'tag', 'del') + tagperm, gateiden=layr1)
-
-        for tag, tagdict in sode.get('tagprops', {}).items():
-            for prop, (valu, stortype) in tagdict.items():
-=======
             for tag in sode.get('tagprops', {}).keys():
->>>>>>> 93125698
                 tagperm = tuple(tag.split('.'))
                 runt.confirm(('node', 'tag', 'del') + tagperm, gateiden=layr0)
                 runt.confirm(('node', 'tag', 'add') + tagperm, gateiden=layr1)
 
-<<<<<<< HEAD
-        for tag, tagdict in sode.get('antitagprops', {}).items():
-            for prop in tagdict.keys():
+        if not allows['tagtombs']:
+            for tag in sode.get('antitags', {}).keys():
                 tagperm = tuple(tag.split('.'))
                 runt.confirm(('node', 'tag', 'del') + tagperm, gateiden=layr1)
 
-        async for name, tomb in runt.view.wlyr.iterNodeDataKeys(node.nid):
-            if tomb:
-                runt.confirm(('node', 'data', 'pop', name), gateiden=layr1)
-            else:
-                runt.confirm(('node', 'data', 'pop', name), gateiden=layr0)
-                runt.confirm(('node', 'data', 'set', name), gateiden=layr1)
-
-        async for abrv, n2nid, tomb in runt.view.wlyr.iterNodeEdgesN1(node.nid):
-            verb = core.getAbrvIndx(abrv)[0]
-
-            if tomb:
-                runt.confirm(('node', 'edge', 'del', verb), gateiden=layr1)
-            else:
-=======
-        if not allows['ndata']:
-            async for name in runt.snap.view.layers[0].iterNodeDataKeys(node.buid):
-                runt.confirm(('node', 'data', 'pop', name), gateiden=layr0)
-                runt.confirm(('node', 'data', 'set', name), gateiden=layr1)
-
-        if not allows['edges']:
-            async for verb in runt.snap.view.layers[0].iterNodeEdgeVerbsN1(node.buid):
->>>>>>> 93125698
-                runt.confirm(('node', 'edge', 'del', verb), gateiden=layr0)
-                runt.confirm(('node', 'edge', 'add', verb), gateiden=layr1)
+            for tag in sode.get('antitagprops', {}).keys():
+                tagperm = tuple(tag.split('.'))
+                runt.confirm(('node', 'tag', 'del') + tagperm, gateiden=layr1)
+
+        if not (allows['ndata'] and allows['ndatatombs']):
+            async for abrv, tomb in runt.view.wlyr.iterNodeDataKeys(node.nid):
+                name = core.getAbrvIndx(abrv)[0]
+                if tomb:
+                    runt.confirm(('node', 'data', 'pop', name), gateiden=layr1)
+                else:
+                    runt.confirm(('node', 'data', 'pop', name), gateiden=layr0)
+                    runt.confirm(('node', 'data', 'set', name), gateiden=layr1)
+
+        if not (allows['edges'] and allows['edgetombs']):
+            async for vabrv, tomb in runt.view.wlyr.iterNodeEdgeVerbsN1(node.nid):
+                verb = core.getAbrvIndx(vabrv)[0]
+                if tomb:
+                    runt.confirm(('node', 'edge', 'del', verb), gateiden=layr1)
+                else:
+                    runt.confirm(('node', 'edge', 'del', verb), gateiden=layr0)
+                    runt.confirm(('node', 'edge', 'add', verb), gateiden=layr1)
 
     async def execStormCmd(self, runt, genr):
 
@@ -3956,13 +3930,9 @@
         tagfilter = self._getTagFilter()
         propfilter = self._getPropFilter()
 
-<<<<<<< HEAD
         core = runt.view.core
-        layr0 = runt.view.wlyr.iden
-        layr1 = runt.view.layers[1].iden
-=======
-        layr0 = runt.snap.view.layers[0]
-        layr1 = runt.snap.view.layers[1]
+        layr0 = runt.view.wlyr
+        layr1 = runt.view.layers[1]
 
         doperms = doapply and not (runt.isAdmin(gateiden=layr0.iden) and runt.isAdmin(gateiden=layr1.iden))
 
@@ -3978,10 +3948,14 @@
                          runt.user.allowed(('node', 'data', 'set'), gateiden=layr1.iden, deepdeny=True),
                 'edges': runt.user.allowed(('node', 'edge', 'del'), gateiden=layr0.iden, deepdeny=True) and
                          runt.user.allowed(('node', 'edge', 'add'), gateiden=layr1.iden, deepdeny=True),
+                'formtombs': runt.user.allowed(('node', 'del'), gateiden=layr1.iden, deepdeny=True),
+                'proptombs': runt.user.allowed(('node', 'prop', 'del'), gateiden=layr1.iden, deepdeny=True),
+                'tagtombs': runt.user.allowed(('node', 'tag', 'del'), gateiden=layr1.iden, deepdeny=True),
+                'ndatatombs': runt.user.allowed(('node', 'data', 'pop'), gateiden=layr1.iden, deepdeny=True),
+                'edgetombs': runt.user.allowed(('node', 'edge', 'del'), gateiden=layr1.iden, deepdeny=True),
             }
 
             doperms = not all(allows.values())
->>>>>>> 93125698
 
         if self.opts.diff:
 
@@ -3989,13 +3963,8 @@
                 yield node, path
 
             async def diffgenr():
-<<<<<<< HEAD
                 async for nid, sode in runt.view.wlyr.getStorNodes():
                     node = await runt.view.getNodeByNid(nid, tombs=True)
-=======
-                async for buid, sode in layr0.getStorNodes():
-                    node = await runt.snap.getNodeByBuid(buid)
->>>>>>> 93125698
                     if node is not None:
                         yield node, runt.initPath(node)
 
@@ -4010,33 +3979,19 @@
             sodes = await node.getStorNodes()
             sode = sodes[0]
 
-            if self.opts.apply:
+            if doapply:
                 editor = s_editor.NodeEditor(runt.view.parent, user=runt.user)
 
             subs = []
 
-            async def sync():
-
-                if not self.opts.apply:
-                    subs.clear()
-                    return
-
-                addedits = editor.getNodeEdits()
-                if addedits:
-                    await runt.view.parent.saveNodeEdits(addedits, meta=meta)
-
-                if subs:
-                    subedits = [(node.nid, node.form.name, subs)]
-                    await runt.view.saveNodeEdits(subedits, meta=meta)
-                    subs.clear()
-
             # check all node perms first
-            if self.opts.apply:
-                await self._checkNodePerms(node, sode, runt)
+            if doperms:
+                await self._checkNodePerms(node, sode, runt, allows)
 
             form = node.form.name
             if form == 'syn:tag':
                 if notags:
+                    await asyncio.sleep(0)
                     continue
             else:
                 # avoid merging a tag if the node won't exist below us
@@ -4049,94 +4004,79 @@
                         elif undr.get('antivalu') is not None:
                             break
 
-<<<<<<< HEAD
                     if skip:
+                        await asyncio.sleep(0)
                         continue
-=======
-                if doapply:
-                    editor = s_snap.SnapEditor(snap)
->>>>>>> 93125698
 
             protonode = None
             delnode = False
             if not onlytags or form == 'syn:tag':
 
-<<<<<<< HEAD
                 if sode.get('antivalu') is not None:
-                    if tagfilter and form == 'syn:tag' and tagfilter(node.ndef[1]):
+                    if tagfilter is not None and form == 'syn:tag' and tagfilter(node.ndef[1]):
+                        await asyncio.sleep(0)
                         continue
 
-                    if not self.opts.apply:
+                    if not doapply:
                         await runt.printf(f'{nodeiden} delete {form} = {node.repr()}')
                     else:
-                        protonode = await editor.getNodeByBuid(node.buid)
+                        protonode = await editor.getNodeByNid(node.nid)
                         if protonode is None:
+                            await asyncio.sleep(0)
                             continue
 
                         await protonode.delEdgesN2(meta=meta)
                         await protonode.delete()
 
-                        subs.append((s_layer.EDIT_NODE_TOMB_DEL, ()))
-
-                        await sync()
+                        addedits = editor.getNodeEdits()
+                        if addedits:
+                            await runt.view.parent.storNodeEdits(addedits, meta=meta)
+
+                        subedits = [(node.nid, node.form.name, [(s_layer.EDIT_NODE_TOMB_DEL, ())])]
+                        await runt.view.saveNodeEdits(subedits, meta=meta)
 
                     continue
 
                 if (valu := sode.get('valu')) is not None:
 
-                    if tagfilter and form == 'syn:tag' and tagfilter(valu[0]):
-=======
-                # check all node perms first
-                if doperms:
-                    await self._checkNodePerms(node, sode, runt, allows)
-
-                form = node.form.name
-                if form == 'syn:tag':
-                    if notags:
+                    if tagfilter is not None and form == 'syn:tag' and tagfilter(valu[0]):
                         await asyncio.sleep(0)
->>>>>>> 93125698
                         continue
 
-                    if not self.opts.apply:
+                    if not doapply:
                         await runt.printf(f'{nodeiden} {form} = {node.repr()}')
                     else:
                         delnode = True
                         protonode = await editor.addNode(form, valu[0])
 
-                elif self.opts.apply:
+                elif doapply:
                     protonode = await editor.addNode(form, node.ndef[1], norminfo={})
 
                 for name, (valu, stortype) in sode.get('props', {}).items():
 
                     prop = node.form.prop(name)
-                    if propfilter:
+                    if propfilter is not None:
                         if name[0] == '.':
                             if propfilter(name):
                                 continue
                         else:
-<<<<<<< HEAD
                             if propfilter(prop.full):
                                 continue
-=======
-                            await asyncio.sleep(0)
-                            continue
->>>>>>> 93125698
 
                     if prop.info.get('ro'):
                         if name == '.created':
-                            if self.opts.apply:
+                            if doapply:
                                 protonode.props['.created'] = valu
                                 subs.append((s_layer.EDIT_PROP_DEL, (name, valu, stortype)))
                             continue
 
-<<<<<<< HEAD
                         isset = False
                         for undr in sodes[1:]:
                             props = undr.get('props')
                             if props is not None:
                                 curv = props.get(name)
-                                if curv is not None and curv[0] != valu:
-                                    isset = True
+                                if curv is not None:
+                                    isset = curv[0] != valu
                                     break
 
                         if isset:
@@ -4146,7 +4086,7 @@
                             await runt.warn(mesg)
                             continue
 
-                    if not self.opts.apply:
+                    if not doapply:
                         valurepr = prop.type.repr(valu)
                         await runt.printf(f'{nodeiden} {form}:{name} = {valurepr}')
                     else:
@@ -4154,38 +4094,22 @@
                         subs.append((s_layer.EDIT_PROP_DEL, (name, valu, stortype)))
 
                 for name in sode.get('antiprops', {}).keys():
-                    if not self.opts.apply:
+                    if not doapply:
                         await runt.printf(f'{nodeiden} delete {form}:{name}')
                     else:
                         await protonode.pop(name)
                         subs.append((s_layer.EDIT_PROP_TOMB_DEL, (name,)))
-=======
-                        if tagfilter is not None and form == 'syn:tag' and tagfilter(valu[0]):
-                            await asyncio.sleep(0)
-                            continue
-
-                        if not doapply:
-                            valurepr = node.form.type.repr(valu[0])
-                            await runt.printf(f'{nodeiden} {form} = {valurepr}')
-                        else:
-                            delnode = True
-                            protonode = await editor.addNode(form, valu[0])
-
-                    elif doapply:
-                        protonode = await editor.addNode(form, node.ndef[1], norminfo={})
->>>>>>> 93125698
-
-            if self.opts.apply and protonode is None:
+
+            if doapply and protonode is None:
                 protonode = await editor.addNode(form, node.ndef[1], norminfo={})
 
-<<<<<<< HEAD
             if not notags:
                 for tag, valu in sode.get('tags', {}).items():
 
-                    if tagfilter and tagfilter(tag):
+                    if tagfilter is not None and tagfilter(tag):
                         continue
 
-                    if not self.opts.apply:
+                    if not doapply:
                         valurepr = ''
                         if valu != (None, None):
                             tagrepr = runt.model.type('ival').repr(valu)
@@ -4196,55 +4120,11 @@
                         subs.append((s_layer.EDIT_TAG_DEL, (tag, valu)))
 
                 for tag in sode.get('antitags', {}).keys():
-=======
-                        prop = node.form.prop(name)
-                        if propfilter is not None:
-                            if name[0] == '.':
-                                if propfilter(name):
-                                    continue
-                            else:
-                                if propfilter(prop.full):
-                                    continue
-
-                        if prop.info.get('ro'):
-                            if name == '.created':
-                                if doapply:
-                                    protonode.props['.created'] = valu
-                                    subs.append((s_layer.EDIT_PROP_DEL, (name, valu, stortype), ()))
-                                continue
-
-                            isset = False
-                            for undr in sodes[1:]:
-                                props = undr.get('props')
-                                if props is not None:
-                                    curv = props.get(name)
-                                    if curv is not None:
-                                        isset = curv[0] != valu
-                                        break
-
-                            if isset:
-                                valurepr = prop.type.repr(curv[0])
-                                mesg = f'Cannot merge read only property with conflicting ' \
-                                       f'value: {nodeiden} {form}:{name} = {valurepr}'
-                                await runt.snap.warn(mesg)
-                                continue
-
-                        if not doapply:
-                            valurepr = prop.type.repr(valu)
-                            await runt.printf(f'{nodeiden} {form}:{name} = {valurepr}')
-                        else:
-                            await protonode.set(name, valu)
-                            subs.append((s_layer.EDIT_PROP_DEL, (name, valu, stortype), ()))
-
-                if doapply and protonode is None:
-                    protonode = await editor.addNode(form, node.ndef[1], norminfo={})
->>>>>>> 93125698
-
-                    if tagfilter and tagfilter(tag):
+
+                    if tagfilter is not None and tagfilter(tag):
                         continue
 
-<<<<<<< HEAD
-                    if not self.opts.apply:
+                    if not doapply:
                         await runt.printf(f'{nodeiden} delete {form}#{tag}')
                     else:
                         await protonode.delTag(tag)
@@ -4252,129 +4132,75 @@
 
                 for tag, tagdict in sode.get('tagprops', {}).items():
 
-                    if tagfilter and tagfilter(tag):
+                    if tagfilter is not None and tagfilter(tag):
                         continue
 
                     for prop, (valu, stortype) in tagdict.items():
-                        if not self.opts.apply:
+                        if not doapply:
                             valurepr = repr(valu)
                             await runt.printf(f'{nodeiden} {form}#{tag}:{prop} = {valurepr}')
-=======
-                        if tagfilter is not None and tagfilter(tag):
-                            continue
-
-                        if not doapply:
-                            valurepr = ''
-                            if valu != (None, None):
-                                tagrepr = runt.model.type('ival').repr(valu)
-                                valurepr = f' = {tagrepr}'
-                            await runt.printf(f'{nodeiden} {form}#{tag}{valurepr}')
->>>>>>> 93125698
                         else:
                             await protonode.setTagProp(tag, prop, valu)
                             subs.append((s_layer.EDIT_TAGPROP_DEL, (tag, prop, valu, stortype)))
 
                 for tag, tagdict in sode.get('antitagprops', {}).items():
 
-<<<<<<< HEAD
-                    if tagfilter and tagfilter(tag):
+                    if tagfilter is not None and tagfilter(tag):
                         continue
 
                     for prop in tagdict.keys():
-                        if not self.opts.apply:
+                        if not doapply:
                             await runt.printf(f'{nodeiden} delete {form}#{tag}:{prop}')
                         else:
                             await protonode.delTagProp(tag, prop)
                             subs.append((s_layer.EDIT_TAGPROP_TOMB_DEL, (tag, prop)))
-=======
-                        if tagfilter is not None and tagfilter(tag):
-                            continue
-
-                        for prop, (valu, stortype) in tagdict.items():
-                            if not doapply:
-                                valurepr = repr(valu)
-                                await runt.printf(f'{nodeiden} {form}#{tag}:{prop} = {valurepr}')
-                            else:
-                                await protonode.setTagProp(tag, prop, valu)
-                                subs.append((s_layer.EDIT_TAGPROP_DEL, (tag, prop, valu, stortype), ()))
->>>>>>> 93125698
 
             if not onlytags or form == 'syn:tag':
 
-<<<<<<< HEAD
-                layr = runt.view.wlyr
-                async for abrv, valu, tomb in layr.iterNodeData(node.nid):
+                async for abrv, valu, tomb in s_coro.pause(layr0.iterNodeData(node.nid)):
                     name = core.getAbrvIndx(abrv)[0]
                     if tomb:
-                        if not self.opts.apply:
+                        if not doapply:
                             await runt.printf(f'{nodeiden} delete {form} DATA {name}')
                         else:
                             await protonode.popData(name)
                             subs.append((s_layer.EDIT_NODEDATA_TOMB_DEL, (name,)))
-                            if len(subs) >= 1000:
-                                await sync()
                     else:
-                        if not self.opts.apply:
-=======
-                    async for name, valu in s_coro.pause(layr0.iterNodeData(node.buid)):
                         if not doapply:
->>>>>>> 93125698
                             valurepr = repr(valu)
                             await runt.printf(f'{nodeiden} {form} DATA {name} = {valurepr}')
                         else:
                             await protonode.setData(name, valu)
-<<<<<<< HEAD
                             subs.append((s_layer.EDIT_NODEDATA_DEL, (name, valu)))
-                            if len(subs) >= 1000:
-                                await sync()
-
-                async for abrv, n2nid, tomb in layr.iterNodeEdgesN1(node.nid):
+
+                async for abrv, n2nid, tomb in s_coro.pause(layr0.iterNodeEdgesN1(node.nid)):
                     verb = core.getAbrvIndx(abrv)[0]
                     if tomb:
-                        if not self.opts.apply:
+                        if not doapply:
                             dest = s_common.ehex(core.getBuidByNid(n2nid))
                             await runt.printf(f'{nodeiden} delete {form} -({verb})> {dest}')
                         else:
                             await protonode.delEdge(verb, n2nid)
                             subs.append((s_layer.EDIT_EDGE_TOMB_DEL, (verb, n2nid)))
-                            if len(subs) >= 1000:
-                                await sync()
                     else:
-                        if not self.opts.apply:
+                        if not doapply:
                             dest = s_common.ehex(core.getBuidByNid(n2nid))
                             await runt.printf(f'{nodeiden} {form} +({verb})> {dest}')
                         else:
                             await protonode.addEdge(verb, n2nid)
                             subs.append((s_layer.EDIT_EDGE_DEL, (verb, n2nid)))
-                            if len(subs) >= 1000:
-                                await sync()
-=======
-                            subs.append((s_layer.EDIT_NODEDATA_DEL, (name, valu), ()))
-
-                    async for edge in s_coro.pause(layr0.iterNodeEdgesN1(node.buid)):
-                        name, dest = edge
-                        if not doapply:
-                            await runt.printf(f'{nodeiden} {form} +({name})> {dest}')
-                        else:
-                            await protonode.addEdge(name, dest)
-                            subs.append((s_layer.EDIT_EDGE_DEL, edge, ()))
->>>>>>> 93125698
 
             if delnode:
                 subs.append((s_layer.EDIT_NODE_DEL, valu))
 
-<<<<<<< HEAD
-            await sync()
-=======
-                if doapply:
-                    addedits = editor.getNodeEdits()
-                    if addedits:
-                        await runt.snap.view.parent.storNodeEdits(addedits, meta=meta)
-
-                    if subs:
-                        subedits = [(node.buid, node.form.name, subs)]
-                        await runt.snap.view.storNodeEdits(subedits, meta=meta)
->>>>>>> 93125698
+            if doapply:
+                addedits = editor.getNodeEdits()
+                if addedits:
+                    await runt.view.parent.saveNodeEdits(addedits, meta=meta)
+
+                if subs:
+                    subedits = [(node.nid, node.form.name, subs)]
+                    await runt.view.saveNodeEdits(subedits, meta=meta)
 
             if node.hasvalu():
                 yield node, path
