--- conflicted
+++ resolved
@@ -11,13 +11,10 @@
 
 import synapse.lib.ast as s_ast
 import synapse.lib.base as s_base
-<<<<<<< HEAD
 import synapse.lib.boss as s_boss
 import synapse.lib.hive as s_hive
 import synapse.lib.link as s_link
-=======
 import synapse.lib.coro as s_coro
->>>>>>> 121cfbd7
 import synapse.lib.node as s_node
 import synapse.lib.view as s_view
 import synapse.lib.cache as s_cache
