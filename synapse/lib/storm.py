import asyncio
import logging
import argparse
import collections

import synapse.exc as s_exc
import synapse.glob as s_glob
import synapse.common as s_common
import synapse.telepath as s_telepath

import synapse.lib.ast as s_ast
import synapse.lib.base as s_base
import synapse.lib.boss as s_boss
import synapse.lib.hive as s_hive
import synapse.lib.link as s_link
import synapse.lib.coro as s_coro
import synapse.lib.node as s_node
import synapse.lib.time as s_time
import synapse.lib.view as s_view
import synapse.lib.cache as s_cache
import synapse.lib.scope as s_scope
import synapse.lib.types as s_types
import synapse.lib.scrape as s_scrape
import synapse.lib.dyndeps as s_dyndeps
import synapse.lib.provenance as s_provenance
import synapse.lib.stormtypes as s_stormtypes

logger = logging.getLogger(__name__)

addtriggerdescr = '''
Add a trigger to the cortex.

Notes:
    Valid values for condition are:
        * tag:add
        * tag:del
        * node:add
        * node:del
        * prop:set

When condition is tag:add or tag:del, you may optionally provide a form name
to restrict the trigger to fire only on tags added or deleted from nodes of
those forms.

Tag names must start with #.

The added tag is provided to the query as an embedded variable '$tag'.

Simple one level tag globbing is supported, only at the end after a period,
that is aka.* matches aka.foo and aka.bar but not aka.foo.bar.  aka* is not
supported.

Examples:
    # Adds a tag to every inet:ipv4 added
    trigger.add node:add --form inet:ipv4 --query {[ +#mytag ]}

    # Adds a tag #todo to every node as it is tagged #aka
    trigger.add tag:add --tag #aka --query {[ +#todo ]}

    # Adds a tag #todo to every inet:ipv4 as it is tagged #aka
    trigger.add tag:add --form inet:ipv4 --tag #aka --query {[ +#todo ]}
'''

addcrondescr = '''
Add a recurring cron job to a cortex.

Syntax:
    cron add [optional arguments] {query}

    --minute int[,int...][=]
    --hour
    --day
    --month
    --year

       *or:*

    [--hourly <min> |
     --daily <hour>:<min> |
     --monthly <day>:<hour>:<min> |
     --yearly <month>:<day>:<hour>:<min>]

Notes:
    All times are interpreted as UTC.

    All arguments are interpreted as the job period, unless the value ends in
    an equals sign, in which case the argument is interpreted as the recurrence
    period.  Only one recurrence period parameter may be specified.

    Currently, a fixed unit must not be larger than a specified recurrence
    period.  i.e. '--hour 7 --minute +15' (every 15 minutes from 7-8am?) is not
    supported.

    Value values for fixed hours are 0-23 on a 24-hour clock where midnight is 0.

    If the --day parameter value does not start with a '+' and is an integer, it is
    interpreted as a fixed day of the month.  A negative integer may be
    specified to count from the end of the month with -1 meaning the last day
    of the month.  All fixed day values are clamped to valid days, so for
    example '-d 31' will run on February 28.
    If the fixed day parameter is a value in ([Mon, Tue, Wed, Thu, Fri, Sat,
    Sun] if locale is set to English) it is interpreted as a fixed day of the
    week.

    Otherwise, if the parameter value starts with a '+', then it is interpreted
    as an recurrence interval of that many days.

    If no plus-sign-starting parameter is specified, the recurrence period
    defaults to the unit larger than all the fixed parameters.   e.g. '-M 5'
    means every hour at 5 minutes past, and -H 3, -M 1 means 3:01 every day.

    At least one optional parameter must be provided.

    All parameters accept multiple comma-separated values.  If multiple
    parameters have multiple values, all combinations of those values are used.

    All fixed units not specified lower than the recurrence period default to
    the lowest valid value, e.g. -m +2 will be scheduled at 12:00am the first of
    every other month.  One exception is the largest fixed value is day of the
    week, then the default period is set to be a week.

    A month period with a day of week fixed value is not currently supported.

    Fixed-value year (i.e. --year 2019) is not supported.  See the 'at'
    command for one-time cron jobs.

    As an alternative to the above options, one may use exactly one of
    --hourly, --daily, --monthly, --yearly with a colon-separated list of
    fixed parameters for the value.  It is an error to use both the individual
    options and these aliases at the same time.

Examples:
    Run a query every last day of the month at 3 am
    cron.add --hour 3 --day -1 {#foo}

    Run a query every 8 hours
    cron.add --hour +8 {#foo}

    Run a query every Wednesday and Sunday at midnight and noon
    cron.add --hour 0,12 --day Wed,Sun {#foo}

    Run a query every other day at 3:57pm
    cron.add --day +2 --minute 57 --hour 15 {#foo}

'''

atcrondescr = '''
Adds a non-recurring cron job.

It will execute a Storm query at one or more specified times.

Modifying/details/deleting cron jobs created with 'at' use the same commands as
other cron jobs:  cron.mod/stat/del respectively.

Syntax:
    at (time|+time delta)+ {query}
    at [optional arguments] {query}

    --dt timestring

       *or:*

    --minute int[,int...]
    --hour
    --day

Notes:
    This command accepts one or more time specifications followed by exactly
    one storm query in curly braces.  Each time specification may be in synapse
    time delta format (e.g --day +1) or synapse time format (e.g.
    20501217030432101).  Seconds will be ignored, as cron jobs' granularity is
    limited to minutes.

    All times are interpreted as UTC.

    The other option for time specification is a relative time from now.  This
    consists of a plus sign, a positive integer, then one of 'minutes, hours,
    days'.

    Note that the record for a cron job is stored until explicitly deleted via
    "cron del".

Examples:
    # Run a storm query in 5 minutes
    cron.at --minute +5 {[inet:ipv4=1]}

    # Run a storm query tomorrow and in a week
    cron.at --day +1 +7 {[inet:ipv4=1]}

    # Run a query at the end of the year Zulu
    cron.at --dt 20181231Z2359 {[inet:ipv4=1]}

'''

stormcmds = (
    {
        'name': 'queue.add',
        'descr': 'Add a queue to the cortex.',
        'cmdargs': (
            ('name', {'help': 'The name of the new queue.'}),
        ),
        'storm': '''
            $lib.queue.add($cmdopts.name)
            $lib.print("queue added: {name}", name=$cmdopts.name)
        ''',
    },
    {
        'name': 'queue.del',
        'descr': 'Remove a queue from the cortex.',
        'cmdargs': (
            ('name', {'help': 'The name of the queue to remove.'}),
        ),
        'storm': '''
            $lib.queue.del($cmdopts.name)
            $lib.print("queue removed: {name}", name=$cmdopts.name)
        ''',
    },
    {
        'name': 'queue.list',
        'descr': 'List the queues in the cortex.',
        'storm': '''
            $lib.print('Storm queue list:')
            for $info in $lib.queue.list() {
                $name = $info.name.ljust(32)
                $lib.print("    {name}:  size: {size} offs: {offs}", name=$name, size=$info.size, offs=$info.offs)
            }
        ''',
    },
    {
        'name': 'dmon.list',
        'descr': 'List the storm daemon queries running in the cortex.',
        'cmdargs': (),
        'storm': '''
            $lib.print('Storm daemon list:')
            for $info in $lib.dmon.list() {
                $name = $info.name.ljust(20)
                $lib.print("    {iden}:  ({name}): {status}", iden=$info.iden, name=$name, status=$info.status)
            }
        ''',
    },
    {
        'name': 'feed.list',
        'descr': 'List the feed functions available in the Cortex',
        'cmdrargs': (),
        'storm': '''
            $lib.print('Storm feed list:')
            for $flinfo in $lib.feed.list() {
                $flname = $flinfo.name.ljust(30)
                $lib.print("    ({name}): {desc}", name=$flname, desc=$flinfo.desc)
            }
        '''
    },
    {
        'name': 'pkg.list',
        'descr': 'List the storm packages loaded in the cortex.',
        'cmdrargs': (),
        'storm': '''
            $pkgs = $lib.pkg.list()

            if $($pkgs.size() = 0) {

                $lib.print('No storm packages installed.')

            } else {
                $lib.print('Loaded storm packages:')
                for $pkg in $pkgs {
                    $lib.print("{name}: {vers}", name=$pkg.name.ljust(32), vers=$pkg.version)
                }
            }
        '''
    },
    {
        'name': 'pkg.del',
        'descr': 'Remove a storm package from the cortex.',
        'cmdargs': (
            ('name', {'help': 'The name (or name prefix) of the package to remove.'}),
        ),
        'storm': '''

            $pkgs = $lib.set()

            for $pkg in $lib.pkg.list() {
                if $pkg.name.startswith($cmdopts.name) {
                    $pkgs.add($pkg.name)
                }
            }

            if $($pkgs.size() = 0) {

                $lib.print('No package names match "{name}". Aborting.', name=$cmdopts.name)

            } elif $($pkgs.size() = 1) {

                $name = $pkgs.list().index(0)
                $lib.print('Removing package: {name}', name=$name)
                $lib.pkg.del($name)

            } else {

                $lib.print('Multiple package names match "{name}". Aborting.', name=$cmdopts.name)

            }
        '''
    },
    {
<<<<<<< HEAD
        'name': 'trigger.add',
        'descr': addtriggerdescr,
        'cmdargs': (
            ('condition', {'help': 'Condition for the trigger.'}),
            ('--form', {'help': 'Form.'}),
            ('--tag', {'help': 'Tag.'}),
            ('--prop', {'help': 'Prop.'}),
            ('--query', {'help': 'Query for the trigger to execute.'}),
            ('--disabled', {'default': False, 'action': 'store_true',
                            'help': 'Create the trigger in disabled state.'}),
        ),
        'storm': '''
            $iden = $lib.trigger.add($cmdopts.condition,
                                     $cmdopts.form,
                                     $cmdopts.tag,
                                     $cmdopts.prop,
                                     $cmdopts.query,
                                     $cmdopts.disabled)

            $lib.print("Added trigger: {iden}", iden=$iden)
        ''',
    },
    {
        'name': 'trigger.del',
        'descr': 'Delete a trigger from the cortex.',
        'cmdargs': (
            ('iden', {'help': 'Any prefix that matches exactly one valid trigger iden is accepted.'}),
        ),
        'storm': '''
            $iden = $lib.trigger.del($cmdopts.iden)
            $lib.print("Deleted trigger: {iden}", iden=$iden)
        ''',
    },
    {
        'name': 'trigger.mod',
        'descr': "Modify an existing trigger's query.",
        'cmdargs': (
            ('iden', {'help': 'Any prefix that matches exactly one valid trigger iden is accepted.'}),
            ('query', {'help': 'New storm query for the trigger.'}),
        ),
        'storm': '''
            $iden = $lib.trigger.mod($cmdopts.iden, $cmdopts.query)
            $lib.print("Modified trigger: {iden}", iden=$iden)
        ''',
    },
    {
        'name': 'trigger.list',
        'descr': "List existing triggers in the cortex.",
        'cmdargs': (),
        'storm': '''
            $triggers = $lib.trigger.list()
            if $triggers {
                $lib.print("user       iden         en? cond      object                    storm query")
                for $trigger in $triggers {
                    $user = $trigger.user.ljust(10)
                    $iden = $trigger.idenshort.ljust(12)
                    $enabled = $trigger.enabled.ljust(3)
                    $cond = $trigger.cond.ljust(9)

                    if $cond.startswith('tag:') {
                        $obj = $trigger.form.ljust(14)
                        $obj2 = $trigger.tag.ljust(10)
                    } else {
                        $obj = $trigger.prop.ljust(14)
                        $obj2 = $trigger.form.ljust(10)
                    }

                    $lib.print("{user} {iden} {enabled} {cond} {obj} {obj2} {query}",
                              user=$user, iden=$iden, enabled=$enabled, cond=$cond,
                              obj=$obj, obj2=$obj2, query=$trigger.query)
                }
            } else {
                $lib.print("No triggers found")
            }
        ''',
    },
    {
        'name': 'trigger.enable',
        'descr': 'Enable a trigger in the cortex.',
        'cmdargs': (
            ('iden', {'help': 'Any prefix that matches exactly one valid trigger iden is accepted.'}),
        ),
        'storm': '''
            $iden = $lib.trigger.enable($cmdopts.iden)
            $lib.print("Enabled trigger: {iden}", iden=$iden)
        ''',
    },
    {
        'name': 'trigger.disable',
        'descr': 'Disable a trigger in the cortex.',
        'cmdargs': (
            ('iden', {'help': 'Any prefix that matches exactly one valid trigger iden is accepted.'}),
        ),
        'storm': '''
            $iden = $lib.trigger.disable($cmdopts.iden)
            $lib.print("Disabled trigger: {iden}", iden=$iden)
        ''',
    },
    {
        'name': 'cron.add',
        'descr': addcrondescr,
        'cmdargs': (
            ('query', {'help': 'Query for the cron job to execute.'}),
            ('--minute', {'help': 'Minute.'}),
            ('--hour', {'help': 'Hour.'}),
            ('--day', {'help': 'Day.'}),
            ('--month', {'help': 'Month.'}),
            ('--year', {'help': 'Year.'}),
            ('--hourly', {'help': 'Hourly.'}),
            ('--daily', {'help': 'Daily.'}),
            ('--monthly', {'help': 'Monthly.'}),
            ('--yearly', {'help': 'Yearly.'}),
        ),
        'storm': '''
            $iden = $lib.cron.add(query=$cmdopts.query,
                                  minute=$cmdopts.minute,
                                  hour=$cmdopts.hour,
                                  day=$cmdopts.day,
                                  month=$cmdopts.month,
                                  year=$cmdopts.year,
                                  hourly=$cmdopts.hourly,
                                  daily=$cmdopts.daily,
                                  monthly=$cmdopts.monthly,
                                  yearly=$cmdopts.yearly)

            $lib.print("Created cron job: {iden}", iden=$iden)
        ''',
    },
    {
        'name': 'cron.at',
        'descr': atcrondescr,
        'cmdargs': (
            ('--query', {'required': True, 'help': 'Query for the cron job to execute.'}),
            ('--minute', {'default': [], 'nargs': '*', 'help': 'Minute.'}),
            ('--hour', {'default': [], 'nargs': '*', 'help': 'Hour.'}),
            ('--day', {'default': [], 'nargs': '*', 'help': 'Day.'}),
            ('--dt', {'default': [], 'nargs': '*', 'help': 'Day.'}),
        ),
        'storm': '''
            $iden = $lib.cron.at(query=$cmdopts.query,
                                  minute=$cmdopts.minute,
                                  hour=$cmdopts.hour,
                                  day=$cmdopts.day,
                                  dt=$cmdopts.dt)

            $lib.print("Created cron job: {iden}", iden=$iden)
        ''',
    },
    {
        'name': 'cron.del',
        'descr': 'Delete a cron job from the cortex.',
        'cmdargs': (
            ('iden', {'help': 'Any prefix that matches exactly one valid cron job iden is accepted.'}),
        ),
        'storm': '''
            $iden = $lib.cron.del($cmdopts.iden)
            $lib.print("Deleted cron job: {iden}", iden=$iden)
        ''',
    },
    {
        'name': 'cron.mod',
        'descr': "Modify an existing cron job's query.",
        'cmdargs': (
            ('iden', {'help': 'Any prefix that matches exactly one valid cron job iden is accepted.'}),
            ('query', {'help': 'New storm query for the cron job.'}),
        ),
        'storm': '''
            $iden = $lib.cron.mod($cmdopts.iden, $cmdopts.query)
            $lib.print("Modified cron job: {iden}", iden=$iden)
        ''',
    },
    {
        'name': 'cron.list',
        'descr': "List existing cron jobs in the cortex.",
        'cmdargs': (),
        'storm': '''
            $jobs = $lib.cron.list()

            if $jobs {
                $lib.print("user       iden       en? rpt? now? err? # start last start       last end         query")

                for $job in $jobs {
                    $user = $job.user.ljust(10)
                    $iden = $job.idenshort.ljust(10)
                    $enabled = $job.enabled.ljust(3)
                    $isrecur = $job.isrecur.ljust(4)
                    $isrunning = $job.isrunning.ljust(4)
                    $iserr = $job.iserr.ljust(4)
                    $startcount = $lib.str.format("{startcount}", startcount=$job.startcount).ljust(7)
                    $laststart = $job.laststart.ljust(16)
                    $lastend = $job.lastend.ljust(16)

                    $lib.print("{user} {iden} {enabled} {isrecur} {isrunning} {iserr} {startcount} {laststart} {lastend} {query}",
                               user=$user, iden=$iden, enabled=$enabled, isrecur=$isrecur,
                               isrunning=$isrunning, iserr=$iserr, startcount=$startcount,
                               laststart=$laststart, lastend=$lastend, query=$job.query)
                }
            } else {
                $lib.print("No cron jobs found")
            }
        ''',
    },
    {
        'name': 'cron.stat',
        'descr': "Gives detailed information about a cron job.",
        'cmdargs': (
            ('iden', {'help': 'Any prefix that matches exactly one valid cron job iden is accepted.'}),
        ),
        'storm': '''
            $job = $lib.cron.stat($cmdopts.iden)

            if $job {
                $lib.print('iden:            {iden}', iden=$job.iden)
                $lib.print('user:            {user}', user=$job.user)
                $lib.print('enabled:         {enabled}', enabled=$job.enabled)
                $lib.print('recurring:       {isrecur}', isrecur=$job.isrecur)
                $lib.print('# starts:        {startcount}', startcount=$job.startcount)
                $lib.print('last start time: {laststart}', laststart=$job.laststart)
                $lib.print('last end time:   {lastend}', lastend=$job.lastend)
                $lib.print('last result:     {lastresult}', lastresult=$job.lastresult)
                $lib.print('query:           {query}', query=$job.query)

                if $job.recs {
                    $lib.print('entries:         incunit    incval required')

                    for $rec in $job.recs {
                        $incunit = $lib.str.format('{incunit}', incunit=$rec.incunit).ljust(10)
                        $incval = $lib.str.format('{incval}', incval=$rec.incval).ljust(6)

                        $lib.print('                 {incunit} {incval} {reqdict}',
                                   incunit=$incunit, incval=$incval, reqdict=$rec.reqdict)
                    }
                } else {
                    $lib.print('entries:         <None>')
                }
            }
        ''',
    },
    {
        'name': 'cron.enable',
        'descr': 'Enable a cron job in the cortex.',
        'cmdargs': (
            ('iden', {'help': 'Any prefix that matches exactly one valid cron job iden is accepted.'}),
        ),
        'storm': '''
            $iden = $lib.cron.enable($cmdopts.iden)
            $lib.print("Enabled cron job: {iden}", iden=$iden)
        ''',
    },
    {
        'name': 'cron.disable',
        'descr': 'Disable a cron job in the cortex.',
        'cmdargs': (
            ('iden', {'help': 'Any prefix that matches exactly one valid cron job iden is accepted.'}),
        ),
        'storm': '''
            $iden = $lib.cron.disable($cmdopts.iden)
            $lib.print("Disabled cron job: {iden}", iden=$iden)
=======
        'name': 'view.add',
        'descr': 'Add a view to the cortex.',
        'cmdargs': (
            ('--layers', {'default': [], 'nargs': '*', 'help': 'Layers for the view.'}),
        ),
        'storm': '''
            $view = $lib.view.add($cmdopts.layers)
            $lib.print("View added: {iden}", iden=$view.pack().iden)
        ''',
    },
    {
        'name': 'view.del',
        'descr': 'Delete a view from the cortex.',
        'cmdargs': (
            ('iden', {'help': 'Iden of the view to delete.'}),
        ),
        'storm': '''
            $lib.view.del($cmdopts.iden)
            $lib.print("View deleted: {iden}", iden=$cmdopts.iden)
        ''',
    },
    {
        'name': 'view.fork',
        'descr': 'Fork a view in the cortex.',
        'cmdargs': (
            ('iden', {'help': 'Iden of the view to fork.'}),
        ),
        'storm': '''
            $forkview = $lib.view.fork($cmdopts.iden)
            $lib.print("View {iden} forked to new view: {forkiden}",
                        iden=$cmdopts.iden,
                        forkiden=$forkview.pack().iden)
        ''',
    },
    {
        'name': 'view.get',
        'descr': 'Get a view from the cortex.',
        'cmdargs': (
            ('iden', {'nargs': '?', 'help': 'Iden of the view to get. If no iden is provided, the main view will be returned.'}),
        ),
        'storm': '''
            $view = $lib.view.get($cmdopts.iden)
            $viewvalu = $view.pack()

            $lib.print("View {iden} owned by {owner}", iden=$viewvalu.iden, owner=$viewvalu.owner)
            $lib.print("Layers:")
            for $layer in $viewvalu.layers {
                $lib.print("  {iden} ctor: {ctor} readonly: {readonly}",
                           iden=$layer.iden,
                           ctor=$layer.ctor,
                           readonly=$layer.readonly)
            }
        ''',
    },
    {
        'name': 'view.list',
        'descr': 'List the views in the cortex.',
        'cmdargs': (),
        'storm': '''
            for $view in $lib.view.list() {
                $viewvalu = $view.pack()

                $lib.print("View {iden} owned by {owner}", iden=$viewvalu.iden, owner=$viewvalu.owner)
                $lib.print("Layers:")
                for $layer in $viewvalu.layers {
                    $lib.print("  {iden} ctor: {ctor} readonly: {readonly}",
                               iden=$layer.iden,
                               ctor=$layer.ctor,
                               readonly=$layer.readonly)
                }
            }
        ''',
    },
    {
        'name': 'view.merge',
        'descr': 'Merge a forked view into its parent view.',
        'cmdargs': (
            ('iden', {'help': 'Iden of the view to merge.'}),
        ),
        'storm': '''
            $lib.view.merge($cmdopts.iden)
            $lib.print("View merged: {iden}", iden=$cmdopts.iden)
>>>>>>> 24fe5882
        ''',
    },
)

class StormDmon(s_base.Base):
    '''
    A background storm runtime which is restarted by the cortex.
    '''
    async def __anit__(self, core, iden, ddef):

        await s_base.Base.__anit__(self)

        self.core = core
        self.iden = iden
        self.ddef = ddef

        self.task = None
        self.loop_task = None
        self.user = core.auth.user(ddef.get('user'))

        self.count = 0
        self.status = 'initializing'

        async def fini():
            if self.task is not None:
                self.task.cancel()
            if self.loop_task is not None:
                self.loop_task.cancel()

        self.onfini(fini)

    async def run(self):
        self.task = self.schedCoro(self._run())

    def pack(self):
        retn = dict(self.ddef)
        retn['count'] = self.count
        retn['status'] = self.status
        return retn

    async def _run(self):
        name = self.ddef.get('name', 'storm dmon')
        info = {'iden': self.iden, 'name': name}
        await self.core.boss.promote('storm:dmon:main', user=self.user, info=info)
        while not self.isfini:
            try:
                logger.info(f'Dmon loop starting ({self.iden})')
                synt = await self.core.boss.execute(self._innr_run(),
                                                    name='storm:dmon:loop',
                                                    user=self.user,
                                                    info=info)
                self.loop_task = synt.task
                await synt.waitfini()
                # We have to give the callbacks a chance to run
                # so that we can determine the status of the task
                await asyncio.sleep(0)
                if self.loop_task.cancelled():
                    # Restart the loop right away
                    continue
                # Check and re-raise exceptions
                exc = self.loop_task.exception()
                if exc:
                    raise exc
            except asyncio.CancelledError:
                if self.loop_task:
                    self.loop_task.cancel()
                self.status = f'fatal error: Dmon main cancelled'
                logger.warning(f'Dmon main cancelled ({self.iden})')
                raise
            except s_exc.NoSuchView as e:
                if self.loop_task:
                    self.loop_task.cancel()
                self.status = f'fatal error: invalid view (iden={e.get("iden")})'
                logger.warning(f'Dmon View is invalid. Exiting Dmon: ({self.iden})')
                raise
            except Exception as e:  # pragma: no cover
                self.status = f'error: {e}'
                logger.exception(f'Dmon error during loop task execution ({self.iden})')
                await self.waitfini(timeout=1)

    async def _innr_run(self):

        s_scope.set('storm:dmon', self.iden)

        text = self.ddef.get('storm')
        opts = self.ddef.get('stormopts', {})
        view_iden = opts.get('view')
        view = self.core.getView(view_iden)
        if view is None:
            raise s_exc.NoSuchView(iden=view_iden)

        def dmonPrint(evnt):
            mesg = evnt[1].get('mesg', '')
            logger.info(f'Dmon - {self.iden} - {mesg}')

        while not self.isfini:

            try:

                self.status = 'running'
                async with await self.core.snap(user=self.user, view=view) as snap:
                    snap.on('print', dmonPrint)

                    async for nodepath in snap.storm(text, opts=opts, user=self.user):
                        # all storm tasks yield often to prevent latency
                        self.count += 1
                        await asyncio.sleep(0)

                    logger.warning(f'Dmon query exited: {self.iden}')

                    self.status = 'exited'
                    await self.waitfini(timeout=1)

            except asyncio.CancelledError as e:
                logger.warning(f'Dmon loop cancelled: ({self.iden})')
                raise

            except Exception as e:
                logger.exception(f'Dmon error ({self.iden})')
                self.status = f'error: {e}'
                await self.waitfini(timeout=1)

class Runtime:
    '''
    A Runtime represents the instance of a running query.

    The runtime should maintain a firm API boundary using the snap.
    Parallel query execution requires that the snap be treated as an
    opaque object which is called through, but not dereferenced.

    '''
    def __init__(self, snap, opts=None, user=None):

        if opts is None:
            opts = {}

        self.vars = {}
        self.ctors = {
            'lib': s_stormtypes.LibBase,
        }

        self.opts = opts
        self.snap = snap
        self.user = user

        self.model = snap.getDataModel()

        self.task = asyncio.current_task()

        self.inputs = []    # [synapse.lib.node.Node(), ...]

        self.iden = s_common.guid()

        varz = self.opts.get('vars')
        if varz is not None:
            self.vars.update(varz)

        self.runtvars = set()
        self.runtvars.update(self.vars.keys())
        self.runtvars.update(self.ctors.keys())
        self.isModuleRunt = False
        self.globals = set()
        self.modulefuncs = {}

        self.proxies = {}
        self.elevated = False

    def getStormMod(self, name):
        return self.snap.getStormMod(name)

    async def getStormQuery(self, text):
        return self.snap.core.getStormQuery(text)

    async def getTeleProxy(self, url, **opts):

        flat = tuple(sorted(opts.items()))
        prox = self.proxies.get((url, flat))
        if prox is not None:
            return prox

        prox = await s_telepath.openurl(url, **opts)

        self.proxies[(url, flat)] = prox
        self.snap.onfini(prox.fini)

        return prox

    def isRuntVar(self, name):
        if name in self.runtvars:
            return True
        return False

    async def printf(self, mesg):
        return await self.snap.printf(mesg)

    async def warn(self, mesg, **info):
        return await self.snap.warn(mesg, **info)

    def elevate(self):
        self.elevated = True

    def tick(self):
        pass

    def cancel(self):
        self.task.cancel()

    def initPath(self, node):
        return s_node.Path(self, dict(self.vars), [node])

    def getOpt(self, name, defval=None):
        return self.opts.get(name, defval)

    def setOpt(self, name, valu):
        self.opts[name] = valu

    def getVar(self, name, defv=None):

        item = self.vars.get(name, s_common.novalu)
        if item is not s_common.novalu:
            return item

        ctor = self.ctors.get(name)
        if ctor is not None:
            item = ctor(self)
            self.vars[name] = item
            return item

        return defv

    def setVar(self, name, valu):
        self.vars[name] = valu

    def addInput(self, node):
        '''
        Add a Node() object as input to the query runtime.
        '''
        self.inputs.append(node)

    async def getInput(self):

        for node in self.inputs:
            yield node, self.initPath(node)

        for ndef in self.opts.get('ndefs', ()):

            node = await self.snap.getNodeByNdef(ndef)
            if node is not None:
                yield node, self.initPath(node)

        for iden in self.opts.get('idens', ()):

            buid = s_common.uhex(iden)
            if len(buid) != 32:
                raise s_exc.NoSuchIden(mesg='Iden must be 32 bytes', iden=iden)

            node = await self.snap.getNodeByBuid(buid)
            if node is not None:
                yield node, self.initPath(node)

    def reqLayerAllowed(self, perms):
        if self._allowed(perms, ask_layer=True):
            return

        perm = '.'.join(perms)
        mesg = f'User must have permission {perm} on write layer'
        raise s_exc.AuthDeny(mesg=mesg, perm=perm, user=self.user.name)

    def reqAllowed(self, perms):
        '''
        Raise AuthDeny if user doesn't have global permissions and write layer permissions

        '''
        if self._allowed(perms):
            return True

        perm = '.'.join(perms)
        mesg = f'User must have permission {perm}'
        raise s_exc.AuthDeny(mesg=mesg, perm=perm, user=self.user.name)

    @s_cache.memoize(size=100)
    def _allowed(self, perms, ask_layer=False):
        '''
        Note:
            Caching results is acceptable because the cache lifetime is that of a single query
        '''
        if self.user is None or self.user.admin or self.elevated:
            return True

        if ask_layer:
            return self.snap.wlyr.allowed(self.user, perms)
        else:
            return self.user.allowed(perms)

    def loadRuntVars(self, query):
        # do a quick pass to determine which vars are per-node.
        for oper in query.kids:
            for name in oper.getRuntVars(self):
                if self.isModuleRunt and isinstance(oper, s_ast.Function):
                    self.modulefuncs[name] = oper
                self.runtvars.add(name)

    async def iterStormQuery(self, query, genr=None):

        with s_provenance.claim('storm', q=query.text, user=self.user.iden):

            self.loadRuntVars(query)

            # init any options from the query
            # (but dont override our own opts)
            for name, valu in query.opts.items():
                self.opts.setdefault(name, valu)

            async for node, path in query.iterNodePaths(self, genr=genr):
                self.tick()
                yield node, path

    def canPropName(self, name):
        if name not in self.modulefuncs and name not in self.ctors:
            return True
        return False

    async def getScopeRuntime(self, query, opts=None, impd=False):
        '''
        Derive a new runt off of an existing runt. It will pass down any global level vars. It has to
        re run the oper.run function on any function opers so that it gets the correct context of
        variable values and functions.
        '''
        runt = Runtime(self.snap, user=self.user, opts=opts)
        # imported implies module level
        runt.isModuleRunt = impd
        if not impd:  # respect the import boundary

            # if we are a top level module we need to
            # push down our runtvars
            if self.isModuleRunt:
                for name in self.runtvars:
                    valu = self.vars.get(name, s_common.novalu)
                    if valu is s_common.novalu:
                        continue
                    if self.canPropName(name):
                        runt.globals.add(name)
                        runt.runtvars.add(name)
                        runt.vars[name] = valu

            # propagate down all the global variables
            for name in self.globals:
                if self.canPropName(name):
                    runt.vars[name] = self.vars[name]
                    runt.globals.add(name)
                    runt.runtvars.add(name)

            # regardless of module level, we have to reload the module functions
            # we were given so they run with the right runt. We need this so we have
            # the whole function telescoping going on, and module level variables get
            # set to the right values
            runt.modulefuncs = dict(self.modulefuncs)
            for name, oper in self.modulefuncs.items():
                runt.runtvars.add(name)
                async for item in oper.run(runt, s_ast.agen()):
                    pass  # pragma: no cover

        runt.loadRuntVars(query)
        return runt

    async def propBackGlobals(self, runt):
        '''
        From a called runt (passed in by parameter), propagate the vars we know to be global
        to the module back up into the calling runt. *Don't* propagate any functions, since
        those need the context of which runt they're being called from, and just for safety
        don't mess with the base lib object.
        '''
        for name in runt.globals:
            valu = runt.vars.get(name, s_common.novalu)
            if valu is s_common.novalu:
                continue
            if not self.canPropName(name):
                # don't override our parent's version of a function
                continue
            self.vars[name] = valu

class Parser(argparse.ArgumentParser):

    def __init__(self, prog=None, descr=None, root=None):

        if root is None:
            root = self

        self.root = root
        self.exited = False
        self.mesgs = []

        argparse.ArgumentParser.__init__(self,
                                         prog=prog,
                                         description=descr,
                                         formatter_class=argparse.RawDescriptionHelpFormatter)

    def exit(self, status=0, message=None):
        '''
        Argparse expects exit() to be a terminal function and not return.
        As such, this function must raise an exception which will be caught
        by Cmd.hasValidOpts.
        '''
        self.exited = True
        if message is not None:
            self.mesgs.extend(message.split('\n'))
        raise s_exc.BadSyntax(mesg=message, prog=self.prog, status=status)

    def add_subparsers(self, *args, **kwargs):

        def ctor():
            return Parser(root=self.root)

        kwargs['parser_class'] = ctor
        return argparse.ArgumentParser.add_subparsers(self, *args, **kwargs)

    def _print_message(self, text, fd=None):
        '''
        Note:  this overrides an existing method in ArgumentParser
        '''
        # Since we have the async->sync->async problem, queue up and print at exit
        self.root.mesgs.extend(text.split('\n'))

class Cmd:
    '''
    A one line description of the command.

    Command usage details and long form description.

    Example:

        cmd --help

    Notes:
        Python Cmd implementers may override the ``forms`` attribute with a dictionary to provide information
        about Synapse forms which are possible input and output nodes that a Cmd may recognize.

        Example:

            ::

                {
                    'input': (
                        'inet:ipv4',
                        'tel:mob:telem',
                    ),
                    'output': (
                        'geo:place',
                    ),
                }

    '''
    name = 'cmd'
    pkgname = ''
    svciden = ''
    forms = {}

    def __init__(self, argv):
        self.opts = None
        self.argv = argv
        self.pars = self.getArgParser()

    @classmethod
    def getCmdBrief(cls):
        return cls.__doc__.strip().split('\n')[0]

    def getName(self):
        return self.name

    def getDescr(self):
        return self.__class__.__doc__

    def getArgParser(self):
        return Parser(prog=self.getName(), descr=self.getDescr())

    async def hasValidOpts(self, snap):

        self.pars.printf = snap.printf
        try:
            self.opts = self.pars.parse_args(self.argv)
        except s_exc.BadSyntax as e:
            pass
        for line in self.pars.mesgs:
            await snap.printf(line)
        return not self.pars.exited

    async def execStormCmd(self, runt, genr):
        ''' Abstract base method '''
        raise s_exc.NoSuchImpl('Subclass must implement execStormCmd')
        for item in genr:
            yield item

    def getStormEval(self, runt, name):
        '''
        Construct an evaluator function that takes a path and returns a value.
        This allows relative / absolute props and variables.
        '''
        if name.startswith('$'):
            varn = name[1:]
            def func(path):
                return path.getVar(varn, defv=None)
            return func

        if name.startswith(':'):
            prop = name[1:]
            def func(path):
                return path.node.get(prop)
            return func

        if name.startswith('.'):
            def func(path):
                return path.node.get(name)
            return func

        form = runt.snap.core.model.form(name)
        if form is not None:
            def func(path):
                if path.node.form != form:
                    return None
                return path.node.ndef[1]
            return func

        prop = runt.snap.core.model.prop(name)
        if prop is not None:
            def func(path):
                if path.node.form != prop.form:
                    return None
                return path.node.get(prop.name)
            return func

        mesg = 'Unknown prop/variable syntax'
        raise s_exc.BadSyntax(mesg=mesg, valu=name)

class PureCmd(Cmd):

    def __init__(self, cdef, argv):
        self.cdef = cdef
        Cmd.__init__(self, argv)

    def getDescr(self):
        return self.cdef.get('descr', 'no documentation provided')

    def getName(self):
        return self.cdef.get('name')

    def getArgParser(self):
        pars = Cmd.getArgParser(self)
        for name, opts in self.cdef.get('cmdargs', ()):
            pars.add_argument(name, **opts)
        return pars

    async def execStormCmd(self, runt, genr):

        text = self.cdef.get('storm')
        query = runt.snap.core.getStormQuery(text)

        cmdvars = {
            'cmdopts': vars(self.opts),
            'cmdconf': self.cdef.get('cmdconf', {})
        }

        opts = {'vars': cmdvars}
        with runt.snap.getStormRuntime(opts=opts, user=runt.user) as subr:

            async def wrapgenr():
                # wrap paths in a scope to isolate vars
                async for node, path in genr:
                    path.initframe(initvars=cmdvars, initrunt=subr)
                    yield node, path

            subr.loadRuntVars(query)

            async for node, path in subr.iterStormQuery(query, genr=wrapgenr()):
                path.finiframe()
                yield node, path

class HelpCmd(Cmd):
    '''
    List available commands and a brief description for each.
    '''
    name = 'help'

    def getArgParser(self):
        pars = Cmd.getArgParser(self)
        pars.add_argument('command', nargs='?', help='Show the help output for a given command.')
        return pars

    async def execStormCmd(self, runt, genr):

        async for item in genr:
            yield item

        if not self.opts.command:
            stormcmds = sorted(runt.snap.core.getStormCmds())
            stormpkgs = await runt.snap.core.getStormPkgs()

            pkgsvcs = {}
            pkgcmds = {}
            pkgmap = {}

            for pkg in stormpkgs:
                svciden = pkg.get('svciden')
                pkgname = pkg.get('name')

                for cmd in pkg.get('commands', []):
                    pkgmap[cmd.get('name')] = pkgname

                ssvc = runt.snap.core.getStormSvc(svciden)
                if ssvc is not None:
                    pkgsvcs[pkgname] = f'{ssvc.name} ({svciden})'

            if stormcmds:
                maxlen = max(len(x[0]) for x in stormcmds)

                for name, ctor in stormcmds:
                    cmdinfo = f'{name:<{maxlen}}: {ctor.getCmdBrief()}'
                    pkgcmds.setdefault(pkgmap.get(name, 'synapse'), []).append(cmdinfo)

                await runt.printf(f'package: synapse')

                for cmd in pkgcmds.pop('synapse', []):
                    await runt.printf(cmd)

                await runt.printf('')

                for name, cmds in sorted(pkgcmds.items()):
                    svcinfo = pkgsvcs.get(name)

                    if svcinfo:
                        await runt.printf(f'service: {svcinfo}')

                    await runt.printf(f'package: {name}')

                    for cmd in cmds:
                        await runt.printf(cmd)

                    await runt.printf('')

        await runt.printf('For detailed help on any command, use <cmd> --help')

class LimitCmd(Cmd):
    '''
    Limit the number of nodes generated by the query in the given position.

    Example:

        inet:ipv4 | limit 10
    '''

    name = 'limit'

    def getArgParser(self):
        pars = Cmd.getArgParser(self)
        pars.add_argument('count', type=int, help='The maximum number of nodes to yield.')
        return pars

    async def execStormCmd(self, runt, genr):

        count = 0
        async for item in genr:

            yield item
            count += 1

            if count >= self.opts.count:
                await runt.printf(f'limit reached: {self.opts.count}')
                break

class UniqCmd(Cmd):
    '''
    Filter nodes by their uniq iden values.
    When this is used a Storm pipeline, only the first instance of a
    given node is allowed through the pipeline.

    Examples:

        #badstuff +inet:ipv4 ->* | uniq

    '''

    name = 'uniq'

    def getArgParser(self):
        pars = Cmd.getArgParser(self)
        return pars

    async def execStormCmd(self, runt, genr):

        buidset = set()

        async for node, path in genr:

            if node.buid in buidset:
                continue

            buidset.add(node.buid)
            yield node, path

class MaxCmd(Cmd):
    '''
    Consume nodes and yield only the one node with the highest value for a property or variable.

    Examples:

        file:bytes +#foo.bar | max :size

        file:bytes +#foo.bar | max file:bytes:size

        file:bytes +#foo.bar +.seen ($tick, $tock) = .seen | max $tick

    '''

    name = 'max'

    def getArgParser(self):
        pars = Cmd.getArgParser(self)
        pars.add_argument('name')
        return pars

    async def execStormCmd(self, runt, genr):

        maxvalu = None
        maxitem = None

        func = self.getStormEval(runt, self.opts.name)

        async for node, path in genr:

            valu = func(path)
            if valu is None:
                continue

            # Specifically if the name given is a ival property,
            # we want to max on upper bound of the ival.
            prop = node.form.prop(self.opts.name)
            if prop and isinstance(prop.type, s_types.Ival):
                valu = valu[1]

            if maxvalu is None or valu > maxvalu:
                maxvalu = valu
                maxitem = (node, path)

        if maxitem:
            yield maxitem

class MinCmd(Cmd):
    '''
    Consume nodes and yield only the one node with the lowest value for a property.

    Examples:

        file:bytes +#foo.bar | min :size

        file:bytes +#foo.bar | min file:bytes:size

        file:bytes +#foo.bar +.seen ($tick, $tock) = .seen | min $tick
    '''
    name = 'min'

    def getArgParser(self):
        pars = Cmd.getArgParser(self)
        pars.add_argument('name')
        return pars

    async def execStormCmd(self, runt, genr):

        minvalu = None
        minitem = None

        func = self.getStormEval(runt, self.opts.name)

        async for node, path in genr:

            valu = func(path)
            if valu is None:
                continue

            if minvalu is None or valu < minvalu:
                minvalu = valu
                minitem = (node, path)

        if minitem:
            yield minitem

class DelNodeCmd(Cmd):
    '''
    Delete nodes produced by the previous query logic.

    (no nodes are returned)

    Example

        inet:fqdn=vertex.link | delnode
    '''
    name = 'delnode'

    def getArgParser(self):
        pars = Cmd.getArgParser(self)
        forcehelp = 'Force delete even if it causes broken references (requires admin).'
        pars.add_argument('--force', default=False, action='store_true', help=forcehelp)
        return pars

    async def execStormCmd(self, runt, genr):

        if self.opts.force:
            if runt.user is not None and not runt.user.admin:
                mesg = '--force requires admin privs.'
                raise s_exc.AuthDeny(mesg=mesg)

        i = 0
        async for node, path in genr:

            # make sure we can delete the tags...
            for tag in node.tags.keys():
                runt.reqLayerAllowed(('tag:del', *tag.split('.')))

            runt.reqLayerAllowed(('node:del', node.form.name))

            await node.delete(force=self.opts.force)

            i += 1
            # Yield to other tasks occasionally
            if not i % 1000:
                await asyncio.sleep(0)

        # a bit odd, but we need to be detected as a generator
        if False:
            yield

class SudoCmd(Cmd):
    '''
    Use admin privileges to bypass standard query permissions.

    Example:

        sudo | [ inet:fqdn=vertex.link ]
    '''
    name = 'sudo'

    async def execStormCmd(self, runt, genr):
        runt.reqAllowed(('storm', 'cmd', 'sudo'))
        runt.elevate()
        async for item in genr:
            yield item

# TODO
# class AddNodeCmd(Cmd):     # addnode inet:ipv4 1.2.3.4 5.6.7.8
# class DelPropCmd(Cmd):     # | delprop baz
# class SetPropCmd(Cmd):     # | setprop foo bar
# class AddTagCmd(Cmd):      # | addtag --time 2015 #hehe.haha
# class DelTagCmd(Cmd):      # | deltag #foo.bar
# class SeenCmd(Cmd):        # | seen --from <guid>update .seen and seen=(src,node).seen
# class SourcesCmd(Cmd):     # | sources ( <nodes> -> seen:ndef :source -> source )

class ReIndexCmd(Cmd):
    '''
    Use admin privileges to re index/normalize node properties.

    Example:

        foo:bar | reindex --subs

        reindex --type inet:ipv4

    NOTE: This is mostly for model updates and migrations.
          Use with caution and be very sure of what you are doing.
    '''
    name = 'reindex'

    def getArgParser(self):
        pars = Cmd.getArgParser(self)
        mutx = pars.add_mutually_exclusive_group(required=True)
        mutx.add_argument('--type', default=None, help='Re-index all properties of a specified type.')
        mutx.add_argument('--subs', default=False, action='store_true', help='Re-parse and set sub props.')
        mutx.add_argument('--form-counts', default=False, action='store_true', help='Re-calculate all form counts.')
        mutx.add_argument('--fire-handler', default=None,
                          help='Fire onAdd/wasSet/runTagAdd commands for a fully qualified form/property'
                               ' or tag name on inbound nodes.')
        return pars

    async def execStormCmd(self, runt, genr):

        snap = runt.snap

        if snap.user is not None and not snap.user.admin:
            await snap.warn('reindex requires an admin')
            return

        # are we re-indexing a type?
        if self.opts.type is not None:

            # is the type also a form?
            form = snap.model.forms.get(self.opts.type)

            if form is not None:

                await snap.printf(f'reindex form: {form.name}')

                async for buid, norm in snap.xact.iterFormRows(form.name):
                    await snap.stor(form.getSetOps(buid, norm))

            for prop in snap.model.getPropsByType(self.opts.type):

                await snap.printf(f'reindex prop: {prop.full}')

                formname = prop.form.name

                async for buid, norm in snap.xact.iterPropRows(formname, prop.name):
                    await snap.stor(prop.getSetOps(buid, norm))

            return

        if self.opts.subs:

            async for node, path in genr:

                form, valu = node.ndef
                norm, info = node.form.type.norm(valu)

                subs = info.get('subs')
                if subs is not None:
                    for subn, subv in subs.items():
                        if node.form.props.get(subn):
                            await node.set(subn, subv, init=True)

                yield node, path

            return

        if self.opts.form_counts:
            await snap.printf(f'reindex form counts (full) beginning...')
            await snap.core._calcFormCounts()
            await snap.printf(f'...done')
            return

        if self.opts.fire_handler:
            obj = None
            name = None
            tname = None

            if self.opts.fire_handler.startswith('#'):
                name, _ = runt.snap.model.prop('syn:tag').type.norm(self.opts.fire_handler)
                tname = '#' + name
            else:
                obj = runt.snap.model.prop(self.opts.fire_handler)
                if obj is None:
                    raise s_exc.NoSuchProp(mesg='',
                                           name=self.opts.fire_handler)

            async for node, path in genr:
                if hasattr(obj, 'wasAdded'):
                    if node.form.full != obj.full:
                        continue
                    await obj.wasAdded(node)
                elif hasattr(obj, 'wasSet'):
                    if obj.form.name != node.form.name:
                        continue
                    valu = node.get(obj.name)
                    if valu is None:
                        continue
                    await obj.wasSet(node, valu)
                else:
                    # We're a tag...
                    valu = node.get(tname)
                    if valu is None:
                        continue
                    await runt.snap.view.runTagAdd(node, name, valu)

                yield node, path

            return


class MoveTagCmd(Cmd):
    '''
    Rename an entire tag tree and preserve time intervals.

    Example:

        movetag #foo.bar #baz.faz.bar
    '''
    name = 'movetag'

    def getArgParser(self):
        pars = Cmd.getArgParser(self)
        pars.add_argument('oldtag', help='The tag tree to rename.')
        pars.add_argument('newtag', help='The new tag tree name.')
        return pars

    async def execStormCmd(self, runt, genr):
        snap = runt.snap

        nodes = [node async for node in snap.getNodesBy('syn:tag', self.opts.oldtag)]
        if not nodes:
            raise s_exc.BadOperArg(mesg='Cannot move a tag which does not exist.',
                                   oldtag=self.opts.oldtag)
        oldt = nodes[0]
        oldstr = oldt.ndef[1]
        oldsize = len(oldstr)
        oldparts = oldstr.split('.')
        noldparts = len(oldparts)

        newt = await snap.addNode('syn:tag', self.opts.newtag)
        newstr = newt.ndef[1]

        if oldstr == newstr:
            raise s_exc.BadOperArg(mesg='Cannot retag a tag to the same valu.',
                                   newtag=newstr, oldtag=oldstr)

        retag = {oldstr: newstr}

        # first we set all the syn:tag:isnow props
        async for node in snap.getNodesBy('syn:tag', self.opts.oldtag, cmpr='^='):

            tagstr = node.ndef[1]
            tagparts = tagstr.split('.')
            # Are we in the same tree?
            if tagparts[:noldparts] != oldparts:
                continue

            newtag = newstr + tagstr[oldsize:]

            newnode = await snap.addNode('syn:tag', newtag)

            olddoc = node.get('doc')
            if olddoc is not None:
                await newnode.set('doc', olddoc)

            oldtitle = node.get('title')
            if oldtitle is not None:
                await newnode.set('title', oldtitle)

            # Copy any tags over to the newnode if any are present.
            for k, v in node.tags.items():
                await newnode.addTag(k, v)

            retag[tagstr] = newtag
            await node.set('isnow', newtag)

        # now we re-tag all the nodes...
        count = 0
        async for node in snap.getNodesBy(f'#{oldstr}'):

            count += 1

            tags = list(node.tags.items())
            tags.sort(reverse=True)

            for name, valu in tags:

                newt = retag.get(name)
                if newt is None:
                    continue

                await node.delTag(name)
                await node.addTag(newt, valu=valu)

        await snap.printf(f'moved tags on {count} nodes.')

        async for node, path in genr:
            yield node, path

class SpinCmd(Cmd):
    '''
    Iterate through all query results, but do not yield any.
    This can be used to operate on many nodes without returning any.

    Example:

        foo:bar:size=20 [ +#hehe ] | spin

    '''
    name = 'spin'

    async def execStormCmd(self, runt, genr):

        if False:  # make this method an async generator function
            yield None

        i = 0

        async for node, path in genr:
            i += 1

            # Yield to other tasks occasionally
            if not i % 1000:
                await asyncio.sleep(0)

class CountCmd(Cmd):
    '''
    Iterate through query results, and print the resulting number of nodes
    which were lifted. This does yield the nodes counted.

    Example:

        foo:bar:size=20 | count

    '''
    name = 'count'

    async def execStormCmd(self, runt, genr):

        i = 0
        async for item in genr:
            yield item
            i += 1

            # Yield to other tasks occasionally
            if not i % 1000:
                await asyncio.sleep(0)

        await runt.printf(f'Counted {i} nodes.')

class IdenCmd(Cmd):
    '''
    Lift nodes by iden.

    Example:

        iden b25bc9eec7e159dce879f9ec85fb791f83b505ac55b346fcb64c3c51e98d1175 | count
    '''
    name = 'iden'

    def getArgParser(self):
        pars = Cmd.getArgParser(self)
        pars.add_argument('iden', nargs='*', type=str, default=[],
                          help='Iden to lift nodes by. May be specified multiple times.')
        return pars

    async def execStormCmd(self, runt, genr):

        async for x in genr:
            yield x

        for iden in self.opts.iden:
            try:
                buid = s_common.uhex(iden)
            except Exception:
                await runt.warn(f'Failed to decode iden: [{iden}]')
                continue
            if len(buid) != 32:
                await runt.warn(f'iden must be 32 bytes [{iden}]')
                continue

            node = await runt.snap.getNodeByBuid(buid)
            if node is not None:
                yield node, runt.initPath(node)

class SleepCmd(Cmd):
    '''
    Introduce a delay between returning each result for the storm query.

    NOTE: This is mostly used for testing / debugging.

    Example:

        #foo.bar | sleep 0.5

    '''
    name = 'sleep'

    async def execStormCmd(self, runt, genr):
        async for item in genr:
            yield item
            await asyncio.sleep(self.opts.delay)

    def getArgParser(self):
        pars = Cmd.getArgParser(self)
        pars.add_argument('delay', type=float, default=1, help='Delay in floating point seconds.')
        return pars

class GraphCmd(Cmd):
    '''
    Generate a subgraph from the given input nodes and command line options.
    '''
    name = 'graph'

    def getArgParser(self):

        pars = Cmd.getArgParser(self)
        pars.add_argument('--degrees', type=int, default=1, help='How many degrees to graph out.')

        pars.add_argument('--pivot', default=[], action='append', help='Specify a storm pivot for all nodes. (must quote)')
        pars.add_argument('--filter', default=[], action='append', help='Specify a storm filter for all nodes. (must quote)')

        pars.add_argument('--form-pivot', default=[], nargs=2, action='append', help='Specify a <form> <pivot> form specific pivot.')
        pars.add_argument('--form-filter', default=[], nargs=2, action='append', help='Specify a <form> <filter> form specific filter.')

        return pars

    async def execStormCmd(self, runt, genr):

        rules = {
            'degrees': self.opts.degrees,

            'pivots': [],
            'filters': [],

            'forms': {},
        }

        for pivo in self.opts.pivot:
            rules['pivots'].append(pivo[1:-1])

        for filt in self.opts.filter:
            rules['filters'].append(filt[1:-1])

        for name, pivo in self.opts.form_pivot:

            formrule = rules['forms'].get(name)
            if formrule is None:
                formrule = {'pivots': [], 'filters': []}
                rules['forms'][name] = formrule

            formrule['pivots'].append(pivo[1:-1])

        for name, filt in self.opts.form_filter:

            formrule = rules['forms'].get(name)
            if formrule is None:
                formrule = {'pivots': [], 'filters': []}
                rules['forms'][name] = formrule

            formrule['filters'].append(filt[1:-1])

        subg = s_ast.SubGraph(rules)

        genr = subg.run(runt, genr)

        async for node, path in subg.run(runt, genr):
            yield node, path

class TeeCmd(Cmd):
    '''
    Execute multiple Storm queries on each node in the input stream, joining output streams together.

    Commands are executed in order they are given.

    Examples:

        # Perform a pivot out and pivot in on a inet:ivp4 node
        inet:ipv4=1.2.3.4 | tee { -> * } { <- * }

        # Also emit the inbound node
        inet:ipv4=1.2.3.4 | tee --join { -> * } { <- * }

    '''
    name = 'tee'

    def getArgParser(self):
        pars = Cmd.getArgParser(self)

        pars.add_argument('--join', '-j', default=False, action='store_true',
                          help='Emit inbound nodes after processing storm queries.')

        pars.add_argument('query', nargs='*',
                          help='Specify a query to execute on the input nodes.')

        return pars

    async def execStormCmd(self, runt, genr):

        if not self.opts.query:
            raise s_exc.StormRuntimeError(mesg='Tee command must take at least one query as input.',
                                          name=self.name)

        hasnodes = False
        async for node, path in genr:  # type: s_node.Node, s_node.Path
            hasnodes = True
            for text in self.opts.query:
                text = text[1:-1]
                # This does update path with any vars set in the last npath (node.storm behavior)
                async for nnode, npath in node.storm(text, user=runt.user, path=path):
                    yield nnode, npath

            if self.opts.join:
                yield node, path

        if not hasnodes:
            for text in self.opts.query:
                text = text[1:-1]
                query = await runt.getStormQuery(text)
                subr = await runt.getScopeRuntime(query)
                async for nnode, npath in subr.iterStormQuery(query):
                    yield nnode, npath

class ScrapeCmd(Cmd):
    '''
    Use textual properties of existing nodes to find other easily recognizable nodes.

    Examples:

        # Scrape properties from inbound nodes and create standalone nodes.
        inet:search:query | scrape

        # Scrape properties from inbound nodes and make edge:refs to the scraped nodes.
        inet:search:query | scrape --refs

        # Scrape only the :engine and :text props from the inbound nodes.
        inet:search:query | scrape --props text engine
    '''

    name = 'scrape'

    def getArgParser(self):
        pars = Cmd.getArgParser(self)

        pars.add_argument('--props', '-p', nargs='+', type=str, default=[],
                          help='Specify relative properties to scrape')
        pars.add_argument('--refs', '-r', default=False, action='store_true',
                          help='Create edge:refs to any scraped nodes from the source node')
        pars.add_argument('-j', '--join', default=False, action='store_true',
                          help='Include source nodes in the output of the command.')

        return pars

    async def execStormCmd(self, runt, genr):

        async for node, path in genr:  # type: s_node.Node, s_node.Path

            # repr all prop vals and try to scrape nodes from them
            reprs = node.reprs()

            # make sure any provided props are valid
            proplist = [p.strip().lstrip(':') for p in self.opts.props]
            for fprop in proplist:
                if node.form.props.get(fprop, None) is None:
                    raise s_exc.BadOptValu(mesg=f'{fprop} not a valid prop for {node.ndef[1]}',
                                           name='props', valu=self.opts.props)

            # if a list of props haven't been specified, then default to ALL of them
            if not proplist:
                proplist = [k for k in node.props.keys()]

            for prop in proplist:
                val = node.props.get(prop)
                if val is None:
                    await runt.snap.printf(f'No prop ":{prop}" for {node.ndef}')
                    continue

                # use the repr val or the system mode val as appropriate
                sval = reprs.get(prop, val)
                sval = str(sval)

                for form, valu in s_scrape.scrape(sval):
                    nnode = await node.snap.addNode(form, valu)
                    npath = path.fork(nnode)
                    yield nnode, npath

                    if self.opts.refs:
                        rnode = await node.snap.addNode('edge:refs', (node.ndef, nnode.ndef))
                        rpath = path.fork(rnode)
                        yield rnode, rpath

            if self.opts.join:
                yield node, path

class SpliceListCmd(Cmd):
    '''
    Retrieve a list of splices backwards from the end of the splicelog.

    Examples:

        # Show the last 10 splices.
        splice.list | limit 10

        # Show splices after a specific time.
        splice.list --mintime "2020/01/06 15:38:10.991"

        # Show splices from a specific timeframe.
        splice.list --mintimestamp 1578422719360 --maxtimestamp 1578422719367

    Notes:

        If both a time string and timestamp value are provided for a min or max,
        the timestamp will take precedence over the time string value.
    '''

    name = 'splice.list'

    def getArgParser(self):
        pars = Cmd.getArgParser(self)

        pars.add_argument('--maxtimestamp', type=int, default=None,
                          help='Only yield splices which occurred on or before this timestamp.')
        pars.add_argument('--mintimestamp', type=int, default=None,
                          help='Only yield splices which occurred on or after this timestamp.')
        pars.add_argument('--maxtime', type=str, default=None,
                          help='Only yield splices which occurred on or before this time.')
        pars.add_argument('--mintime', type=str, default=None,
                          help='Only yield splices which occurred on or after this time.')

        return pars

    async def execStormCmd(self, runt, genr):

        maxtime = None
        if self.opts.maxtimestamp:
            maxtime = self.opts.maxtimestamp
        elif self.opts.maxtime:
            try:
                maxtime = s_time.parse(self.opts.maxtime, chop=True)
            except s_exc.BadTypeValu as e:
                mesg = f'Error during maxtime parsing - {str(e)}'

                raise s_exc.StormRuntimeError(mesg=mesg, valu=self.opts.maxtime) from None

        mintime = None
        if self.opts.mintimestamp:
            mintime = self.opts.mintimestamp
        elif self.opts.mintime:
            try:
                mintime = s_time.parse(self.opts.mintime, chop=True)
            except s_exc.BadTypeValu as e:
                mesg = f'Error during mintime parsing - {str(e)}'

                raise s_exc.StormRuntimeError(mesg=mesg, valu=self.opts.mintime) from None

        i = 0

        async for splice in runt.snap.spliceHistory():

            if maxtime and maxtime < splice[1]['time']:
                continue

            if mintime and mintime > splice[1]['time']:
                return

            guid = s_common.guid(splice)
            splicebuid = s_common.buid(('syn:splice', guid))

            buid = s_common.buid(splice[1]['ndef'])
            iden = s_common.ehex(buid)

            rows = [('*syn:splice', guid)]
            rows.append(('splice', splice))

            rows.append(('.created', s_common.now()))
            rows.append(('type', splice[0]))
            rows.append(('iden', iden))

            rows.append(('form', splice[1]['ndef'][0]))
            rows.append(('time', splice[1]['time']))
            rows.append(('user', splice[1]['user']))
            rows.append(('prov', splice[1]['prov']))

            prop = splice[1].get('prop')
            if prop:
                rows.append(('prop', prop))

            tag = splice[1].get('tag')
            if tag:
                rows.append(('tag', tag))

            if 'valu' in splice[1]:
                rows.append(('valu', splice[1]['valu']))
            elif splice[0] == 'node:del':
                rows.append(('valu', splice[1]['ndef'][1]))

            if 'curv' in splice[1]:
                rows.append(('oldv', splice[1]['curv']))

            if 'oldv' in splice[1]:
                rows.append(('oldv', splice[1]['oldv']))

            node = s_node.Node(runt.snap, splicebuid, rows)
            yield (node, runt.initPath(node))

            i += 1
            # Yield to other tasks occasionally
            if not i % 1000:
                await asyncio.sleep(0)

class SpliceUndoCmd(Cmd):
    '''
    Reverse the actions of syn:splice runt nodes.

    Examples:

        # Undo the last 5 splices.
        splice.list | limit 5 | splice.undo

        # Undo splices after a specific time.
        splice.list --mintime "2020/01/06 15:38:10.991" | splice.undo

        # Undo splices from a specific timeframe.
        splice.list --mintimestamp 1578422719360 --maxtimestamp 1578422719367 | splice.undo
    '''

    name = 'splice.undo'

    def __init__(self, argv):
        self.undo = {
            'prop:set': self.undoPropSet,
            'prop:del': self.undoPropDel,
            'node:add': self.undoNodeAdd,
            'node:del': self.undoNodeDel,
            'tag:add': self.undoTagAdd,
            'tag:del': self.undoTagDel,
            'tag:prop:set': self.undoTagPropSet,
            'tag:prop:del': self.undoTagPropDel,
        }

        Cmd.__init__(self, argv)

    def getArgParser(self):
        pars = Cmd.getArgParser(self)
        forcehelp = 'Force delete nodes even if it causes broken references (requires admin).'
        pars.add_argument('--force', default=False, action='store_true', help=forcehelp)
        return pars

    async def undoPropSet(self, runt, splice, node):

        name = splice.props.get('prop')
        if name == '.created':
            return

        if node:
            prop = node.form.props.get(name)
            if prop is None:
                raise s_exc.NoSuchProp(name=name, form=node.form.name)

            oldv = splice.props.get('oldv')
            if oldv is not None:
                runt.reqLayerAllowed(('prop:set', prop.full))
                await node.set(name, oldv)
            else:
                runt.reqLayerAllowed(('prop:del', prop.full))
                await node.pop(name)

    async def undoPropDel(self, runt, splice, node):

        name = splice.props.get('prop')
        if name == '.created':
            return

        if node:
            prop = node.form.props.get(name)
            if prop is None:
                raise s_exc.NoSuchProp(name=name, form=node.form.name)

            valu = splice.props.get('valu')

            runt.reqLayerAllowed(('prop:set', prop.full))
            await node.set(name, valu)

    async def undoNodeAdd(self, runt, splice, node):

        if node:
            for tag in node.tags.keys():
                runt.reqLayerAllowed(('tag:del', *tag.split('.')))

            runt.reqLayerAllowed(('node:del', node.form.name))
            await node.delete(force=self.opts.force)

    async def undoNodeDel(self, runt, splice, node):

        if node is None:
            form = splice.props.get('form')
            valu = splice.props.get('valu')

            if form and (valu is not None):
                runt.reqLayerAllowed(('node:add', form))
                await runt.snap.addNode(form, valu)

    async def undoTagAdd(self, runt, splice, node):

        if node:
            tag = splice.props.get('tag')
            parts = tag.split('.')
            runt.reqLayerAllowed(('tag:del', *parts))

            await node.delTag(tag)

    async def undoTagDel(self, runt, splice, node):

        if node:
            tag = splice.props.get('tag')
            parts = tag.split('.')
            runt.reqLayerAllowed(('tag:add', *parts))

            valu = splice.props.get('valu')
            if valu is not None:
                await node.addTag(tag, valu=valu)

    async def undoTagPropSet(self, runt, splice, node):

        if node:
            tag = splice.props.get('tag')
            parts = tag.split('.')
            runt.reqLayerAllowed(('tag:del', *parts))

            prop = splice.props.get('prop')

            oldv = splice.props.get('oldv')
            if oldv is not None:
                runt.reqLayerAllowed(('tag:add', *parts))
                await node.setTagProp(tag, prop, oldv)
            else:
                runt.reqLayerAllowed(('tag:del', *parts))
                await node.delTagProp(tag, prop)

    async def undoTagPropDel(self, runt, splice, node):

        if node:
            tag = splice.props.get('tag')
            parts = tag.split('.')
            runt.reqLayerAllowed(('tag:add', *parts))

            prop = splice.props.get('prop')

            valu = splice.props.get('valu')
            if valu is not None:
                await node.setTagProp(tag, prop, valu)

    async def execStormCmd(self, runt, genr):

        if self.opts.force:
            if not runt.user.admin:
                mesg = '--force requires admin privs.'
                raise s_exc.AuthDeny(mesg=mesg)

        i = 0

        async for node, path in genr:

            if not node.form.name == 'syn:splice':
                mesg = 'splice.undo only accepts syn:splice nodes'
                raise s_exc.StormRuntimeError(mesg=mesg, form=node.form.name)

            if False:  # make this method an async generator function
                yield None

            splicetype = node.props.get('type')

            if splicetype in self.undo:

                iden = node.props.get('iden')
                if iden is None:
                    continue

                buid = s_common.uhex(iden)
                if len(buid) != 32:
                    raise s_exc.NoSuchIden(mesg='Iden must be 32 bytes', iden=iden)

                splicednode = await runt.snap.getNodeByBuid(buid)

                await self.undo[splicetype](runt, node, splicednode)
            else:
                raise s_exc.StormRuntimeError(mesg='Unknown splice type.', splicetype=splicetype)

            i += 1
            # Yield to other tasks occasionally
            if not i % 1000:
                await asyncio.sleep(0)<|MERGE_RESOLUTION|>--- conflicted
+++ resolved
@@ -303,7 +303,92 @@
         '''
     },
     {
-<<<<<<< HEAD
+        'name': 'view.add',
+        'descr': 'Add a view to the cortex.',
+        'cmdargs': (
+            ('--layers', {'default': [], 'nargs': '*', 'help': 'Layers for the view.'}),
+        ),
+        'storm': '''
+            $view = $lib.view.add($cmdopts.layers)
+            $lib.print("View added: {iden}", iden=$view.pack().iden)
+        ''',
+    },
+    {
+        'name': 'view.del',
+        'descr': 'Delete a view from the cortex.',
+        'cmdargs': (
+            ('iden', {'help': 'Iden of the view to delete.'}),
+        ),
+        'storm': '''
+            $lib.view.del($cmdopts.iden)
+            $lib.print("View deleted: {iden}", iden=$cmdopts.iden)
+        ''',
+    },
+    {
+        'name': 'view.fork',
+        'descr': 'Fork a view in the cortex.',
+        'cmdargs': (
+            ('iden', {'help': 'Iden of the view to fork.'}),
+        ),
+        'storm': '''
+            $forkview = $lib.view.fork($cmdopts.iden)
+            $lib.print("View {iden} forked to new view: {forkiden}",
+                        iden=$cmdopts.iden,
+                        forkiden=$forkview.pack().iden)
+        ''',
+    },
+    {
+        'name': 'view.get',
+        'descr': 'Get a view from the cortex.',
+        'cmdargs': (
+            ('iden', {'nargs': '?', 'help': 'Iden of the view to get. If no iden is provided, the main view will be returned.'}),
+        ),
+        'storm': '''
+            $view = $lib.view.get($cmdopts.iden)
+            $viewvalu = $view.pack()
+
+            $lib.print("View {iden} owned by {owner}", iden=$viewvalu.iden, owner=$viewvalu.owner)
+            $lib.print("Layers:")
+            for $layer in $viewvalu.layers {
+                $lib.print("  {iden} ctor: {ctor} readonly: {readonly}",
+                           iden=$layer.iden,
+                           ctor=$layer.ctor,
+                           readonly=$layer.readonly)
+                           
+            }
+        ''',
+    },
+    {
+        'name': 'view.list',
+        'descr': 'List the views in the cortex.',
+        'cmdargs': (),
+        'storm': '''
+            for $view in $lib.view.list() {
+                $viewvalu = $view.pack()
+
+                $lib.print("View {iden} owned by {owner}", iden=$viewvalu.iden, owner=$viewvalu.owner)
+                $lib.print("Layers:")
+                for $layer in $viewvalu.layers {
+                    $lib.print("  {iden} ctor: {ctor} readonly: {readonly}",
+                               iden=$layer.iden,
+                               ctor=$layer.ctor,
+                               readonly=$layer.readonly)
+                }
+            }
+        ''',
+    },
+    {
+        'name': 'view.merge',
+        'descr': 'Merge a forked view into its parent view.',
+        'cmdargs': (
+            ('iden', {'help': 'Iden of the view to merge.'}),
+        ),
+        'storm': '''
+            $lib.view.merge($cmdopts.iden)
+            $lib.print("View merged: {iden}", iden=$cmdopts.iden)
+        ''',
+    },
+    {
         'name': 'trigger.add',
         'descr': addtriggerdescr,
         'cmdargs': (
@@ -562,90 +647,6 @@
         'storm': '''
             $iden = $lib.cron.disable($cmdopts.iden)
             $lib.print("Disabled cron job: {iden}", iden=$iden)
-=======
-        'name': 'view.add',
-        'descr': 'Add a view to the cortex.',
-        'cmdargs': (
-            ('--layers', {'default': [], 'nargs': '*', 'help': 'Layers for the view.'}),
-        ),
-        'storm': '''
-            $view = $lib.view.add($cmdopts.layers)
-            $lib.print("View added: {iden}", iden=$view.pack().iden)
-        ''',
-    },
-    {
-        'name': 'view.del',
-        'descr': 'Delete a view from the cortex.',
-        'cmdargs': (
-            ('iden', {'help': 'Iden of the view to delete.'}),
-        ),
-        'storm': '''
-            $lib.view.del($cmdopts.iden)
-            $lib.print("View deleted: {iden}", iden=$cmdopts.iden)
-        ''',
-    },
-    {
-        'name': 'view.fork',
-        'descr': 'Fork a view in the cortex.',
-        'cmdargs': (
-            ('iden', {'help': 'Iden of the view to fork.'}),
-        ),
-        'storm': '''
-            $forkview = $lib.view.fork($cmdopts.iden)
-            $lib.print("View {iden} forked to new view: {forkiden}",
-                        iden=$cmdopts.iden,
-                        forkiden=$forkview.pack().iden)
-        ''',
-    },
-    {
-        'name': 'view.get',
-        'descr': 'Get a view from the cortex.',
-        'cmdargs': (
-            ('iden', {'nargs': '?', 'help': 'Iden of the view to get. If no iden is provided, the main view will be returned.'}),
-        ),
-        'storm': '''
-            $view = $lib.view.get($cmdopts.iden)
-            $viewvalu = $view.pack()
-
-            $lib.print("View {iden} owned by {owner}", iden=$viewvalu.iden, owner=$viewvalu.owner)
-            $lib.print("Layers:")
-            for $layer in $viewvalu.layers {
-                $lib.print("  {iden} ctor: {ctor} readonly: {readonly}",
-                           iden=$layer.iden,
-                           ctor=$layer.ctor,
-                           readonly=$layer.readonly)
-            }
-        ''',
-    },
-    {
-        'name': 'view.list',
-        'descr': 'List the views in the cortex.',
-        'cmdargs': (),
-        'storm': '''
-            for $view in $lib.view.list() {
-                $viewvalu = $view.pack()
-
-                $lib.print("View {iden} owned by {owner}", iden=$viewvalu.iden, owner=$viewvalu.owner)
-                $lib.print("Layers:")
-                for $layer in $viewvalu.layers {
-                    $lib.print("  {iden} ctor: {ctor} readonly: {readonly}",
-                               iden=$layer.iden,
-                               ctor=$layer.ctor,
-                               readonly=$layer.readonly)
-                }
-            }
-        ''',
-    },
-    {
-        'name': 'view.merge',
-        'descr': 'Merge a forked view into its parent view.',
-        'cmdargs': (
-            ('iden', {'help': 'Iden of the view to merge.'}),
-        ),
-        'storm': '''
-            $lib.view.merge($cmdopts.iden)
-            $lib.print("View merged: {iden}", iden=$cmdopts.iden)
->>>>>>> 24fe5882
         ''',
     },
 )
