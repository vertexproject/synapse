--- conflicted
+++ resolved
@@ -2270,20 +2270,11 @@
             self._printf('')
             for endpoint in endpoints:
                 path = endpoint['path']
-<<<<<<< HEAD
-                desc = endpoint.get('desc', '')
-                base = f'    {path}'
-                wrap_desc = self._wrap_text(desc, wrap_w) if desc else ['']
-                self._printf(f'{base:<{base_w - 2}}: {wrap_desc[0]}')
-                for ln in wrap_desc[1:]:
-                    self._printf(f'{"":<{base_w}}{ln}')
-=======
                 desc = endpoint.get('desc')
                 printItemDesc(path, desc)
 
         self._printf('')
         self._printf(f'Usage: {self.prog} [options] {posargs}')
->>>>>>> 3a161918
 
         options = [x for x in self.allargs if x[0][0].startswith('-')]
 
