import types
import pprint
import asyncio
import logging
import argparse
import contextlib
import collections

import synapse.exc as s_exc
import synapse.common as s_common
import synapse.telepath as s_telepath
import synapse.datamodel as s_datamodel

import synapse.lib.ast as s_ast
import synapse.lib.base as s_base
import synapse.lib.chop as s_chop
import synapse.lib.node as s_node
import synapse.lib.snap as s_snap
import synapse.lib.time as s_time
import synapse.lib.cache as s_cache
import synapse.lib.layer as s_layer
import synapse.lib.scope as s_scope
import synapse.lib.config as s_config
import synapse.lib.autodoc as s_autodoc
import synapse.lib.grammar as s_grammar
import synapse.lib.msgpack as s_msgpack
import synapse.lib.spooled as s_spooled
import synapse.lib.version as s_version
import synapse.lib.hashitem as s_hashitem
import synapse.lib.hiveauth as s_hiveauth
import synapse.lib.stormctrl as s_stormctrl
import synapse.lib.provenance as s_provenance
import synapse.lib.stormtypes as s_stormtypes

import synapse.lib.stormlib.graph as s_stormlib_graph

logger = logging.getLogger(__name__)

addtriggerdescr = '''
Add a trigger to the cortex.

Notes:
    Valid values for condition are:
        * tag:add
        * tag:del
        * node:add
        * node:del
        * prop:set
        * edge:add
        * edge:del

When condition is tag:add or tag:del, you may optionally provide a form name
to restrict the trigger to fire only on tags added or deleted from nodes of
those forms.

The added tag is provided to the query as an embedded variable '$tag'.

Simple one level tag globbing is supported, only at the end after a period,
that is aka.* matches aka.foo and aka.bar but not aka.foo.bar. aka* is not
supported.

When the condition is edge:add or edge:del, you may optionally provide a
form name or a destination form name to only fire on edges added or deleted
from nodes of those forms.

Examples:
    # Adds a tag to every inet:ipv4 added
    trigger.add node:add --form inet:ipv4 --query {[ +#mytag ]}

    # Adds a tag #todo to every node as it is tagged #aka
    trigger.add tag:add --tag aka --query {[ +#todo ]}

    # Adds a tag #todo to every inet:ipv4 as it is tagged #aka
    trigger.add tag:add --form inet:ipv4 --tag aka --query {[ +#todo ]}

    # Adds a tag #todo to the N1 node of every refs edge add
    trigger.add edge:add --verb refs --query {[ +#todo ]}

    # Adds a tag #todo to the N1 node of every seen edge delete, provided that
    # both nodes are of form file:bytes
    trigger.add edge:del --verb seen --form file:bytes --n2form file:bytes --query {[ +#todo ]}
'''

addcrondescr = '''
Add a recurring cron job to a cortex.

Notes:
    All times are interpreted as UTC.

    All arguments are interpreted as the job period, unless the value ends in
    an equals sign, in which case the argument is interpreted as the recurrence
    period.  Only one recurrence period parameter may be specified.

    Currently, a fixed unit must not be larger than a specified recurrence
    period.  i.e. '--hour 7 --minute +15' (every 15 minutes from 7-8am?) is not
    supported.

    Value values for fixed hours are 0-23 on a 24-hour clock where midnight is 0.

    If the --day parameter value does not start with a '+' and is an integer, it is
    interpreted as a fixed day of the month.  A negative integer may be
    specified to count from the end of the month with -1 meaning the last day
    of the month.  All fixed day values are clamped to valid days, so for
    example '-d 31' will run on February 28.
    If the fixed day parameter is a value in ([Mon, Tue, Wed, Thu, Fri, Sat,
    Sun] if locale is set to English) it is interpreted as a fixed day of the
    week.

    Otherwise, if the parameter value starts with a '+', then it is interpreted
    as a recurrence interval of that many days.

    If no plus-sign-starting parameter is specified, the recurrence period
    defaults to the unit larger than all the fixed parameters.   e.g. '--minute 5'
    means every hour at 5 minutes past, and --hour 3, --minute 1 means 3:01 every day.

    At least one optional parameter must be provided.

    All parameters accept multiple comma-separated values.  If multiple
    parameters have multiple values, all combinations of those values are used.

    All fixed units not specified lower than the recurrence period default to
    the lowest valid value, e.g. --month +2 will be scheduled at 12:00am the first of
    every other month.  One exception is if the largest fixed value is day of the
    week, then the default period is set to be a week.

    A month period with a day of week fixed value is not currently supported.

    Fixed-value year (i.e. --year 2019) is not supported.  See the 'at'
    command for one-time cron jobs.

    As an alternative to the above options, one may use exactly one of
    --hourly, --daily, --monthly, --yearly with a colon-separated list of
    fixed parameters for the value.  It is an error to use both the individual
    options and these aliases at the same time.

Examples:
    Run a query every last day of the month at 3 am
    cron.add --hour 3 --day -1 {#foo}

    Run a query every 8 hours
    cron.add --hour +8 {#foo}

    Run a query every Wednesday and Sunday at midnight and noon
    cron.add --hour 0,12 --day Wed,Sun {#foo}

    Run a query every other day at 3:57pm
    cron.add --day +2 --minute 57 --hour 15 {#foo}
'''

atcrondescr = '''
Adds a non-recurring cron job.

Notes:
    This command accepts one or more time specifications followed by exactly
    one storm query in curly braces.  Each time specification may be in synapse
    time delta format (e.g --day +1) or synapse time format (e.g.
    20501217030432101).  Seconds will be ignored, as cron jobs' granularity is
    limited to minutes.

    All times are interpreted as UTC.

    The other option for time specification is a relative time from now.  This
    consists of a plus sign, a positive integer, then one of 'minutes, hours,
    days'.

    Note that the record for a cron job is stored until explicitly deleted via
    "cron.del".

Examples:
    # Run a storm query in 5 minutes
    cron.at --minute +5 {[inet:ipv4=1]}

    # Run a storm query tomorrow and in a week
    cron.at --day +1,+7 {[inet:ipv4=1]}

    # Run a query at the end of the year Zulu
    cron.at --dt 20181231Z2359 {[inet:ipv4=1]}
'''

wgetdescr = '''Retrieve bytes from a URL and store them in the axon. Yields inet:urlfile nodes.

Examples:

    # Specify custom headers and parameters
    inet:url=https://vertex.link/foo.bar.txt | wget --headers ({"User-Agent": "Foo/Bar"}) --params ({"clientid": "42"})

    # Download multiple URL targets without inbound nodes
    wget https://vertex.link https://vtx.lk
'''

permdef_schema = {
    'type': 'object',
    'properties': {
        'perm': {'type': 'array', 'items': {'type': 'string'}},
        'desc': {'type': 'string'},
        'gate': {'type': 'string'},
        'ex': {'type': 'string'},  # Example string
        'workflowconfig': {'type': 'boolean'},
        'default': {'type': 'boolean', 'default': False},
    },
    'required': ['perm', 'desc', 'gate'],
}

reqValidPermDef = s_config.getJsValidator(permdef_schema)

reqValidPkgdef = s_config.getJsValidator({
    'type': 'object',
    'properties': {
        'name': {'type': 'string'},
        'version': {
            'type': 'string',
            'pattern': s_version.semverstr,
        },
        'build': {
            'type' 'object'
            'properties': {
                'time': {'type': 'number'},
            },
            'required': ['time'],
        },
        'codesign': {
            'type': 'object',
            'properties': {
                'sign': {'type': 'string'},
                'cert': {'type': 'string'},
            },
            'required': ['cert', 'sign'],
        },
<<<<<<< HEAD
=======
        # TODO: Remove me after Synapse 3.0.0.
        'synapse_minversion': {
            'type': ['array', 'null'],
            'items': {'type': 'number'}
        },
>>>>>>> 7fbdaf6c
        'synapse_version': {
            'type': 'string',
        },
        'modules': {
            'type': ['array', 'null'],
            'items': {'$ref': '#/definitions/module'}
        },
        'docs': {
            'type': ['array', 'null'],
            'items': {'$ref': '#/definitions/doc'},
        },
        'logo': {
            'type': 'object',
            'properties': {
                'mime': {'type': 'string'},
                'file': {'type': 'string'},
            },
            'additionalProperties': True,
            'required': ['mime', 'file'],
        },
        'commands': {
            'type': ['array', 'null'],
            'items': {'$ref': '#/definitions/command'},
        },
        'graphs': {
            'type': ['array', 'null'],
            'items': s_stormlib_graph.gdefSchema,
        },
        'desc': {'type': 'string'},
        'svciden': {'type': ['string', 'null'], 'pattern': s_config.re_iden},
        'onload': {'type': 'string'},
        'author': {
            'type': 'object',
            'properties': {
                'url': {'type': 'string'},
                'name': {'type': 'string'},
            },
            'required': ['name', 'url'],
        },
        'depends': {
            'properties': {
                'requires': {'type': 'array', 'items': {'$ref': '#/definitions/require'}},
                'conflicts': {'type': 'array', 'items': {'$ref': '#/definitions/conflict'}},
            },
            'additionalProperties': True,
        },
        'perms': {
            'type': 'array',
            'items': permdef_schema,
        },
        'configvars': {
            'type': 'array',
            'items': {
                'type': 'object',
                'properties': {
                    'name': {'type': 'string'},
                    'varname': {'type': 'string'},
                    'desc': {'type': 'string'},
                    'default': {},
                    'workflowconfig': {'type': 'boolean'},
                    'type': {'$ref': '#/definitions/configvartype'},
                    'scopes': {
                        'type': 'array',
                        'items': {
                            'type': 'string',
                            'enum': ['global', 'self']
                        },
                    },
                },
                'required': ['name', 'varname', 'desc', 'type', 'scopes'],
            },
        },
    },
    'additionalProperties': True,
    'required': ['name', 'version'],
    'definitions': {
        'doc': {
            'type': 'object',
            'properties': {
                'title': {'type': 'string'},
                'content': {'type': 'string'},
            },
            'additionalProperties': True,
            'required': ['title', 'content'],
        },
        'module': {
            'type': 'object',
            'properties': {
                'name': {'type': 'string'},
                'storm': {'type': 'string'},
                'modconf': {'type': 'object'},
                'apidefs': {
                    'type': ['array', 'null'],
                    'items': {'$ref': '#/definitions/apidef'},
                },
                'asroot': {'type': 'boolean'},
                'asroot:perms': {'type': 'array',
                    'items': {'type': 'array',
                        'items': {'type': 'string'}},
                },
            },
            'additionalProperties': True,
            'required': ['name', 'storm']
        },
        'apidef': {
            'type': 'object',
            'properties': {
                'name': {'type': 'string'},
                'desc': {'type': 'string'},
                'type': {
                    'type': 'object',
                    'properties': {
                        'type': {
                            'type': 'string',
                            'enum': ['function']
                        },
                        'args': {
                            'type': 'array',
                            'items': {'$ref': '#/definitions/apiarg'},
                        },
                        'returns': {
                            'type': 'object',
                            'properties': {
                                'name': {
                                    'type': 'string',
                                    'enum': ['yields'],
                                },
                                'desc': {'type': 'string'},
                                'type': {
                                    'oneOf': [
                                        {'$ref': '#/definitions/apitype'},
                                        {'type': 'array', 'items': {'$ref': '#/definitions/apitype'}},
                                    ],
                                },
                            },
                            'additionalProperties': False,
                            'required': ['type', 'desc']
                        },
                    },
                    'additionalProperties': False,
                    'required': ['type', 'returns'],
                },
            },
            'additionalProperties': False,
            'required': ['name', 'desc', 'type']
        },
        'apiarg': {
            'type': 'object',
            'properties': {
                'name': {'type': 'string'},
                'desc': {'type': 'string'},
                'type': {
                    'oneOf': [
                        {'$ref': '#/definitions/apitype'},
                        {'type': 'array', 'items': {'$ref': '#/definitions/apitype'}},
                    ],
                },
                'default': {'type': ['boolean', 'integer', 'string', 'null']},
            },
            'additionalProperties': False,
            'required': ['name', 'desc', 'type']
        },
        'apitype': {
            'type': 'string',
        },
        'command': {
            'type': 'object',
            'properties': {
                'name': {
                    'type': 'string',
                    'pattern': s_grammar.re_scmd
                },
                'cmdargs': {
                    'type': ['array', 'null'],
                    'items': {'$ref': '#/definitions/cmdarg'},
                },
                'cmdinputs': {
                    'type': ['array', 'null'],
                    'items': {'$ref': '#/definitions/cmdinput'},
                },
                'storm': {'type': 'string'},
                'forms': {'$ref': '#/definitions/cmdformhints'},
                'perms': {'type': 'array',
                    'items': {'type': 'array',
                        'items': {'type': 'string'}},
                },
            },
            'additionalProperties': True,
            'required': ['name', 'storm']
        },
        'cmdarg': {
            'type': 'array',
            'items': [
                {'type': 'string'},
                {
                    'type': 'object',
                    'properties': {
                        'help': {'type': 'string'},
                        'default': {},
                        'dest': {'type': 'string'},
                        'required': {'type': 'boolean'},
                        'action': {'type': 'string'},
                        'nargs': {'type': ['string', 'integer']},
                        'choices': {
                            'type': 'array',
                            'uniqueItems': True,
                            'minItems': 1,
                        },
                        'type': {
                            'type': 'string',
                            'enum': list(s_datamodel.Model().types)
                        },
                    },
                }
            ],
            'additionalItems': False,
        },
        'cmdinput': {
            'type': 'object',
            'properties': {
                'form': {'type': 'string'},
                'help': {'type': 'string'},
            },
            'additionalProperties': True,
            'required': ['form'],
        },
        'configvartype': {
            'anyOf': [
                {'type': 'array', 'items': {'$ref': '#/definitions/configvartype'}},
                {'type': 'string'},
            ]
        },
        # deprecated
        'cmdformhints': {
            'type': 'object',
            'properties': {
                'input': {
                    'type': 'array',
                    'uniqueItems': True,
                    'items': {
                        'type': 'string',
                    }
                },
                'output': {
                    'type': 'array',
                    'uniqueItems': True,
                    'items': {
                        'type': 'string',
                    }
                },
                'nodedata': {
                    'type': 'array',
                    'uniqueItems': True,
                    'items': {
                        'type': 'array',
                        'items': [
                            {'type': 'string'},
                            {'type': 'string'},
                        ],
                        'additionalItems': False,
                    },
                },
            }
        },
        'require': {
            'type': 'object',
            'properties': {
                'name': {'type': 'string'},
                'version': {'type': 'string'},
                'desc': {'type': 'string'},
                'optional': {'type': 'boolean'},
            },
            'additionalItems': True,
            'required': ('name', 'version'),
        },
        'conflict': {
            'type': 'object',
            'properties': {
                'name': {'type': 'string'},
                'version': {'type': 'string'},
                'desc': {'type': 'string'},
            },
            'additionalItems': True,
            'required': ('name',),
        },
    }
})

reqValidDdef = s_config.getJsValidator({
    'type': 'object',
    'properties': {
        'name': {'type': 'string'},
        'storm': {'type': 'string'},
        'view': {'type': 'string', 'pattern': s_config.re_iden},
        'user': {'type': 'string', 'pattern': s_config.re_iden},
        'iden': {'type': 'string', 'pattern': s_config.re_iden},
        'enabled': {'type': 'boolean', 'default': True},
        'stormopts': {
            'oneOf': [
                {'type': 'null'},
                {'$ref': '#/definitions/stormopts'}
            ]
        }
    },
    'additionalProperties': True,
    'required': ['iden', 'user', 'storm'],
    'definitions': {
        'stormopts': {
            'type': 'object',
            'properties': {
                'repr': {'type': 'boolean'},
                'path': {'type': 'string'},
                'show': {'type': 'array', 'items': {'type': 'string'}}
            },
            'additionalProperties': True,
        },
    }
})

stormcmds = (
    {
        'name': 'queue.add',
        'descr': 'Add a queue to the cortex.',
        'cmdargs': (
            ('name', {'help': 'The name of the new queue.'}),
        ),
        'storm': '''
            $lib.queue.add($cmdopts.name)
            $lib.print("queue added: {name}", name=$cmdopts.name)
        ''',
    },
    {
        'name': 'queue.del',
        'descr': 'Remove a queue from the cortex.',
        'cmdargs': (
            ('name', {'help': 'The name of the queue to remove.'}),
        ),
        'storm': '''
            $lib.queue.del($cmdopts.name)
            $lib.print("queue removed: {name}", name=$cmdopts.name)
        ''',
    },
    {
        'name': 'queue.list',
        'descr': 'List the queues in the cortex.',
        'storm': '''
            $lib.print('Storm queue list:')
            for $info in $lib.queue.list() {
                $name = $info.name.ljust(32)
                $lib.print("    {name}:  size: {size} offs: {offs}", name=$name, size=$info.size, offs=$info.offs)
            }
        ''',
    },
    {
        'name': 'dmon.list',
        'descr': 'List the storm daemon queries running in the cortex.',
        'cmdargs': (),
        'storm': '''
            $lib.print('Storm daemon list:')
            for $info in $lib.dmon.list() {
                if $info.name { $name = $info.name.ljust(20) }
                else { $name = '                    ' }

                $lib.print("    {iden}:  ({name}): {status}", iden=$info.iden, name=$name, status=$info.status)
            }
        ''',
    },
    {
        'name': 'feed.list',
        'descr': 'List the feed functions available in the Cortex',
        'storm': '''
            $lib.print('Storm feed list:')
            for $flinfo in $lib.feed.list() {
                $flname = $flinfo.name.ljust(30)
                $lib.print("    ({name}): {desc}", name=$flname, desc=$flinfo.desc)
            }
        '''
    },
    {
        'name': 'layer.add',
        'descr': 'Add a layer to the cortex.',
        'cmdargs': (
            ('--lockmemory', {'help': 'Should the layer lock memory for performance.',
                              'action': 'store_true'}),
            ('--readonly', {'help': 'Should the layer be readonly.',
                            'action': 'store_true'}),
            ('--mirror', {'help': 'A telepath URL of an upstream layer/view to mirror.', 'type': 'str'}),
            ('--growsize', {'help': 'Amount to grow the map size when necessary.', 'type': 'int'}),
            ('--upstream', {'help': 'One or more telepath urls to receive updates from.'}),
            ('--name', {'help': 'The name of the layer.'}),
        ),
        'storm': '''
            $layr = $lib.layer.add($cmdopts)
            $lib.print($layr.repr())
            $lib.print("Layer added.")
        ''',
    },
    {
        'name': 'layer.set',
        'descr': 'Set a layer option.',
        'cmdargs': (
            ('iden', {'help': 'Iden of the layer to modify.'}),
            ('name', {'help': 'The name of the layer property to set.'}),
            ('valu', {'help': 'The value to set the layer property to.'}),
        ),
        'storm': '''
            $layr = $lib.layer.get($cmdopts.iden)
            $layr.set($cmdopts.name, $cmdopts.valu)
            $lib.print($layr.repr())
            $lib.print('Layer updated.')
        ''',
    },
    {
        'name': 'layer.del',
        'descr': 'Delete a layer from the cortex.',
        'cmdargs': (
            ('iden', {'help': 'Iden of the layer to delete.'}),
        ),
        'storm': '''
            $lib.layer.del($cmdopts.iden)
            $lib.print("Layer deleted: {iden}", iden=$cmdopts.iden)
        ''',
    },
    {
        'name': 'layer.get',
        'descr': 'Get a layer from the cortex.',
        'cmdargs': (
            ('iden', {'nargs': '?',
                      'help': 'Iden of the layer to get. If no iden is provided, the main layer will be returned.'}),
        ),
        'storm': '''
            $layr = $lib.layer.get($cmdopts.iden)
            $lib.print($layr.repr())
        ''',
    },
    {
        'name': 'layer.list',
        'descr': 'List the layers in the cortex.',
        'cmdargs': (),
        'storm': '''
            $lib.print('Layers:')
            for $layr in $lib.layer.list() {
                $lib.print($layr.repr())
            }
        ''',
    },
    {
        'name': 'layer.pull.add',
        'descr': 'Add a pull configuration to a layer.',
        'cmdargs': (
            ('layr', {'help': 'Iden of the layer to pull to.'}),
            ('src', {'help': 'Telepath url of the source layer to pull from.'}),
            ('--offset', {'help': 'Layer offset to begin pulling from',
                          'type': 'int',
                          'default': 0}),
        ),
        'storm': '''
            $layr = $lib.layer.get($cmdopts.layr)
            $pdef = $layr.addPull($cmdopts.src, $cmdopts.offset)
            if $pdef {
                $lib.print("Layer pull added: {iden}", iden=$pdef.iden)
            }
        ''',
    },
    {
        'name': 'layer.pull.del',
        'descr': 'Delete a pull configuration from a layer.',
        'cmdargs': (
            ('layr', {'help': 'Iden of the layer to modify.'}),
            ('iden', {'help': 'Iden of the pull configuration to delete.'}),
        ),
        'storm': '''
            $layr = $lib.layer.get($cmdopts.layr)
            $retn = $layr.delPull($cmdopts.iden)
            $lib.print("Layer pull deleted.")
        ''',
    },
    {
        'name': 'layer.pull.list',
        'descr': 'Get a list of the pull configurations for a layer.',
        'cmdargs': (
            ('layr', {'help': 'Iden of the layer to retrieve pull configurations for.'}),
        ),
        'storm': '''
            $layr = $lib.layer.get($cmdopts.layr)
            $lib.print($layr.repr())

            $pulls = $layr.get(pulls)
            if $pulls {
                $lib.print('Pull Iden                        | User                 | Time                |     Offset | URL')
                $lib.print('------------------------------------------------------------------------------------------------------------------------------------------')
                for ($iden, $pdef) in $pulls {
                    $user = $lib.auth.users.get($pdef.user)
                    if $user { $user = $user.name.ljust(20) }
                    else { $user = $pdef.user }

                    $tstr = $lib.time.format($pdef.time, '%Y-%m-%d %H:%M:%S')
                    $ostr = $lib.cast(str, $pdef.offs).rjust(10)
                    $lib.print("{iden} | {user} | {time} | {offs} | {url}", iden=$iden, time=$tstr, user=$user, offs=$ostr, url=$pdef.url)
                }
            } else {
                $lib.print('No pulls configured.')
            }
        ''',
    },
    {
        'name': 'layer.push.add',
        'descr': 'Add a push configuration to a layer.',
        'cmdargs': (
            ('layr', {'help': 'Iden of the layer to push from.'}),
            ('dest', {'help': 'Telepath url of the layer to push to.'}),
            ('--offset', {'help': 'Layer offset to begin pushing from.',
                          'type': 'int',
                          'default': 0}),
        ),
        'storm': '''
            $layr = $lib.layer.get($cmdopts.layr)
            $pdef = $layr.addPush($cmdopts.dest, $cmdopts.offset)
            if $pdef {
                $lib.print("Layer push added: {iden}", iden=$pdef.iden)
            }
        ''',
    },
    {
        'name': 'layer.push.del',
        'descr': 'Delete a push configuration from a layer.',
        'cmdargs': (
            ('layr', {'help': 'Iden of the layer to modify.'}),
            ('iden', {'help': 'Iden of the push configuration to delete.'}),
        ),
        'storm': '''
            $layr = $lib.layer.get($cmdopts.layr)
            $retn = $layr.delPush($cmdopts.iden)
            $lib.print("Layer push deleted.")
        ''',
    },
    {
        'name': 'layer.push.list',
        'descr': 'Get a list of the push configurations for a layer.',
        'cmdargs': (
            ('layr', {'help': 'Iden of the layer to retrieve push configurations for.'}),
        ),
        'storm': '''
            $layr = $lib.layer.get($cmdopts.layr)
            $lib.print($layr.repr())

            $pushs = $layr.get(pushs)
            if $pushs {
                $lib.print('Push Iden                        | User                 | Time                |     Offset | URL')
                $lib.print('------------------------------------------------------------------------------------------------------------------------------------------')
                for ($iden, $pdef) in $pushs {
                    $user = $lib.auth.users.get($pdef.user)
                    if $user { $user = $user.name.ljust(20) }
                    else { $user = $pdef.user }

                    $tstr = $lib.time.format($pdef.time, '%Y-%m-%d %H:%M:%S')
                    $ostr = $lib.cast(str, $pdef.offs).rjust(10)
                    $lib.print("{iden} | {user} | {time} | {offs} | {url}", iden=$iden, time=$tstr, user=$user, offs=$ostr, url=$pdef.url)
                }
            } else {
                $lib.print('No pushes configured.')
            }
        ''',
    },
    {
        'name': 'pkg.list',
        'descr': 'List the storm packages loaded in the cortex.',
        'storm': '''
            $pkgs = $lib.pkg.list()

            if $($pkgs.size() = 0) {

                $lib.print('No storm packages installed.')

            } else {
                $lib.print('Loaded storm packages:')
                for $pkg in $pkgs {
                    $lib.print("{name}: {vers}", name=$pkg.name.ljust(32), vers=$pkg.version)
                }
            }
        '''
    },
    {
        'name': 'pkg.perms.list',
        'descr': 'List any permissions declared by the package.',
        'cmdargs': (
            ('name', {'help': 'The name (or name prefix) of the package.', 'type': 'str'}),
        ),
        'storm': '''
            $pdef = $lib.null
            for $pkg in $lib.pkg.list() {
                if $pkg.name.startswith($cmdopts.name) {
                    $pdef = $pkg
                    break
                }
            }

            if (not $pdef) {
                $lib.warn(`Package ({$cmdopts.name}) not found!`)
            } else {
                if $pdef.perms {
                    $lib.print(`Package ({$cmdopts.name}) defines the following permissions:`)
                    for $permdef in $pdef.perms {
                        $defv = $permdef.default
                        if ( $defv = $lib.null ) {
                            $defv = $lib.false
                        }
                        $text = `{$lib.str.join('.', $permdef.perm).ljust(32)} : {$permdef.desc} ( default: {$defv} )`
                        $lib.print($text)
                    }
                } else {
                    $lib.print(`Package ({$cmdopts.name}) contains no permissions definitions.`)
                }
            }
        '''
    },
    {
        'name': 'pkg.del',
        'descr': 'Remove a storm package from the cortex.',
        'cmdargs': (
            ('name', {'help': 'The name (or name prefix) of the package to remove.'}),
        ),
        'storm': '''

            $pkgs = $lib.set()

            for $pkg in $lib.pkg.list() {
                if $pkg.name.startswith($cmdopts.name) {
                    $pkgs.add($pkg.name)
                }
            }

            if $($pkgs.size() = 0) {

                $lib.print('No package names match "{name}". Aborting.', name=$cmdopts.name)

            } elif $($pkgs.size() = 1) {

                $name = $pkgs.list().index(0)
                $lib.print('Removing package: {name}', name=$name)
                $lib.pkg.del($name)

            } else {

                $lib.print('Multiple package names match "{name}". Aborting.', name=$cmdopts.name)

            }
        '''
    },
    {
        'name': 'pkg.docs',
        'descr': 'Display documentation included in a storm package.',
        'cmdargs': (
            ('name', {'help': 'The name (or name prefix) of the package.'}),
        ),
        'storm': '''
            $pdef = $lib.null
            for $pkg in $lib.pkg.list() {
                if $pkg.name.startswith($cmdopts.name) {
                    $pdef = $pkg
                    break
                }
            }

            if (not $pdef) {
                $lib.warn("Package ({name}) not found!", name=$cmdopts.name)
            } else {
                if $pdef.docs {
                    for $doc in $pdef.docs {
                        $lib.print($doc.content)
                    }
                } else {
                    $lib.print("Package ({name}) contains no documentation.", name=$cmdopts.name)
                }
            }
        '''
    },
    {
        'name': 'pkg.load',
        'descr': 'Load a storm package from an HTTP URL.',
        'cmdargs': (
            ('url', {'help': 'The HTTP URL to load the package from.'}),
            ('--raw', {'default': False, 'action': 'store_true',
                'help': 'Response JSON is a raw package definition without an envelope.'}),
            ('--verify', {'default': False, 'action': 'store_true',
                'help': 'Enforce code signature verification on the storm package.'}),
            ('--ssl-noverify', {'default': False, 'action': 'store_true',
                'help': 'Specify to disable SSL verification of the server.'}),
        ),
        'storm': '''
            init {
                $ssl = $lib.true
                if $cmdopts.ssl_noverify { $ssl = $lib.false }

                $resp = $lib.inet.http.get($cmdopts.url, ssl_verify=$ssl)

                if ($resp.code != 200) {
                    $lib.warn("pkg.load got HTTP code: {code} for URL: {url}", code=$resp.code, url=$cmdopts.url)
                    $lib.exit()
                }

                $reply = $resp.json()
                if $cmdopts.raw {
                    $pkg = $reply
                } else {
                    if ($reply.status != "ok") {
                        $lib.warn("pkg.load got JSON error: {code} for URL: {url}", code=$reply.code, url=$cmdopts.url)
                        $lib.exit()
                    }

                    $pkg = $reply.result
                }

                $pkd = $lib.pkg.add($pkg, verify=$cmdopts.verify)

                $lib.print("Loaded Package: {name} @{version}", name=$pkg.name, version=$pkg.version)
            }
        ''',
    },
    {
        'name': 'version',
        'descr': 'Show version metadata relating to Synapse.',
        'storm': '''
            $comm = $lib.version.commit()
            $synv = $lib.version.synapse()

            if $synv {
                $synv = $lib.str.join('.', $synv)
            }

            if $comm {
                $comm = $comm.slice(0,7)
            }

            $lib.print('Synapse Version: {s}', s=$synv)
            $lib.print('Commit Hash: {c}', c=$comm)
        ''',
    },
    {
        'name': 'view.add',
        'descr': 'Add a view to the cortex.',
        'cmdargs': (
            ('--name', {'default': None, 'help': 'The name of the new view.'}),
            ('--worldreadable', {'type': 'bool', 'default': False, 'help': 'Grant read access to the `all` role.'}),
            ('--layers', {'default': [], 'nargs': '*', 'help': 'Layers for the view.'}),
        ),
        'storm': '''
            $view = $lib.view.add($cmdopts.layers, name=$cmdopts.name, worldreadable=$cmdopts.worldreadable)
            $lib.print($view.repr())
            $lib.print("View added.")
        ''',
    },
    {
        'name': 'view.del',
        'descr': 'Delete a view from the cortex.',
        'cmdargs': (
            ('iden', {'help': 'Iden of the view to delete.'}),
        ),
        'storm': '''
            $lib.view.del($cmdopts.iden)
            $lib.print("View deleted: {iden}", iden=$cmdopts.iden)
        ''',
    },
    {
        'name': 'view.set',
        'descr': 'Set a view option.',
        'cmdargs': (
            ('iden', {'help': 'Iden of the view to modify.'}),
            ('name', {'help': 'The name of the view property to set.'}),
            ('valu', {'help': 'The value to set the view property to.'}),
        ),
        'storm': '''
            $view = $lib.view.get($cmdopts.iden)
            $view.set($cmdopts.name, $cmdopts.valu)
            $lib.print($view.repr())
            $lib.print("View updated.")
        ''',
    },
    {
        'name': 'view.fork',
        'descr': 'Fork a view in the cortex.',
        'cmdargs': (
            ('iden', {'help': 'Iden of the view to fork.'}),
            ('--name', {'default': None, 'help': 'Name for the newly forked view.'}),
        ),
        'storm': '''
            $forkview = $lib.view.get($cmdopts.iden).fork(name=$cmdopts.name)
            $lib.print($forkview.repr())
            $lib.print("View {iden} forked to new view: {forkiden}", iden=$cmdopts.iden, forkiden=$forkview.iden)
        ''',
    },
    {
        'name': 'view.get',
        'descr': 'Get a view from the cortex.',
        'cmdargs': (
            ('iden', {'nargs': '?',
                      'help': 'Iden of the view to get. If no iden is provided, the main view will be returned.'}),
        ),
        'storm': '''
            $view = $lib.view.get($cmdopts.iden)
            $lib.print($view.repr())
        ''',
    },
    {
        'name': 'view.list',
        'descr': 'List the views in the cortex.',
        'cmdargs': (),
        'storm': '''
            $lib.print("")
            for $view in $lib.view.list() {
                $lib.print($view.repr())
                $lib.print("")
            }
        ''',
    },
    {
        'name': 'view.merge',
        'descr': 'Merge a forked view into its parent view.',
        'cmdargs': (
            ('iden', {'help': 'Iden of the view to merge.'}),
            ('--delete', {'default': False, 'action': 'store_true',
                          'help': 'Once the merge is complete, delete the layer and view.'}),
        ),
        'storm': '''
            $view = $lib.view.get($cmdopts.iden)

            $view.merge()

            if $cmdopts.delete {
                $layriden = $view.pack().layers.index(0).iden
                $lib.view.del($view.iden)
                $lib.layer.del($layriden)
            } else {
                $view.wipeLayer()
            }
            $lib.print("View merged: {iden}", iden=$cmdopts.iden)
        ''',
    },
    {
        'name': 'trigger.add',
        'descr': addtriggerdescr,
        'cmdargs': (
            ('condition', {'help': 'Condition for the trigger.'}),
            ('--form', {'help': 'Form to fire on.'}),
            ('--tag', {'help': 'Tag to fire on.'}),
            ('--prop', {'help': 'Property to fire on.'}),
            ('--verb', {'help': 'Edge verb to fire on.'}),
            ('--n2form', {'help': 'The form of the n2 node to fire on.'}),
            ('--query', {'help': 'Query for the trigger to execute.', 'required': True,
                         'dest': 'storm', }),
            ('--async', {'default': False, 'action': 'store_true',
                         'help': 'Make the trigger run in the background.'}),
            ('--disabled', {'default': False, 'action': 'store_true',
                            'help': 'Create the trigger in disabled state.'}),
            ('--name', {'help': 'Human friendly name of the trigger.'}),
            ('--view', {'help': 'The view to add the trigger to.'})
        ),
        'storm': '''
            $opts = $lib.copy($cmdopts)
            // Set valid tdef keys
            $opts.enabled = (not $opts.disabled)
            $opts.help = $lib.undef
            $opts.disabled = $lib.undef
            $trig = $lib.trigger.add($opts)
            $lib.print("Added trigger: {iden}", iden=$trig.iden)
        ''',
    },
    {
        'name': 'trigger.del',
        'descr': 'Delete a trigger from the cortex.',
        'cmdargs': (
            ('iden', {'help': 'Any prefix that matches exactly one valid trigger iden is accepted.'}),
        ),
        'storm': '''
            $iden = $lib.trigger.del($cmdopts.iden)
            $lib.print("Deleted trigger: {iden}", iden=$iden)
        ''',
    },
    {
        'name': 'trigger.mod',
        'descr': "Modify an existing trigger's query.",
        'cmdargs': (
            ('iden', {'help': 'Any prefix that matches exactly one valid trigger iden is accepted.'}),
            ('query', {'help': 'New storm query for the trigger.'}),
        ),
        'storm': '''
            $iden = $lib.trigger.mod($cmdopts.iden, $cmdopts.query)
            $lib.print("Modified trigger: {iden}", iden=$iden)
        ''',
    },
    {
        'name': 'trigger.list',
        'descr': "List existing triggers in the cortex.",
        'cmdargs': (
            ('--all', {'help': 'List every trigger in every readable view, rather than just the current view.', 'action': 'store_true'}),
        ),
        'storm': '''
            $triggers = $lib.trigger.list($cmdopts.all)

            if $triggers {

                $lib.print("user       iden                             view                             en?    async? cond      object                    storm query")

                for $trigger in $triggers {
                    $user = $trigger.username.ljust(10)
                    $iden = $trigger.iden.ljust(12)
                    $view = $trigger.view.ljust(12)
                    ($ok, $async) = $lib.trycast(bool, $trigger.async)
                    if $ok {
                        $async = $lib.model.type(bool).repr($async).ljust(6)
                    } else {
                        $async = $lib.model.type(bool).repr($lib.false).ljust(6)
                    }
                    $enabled = $lib.model.type(bool).repr($trigger.enabled).ljust(6)
                    $cond = $trigger.cond.ljust(9)

                    $fo = ""
                    if $trigger.form {
                        $fo = $trigger.form
                    }

                    $pr = ""
                    if $trigger.prop {
                        $pr = $trigger.prop
                    }

                    if $cond.startswith('tag:') {
                        $obj = $fo.ljust(14)
                        $obj2 = $trigger.tag.ljust(10)

                    } else {
                        if $pr {
                            $obj = $pr.ljust(14)
                        } elif $fo {
                            $obj = $fo.ljust(14)
                        } else {
                            $obj = '<missing>     '
                        }
                        $obj2 = '          '
                    }

                    $lib.print(`{$user} {$iden} {$view} {$enabled} {$async} {$cond} {$obj} {$obj2} {$trigger.storm}`)
                }
            } else {
                $lib.print("No triggers found")
            }
        ''',
    },
    {
        'name': 'trigger.enable',
        'descr': 'Enable a trigger in the cortex.',
        'cmdargs': (
            ('iden', {'help': 'Any prefix that matches exactly one valid trigger iden is accepted.'}),
        ),
        'storm': '''
            $iden = $lib.trigger.enable($cmdopts.iden)
            $lib.print("Enabled trigger: {iden}", iden=$iden)
        ''',
    },
    {
        'name': 'trigger.disable',
        'descr': 'Disable a trigger in the cortex.',
        'cmdargs': (
            ('iden', {'help': 'Any prefix that matches exactly one valid trigger iden is accepted.'}),
        ),
        'storm': '''
            $iden = $lib.trigger.disable($cmdopts.iden)
            $lib.print("Disabled trigger: {iden}", iden=$iden)
        ''',
    },
    {
        'name': 'cron.add',
        'descr': addcrondescr,
        'cmdargs': (
            ('query', {'help': 'Query for the cron job to execute.'}),
            ('--minute', {'help': 'Minute value for job or recurrence period.'}),
            ('--name', {'help': 'An optional name for the cron job.'}),
            ('--doc', {'help': 'An optional doc string for the cron job.'}),
            ('--hour', {'help': 'Hour value for job or recurrence period.'}),
            ('--day', {'help': 'Day value for job or recurrence period.'}),
            ('--month', {'help': 'Month value for job or recurrence period.'}),
            ('--year', {'help': 'Year value for recurrence period.'}),
            ('--hourly', {'help': 'Fixed parameters for an hourly job.'}),
            ('--daily', {'help': 'Fixed parameters for a daily job.'}),
            ('--monthly', {'help': 'Fixed parameters for a monthly job.'}),
            ('--yearly', {'help': 'Fixed parameters for a yearly job.'}),
            ('--iden', {'help': 'Fixed iden to assign to the cron job'}),
            ('--view', {'help': 'View to run the cron job against'}),
        ),
        'storm': '''
            $cron = $lib.cron.add(query=$cmdopts.query,
                                  minute=$cmdopts.minute,
                                  hour=$cmdopts.hour,
                                  day=$cmdopts.day,
                                  month=$cmdopts.month,
                                  year=$cmdopts.year,
                                  hourly=$cmdopts.hourly,
                                  daily=$cmdopts.daily,
                                  monthly=$cmdopts.monthly,
                                  yearly=$cmdopts.yearly,
                                  iden=$cmdopts.iden,
                                  view=$cmdopts.view,)

            if $cmdopts.doc { $cron.set(doc, $cmdopts.doc) }
            if $cmdopts.name { $cron.set(name, $cmdopts.name) }

            $lib.print("Created cron job: {iden}", iden=$cron.iden)
        ''',
    },
    {
        'name': 'cron.at',
        'descr': atcrondescr,
        'cmdargs': (
            ('query', {'help': 'Query for the cron job to execute.'}),
            ('--minute', {'help': 'Minute(s) to execute at.'}),
            ('--hour', {'help': 'Hour(s) to execute at.'}),
            ('--day', {'help': 'Day(s) to execute at.'}),
            ('--dt', {'help': 'Datetime(s) to execute at.'}),
            ('--now', {'help': 'Execute immediately.', 'default': False, 'action': 'store_true'}),
            ('--iden', {'help': 'A set iden to assign to the new cron job'}),
            ('--view', {'help': 'View to run the cron job against'}),
        ),
        'storm': '''
            $cron = $lib.cron.at(query=$cmdopts.query,
                                 minute=$cmdopts.minute,
                                 hour=$cmdopts.hour,
                                 day=$cmdopts.day,
                                 dt=$cmdopts.dt,
                                 now=$cmdopts.now,
                                 iden=$cmdopts.iden,
                                 view=$cmdopts.view)

            $lib.print("Created cron job: {iden}", iden=$cron.iden)
        ''',
    },
    {
        'name': 'cron.del',
        'descr': 'Delete a cron job from the cortex.',
        'cmdargs': (
            ('iden', {'help': 'Any prefix that matches exactly one valid cron job iden is accepted.'}),
        ),
        'storm': '''
            $lib.cron.del($cmdopts.iden)
            $lib.print("Deleted cron job: {iden}", iden=$cmdopts.iden)
        ''',
    },
    {
        'name': 'cron.move',
        'descr': "Move a cron job from one view to another",
        'cmdargs': (
            ('iden', {'help': 'Any prefix that matches exactly one valid cron job iden is accepted.'}),
            ('view', {'help': 'View to move the cron job to.'}),
        ),
        'storm': '''
            $iden = $lib.cron.move($cmdopts.iden, $cmdopts.view)
            $lib.print("Moved cron job {iden} to view {view}", iden=$iden, view=$cmdopts.view)
        ''',
    },
    {
        'name': 'cron.mod',
        'descr': "Modify an existing cron job's query.",
        'cmdargs': (
            ('iden', {'help': 'Any prefix that matches exactly one valid cron job iden is accepted.'}),
            ('query', {'help': 'New storm query for the cron job.'}),
        ),
        'storm': '''
            $iden = $lib.cron.mod($cmdopts.iden, $cmdopts.query)
            $lib.print("Modified cron job: {iden}", iden=$iden)
        ''',
    },
    {
        'name': 'cron.cleanup',
        'descr': "Delete all completed at jobs",
        'cmdargs': (),
        'storm': '''
            $crons = $lib.cron.list()
            $count = 0

            if $crons {
                for $cron in $crons {
                    $job = $cron.pack()
                    if (not $job.recs) {
                        $lib.cron.del($job.iden)
                        $count = ($count + 1)
                    }
                }
            }
            $lib.print("{count} cron/at jobs deleted.", count=$count)
        ''',
    },

    {
        'name': 'cron.list',
        'descr': "List existing cron jobs in the cortex.",
        'cmdargs': (),
        'storm': '''
            $crons = $lib.cron.list()

            if $crons {
                $lib.print("user       iden       view       en? rpt? now? err? # start last start       last end         query")

                for $cron in $crons {

                    $job = $cron.pprint()

                    $user = $job.user.ljust(10)
                    $view = $job.viewshort.ljust(10)
                    $iden = $job.idenshort.ljust(10)
                    $enabled = $job.enabled.ljust(3)
                    $isrecur = $job.isrecur.ljust(4)
                    $isrunning = $job.isrunning.ljust(4)
                    $iserr = $job.iserr.ljust(4)
                    $startcount = $lib.str.format("{startcount}", startcount=$job.startcount).ljust(7)
                    $laststart = $job.laststart.ljust(16)
                    $lastend = $job.lastend.ljust(16)

       $lib.print("{user} {iden} {view} {enabled} {isrecur} {isrunning} {iserr} {startcount} {laststart} {lastend} {query}",
                               user=$user, iden=$iden, view=$view, enabled=$enabled, isrecur=$isrecur,
                               isrunning=$isrunning, iserr=$iserr, startcount=$startcount,
                               laststart=$laststart, lastend=$lastend, query=$job.query)
                }
            } else {
                $lib.print("No cron jobs found")
            }
        ''',
    },
    {
        'name': 'cron.stat',
        'descr': "Gives detailed information about a cron job.",
        'cmdargs': (
            ('iden', {'help': 'Any prefix that matches exactly one valid cron job iden is accepted.'}),
        ),
        'storm': '''
            $cron = $lib.cron.get($cmdopts.iden)

            if $cron {
                $job = $cron.pprint()

                $lib.print('iden:            {iden}', iden=$job.iden)
                $lib.print('user:            {user}', user=$job.user)
                $lib.print('enabled:         {enabled}', enabled=$job.enabled)
                $lib.print('recurring:       {isrecur}', isrecur=$job.isrecur)
                $lib.print('# starts:        {startcount}', startcount=$job.startcount)
                $lib.print('# errors:        {errcount}', errcount=$job.errcount)
                $lib.print('last start time: {laststart}', laststart=$job.laststart)
                $lib.print('last end time:   {lastend}', lastend=$job.lastend)
                $lib.print('last result:     {lastresult}', lastresult=$job.lastresult)
                $lib.print('query:           {query}', query=$job.query)

                if $lib.len($job.lasterrs) {
                    $lib.print('most recent errors:')
                    for $err in $job.lasterrs {
                        $lib.print('                 {err}', err=$err)
                    }
                }

                if $job.recs {
                    $lib.print('entries:         incunit    incval required')

                    for $rec in $job.recs {
                        $incunit = $lib.str.format('{incunit}', incunit=$rec.incunit).ljust(10)
                        $incval = $lib.str.format('{incval}', incval=$rec.incval).ljust(6)

                        $lib.print('                 {incunit} {incval} {reqdict}',
                                   incunit=$incunit, incval=$incval, reqdict=$rec.reqdict)
                    }
                } else {
                    $lib.print('entries:         <None>')
                }
            }
        ''',
    },
    {
        'name': 'cron.enable',
        'descr': 'Enable a cron job in the cortex.',
        'cmdargs': (
            ('iden', {'help': 'Any prefix that matches exactly one valid cron job iden is accepted.'}),
        ),
        'storm': '''
            $iden = $lib.cron.enable($cmdopts.iden)
            $lib.print("Enabled cron job: {iden}", iden=$iden)
        ''',
    },
    {
        'name': 'cron.disable',
        'descr': 'Disable a cron job in the cortex.',
        'cmdargs': (
            ('iden', {'help': 'Any prefix that matches exactly one valid cron job iden is accepted.'}),
        ),
        'storm': '''
            $iden = $lib.cron.disable($cmdopts.iden)
            $lib.print("Disabled cron job: {iden}", iden=$iden)
        ''',
    },
    {
        'name': 'ps.list',
        'descr': 'List running tasks in the cortex.',
        'cmdargs': (
            ('--verbose', {'default': False, 'action': 'store_true', 'help': 'Enable verbose output.'}),
        ),
        'storm': '''
            $tasks = $lib.ps.list()

            for $task in $tasks {
                $lib.print("task iden: {iden}", iden=$task.iden)
                $lib.print("    name: {name}", name=$task.name)
                $lib.print("    user: {user}", user=$task.user)
                $lib.print("    status: {status}", status=$task.status)
                $lib.print("    start time: {start}", start=$lib.time.format($task.tick, '%Y-%m-%d %H:%M:%S'))
                $lib.print("    metadata:")
                if $cmdopts.verbose {
                    $lib.pprint($task.info, prefix='    ')
                } else {
                    $lib.pprint($task.info, prefix='    ', clamp=120)
                }
            }

            $lib.print("{tlen} tasks found.", tlen=$tasks.size())
        ''',
    },
    {
        'name': 'ps.kill',
        'descr': 'Kill a running task/query within the cortex.',
        'cmdargs': (
            ('iden', {'help': 'Any prefix that matches exactly one valid process iden is accepted.'}),
        ),
        'storm': '''
            $kild = $lib.ps.kill($cmdopts.iden)
            $lib.print("kill status: {kild}", kild=$kild)
        ''',
    },
    {
        'name': 'wget',
        'descr': wgetdescr,
        'cmdargs': (
            ('urls', {'nargs': '*', 'help': 'URLs to download.'}),
            ('--no-ssl-verify', {'default': False, 'action': 'store_true', 'help': 'Ignore SSL certificate validation errors.'}),
            ('--timeout', {'default': 300, 'type': 'int', 'help': 'Configure the timeout for the download operation.'}),
            ('--params', {'default': None, 'help': 'Provide a dict containing url parameters.'}),
            ('--headers', {
                'default': {
                    'User-Agent': 'Mozilla/5.0 (X11; Linux x86_64) AppleWebKit/537.36 (KHTML, like Gecko) Chrome/92.0.4515.131 Safari/537.36',
                    'Accept': '*/*',
                    'Accept-Encoding': 'gzip, deflate',
                    'Accept-Language': 'en-US,en;q=0.9',
                },
                'help': 'Provide a Storm dict containing custom request headers.'}),
            ('--no-headers', {'default': False, 'action': 'store_true', 'help': 'Do NOT use any default headers.'}),
        ),
        'storm': '''
        init {
            $count = (0)

            $params = $cmdopts.params
            $headers = $cmdopts.headers
            if $cmdopts.no_headers { $headers = $lib.null }
        }

        $ssl = (not $cmdopts.no_ssl_verify)
        $timeout = $cmdopts.timeout

        if $node {
            $count = ($count + 1)
            if $cmdopts.urls {
                $urls = $cmdopts.urls
            } else {
                if ($node.form() != "inet:url") {
                    $lib.warn("wget can only take inet:url nodes as input without args.")
                    $lib.exit()
                }
                $urls = ($node.value(),)
            }
            for $url in $urls {
                -> { yield $lib.axon.urlfile($url, params=$params, headers=$headers, ssl=$ssl, timeout=$timeout) }
            }
        }

        if ($count = 0) {
            for $url in $cmdopts.urls {
                yield $lib.axon.urlfile($url, params=$params, headers=$headers, ssl=$ssl, timeout=$timeout)
            }
        }
        ''',
    },
    {
        'name': 'nodes.import',
        'descr': 'Import a nodes file hosted at a URL into the cortex. Yields created nodes.',
        'cmdargs': (
            ('urls', {'nargs': '*', 'help': 'URL(s) to fetch nodes file from'}),
            ('--no-ssl-verify', {'default': False, 'action': 'store_true', 'help': 'Ignore SSL certificate validation errors.'}),
        ),
        'storm': '''
        init {
            $count = (0)
            function fetchnodes(url, ssl) {
                $resp = $lib.inet.http.get($url, ssl_verify=$ssl)
                if ($resp.code = 200) {
                    $nodes = $lib.list()
                    for $valu in $resp.msgpack() {
                        $nodes.append($valu)
                    }
                    yield $lib.feed.genr("syn.nodes", $nodes)
                } else {
                    $lib.exit("nodes.import got HTTP error code: {code} for {url}", code=$resp.code, url=$url)
                }
            }
        }

        $ssl = (not $cmdopts.no_ssl_verify)

        if $node {
            $count = ($count + 1)
            if ($node.form() != "inet:url") {
                $lib.exit("nodes.import can only take inet:url nodes as input without args")
            }
            $inurls = ($node.value(),)
            for $url in $inurls {
                -> { yield $fetchnodes($url, $ssl) }
            }
        }

        if ($count = 0) {
            for $url in $cmdopts.urls {
                for $valu in $fetchnodes($url, $ssl) {
                    yield $valu
                }
            }
        }

        ''',
    },
    {
        'name': 'note.add',
        'descr': 'Add a new meta:note node and link it to the inbound nodes using an -(about)> edge.',
        'cmdargs': (
            ('text', {'type': 'str', 'help': 'The note text to add to the nodes.'}),
            ('--type', {'type': 'str', 'help': 'The note type.'}),
            ('--yield', {'default': False, 'action': 'store_true',
                'help': 'Yield the newly created meta:note node.'}),
        ),
        'storm': '''
            init {
                function addNoteNode(text, type) {
                    if $type { $type = $lib.cast(meta:note:type:taxonomy, $type) }
                    [ meta:note=* :text=$text :creator=$lib.user.iden :created=.created :updated=.created ]
                    if $type {[ :type=$type ]}
                    return($node)
                }

                $yield = $cmdopts.yield
                $note = $addNoteNode($cmdopts.text, $cmdopts.type)
            }

            [ <(about)+ { yield $note } ]

            if $yield { spin }
            if $yield { yield $note }
        ''',
    },
    {
        'name': 'uptime',
        'descr': 'Print the uptime for the Cortex or a connected service.',
        'cmdargs': (
            ('name', {'type': 'str', 'nargs': '?',
                      'help': 'The name, or iden, of the service (if not provided defaults to the Cortex).'}),
        ),
        'storm': '''
            $resp = $lib.cell.uptime(name=$cmdopts.name)
            $uptime = $lib.model.type(duration).repr($resp.uptime)
            $starttime = $lib.time.format($resp.starttime, "%Y-%m-%d %H:%M:%S")
            $lib.print("up {uptime} (since {since})", uptime=$uptime, since=$starttime)
        ''',
    },
)

class DmonManager(s_base.Base):
    '''
    Manager for StormDmon objects.
    '''
    async def __anit__(self, core):
        await s_base.Base.__anit__(self)
        self.core = core
        self.dmons = {}
        self.enabled = False

        self.onfini(self._finiAllDmons)

    async def _finiAllDmons(self):
        await asyncio.gather(*[dmon.fini() for dmon in self.dmons.values()])

    async def _stopAllDmons(self):
        futs = [dmon.stop() for dmon in self.dmons.values()]
        if not futs:
            return
        logger.debug(f'Stopping [{len(futs)}] Dmons')
        await asyncio.gather(*futs)
        logger.debug('Stopped Dmons')

    async def addDmon(self, iden, ddef):
        dmon = await StormDmon.anit(self.core, iden, ddef)
        self.dmons[iden] = dmon
        # TODO Remove default=True when dmon enabled CRUD is implemented
        if self.enabled and ddef.get('enabled', True):
            await dmon.run()
        return dmon

    def getDmonRunlog(self, iden):
        dmon = self.dmons.get(iden)
        if dmon is not None:
            return dmon._getRunLog()
        return ()

    def getDmon(self, iden):
        return self.dmons.get(iden)

    def getDmonDef(self, iden):
        dmon = self.dmons.get(iden)
        if dmon:
            return dmon.pack()

    def getDmonDefs(self):
        return list(d.pack() for d in self.dmons.values())

    async def popDmon(self, iden):
        '''Remove the dmon and fini it if its exists.'''
        dmon = self.dmons.pop(iden, None)
        if dmon:
            await dmon.fini()

    async def start(self):
        '''
        Start all the dmons.
        '''
        if self.enabled:
            return
        dmons = list(self.dmons.values())
        if not dmons:
            self.enabled = True
            return
        logger.debug('Starting Dmons')
        for dmon in dmons:
            await dmon.run()
        self.enabled = True
        logger.debug('Started Dmons')

    async def stop(self):
        '''
        Stop all the dmons.
        '''
        if not self.enabled:
            return
        await self._stopAllDmons()
        self.enabled = False

class StormDmon(s_base.Base):
    '''
    A background storm runtime which is restarted by the cortex.
    '''
    async def __anit__(self, core, iden, ddef):

        await s_base.Base.__anit__(self)

        self.core = core
        self.iden = iden
        self.ddef = ddef

        self.task = None
        self.enabled = ddef.get('enabled')
        self.user = core.auth.user(ddef.get('user'))

        self.count = 0
        self.status = 'initialized'
        self.err_evnt = asyncio.Event()
        self.runlog = collections.deque((), 2000)

        self.onfini(self.stop)

    async def stop(self):
        logger.debug(f'Stopping Dmon {self.iden}', extra={'synapse': {'iden': self.iden}})
        if self.task is not None:
            self.task.cancel()
        self.task = None
        logger.debug(f'Stopped Dmon {self.iden}', extra={'synapse': {'iden': self.iden}})

    async def run(self):
        if self.task:  # pragma: no cover
            raise s_exc.SynErr(mesg=f'Dmon - {self.iden} - has a current task and cannot start a new one.',
                               iden=self.iden)
        self.task = self.schedCoro(self.dmonloop())

    async def bump(self):
        await self.stop()
        await self.run()

    def pack(self):
        retn = dict(self.ddef)
        retn['count'] = self.count
        retn['status'] = self.status
        retn['err'] = self.err_evnt.is_set()
        return retn

    def _runLogAdd(self, mesg):
        self.runlog.append((s_common.now(), mesg))

    def _getRunLog(self):
        return list(self.runlog)

    async def dmonloop(self):

        logger.debug(f'Starting Dmon {self.iden}', extra={'synapse': {'iden': self.iden}})

        s_scope.set('user', self.user)
        s_scope.set('storm:dmon', self.iden)

        text = self.ddef.get('storm')
        opts = self.ddef.get('stormopts', {})
        vars = opts.setdefault('vars', {})
        vars.setdefault('auto', {'iden': self.iden, 'type': 'dmon'})

        viewiden = opts.get('view')

        info = {'iden': self.iden, 'name': self.ddef.get('name', 'storm dmon'), 'view': viewiden}
        await self.core.boss.promote('storm:dmon', user=self.user, info=info)

        def dmonPrint(evnt):
            self._runLogAdd(evnt)
            mesg = evnt[1].get('mesg', '')
            logger.info(f'Dmon - {self.iden} - {mesg}', extra={'synapse': {'iden': self.iden}})

        def dmonWarn(evnt):
            self._runLogAdd(evnt)
            mesg = evnt[1].get('mesg', '')
            logger.warning(f'Dmon - {self.iden} - {mesg}', extra={'synapse': {'iden': self.iden}})

        while not self.isfini:

            if self.user.info.get('locked'):
                self.status = 'fatal error: user locked'
                logger.warning(f'Dmon user is locked. Stopping Dmon {self.iden}.',
                               extra={'synapse': {'iden': self.iden}})
                return

            view = self.core.getView(viewiden, user=self.user)
            if view is None:
                self.status = 'fatal error: invalid view'
                logger.warning(f'Dmon View is invalid. Stopping Dmon {self.iden}.',
                               extra={'synapse': {'iden': self.iden}})
                return

            try:

                self.status = 'running'
                async with await self.core.snap(user=self.user, view=view) as snap:
                    snap.on('warn', dmonWarn)
                    snap.on('print', dmonPrint)
                    self.err_evnt.clear()

                    async for nodepath in snap.storm(text, opts=opts, user=self.user):
                        # all storm tasks yield often to prevent latency
                        self.count += 1
                        await asyncio.sleep(0)

                    logger.warning(f'Dmon query exited: {self.iden}', extra={'synapse': {'iden': self.iden}})

                    self.status = 'sleeping'

            except s_stormctrl.StormExit:
                self.status = 'sleeping'

            except asyncio.CancelledError:
                self.status = 'stopped'
                raise

            except Exception as e:
                self._runLogAdd(('err', s_common.excinfo(e)))
                logger.exception(f'Dmon error ({self.iden})', extra={'synapse': {'iden': self.iden}})
                self.status = f'error: {e}'
                self.err_evnt.set()

            # bottom of the loop... wait it out
            await self.waitfini(timeout=1)

class Runtime(s_base.Base):
    '''
    A Runtime represents the instance of a running query.

    The runtime should maintain a firm API boundary using the snap.
    Parallel query execution requires that the snap be treated as an
    opaque object which is called through, but not dereferenced.

    '''

    _admin_reason = s_hiveauth._allowedReason(True, isadmin=True)
    async def __anit__(self, query, snap, opts=None, user=None, root=None):

        await s_base.Base.__anit__(self)

        if opts is None:
            opts = {}

        self.vars = {}
        self.ctors = {
            'lib': s_stormtypes.LibBase,
        }

        self.opts = opts
        self.snap = snap
        self.user = user
        self.debug = opts.get('debug', False)
        self.asroot = False

        self.root = root
        self.funcscope = False

        self.query = query

        self.spawn_log_conf = await self.snap.core._getSpawnLogConf()

        self.readonly = opts.get('readonly', False)  # EXPERIMENTAL: Make it safe to run untrusted queries
        self.model = snap.core.getDataModel()

        self.task = asyncio.current_task()
        self.emitq = None

        self.inputs = []    # [synapse.lib.node.Node(), ...]

        self.iden = s_common.guid()

        varz = self.opts.get('vars')
        if varz is not None:
            for valu in varz.values():
                if isinstance(valu, s_base.Base):
                    valu.incref()
            self.vars.update(varz)

        # declare path builtins as non-runtsafe
        self.runtvars = {
            'node': False,
            'path': False,
        }

        # inherit runtsafe vars from our root
        if self.root is not None:
            self.runtvars.update(root.runtvars)
            self.runtvars.update({k: True for k in self.root.getScopeVars().keys()})

        # all vars/ctors are de-facto runtsafe
        self.runtvars.update({k: True for k in self.vars.keys()})
        self.runtvars.update({k: True for k in self.ctors.keys()})

        self.proxies = {}

        self._loadRuntVars(query)
        self.onfini(self._onRuntFini)

    def getScopeVars(self):
        '''
        Return a dict of all the vars within this and all parent scopes.
        '''
        varz = {}
        if self.root:
            varz.update(self.root.getScopeVars())

        varz.update(self.vars)
        return varz

    async def emitter(self):

        self.emitq = asyncio.Queue(maxsize=1)
        async def fill():
            try:
                async for item in self.execute():
                    await asyncio.sleep(0)
                await self.emitq.put((False, None))

            except asyncio.CancelledError: # pragma: no cover
                raise

            except s_stormctrl.StormStop:
                await self.emitq.put((False, None))

            except Exception as e:
                await self.emitq.put((False, e))

        self.schedCoro(fill())

        async def genr():

            async with self:
                while not self.isfini:
                    ok, item = await self.emitq.get()
                    if ok:
                        yield item
                        self.emitevt.set()
                        continue

                    if not ok and item is None:
                        return

                    raise item

        self.emitevt = asyncio.Event()
        return genr()

    async def emit(self, item):
        if self.emitq is None:
            mesg = 'Cannot emit from outside of an emitter function'
            raise s_exc.StormRuntimeError(mesg=mesg)

        self.emitevt.clear()
        await self.emitq.put((True, item))
        await self.emitevt.wait()

    async def _onRuntFini(self):
        # fini() any Base objects constructed by this runtime
        for valu in list(self.vars.values()):
            if isinstance(valu, s_base.Base):
                await valu.fini()

    async def reqGateKeys(self, gatekeys):
        if self.asroot:
            return
        await self.snap.core.reqGateKeys(gatekeys)

    async def reqUserCanReadLayer(self, layriden):

        if self.asroot:
            return

        for view in self.snap.core.viewsbylayer.get(layriden, ()):
            if self.user.allowed(('view', 'read'), gateiden=view.iden):
                return

        # check the old way too...
        if self.user.allowed(('layer', 'read'), gateiden=layriden):
            return

        mesg = f'User ({self.user.name}) can not read layer.'
        raise s_exc.AuthDeny(mesg=mesg, user=self.user.iden, username=self.user.name)

    async def dyncall(self, iden, todo, gatekeys=()):
        # bypass all perms checks if we are running asroot
        if self.asroot:
            gatekeys = ()
        return await self.snap.core.dyncall(iden, todo, gatekeys=gatekeys)

    async def dyniter(self, iden, todo, gatekeys=()):
        # bypass all perms checks if we are running asroot
        if self.asroot:
            gatekeys = ()
        async for item in self.snap.core.dyniter(iden, todo, gatekeys=gatekeys):
            yield item

    async def getStormQuery(self, text):
        return await self.snap.core.getStormQuery(text)

    async def coreDynCall(self, todo, perm=None):
        gatekeys = ()
        if perm is not None:
            gatekeys = ((self.user.iden, perm, None),)
        # bypass all perms checks if we are running asroot
        if self.asroot:
            gatekeys = ()
        return await self.snap.core.dyncall('cortex', todo, gatekeys=gatekeys)

    async def getTeleProxy(self, url, **opts):

        flat = tuple(sorted(opts.items()))
        prox = self.proxies.get((url, flat))
        if prox is not None:
            return prox

        prox = await s_telepath.openurl(url, **opts)

        self.proxies[(url, flat)] = prox
        self.snap.onfini(prox.fini)

        return prox

    def isRuntVar(self, name):
        return bool(self.runtvars.get(name))

    async def printf(self, mesg):
        return await self.snap.printf(mesg)

    async def warn(self, mesg, **info):
        return await self.snap.warn(mesg, **info)

    async def warnonce(self, mesg, **info):
        return await self.snap.warnonce(mesg, **info)

    def tick(self):
        pass

    def cancel(self):
        self.task.cancel()

    def initPath(self, node):
        return s_node.Path(dict(self.vars), [node])

    def getOpt(self, name, defval=None):
        return self.opts.get(name, defval)

    def setOpt(self, name, valu):
        self.opts[name] = valu

    def getVar(self, name, defv=None):

        item = self.vars.get(name, s_common.novalu)
        if item is not s_common.novalu:
            return item

        ctor = self.ctors.get(name)
        if ctor is not None:
            item = ctor(self)
            self.vars[name] = item
            return item

        if self.root is not None:
            valu = self.root.getVar(name, defv=s_common.novalu)
            if valu is not s_common.novalu:
                return valu

        return defv

    def _isRootScope(self, name):
        if self.root is None:
            return False
        if not self.funcscope:
            return True
        if name in self.root.vars:
            return True
        return self.root._isRootScope(name)

    async def _setVar(self, name, valu):

        oldv = self.vars.get(name, s_common.novalu)
        if oldv is valu:
            return

        if isinstance(oldv, s_base.Base):
            await oldv.fini()

        if isinstance(valu, s_base.Base):
            valu.incref()

        self.vars[name] = valu

    async def setVar(self, name, valu):

        if name in self.ctors or name in self.vars:
            await self._setVar(name, valu)
            return

        if self._isRootScope(name):
            return await self.root.setVar(name, valu)

        await self._setVar(name, valu)
        return

    async def popVar(self, name):

        if self._isRootScope(name):
            return self.root.popVar(name)

        oldv = self.vars.pop(name, s_common.novalu)
        if isinstance(oldv, s_base.Base):
            await oldv.fini()

        return oldv

    def addInput(self, node):
        '''
        Add a Node() object as input to the query runtime.
        '''
        self.inputs.append(node)

    async def getInput(self):

        for node in self.inputs:
            yield node, self.initPath(node)

        for ndef in self.opts.get('ndefs', ()):

            node = await self.snap.getNodeByNdef(ndef)
            if node is not None:
                yield node, self.initPath(node)

        for iden in self.opts.get('idens', ()):

            buid = s_common.uhex(iden)
            if len(buid) != 32:
                raise s_exc.NoSuchIden(mesg='Iden must be 32 bytes', iden=iden)

            node = await self.snap.getNodeByBuid(buid)
            if node is not None:
                yield node, self.initPath(node)

    def layerConfirm(self, perms):
        if self.asroot:
            return
        iden = self.snap.wlyr.iden
        return self.user.confirm(perms, gateiden=iden)

    def isAdmin(self, gateiden=None):
        if self.asroot:
            return True
        return self.user.isAdmin(gateiden=gateiden)

    def reqAdmin(self, gateiden=None, mesg=None):
        if not self.asroot:
            self.user.reqAdmin(gateiden=gateiden, mesg=mesg)

    def confirm(self, perms, gateiden=None, default=None):
        '''
        Raise AuthDeny if the user doesn't have the permission.

        Notes:
            An elevated runtime with asroot=True will always return True.

        Args:
            perms (tuple): The permission tuple.
            gateiden (str): The gateiden.
            default (bool): The default value.

        Returns:
            True: If the permission is allowed.

        Raises:
            AuthDeny: If the user does not have the permission.
        '''
        if self.asroot:
            return

        if default is None:
            default = False

            permdef = self.snap.core.getPermDef(perms)
            if permdef:
                default = permdef.get('default', False)

        return self.user.confirm(perms, gateiden=gateiden, default=default)

    def allowed(self, perms, gateiden=None, default=None):
        if self.asroot:
            return True

        if default is None:
            default = False

            permdef = self.snap.core.getPermDef(perms)
            if permdef:
                default = permdef.get('default', False)

        return self.user.allowed(perms, gateiden=gateiden, default=default)

    def allowedReason(self, perms, gateiden=None, default=None):
        '''
        Similar to allowed, but always prefer the default value specified by the caller.
        Default values are still pulled from permdefs if there is a match there; but still prefer caller default.
        This results in a ternary response that can be used to know if a rule had a positive/negative or no match.
        The matching reason metadata is also returned.
        '''
        if self.asroot:
            return self._admin_reason

        if default is None:
            permdef = self.snap.core.getPermDef(perms)
            if permdef:
                default = permdef.get('default', default)

        return self.user.getAllowedReason(perms, gateiden=gateiden, default=default)

    def confirmPropSet(self, prop, layriden=None):

        if layriden is None:
            layriden = self.snap.wlyr.iden

        meta0 = self.allowedReason(prop.setperms[0], gateiden=layriden)

        if meta0.isadmin:
            return

        allowed0 = meta0.value

        meta1 = self.allowedReason(prop.setperms[1], gateiden=layriden)
        allowed1 = meta1.value

        if allowed0:
            if allowed1:
                return
            elif allowed1 is False:
                # This is a allow-with-precedence case.
                # Inspect meta to determine if the rule a0 is more specific than rule a1
                if len(meta0.rule) >= len(meta1.rule):
                    return
                self.user.raisePermDeny(prop.setperms[0], gateiden=layriden)
            return

        if allowed1:
            if allowed0 is None:
                return
            # allowed0 here is False. This is a deny-with-precedence case.
            # Inspect meta to determine if the rule a1 is more specific than rule a0
            if len(meta1.rule) > len(meta0.rule):
                return

        self.user.raisePermDeny(prop.setperms[0], gateiden=layriden)

    def confirmPropDel(self, prop, layriden=None):

        if layriden is None:
            layriden = self.snap.wlyr.iden

        meta0 = self.allowedReason(prop.delperms[0], gateiden=layriden)

        if meta0.isadmin:
            return

        allowed0 = meta0.value
        meta1 = self.allowedReason(prop.delperms[1], gateiden=layriden)
        allowed1 = meta1.value

        if allowed0:
            if allowed1:
                return
            elif allowed1 is False:
                # This is a allow-with-precedence case.
                # Inspect meta to determine if the rule a0 is more specific than rule a1
                if len(meta0.rule) >= len(meta1.rule):
                    return
                self.user.raisePermDeny(prop.delperms[0], gateiden=layriden)
            return

        if allowed1:
            if allowed0 is None:
                return
            # allowed0 here is False. This is a deny-with-precedence case.
            # Inspect meta to determine if the rule a1 is more specific than rule a0
            if len(meta1.rule) > len(meta0.rule):
                return

        self.user.raisePermDeny(prop.delperms[0], gateiden=layriden)

    def confirmEasyPerm(self, item, perm, mesg=None):
        if not self.asroot:
            self.snap.core._reqEasyPerm(item, self.user, perm, mesg=mesg)

    def allowedEasyPerm(self, item, perm):
        if self.asroot:
            return True
        return self.snap.core._hasEasyPerm(item, self.user, perm)

    def _loadRuntVars(self, query):
        # do a quick pass to determine which vars are per-node.
        for oper in query.kids:
            for name, isrunt in oper.getRuntVars(self):
                # once runtsafe, always runtsafe
                if self.runtvars.get(name):
                    continue
                self.runtvars[name] = isrunt

    def setGraph(self, gdef):
        if self.root is not None:
            self.root.setGraph(gdef)
        else:
            self.opts['graph'] = gdef

    def getGraph(self):
        if self.root is not None:
            return self.root.getGraph()
        return self.opts.get('graph')

    async def execute(self, genr=None):
        try:
            with s_provenance.claim('storm', q=self.query.text, user=self.user.iden):

                async with contextlib.aclosing(self.query.iterNodePaths(self, genr=genr)) as nodegenr:
                    nodegenr, empty = await s_ast.pullone(nodegenr)

                    if empty:
                        return

                    rules = self.opts.get('graph')
                    if rules not in (False, None):
                        if rules is True:
                            rules = {'degrees': None, 'refs': True}
                        elif isinstance(rules, str):
                            rules = await self.snap.core.getStormGraph(rules)

                        subgraph = s_ast.SubGraph(rules)
                        nodegenr = subgraph.run(self, nodegenr)

                    async for item in nodegenr:
                        self.tick()
                        yield item

        except RecursionError:
            mesg = 'Maximum Storm pipeline depth exceeded.'
            raise s_exc.RecursionLimitHit(mesg=mesg, query=self.query.text) from None

    async def _snapFromOpts(self, opts):

        snap = self.snap

        if opts is not None:

            viewiden = opts.get('view')
            if viewiden is not None:

                view = snap.core.views.get(viewiden)
                if view is None:
                    raise s_exc.NoSuchView(mesg=f'No such view iden={viewiden}', iden=viewiden)

                self.user.confirm(('view', 'read'), gateiden=viewiden)
                snap = await view.snap(self.user)

        return snap

    @contextlib.asynccontextmanager
    async def getSubRuntime(self, query, opts=None):
        '''
        Yield a runtime with shared scope that will populate changes upward.
        '''
        async with await self.initSubRuntime(query, opts=opts) as runt:
            yield runt

    async def initSubRuntime(self, query, opts=None):
        '''
        Construct and return sub-runtime with a shared scope.
        ( caller must fini )
        '''
        snap = await self._snapFromOpts(opts)

        runt = await Runtime.anit(query, snap, user=self.user, opts=opts, root=self)
        if self.debug:
            runt.debug = True
        runt.asroot = self.asroot
        runt.readonly = self.readonly

        return runt

    @contextlib.asynccontextmanager
    async def getCmdRuntime(self, query, opts=None):
        '''
        Yield a runtime with proper scoping for use in executing a pure storm command.
        '''
        async with await Runtime.anit(query, self.snap, user=self.user, opts=opts) as runt:
            if self.debug:
                runt.debug = True
            runt.asroot = self.asroot
            runt.readonly = self.readonly
            yield runt

    async def getModRuntime(self, query, opts=None):
        '''
        Construct a non-context managed runtime for use in module imports.
        '''
        runt = await Runtime.anit(query, self.snap, user=self.user, opts=opts)
        if self.debug:
            runt.debug = True
        runt.asroot = self.asroot
        runt.readonly = self.readonly
        return runt

    async def storm(self, text, opts=None, genr=None):
        '''
        Execute a storm runtime which inherits from this storm runtime.
        '''
        if opts is None:
            opts = {}
        query = await self.snap.core.getStormQuery(text)
        async with self.getSubRuntime(query, opts=opts) as runt:
            async for item in runt.execute(genr=genr):
                await asyncio.sleep(0)
                yield item

    async def getOneNode(self, propname, valu, filt=None, cmpr='='):
        '''
        Return exactly 1 node by <prop> <cmpr> <valu>
        '''
        opts = {'vars': {'propname': propname, 'valu': valu}}

        nodes = []
        try:

            async for node in self.snap.nodesByPropValu(propname, cmpr, valu):

                await asyncio.sleep(0)

                if filt is not None and not await filt(node):
                    continue

                if len(nodes) == 1:
                    mesg = 'Ambiguous value for single node lookup: {propname}^={valu}'
                    raise s_exc.StormRuntimeError(mesg=mesg)

                nodes.append(node)

            if len(nodes) == 1:
                return nodes[0]

        except s_exc.BadTypeValu:
            return None

class Parser:

    def __init__(self, prog=None, descr=None, root=None):

        if root is None:
            root = self

        self.prog = prog
        self.descr = descr

        self.exc = None

        self.root = root
        self.exited = False
        self.mesgs = []

        self.optargs = {}
        self.posargs = []
        self.allargs = []

        self.inputs = None

        self.reqopts = []

        self.add_argument('--help', '-h', action='store_true', default=False, help='Display the command usage.')

    def set_inputs(self, idefs):
        self.inputs = list(idefs)

    def add_argument(self, *names, **opts):

        assert len(names)

        argtype = opts.get('type')
        if argtype is not None and argtype not in s_datamodel.Model().types:
            mesg = f'Argument type "{argtype}" is not a valid model type name'
            raise s_exc.BadArg(mesg=mesg, argtype=str(argtype))

        choices = opts.get('choices')
        if choices is not None and opts.get('action') in ('store_true', 'store_false'):
            mesg = f'Argument choices are not supported when action is store_true or store_false'
            raise s_exc.BadArg(mesg=mesg, argtype=str(argtype))

        dest = self._get_dest(names)
        opts.setdefault('dest', dest)
        self.allargs.append((names, opts))

        if opts.get('required'):
            self.reqopts.append((names, opts))

        for name in names:
            self._add_arg(name, opts)

    def _get_dest(self, names):
        names = [n.strip('-').replace('-', '_') for n in names]
        names = list(sorted(names, key=lambda x: len(x)))
        return names[-1]

    def _printf(self, *msgs):
        self.mesgs.extend(msgs)

    def _add_arg(self, name, opts):

        if name.startswith('-'):
            self.optargs[name] = opts
            return

        self.posargs.append((name, opts))

    def _is_opt(self, valu):
        if not isinstance(valu, str):
            return False
        return self.optargs.get(valu) is not None

    def parse_args(self, argv):

        posargs = []
        todo = collections.deque(argv)

        opts = {}

        while todo:

            item = todo.popleft()

            # non-string args must be positional or nargs to an optarg
            if not isinstance(item, str):
                posargs.append(item)
                continue

            argdef = self.optargs.get(item)
            if argdef is None:
                posargs.append(item)
                continue

            dest = argdef.get('dest')

            oact = argdef.get('action', 'store')
            if oact == 'store_true':
                opts[dest] = True
                continue

            if oact == 'store_false':
                opts[dest] = False
                continue

            if oact == 'append':

                vals = opts.get(dest)
                if vals is None:
                    vals = opts[dest] = []

                fakeopts = {}
                if not self._get_store(item, argdef, todo, fakeopts):
                    return

                vals.append(fakeopts.get(dest))
                continue

            assert oact == 'store'
            if not self._get_store(item, argdef, todo, opts):
                return

        # check for help before processing other args
        if opts.pop('help', None):
            mesg = None
            if opts or posargs:
                mesg = f'Extra arguments and flags are not supported with the help flag: {self.prog} {" ".join(argv)}'
            self.help(mesg)
            return

        # process positional arguments
        todo = collections.deque(posargs)

        for name, argdef in self.posargs:
            if not self._get_store(name, argdef, todo, opts):
                return

        if todo:
            delta = len(posargs) - len(todo)
            mesg = f'Expected {delta} positional arguments. Got {len(posargs)}: {posargs!r}'
            self.help(mesg)
            return

        for _, argdef in self.allargs:
            if 'default' in argdef:
                opts.setdefault(argdef['dest'], argdef['default'])

        for names, argdef in self.reqopts:
            dest = argdef.get('dest')
            if dest not in opts:
                namestr = ','.join(names)
                mesg = f'Missing a required option: {namestr}'
                self.help(mesg)
                return

        retn = argparse.Namespace()

        [setattr(retn, name, valu) for (name, valu) in opts.items()]

        return retn

    def _get_store(self, name, argdef, todo, opts):

        dest = argdef.get('dest')
        nargs = argdef.get('nargs')
        argtype = argdef.get('type')
        choices = argdef.get('choices')

        vals = []
        if nargs is None:

            if not todo or self._is_opt(todo[0]):
                if name.startswith('-'):
                    mesg = f'An argument is required for {name}.'
                else:
                    mesg = f'The argument <{name}> is required.'
                return self.help(mesg)

            valu = todo.popleft()
            if argtype is not None:
                try:
                    valu = s_datamodel.Model().type(argtype).norm(valu)[0]
                except Exception:
                    mesg = f'Invalid value for type ({argtype}): {valu}'
                    return self.help(mesg=mesg)

            if choices is not None and valu not in choices:
                marg = name if name.startswith('-') else f'<{name}>'
                cstr = ', '.join(str(c) for c in choices)
                mesg = f'Invalid choice for argument {marg} (choose from: {cstr}): {valu}'
                return self.help(mesg=mesg)

            opts[dest] = valu
            return True

        if nargs == '?':

            opts.setdefault(dest, argdef.get('default'))

            if todo and not self._is_opt(todo[0]):

                valu = todo.popleft()
                if argtype is not None:
                    try:
                        valu = s_datamodel.Model().type(argtype).norm(valu)[0]
                    except Exception:
                        mesg = f'Invalid value for type ({argtype}): {valu}'
                        return self.help(mesg=mesg)

                if choices is not None and valu not in choices:
                    marg = name if name.startswith('-') else f'<{name}>'
                    cstr = ', '.join(str(c) for c in choices)
                    mesg = f'Invalid choice for argument {marg} (choose from: {cstr}): {valu}'
                    return self.help(mesg=mesg)

                opts[dest] = valu

            return True

        if nargs in ('*', '+'):

            while todo and not self._is_opt(todo[0]):

                valu = todo.popleft()

                if argtype is not None:
                    try:
                        valu = s_datamodel.Model().type(argtype).norm(valu)[0]
                    except Exception:
                        mesg = f'Invalid value for type ({argtype}): {valu}'
                        return self.help(mesg=mesg)

                if choices is not None and valu not in choices:
                    marg = name if name.startswith('-') else f'<{name}>'
                    cstr = ', '.join(str(c) for c in choices)
                    mesg = f'Invalid choice for argument {marg} (choose from: {cstr}): {valu}'
                    return self.help(mesg=mesg)

                vals.append(valu)

            if nargs == '+' and len(vals) == 0:
                mesg = f'At least one argument is required for {name}.'
                return self.help(mesg)

            opts[dest] = vals
            return True

        for _ in range(nargs):

            if not todo or self._is_opt(todo[0]):
                mesg = f'{nargs} arguments are required for {name}.'
                return self.help(mesg)

            valu = todo.popleft()
            if argtype is not None:
                try:
                    valu = s_datamodel.Model().type(argtype).norm(valu)[0]
                except Exception:
                    mesg = f'Invalid value for type ({argtype}): {valu}'
                    return self.help(mesg=mesg)

            if choices is not None and valu not in choices:
                marg = name if name.startswith('-') else f'<{name}>'
                cstr = ', '.join(str(c) for c in choices)
                mesg = f'Invalid choice for argument {marg} (choose from: {cstr}): {valu}'
                return self.help(mesg=mesg)

            vals.append(valu)

        opts[dest] = vals
        return True

    def help(self, mesg=None):

        posnames = [f'<{name}>' for (name, argdef) in self.posargs]

        posargs = ' '.join(posnames)

        if self.descr is not None:
            self._printf('')
            self._printf(self.descr)
            self._printf('')

        self._printf(f'Usage: {self.prog} [options] {posargs}')

        options = [x for x in self.allargs if x[0][0].startswith('-')]

        self._printf('')
        self._printf('Options:')
        self._printf('')

        for names, argdef in options:
            self._print_optarg(names, argdef)

        if self.posargs:

            self._printf('')
            self._printf('Arguments:')
            self._printf('')

            for name, argdef in self.posargs:
                self._print_posarg(name, argdef)

        if self.inputs:
            self._printf('')
            self._printf('Inputs:')
            self._printf('')
            formsize = max([len(idef['form']) for idef in self.inputs])
            for idef in self.inputs:
                form = idef.get('form').ljust(formsize)
                text = f'    {form}'
                desc = idef.get('help')
                if desc:
                    text += f' - {desc}'
                self._printf(text)

        if mesg is not None:
            self.exc = s_exc.BadArg(mesg=mesg)

        self.exited = True
        return False

    def _print_optarg(self, names, argdef):

        dest = self._get_dest_str(argdef)
        oact = argdef.get('action', 'store')

        if oact in ('store_true', 'store_false'):
            base = f'  {names[0]}'.ljust(30)
        else:
            base = f'  {names[0]} {dest}'.ljust(30)

        defval = argdef.get('default', s_common.novalu)
        choices = argdef.get('choices')
        helpstr = argdef.get('help', 'No help available.')

        if defval is not s_common.novalu and oact not in ('store_true', 'store_false'):
            if isinstance(defval, (tuple, list, dict)):
                defval = pprint.pformat(defval, indent=34, width=100)
                if '\n' in defval:
                    defval = '\n' + defval

            if choices is None:
                helpstr = f'{helpstr} (default: {defval})'
            else:
                cstr = ', '.join(str(c) for c in choices)
                helpstr = f'{helpstr} (default: {defval}, choices: {cstr})'

        elif choices is not None:
            cstr = ', '.join(str(c) for c in choices)
            helpstr = f'{helpstr} (choices: {cstr})'

        self._printf(f'{base}: {helpstr}')

    def _print_posarg(self, name, argdef):
        dest = self._get_dest_str(argdef)
        helpstr = argdef.get('help', 'No help available')

        choices = argdef.get('choices')
        if choices is not None:
            cstr = ', '.join(str(c) for c in choices)
            helpstr = f'{helpstr} (choices: {cstr})'

        base = f'  {dest}'.ljust(30)
        self._printf(f'{base}: {helpstr}')

    def _get_dest_str(self, argdef):

        dest = argdef.get('dest')
        nargs = argdef.get('nargs')

        if nargs == '*':
            return f'[<{dest}> ...]'

        if nargs == '+':
            return f'<{dest}> [<{dest}> ...]'

        if nargs == '?':
            return f'[{dest}]'

        return f'<{dest}>'

class Cmd:
    '''
    A one line description of the command.

    Command usage details and long form description.

    Example:

        cmd --help

    Notes:
        Python Cmd implementers may override the ``forms`` attribute with a dictionary to provide information
        about Synapse forms which are possible input and output nodes that a Cmd may recognize. A list of
        (key, form) tuples may also be added to provide information about forms which may have additional
        nodedata added to them by the Cmd.

        Example:

            ::

                {
                    'input': (
                        'inet:ipv4',
                        'tel:mob:telem',
                    ),
                    'output': (
                        'geo:place',
                    ),
                    'nodedata': (
                        ('foodata', 'inet:http:request'),
                        ('bardata', 'inet:ipv4'),
                    ),
                }

    '''
    name = 'cmd'
    pkgname = ''
    svciden = ''
    asroot = False
    readonly = False
    forms = {}  # type: ignore

    def __init__(self, runt, runtsafe):

        self.opts = None
        self.argv = None

        self.runt = runt
        self.runtsafe = runtsafe

        self.pars = self.getArgParser()
        self.pars.printf = runt.snap.printf

    def isReadOnly(self):
        return self.readonly

    @classmethod
    def getCmdBrief(cls):
        return cls.__doc__.strip().split('\n')[0]

    def getName(self):
        return self.name

    def getDescr(self):
        return self.__class__.__doc__

    def getArgParser(self):
        return Parser(prog=self.getName(), descr=self.getDescr())

    async def setArgv(self, argv):

        self.argv = argv

        try:
            self.opts = self.pars.parse_args(self.argv)
        except s_exc.BadSyntax:  # pragma: no cover
            pass

        for line in self.pars.mesgs:
            await self.runt.snap.printf(line)

        if self.pars.exc is not None:
            raise self.pars.exc

        return not self.pars.exited

    async def execStormCmd(self, runt, genr):  # pragma: no cover
        ''' Abstract base method '''
        raise s_exc.NoSuchImpl('Subclass must implement execStormCmd')
        for item in genr:
            yield item

    @classmethod
    def getRuntPode(cls):
        ndef = ('syn:cmd', cls.name)
        buid = s_common.buid(ndef)

        props = {
            'doc': cls.getCmdBrief()
        }

        inpt = cls.forms.get('input')
        outp = cls.forms.get('output')
        nodedata = cls.forms.get('nodedata')

        if inpt:
            props['input'] = tuple(inpt)

        if outp:
            props['output'] = tuple(outp)

        if nodedata:
            props['nodedata'] = tuple(nodedata)

        if cls.svciden:
            props['svciden'] = cls.svciden

        if cls.pkgname:
            props['package'] = cls.pkgname

        return (ndef, {
            'iden': s_common.ehex(s_common.buid(ndef)),
            'props': props,
        })

class PureCmd(Cmd):

    # pure commands are all "readonly" safe because their perms are enforced
    # by the underlying runtime executing storm operations that are readonly
    # or not
    readonly = True

    def __init__(self, cdef, runt, runtsafe):
        self.cdef = cdef
        Cmd.__init__(self, runt, runtsafe)
        self.asroot = cdef.get('asroot', False)

    def getDescr(self):
        return self.cdef.get('descr', 'no documentation provided')

    def getName(self):
        return self.cdef.get('name')

    def getArgParser(self):

        pars = Cmd.getArgParser(self)
        for name, opts in self.cdef.get('cmdargs', ()):
            pars.add_argument(name, **opts)

        inputs = self.cdef.get('cmdinputs')
        if inputs:
            pars.set_inputs(inputs)

        return pars

    async def execStormCmd(self, runt, genr):

        name = self.getName()
        perm = ('storm', 'asroot', 'cmd') + tuple(name.split('.'))

        asroot = runt.allowed(perm)
        if self.asroot and not asroot:
            mesg = f'Command ({name}) elevates privileges.  You need perm: storm.asroot.cmd.{name}'
            raise s_exc.AuthDeny(mesg=mesg, user=runt.user.iden, username=runt.user.name)

        # if a command requires perms, check em!
        # ( used to create more intuitive perm boundaries )
        perms = self.cdef.get('perms')
        if perms is not None:
            allowed = False
            for perm in perms:
                if runt.allowed(perm):
                    allowed = True
                    break

            if not allowed:
                permtext = ' or '.join(('.'.join(p) for p in perms))
                mesg = f'Command ({name}) requires permission: {permtext}'
                raise s_exc.AuthDeny(mesg=mesg, user=runt.user.iden, username=runt.user.name)

        text = self.cdef.get('storm')
        query = await runt.snap.core.getStormQuery(text)

        cmdopts = s_stormtypes.CmdOpts(self)

        opts = {
            'vars': {
                'cmdopts': cmdopts,
                'cmdconf': self.cdef.get('cmdconf', {}),
            }
        }

        if self.runtsafe:
            data = {'pathvars': {}}
            async def genx():
                async for xnode, xpath in genr:
                    data['pathvars'] = xpath.vars.copy()
                    xpath.initframe(initvars={'cmdopts': cmdopts})
                    yield xnode, xpath

            async with runt.getCmdRuntime(query, opts=opts) as subr:
                subr.asroot = asroot
                async for node, path in subr.execute(genr=genx()):
                    path.finiframe()
                    path.vars.update(data['pathvars'])
                    yield node, path
        else:
            async with runt.getCmdRuntime(query, opts=opts) as subr:
                subr.asroot = asroot

                async for node, path in genr:
                    pathvars = path.vars.copy()
                    async def genx():
                        path.initframe(initvars={'cmdopts': cmdopts})
                        yield node, path

                    async for xnode, xpath in subr.execute(genr=genx()):
                        xpath.finiframe()
                        xpath.vars.update(pathvars)
                        yield xnode, xpath

class DivertCmd(Cmd):
    '''
    Either consume a generator or yield it's results based on a conditional.

    NOTE: This command is purpose built to facilitate the --yield convention
          common to storm commands.

    NOTE: The genr argument must not be a function that returns, else it will
          be invoked for each inbound node.

    Example:
        divert $cmdopts.yield $fooBarBaz()
    '''
    name = 'divert'

    def getArgParser(self):
        pars = Cmd.getArgParser(self)
        pars.add_argument('cond', help='The conditional value for the yield option.')
        pars.add_argument('genr', help='The generator function value that yields nodes.')
        pars.add_argument('--size', default=None, help='The max number of times to iterate the generator.')
        return pars

    async def execStormCmd(self, runt, genr):

        async def run(item):
            if not isinstance(self.opts.genr, types.AsyncGeneratorType):
                raise s_exc.BadArg(mesg='The genr argument must yield nodes')

            size = await s_stormtypes.toint(self.opts.size, noneok=True)
            doyield = await s_stormtypes.tobool(self.opts.cond)

            try:
                count = 0
                if doyield:

                    async for genritem in self.opts.genr:
                        yield genritem
                        count += 1
                        if size is not None and count >= size:
                            break
                else:

                    async for genritem in self.opts.genr:
                        await asyncio.sleep(0)
                        count += 1
                        if size is not None and count >= size:
                            break

                    if item is not None:
                        yield item

            finally:
                await self.opts.genr.aclose()

        empty = True
        async for item in genr:
            empty = False
            async for runitem in run(item):
                yield runitem

        if empty:
            async for runitem in run(None):
                yield runitem

class BatchCmd(Cmd):
    '''
    Run a query with batched sets of nodes.

    The batched query will have the set of inbound nodes available in the
    variable $nodes.

    This command also takes a conditional as an argument. If the conditional
    evaluates to true, the nodes returned by the batched query will be yielded,
    if it evaluates to false, the inbound nodes will be yielded after executing the
    batched query.

    NOTE: This command is intended to facilitate use cases such as queries to external
          APIs with aggregate node values to reduce quota consumption. As this command
          interrupts the node stream, it should be used carefully to avoid unintended
          slowdowns in the pipeline.

    Example:

        // Execute a query with batches of 5 nodes, then yield the inbound nodes
        batch $lib.false --size 5 { $lib.print($nodes) }
    '''
    name = 'batch'

    def getArgParser(self):
        pars = Cmd.getArgParser(self)
        pars.add_argument('cond', help='The conditional value for the yield option.')
        pars.add_argument('query', help='The query to execute with batched nodes.')
        pars.add_argument('--size', default=10,
                          help='The number of nodes to collect before running the batched query (max 10000).')
        return pars

    async def execStormCmd(self, runt, genr):

        if not self.runtsafe:
            mesg = 'batch arguments must be runtsafe.'
            raise s_exc.StormRuntimeError(mesg=mesg)

        size = await s_stormtypes.toint(self.opts.size)
        if size > 10000:
            mesg = f'Specified batch size ({size}) is above the maximum (10000).'
            raise s_exc.StormRuntimeError(mesg=mesg)

        query = await runt.getStormQuery(self.opts.query)
        doyield = await s_stormtypes.tobool(self.opts.cond)

        async with runt.getSubRuntime(query, opts={'vars': {'nodes': []}}) as subr:

            nodeset = []
            pathset = []

            async for node, path in genr:

                nodeset.append(node)
                pathset.append(path)

                if len(nodeset) >= size:
                    await subr.setVar('nodes', nodeset)
                    subp = None
                    async for subp in subr.execute():
                        await asyncio.sleep(0)
                        if doyield:
                            yield subp

                    if not doyield:
                        for item in zip(nodeset, pathset):
                            await asyncio.sleep(0)
                            if subp is not None:
                                item[1].vars.update(subp[1].vars)
                            yield item

                    nodeset.clear()
                    pathset.clear()

            if len(nodeset) > 0:
                await subr.setVar('nodes', nodeset)
                subp = None
                async for subp in subr.execute():
                    await asyncio.sleep(0)
                    if doyield:
                        yield subp

                if not doyield:
                    for item in zip(nodeset, pathset):
                        await asyncio.sleep(0)
                        if subp is not None:
                            item[1].vars.update(subp[1].vars)
                        yield item

class HelpCmd(Cmd):
    '''
    List available information about Storm and brief descriptions of different items.

    Notes:

        If an item is provided, this can be a string or a function.

    Examples:

        // Get all available commands, libraries, types, and their brief descriptions.

        help

        // Only get commands which have "model" in the name.

        help model

        // Get help about the base Storm library

        help $lib

        // Get detailed help about a specific library or library function

        help --verbose $lib.print

        // Get detailed help about a named Storm type

        help --verbose str

        // Get help about a method from a $node object

        <inbound $node> help $node.tags

    '''
    name = 'help'

    def getArgParser(self):
        pars = Cmd.getArgParser(self)
        pars.add_argument('-v', '--verbose', default=False, action='store_true',
                          help='Display detailed help when available.')
        pars.add_argument('item', nargs='?',
                          help='List information about a subset of commands or a specific item.')
        return pars

    async def execStormCmd(self, runt, genr):

        node = None
        async for node, path in genr:
            await self._runHelp(runt)
            yield node, path

        if node is None and self.runtsafe:
            await self._runHelp(runt)

    async def _runHelp(self, runt: Runtime):

        item = self.opts.item

        if item is not None and \
                not isinstance(item, (str, s_node.Node, s_node.Path, s_stormtypes.StormType)) and \
                not callable(item):
            mesg = f'Item must be a Storm type name, a Storm library, or a Storm command name to search for. Got' \
                   f' {await s_stormtypes.totype(item, basetypes=True)}'
            raise s_exc.BadArg(mesg=mesg)

        if isinstance(item, s_stormtypes.Lib):
            await self._handleLibHelp(item, runt, verbose=self.opts.verbose)
            return

        if isinstance(item, s_stormtypes.StormType):
            if item._storm_typename in s_stormtypes.registry.known_types:
                await self._handleTypeHelp(item._storm_typename, runt, verbose=self.opts.verbose)
                return
            raise s_exc.BadArg(mesg=f'Unknown storm type encountered: {s_stormtypes.totype(item, basetypes=True)}')

        if isinstance(item, s_node.Node):
            await self._handleTypeHelp('node', runt, verbose=self.opts.verbose)
            return

        if isinstance(item, s_node.Path):
            await self._handleTypeHelp('node:path', runt, verbose=self.opts.verbose)
            return

        # Handle $lib.inet.http.get / $str.split / $lib.gen.orgByName
        if callable(item):

            if hasattr(item, '__func__'):
                # https://docs.python.org/3/reference/datamodel.html#instance-methods
                await self._handleBoundMethod(item, runt, verbose=self.opts.verbose)
                return

            if hasattr(item, '_storm_runtime_lib_func'):
                await self._handleStormLibMethod(item, runt, verbose=self.opts.verbose)
                return

            styp = await s_stormtypes.totype(item, basetypes=True)
            if styp in ('telepath:proxy:method', 'telepath:proxy:genrmethod'):
                raise s_exc.BadArg(mesg='help does not support Telepath proxy methods.')

            raise s_exc.BadArg(mesg='help does not currently support runtime defined functions.')

        foundtype = False
        if item in s_stormtypes.registry.known_types:
            foundtype = True
            await self._handleTypeHelp(item, runt, verbose=self.opts.verbose)

        return await self._handleGenericCommandHelp(item, runt, foundtype=foundtype)

    async def _handleGenericCommandHelp(self, item, runt, foundtype=False):

        stormcmds = sorted(runt.snap.core.getStormCmds())

        if item:
            stormcmds = [c for c in stormcmds if item in c[0]]
            if not stormcmds:
                if not foundtype:
                    await runt.printf(f'No commands found matching "{item}"')
                    return

        stormpkgs = await runt.snap.core.getStormPkgs()

        pkgsvcs = {}
        pkgcmds = {}
        pkgmap = {}

        for pkg in stormpkgs:
            svciden = pkg.get('svciden')
            pkgname = pkg.get('name')

            for cmd in pkg.get('commands', []):
                pkgmap[cmd.get('name')] = pkgname

            ssvc = runt.snap.core.getStormSvc(svciden)
            if ssvc is not None:
                pkgsvcs[pkgname] = f'{ssvc.name} ({svciden})'

        if stormcmds:

            if foundtype:
                await runt.printf('')
                await runt.printf('*' * 80)
                await runt.printf('')

            await runt.printf('The following Storm commands are available:')

            maxlen = max(len(x[0]) for x in stormcmds)

            for name, ctor in stormcmds:
                cmdinfo = f'{name:<{maxlen}}: {ctor.getCmdBrief()}'
                pkgcmds.setdefault(pkgmap.get(name, 'synapse'), []).append(cmdinfo)

            syncmds = pkgcmds.pop('synapse', [])
            if syncmds:

                await runt.printf(f'package: synapse')

                for cmd in syncmds:
                    await runt.printf(cmd)

                await runt.printf('')

            for name, cmds in sorted(pkgcmds.items()):
                svcinfo = pkgsvcs.get(name)

                if svcinfo:
                    await runt.printf(f'service: {svcinfo}')

                await runt.printf(f'package: {name}')

                for cmd in cmds:
                    await runt.printf(cmd)

                await runt.printf('')

            await runt.printf('For detailed help on any command, use <cmd> --help')

    async def _handleLibHelp(self, lib: s_stormtypes.Lib, runt: Runtime, verbose: bool =False):

        try:
            preamble = self._getChildLibs(lib)
        except s_exc.NoSuchName as e:
            raise s_exc.BadArg(mesg='Help does not currently support imported Storm modules.') from None

        page = s_autodoc.RstHelp()

        if hasattr(lib, '_storm_lib_path'):
            libsinfo = s_stormtypes.registry.getLibDocs(lib)

            s_autodoc.runtimeDocStormTypes(page, libsinfo,
                                           islib=True,
                                           oneline=not verbose,
                                           preamble=preamble,
                                           )
        else:
            page.addLines(*preamble)

        for line in page.lines:
            await runt.printf(line)

    def _getChildLibs(self, lib: s_stormtypes.Lib):
        corelibs = self.runt.snap.core.getStormLib(lib.name)
        if corelibs is None:
            raise s_exc.NoSuchName(mesg=f'Cannot find lib name [{lib.name}]')

        data = []
        lines = []

        libbase = ('lib',) + lib.name
        q = collections.deque()
        for child, lnfo in corelibs[1].items():
            q.append(((child,), lnfo))
        while q:
            child, lnfo = q.popleft()
            path = libbase + child
            _, subs, cnfo = lnfo
            ctor = cnfo.get('ctor')
            if ctor:
                data.append((path, ctor))
            for sub, lnfo in subs.items():
                _sub = child + (sub,)
                q.append((_sub, lnfo))
        if not data:
            return lines

        data = sorted(data, key=lambda x: x[0])

        lines.append('The following libraries are available:')
        lines.append('')
        for path, ctor in data:
            name = f'${".".join(path)}'
            desc = ctor.__doc__.strip().split('\n')[0]
            lines.append(f'{name.ljust(30)}: {desc}')
        lines.append('')

        return lines

    async def _handleTypeHelp(self, styp: str, runt: Runtime, verbose: bool =False):
        typeinfo = s_stormtypes.registry.getTypeDocs(styp)
        page = s_autodoc.RstHelp()

        s_autodoc.runtimeDocStormTypes(page, typeinfo,
                                       islib=False,
                                       oneline=not verbose,
                                       )
        for line in page.lines:
            await runt.printf(line)

    async def _handleBoundMethod(self, func, runt: Runtime, verbose: bool =False):
        # Bound methods must be bound to a Lib or Prim object.
        # Determine what they are, get those docs exactly, and then render them.

        cls = func.__self__
        fname = func.__name__

        if isinstance(cls, s_stormtypes.Lib):
            libsinfo = s_stormtypes.registry.getLibDocs(cls)
            for lifo in libsinfo:
                nlocs = []
                for locl in lifo['locals']:
                    ltyp = locl.get('type')
                    if not isinstance(ltyp, dict):
                        continue
                    if ltyp.get('_funcname', '') == fname:
                        nlocs.append(locl)
                lifo['locals'] = nlocs
                if len(lifo['locals']) == 0:
                    await runt.warn(f'Unable to find doc for {func}')

            page = s_autodoc.RstHelp()

            s_autodoc.runtimeDocStormTypes(page, libsinfo,
                                           islib=True,
                                           addheader=False,
                                           oneline=not verbose,
                                           )
            for line in page.lines:
                await runt.printf(line)

        elif isinstance(cls, s_stormtypes.Prim):
            typeinfo = s_stormtypes.registry.getTypeDocs(cls._storm_typename)
            for lifo in typeinfo:
                lifo['locals'] = [loc for loc in lifo['locals'] if loc.get('type', {}).get('_funcname', '') == fname]
                if len(lifo['locals']) == 0:
                    await runt.warn(f'Unable to find doc for {func}')

            page = s_autodoc.RstHelp()

            s_autodoc.runtimeDocStormTypes(page, typeinfo,
                                           islib=False,
                                           oneline=not verbose,
                                           )
            for line in page.lines:
                await runt.printf(line)

        else:  # pragma: no cover
            raise s_exc.StormRuntimeError(mesgf=f'Unknown bound method {func}')

    async def _handleStormLibMethod(self, func, runt: Runtime, verbose: bool =False):
        # Storm library methods must be derived from a library definition.
        # Determine the parent lib and get those docs exactly, and then render them.

        cls = getattr(func, '_storm_runtime_lib', None)
        fname = getattr(func, '_storm_runtime_lib_func', None)

        if isinstance(cls, s_stormtypes.Lib):
            libsinfo = s_stormtypes.registry.getLibDocs(cls)
            for lifo in libsinfo:
                nlocs = []
                for locl in lifo['locals']:
                    if locl.get('name') == fname:
                        nlocs.append(locl)
                lifo['locals'] = nlocs
                if len(lifo['locals']) == 0:
                    await runt.warn(f'Unable to find doc for {func}')

            page = s_autodoc.RstHelp()

            s_autodoc.runtimeDocStormTypes(page, libsinfo,
                                           islib=True,
                                           addheader=False,
                                           oneline=not verbose,
                                           )
            for line in page.lines:
                await runt.printf(line)

        else:  # pragma: no cover
            raise s_exc.StormRuntimeError(mesgf=f'Unknown runtime lib method {func} {cls} {fname}')

class DiffCmd(Cmd):
    '''
    Generate a list of nodes with changes in the top layer of the current view.

    Examples:

        // Lift all nodes with any changes

        diff

        // Lift ou:org nodes that were added in the top layer.

        diff --prop ou:org

        // Lift inet:ipv4 nodes with the :asn property modified in the top layer.

        diff --prop inet:ipv4:asn

        // Lift the nodes with the tag #cno.mal.redtree added in the top layer.

        diff --tag cno.mal.redtree
    '''
    name = 'diff'
    readonly = True

    def getArgParser(self):
        pars = Cmd.getArgParser(self)
        pars.add_argument('--tag', default=None, help='Lift only nodes with the given tag in the top layer.')
        pars.add_argument('--prop', default=None, help='Lift nodes with changes to the given property the top layer.')
        return pars

    async def execStormCmd(self, runt, genr):

        if runt.snap.view.parent is None:
            mesg = 'You may only generate a diff in a forked view.'
            raise s_exc.StormRuntimeError(mesg=mesg)

        async for item in genr:
            yield item

        if self.opts.tag and self.opts.prop:
            mesg = 'You may specify --tag *or* --prop but not both.'
            raise s_exc.StormRuntimeError(mesg=mesg)

        if self.opts.tag:

            tagname = await s_stormtypes.tostr(self.opts.tag)

            layr = runt.snap.view.layers[0]
            async for _, nid, sode in layr.liftByTag(tagname):
                node = await self.runt.snap._joinStorNode(nid)
                if node is not None:
                    yield node, runt.initPath(node)

            return

        if self.opts.prop:

            propname = await s_stormtypes.tostr(self.opts.prop)

            prop = self.runt.snap.core.model.prop(propname)
            if prop is None:
                mesg = f'The property {propname} does not exist.'
                raise s_exc.NoSuchProp(mesg=mesg)

            if prop.isform:
                liftform = prop.name
                liftprop = None
            elif prop.isuniv:
                liftform = None
                liftprop = prop.name
            else:
                liftform = prop.form.name
                liftprop = prop.name

            layr = runt.snap.view.layers[0]
            async for _, nid, sode in layr.liftByProp(liftform, liftprop):
                node = await self.runt.snap._joinStorNode(nid)
                if node is not None:
                    yield node, runt.initPath(node)

            return

        async for nid, sode in runt.snap.view.layers[0].getStorNodes():
            node = await runt.snap.getNodeByNid(nid)
            if node is not None:
                yield node, runt.initPath(node)

class CopyToCmd(Cmd):
    '''
    Copy nodes from the current view into another view.

    Examples:

        // Copy all nodes tagged with #cno.mal.redtree to the target view.

        #cno.mal.redtree | copyto 33c971ac77943da91392dadd0eec0571
    '''
    name = 'copyto'

    def getArgParser(self):
        pars = Cmd.getArgParser(self)
        pars.add_argument('--no-data', default=False, action='store_true',
                          help='Do not copy node data to the destination view.')
        pars.add_argument('view', help='The destination view ID to copy the nodes to.')
        return pars

    async def execStormCmd(self, runt, genr):

        if not self.runtsafe:
            mesg = 'copyto arguments must be runtsafe.'
            raise s_exc.StormRuntimeError(mesg=mesg)

        iden = await s_stormtypes.tostr(self.opts.view)

        view = runt.snap.core.getView(iden)
        if view is None:
            raise s_exc.NoSuchView(mesg=f'No such view: {iden=}', iden=iden)

        runt.confirm(('view', 'read'), gateiden=view.iden)

        layriden = view.layers[0].iden

        async with await view.snap(user=runt.user) as snap:

            async for node, path in genr:

                runt.confirm(node.form.addperm, gateiden=layriden)
                for name in node.getPropNames():
                    runt.confirm(node.form.props[name].setperms, gateiden=layriden)

                for tag in node.getTagNames():
                    runt.confirm(('node', 'tag', 'add', *tag.split('.')), gateiden=layriden)

                if not self.opts.no_data:
                    async for name in node.iterDataKeys():
                        runt.confirm(('node', 'data', 'set', name), gateiden=layriden)

                async with snap.getEditor() as editor:

                    proto = await editor.addNode(node.ndef[0], node.ndef[1])

                    for name, valu in node.getProps().items():

                        prop = node.form.prop(name)
                        if prop.info.get('ro'):
                            if name == '.created':
                                proto.props['.created'] = valu
                                continue

                            curv = proto.get(name)
                            if curv is not None and curv != valu:
                                valurepr = prop.type.repr(curv)
                                mesg = f'Cannot overwrite read only property with conflicting ' \
                                       f'value: {node.iden()} {prop.full} = {valurepr}'
                                await runt.snap.warn(mesg)
                                continue

                        await proto.set(name, valu)

                    for name, valu in node.getTags():
                        await proto.addTag(name, valu=valu)

                    for tagname, tagprops in node._getTagPropsDict().items():
                        for propname, valu in tagprops.items():
                            await proto.setTagProp(tagname, propname, valu)

                    if not self.opts.no_data:
                        async for name, valu in node.iterData():
                            await proto.setData(name, valu)

                    verbs = {}
                    async for verb, n2nid in node.iterEdgesN1():

                        if not verbs.get(verb):
                            runt.confirm(('node', 'edge', 'add', verb), gateiden=layriden)
                            verbs[verb] = True

                        await proto.addEdge(verb, n2nid)

                    # for the reverse edges, we'll need to make edits to the n1 node
                    async for verb, n1nid in node.iterEdgesN2():

                        if not verbs.get(verb):
                            runt.confirm(('node', 'edge', 'add', verb), gateiden=layriden)
                            verbs[verb] = True

                        n1proto = await editor.getNodeByNid(n1nid)
                        if n1proto is not None:
                            await n1proto.addEdge(verb, node.nid)

                yield node, path

class MergeCmd(Cmd):
    '''
    Merge edits from the incoming nodes down to the next layer.

    NOTE: This command requires the current view to be a fork.

    NOTE: The arguments for including/excluding tags can accept tag glob
          expressions for specifying tags. For more information on tag glob
          expressions, check the Synapse documentation for $node.globtags().

    Examples:

        // Having tagged a new #cno.mal.redtree subgraph in a forked view...

        #cno.mal.redtree | merge --apply

        // Print out what the merge command *would* do but dont.

        #cno.mal.redtree | merge

        // Merge any org nodes with changes in the top layer.

        diff | +ou:org | merge --apply

        // Merge all tags other than cno.* from ou:org nodes with edits in the
        // top layer.

        diff | +ou:org | merge --only-tags --exclude-tags cno.** --apply

        // Merge only tags rep.vt.* and rep.whoxy.* from ou:org nodes with edits
        // in the top layer.

        diff | +ou:org | merge --include-tags rep.vt.* rep.whoxy.* --apply

        // Lift only inet:ipv4 nodes with a changed :asn property in top layer
        // and merge all changes.

        diff --prop inet:ipv4:asn | merge --apply

        // Lift only nodes with an added #cno.mal.redtree tag in the top layer and merge them.

        diff --tag cno.mal.redtree | merge --apply
    '''
    name = 'merge'

    def getArgParser(self):
        pars = Cmd.getArgParser(self)
        pars.add_argument('--apply', default=False, action='store_true',
                          help='Execute the merge changes.')
        pars.add_argument('--no-tags', default=False, action='store_true',
                          help='Do not merge tags/tagprops or syn:tag nodes.')
        pars.add_argument('--only-tags', default=False, action='store_true',
                          help='Only merge tags/tagprops or syn:tag nodes.')
        pars.add_argument('--include-tags', default=[], nargs='*',
                          help='Include specific tags/tagprops or syn:tag nodes when '
                               'merging, others are ignored. Tag glob expressions may '
                               'be used to specify the tags.')
        pars.add_argument('--exclude-tags', default=[], nargs='*',
                          help='Exclude specific tags/tagprops or syn:tag nodes from merge.'
                               'Tag glob expressions may be used to specify the tags.')
        pars.add_argument('--include-props', default=[], nargs='*',
                          help='Include specific props when merging, others are ignored.')
        pars.add_argument('--exclude-props', default=[], nargs='*',
                          help='Exclude specific props from merge.')
        pars.add_argument('--diff', default=False, action='store_true',
                          help='Enumerate all changes in the current layer.')
        return pars

    def _getTagFilter(self):
        if self.opts.include_tags:
            globs = s_cache.TagGlobs()
            for name in self.opts.include_tags:
                globs.add(name, True)

            def tagfilter(tag):
                if globs.get(tag):
                    return False
                return True

            return tagfilter

        if self.opts.exclude_tags:
            globs = s_cache.TagGlobs()
            for name in self.opts.exclude_tags:
                globs.add(name, True)

            def tagfilter(tag):
                if globs.get(tag):
                    return True
                return False

            return tagfilter

        return None

    def _getPropFilter(self):
        if self.opts.include_props:

            def propfilter(prop):
                if prop in self.opts.include_props:
                    return False
                return True

            return propfilter

        if self.opts.exclude_props:

            def propfilter(prop):
                if prop in self.opts.exclude_props:
                    return True
                return False

            return propfilter

        return None

    async def _checkNodePerms(self, node, sode, runt):

        layr0 = runt.snap.view.layers[0].iden
        layr1 = runt.snap.view.layers[1].iden

        if sode.get('valu') is not None:
            runt.confirm(('node', 'del', node.form.name), gateiden=layr0)
            runt.confirm(('node', 'add', node.form.name), gateiden=layr1)

        for name, (valu, stortype) in sode.get('props', {}).items():
            prop = node.form.prop(name)
            runt.confirmPropDel(prop, layriden=layr0)
            runt.confirmPropSet(prop, layriden=layr1)

        tags = []
        tagadds = []
        for tag, valu in sode.get('tags', {}).items():
            if valu != (None, None):
                tagadds.append(tag)
                tagperm = tuple(tag.split('.'))
                runt.confirm(('node', 'tag', 'del') + tagperm, gateiden=layr0)
                runt.confirm(('node', 'tag', 'add') + tagperm, gateiden=layr1)
            else:
                tags.append((len(tag), tag))

        for _, tag in sorted(tags, reverse=True):
            look = tag + '.'
            if any([tagadd.startswith(look) for tagadd in tagadds]):
                continue

            tagadds.append(tag)
            tagperm = tuple(tag.split('.'))
            runt.confirm(('node', 'tag', 'del') + tagperm, gateiden=layr0)
            runt.confirm(('node', 'tag', 'add') + tagperm, gateiden=layr1)

        for tag, tagdict in sode.get('tagprops', {}).items():
            for prop, (valu, stortype) in tagdict.items():
                tagperm = tuple(tag.split('.'))
                runt.confirm(('node', 'tag', 'del') + tagperm, gateiden=layr0)
                runt.confirm(('node', 'tag', 'add') + tagperm, gateiden=layr1)

        async for name in runt.snap.view.layers[0].iterNodeDataKeys(node.nid):
            runt.confirm(('node', 'data', 'pop', name), gateiden=layr0)
            runt.confirm(('node', 'data', 'set', name), gateiden=layr1)

        async for edge in runt.snap.view.layers[0].iterNodeEdgesN1(node.nid):
            verb = edge[0]
            runt.confirm(('node', 'edge', 'del', verb), gateiden=layr0)
            runt.confirm(('node', 'edge', 'add', verb), gateiden=layr1)

    async def execStormCmd(self, runt, genr):

        if runt.snap.view.parent is None:
            mesg = 'You may only merge nodes in forked views'
            raise s_exc.CantMergeView(mesg=mesg)

        notags = self.opts.no_tags
        onlytags = self.opts.only_tags

        tagfilter = self._getTagFilter()
        propfilter = self._getPropFilter()

        layr0 = runt.snap.view.layers[0].iden
        layr1 = runt.snap.view.layers[1].iden

        if self.opts.diff:

            async for node, path in genr:
                yield node, path

            async def diffgenr():
                async for nid, sode in runt.snap.view.layers[0].getStorNodes():
                    node = await runt.snap.getNodeByNid(nid)
                    if node is not None:
                        yield node, runt.initPath(node)

            genr = diffgenr()

        async with await runt.snap.view.parent.snap(user=runt.user.iden) as snap:
            snap.strict = False

            async for node, path in genr:

                # the timestamp for the adds/subs of each node merge will match
                nodeiden = node.iden()
                meta = {'user': runt.user.iden, 'time': s_common.now()}

                sodes = await node.getStorNodes()
                sode = sodes[0]

                if self.opts.apply:
                    editor = s_snap.SnapEditor(snap)

                subs = []

                async def sync():

                    if not self.opts.apply:
                        subs.clear()
                        return

                    addedits = editor.getNodeEdits()
                    if addedits:
                        await runt.snap.view.parent.saveNodeEdits(addedits, meta=meta)

                    if subs:
                        subedits = [(node.nid, node.form.name, subs)]
                        await runt.snap.saveNodeEdits(subedits, meta=meta)
                        subs.clear()

                # check all node perms first
                if self.opts.apply:
                    await self._checkNodePerms(node, sode, runt)

                form = node.form.name
                if form == 'syn:tag':
                    if notags:
                        continue
                else:
                    # avoid merging a tag if the node won't exist below us
                    if onlytags:
                        for undr in sodes[1:]:
                            if undr.get('valu') is not None:
                                break
                        else:
                            continue

                protonode = None
                delnode = False
                if not onlytags or form == 'syn:tag':
                    valu = sode.get('valu')
                    if valu is not None:

                        if tagfilter and form == 'syn:tag' and tagfilter(valu[0]):
                            continue

                        if not self.opts.apply:
                            valurepr = node.form.type.repr(valu[0])
                            await runt.printf(f'{nodeiden} {form} = {valurepr}')
                        else:
                            delnode = True
                            protonode = await editor.addNode(form, valu[0])

                    elif self.opts.apply:
                        protonode = await editor.addNode(form, node.ndef[1], norminfo={})

                    for name, (valu, stortype) in sode.get('props', {}).items():

                        prop = node.form.prop(name)
                        if propfilter:
                            if name[0] == '.':
                                if propfilter(name):
                                    continue
                            else:
                                if propfilter(prop.full):
                                    continue

                        if prop.info.get('ro'):
                            if name == '.created':
                                if self.opts.apply:
                                    protonode.props['.created'] = valu
                                    subs.append((s_layer.EDIT_PROP_DEL, (name, valu, stortype)))
                                continue

                            isset = False
                            for undr in sodes[1:]:
                                props = undr.get('props')
                                if props is not None:
                                    curv = props.get(name)
                                    if curv is not None and curv[0] != valu:
                                        isset = True
                                        break

                            if isset:
                                valurepr = prop.type.repr(curv[0])
                                mesg = f'Cannot merge read only property with conflicting ' \
                                       f'value: {nodeiden} {form}:{name} = {valurepr}'
                                await runt.snap.warn(mesg)
                                continue

                        if not self.opts.apply:
                            valurepr = prop.type.repr(valu)
                            await runt.printf(f'{nodeiden} {form}:{name} = {valurepr}')
                        else:
                            await protonode.set(name, valu)
                            subs.append((s_layer.EDIT_PROP_DEL, (name, valu, stortype)))

                if self.opts.apply and protonode is None:
                    protonode = await editor.addNode(form, node.ndef[1], norminfo={})

                if not notags:
                    for tag, valu in sode.get('tags', {}).items():

                        if tagfilter and tagfilter(tag):
                            continue

                        tagperm = tuple(tag.split('.'))
                        if not self.opts.apply:
                            valurepr = ''
                            if valu != (None, None):
                                tagrepr = runt.model.type('ival').repr(valu)
                                valurepr = f' = {tagrepr}'
                            await runt.printf(f'{nodeiden} {form}#{tag}{valurepr}')
                        else:
                            await protonode.addTag(tag, valu)
                            subs.append((s_layer.EDIT_TAG_DEL, (tag, valu)))

                    for tag, tagdict in sode.get('tagprops', {}).items():

                        if tagfilter and tagfilter(tag):
                            continue

                        for prop, (valu, stortype) in tagdict.items():
                            tagperm = tuple(tag.split('.'))
                            if not self.opts.apply:
                                valurepr = repr(valu)
                                await runt.printf(f'{nodeiden} {form}#{tag}:{prop} = {valurepr}')
                            else:
                                await protonode.setTagProp(tag, prop, valu)
                                subs.append((s_layer.EDIT_TAGPROP_DEL, (tag, prop, valu, stortype)))

                if not onlytags or form == 'syn:tag':

                    layr = runt.snap.view.layers[0]
                    async for name, valu in layr.iterNodeData(node.nid):
                        if not self.opts.apply:
                            valurepr = repr(valu)
                            await runt.printf(f'{nodeiden} {form} DATA {name} = {valurepr}')
                        else:
                            await protonode.setData(name, valu)
                            subs.append((s_layer.EDIT_NODEDATA_DEL, (name, valu)))
                            if len(subs) >= 1000:
                                await asyncio.sleep(0)

                    async for name, n2nid in layr.iterNodeEdgesN1(node.nid):
                        if not self.opts.apply:
                            dest = s_common.ehex(runt.snap.core.getBuidByNid(n2nid))
                            await runt.printf(f'{nodeiden} {form} +({name})> {dest}')
                        else:
                            await protonode.addEdge(name, n2nid)
                            subs.append((s_layer.EDIT_EDGE_DEL, (name, n2nid)))
                            if len(subs) >= 1000:
                                await asyncio.sleep(0)

                if delnode:
                    subs.append((s_layer.EDIT_NODE_DEL, valu))

                await sync()

                runt.snap.clearCachedNode(node.nid)
                yield await runt.snap.getNodeByNid(node.nid), path

class MoveNodesCmd(Cmd):
    '''
    Move storage nodes between layers.

    Storage nodes will be removed from the source layers and the resulting
    storage node in the destination layer will contain the merged values (merged
    in bottom up layer order by default).

    Examples:

        // Move storage nodes for ou:org nodes to the top layer

        ou:org | movenodes --apply

        // Print out what the movenodes command *would* do but dont.

        ou:org | movenodes

        // In a view with many layers, only move storage nodes from the bottom layer
        // to the top layer.

        $layers = $lib.view.get().layers
        $top = $layers.0.iden
        $bot = $layers."-1".iden

        ou:org | movenodes --srclayers $bot --destlayer $top

        // In a view with many layers, move storage nodes to the top layer and
        // prioritize values from the bottom layer over the other layers.

        $layers = $lib.view.get().layers
        $top = $layers.0.iden
        $mid = $layers.1.iden
        $bot = $layers.2.iden

        ou:org | movenodes --precedence $bot $top $mid
    '''
    name = 'movenodes'

    def getArgParser(self):
        pars = Cmd.getArgParser(self)
        pars.add_argument('--apply', default=False, action='store_true',
                          help='Execute the move changes.')
        pars.add_argument('--srclayers', default=None, nargs='*',
                          help='Specify layers to move storage nodes from (defaults to all below the top layer)')
        pars.add_argument('--destlayer', default=None,
                          help='Layer to move storage nodes to (defaults to the top layer)')
        pars.add_argument('--precedence', default=None, nargs='*',
                          help='Layer precedence for resolving conflicts (defaults to bottom up)')
        return pars

    async def _checkNodePerms(self, node, sodes, layrdata):

        for layr, sode in sodes.items():
            if layr == self.destlayr:
                continue

            if sode.get('valu') is not None:
                self.runt.confirm(('node', 'del', node.form.name), gateiden=layr)
                self.runt.confirm(('node', 'add', node.form.name), gateiden=self.destlayr)

            for name, (valu, stortype) in sode.get('props', {}).items():
                full = node.form.prop(name).full
                self.runt.confirm(('node', 'prop', 'del', full), gateiden=layr)
                self.runt.confirm(('node', 'prop', 'set', full), gateiden=self.destlayr)

            for tag, valu in sode.get('tags', {}).items():
                tagperm = tuple(tag.split('.'))
                self.runt.confirm(('node', 'tag', 'del') + tagperm, gateiden=layr)
                self.runt.confirm(('node', 'tag', 'add') + tagperm, gateiden=self.destlayr)

            for tag, tagdict in sode.get('tagprops', {}).items():
                for prop, (valu, stortype) in tagdict.items():
                    tagperm = tuple(tag.split('.'))
                    self.runt.confirm(('node', 'tag', 'del') + tagperm, gateiden=layr)
                    self.runt.confirm(('node', 'tag', 'add') + tagperm, gateiden=self.destlayr)

            for name in layrdata[layr]:
                self.runt.confirm(('node', 'data', 'pop', name), gateiden=layr)
                self.runt.confirm(('node', 'data', 'set', name), gateiden=self.destlayr)

            async for edge in self.lyrs[layr].iterNodeEdgesN1(node.nid):
                verb = edge[0]
                self.runt.confirm(('node', 'edge', 'del', verb), gateiden=layr)
                self.runt.confirm(('node', 'edge', 'add', verb), gateiden=self.destlayr)

    async def execStormCmd(self, runt, genr):

        if not self.runtsafe:
            mesg = 'movenodes arguments must be runtsafe.'
            raise s_exc.StormRuntimeError(mesg=mesg)

        if len(runt.snap.view.layers) < 2:
            mesg = 'You may only move nodes in views with multiple layers.'
            raise s_exc.StormRuntimeError(mesg=mesg)

        layridens = {layr.iden: layr for layr in runt.snap.view.layers}

        if self.opts.srclayers:
            srclayrs = self.opts.srclayers
            for layr in srclayrs:
                if layr not in layridens:
                    mesg = f'No layer with iden {layr} in this view, cannot move nodes.'
                    raise s_exc.BadOperArg(mesg=mesg, layr=layr)
        else:
            srclayrs = [layr.iden for layr in runt.snap.view.layers[1:]]

        if self.opts.destlayer:
            self.destlayr = self.opts.destlayer
            if self.destlayr not in layridens:
                mesg = f'No layer with iden {self.destlayr} in this view, cannot move nodes.'
                raise s_exc.BadOperArg(mesg=mesg, layr=self.destlayr)
        else:
            self.destlayr = runt.snap.view.layers[0].iden

        if self.destlayr in srclayrs:
            mesg = f'Source layer {self.destlayr} cannot also be the destination layer.'
            raise s_exc.StormRuntimeError(mesg=mesg)

        self.adds = []
        self.subs = {}
        self.lyrs = {}
        self.runt = runt

        if self.opts.precedence:
            layrlist = srclayrs + [self.destlayr]
            for layr in self.opts.precedence:
                if layr not in layridens:
                    mesg = f'No layer with iden {layr} in this view, cannot be used to specify precedence.'
                    raise s_exc.BadOperArg(mesg=mesg, layr=layr)
                layrlist.remove(layr)

            if len(layrlist) > 0:
                mesg = 'All source layers and the destination layer must be included when ' \
                       f'specifying precedence (missing {layrlist}).'
                raise s_exc.BadOperArg(mesg=mesg, layrlist=layrlist)
            layerord = self.opts.precedence
        else:
            layerord = layridens.keys()

        for layr in layerord:
            if layr == self.destlayr or layr in srclayrs:
                self.lyrs[layr] = layridens[layr]

            if layr in srclayrs:
                self.subs[layr] = []

        async for node, path in genr:

            # the timestamp for the adds/subs of each node merge will match
            nodeiden = node.iden()
            meta = {'user': runt.user.iden, 'time': s_common.now()}

            # get nodedata keys per layer
            sodes = {}
            layrdata = {}
            for layr in self.lyrs.keys():
                sodes[layr] = self.lyrs[layr].getStorNode(node.nid)
                layrkeys = set()
                async for name in self.lyrs[layr].iterNodeDataKeys(node.nid):
                    layrkeys.add(name)
                layrdata[layr] = layrkeys

            # check all perms
            if self.opts.apply:
                await self._checkNodePerms(node, sodes, layrdata)

            delnodes = []
            for layr, sode in sodes.items():
                if layr == self.destlayr:
                    continue

                valu = sode.get('valu')
                if valu is not None:
                    valurepr = node.form.type.repr(valu[0])
                    if not self.opts.apply:
                        await runt.printf(f'{self.destlayr} add {nodeiden} {node.form.name} = {valurepr}')
                        await runt.printf(f'{layr} delete {nodeiden} {node.form.name} = {valurepr}')
                    else:
                        self.adds.append((s_layer.EDIT_NODE_ADD, valu))
                        delnodes.append((layr, valu))

            await self._moveProps(node, sodes, meta)
            await self._moveTags(node, sodes, meta)
            await self._moveTagProps(node, sodes, meta)
            await self._moveNodeData(node, layrdata, meta)
            await self._moveEdges(node, meta)

            for layr, valu in delnodes:
                edit = [(node.nid, node.form.name, [(s_layer.EDIT_NODE_DEL, valu)])]
                await self.lyrs[layr].saveNodeEdits(edit, meta=meta)

            # we may yield the same node because the edits are reflected in it now...
            yield node, path

    async def _sync(self, node, meta):

        if not self.opts.apply:
            return

        if self.adds:
            addedits = [(node.nid, node.form.name, self.adds)]
            await self.lyrs[self.destlayr].saveNodeEdits(addedits, meta=meta)
            self.adds.clear()

        for srclayr, edits in self.subs.items():
            if edits:
                subedits = [(node.nid, node.form.name, edits)]
                await self.lyrs[srclayr].saveNodeEdits(subedits, meta=meta)
                edits.clear()

    async def _moveProps(self, node, sodes, meta):

        movevals = {}
        form = node.form.name
        nodeiden = node.iden()

        for layr, sode in sodes.items():
            if layr == self.destlayr:
                continue

            for name, (valu, stortype) in sode.get('props', {}).items():

                if (oldv := movevals.get(name)) is None:
                    movevals[name] = valu

                elif stortype == s_layer.STOR_TYPE_IVAL:
                    allv = oldv + valu
                    movevals[name] = (min(allv), max(allv))

                elif stortype == s_layer.STOR_TYPE_MINTIME:
                    movevals[name] = min(valu, oldv)

                elif stortype == s_layer.STOR_TYPE_MAXTIME:
                    movevals[name] = max(valu, oldv)

                if not self.opts.apply:
                    valurepr = node.form.prop(name).type.repr(valu)
                    await self.runt.printf(f'{layr} delete {nodeiden} {form}:{name} = {valurepr}')
                else:
                    self.subs[layr].append((s_layer.EDIT_PROP_DEL, (name, None, stortype)))

        for name, valu in movevals.items():
            if not self.opts.apply:
                valurepr = node.form.prop(name).type.repr(valu)
                await self.runt.printf(f'{self.destlayr} set {nodeiden} {form}:{name} = {valurepr}')
            else:
                stortype = node.form.prop(name).type.stortype
                self.adds.append((s_layer.EDIT_PROP_SET, (name, valu, None, stortype)))

        await self._sync(node, meta)

    async def _moveTags(self, node, sodes, meta):

        tagvals = {}
        tagtype = self.runt.model.type('ival')
        form = node.form.name
        nodeiden = node.iden()

        for layr, sode in sodes.items():
            if layr == self.destlayr:
                continue

            for tag, valu in sode.get('tags', {}).items():

                if (oldv := tagvals.get(tag)) is None or oldv == (None, None):
                    tagvals[tag] = valu

                else:
                    allv = oldv + valu
                    tagvals[tag] = (min(allv), max(allv))

                if not self.opts.apply:
                    valurepr = ''
                    if valu != (None, None):
                        valurepr = f' = {tagtype.repr(valu)}'
                    await self.runt.printf(f'{layr} delete {nodeiden} {form}#{tag}{valurepr}')
                else:
                    self.subs[layr].append((s_layer.EDIT_TAG_DEL, (tag, None)))

        for tag, valu in tagvals.items():
            if not self.opts.apply:
                valurepr = ''
                if valu != (None, None):
                    valurepr = f' = {tagtype.repr(valu)}'

                await self.runt.printf(f'{self.destlayr} set {nodeiden} {form}#{tag}{valurepr}')
            else:
                self.adds.append((s_layer.EDIT_TAG_SET, (tag, valu, None)))

        await self._sync(node, meta)

    async def _moveTagProps(self, node, sodes, meta):

        movevals = {}
        form = node.form.name
        nodeiden = node.iden()

        for layr, sode in sodes.items():
            if layr == self.destlayr:
                continue
            if (tp_dict := sode.get('tagprops')) is None:
                continue

            for tag, tagdict in tp_dict.items():
                for prop, (valu, stortype) in tagdict.items():
                    name = (tag, prop)

                    if (oldv := movevals.get(name)) is None:
                        movevals[name] = valu

                    elif stortype == s_layer.STOR_TYPE_IVAL:
                        allv = oldv + valu
                        movevals[name] = (min(allv), max(allv))

                    elif stortype == s_layer.STOR_TYPE_MINTIME:
                        movevals[name] = min(valu, oldv)

                    elif stortype == s_layer.STOR_TYPE_MAXTIME:
                        movevals[name] = max(valu, oldv)

                    if not self.opts.apply:
                        tptype = self.runt.snap.core.model.tagprop(prop).type
                        valurepr = tptype.repr(valu)
                        await self.runt.printf(f'{layr} delete {nodeiden} {form}#{tag}:{prop} = {valurepr}')
                    else:
                        self.subs[layr].append((s_layer.EDIT_TAGPROP_DEL, (tag, prop, None, stortype)))

        for (tag, prop), valu in movevals.items():
            tptype = self.runt.snap.core.model.tagprop(prop).type
            if not self.opts.apply:
                valurepr = tptype.repr(valu)
                mesg = f'{self.destlayr} set {nodeiden} {form}#{tag}:{prop} = {valurepr}'
                await self.runt.printf(mesg)
            else:
                self.adds.append((s_layer.EDIT_TAGPROP_SET, (tag, prop, valu, None, tptype.stortype)))

        await self._sync(node, meta)

    async def _moveNodeData(self, node, layrdata, meta):

        ecnt = 0
        movekeys = set()
        form = node.form.name
        nodeiden = node.iden()

        for layr in self.lyrs.keys():
            for name in layrdata[layr]:
                if name not in movekeys and not layr == self.destlayr:
                    if not self.opts.apply:
                        await self.runt.printf(f'{self.destlayr} set {nodeiden} {form} DATA {name}')
                    else:
                        (retn, valu) = await self.lyrs[layr].getNodeData(node.nid, name)
                        if retn:
                            self.adds.append((s_layer.EDIT_NODEDATA_SET, (name, valu, None)))
                            ecnt += 1

                        await asyncio.sleep(0)

                movekeys.add(name)

                if not layr == self.destlayr:
                    if not self.opts.apply:
                        await self.runt.printf(f'{layr} delete {nodeiden} {form} DATA {name}')
                    else:
                        self.subs[layr].append((s_layer.EDIT_NODEDATA_DEL, (name, None)))
                        ecnt += 1

                if ecnt >= 1000:
                    await self._sync(node, meta)
                    ecnt = 0

        await self._sync(node, meta)

    async def _moveEdges(self, node, meta):

        ecnt = 0
        form = node.form.name
        nodeiden = node.iden()

        for iden, layr in self.lyrs.items():
            if not iden == self.destlayr:
                async for (verb, nid) in layr.iterNodeEdgesN1(node.nid):

                    if not self.opts.apply:
                        dest = s_common.ehex(layr.core.getBuidByNid(nid))
                        await self.runt.printf(f'{self.destlayr} add {nodeiden} {form} +({verb})> {dest}')
                        await self.runt.printf(f'{iden} delete {nodeiden} {form} +({verb})> {dest}')
                    else:
                        self.adds.append((s_layer.EDIT_EDGE_ADD, (verb, nid)))
                        self.subs[iden].append((s_layer.EDIT_EDGE_DEL, (verb, nid)))
                        ecnt += 2

                    if ecnt >= 1000:
                        await self._sync(node, meta)
                        ecnt = 0

        await self._sync(node, meta)

class LimitCmd(Cmd):
    '''
    Limit the number of nodes generated by the query in the given position.

    Example:

        inet:ipv4 | limit 10
    '''

    name = 'limit'
    readonly = True

    def getArgParser(self):
        pars = Cmd.getArgParser(self)
        pars.add_argument('count', type='int', help='The maximum number of nodes to yield.')
        return pars

    async def execStormCmd(self, runt, genr):

        count = 0
        async for item in genr:

            yield item
            count += 1

            if count >= self.opts.count:
                break

class UniqCmd(Cmd):
    '''
    Filter nodes by their uniq iden values.
    When this is used a Storm pipeline, only the first instance of a
    given node is allowed through the pipeline.

    A relative property or variable may also be specified, which will cause
    this command to only allow through the first node with a given value for
    that property or value rather than checking the node iden.

    Examples:

        # Filter duplicate nodes after pivoting from inet:ipv4 nodes tagged with #badstuff
        #badstuff +inet:ipv4 ->* | uniq

        # Unique inet:ipv4 nodes by their :asn property
        #badstuff +inet:ipv4 | uniq :asn
    '''

    name = 'uniq'
    readonly = True

    def getArgParser(self):
        pars = Cmd.getArgParser(self)
        pars.add_argument('value', nargs='?', help='A relative property or variable to uniq by.')
        return pars

    async def execStormCmd(self, runt, genr):

        async with await s_spooled.Set.anit(dirn=self.runt.snap.core.dirn) as uniqset:

            if len(self.argv) > 0:
                async for node, path in genr:

                    valu = await s_stormtypes.toprim(self.opts.value)
                    valu = s_hashitem.hashitem(valu)
                    if valu in uniqset:
                        await asyncio.sleep(0)
                        continue

                    await uniqset.add(valu)
                    yield node, path

            else:
                async for node, path in genr:

                    if node.nid in uniqset:
                        # all filters must sleep
                        await asyncio.sleep(0)
                        continue

                    await uniqset.add(node.nid)
                    yield node, path

class MaxCmd(Cmd):
    '''
    Consume nodes and yield only the one node with the highest value for an expression.

    Examples:

        // Yield the file:bytes node with the highest :size property
        file:bytes#foo.bar | max :size

        // Yield the file:bytes node with the highest value for $tick
        file:bytes#foo.bar +.seen ($tick, $tock) = .seen | max $tick

        // Yield the it:dev:str node with the longest length
        it:dev:str | max $lib.len($node.value())

    '''

    name = 'max'
    readonly = True

    def getArgParser(self):
        pars = Cmd.getArgParser(self)
        pars.add_argument('valu', help='The property or variable to use for comparison.')
        return pars

    async def execStormCmd(self, runt, genr):

        maxvalu = None
        maxitem = None

        ivaltype = self.runt.snap.core.model.type('ival')

        async for item in genr:

            valu = await s_stormtypes.toprim(self.opts.valu)
            if valu is None:
                continue

            if isinstance(valu, (list, tuple)):
                if valu == (None, None):
                    continue

                ival, info = ivaltype.norm(valu)
                valu = ival[1]

            valu = s_stormtypes.intify(valu)

            if maxvalu is None or valu > maxvalu:
                maxvalu = valu
                maxitem = item

        if maxitem:
            yield maxitem

class MinCmd(Cmd):
    '''
    Consume nodes and yield only the one node with the lowest value for an expression.

    Examples:

        // Yield the file:bytes node with the lowest :size property
        file:bytes#foo.bar | min :size

        // Yield the file:bytes node with the lowest value for $tick
        file:bytes#foo.bar +.seen ($tick, $tock) = .seen | min $tick

        // Yield the it:dev:str node with the shortest length
        it:dev:str | min $lib.len($node.value())

    '''
    name = 'min'
    readonly = True

    def getArgParser(self):
        pars = Cmd.getArgParser(self)
        pars.add_argument('valu', help='The property or variable to use for comparison.')
        return pars

    async def execStormCmd(self, runt, genr):

        minvalu = None
        minitem = None

        ivaltype = self.runt.snap.core.model.type('ival')

        async for node, path in genr:

            valu = await s_stormtypes.toprim(self.opts.valu)
            if valu is None:
                continue

            if isinstance(valu, (list, tuple)):
                if valu == (None, None):
                    continue

                ival, info = ivaltype.norm(valu)
                valu = ival[0]

            valu = s_stormtypes.intify(valu)

            if minvalu is None or valu < minvalu:
                minvalu = valu
                minitem = (node, path)

        if minitem:
            yield minitem

class DelNodeCmd(Cmd):
    '''
    Delete nodes produced by the previous query logic.

    (no nodes are returned)

    Example

        inet:fqdn=vertex.link | delnode
    '''
    name = 'delnode'

    def getArgParser(self):
        pars = Cmd.getArgParser(self)
        forcehelp = 'Force delete even if it causes broken references (requires admin).'
        pars.add_argument('--force', default=False, action='store_true', help=forcehelp)
        pars.add_argument('--delbytes', default=False, action='store_true',
                          help='For file:bytes nodes, remove the bytes associated with the '
                               'sha256 property from the axon as well if present.')
        pars.add_argument('--deledges', default=False, action='store_true',
                          help='Delete N2 light edges before deleting the node.')
        return pars

    async def execStormCmd(self, runt, genr):

        force = await s_stormtypes.tobool(self.opts.force)
        delbytes = await s_stormtypes.tobool(self.opts.delbytes)
        deledges = await s_stormtypes.tobool(self.opts.deledges)

        if force:
            if runt.user is not None and not runt.isAdmin():
                mesg = '--force requires admin privs.'
                raise s_exc.AuthDeny(mesg=mesg, user=self.runt.user.iden, username=self.runt.user.name)

        if delbytes:
            runt.confirm(('storm', 'lib', 'axon', 'del'))
            await runt.snap.core.getAxon()
            axon = runt.snap.core.axon

        async for node, path in genr:

            # make sure we can delete the tags...
            for tag in node.getTagNames():
                runt.layerConfirm(('node', 'tag', 'del', *tag.split('.')))

            runt.layerConfirm(('node', 'del', node.form.name))

            if deledges:
                async with await s_spooled.Set.anit(dirn=self.runt.snap.core.dirn) as edges:
                    seenverbs = set()

                    async for (verb, n2nid) in node.iterEdgesN2():
                        if verb not in seenverbs:
                            runt.layerConfirm(('node', 'edge', 'del', verb))
                            seenverbs.add(verb)
                        await edges.add((verb, n2nid))

                    async with self.runt.snap.getEditor() as editor:
                        async for (verb, n2nid) in edges:
                            if (n2 := await editor.getNodeByNid(n2nid)) is not None:
                                if await n2.delEdge(verb, node.nid) and len(editor.protonodes) >= 1000:
                                    await self.runt.snap.saveNodeEdits(editor.getNodeEdits())
                                    editor.protonodes.clear()

            if delbytes and node.form.name == 'file:bytes':
                sha256 = node.get('sha256')
                if sha256:
                    sha256b = s_common.uhex(sha256)
                    await axon.del_(sha256b)

            await node.delete(force=force)

            await asyncio.sleep(0)

        # a bit odd, but we need to be detected as a generator
        if False:
            yield

class ReIndexCmd(Cmd):
    '''
    Use admin privileges to re index/normalize node properties.

    NOTE: Currently does nothing but is reserved for future use.
    '''
    name = 'reindex'

    def getArgParser(self):
        pars = Cmd.getArgParser(self)
        return pars

    async def execStormCmd(self, runt, genr):
        mesg = 'reindex currently does nothing but is reserved for future use'
        await runt.snap.warn(mesg)

        # Make this a generator
        if False:
            yield

class MoveTagCmd(Cmd):
    '''
    Rename an entire tag tree and preserve time intervals.

    Example:

        movetag foo.bar baz.faz.bar
    '''
    name = 'movetag'

    def getArgParser(self):
        pars = Cmd.getArgParser(self)
        pars.add_argument('oldtag', help='The tag tree to rename.')
        pars.add_argument('newtag', help='The new tag tree name.')
        return pars

    async def execStormCmd(self, runt, genr):

        if not self.runtsafe:
            mesg = 'movetag arguments must be runtsafe.'
            raise s_exc.StormRuntimeError(mesg=mesg)

        snap = runt.snap

        opts = {'vars': {'tag': self.opts.oldtag}}
        nodes = await snap.nodes('syn:tag=$tag', opts=opts)

        if not nodes:
            raise s_exc.BadOperArg(mesg='Cannot move a tag which does not exist.',
                                   oldtag=self.opts.oldtag)
        oldt = nodes[0]
        oldstr = oldt.ndef[1]
        oldsize = len(oldstr)
        oldparts = oldstr.split('.')
        noldparts = len(oldparts)

        newname, newinfo = await snap.getTagNorm(await s_stormtypes.tostr(self.opts.newtag))
        newparts = newname.split('.')

        runt.layerConfirm(('node', 'tag', 'del', *oldparts))
        runt.layerConfirm(('node', 'tag', 'add', *newparts))

        newt = await snap.addNode('syn:tag', newname, norminfo=newinfo)
        newstr = newt.ndef[1]

        if oldstr == newstr:
            raise s_exc.BadOperArg(mesg='Cannot retag a tag to the same valu.',
                                   newtag=newstr, oldtag=oldstr)

        # do some sanity checking on the new tag to make sure we're not creating a loop
        tagcycle = [newstr]
        isnow = newt.get('isnow')
        while isnow:
            if isnow in tagcycle:
                raise s_exc.BadOperArg(mesg=f'Pre-existing cycle detected when moving {oldstr} to tag {newstr}',
                                       cycle=tagcycle)
            tagcycle.append(isnow)
            newtag = await snap.addNode('syn:tag', isnow)
            isnow = newtag.get('isnow')
            await asyncio.sleep(0)

        if oldstr in tagcycle:
            raise s_exc.BadOperArg(mesg=f'Tag cycle detected when moving tag {oldstr} to tag {newstr}',
                                   cycle=tagcycle)

        retag = {oldstr: newstr}

        # first we set all the syn:tag:isnow props
        oldtag = self.opts.oldtag.strip('#')
        async for node in snap.nodesByPropValu('syn:tag', '^=', oldtag):

            tagstr = node.ndef[1]
            tagparts = tagstr.split('.')
            # Are we in the same tree?
            if tagparts[:noldparts] != oldparts:
                continue

            newtag = newstr + tagstr[oldsize:]

            newnode = await snap.addNode('syn:tag', newtag)

            olddoc = node.get('doc')
            if olddoc is not None:
                await newnode.set('doc', olddoc)

            olddocurl = node.get('doc:url')
            if olddocurl is not None:
                await newnode.set('doc:url', olddocurl)

            oldtitle = node.get('title')
            if oldtitle is not None:
                await newnode.set('title', oldtitle)

            # Copy any tags over to the newnode if any are present.
            for k, v in node.getTags():
                await newnode.addTag(k, v)
                await asyncio.sleep(0)

            retag[tagstr] = newtag
            await node.set('isnow', newtag)

        # now we re-tag all the nodes...
        count = 0
        async for node in snap.nodesByTag(oldstr):

            count += 1

            tags = node.getTags()
            tags.sort(reverse=True)

            for name, valu in tags:

                newt = retag.get(name)
                if newt is None:
                    await asyncio.sleep(0)
                    continue

                # Capture tagprop information before moving tags
                tgfo = {tagp: node.getTagProp(name, tagp) for tagp in node.getTagProps(name)}

                # Move the tags
                await node.delTag(name)
                await node.addTag(newt, valu=valu)

                # re-apply any captured tagprop data
                for tagp, tagp_valu in tgfo.items():
                    await node.setTagProp(newt, tagp, tagp_valu)

        await snap.printf(f'moved tags on {count} nodes.')

        async for node, path in genr:
            yield node, path

class SpinCmd(Cmd):
    '''
    Iterate through all query results, but do not yield any.
    This can be used to operate on many nodes without returning any.

    Example:

        foo:bar:size=20 [ +#hehe ] | spin

    '''
    name = 'spin'
    readonly = True

    async def execStormCmd(self, runt, genr):

        if False:  # make this method an async generator function
            yield None

        async for node, path in genr:
            await asyncio.sleep(0)

class CountCmd(Cmd):
    '''
    Iterate through query results, and print the resulting number of nodes
    which were lifted. This does not yield the nodes counted, unless the
    --yield switch is provided.

    Example:

        # Count the number of IPV4 nodes with a given ASN.
        inet:ipv4:asn=20 | count

        # Count the number of IPV4 nodes with a given ASN and yield them.
        inet:ipv4:asn=20 | count --yield

    '''
    name = 'count'
    readonly = True

    def getArgParser(self):
        pars = Cmd.getArgParser(self)
        pars.add_argument('--yield', default=False, action='store_true',
                          dest='yieldnodes', help='Yield inbound nodes.')
        return pars

    async def execStormCmd(self, runt, genr):

        i = 0
        async for item in genr:
            if self.opts.yieldnodes:
                yield item
            i += 1

        await runt.printf(f'Counted {i} nodes.')

class IdenCmd(Cmd):
    '''
    Lift nodes by iden.

    Example:

        iden b25bc9eec7e159dce879f9ec85fb791f83b505ac55b346fcb64c3c51e98d1175 | count
    '''
    name = 'iden'
    readonly = True

    def getArgParser(self):
        pars = Cmd.getArgParser(self)
        pars.add_argument('iden', nargs='*', type='str', default=[],
                          help='Iden to lift nodes by. May be specified multiple times.')
        return pars

    async def execStormCmd(self, runt, genr):

        if not self.runtsafe:
            mesg = 'iden argument must be runtsafe.'
            raise s_exc.StormRuntimeError(mesg=mesg)

        async for x in genr:
            yield x

        for iden in self.opts.iden:
            try:
                buid = s_common.uhex(iden)
            except Exception:
                await asyncio.sleep(0)
                await runt.warn(f'Failed to decode iden: [{iden}]')
                continue
            if len(buid) != 32:
                await asyncio.sleep(0)
                await runt.warn(f'iden must be 32 bytes [{iden}]')
                continue

            node = await runt.snap.getNodeByBuid(buid)
            if node is None:
                await asyncio.sleep(0)
                continue
            yield node, runt.initPath(node)

class SleepCmd(Cmd):
    '''
    Introduce a delay between returning each result for the storm query.

    NOTE: This is mostly used for testing / debugging.

    Example:

        #foo.bar | sleep 0.5

    '''
    name = 'sleep'
    readonly = True

    async def execStormCmd(self, runt, genr):
        async for item in genr:
            yield item
            await self.runt.waitfini(self.opts.delay)

    def getArgParser(self):
        pars = Cmd.getArgParser(self)
        pars.add_argument('delay', type='float', default=1, help='Delay in floating point seconds.')
        return pars

class GraphCmd(Cmd):
    '''
    Generate a subgraph from the given input nodes and command line options.

    Example:

        Using the graph command::

            inet:fqdn | graph
                        --degrees 2
                        --filter { -#nope }
                        --pivot { -> meta:seen }
                        --form-pivot inet:fqdn {<- * | limit 20}
                        --form-pivot inet:fqdn {-> * | limit 20}
                        --form-filter inet:fqdn {-inet:fqdn:issuffix=1}
                        --form-pivot syn:tag {-> *}
                        --form-pivot * {-> #}

    '''
    name = 'graph'

    def getArgParser(self):

        pars = Cmd.getArgParser(self)
        pars.add_argument('--degrees', type='int', default=1, help='How many degrees to graph out.')

        pars.add_argument('--pivot', default=[], action='append',
                          help='Specify a storm pivot for all nodes. (must quote)')
        pars.add_argument('--filter', default=[], action='append',
                          help='Specify a storm filter for all nodes. (must quote)')

        pars.add_argument('--no-edges', default=False, action='store_true',
                          help='Do not include light weight edges in the per-node output.')
        pars.add_argument('--form-pivot', default=[], nargs=2, action='append',
                          help='Specify a <form> <pivot> form specific pivot.')
        pars.add_argument('--form-filter', default=[], nargs=2, action='append',
                          help='Specify a <form> <filter> form specific filter.')

        pars.add_argument('--refs', default=False, action='store_true',
                          help='Deprecated. This is now enabled by default.')

        pars.add_argument('--no-refs', default=False, action='store_true',
                          help='Disable automatic in-model pivoting with node.getNodeRefs().')

        pars.add_argument('--yield-filtered', default=False, action='store_true', dest='yieldfiltered',
                          help='Yield nodes which would be filtered. This still performs pivots to collect edge data,'
                               'but does not yield pivoted nodes.')
        pars.add_argument('--no-filter-input', default=True, action='store_false', dest='filterinput',
                          help='Do not drop input nodes if they would match a filter.')

        return pars

    async def execStormCmd(self, runt, genr):

        if not self.runtsafe:
            mesg = 'graph arguments must be runtsafe.'
            raise s_exc.StormRuntimeError(mesg=mesg)

        rules = {
            'degrees': self.opts.degrees,

            'pivots': [],
            'filters': [],

            'forms': {},

            'refs': not self.opts.no_refs,
            'filterinput': self.opts.filterinput,
            'yieldfiltered': self.opts.yieldfiltered,

        }

        if self.opts.no_edges:
            rules['edges'] = False

        for pivo in self.opts.pivot:
            rules['pivots'].append(pivo)

        for filt in self.opts.filter:
            rules['filters'].append(filt)

        for name, pivo in self.opts.form_pivot:

            formrule = rules['forms'].get(name)
            if formrule is None:
                formrule = {'pivots': [], 'filters': []}
                rules['forms'][name] = formrule

            formrule['pivots'].append(pivo)

        for name, filt in self.opts.form_filter:

            formrule = rules['forms'].get(name)
            if formrule is None:
                formrule = {'pivots': [], 'filters': []}
                rules['forms'][name] = formrule

            formrule['filters'].append(filt)

        subg = s_ast.SubGraph(rules)

        async for node, path in subg.run(runt, genr):
            yield node, path

class ViewExecCmd(Cmd):
    '''
    Execute a storm query in a different view.

    NOTE: Variables are passed through but nodes are not. The behavior of this command may be
    non-intuitive in relation to the way storm normally operates. For further information on
    behavior and limitations when using `view.exec`, reference the `view.exec` section of the
    Synapse User Guide: https://v.vtx.lk/view-exec.

    Examples:

        // Move some tagged nodes to another view
        inet:fqdn#foo.bar $fqdn=$node.value() | view.exec 95d5f31f0fb414d2b00069d3b1ee64c6 { [ inet:fqdn=$fqdn ] }
    '''

    name = 'view.exec'
    readonly = True

    def getArgParser(self):
        pars = Cmd.getArgParser(self)
        pars.add_argument('view', help='The GUID of the view in which the query will execute.')
        pars.add_argument('storm', help='The storm query to execute on the view.')
        return pars

    async def execStormCmd(self, runt, genr):

        # nodes may not pass across views, but their path vars may
        node = None
        async for node, path in genr:

            view = await s_stormtypes.tostr(self.opts.view)
            text = await s_stormtypes.tostr(self.opts.storm)

            opts = {
                'vars': path.vars,
                'view': view,
            }

            query = await runt.getStormQuery(text)
            async with runt.getSubRuntime(query, opts=opts) as subr:
                async for item in subr.execute():
                    await asyncio.sleep(0)

            yield node, path

        if node is None and self.runtsafe:
            view = await s_stormtypes.tostr(self.opts.view)
            text = await s_stormtypes.tostr(self.opts.storm)
            query = await runt.getStormQuery(text)

            opts = {'view': view}
            async with runt.getSubRuntime(query, opts=opts) as subr:
                async for item in subr.execute():
                    await asyncio.sleep(0)

class BackgroundCmd(Cmd):
    '''
    Execute a query pipeline as a background task.
    NOTE: Variables are passed through but nodes are not
    '''
    name = 'background'

    def getArgParser(self):
        pars = Cmd.getArgParser(self)
        pars.add_argument('query', help='The query to execute in the background.')
        return pars

    async def execStormTask(self, query, opts):

        core = self.runt.snap.core
        user = core._userFromOpts(opts)
        info = {'query': query.text,
                'view': opts['view'],
                'background': True}

        await core.boss.promote('storm', user=user, info=info)

        async with core.getStormRuntime(query, opts=opts) as runt:
            async for item in runt.execute():
                await asyncio.sleep(0)

    async def execStormCmd(self, runt, genr):

        if not self.runtsafe:
            mesg = 'The background query must be runtsafe.'
            raise s_exc.StormRuntimeError(mesg=mesg)

        async for item in genr:
            yield item

        runtprims = await s_stormtypes.toprim(self.runt.getScopeVars())
        runtvars = {k: v for (k, v) in runtprims.items() if s_msgpack.isok(v)}

        opts = {
            'user': runt.user.iden,
            'view': runt.snap.view.iden,
            'vars': runtvars,
        }

        _query = await s_stormtypes.tostr(self.opts.query)
        query = await runt.getStormQuery(_query)

        # make sure the subquery *could* have run with existing vars
        query.validate(runt)

        coro = self.execStormTask(query, opts)
        runt.snap.core.schedCoro(coro)

class ParallelCmd(Cmd):
    '''
    Execute part of a query pipeline in parallel.
    This can be useful to minimize round-trip delay during enrichments.

    Examples:
        inet:ipv4#foo | parallel { $place = $lib.import(foobar).lookup(:latlong) [ :place=$place ] }

    NOTE: Storm variables set within the parallel query pipelines do not interact.
    '''
    name = 'parallel'
    readonly = True

    def getArgParser(self):
        pars = Cmd.getArgParser(self)

        pars.add_argument('--size', default=8,
            help='The number of parallel Storm pipelines to execute.')

        pars.add_argument('query',
            help='The query to execute in parallel.')

        return pars

    async def nextitem(self, inq):
        while True:
            item = await inq.get()
            if item is None:
                return

            yield item

    async def pipeline(self, runt, query, inq, outq):
        try:
            async with runt.getSubRuntime(query) as subr:
                async for item in subr.execute(genr=self.nextitem(inq)):
                    await outq.put(item)

            await outq.put(None)

        except asyncio.CancelledError:  # pragma: no cover
            raise

        except Exception as e:
            await outq.put(e)

    async def execStormCmd(self, runt, genr):

        if not self.runtsafe:
            mesg = 'parallel arguments must be runtsafe.'
            raise s_exc.StormRuntimeError(mesg=mesg)

        size = await s_stormtypes.toint(self.opts.size)
        query = await runt.getStormQuery(self.opts.query)

        query.validate(runt)

        async with await s_base.Base.anit() as base:

            inq = asyncio.Queue(maxsize=size)
            outq = asyncio.Queue(maxsize=size)

            async def pump():
                try:
                    async for pumpitem in genr:
                        await inq.put(pumpitem)
                    [await inq.put(None) for i in range(size)]
                except asyncio.CancelledError:  # pragma: no cover
                    raise
                except Exception as e:
                    await outq.put(e)

            base.schedCoro(pump())
            for i in range(size):
                base.schedCoro(self.pipeline(runt, query, inq, outq))

            exited = 0
            while True:

                item = await outq.get()
                if isinstance(item, Exception):
                    raise item

                if item is None:
                    exited += 1
                    if exited == size:
                        return
                    continue

                yield item

class TeeCmd(Cmd):
    '''
    Execute multiple Storm queries on each node in the input stream, joining output streams together.

    Commands are executed in order they are given; unless the ``--parallel`` switch is provided.

    Examples:

        # Perform a pivot out and pivot in on a inet:ivp4 node
        inet:ipv4=1.2.3.4 | tee { -> * } { <- * }

        # Also emit the inbound node
        inet:ipv4=1.2.3.4 | tee --join { -> * } { <- * }

        # Execute multiple enrichment queries in parallel.
        inet:ipv4=1.2.3.4 | tee -p { enrich.foo } { enrich.bar } { enrich.baz }

    '''
    name = 'tee'
    readonly = True

    def getArgParser(self):
        pars = Cmd.getArgParser(self)

        pars.add_argument('--join', '-j', default=False, action='store_true',
                          help='Emit inbound nodes after processing storm queries.')

        pars.add_argument('--parallel', '-p', default=False, action='store_true',
                          help='Run the storm queries in parallel instead of sequence. The node output order is not guaranteed.')

        pars.add_argument('query', nargs='*',
                          help='Specify a query to execute on the input nodes.')

        return pars

    async def execStormCmd(self, runt, genr):

        if not self.runtsafe:
            mesg = 'tee arguments must be runtsafe.'
            raise s_exc.StormRuntimeError(mesg=mesg)

        if not self.opts.query:
            raise s_exc.StormRuntimeError(mesg='Tee command must take at least one query as input.',
                                          name=self.name)

        async with contextlib.AsyncExitStack() as stack:

            runts = []
            query_arguments = await s_stormtypes.toprim(self.opts.query)
            queries = []
            for arg in query_arguments:
                if isinstance(arg, str):
                    queries.append(arg)
                    continue
                # if a argument is a container/iterable, we'll add
                # whatever content is in it as query text
                for text in arg:
                    queries.append(text)

            for text in queries:
                query = await runt.getStormQuery(text)
                subr = await stack.enter_async_context(runt.getSubRuntime(query))
                runts.append(subr)

            size = len(runts)
            outq_size = size * 2
            node = None
            async for node, path in genr:

                if self.opts.parallel and runts:

                    outq = asyncio.Queue(maxsize=outq_size)
                    for subr in runts:
                        subg = s_common.agen((node, path.fork(node)))
                        self.runt.snap.schedCoro(self.pipeline(subr, outq, genr=subg))

                    exited = 0

                    while True:
                        item = await outq.get()

                        if isinstance(item, Exception):
                            raise item

                        if item is None:
                            exited += 1
                            if exited == size:
                                break
                            continue  # pragma: no cover

                        yield item

                else:

                    for subr in runts:
                        subg = s_common.agen((node, path.fork(node)))
                        async for subitem in subr.execute(genr=subg):
                            yield subitem

                if self.opts.join:
                    yield node, path

            if node is None and self.runtsafe:
                if self.opts.parallel and runts:

                    outq = asyncio.Queue(maxsize=outq_size)
                    for subr in runts:
                        self.runt.snap.schedCoro(self.pipeline(subr, outq))

                    exited = 0

                    while True:
                        item = await outq.get()

                        if isinstance(item, Exception):
                            raise item

                        if item is None:
                            exited += 1
                            if exited == size:
                                break
                            continue  # pragma: no cover

                        yield item

                else:
                    for subr in runts:
                        async for subitem in subr.execute():
                            yield subitem

    async def pipeline(self, runt, outq, genr=None):
        try:
            async for subitem in runt.execute(genr=genr):
                await outq.put(subitem)

            await outq.put(None)

        except asyncio.CancelledError:  # pragma: no cover
            raise

        except Exception as e:
            await outq.put(e)


class TreeCmd(Cmd):
    '''
    Walk elements of a tree using a recursive pivot.

    Examples:

        # pivot upward yielding each FQDN
        inet:fqdn=www.vertex.link | tree { :domain -> inet:fqdn }
    '''
    name = 'tree'
    readonly = True

    def getArgParser(self):
        pars = Cmd.getArgParser(self)
        pars.add_argument('query', help='The pivot query')
        return pars

    async def execStormCmd(self, runt, genr):

        if not self.runtsafe:
            mesg = 'tree query must be runtsafe.'
            raise s_exc.StormRuntimeError(mesg=mesg)

        text = await s_stormtypes.tostr(self.opts.query)

        async def recurse(node, path):

            yield node, path

            async for nnode, npath in node.storm(runt, text, path=path):
                async for item in recurse(nnode, npath):
                    yield item

        try:

            async for node, path in genr:
                async for nodepath in recurse(node, path):
                    yield nodepath

        except s_exc.RecursionLimitHit:
            raise s_exc.StormRuntimeError(mesg='tree command exceeded maximum depth') from None

class ScrapeCmd(Cmd):
    '''
    Use textual properties of existing nodes to find other easily recognizable nodes.

    Examples:

        # Scrape properties from inbound nodes and create standalone nodes.
        inet:search:query | scrape

        # Scrape properties from inbound nodes and make refs light edges to the scraped nodes.
        inet:search:query | scrape --refs

        # Scrape only the :engine and :text props from the inbound nodes.
        inet:search:query | scrape :text :engine

        # Scrape properties inbound nodes and yield newly scraped nodes.
        inet:search:query | scrape --yield

        # Skip re-fanging text before scraping.
        inet:search:query | scrape --skiprefang

        # Limit scrape to specific forms.
        inet:search:query | scrape --forms (inet:fqdn, inet:ipv4)
    '''

    name = 'scrape'

    def getArgParser(self):
        pars = Cmd.getArgParser(self)

        pars.add_argument('--refs', '-r', default=False, action='store_true',
                          help='Create refs light edges to any scraped nodes from the input node')
        pars.add_argument('--yield', dest='doyield', default=False, action='store_true',
                          help='Include newly scraped nodes in the output')
        pars.add_argument('--skiprefang', dest='dorefang', default=True, action='store_false',
                          help='Do not remove de-fanging from text before scraping')
        pars.add_argument('--forms', default=[],
                          help='Only scrape values which match specific forms.')
        pars.add_argument('values', nargs='*',
                          help='Specific relative properties or variables to scrape')
        return pars

    async def execStormCmd(self, runt, genr):

        node = None
        async for node, path in genr:  # type: s_node.Node, s_node.Path

            refs = await s_stormtypes.toprim(self.opts.refs)
            forms = await s_stormtypes.toprim(self.opts.forms)
            refang = await s_stormtypes.tobool(self.opts.dorefang)

            if isinstance(forms, str):
                forms = forms.split(',')
            elif not isinstance(forms, (tuple, list, set)):
                forms = (forms,)

            # TODO some kind of repr or as-string option on toprims
            todo = await s_stormtypes.toprim(self.opts.values)

            # if a list of props haven't been specified, then default to ALL of them
            if not todo:
                todo = list(node.getProps().values())

            for text in todo:

                text = str(text)

                async for (form, valu, _) in self.runt.snap.view.scrapeIface(text, refang=refang):
                    if forms and form not in forms:
                        continue

                    nnode = await node.snap.addNode(form, valu)
                    npath = path.fork(nnode)

                    if refs:
                        if node.form.isrunt:
                            mesg = f'Edges cannot be used with runt nodes: {node.form.full}'
                            await runt.warn(mesg)
                        else:
                            await node.addEdge('refs', nnode.nid)

                    if self.opts.doyield:
                        yield nnode, npath

            if not self.opts.doyield:
                yield node, path

        if self.runtsafe and node is None:

            forms = await s_stormtypes.toprim(self.opts.forms)
            refang = await s_stormtypes.tobool(self.opts.dorefang)

            if isinstance(forms, str):
                forms = forms.split(',')
            elif not isinstance(forms, (tuple, list, set)):
                forms = (forms,)

            for item in self.opts.values:
                text = str(await s_stormtypes.toprim(item))

                async for (form, valu, _) in self.runt.snap.view.scrapeIface(text, refang=refang):
                    if forms and form not in forms:
                        continue

                    addnode = await runt.snap.addNode(form, valu)
                    if self.opts.doyield:
                        yield addnode, runt.initPath(addnode)

class LiftByVerb(Cmd):
    '''
    Lift nodes from the current view by an light edge verb.

    Examples:

        # Lift all the n1 nodes for the light edge "foo"
        lift.byverb "foo"

        # Lift all the n2 nodes for the light edge "foo"
        lift.byverb --n2 "foo"

    Notes:

        Only a single instance of a node will be yielded from this command
        when that node is lifted via the light edge membership.
    '''
    name = 'lift.byverb'

    def getArgParser(self):
        pars = Cmd.getArgParser(self)
        pars.add_argument('verb', type='str', required=True,
                          help='The edge verb to lift nodes by.')
        pars.add_argument('--n2', action='store_true', default=False,
                          help='Lift by the N2 value instead of N1 value.')
        return pars

    async def iterEdgeNodes(self, verb, idenset, n2=False):
        if n2:
            async for (_, _, n2) in self.runt.snap.view.getEdges(verb):
                if n2 in idenset:
                    continue
                await idenset.add(n2)
                node = await self.runt.snap.getNodeByNid(n2)
                if node:
                    yield node
        else:
            async for (n1, _, _) in self.runt.snap.view.getEdges(verb):
                if n1 in idenset:
                    continue
                await idenset.add(n1)
                node = await self.runt.snap.getNodeByNid(n1)
                if node:
                    yield node

    async def execStormCmd(self, runt, genr):

        core = self.runt.snap.core

        async with await s_spooled.Set.anit(dirn=core.dirn, cell=core) as idenset:

            if self.runtsafe:
                verb = await s_stormtypes.tostr(self.opts.verb)
                n2 = self.opts.n2

                async for x in genr:
                    yield x

                async for node in self.iterEdgeNodes(verb, idenset, n2):
                    yield node, runt.initPath(node)

            else:
                async for _node, _path in genr:
                    verb = await s_stormtypes.tostr(self.opts.verb)
                    n2 = self.opts.n2

                    yield _node, _path

                    async for node in self.iterEdgeNodes(verb, idenset, n2):
                        yield node, _path.fork(node)

class EdgesDelCmd(Cmd):
    '''
    Bulk delete light edges from input nodes.

    Examples:

        # Delete all "foo" light edges from an inet:ipv4
        inet:ipv4=1.2.3.4 | edges.del foo

        # Delete light edges with any verb from a node
        inet:ipv4=1.2.3.4 | edges.del *

        # Delete all "foo" light edges to an inet:ipv4
        inet:ipv4=1.2.3.4 | edges.del foo --n2
    '''
    name = 'edges.del'

    def getArgParser(self):
        pars = Cmd.getArgParser(self)
        pars.add_argument('verb', type='str', help='The verb of light edges to delete.')

        pars.add_argument('--n2', action='store_true', default=False,
                          help='Delete light edges where input node is N2 instead of N1.')
        return pars

    async def delEdges(self, node, verb, n2=False):
        if n2:
            n2nid = node.nid
            async for (v, n1nid) in node.iterEdgesN2(verb):
                if (n1 := await self.runt.snap.getNodeByNid(n1nid)) is not None:
                    await n1.delEdge(v, n2nid)

        else:
            async for (v, n2nid) in node.iterEdgesN1(verb):
                await node.delEdge(v, n2nid)

    async def execStormCmd(self, runt, genr):

        if self.runtsafe:
            n2 = self.opts.n2
            verb = await s_stormtypes.tostr(self.opts.verb)

            if verb == '*':
                runt.layerConfirm(('node', 'edge', 'del'))
                verb = None
            else:
                runt.layerConfirm(('node', 'edge', 'del', verb))

            async for node, path in genr:
                await self.delEdges(node, verb, n2)
                yield node, path

        else:
            async for node, path in genr:
                n2 = self.opts.n2
                verb = await s_stormtypes.tostr(self.opts.verb)

                if verb == '*':
                    runt.layerConfirm(('node', 'edge', 'del'))
                    verb = None
                else:
                    runt.layerConfirm(('node', 'edge', 'del', verb))

                await self.delEdges(node, verb, n2)
                yield node, path

class OnceCmd(Cmd):
    '''
    The once command is used to filter out nodes which have already been processed
    via the use of a named key. It includes an optional parameter to allow the node
    to pass the filter again after a given amount of time.

    For example, to run an enrichment command on a set of nodes just once:

        file:bytes#my.files | once enrich:foo | enrich.foo

    The once command filters out any nodes which have previously been through any other
    use of the "once" command using the same <name> (in this case "enrich:foo").

    You may also specify the --asof option to allow nodes to pass the filter after a given
    amount of time. For example, the following command will allow any given node through
    every 2 days:

        file:bytes#my.files | once enrich:foo --asof "-2 days" | enrich.foo

    Use of "--asof now" or any future date or positive relative time offset will always
    allow the node to pass the filter.

    State tracking data for the once command is stored as nodedata which is stored in your
    view's write layer, making it view-specific. So if you have two views, A and B, and they
    do not share any layers between them, and you execute this query in view A:

        inet:ipv4=8.8.8.8 | once enrich:address | enrich.baz

    And then you run it in view B, the node will still pass through the once command to the
    enrich.baz portion of the query because the tracking data for the once command does not
    yet exist in view B.
    '''
    name = 'once'

    def getArgParser(self):
        pars = Cmd.getArgParser(self)
        pars.add_argument('name', type='str', help='Name of the action to only perform once.')
        pars.add_argument('--asof', default=None, type='time', help='The associated time the name was updated/performed.')
        return pars

    async def execStormCmd(self, runt, genr):

        async for node, path in genr:

            tick = s_common.now()
            name = await s_stormtypes.tostr(self.opts.name)
            key = f'once:{name}'

            envl = await node.getData(key)

            if envl is not None:
                asof = self.opts.asof

                last = envl.get('tick')

                # edge case to account for old storage format
                if last is None:
                    await node.setData(key, {'tick': tick})

                if last is None or asof is None or last > asof:
                    await asyncio.sleep(0)
                    continue

            await node.setData(key, {'tick': tick})

            yield node, path

class TagPruneCmd(Cmd):
    '''
    Prune a tag (or tags) from nodes.

    This command will delete the tags specified as parameters from incoming nodes,
    as well as all of their parent tags that don't have other tags as children.

    For example, given a node with the tags:

        #parent
        #parent.child
        #parent.child.grandchild

    Pruning the parent.child.grandchild tag would remove all tags. If the node had
    the tags:

        #parent
        #parent.child
        #parent.child.step
        #parent.child.grandchild

    Pruning the parent.child.grandchild tag will only remove the parent.child.grandchild
    tag as the parent tags still have other children.

    Examples:

        # Prune the parent.child.grandchild tag
        inet:ipv4=1.2.3.4 | tag.prune parent.child.grandchild
    '''
    name = 'tag.prune'

    def getArgParser(self):
        pars = Cmd.getArgParser(self)
        pars.add_argument('tags', default=[], nargs='*', help='Names of tags to prune.')
        return pars

    def hasChildTags(self, node, tag):
        pref = tag + '.'
        for ntag in node.getTagNames():
            if ntag.startswith(pref):
                return True
        return False

    async def execStormCmd(self, runt, genr):

        if self.runtsafe:
            tagargs = [await s_stormtypes.tostr(t) for t in self.opts.tags]

            tags = {}
            for tag in tagargs:
                root = tag.split('.')[0]
                runt.layerConfirm(('node', 'tag', 'del', root))
                tags[tag] = s_chop.tags(tag)[-2::-1]

            async for node, path in genr:
                for tag, parents in tags.items():
                    await node.delTag(tag)

                    for parent in parents:
                        if not self.hasChildTags(node, parent):
                            await node.delTag(parent)
                        else:
                            break

                yield node, path

        else:
            permcache = set([])

            async for node, path in genr:
                tagargs = [await s_stormtypes.tostr(t) for t in self.opts.tags]

                tags = {}
                for tag in tagargs:
                    root = tag.split('.')[0]
                    if root not in permcache:
                        runt.layerConfirm(('node', 'tag', 'del', root))
                        permcache.add(root)

                    tags[tag] = s_chop.tags(tag)[-2::-1]

                for tag, parents in tags.items():
                    await node.delTag(tag)

                    for parent in parents:
                        if not self.hasChildTags(node, parent):
                            await node.delTag(parent)
                        else:
                            break

                yield node, path

class RunAsCmd(Cmd):
    '''
    Execute a storm query as a specified user.

    NOTE: This command requires admin privileges.

    Examples:

        // Create a node as another user.
        runas someuser { [ inet:fqdn=foo.com ] }
    '''

    name = 'runas'

    def getArgParser(self):
        pars = Cmd.getArgParser(self)
        pars.add_argument('user', help='The user name or iden to execute the storm query as.')
        pars.add_argument('storm', help='The storm query to execute.')
        pars.add_argument('--asroot', default=False, action='store_true', help='Propagate asroot to query subruntime.')

        return pars

    async def execStormCmd(self, runt, genr):

        if not runt.isAdmin():
            mesg = 'The runas command requires admin privileges.'
            raise s_exc.AuthDeny(mesg=mesg, user=self.runt.user.iden, username=self.runt.user.name)

        core = runt.snap.core

        node = None
        async for node, path in genr:

            user = await s_stormtypes.tostr(self.opts.user)
            text = await s_stormtypes.tostr(self.opts.storm)

            user = await core.auth.reqUserByNameOrIden(user)
            query = await runt.getStormQuery(text)

            opts = {'vars': path.vars}

            async with await core.snap(user=user, view=runt.snap.view) as snap:
                async with await Runtime.anit(query, snap, user=user, opts=opts, root=runt) as subr:
                    subr.debug = runt.debug
                    subr.readonly = runt.readonly

                    if self.opts.asroot:
                        subr.asroot = runt.asroot

                    async for item in subr.execute():
                        await asyncio.sleep(0)

            yield node, path

        if node is None and self.runtsafe:
            user = await s_stormtypes.tostr(self.opts.user)
            text = await s_stormtypes.tostr(self.opts.storm)

            query = await runt.getStormQuery(text)
            user = await core.auth.reqUserByNameOrIden(user)

            opts = {'user': user}

            async with await core.snap(user=user, view=runt.snap.view) as snap:
                async with await Runtime.anit(query, snap, user=user, opts=opts, root=runt) as subr:
                    subr.debug = runt.debug
                    subr.readonly = runt.readonly

                    if self.opts.asroot:
                        subr.asroot = runt.asroot

                    async for item in subr.execute():
                        await asyncio.sleep(0)

class IntersectCmd(Cmd):
    '''
    Yield an intersection of the results of running inbound nodes through a pivot.

    NOTE:
        This command must consume the entire inbound stream to produce the intersection.
        This type of stream consuming before yielding results can cause the query to appear
        laggy in comparison with normal incremental stream operations.

    Examples:

        // Show the it:mitre:attack:technique nodes common to several groups

        it:mitre:attack:group*in=(G0006, G0007) | intersect { -> it:mitre:attack:technique }
    '''
    name = 'intersect'

    def getArgParser(self):
        pars = Cmd.getArgParser(self)
        pars.add_argument('query', type='str', required=True, help='The pivot query to run each inbound node through.')

        return pars

    async def execStormCmd(self, runt, genr):

        if not self.runtsafe:
            mesg = 'intersect arguments must be runtsafe.'
            raise s_exc.StormRuntimeError(mesg=mesg)

        core = self.runt.snap.core

        async with await s_spooled.Dict.anit(dirn=core.dirn, cell=core) as counters:
            async with await s_spooled.Dict.anit(dirn=core.dirn, cell=core) as pathvars:

                text = await s_stormtypes.tostr(self.opts.query)
                query = await runt.getStormQuery(text)

                # Note: The intersection works by counting the # of nodes inbound to the command.
                # For each node which is emitted from the pivot, we increment a counter, mapping
                # the nid -> count. We then iterate over the counter, and only yield nodes which
                # have a nid -> count equal to the # of inbound nodes we consumed.

                count = 0
                async for node, path in genr:
                    count += 1
                    await asyncio.sleep(0)
                    async with runt.getSubRuntime(query) as subr:
                        subg = s_common.agen((node, path))
                        async for subn, subp in subr.execute(genr=subg):
                            curv = counters.get(subn.nid)
                            if curv is None:
                                await counters.set(subn.nid, 1)
                            else:
                                await counters.set(subn.nid, curv + 1)
                            await pathvars.set(subn.nid, await s_stormtypes.toprim(subp.vars))
                            await asyncio.sleep(0)

                for nid, hits in counters.items():

                    if hits != count:
                        await asyncio.sleep(0)
                        continue

                    node = await runt.snap.getNodeByNid(nid)
                    if node is not None:
                        path = runt.initPath(node)
                        path.vars.update(pathvars.get(nid))
                        yield (node, path)<|MERGE_RESOLUTION|>--- conflicted
+++ resolved
@@ -226,14 +226,6 @@
             },
             'required': ['cert', 'sign'],
         },
-<<<<<<< HEAD
-=======
-        # TODO: Remove me after Synapse 3.0.0.
-        'synapse_minversion': {
-            'type': ['array', 'null'],
-            'items': {'type': 'number'}
-        },
->>>>>>> 7fbdaf6c
         'synapse_version': {
             'type': 'string',
         },
