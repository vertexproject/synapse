import string
import logging
import pathlib
import functools
import collections

import idna
import regex
import ipaddress
import unicodedata

import synapse.exc as s_exc
import synapse.data as s_data

import synapse.lib.chop as s_chop

import synapse.lib.crypto.coin as s_coin


logger = logging.getLogger(__name__)

tldlist = list(s_data.get('iana.tlds'))
tldlist.extend([
    'bit',
    'bazar',
    'onion',
])

tldlist.sort(key=lambda x: len(x))
tldlist.reverse()

tldcat = '|'.join(tldlist)
fqdn_re = regex.compile(r'((?:[a-z0-9_-]{1,63}\.){1,10}(?:%s))' % tldcat)

idna_disallowed = r'\$+<->\^`|~\u00A8\u00AF\u00B4\u00B8\u02D8-\u02DD\u037A\u0384\u0385\u1FBD\u1FBF-\u1FC1\u1FCD-\u1FCF\u1FDD-\u1FDF\u1FED-\u1FEF\u1FFD\u1FFE\u207A\u207C\u208A\u208C\u2100\u2101\u2105\u2106\u2474-\u24B5\u2A74-\u2A76\u2FF0-\u2FFB\u309B\u309C\u3200-\u321E\u3220-\u3243\u33C2\u33C7\u33D8\uFB29\uFC5E-\uFC63\uFDFA\uFDFB\uFE62\uFE64-\uFE66\uFE69\uFE70\uFE72\uFE74\uFE76\uFE78\uFE7A\uFE7C\uFE7E\uFF04\uFF0B\uFF1C-\uFF1E\uFF3E\uFF40\uFF5C\uFF5E\uFFE3\uFFFC\uFFFD\U0001F100-\U0001F10A\U0001F110-\U0001F129\U000E0100-\U000E01EF'

udots = regex.compile(r'[\u3002\uff0e\uff61]')

# avoid thread safety issues due to uts46_remap() importing uts46data
idna.encode('init', uts46=True)

inverse_prefixs = {
    '[': ']',
    '<': '>',
    '{': '}',
    '(': ')',
}

cve_dashes = ''.join(('-',) + s_chop.unicode_dashes)

def fqdn_prefix_check(match: regex.Match):
    mnfo = match.groupdict()
    valu = mnfo.get('valu')
    prefix = mnfo.get('prefix')
    cbfo = {}
    if prefix is not None:
        new_valu = valu.rstrip(inverse_prefixs.get(prefix))
        if new_valu != valu:
            valu = new_valu
            cbfo['match'] = valu
    return valu, cbfo

def fqdn_check(match: regex.Match):
    mnfo = match.groupdict()
    valu = mnfo.get('valu')

    nval = unicodedata.normalize('NFKC', valu)
    nval = regex.sub(udots, '.', nval)
    nval = nval.strip().strip('.')

    try:
        idna.encode(nval, uts46=True).decode('utf8')
    except idna.IDNAError:
        try:
            nval.encode('idna').decode('utf8').lower()
        except UnicodeError:
            return None, {}
    return valu, {}

def inet_server_check(match: regex.Match):
    mnfo = match.groupdict()
    valu = mnfo.get('valu')
    port = mnfo.get('port')
    ipv6 = mnfo.get('v6addr')

    port = int(port)
    if port < 1 or port > 2**16 - 1:
        return None, {}

    if ipv6 is not None:
        try:
            addr = ipaddress.IPv6Address(ipv6)
        except ipaddress.AddressValueError:
            return None, {}

    return valu, {}

def ipv6_check(match: regex.Match):
    mnfo = match.groupdict()
    valu = mnfo.get('valu')

    try:
        addr = ipaddress.IPv6Address(valu)
    except ipaddress.AddressValueError:
        return None, {}

    return valu, {}

def cve_check(match: regex.Match):
    mnfo = match.groupdict()
    valu = mnfo.get('valu')  # type: str
    cbfo = {}

    valu = s_chop.replaceUnicodeDashes(valu)
    return valu, cbfo

# Reference NIST 7695
# Common Platform Enumeration: Naming Specification Version 2.3
# Figure 6-3. ABNF for Formatted String Binding
_cpe23_regex = r'''(?P<valu>cpe:2\.3:[aho\*-]
(?::(([?]+|\*)?([a-z0-9-._]|\\[\\?*!"#$%&\'()+,/:;<=>@\[\]^`{|}~])+([?]+|\*)?|[*-])){5}
:([*-]|(([a-z]{2,3}){1}(-([0-9]{3}|[a-z]{2}))?))
(?::(([?]+|\*)?([a-z0-9-._]|\\[\\?*!"#$%&\'()+,/:;<=>@\[\]^`{|}~])+([?]+|\*)?|[*-])){4})
'''

linux_path_regex = r'''
(?<![\w\d]+)
(?P<valu>
    (?:/[^\x00\n]+)+
)
'''

linux_path_rootdirs = (
    'bin', 'boot', 'cdrom', 'dev', 'etc', 'home',
    'lib', 'lib64', 'lib32', 'libx32', 'media', 'mnt',
    'opt', 'proc', 'root', 'run', 'sbin', 'srv',
    'sys', 'tmp', 'usr', 'var'
)

def linux_path_check(match: regex.Match):
    mnfo = match.groupdict()
    valu = mnfo.get('valu')

    path = pathlib.PurePosixPath(valu)
    parts = path.parts
    if parts[0] != '/':
        return None, {}

    if parts[1] not in linux_path_rootdirs:
        return None, {}

    return valu, {}

windows_path_regex = r'''
(?P<valu>
    [a-zA-Z]+:\\
    (?:[^<>:"/|\?\*\n\x00]+)+
)
'''

windows_path_reserved = (
    'CON', 'PRN', 'AUX', 'NUL',
    'COM0', 'COM1', 'COM2', 'COM3', 'COM4',
    'COM5', 'COM6', 'COM7', 'COM8', 'COM9',
    'LPT0', 'LPT1', 'LPT2', 'LPT3', 'LPT4',
    'LPT5', 'LPT6', 'LPT7', 'LPT8', 'LPT9'
)

windows_drive_paths = [f'{letter}:\\' for letter in string.ascii_lowercase]

# https://learn.microsoft.com/en-us/windows/win32/fileio/naming-a-file#naming-conventions
def windows_path_check(match: regex.Match):
    mnfo = match.groupdict()
    valu = mnfo.get('valu')

    path = pathlib.PureWindowsPath(valu)
    parts = path.parts

    if parts[0].lower() not in windows_drive_paths:
        return None, {}

    for part in parts:
        if part in windows_path_reserved:
            return None, {}

        if part.endswith('.'):
            return None, {}

    return valu, {}

ipv4_match = r'(?:(?:25[0-5]|2[0-4]\d|[01]?\d\d?)\.){3}(?:25[0-5]|2[0-4]\d|[01]?\d\d?)'
ipv4_regex = fr'''
(?P<valu>
    (?<!\d|\d\.|[0-9a-f:]:)
    ({ipv4_match})
    (?!\d|\.\d)
)
'''

# Simplified IPv6 regex based on RFC3986, will have false positives and
# requires validating matches.
H16 = r'[0-9a-f]{1,4}'
ipv6_match = fr'''
(?: (?:{H16}:){{1,7}}
    (?:(?:
            :?
            (?:{H16}:){{0,5}}
            (?:{ipv4_match}|{H16})
        ) |
        :
    )
) |
(?: ::
    ({H16}:){{0,6}}
    (?:{ipv4_match}|{H16})
)
'''
ipv6_regex = fr'''
(?P<valu>
    (?<![0-9a-f]:|:[0-9a-f]|::|\d\.)
    ({ipv6_match})
    (?![0-9a-f:]|\.\d)
)

<<<<<<< HEAD
'''
=======
# https://learn.microsoft.com/en-us/openspecs/windows_protocols/ms-dtyp/62e862f4-2a51-452e-8eeb-dc4ff5ee33cc
def unc_path_check(match: regex.Match):
    mnfo = match.groupdict()
    valu = mnfo.get('valu')

    try:
        valu = s_chop.uncnorm(valu)
    except s_exc.BadTypeValu:
        return None, {}

    return valu, {}

>>>>>>> a3190e66
# these must be ordered from most specific to least specific to allow first=True to work
scrape_types = [  # type: ignore
    ('file:path', linux_path_regex, {'callback': linux_path_check, 'flags': regex.VERBOSE}),
    ('file:path', windows_path_regex, {'callback': windows_path_check, 'flags': regex.VERBOSE}),
    ('inet:url', r'(?P<prefix>[\\{<\(\[]?)(?P<valu>[a-zA-Z][a-zA-Z0-9]*://(?(?=[,.]+[ \'\"\t\n\r\f\v])|[^ \'\"\t\n\r\f\v])+)',
     {'callback': fqdn_prefix_check}),
    ('inet:url', r'(["\'])?(?P<valu>\\[^\n]+?)(?(1)\1|\s)', {'callback': unc_path_check}),
    ('inet:email', r'(?=(?:[^a-z0-9_.+-]|^)(?P<valu>[a-z0-9_\.\-+]{1,256}@(?:[a-z0-9_-]{1,63}\.){1,10}(?:%s))(?:[^a-z0-9_.-]|[.\s]|$))' % tldcat, {}),
    ('inet:server', fr'(?P<valu>(?:(?<!\d|\d\.|[0-9a-f:]:)((?P<addr>{ipv4_match})|\[(?P<v6addr>{ipv6_match})\]):(?P<port>\d{{1,5}})(?!\d|\.\d)))',
     {'callback': inet_server_check, 'flags': regex.VERBOSE}),
    ('inet:ipv4', ipv4_regex, {'flags': regex.VERBOSE}),
    ('inet:ipv6', ipv6_regex, {'callback': ipv6_check, 'flags': regex.VERBOSE}),
    ('inet:fqdn', r'(?=(?:[^\p{L}\p{M}\p{N}\p{S}\u3002\uff0e\uff61_.-]|^|[' + idna_disallowed + '])(?P<valu>(?:((?![' + idna_disallowed + r'])[\p{L}\p{M}\p{N}\p{S}_-]){1,63}[\u3002\uff0e\uff61\.]){1,10}(?:' + tldcat + r'))(?:[^\p{L}\p{M}\p{N}\p{S}\u3002\uff0e\uff61_.-]|[\u3002\uff0e\uff61.]([\p{Z}\p{Cc}]|$)|$|[' + idna_disallowed + r']))', {'callback': fqdn_check}),
    ('hash:md5', r'(?=(?:[^A-Za-z0-9]|^)(?P<valu>[A-Fa-f0-9]{32})(?:[^A-Za-z0-9]|$))', {}),
    ('hash:sha1', r'(?=(?:[^A-Za-z0-9]|^)(?P<valu>[A-Fa-f0-9]{40})(?:[^A-Za-z0-9]|$))', {}),
    ('hash:sha256', r'(?=(?:[^A-Za-z0-9]|^)(?P<valu>[A-Fa-f0-9]{64})(?:[^A-Za-z0-9]|$))', {}),
    ('it:sec:cve', fr'(?:[^a-z0-9]|^)(?P<valu>CVE[{cve_dashes}][0-9]{{4}}[{cve_dashes}][0-9]{{4,}})(?:[^a-z0-9]|$)', {'callback': cve_check}),
    ('it:sec:cwe', r'(?=(?:[^A-Za-z0-9]|^)(?P<valu>CWE-[0-9]{1,8})(?:[^A-Za-z0-9]|$))', {}),
    ('it:sec:cpe', _cpe23_regex, {'flags': regex.VERBOSE}),
    ('crypto:currency:address', r'(?=(?:[^A-Za-z0-9]|^)(?P<valu>[1][a-zA-HJ-NP-Z0-9]{25,39})(?:[^A-Za-z0-9]|$))',
     {'callback': s_coin.btc_base58_check}),
    ('crypto:currency:address', r'(?=(?:[^A-Za-z0-9]|^)(?P<valu>3[a-zA-HJ-NP-Z0-9]{33})(?:[^A-Za-z0-9]|$))',
     {'callback': s_coin.btc_base58_check}),
    ('crypto:currency:address', r'(?=(?:[^A-Za-z0-9]|^)(?P<valu>(bc|bcrt|tb)1[qpzry9x8gf2tvdw0s3jn54khce6mua7l]{3,71})(?:[^A-Za-z0-9]|$))',
     {'callback': s_coin.btc_bech32_check}),
    ('crypto:currency:address', r'(?=(?:[^A-Za-z0-9]|^)(?P<valu>0x[A-Fa-f0-9]{40})(?:[^A-Za-z0-9]|$))',
     {'callback': s_coin.eth_check}),
    ('crypto:currency:address', r'(?=(?:[^A-Za-z0-9]|^)(?P<valu>(bitcoincash|bchtest):[qpzry9x8gf2tvdw0s3jn54khce6mua7l]{42})(?:[^A-Za-z0-9]|$))',
     {'callback': s_coin.bch_check}),
    ('crypto:currency:address', r'(?=(?:[^A-Za-z0-9]|^)(?P<valu>[xr][a-zA-HJ-NP-Z0-9]{25,46})(?:[^A-Za-z0-9]|$))',
     {'callback': s_coin.xrp_check}),
    ('crypto:currency:address', r'(?=(?:[^A-Za-z0-9]|^)(?P<valu>[1a-z][a-zA-HJ-NP-Z0-9]{46,47})(?:[^A-Za-z0-9]|$))',
     {'callback': s_coin.substrate_check}),
    ('crypto:currency:address', r'(?=(?:[^A-Za-z0-9]|^)(?P<valu>(DdzFF|Ae2td)[a-zA-HJ-NP-Z0-9]{54,99})(?:[^A-Za-z0-9]|$))',
     {'callback': s_coin.cardano_byron_check}),
    ('crypto:currency:address', r'(?=(?:[^A-Za-z0-9]|^)(?P<valu>addr1[qpzry9x8gf2tvdw0s3jn54khce6mua7l]{53,})(?:[^A-Za-z0-9]|$))',
     {'callback': s_coin.cardano_shelly_check}),
]

_regexes = collections.defaultdict(list)
for (name, rule, opts) in scrape_types:
    blob = (regex.compile(rule, regex.IGNORECASE | opts.get('flags', 0)), opts)
    _regexes[name].append(blob)

def getForms():
    '''
    Get a list of forms recognized by the scrape APIs.

    Returns:
        list: A list of form values.
    '''
    return sorted(_regexes.keys())

FANGS = {
    'fxp:': 'ftp:',
    'fxps:': 'ftps:',
    'hxxp:': 'http:',
    'hxxps:': 'https:',
    'fxp[s]:': 'ftps:',
    'hxxp[s]:': 'https:'
}

for fang in ('[:]', '[://]', '[:', '(:)'):
    for scheme in ('ftp', 'fxp', 'ftps', 'fxps', 'http', 'hxxp', 'https', 'hxxps'):
        fanged = f'{scheme}{fang}'
        defanged = regex.sub(r'[\[\]\(\)]', '', fanged.replace('x', 't'))
        FANGS[fanged] = defanged

FANGS.update({
    '[.]': '.',
    '.]': '.',
    '[.': '.',
    '[．]': '．',
    '[。]': '。',
    '[｡]': '｡',
    '(.)': '.',
    '(．)': '．',
    '(。)': '。',
    '(｡)': '｡',
    '[dot]': '.',
    '[:]': ':',
    '[at]': '@',
    '[@]': '@',
    '\\.': '.',
})

def genFangRegex(fangs, flags=regex.IGNORECASE):
    # Fangs must be matches of equal or smaller length in order for the
    # contextScrape API to function.
    for src, dst in fangs.items():
        if len(dst) > len(src):
            raise s_exc.BadArg(mesg=f'fang dst[{dst}] must be <= in length to src[{src}]',
                               src=src, dst=dst)
    restr = "|".join(map(regex.escape, fangs.keys()))
    re = regex.compile(restr, flags)
    return re

re_fang = genFangRegex(FANGS)

def refang_text(txt):
    '''
    Remove address de-fanging in text blobs, .e.g. example[.]com to example.com

    Matches to keys in FANGS is case-insensitive, but replacement will always be
    with the lowercase version of the re-fanged value.
    For example, HXXP://FOO.COM will be returned as http://FOO.COM

    Returns:
        (str): Re-fanged text blob
    '''
    return re_fang.sub(lambda match: FANGS[match.group(0).lower()], txt)

def _refang2_func(match: regex.Match, offsets: dict, fangs: dict):
    # This callback exploits the fact that known de-fanging strategies either
    # do in-place transforms, or transforms which increase the target string
    # size. By re-fanging, we are compressing the old string into a new string
    # of potentially a smaller size. We record the offset where any transform
    # affects the contents of the string. This means, downstream, we can avoid
    # have to go back to the source text if there were **no** transforms done.
    # This relies on the prior assertions of refang sizing.
    group = match.group(0)
    ret = fangs[group.lower()]
    rlen = len(ret)
    mlen = len(group)

    span = match.span(0)
    consumed = offsets.get('_consumed', 0)
    offs = span[0] - consumed
    nv = mlen - rlen
    # For offsets, we record the nv + 1 since the now-compressed string
    # has one character represented by mlen - rlen + 1 characters in the
    # original string.
    offsets[offs] = nv + 1
    offsets['_consumed'] = consumed + nv

    return ret

def refang_text2(txt: str, re: regex.Regex =re_fang, fangs: dict =FANGS):
    '''
    Remove address de-fanging in text blobs, .e.g. example[.]com to example.com

    Notes:
        Matches to keys in FANGS is case-insensitive, but replacement will
        always be with the lowercase version of the re-fanged value.
        For example, ``HXXP://FOO.COM`` will be returned as ``http://FOO.COM``

    Args:
        txt (str): The text to re-fang.

    Returns:
        tuple(str, dict): A tuple containing the new text, and a dictionary
        containing offset information where the new text was altered with
        respect to the original text.
    '''
    # The _consumed key is a offset used to track how many chars have been
    # consumed while the cb is called. This is because the match group
    # span values are based on their original string locations, and will not
    # produce values which can be cleanly mapped backwards.
    offsets = {'_consumed': 0}
    cb = functools.partial(_refang2_func, offsets=offsets, fangs=fangs)
    # Start applying FANGs and modifying the info to match the output
    ret = re.sub(cb, txt)

    # Remove the _consumed key since it is no longer useful for later use.
    offsets.pop('_consumed')
    return ret, offsets

def _rewriteRawValu(text: str, offsets: dict, info: dict):

    # Our match offset. This is the match offset value into the refanged text.
    offset = info.get('offset')

    # We need to see if there are values in the offsets which are less than our
    # match offset and increment our base offset by them. This gives us a
    # shift into the original string where we would find the actual offset.
    # This can be represented as a a comprehension but I find that the loop
    # below is easier to read.
    baseoff = 0
    for k, v in offsets.items():
        if k < offset:
            baseoff = baseoff + offsets[k] - 1

    # If our return valu is not a str, then base our text recovery on the
    # original regex matched valu.
    valu = info.get('valu')
    if not isinstance(valu, str):
        valu = info.get('match')

    # Start enumerating each character in our valu, incrementing the end_offset
    # by 1, or the recorded offset difference in offsets dictionary.
    end_offset = offset
    for i, c in enumerate(valu, start=offset):
        end_offset = end_offset + offsets.get(i, 1)

    # Extract a new match and push the match and new offset into info
    match = text[baseoff + offset: baseoff + end_offset]
    info['match'] = match
    info['offset'] = baseoff + offset

def genMatches(text: str, regx: regex.Regex, opts: dict):
    '''
    Generate regular expression matches for a blob of text.

    Args:
        text (str): The text to generate matches for.
        regx (regex.Regex): A compiled regex object. The regex must contained a named match group for ``valu``.
        opts (dict): An options dictionary.

    Notes:
        The dictionaries yielded by this function contains the following keys:

            raw_valu
                The raw matching text found in the input text.

            offset
                The offset into the text where the match was found.

            valu
                The resulting value - this may be altered by callbacks.

        The options dictionary can contain a ``callback`` key. This function is expected to take a single argument,
        a regex.Match object, and return a tuple of the new valu and info dictionary. The new valu is used as the
        ``valu`` key in the returned dictionary, and any other information in the info dictionary is pushed into
        the return dictionary as well.

    Yields:
        dict: A dictionary of match results.
    '''
    cb = opts.get('callback')

    for valu in regx.finditer(text):  # type: regex.Match
        raw_span = valu.span('valu')
        raw_valu = valu.group('valu')

        info = {
            'match': raw_valu,
            'offset': raw_span[0]
        }

        if cb:
            # CB is expected to return a tufo of <new valu, info>
            valu, cbfo = cb(valu)
            if valu is None:
                continue
            # Smash cbfo into our info dict
            info.update(**cbfo)
        else:
            valu = raw_valu

        info['valu'] = valu

        yield info

def contextScrape(text, form=None, refang=True, first=False):
    '''
    Scrape types from a blob of text and yield info dictionaries.

    Args:
        text (str): Text to scrape.
        form (str): Optional form to scrape. If present, only scrape items which match the provided form.
        refang (bool): Whether to remove de-fanging schemes from text before scraping.
        first (bool): If true, only yield the first item scraped.

    Notes:
        The dictionaries yielded by this function contains the following keys:

            match
                The raw matching text found in the input text.

            offset
                The offset into the text where the match was found.

            valu
                The resulting value.

            form
                The corresponding form for the valu.

    Returns:
        (dict): Yield info dicts of results.
    '''
    scrape_text = text
    offsets = {}
    if refang:
        scrape_text, offsets = refang_text2(text)

    for ruletype, blobs in _regexes.items():
        if form and form != ruletype:
            continue

        for (regx, opts) in blobs:

            for info in genMatches(scrape_text, regx, opts):

                info['form'] = ruletype

                if refang and offsets:
                    _rewriteRawValu(text, offsets, info)

                yield info

                if first:
                    return

def scrape(text, ptype=None, refang=True, first=False):
    '''
    Scrape types from a blob of text and return node tuples.

    Args:
        text (str): Text to scrape.
        ptype (str): Optional ptype to scrape. If present, only scrape items which match the provided type.
        refang (bool): Whether to remove de-fanging schemes from text before scraping.
        first (bool): If true, only yield the first item scraped.

    Returns:
        (str, object): Yield tuples of node ndef values.
    '''

    for info in contextScrape(text, form=ptype, refang=refang, first=first):
        yield info.get('form'), info.get('valu')<|MERGE_RESOLUTION|>--- conflicted
+++ resolved
@@ -221,10 +221,8 @@
     ({ipv6_match})
     (?![0-9a-f:]|\.\d)
 )
-
-<<<<<<< HEAD
 '''
-=======
+
 # https://learn.microsoft.com/en-us/openspecs/windows_protocols/ms-dtyp/62e862f4-2a51-452e-8eeb-dc4ff5ee33cc
 def unc_path_check(match: regex.Match):
     mnfo = match.groupdict()
@@ -237,8 +235,7 @@
 
     return valu, {}
 
->>>>>>> a3190e66
-# these must be ordered from most specific to least specific to allow first=True to work
+  # these must be ordered from most specific to least specific to allow first=True to work
 scrape_types = [  # type: ignore
     ('file:path', linux_path_regex, {'callback': linux_path_check, 'flags': regex.VERBOSE}),
     ('file:path', windows_path_regex, {'callback': windows_path_check, 'flags': regex.VERBOSE}),
