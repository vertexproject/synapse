--- conflicted
+++ resolved
@@ -59,11 +59,8 @@
 
         self.virts = {}
         self.virtindx = {}
-<<<<<<< HEAD
 
         self.pivs = {}
-=======
->>>>>>> 081e2cb9
 
         self.setCmprCtor('=', self._ctorCmprEq)
         self.setCmprCtor('!=', self._ctorCmprNe)
