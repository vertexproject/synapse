--- conflicted
+++ resolved
@@ -1491,7 +1491,6 @@
         self.setNormFunc(list, self._normPyTuple)
         self.setNormFunc(tuple, self._normPyTuple)
 
-<<<<<<< HEAD
         self.storlifts |= {
             'form=': self._storLiftForm
         }
@@ -1502,6 +1501,31 @@
             'form': (self.formnametype, self._getForm),
         }
 
+        self.formfilter = None
+
+        self.forms = self.opts.get('forms')
+        self.ifaces = self.opts.get('interfaces')
+
+        if self.forms or self.ifaces:
+            if self.forms is not None:
+                forms = set(self.forms)
+
+            if self.ifaces is not None:
+                ifaces = set(self.ifaces)
+
+            def filtfunc(form):
+                if self.forms is not None and form.name in forms:
+                    return False
+
+                if self.ifaces is not None:
+                    for iface in form.ifaces.keys():
+                        if iface in ifaces:
+                            return False
+
+                return True
+
+            self.formfilter = filtfunc
+
     def _storLiftForm(self, cmpr, valu):
         valu = valu.lower().strip()
         if self.modl.form(valu) is None:
@@ -1515,32 +1539,6 @@
         if valu is None:
             return None
         return valu[0]
-=======
-        self.formfilter = None
-
-        self.forms = self.opts.get('forms')
-        self.ifaces = self.opts.get('interfaces')
-
-        if self.forms or self.ifaces:
-            if self.forms is not None:
-                forms = set(self.forms)
-
-            if self.ifaces is not None:
-                ifaces = set(self.ifaces)
-
-            def filtfunc(form):
-                if self.forms is not None and form.name in forms:
-                    return False
-
-                if self.ifaces is not None:
-                    for iface in form.ifaces.keys():
-                        if iface in ifaces:
-                            return False
-
-                return True
-
-            self.formfilter = filtfunc
->>>>>>> b9aa7b88
 
     def _normStormNode(self, valu):
         return self._normPyTuple(valu.ndef)
