--- conflicted
+++ resolved
@@ -33,14 +33,9 @@
     # a fast-access way to determine if the type is an array
     # ( due to hot-loop needs in the storm runtime )
     isarray = False
-
-<<<<<<< HEAD
+    ismutable = False
+
     def __init__(self, modl, name, info, opts, skipinit=False):
-=======
-    ismutable = False
-
-    def __init__(self, modl, name, info, opts):
->>>>>>> 148104e2
         '''
         Construct a new Type object.
 
@@ -723,14 +718,10 @@
 
             _type = self.tcache[name]
 
-<<<<<<< HEAD
-            norm, info = await _type.norm(valu[i], view=view)
-=======
             if _type.ismutable:
                 self.ismutable = True
 
-            norm, info = _type.norm(valu[i])
->>>>>>> 148104e2
+            norm, info = await _type.norm(valu[i], view=view)
 
             subs[name] = (_type.typehash, norm, info)
             norms.append(norm)
@@ -2174,12 +2165,8 @@
 
 class NodeProp(Type):
 
-<<<<<<< HEAD
+    ismutable = True
     stortype = s_layer.STOR_TYPE_NODEPROP
-=======
-    ismutable = True
-    stortype = s_layer.STOR_TYPE_MSGP
->>>>>>> 148104e2
 
     def postTypeInit(self):
         self.setNormFunc(str, self._normPyStr)
