
import logging
import collections


import regex
import xxhash


import synapse.exc as s_exc
import synapse.common as s_common
import synapse.lib.chop as s_chop
import synapse.lib.time as s_time

logger = logging.getLogger(__name__)
tagre = regex.compile(r'^([\w]+\.)*[\w]+$')


class Type:

    _opt_defs = ()

    def __init__(self, modl, name, info, opts):
        '''
        Construct a new Type object.

        Args:
            modl (synpase.datamodel.DataModel): The data model instance.
            name (str): The name of the type.
            info (dict): The type info (docs etc).
            opts (dict): Options that are specific to the type.
        '''
        # these fields may be referenced by callers
        self.modl = modl
        self.name = name
        self.info = info
        self.form = None # this will reference a Form() if the type is a form

        self.opts = dict(self._opt_defs)
        self.opts.update(opts)

        self._type_norms = {}   # python type to norm function map str: _norm_str
        self._cmpr_ctors = {}   # cmpr string to filter function constructor map

        self.indxcmpr = {
            '=': self.indxByEq,
            '*in=': self.indxByIn,
            '*range=': self.indxByRange,
        }

        self.setCmprCtor('=', self._ctorCmprEq)
        self.setCmprCtor('!=', self._ctorCmprNe)
        self.setCmprCtor('~=', self._ctorCmprRe)
        self.setCmprCtor('^=', self._ctorCmprPref)
        self.setCmprCtor('*in=', self._ctorCmprIn)

        self.postTypeInit()

    def _getIndxChop(self, indx):

        # cut down an index value to 256 bytes...
        if len(indx) <= 256:
            return indx

        base = indx[:248]
        sufx = xxhash.xxh64(indx).digest()
        return base + sufx

    def getTypeVals(self, valu):
        yield valu

    def setCmprCtor(self, name, func):
        self._cmpr_ctors[name] = func

    def getCmprCtor(self, name):
        return self._cmpr_ctors.get(name)

    def _ctorCmprEq(self, text):
        norm, info = self.norm(text)

        def cmpr(valu):
            return norm == valu
        return cmpr

    def _ctorCmprNe(self, text):
        norm, info = self.norm(text)

        def cmpr(valu):
            return norm != valu
        return cmpr

    def _ctorCmprPref(self, valu):
        text = str(valu)

        def cmpr(valu):
            vtxt = self.repr(valu, defval=valu)
            return vtxt.startswith(text)

        return cmpr

    def _ctorCmprRe(self, text):
        regx = regex.compile(text)

        def cmpr(valu):
            vtxt = self.repr(valu, defval=valu)
            return regx.match(vtxt) is not None

        return cmpr

    def _ctorCmprIn(self, vals):
        norms = [self.norm(v)[0] for v in vals]

        def cmpr(valu):
            return valu in norms
        return cmpr

    def indxByEq(self, valu):
        norm, info = self.norm(valu)
        indx = self.indx(norm)
        return (
            ('eq', indx),
        )

    def getStorIndx(self, norm):

        indx = self.indx(norm)
        if indx is None:
            return b''

        if len(indx) <= 256:
            return indx

        return self._getIndxChop(indx)

    def indxByIn(self, vals):

        opers = []
        if type(vals) not in (list, tuple):
            raise s_exc.BadCmprValu(valu=vals, cmpr='*in=')

        for valu in vals:
            opers.extend(self.getIndxOpers(valu))

        return opers

    def indxByRange(self, valu):

        if type(valu) not in (list, tuple):
            raise s_exc.BadCmprValu(valu=valu, cmpr='*range=')

        if len(valu) != 2:
            raise s_exc.BadCmprValu(valu=valu, cmpr='*range=')

        minv, _ = self.norm(valu[0])
        maxv, _ = self.norm(valu[1])

        mini = self.indx(minv)
        maxi = self.indx(maxv)

        return (
            ('range', (mini, maxi)),
        )

    def getFiltFunc(self, cmpr, text):
        '''
        Return a filter function for the given value and comparison.

        Args:
            cmpr (str): Comparison operator such as '='.
            text (str): The query text to compare against.
        '''
        ctor = self._cmpr_ctors.get(cmpr)
        if ctor is not None:
            return ctor(text)

        norm, info = self.norm(text)

        #cmprfunc = s_cmpr.get(cmpr)
        #if cmprfunc is None:
            #raise s_exc.NoSuchCmpr(name=cmpr)

    def setNormFunc(self, typo, func):
        '''
        Register a normalizer function for a given python type.

        Args:
            typo (type): A python type/class to normalize.
            func (function): A callback which normalizes a python value.
        '''
        self._type_norms[typo] = func

    def postTypeInit(self):
        pass

    def norm(self, valu):
        '''
        Normalize the value for a given type.

        Args:
            valu (obj): The value to normalize.

        Returns:
            ((obj,dict)): The normalized valu, info tuple.

        Notes:
            The info dictionary uses the following key conventions:
                subs (dict): The normalized sub-fields as name: valu entries.
        '''
        func = self._type_norms.get(type(valu))
        if func is None:
            raise s_exc.NoSuchFunc(type=self.name, mesg='no norm for type: %r' % (type(valu),))

        return func(valu)

    def repr(self, norm, defval=None):
        '''
        Return a printable representation for the value.  For types which need no
        display processing, the normalized value should be returned.
        '''
        return defval

    def indx(self, norm):
        '''
        Return the property index bytes for the given *normalized* value.
        '''
        name = self.__class__.__name__
        raise s_exc.NoSuchImpl(name='%s.indx' % name)

    def merge(self, oldv, newv):
        '''
        Allow types to "merge" data from two sources based on value precidence.

        Args:
            valu (object): The current value.
            newv (object): The updated value.

        Returns:
            (object): The merged value.
        '''
        return newv

    def extend(self, name, opts, info):
        '''
        Extend this type to construct a sub-type.

        Args:
            name (str): The name of the new sub-type.
            opts (dict): The type options for the sub-type.
            info (dict): The type info for the sub-type.

        Returns:
            (synapse.types.Type): A new sub-type instance.
        '''
        tifo = self.info.copy()
        tifo.update(info)

        topt = self.opts.copy()
        topt.update(opts)

        return self.__class__(self.modl, name, tifo, topt)

    def clone(self, opts):
        '''
        Create a new instance of this type with the specified options.

        Args:
            opts (dict): The type specific options for the new instance.
        '''
        topt = self.opts.copy()
        topt.update(opts)
        return self.__class__(self.modl, self.name, self.info, topt)

    def getIndxOps(self, valu, cmpr='='):
        '''
        Return a list of index operation tuples to lift values in a table.

        Valid index operations include:
            ('eq', <indx>)
            ('pref', <indx>)
            ('range', (<minindx>, <maxindx>))
        '''
        func = self.indxcmpr.get(cmpr)

        if func is None:
            raise s_exc.NoSuchCmpr(type=self.name, cmpr=cmpr)

        return func(valu)


class Bool(Type):

    def postTypeInit(self):
        self.setNormFunc(str, self._normPyStr)
        self.setNormFunc(int, self._normPyInt)
        self.setNormFunc(bool, self._normPyInt)

    def indx(self, norm):
        return norm.to_bytes(length=1, byteorder='big')

    def _normPyStr(self, valu):

        ival = s_common.intify(valu)
        if ival is not None:
            return int(bool(ival)), {}

        sval = valu.lower().strip()
        if sval in ('true', 't', 'y', 'yes', 'on'):
            return 1, {}

        if sval in ('false', 'f', 'n', 'no', 'off'):
            return 0, {}

        raise s_exc.BadTypeValu(name=self.name, valu=valu)

    def _normPyInt(self, valu):
        return int(bool(valu)), {}

    def repr(self, valu, defval=None):
        return repr(bool(valu))

class Comp(Type):

    def postTypeInit(self):
        self.setNormFunc(list, self._normPyTuple)
        self.setNormFunc(tuple, self._normPyTuple)
        self.tcache = FieldHelper(self.modl, self.opts.get('fields', ()))

    def _normPyTuple(self, valu):

        fields = self.opts.get('fields')
        if len(fields) != len(valu):
            raise s_exc.BadTypeValu(name=self.name, valu=valu)

        subs = {}
        adds = []
        norms = []

        for i, (name, typename) in enumerate(fields):
            _type = self.tcache[name]

            norm, info = _type.norm(valu[i])

            subs[name] = norm
            norms.append(norm)

            for k, v in info.get('subs', {}).items():
                subs[f'{name}:{k}'] = v
            adds.extend(info.get('adds', ()))

        norm = tuple(norms)
        return norm, {'subs': subs, 'adds': adds}

    def repr(self, valu, defval=None):

        vals = []
        fields = self.opts.get('fields')

        hit = False
        for valu, (name, typename) in zip(valu, fields):

            # if any of our comp fields need repr we do too...
            rval = self.modl.types[typename].repr(valu)

            if rval is not None:
                hit = True
                vals.append(rval)
            else:
                vals.append(valu)

        if hit:
            return tuple(vals)

        return defval

    def indx(self, norm):
        return s_common.buid(norm)


class FieldHelper(collections.defaultdict):
    '''
    Helper for Comp types. Performs Type lookup/creation upon first use.
    '''
    def __init__(self, modl, fields):
        collections.defaultdict.__init__(self)
        self.modl = modl
        self.fields = {name: tname for name, tname in fields}

    def __missing__(self, key):
        val = self.fields.get(key)
        if not val:
            raise s_exc.BadTypeDef(valu=key, mesg='unconfigured field requested')
        if isinstance(val, str):
            _type = self.modl.type(val)
            if not _type:
                raise s_exc.BadTypeDef(valu=val, mesg='type is not present in datamodel')
        else:
            # val is a type, opts pair
            tname, opts = val
            basetype = self.modl.type(tname)
            if not basetype:
                raise s_exc.BadTypeDef(valu=val, mesg='type is not present in datamodel')
            _type = basetype.clone(opts)
        return _type


class Guid(Type):

    def postTypeInit(self):
        self.setNormFunc(str, self._normPyStr)

    def _normPyStr(self, valu):

        if valu == '*':
            valu = s_common.guid()
            return valu, {}

        valu = valu.lower()
        if not s_common.isguid(valu):
            raise s_exc.BadTypeValu(name=self.name, valu=valu)

        return valu, {}

    def indx(self, norm):
        return s_common.uhex(norm)


class Hex(Type):

    _opt_defs = (
        ('size', 0),
    )

    def postTypeInit(self):
        self._size = self.opts.get('size')
        if self._size < 0:
            # zero means no width check
            raise s_exc.BadConfValu(name='size', valu=self._size,
                                    mesg='Size must be > 0')
        if self._size % 2 != 0:
            raise s_exc.BadConfValu(name='size', valu=self._size,
                                    mesg='Size must be a multiple of 2')
        self.setNormFunc(str, self._normPyStr)
        self.setNormFunc(bytes, self._normPyBytes)

    def indxByEq(self, valu):
        if isinstance(valu, str) and valu.endswith('*'):
            valu = valu.rstrip('*')
            norm = s_chop.hexstr(valu)
            return (
                ('pref', self.indx(norm)),
            )

        return Type.indxByEq(self, valu)

    def _normPyStr(self, valu):
        valu = s_chop.hexstr(valu)

        if self._size and len(valu) != self._size:
            raise s_exc.BadTypeValu(valu=valu, reqwidth=self._size,
                                    mesg='invalid width')
        return valu, {}

    def _normPyBytes(self, valu):
        return self._normPyStr(s_common.ehex(valu))

    def indx(self, norm):
        return s_common.uhex(norm)


class Int(Type):

    _opt_defs = (
        ('size', 8),  # Set the storage size of the integer type in bytes.
        ('signed', True),

        ('fmt', '%d'),  # Set to an integer compatible format string to control repr.

        ('min', None),  # Set to a value to enforce minimum value for the type.
        ('max', None),  # Set to a value to enforce maximum value for the type.

        ('ismin', False),  # Set to True to enable ismin behavior on value merge.
        ('ismax', False),  # Set to True to enable ismax behavior on value merge.
    )

    def postTypeInit(self):

        self.size = self.opts.get('size')
        self.signed = self.opts.get('signed')

        minval = self.opts.get('min')
        maxval = self.opts.get('max')

        minmin = -2 ** ((self.size * 8) - 1)
        if minval is None:
            minval = minmin

        maxmax = 2 ** ((self.size * 8) - 1) - 1
        if maxval is None:
            maxval = maxmax

        if minval < minmin or maxval > maxmax or maxval < minval:
            raise s_exc.BadTypeDef(self.opts)

        if not self.signed:
            self._indx_offset = 0
            self.minval = 0
            self.maxval = min(2 * maxval, maxval)
        else:
            self._indx_offset = maxmax + 1
            self.minval = max(minmin, minval)
            self.maxval = min(maxmax, maxval)

        self.setNormFunc(str, self._normPyStr)
        self.setNormFunc(int, self._normPyInt)

    def merge(self, oldv, newv):

        if self.opts.get('ismin'):
            return min(oldv, newv)

        if self.opts.get('ismax'):
            return max(oldv, newv)

        return newv

    def cmprCtorEq(self, text):

        norm, info = self.norm(text)

        def cmpr(valu):
            return valu == norm

        return cmpr

    def _normPyStr(self, valu):
        return self._normPyInt(int(valu, 0))

    def _normPyInt(self, valu):

        if self.minval is not None and valu < self.minval:
            mesg = f'value is below min={self.minval}'
            raise s_exc.BadTypeValu(valu=valu, mesg=mesg)

        if self.maxval is not None and valu > self.maxval:
            mesg = f'value is above max={self.maxval}'
            raise s_exc.BadTypeValu(valu=valu, mesg=mesg)

        return valu, {}

    def indx(self, valu):
        return (valu + self._indx_offset).to_bytes(self.size, 'big')

    def repr(self, norm, defval=None):
        return str(norm)

class Ival(Type):
    '''
    An interval, i.e. a range, of times
    '''

    def postTypeInit(self):

        self.timetype = self.modl.type('time')

        self.setCmprCtor('@=', self._ctorCmprAt)

        self.setNormFunc(int, self._normPyInt)
        self.setNormFunc(str, self._normPyStr)
        self.setNormFunc(list, self._normPyIter)
        self.setNormFunc(tuple, self._normPyIter)
        #self.setNormFunc(None.__class__, self._normPyNone)

    def _ctorCmprAt(self, valu):

        if valu is None or valu == (None, None):
            def cmpr(item):
                return False
            return cmpr

        norm = self.norm(valu)[0]

        def cmpr(item):

            if item is None or item == (None, None):
                return False

            if item[0] >= norm[1]:
                return False

            if item[1] <= norm[0]:
                return False

            return True

        return cmpr

    #def _normPyNone(self, valu):
        # none is an ok interval (unknown...)
        #return valu, {}

    def _normPyInt(self, valu):
        return (valu, valu + 1), {}

    def _normPyStr(self, valu):
        norm, info = self.timetype.norm(valu)
        # until we support 2013+2years syntax...
        return (norm, norm + 1), {}

    def _normPyIter(self, valu):

        vals = [self.timetype.norm(v)[0] for v in valu if v is not None]
        if len(vals) == 1:
            vals.append(vals[0] + 1)

        norm = (min(vals), max(vals))
        return norm, {}

    def merge(self, oldv, newv):
        mint = min(oldv[0], newv[0])
        maxt = max(oldv[1], newv[1])
        return (mint, maxt)

    def indx(self, norm):

        if norm is None:
            return b''

        indx = self.timetype.indx(norm[0])
        indx += self.timetype.indx(norm[1])

        return indx

<<<<<<< HEAD
=======
    def repr(self, norm, defval=None):
        mint = self.timetype.repr(norm[0])
        maxt = self.timetype.repr(norm[1])
        return (mint, maxt)

>>>>>>> 4742881f
class Loc(Type):

    def postTypeInit(self):
        self.setNormFunc(str, self._normPyStr)

    def _normPyStr(self, valu):

        valu = valu.lower().strip()

        norms = []
        for part in valu.split('.'):
            part = ' '.join(part.split())
            norms.append(part)

        norm = '.'.join(norms)
        return norm, {}

    def indx(self, norm):
        parts = norm.split('.')
        valu = '\x00'.join(parts) + '\x00'
        return valu.encode('utf8')

    def indxByEq(self, valu):

        norm, info = self.norm(valu)
        indx = self.indx(norm)

        return (
            ('pref', indx),
        )


class Ndef(Type):

    def postTypeInit(self):
        self.setNormFunc(list, self._normPyTuple)
        self.setNormFunc(tuple, self._normPyTuple)

    def _normPyTuple(self, valu):
        try:
            formname, formvalu = valu
        except Exception as e:
            raise s_exc.BadTypeValu(name=self.name, valu=valu)

        form = self.modl.form(formname)
        if form is None:
            raise s_exc.NoSuchForm(name=formname)

        formnorm, info = form.type.norm(formvalu)
        norm = (form.name, formnorm)

        adds = (norm,)
        subs = {'form': form.name}

        return norm, {'adds': adds, 'subs': subs}

    def indx(self, norm):
        return s_common.buid(norm)

class Edge(Type):

    def postTypeInit(self):
        opts = {'lower': True, 'onespace': True}
        self.verbtype = self.modl.types.get('str').clone(opts)
        self.ndeftype = self.modl.types.get('ndef')
        self.setNormFunc(list, self._normPyTuple)
        self.setNormFunc(tuple, self._normPyTuple)

    def _normPyTuple(self, valu):

        if len(valu) != 3:
            mesg = 'edge requires (ndef, type, ndef)'
            raise s_exc.BadTypeValu(mesg=mesg, name=self.name, valu=valu)

        n1, verb, n2 = valu

        subs = {}
        verb, info = self.verbtype.norm(verb)

        n1, info = self.ndeftype.norm(n1)

        subs['n1'] = n1
        subs['n1:form'] = n1[0]

        n2, info = self.ndeftype.norm(n1)

        subs['n2'] = n2
        subs['n2:form'] = n2[0]

        return (n1, verb, n2), {'subs': subs}

    def indx(self, norm):
        return s_common.buid(norm)

class Data(Type):

    def norm(self, valu):
        byts = s_msgpack.en(valu)
        return s_msgpack.un(valu)

    def indx(self, norm):
        return None

class NodeProp(Type):

    def postTypeInit(self):
        self.setNormFunc(str, self._normPyStr)
        self.setNormFunc(list, self._normPyTuple)
        self.setNormFunc(tuple, self._normPyTuple)

    def _normPyStr(self, valu):
        try:
            valu = valu.split('=', 1)
        except Exception as e:
            raise s_exc.BadTypeValu(valu, mesg='invalid nodeprop string')

        return self._normPyTuple(valu)

    def _normPyTuple(self, valu):
        try:
            propname, propvalu = valu
        except Exception as e:
            raise s_exc.BadTypeValu(name=self.name, valu=valu)

        prop = self.modl.prop(propname)
        if prop is None:
            raise s_exc.NoSuchProp(name=propname)

        propnorm, info = prop.type.norm(propvalu)
        return (prop.full, propnorm), {'subs': {'prop': prop.full}}

    def indx(self, norm):
        return s_common.buid(norm)


class Range(Type):

    _opt_defs = (
        ('type', None),
    )

    def postTypeInit(self):
        subtype = self.opts.get('type')
        if not(type(subtype) is tuple and len(subtype) is 2):
            raise s_exc.BadTypeDef(self.opts)

        try:
            self.subtype = self.modl.type(subtype[0]).clone(subtype[1])
        except Exception as e:
            logger.exception('subtype invalid or unavailable')
            raise s_exc.BadTypeDef(self.opts, mesg='subtype invalid or unavailable')

        self.setNormFunc(str, self._normPyStr)
        self.setNormFunc(tuple, self._normPyTuple)

    def _normPyStr(self, valu):
        try:
            valu = valu.split('-', 1)
        except Exception as e:
            raise s_exc.BadTypeValu(valu, mesg='invalid range string')

        return self._normPyTuple(valu)

    def _normPyTuple(self, valu):
        if len(valu) != 2:
            raise s_exc.BadTypeValu(valu, mesg=f'Must be a 2-tuple of type {self.subtype.name}')

        minv = self.subtype.norm(valu[0])[0]
        maxv = self.subtype.norm(valu[1])[0]

        if minv > maxv:
            raise s_exc.BadTypeValu(valu, mesg='minval cannot be greater than maxval')

        return (minv, maxv), {'subs': {'min': minv, 'max': maxv}}

    def indx(self, norm):
        return self.subtype.indx(norm[0]) + self.subtype.indx(norm[1])

    def repr(self, norm, defval=None):

        subx = self.subtype.repr(norm[0])
        suby = self.subtype.repr(norm[1])

        if subx is not None:
            return (subx, suby)

        return defval

class Str(Type):

    _opt_defs = (
        ('enums', None),
        ('regex', None),
        ('lower', False),
        ('strip', False),
        ('onespace', False),
    )

    def postTypeInit(self):

        self.setNormFunc(str, self._normPyStr)
        self.setNormFunc(int, self._normPyStr)

        self.regex = None
        restr = self.opts.get('regex')
        if restr is not None:
            self.regex = regex.compile(restr)

        self.envals = None
        enumstr = self.opts.get('enums')
        if enumstr is not None:
            self.envals = enumstr.split(',')

        self.indxcmpr['^='] = self.indxByPref

    def indxByPref(self, valu):

        # doesnt have to be normable...
        if self.opts.get('lower'):
            valu = valu.lower()

        # Only strip the left side of the string for prefix match
        if self.opts.get('strip'):
            valu = valu.lstrip()

        if self.opts.get('onespace'):
            valu = s_chop.onespace(valu)

        return (
            ('pref', valu.encode('utf8')),
        )

    def _normPyStr(self, valu):

        norm = str(valu)

        if self.opts['lower']:
            norm = norm.lower()

        if self.opts['strip']:
            norm = norm.strip()

        if self.opts['onespace']:
            norm = s_chop.onespace(norm)

        if self.envals is not None:
            if norm not in self.envals:
                raise s_exc.BadTypeValu(valu=valu, name=self.name, enums=self.info.get('enums'),
                                        mesg='Value not in enums')

        if self.regex is not None:
            if self.regex.match(norm) is None:
                raise s_exc.BadTypeValu(name=self.name, valu=valu, mesg='regex does not match')

        return norm, {}

    def indx(self, norm):
        return norm.encode('utf8')


class Tag(Type):

    def postTypeInit(self):
        self.setNormFunc(str, self._normPyStr)
        self.indxcmpr['^='] = self.indxByPref

    def indxByPref(self, valu):
        norm, info = self.norm(valu)
        return (
            ('pref', norm.encode('utf8')),
        )

    def _normPyStr(self, text):

        valu = text.lower().strip('#').strip()
        toks = [v.strip() for v in valu.split('.')]

        subs = {
            'base': toks[-1],
            'depth': len(toks) - 1,
        }

        norm = '.'.join(toks)
        if not tagre.match(norm):
            raise s_exc.BadTypeValu(valu=text)

        if len(toks) > 1:
            subs['up'] = '.'.join(toks[:-1])

        return norm, {'subs': subs}

    def indx(self, norm):
        return norm.encode('utf8')


class Time(Type):

    _opt_defs = (
        ('ismin', False),
        ('ismax', False),
    )

    def postTypeInit(self):

        self.setNormFunc(int, self._normPyInt)
        self.setNormFunc(str, self._normPyStr)

        self.ismin = self.opts.get('ismin')
        self.ismax = self.opts.get('ismax')

    def _normPyStr(self, valu):

        valu = valu.strip().lower()
        if valu == 'now':
            return self._normPyInt(s_common.now())

        valu = s_time.parse(valu)
        return self._normPyInt(valu)

    def _normPyInt(self, valu):
        return valu, {}

    def merge(self, oldv, newv):

        if self.ismin:
            return min(oldv, newv)

        if self.ismax:
            return max(oldv, newv)

        return newv

    def repr(self, valu, defval=None):
        return s_time.repr(valu)

    def indx(self, norm):
        # offset to prevent pre-epoch negative values from
        # wreaking havoc with the btree range indexing...
        return (norm + 0x8000000000000000).to_bytes(8, 'big')

    def _indxTimeRange(self, mint, maxt):
        minv, _ = self.norm(mint)
        maxv, _ = self.norm(maxt)
        return (
            ('range', (self.indx(minv), self.indx(maxv))),
        )

    def indxByEq(self, valu):

        if type(valu) == str and valu.endswith('*'):
            valu = s_chop.digits(valu)
            maxv = str(int(valu) + 1)
            return self._indxTimeRange(valu, maxv)

        return Type.indxByEq(self, valu)<|MERGE_RESOLUTION|>--- conflicted
+++ resolved
@@ -630,14 +630,11 @@
 
         return indx
 
-<<<<<<< HEAD
-=======
     def repr(self, norm, defval=None):
         mint = self.timetype.repr(norm[0])
         maxt = self.timetype.repr(norm[1])
         return (mint, maxt)
 
->>>>>>> 4742881f
 class Loc(Type):
 
     def postTypeInit(self):
