--- conflicted
+++ resolved
@@ -1,20 +1,12 @@
 import logging
 import contextlib
-<<<<<<< HEAD
-from typing import Optional
-=======
->>>>>>> 3302bd3d
 
 import synapse.exc as s_exc
 import synapse.common as s_common
 import synapse.lib.chop as s_chop
 import synapse.lib.node as s_node
 import synapse.lib.cache as s_cache
-<<<<<<< HEAD
-import synapse.datamodel as s_datamodel
-=======
 import synapse.eventbus as s_eventbus
->>>>>>> 3302bd3d
 
 logger = logging.getLogger(__name__)
 
@@ -48,7 +40,7 @@
         self.permcache = s_cache.FixedCache({}, size=1000)
 
         self.core = core
-        self.model: s_datamodel.Model = core.model
+        self.model = core.model
         self.layers = layers
 
         self.bulk = False
@@ -149,12 +141,7 @@
         if self.user is None:
             return True
 
-<<<<<<< HEAD
-        # TODO elevated()
-        return self.user.allowed(args)
-=======
         return self.user.allowed(args, elev=self.elevated)
->>>>>>> 3302bd3d
 
     def printf(self, mesg):
         self.fire('print', mesg=mesg)
@@ -257,27 +244,13 @@
 
     def _getNodesByProp(self, full, valu=None, cmpr='='):
 
-        prop: Optional[s_datamodel.Prop] = self.model.prop(full)
+        prop = self.model.prop(full)
         if prop is None:
             raise s_exc.NoSuchProp(name=full)
 
         lops = prop.getLiftOps(valu, cmpr=cmpr)
-
-        # We might actually lift nodes for which the comparison matches on lower layers, but doesn't on upper layers.
-        # We re-filter the nodes to catch these.
-
-        # FIXME: having to check type is awkward
-        if len(self.layers) > 1 and isinstance(prop, s_datamodel.Prop):
-            filt = prop.filt(text=valu, cmpr=cmpr)
-        else:
-            filt = None
-
-        # FIXME:  having to pack is awkward
-
-        if filt:
-            return (node for _, node in self.getLiftNodes(lops) if filt(node.pack()))
-        else:
-            return (node for _, node in self.getLiftNodes(lops))
+        for row, node in self.getLiftNodes(lops):
+            yield node
 
     def _getNodesByType(self, name, valu=None, addform=True):
 
@@ -362,12 +335,6 @@
         if props is None:
             props = {}
 
-<<<<<<< HEAD
-        # store an original copy of the props for the splice.
-        # orig = props.copy()
-
-=======
->>>>>>> 3302bd3d
         sops = []
 
         node = self.getNodeByBuid(buid)
