import types
import asyncio
import logging
import contextlib

import synapse.exc as s_exc
import synapse.common as s_common

import synapse.lib.chop as s_chop
import synapse.lib.coro as s_coro
import synapse.lib.base as s_base
import synapse.lib.node as s_node
import synapse.lib.cache as s_cache
import synapse.lib.storm as s_storm
import synapse.lib.editatom as s_editatom

logger = logging.getLogger(__name__)


class Snap(s_base.Base):
    '''
    A "snapshot" is a transaction across multiple Cortex layers.

    The Snap object contains the bulk of the Cortex API to
    facilitate performance through careful use of transaction
    boundaries.

    Transactions produce the following EventBus events:

    (...any splice...)
    ('log', {'level': 'mesg': })
    ('print', {}),
    '''

    async def __anit__(self, core, layers, write=False):
        await s_base.Base.__anit__(self)

        self.stack = contextlib.ExitStack()

        self.user = None
        self.strict = True
        self.elevated = False
        self.canceled = False

        self.core = core
        self.model = core.model

        # it is optimal for a snap to have layers in "bottom up" order
        self.layers = list(reversed(layers))
        self.wlyr = self.layers[-1]
        self.wlyrdirt = False

        self.bulk = False
        self.bulksops = []

        # variables used by the storm runtime
        self.vars = {}

        self.runt = {}

        self.debug = False      # Set to true to enable debug output.
        self.write = False      # True when the snap has a write lock on a layer.

        self.tagcache = s_cache.FixedCache(self._addTagNode, size=10000)
        self.buidcache = s_cache.FixedCache(self._getNodeByBuid, size=100000)

        self.onfini(self.stack.close)
        self.changelog = []
        self.tagtype = core.model.type('ival')

        # TODO layr.commit() calls splice slab forcecommit() and might be a bottleneck
        async def fini():
            # N.B. don't fini the layers here since they are owned by the cortex
            try:
                if self.wlyrdirt:
                    await self.wlyr.commit()

<<<<<<< HEAD
            except asyncio.CancelledError:
                raise

            except Exception:
=======
            except asyncio.CancelledError:  # pragma: no cover
                raise

            except Exception:  # pragma: no cover
>>>>>>> c061472b
                logger.exception('commit error for layer')

        self.onfini(fini)

    @contextlib.contextmanager
    def getStormRuntime(self, opts=None, user=None):
        runt = s_storm.Runtime(self, opts=opts, user=user)
        self.core.stormrunts[runt.iden] = runt
        yield runt
        self.core.stormrunts.pop(runt.iden, None)

    async def iterStormPodes(self, text, opts=None, user=None):
        '''
        Yield packed node tuples for the given storm query text.
        '''
        dorepr = False
        dopath = False

        self.core._logStormQuery(text, user)

        if opts is not None:
            dorepr = opts.get('repr', False)
            dopath = opts.get('path', False)

        async for node, path in self.storm(text, opts=opts, user=user):
            pode = node.pack(dorepr=dorepr)
            pode[1]['path'] = path.pack(path=dopath)
            yield pode

    @s_coro.genrhelp
    async def storm(self, text, opts=None, user=None):
        '''
        Execute a storm query and yield (Node(), Path()) tuples.
        '''
        query = self.core.getStormQuery(text)
        with self.getStormRuntime(opts=opts, user=user) as runt:
            async for x in runt.iterStormQuery(query):
                yield x

    @s_coro.genrhelp
    async def eval(self, text, opts=None, user=None):
        '''
        Run a storm query and yield Node() objects.
        '''
        # maintained for backward compatibility
        query = self.core.getStormQuery(text)
        with self.getStormRuntime(opts=opts, user=user) as runt:
            async for node, path in runt.iterStormQuery(query):
                yield node

    async def setOffset(self, iden, offs):
        return await self.wlyr.setOffset(iden, offs)

    async def getOffset(self, iden, offs):
        return await self.wlyr.getOffset(iden, offs)

    def setUser(self, user):
        self.user = user

    async def printf(self, mesg):
        await self.fire('print', mesg=mesg)

    async def warn(self, mesg, **info):
        logger.warning(mesg)
        await self.fire('warn', mesg=mesg, **info)

    async def getNodeByBuid(self, buid):
        '''
        Retrieve a node tuple by binary id.

        Args:
            buid (bytes): The binary ID for the node.

        Returns:
            Optional[s_node.Node]: The node object or None.

        '''
        return await self.buidcache.aget(buid)

    async def getNodeByNdef(self, ndef):
        '''
        Return a single Node by (form,valu) tuple.

        Args:
            ndef ((str,obj)): A (form,valu) ndef tuple.

        Returns:
            (synapse.lib.node.Node): The Node or None.
        '''
        buid = s_common.buid(ndef)
        return await self.getNodeByBuid(buid)

    async def _getNodesByTag(self, name, valu=None, cmpr='='):
        name = s_chop.tag(name)
        pref = b'#' + name.encode('utf8') + b'\x00'
        cmpf = None

        if valu is None:
            iops = (('pref', b''), )
            lops = (
                ('indx', ('byuniv', pref, iops)),
            )
        elif valu is not None and cmpr == '@=':
            lops = self.tagtype.getLiftOps('univ', cmpr, (None, '#' + name, valu))
        else:
            iops = self.tagtype.getIndxOps(valu, cmpr)
            lops = (
                ('indx', ('byuniv', pref, iops)),
            )

        async for row, node in self.getLiftNodes(lops, '#' + name, cmpr=cmpf):
            yield node

    async def _getNodesByFormTag(self, name, tag, valu=None, cmpr='='):

        filt = None
        form = self.model.form(name)

        if valu is not None:
            ctor = self.model.type('ival').getCmprCtor(cmpr)
            if ctor is not None:
                filt = ctor(valu)

        if form is None:
            raise s_exc.NoSuchForm(form=name)

        tag = s_chop.tag(tag)

        # maybe use Encoder here?
        fenc = form.name.encode('utf8') + b'\x00'
        tenc = b'#' + tag.encode('utf8') + b'\x00'

        iops = (('pref', b''), )
        lops = (
            ('indx', ('byprop', fenc + tenc, iops)),
        )

        # a small speed optimization...
        rawprop = '#' + tag
        if filt is None:

            async for row, node in self.getLiftNodes(lops, rawprop):
                yield node

            return

        async for row, node in self.getLiftNodes(lops, rawprop):

            valu = node.getTag(tag)

            if filt(valu):
                yield node

    async def getNodesBy(self, full, valu=None, cmpr='='):
        '''
        The main function for retrieving nodes by prop.

        Args:
            full (str): The property/tag name.
            valu (obj): A lift compatible value for the type.
            cmpr (str): An optional alternate comparator.

        Yields:
            (synapse.lib.node.Node): Node instances.
        '''
        if self.debug:
            await self.printf(f'get nodes by: {full} {cmpr} {valu!r}')

        # special handling for by type (*type=) here...
        if cmpr == '*type=':
            async for node in self._getNodesByType(full, valu=valu):
                yield node
            return

        if full.startswith('#'):
            async for node in self._getNodesByTag(full, valu=valu, cmpr=cmpr):
                yield node
            return

        fields = full.split('#', 1)
        if len(fields) > 1:
            form, tag = fields
            async for node in self._getNodesByFormTag(form, tag, valu=valu, cmpr=cmpr):
                yield node
            return

        async for node in self._getNodesByProp(full, valu=valu, cmpr=cmpr):
            yield node

    async def _getNodesByProp(self, full, valu=None, cmpr='='):

        prop = self.model.prop(full)
        if prop is None:
            raise s_exc.NoSuchProp(name=full)
        if prop.isrunt:
            async for node in self.getRuntNodes(full, valu, cmpr):
                yield node
        else:
            lops = prop.getLiftOps(valu, cmpr=cmpr)
            cmpf = prop.type.getLiftHintCmpr(valu, cmpr=cmpr)
            async for row, node in self.getLiftNodes(lops, prop.name, cmpf):
                yield node

    async def _getNodesByType(self, name, valu=None, addform=True):

        _type = self.model.types.get(name)
        if _type is None:
            raise s_exc.NoSuchType(name=name)

        if addform:
            form = self.model.forms.get(name)
            if form is not None:
                lops = form.getLiftOps(valu)
                async for row, node in self.getLiftNodes(lops, '*' + form.name):
                    yield node

        for prop in self.model.getPropsByType(name):
            lops = prop.getLiftOps(valu)
            async for row, node in self.getLiftNodes(lops, prop):
                yield node

    async def addNode(self, name, valu, props=None):
        '''
        Add a node by form name and value with optional props.

        Args:
            name (str): The form of node to add.
            valu (obj): The value for the node.
            props (dict): Optional secondary properties for the node.
        '''

        try:

            fnib = self._getNodeFnib(name, valu)
            retn = await self._addNodeFnib(fnib, props=props)
            return retn

        except asyncio.CancelledError:
            raise

        except Exception:

            mesg = f'Error adding node: {name} {valu!r} {props!r}'
            logger.exception(mesg)
            if self.strict:
                raise

            return None

    async def addFeedNodes(self, name, items):
        '''
        Call a feed function and return what it returns (typically yields Node()s).

        Args:
            name (str): The name of the feed record type.
            items (list): A list of records of the given feed type.

        Returns:
            (object): The return value from the feed function. Typically Node() generator.

        '''
        func = self.core.getFeedFunc(name)
        if func is None:
            raise s_exc.NoSuchName(name=name)

        logger.info(f'adding feed nodes ({name}): {len(items)}')

        async for node in func(self, items):
            yield node

    async def addFeedData(self, name, items, seqn=None):

        func = self.core.getFeedFunc(name)
        if func is None:
            raise s_exc.NoSuchName(name=name)

        logger.info(f'adding feed data ({name}): {len(items)} {seqn!r}')

        retn = func(self, items)

        # If the feed function is an async generator, run it...
        if isinstance(retn, types.AsyncGeneratorType):
            retn = [x async for x in retn]
        elif s_coro.iscoro(retn):
            await retn

        if seqn is not None:

            iden, offs = seqn

            nextoff = offs + len(items)

            await self.setOffset(iden, nextoff)

            return nextoff

    async def addTagNode(self, name):
        '''
        Ensure that the given syn:tag node exists.
        '''
        return await self.tagcache.aget(name)

    async def _addTagNode(self, name):
        return await self.addNode('syn:tag', name)

    async def _addNodeFnib(self, fnib, props=None):

        with s_editatom.EditAtom(self.core.bldgbuids) as editatom:

            node = await self._addNodeFnibOps(fnib, editatom, props)
            if node is not None:
                if props is not None:
                    for name, valu in props.items():
                        await node._setops(name, valu, editatom)

            await editatom.commit(self)

            if node is None:
                node = editatom.mybldgbuids[fnib[3]]

            return node

    async def _addNodeFnibOps(self, fnib, editatom, props=None):
        '''
        Add a node via (form, norm, info, buid) and add ops to editatom
        '''
        form, norm, info, buid = fnib

        if form.isrunt:
            raise s_exc.IsRuntForm(mesg='Cannot make runt nodes.',
                                   form=form.full, prop=norm)

        if props is None:
            props = {}
        # Check if this buid is already under construction
        node = editatom.getNodeBeingMade(buid)
        if node is not None:
            return node

        # Check if this buid is already fully made
        node = await self.getNodeByBuid(buid)
        if node is not None:
            return node

        # Another editatom might have created in another task during the above call, so check again
        node = editatom.getNodeBeingMade(buid)
        if node is not None:
            return node

        if props is None:
            props = {}

        # lets build a node...
        node = s_node.Node(self, None)

        node.buid = buid
        node.form = form
        node.ndef = (form.name, norm)

        sops = form.getSetOps(buid, norm)
        editatom.sops.extend(sops)

        editatom.addNode(node)

        # update props with any subs from form value
        subs = info.get('subs')
        if subs is not None:
            for name, valu in subs.items():
                if form.prop(name) is not None:
                    props[name] = valu

        # update props with any defvals we are missing
        for name, valu in form.defvals.items():
            props.setdefault(name, valu)

        # set all the properties with init=True
        for name, valu in props.items():
            await node._setops(name, valu, editatom, init=True)

        # set our global properties
        tick = s_common.now()
        await node._setops('.created', tick, editatom, init=True)

        return None

    async def _raiseOnStrict(self, ctor, mesg, **info):
        await self.warn(f'{ctor.__name__}: {mesg} {info!r}')
        if self.strict:
            raise ctor(mesg=mesg, **info)
        return False

    async def splice(self, name, **info):
        '''
        Construct and log a splice record to be saved on commit().
        '''
        user = '?'
        if self.user is not None:
            user = self.user.name

        info['user'] = user
        info['time'] = s_common.now()

        await self.fire(name, **info)

        mesg = (name, info)
        await self.wlyr.splicelistAppend(mesg)

        return (name, info)

    #########################################################################

    def _getNodeFnib(self, name, valu):
        '''
        return a form, norm, info, buid tuple
        '''
        form = self.model.form(name)
        if form is None:
            raise s_exc.NoSuchForm(name=name)

        try:
            norm, info = form.type.norm(valu)
        except Exception as e:
            raise s_exc.BadPropValu(prop=form.name, valu=valu, mesg=str(e))

        buid = s_common.buid((form.name, norm))
        return form, norm, info, buid

    async def addNodes(self, nodedefs):
        '''
        Add/merge nodes in bulk.

        The addNodes API is designed for bulk adds which will
        also set properties and add tags to existing nodes.
        Nodes are specified as a list of the following tuples:

            ( (form, valu), {'props':{}, 'tags':{}})

        Args:
            nodedefs (list): A list of nodedef tuples.

        Returns:
            (list): A list of xact messages.
        '''

        for (formname, formvalu), forminfo in nodedefs:

            props = forminfo.get('props')

            # remove any universal created props...
            if props is not None:
                props.pop('.created', None)

            node = await self.addNode(formname, formvalu, props=props)
            if node is not None:
                tags = forminfo.get('tags')
                if tags is not None:
                    for tag, asof in tags.items():
                        await node.addTag(tag, valu=asof)

            yield node

    async def stor(self, sops):

        if self.bulk:
            self.bulksops.extend(sops)
            return

        await self.wlyr.stor(sops)
        self.wlyrdirt = True

    async def getLiftNodes(self, lops, rawprop, cmpr=None):
        genr = self.getLiftRows(lops)
        async for node in self.getRowNodes(genr, rawprop, cmpr):
            yield node

    async def getRuntNodes(self, full, valu=None, cmpr='='):

        async for buid, rows in self.core.runRuntLift(full, valu, cmpr):
            node = s_node.Node(self, buid, rows)
            if node.ndef is not None:
                yield node

    async def getLiftRows(self, lops):
        '''
        Yield row tuples from a series of lift operations.

        Row tuples only requirement is that the first element
        be the binary id of a node.

        Args:
            lops (list): A list of lift operations.

        Yields:
            (tuple): (layer_indx, (buid, ...)) rows.
        '''
        for layer_idx, layr in enumerate(self.layers):
            async for x in layr.getLiftRows(lops):
                yield layer_idx, x

    async def getRowNodes(self, rows, rawprop, cmpr=None):
        '''
        Join a row generator into (row, Node()) tuples.

        A row generator yields tuple rows where the first
        valu is the buid of a node.

        Args:
            rows: A generator of (layer_idx, (buid, ...)) tuples.
            rawprop(str):  "raw" propname i.e. if a tag, starts with "#".  Used for filtering so that we skip the props
                for a buid if we're asking from a higher layer than the row was from (and hence, we'll presumable
                get/have gotten the row when that layer is lifted.
            cmpr (func): A secondary comparison function used to filter nodes.
        Yields:
            (tuple): (row, node)
        '''
        count = 0
        async for origlayer, row in rows:
            count += 1
            if not count % 5:
                await asyncio.sleep(0)  # give other tasks some time
            props = {}
            buid = row[0]
            node = self.buidcache.cache.get(buid)
            # Evaluate layers top-down to more quickly abort if we've found a higher layer with the property set
            for layeridx in range(len(self.layers) - 1, -1, -1):
                layr = self.layers[layeridx]
                layerprops = await layr.getBuidProps(buid)
                # We mark this node to drop iff we see the prop set in this layer *and* we're looking at the props
                # from a higher (i.e. closer to write, higher idx) layer.
                if layeridx > origlayer and rawprop in layerprops:
                    props = None
                    break
                if node is None:
                    for k, v in layerprops.items():
                        if k not in props:
                            props[k] = v
            if props is None:
                continue
            if node is None:
                node = s_node.Node(self, buid, props.items())
                if node and node.ndef is not None:
                    self.buidcache.put(buid, node)

            if node.ndef is not None:
                if cmpr:
                    if rawprop == node.form.name:
                        valu = node.ndef[1]
                    else:
                        valu = node.get(rawprop)
                    if valu is None:
                        # cmpr required to evaluate something; cannot know if this
                        # node is valid or not without the prop being present.
                        continue
                    if not cmpr(valu):
                        continue

                yield row, node

    async def _getNodeByBuid(self, buid):
        props = {}
        for layr in self.layers:
            layerprops = await layr.getBuidProps(buid)
            props.update(layerprops)

        node = s_node.Node(self, buid, props.items())

        # Give other tasks a chance to run
        await asyncio.sleep(0)

        return None if node.ndef is None else node<|MERGE_RESOLUTION|>--- conflicted
+++ resolved
@@ -75,17 +75,10 @@
                 if self.wlyrdirt:
                     await self.wlyr.commit()
 
-<<<<<<< HEAD
-            except asyncio.CancelledError:
-                raise
-
-            except Exception:
-=======
             except asyncio.CancelledError:  # pragma: no cover
                 raise
 
             except Exception:  # pragma: no cover
->>>>>>> c061472b
                 logger.exception('commit error for layer')
 
         self.onfini(fini)
