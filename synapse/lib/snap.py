--- conflicted
+++ resolved
@@ -647,22 +647,13 @@
             mesg = f'No tag property named {name}'
             raise s_exc.NoSuchTagProp(name=name, mesg=mesg)
 
-<<<<<<< HEAD
-        async for nid, srefs in self.view.liftByTagProp(form, tag, name):
+        async for nid, srefs in self.view.liftByTagProp(form, tag, name, reverse=reverse):
             node = await self._joinSodes(nid, srefs)
             if node is not None:
                 yield node
 
-    async def nodesByTagPropValu(self, form, tag, name, cmpr, valu):
-
-=======
-        async for (buid, sodes) in self.core._liftByTagProp(form, tag, name, self.layers, reverse=reverse):
-            node = await self._joinSodes(buid, sodes)
-            if node is not None:
-                yield node
-
     async def nodesByTagPropValu(self, form, tag, name, cmpr, valu, reverse=False):
->>>>>>> eb19c89a
+
         prop = self.core.model.getTagProp(name)
         if prop is None:
             mesg = f'No tag property named {name}'
@@ -673,13 +664,8 @@
         if not cmprvals:
             return
 
-<<<<<<< HEAD
-        async for nid, srefs in self.view.liftByTagPropValu(form, tag, name, cmprvals):
+        async for nid, srefs in self.view.liftByTagPropValu(form, tag, name, cmprvals, reverse=reverse):
             node = await self._joinSodes(nid, srefs)
-=======
-        async for (buid, sodes) in self.core._liftByTagPropValu(form, tag, name, cmprvals, self.layers, reverse=reverse):
-            node = await self._joinSodes(buid, sodes)
->>>>>>> eb19c89a
             if node is not None:
                 yield node
 
@@ -741,46 +727,21 @@
             return
 
         if prop.isform:
-<<<<<<< HEAD
-            genr = self.view.liftByProp(prop.name, None)
+            genr = self.view.liftByProp(prop.name, None, reverse=reverse)
 
         elif prop.isuniv:
-            genr = self.view.liftByProp(None, prop.name)
-=======
-            async for (buid, sodes) in self.core._liftByProp(prop.name, None, self.layers, reverse=reverse):
-                node = await self._joinSodes(buid, sodes)
-                if node is not None:
-                    yield node
-            return
-
-        if prop.isuniv:
-            async for (buid, sodes) in self.core._liftByProp(None, prop.name, self.layers, reverse=reverse):
-                node = await self._joinSodes(buid, sodes)
-                if node is not None:
-                    yield node
-            return
->>>>>>> eb19c89a
+            genr = self.view.liftByProp(None, prop.name, reverse=reverse)
 
         else:
             genr = self.view.liftByProp(prop.form.name, prop.name)
 
-<<<<<<< HEAD
         async for nid, srefs in genr:
             node = await self._joinSodes(nid, srefs)
             if node is not None:
                 yield node
 
-    async def nodesByPropValu(self, full, cmpr, valu):
-
-=======
-        # Prop is secondary prop
-        async for (buid, sodes) in self.core._liftByProp(formname, prop.name, self.layers, reverse=reverse):
-            node = await self._joinSodes(buid, sodes)
-            if node is not None:
-                yield node
-
     async def nodesByPropValu(self, full, cmpr, valu, reverse=False):
->>>>>>> eb19c89a
+
         if cmpr == 'type=':
             if reverse:
                 async for node in self.nodesByPropTypeValu(full, valu, reverse=reverse):
@@ -815,62 +776,28 @@
         if prop.isform:
             genr = self.view.liftByFormValu(prop.name, cmprvals)
 
-<<<<<<< HEAD
         elif prop.isuniv:
-            genr = self.view.liftByPropValu(None, prop.name, cmprvals)
+            genr = self.view.liftByPropValu(None, prop.name, cmprvals, reverse=reverse)
 
         else:
-            genr = self.view.liftByPropValu(prop.form.name, prop.name, cmprvals)
+            genr = self.view.liftByPropValu(prop.form.name, prop.name, cmprvals, reverse=reverse)
 
         async for nid, srefs in genr:
             node = await self._joinSodes(nid, srefs)
             if node is not None:
                 yield node
 
-    async def nodesByTag(self, tag, form=None):
-        async for nid, srefs in self.view.liftByTag(tag, form=form):
+    async def nodesByTag(self, tag, form=None, reverse=False):
+        async for nid, srefs in self.view.liftByTag(tag, form=form, reverse=reverse):
             node = await self._joinSodes(nid, srefs)
             if node is not None:
                 yield node
 
-    async def nodesByTagValu(self, tag, cmpr, valu, form=None):
+    async def nodesByTagValu(self, tag, cmpr, valu, form=None, reverse=False):
 
         norm, info = self.core.model.type('ival').norm(valu)
-        async for nid, srefs in self.view.liftByTagValu(tag, cmpr, norm, form):
+        async for nid, srefs in self.view.liftByTagValu(tag, cmpr, norm, form, reverse=reverse):
             node = await self._joinSodes(nid, srefs)
-=======
-            found = 0
-            async for (buid, sodes) in self.core._liftByFormValu(prop.name, cmprvals, self.layers, reverse=reverse):
-                node = await self._joinSodes(buid, sodes)
-                if node is not None:
-                    found += 1
-                    yield node
-
-            return
-
-        if prop.isuniv:
-            async for (buid, sodes) in self.core._liftByPropValu(None, prop.name, cmprvals, self.layers, reverse=reverse):
-                node = await self._joinSodes(buid, sodes)
-                if node is not None:
-                    yield node
-            return
-
-        async for (buid, sodes) in self.core._liftByPropValu(prop.form.name, prop.name, cmprvals, self.layers, reverse=reverse):
-            node = await self._joinSodes(buid, sodes)
-            if node is not None:
-                yield node
-
-    async def nodesByTag(self, tag, form=None, reverse=False):
-        async for (buid, sodes) in self.core._liftByTag(tag, form, self.layers, reverse=reverse):
-            node = await self._joinSodes(buid, sodes)
-            if node is not None:
-                yield node
-
-    async def nodesByTagValu(self, tag, cmpr, valu, form=None, reverse=False):
-        norm, info = self.core.model.type('ival').norm(valu)
-        async for (buid, sodes) in self.core._liftByTagValu(tag, cmpr, norm, form, self.layers, reverse=reverse):
-            node = await self._joinSodes(buid, sodes)
->>>>>>> eb19c89a
             if node is not None:
                 yield node
 
@@ -902,30 +829,17 @@
         cmprvals = prop.type.arraytype.getStorCmprs(cmpr, valu)
 
         if prop.isform:
-<<<<<<< HEAD
-            genr = self.view.liftByPropArray(prop.name, None, cmprvals)
+            genr = self.view.liftByPropArray(prop.name, None, cmprvals, reverse=reverse)
 
         else:
             formname = None
             if prop.form is not None:
                 formname = prop.form.name
-=======
-            async for (buid, sodes) in self.core._liftByPropArray(prop.name, None, cmprvals, self.layers, reverse=reverse):
-                node = await self._joinSodes(buid, sodes)
-                if node is not None:
-                    yield node
-            return
->>>>>>> eb19c89a
-
-            genr = self.view.liftByPropArray(formname, prop.name, cmprvals)
-
-<<<<<<< HEAD
+
+            genr = self.view.liftByPropArray(formname, prop.name, cmprvals, reverse=reverse)
+
         async for nid, srefs in genr:
             node = await self._joinSodes(nid, srefs)
-=======
-        async for (buid, sodes) in self.core._liftByPropArray(formname, prop.name, cmprvals, self.layers, reverse=reverse):
-            node = await self._joinSodes(buid, sodes)
->>>>>>> eb19c89a
             if node is not None:
                 yield node
 
