--- conflicted
+++ resolved
@@ -41,7 +41,6 @@
         self.tagprops = {}
         self.nodedata = {}
 
-<<<<<<< HEAD
         self.delnode = False
         self.tombnode = False
         self.tagdels = set()
@@ -50,8 +49,6 @@
         self.proptombs = set()
         self.tagpropdels = set()
         self.tagproptombs = set()
-=======
->>>>>>> 35ccd094
         self.edgedels = set()
         self.edgetombs = set()
         self.edgetombdels = set()
@@ -137,7 +134,6 @@
             prop = self.form.props.get(name)
             edits.append((s_layer.EDIT_PROP_SET, (name, valu, None, prop.type.stortype)))
 
-<<<<<<< HEAD
         for name in self.propdels:
             prop = self.form.props.get(name)
             edits.append((s_layer.EDIT_PROP_DEL, (name, None, prop.type.stortype)))
@@ -162,13 +158,6 @@
 
         for verb, n2nid in self.edgetombs:
             edits.append((s_layer.EDIT_EDGE_TOMB, (verb, n2nid)))
-=======
-        for name, valu in self.tags.items():
-            edits.append((s_layer.EDIT_TAG_SET, (name, valu, None)))
-
-        for verb, n2iden in self.edges:
-            edits.append((s_layer.EDIT_EDGE_ADD, (verb, n2iden)))
->>>>>>> 35ccd094
 
         for verb, n2nid in self.edgetombdels:
             edits.append((s_layer.EDIT_EDGE_TOMB_DEL, (verb, n2nid)))
@@ -177,7 +166,6 @@
             prop = self.ctx.snap.core.model.getTagProp(name)
             edits.append((s_layer.EDIT_TAGPROP_SET, (tag, name, valu, None, prop.type.stortype)))
 
-<<<<<<< HEAD
         for (tag, name) in self.tagpropdels:
             prop = self.ctx.snap.core.model.getTagProp(name)
             edits.append((s_layer.EDIT_TAGPROP_DEL, (tag, name, None, prop.type.stortype)))
@@ -185,8 +173,6 @@
         for (tag, name) in self.tagproptombs:
             edits.append((s_layer.EDIT_TAGPROP_TOMB, (tag, name)))
 
-=======
->>>>>>> 35ccd094
         for name, valu in self.nodedata.items():
             edits.append((s_layer.EDIT_NODEDATA_SET, (name, valu, None)))
 
@@ -390,14 +376,10 @@
 
         return await self.ctx.addNode('syn:tag', norm, norminfo=info)
 
-<<<<<<< HEAD
     def getTag(self, tag, defval=None):
 
         if tag in self.tagdels or tag in self.tagtombs:
             return defval
-=======
-    def getTag(self, tag):
->>>>>>> 35ccd094
 
         curv = self.tags.get(tag)
         if curv is not None:
@@ -440,7 +422,6 @@
 
         valu = s_time.ival(*valu, *curv)
         self.tags[tagnode.valu] = valu
-<<<<<<< HEAD
         self.tagdels.discard(tagnode.valu)
         self.tagtombs.discard(tagnode.valu)
 
@@ -553,12 +534,6 @@
 
         if (tag, name) in self.tagpropdels or (tag, name) in self.tagproptombs:
             return defv
-=======
-
-        return tagnode
-
-    def getTagProp(self, tag, name):
->>>>>>> 35ccd094
 
         curv = self.tagprops.get((tag, name))
         if curv is not None:
@@ -612,7 +587,6 @@
 
         return True
 
-<<<<<<< HEAD
     async def delTagProp(self, tag, name):
 
         prop = self.ctx.snap.core.model.getTagProp(name)
@@ -643,13 +617,6 @@
 
         curv = self.props.get(name, s_common.novalu)
         if curv is not s_common.novalu:
-=======
-    def get(self, name):
-
-        # get the current value including the pending prop sets
-        curv = self.props.get(name)
-        if curv is not None:
->>>>>>> 35ccd094
             return curv
 
         if self.node is not None:
@@ -719,11 +686,8 @@
             await self.ctx.snap.core._callPropSetHook(self.node, prop, valu)
 
         self.props[prop.name] = valu
-<<<<<<< HEAD
         self.propdels.discard(prop.name)
         self.proptombs.discard(prop.name)
-=======
->>>>>>> 35ccd094
 
         return valu, norminfo
 
@@ -757,7 +721,6 @@
 
         return True
 
-<<<<<<< HEAD
     async def pop(self, name):
 
         prop = self.form.prop(name)
@@ -786,8 +749,6 @@
 
         return True
 
-=======
->>>>>>> 35ccd094
     async def getSetOps(self, name, valu, norminfo=None):
         prop = self.form.props.get(name)
         if prop is None:
