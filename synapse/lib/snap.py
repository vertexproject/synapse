--- conflicted
+++ resolved
@@ -43,13 +43,10 @@
         self.tagprops = {}
         self.nodedata = {}
 
-<<<<<<< HEAD
         self.tagdels = set()
         self.propdels = set()
         self.tagpropdels = set()
-=======
         self.edgedels = set()
->>>>>>> d112e06c
 
     def iden(self):
         return s_common.ehex(self.buid)
@@ -1016,7 +1013,6 @@
 
         self.livenodes[node.buid] = protonode
 
-<<<<<<< HEAD
         try:
             yield protonode
         except Exception:
@@ -1027,12 +1023,7 @@
             if not (errs and transaction):
                 nodeedits = editor.getNodeEdits()
                 if nodeedits:
-                    await self.applyNodeEdits(nodeedits)
-=======
-        nodeedits = editor.getNodeEdits()
-        if nodeedits:
-            await self.saveNodeEdits(nodeedits)
->>>>>>> d112e06c
+                    await self.saveNodeEdits(nodeedits)
 
     @contextlib.asynccontextmanager
     async def getEditor(self, transaction=False):
@@ -1040,7 +1031,6 @@
         errs = False
         editor = SnapEditor(self)
 
-<<<<<<< HEAD
         try:
             yield editor
         except Exception:
@@ -1050,14 +1040,7 @@
             if not (errs and transaction):
                 nodeedits = editor.getNodeEdits()
                 if nodeedits:
-                    await self.applyNodeEdits(nodeedits)
-=======
-        yield editor
-
-        nodeedits = editor.getNodeEdits()
-        if nodeedits:
-            await self.saveNodeEdits(nodeedits)
->>>>>>> d112e06c
+                    await self.saveNodeEdits(nodeedits)
 
     async def saveNodeEdits(self, edits, meta=None):
         '''
