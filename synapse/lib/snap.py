--- conflicted
+++ resolved
@@ -164,12 +164,8 @@
             user = self.user
 
         runt = s_storm.Runtime(self, opts=opts, user=user)
-<<<<<<< HEAD
+        runt.isModuleRunt = True
         #self.core.stormrunts[runt.iden] = runt
-=======
-        runt.isModuleRunt = True
-        self.core.stormrunts[runt.iden] = runt
->>>>>>> 0ea9b820
         yield runt
         #self.core.stormrunts.pop(runt.iden, None)
 
