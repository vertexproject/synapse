import types
import asyncio
import logging
import contextlib

import synapse.exc as s_exc
import synapse.common as s_common

import synapse.lib.chop as s_chop
import synapse.lib.coro as s_coro
import synapse.lib.base as s_base
import synapse.lib.node as s_node
import synapse.lib.cache as s_cache
import synapse.lib.storm as s_storm

logger = logging.getLogger(__name__)

class Snap(s_base.Base):
    '''
    A "snapshot" is a transaction across multiple Cortex layers.

    The Snap object contains the bulk of the Cortex API to
    facilitate performance through careful use of transaction
    boundaries.

    Transactions produce the following EventBus events:

    (...any splice...)
    ('log', {'level': 'mesg': })
    ('print', {}),
    '''

    async def __anit__(self, core, layers, write=False):
        await s_base.Base.__anit__(self)

        self.stack = contextlib.ExitStack()

        self.user = None
        self.strict = True
        self.elevated = False
        self.canceled = False

        self.core = core
        self.model = core.model
        self.layers = layers
        self.wlyr = self.layers[-1]

        self.bulk = False
        self.bulksops = []

        # variables used by the storm runtime
        self.vars = {}

        self.runt = {}

        self.debug = False      # Set to true to enable debug output.
        self.write = False      # True when the snap has a write lock on a layer.

        self.tagcache = s_cache.FixedCache(self._addTagNode, size=10000)
        self.buidcache = s_cache.FixedCache(self._getNodeByBuid, size=100000)

        self.onfini(self.stack.close)
        self.changelog = []
        self.tagtype = core.model.type('ival')

        async def fini():

            for layr in self.layers:
                try:
                    await layr.commit()

                except asyncio.CancelledError as e:
                    raise

                except Exception as e:
                    logger.exception('commit error for layer')
            # N.B. don't fini the layers here since they are owned by the cortex

        self.onfini(fini)

    @contextlib.contextmanager
    def getStormRuntime(self, opts=None, user=None):
        runt = s_storm.Runtime(self, opts=opts, user=user)
        self.core.stormrunts[runt.iden] = runt
        yield runt
        self.core.stormrunts.pop(runt.iden, None)

    async def iterStormPodes(self, text, opts=None, user=None):
        '''
        Yield packed node tuples for the given storm query text.
        '''
        dorepr = False
        dopath = False

        self.core._logStormQuery(text, user)

        if opts is not None:
            dorepr = opts.get('repr', False)
            dopath = opts.get('path', False)

        async for node, path in self.storm(text, opts=opts, user=user):
            pode = node.pack(dorepr=dorepr)
            pode[1]['path'] = path.pack(path=dopath)
            yield pode

    @s_coro.genrhelp
    async def storm(self, text, opts=None, user=None):
        '''
        Execute a storm query and yield (Node(), Path()) tuples.
        '''
        query = self.core.getStormQuery(text)
        with self.getStormRuntime(opts=opts, user=user) as runt:
            async for x in runt.iterStormQuery(query):
                yield x

    @s_coro.genrhelp
    async def eval(self, text, opts=None, user=None):
        '''
        Run a storm query and yield Node() objects.
        '''
        # maintained for backward compatibility
        query = self.core.getStormQuery(text)
        with self.getStormRuntime(opts=opts, user=user) as runt:
            async for node, path in runt.iterStormQuery(query):
                yield node

    async def setOffset(self, iden, offs):
        return await self.wlyr.setOffset(iden, offs)

    async def getOffset(self, iden, offs):
        return await self.wlyr.getOffset(iden, offs)

    def setUser(self, user):
        self.user = user

    async def printf(self, mesg):
        await self.fire('print', mesg=mesg)

    async def warn(self, mesg, **info):
        logger.warning(mesg)
        await self.fire('warn', mesg=mesg, **info)

    async def getNodeByBuid(self, buid):
        '''
        Retrieve a node tuple by binary id.

        Args:
            buid (bytes): The binary ID for the node.

        Returns:
            ((str,dict)): The node tuple or None.

        '''
        return await self.buidcache.aget(buid)

    async def getNodeByNdef(self, ndef):
        '''
        Return a single Node by (form,valu) tuple.

        Args:
            ndef ((str,obj)): A (form,valu) ndef tuple.

        Returns:
            (synapse.lib.node.Node): The Node or None.
        '''
        buid = s_common.buid(ndef)
        return await self.getNodeByBuid(buid)

    async def _getNodesByTag(self, name, valu=None, cmpr='='):
        # TODO interval indexing for valu... and @=
        name = s_chop.tag(name)
        pref = b'#' + name.encode('utf8') + b'\x00'

        if valu is None:
            iops = (('pref', b''), )
        else:
            iops = self.tagtype.getIndxOps(valu, cmpr)

        lops = (
            ('indx', ('byuniv', pref, iops)),
        )

        async for row, node in self.getLiftNodes(lops, '#' + name):
            yield node

    async def _getNodesByFormTag(self, name, tag, valu=None, cmpr='='):

        filt = None
        form = self.model.form(name)

        if valu is not None:
            ctor = self.model.type('ival').getCmprCtor(cmpr)
            if ctor is not None:
                filt = ctor(valu)

        if form is None:
            raise s_exc.NoSuchForm(form=name)

        # TODO interval indexing for valu... and @=

        tag = s_chop.tag(tag)

        # maybe use Encoder here?
        fenc = form.name.encode('utf8') + b'\x00'
        tenc = b'#' + tag.encode('utf8') + b'\x00'

        iops = (('pref', b''), )
        lops = (
            ('indx', ('byprop', fenc + tenc, iops)),
        )

        # a small speed optimization...
        rawprop = '#' + tag
        if filt is None:

            async for row, node in self.getLiftNodes(lops, rawprop):
                yield node

            return

        async for row, node in self.getLiftNodes(lops, rawprop):

            valu = node.getTag(tag)

            if filt(valu):
                yield node

    async def getNodesBy(self, full, valu=None, cmpr='='):
        '''
        The main function for retrieving nodes by prop.

        Args:
            full (str): The property/tag name.
            valu (obj): A lift compatible value for the type.
            cmpr (str): An optional alternate comparator.

        Yields:
            (synapse.lib.node.Node): Node instances.
        '''
        if self.debug:
            await self.printf(f'get nodes by: {full} {cmpr} {valu!r}')

        # special handling for by type (*type=) here...
        if cmpr == '*type=':
            async for node in self._getNodesByType(full, valu=valu):
                yield node
            return

        if full.startswith('#'):
            async for node in self._getNodesByTag(full, valu=valu, cmpr=cmpr):
                yield node
            return

        fields = full.split('#', 1)
        if len(fields) > 1:
            form, tag = fields
            async for node in self._getNodesByFormTag(form, tag, valu=valu, cmpr=cmpr):
                yield node
            return

        async for node in self._getNodesByProp(full, valu=valu, cmpr=cmpr):
            yield node

    async def _getNodesByProp(self, full, valu=None, cmpr='='):

        prop = self.model.prop(full)
        if prop is None:
            raise s_exc.NoSuchProp(name=full)

        lops = prop.getLiftOps(valu, cmpr=cmpr)
        cmpf = prop.type.getLiftHintCmpr(valu, cmpr=cmpr)
        async for row, node in self.getLiftNodes(lops, prop.name, cmpf):
            yield node

    async def _getNodesByType(self, name, valu=None, addform=True):

        _type = self.model.types.get(name)
        if _type is None:
            raise s_exc.NoSuchType(name=name)

        if addform:
            form = self.model.forms.get(name)
            if form is not None:
                lops = form.getLiftOps(valu)
                async for row, node in self.getLiftNodes(lops, '*' + form.name):
                    yield node

        for prop in self.model.getPropsByType(name):
            lops = prop.getLiftOps(valu)
            async for row, node in self.getLiftNodes(lops, prop):
                yield node

    async def addNode(self, name, valu, props=None):
        '''
        Add a node by form name and value with optional props.

        Args:
            name (str): The form of node to add.
            valu (obj): The value for the node.
            props (dict): Optional secondary properties for the node.
        '''

        try:

            fnib = self._getNodeFnib(name, valu)
            return await self._addNodeFnib(fnib, props=props)

<<<<<<< HEAD
        except Exception:
=======
        except asyncio.CancelledError as e:
            raise

        except Exception as e:
>>>>>>> 386e6a37

            mesg = f'Error adding node: {name} {valu!r} {props!r}'
            logger.exception(mesg)
            if self.strict:
                raise

            return None

    async def addFeedNodes(self, name, items):
        '''
        Call a feed function and return what it returns (typically yields Node()s).

        Args:
            name (str): The name of the feed record type.
            items (list): A list of records of the given feed type.

        Returns:
            (object): The return value from the feed function. Typically Node() generator.

        '''
        func = self.core.getFeedFunc(name)
        if func is None:
            raise s_exc.NoSuchName(name=name)

        logger.info(f'adding feed nodes ({name}): {len(items)}')

        async for node in func(self, items):
            yield node

    async def addFeedData(self, name, items, seqn=None):

        func = self.core.getFeedFunc(name)
        if func is None:
            raise s_exc.NoSuchName(name=name)

        logger.info(f'adding feed data ({name}): {len(items)} {seqn!r}')

        retn = func(self, items)

        # If the feed function is an async generator, run it...
        if isinstance(retn, types.AsyncGeneratorType):
            retn = [x async for x in retn]
        elif s_coro.iscoro(retn):
            await retn

        if seqn is not None:

            iden, offs = seqn

            nextoff = offs + len(items)

            await self.setOffset(iden, nextoff)

            return nextoff

    async def addTagNode(self, name):
        '''
        Ensure that the given syn:tag node exists.
        '''
        return await self.tagcache.aget(name)

    async def _addTagNode(self, name):
        return await self.addNode('syn:tag', name)

    async def _addNodeFnib(self, fnib, props=None):
        '''
        Add a node via (form, norm, info, buid)
        '''
        form, norm, info, buid = fnib

        if props is None:
            props = {}

        sops = []

        node = await self.getNodeByBuid(buid)
        if node is not None:

            # maybe set some props...
            for name, valu in props.items():
                # TODO: node.merge(name, valu)
                await node.set(name, valu)

            return node

        # lets build a node...
        node = s_node.Node(self, None)

        node.init = True    # the node is initializing
        node.buid = buid
        node.form = form
        node.ndef = (form.name, norm)

        sops = form.getSetOps(buid, norm)
        await self.stor(sops)

        self.buidcache.put(buid, node)

        await self.splice('node:add', ndef=node.ndef)

        # update props with any subs from form value
        subs = info.get('subs')
        if subs is not None:
            for name, valu in subs.items():
                if form.prop(name) is not None:
                    props[name] = valu

        # update props with any defvals we are missing
        for name, valu in form.defvals.items():
            props.setdefault(name, valu)

        # set all the properties with init=True
        for name, valu in props.items():
            await node.set(name, valu, init=True)

        # set our global properties
        tick = s_common.now()
        await node.set('.created', tick, init=True)

        # we are done initializing.
        node.init = False

        self.core.pokeFormCount(form.name, 1)

        await form.wasAdded(node)

        # now we must fire all his prop sets
        for name, valu in tuple(node.props.items()):
            prop = node.form.props.get(name)
            await prop.wasSet(node, None)

        return node

    async def _raiseOnStrict(self, ctor, mesg, **info):
        await self.warn(f'{ctor.__name__}: {mesg} {info!r}')
        if self.strict:
            raise ctor(mesg=mesg, **info)
        return False

    async def splice(self, name, **info):
        '''
        Construct and log a splice record to be saved on commit().
        '''
        user = '?'
        if self.user is not None:
            user = self.user.name

        info['user'] = user
        info['time'] = s_common.now()

        await self.fire(name, **info)

        mesg = (name, info)
        self.wlyr.splicelist.append(mesg)

        return (name, info)

    #########################################################################

    def _getNodeFnib(self, name, valu):
        # return a form, norm, info, buid tuple
        form = self.model.form(name)
        if form is None:
            raise s_exc.NoSuchForm(name=name)

        try:
            norm, info = form.type.norm(valu)
        except Exception as e:
            raise s_exc.BadPropValu(prop=form.name, valu=valu, mesg=str(e))

        buid = s_common.buid((form.name, norm))
        return form, norm, info, buid

    async def addNodes(self, nodedefs):
        '''
        Add/merge nodes in bulk.

        The addNodes API is designed for bulk adds which will
        also set properties and add tags to existing nodes.
        Nodes are specified as a list of the following tuples:

            ( (form, valu), {'props':{}, 'tags':{}})

        Args:
            nodedefs (list): A list of nodedef tuples.

        Returns:
            (list): A list of xact messages.
        '''

        for (formname, formvalu), forminfo in nodedefs:

            props = forminfo.get('props')

            # remove any universal created props...
            if props is not None:
                props.pop('.created', None)

            node = await self.addNode(formname, formvalu, props=props)
            if node is not None:
                tags = forminfo.get('tags')
                if tags is not None:
                    for tag, asof in tags.items():
                        await node.addTag(tag, valu=asof)

            yield node

    async def stor(self, sops):

        if self.bulk:
            self.bulksops.extend(sops)
            return

        await self.wlyr.stor(sops)

    async def getLiftNodes(self, lops, rawprop, cmpr=None):
        genr = self.getLiftRows(lops)
        async for node in self.getRowNodes(genr, rawprop, cmpr):
            yield node

    async def getLiftRows(self, lops):
        '''
        Yield row tuples from a series of lift operations.

        Row tuples only requirement is that the first element
        be the binary id of a node.

        Args:
            lops (list): A list of lift operations.

        Yields:
            (tuple): (layer_indx, (buid, ...)) rows.
        '''
        for layer_idx, layr in enumerate(self.layers):
            async for x in layr.getLiftRows(lops):
                yield layer_idx, x

    async def getRowNodes(self, rows, rawprop, cmpr=None):
        '''
        Join a row generator into (row, Node()) tuples.

        A row generator yields tuple rows where the first
        valu is the buid of a node.

        Args:
            rows: A generator of (layer_idx, (buid, ...)) tuples.
            rawprop(str):  "raw" propname i.e. if a tag, starts with "#".  Used for filtering so that we skip the props
                for a buid if we're asking from a higher layer than the row was from (and hence, we'll presumable
                get/have gotten the row when that layer is lifted.
            cmpr (func): A secondary comparison function used to filter nodes.
        Yields:
            (tuple): (row, node)
        '''
        async for origlayer, row in rows:
            props = {}
            buid = row[0]
            node = self.buidcache.cache.get(buid)
            # Evaluate layers top-down to more quickly abort if we've found a higher layer with the property set
            for layeridx in range(len(self.layers) - 1, -1, -1):
                layr = self.layers[layeridx]
                layerprops = await layr.getBuidProps(buid)
                # We mark this node to drop iff we see the prop set in this layer *and* we're looking at the props
                # from a higher (i.e. closer to write, higher idx) layer.
                if layeridx > origlayer and rawprop in layerprops:
                    props = None
                    break
                if node is None:
                    for k, v in layerprops.items():
                        if k not in props:
                            props[k] = v
            if props is None:
                continue
            if node is None:
                node = s_node.Node(self, buid, props.items())
                if node and node.ndef is not None:
                    self.buidcache.put(buid, node)

            if node.ndef is not None:

                if cmpr:
                    if rawprop == node.form:
                        valu = node.ndef[1]
                    else:
                        valu = node.get(rawprop)
                    if valu is None:
                        # cmpr required to evaluate something; cannot know if this
                        # node is valid or not without the prop being present.
                        continue
                    if not cmpr(valu):
                        continue

                yield row, node

    async def _getNodeByBuid(self, buid):
        props = {}
        for layr in self.layers:
            layerprops = await layr.getBuidProps(buid)
            props.update(layerprops)

        node = s_node.Node(self, buid, props.items())

        # Give other tasks a chance to run
        await asyncio.sleep(0)

        return None if node.ndef is None else node<|MERGE_RESOLUTION|>--- conflicted
+++ resolved
@@ -305,14 +305,10 @@
             fnib = self._getNodeFnib(name, valu)
             return await self._addNodeFnib(fnib, props=props)
 
-<<<<<<< HEAD
+        except asyncio.CancelledError:
+            raise
+
         except Exception:
-=======
-        except asyncio.CancelledError as e:
-            raise
-
-        except Exception as e:
->>>>>>> 386e6a37
 
             mesg = f'Error adding node: {name} {valu!r} {props!r}'
             logger.exception(mesg)
