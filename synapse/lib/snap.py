--- conflicted
+++ resolved
@@ -218,34 +218,26 @@
         fenc = form.name.encode('utf8') + b'\x00'
         tenc = b'#' + tag.encode('utf8') + b'\x00'
 
-        if valu is None:
-            iops = (('pref', b''), )
-        else:
-            iops = self.tagtype.getIndxOps(valu, cmpr)
-
+        iops = (('pref', b''), )
         lops = (
             ('indx', ('byprop', fenc + tenc, iops)),
         )
 
-<<<<<<< HEAD
         # a small speed optimization...
+        rawprop = '#' + tag
         if filt is None:
 
-            for row, node in self.getLiftNodes(lops):
+            for row, node in self.getLiftNodes(lops, rawprop):
                 yield node
 
             return
 
-        for row, node in self.getLiftNodes(lops):
+        for row, node in self.getLiftNodes(lops, rawprop):
 
             valu = node.getTag(tag)
 
             if filt(valu):
                 yield node
-=======
-        for row, node in self.getLiftNodes(lops, '#' + tag):
-            yield node
->>>>>>> 4742881f
 
     def getNodesBy(self, full, valu=None, cmpr='='):
         '''
