from __future__ import annotations

import types
import asyncio
import logging
import weakref
import contextlib
import collections

import synapse.exc as s_exc
import synapse.common as s_common

import synapse.lib.base as s_base
import synapse.lib.chop as s_chop
import synapse.lib.coro as s_coro
import synapse.lib.node as s_node
import synapse.lib.time as s_time
import synapse.lib.cache as s_cache
import synapse.lib.layer as s_layer
import synapse.lib.storm as s_storm
import synapse.lib.types as s_types

logger = logging.getLogger(__name__)

class ProtoNode(s_node.NodeBase):
    '''
    A prototype node used for staging node adds using a SnapEditor.

    TODO: This could eventually fully mirror the synapse.lib.node.Node API and be used
          to slipstream into sections of the pipeline to facilitate a bulk edit / transaction
    '''
    def __init__(self, ctx, buid, form, valu, node):
        self.ctx = ctx
        self.form = form
        self.valu = valu
        self.buid = buid
        self.node = node
        self.ndef = (form, valu)

        self.tags = {}
        self.props = {}
        self.edges = set()
        self.tagprops = {}
        self.nodedata = {}

<<<<<<< HEAD
        self.delnode = False
        self.tombnode = False
        self.tagdels = set()
        self.tagtombs = set()
        self.propdels = set()
        self.proptombs = set()
        self.tagpropdels = set()
        self.tagproptombs = set()
=======
        self.tagdels = set()
        self.propdels = set()
        self.tagpropdels = set()
>>>>>>> ca57b427
        self.edgedels = set()
        self.edgetombs = set()
        self.edgetombdels = set()
        self.nodedatadels = set()
        self.nodedatatombs = set()
        self.nodedatatombdels = set()

        if self.node is not None:
            self.nid = self.node.nid
        else:
            self.nid = None

        self.multilayer = len(self.ctx.snap.layers) > 1

        if node is not None:
            self.nid = node.nid
        else:
            self.nid = self.ctx.snap.core.getNidByBuid(buid)

    def iden(self):
        return s_common.ehex(self.buid)

    def istomb(self):
        if self.tombnode:
            return True

        if self.node is not None:
            return self.node.istomb()

        return False

    def getNodeDelEdits(self):

        edits = []
        sode = self.node.sodes[0]

        if self.delnode:
            edits.append((s_layer.EDIT_NODE_DEL, (self.valu, self.form.type.stortype)))
            if (tags := sode.get('tags')) is not None:
                for name in sorted(tags.keys(), key=lambda t: len(t), reverse=True):
                    edits.append((s_layer.EDIT_TAG_DEL, (name, None)))

            if (props := sode.get('props')) is not None:
                for name in props.keys():
                    prop = self.form.props.get(name)
                    edits.append((s_layer.EDIT_PROP_DEL, (name, None, prop.type.stortype)))

            if (tagprops := sode.get('tagprops')) is not None:
                for tag, props in tagprops.items():
                    for name in props.keys():
                        prop = self.ctx.snap.core.model.getTagProp(name)
                        edits.append((s_layer.EDIT_TAGPROP_DEL, (tag, name, None, prop.type.stortype)))

        if self.tombnode:
            edits.append((s_layer.EDIT_NODE_TOMB, ()))

            if (tags := sode.get('antitags')) is not None:
                for tag in sorted(tags.keys(), key=lambda t: len(t), reverse=True):
                    edits.append((s_layer.EDIT_TAG_TOMB_DEL, (tag,)))

            if (props := sode.get('antiprops')) is not None:
                for prop in props.keys():
                    edits.append((s_layer.EDIT_PROP_TOMB_DEL, (prop,)))

            if (tagprops := sode.get('antitagprops')) is not None:
                for tag, props in tagprops.items():
                    for name in props.keys():
                        edits.append((s_layer.EDIT_TAGPROP_TOMB_DEL, (tag, name)))

        return (self.nid, self.form.name, edits)

    def getNodeEdit(self):

        if self.delnode or self.tombnode:
            return self.getNodeDelEdits()

        edits = []

        if not self.node:
            edits.append((s_layer.EDIT_NODE_ADD, (self.valu, self.form.type.stortype)))

        for name, valu in self.props.items():
            prop = self.form.props.get(name)
            edits.append((s_layer.EDIT_PROP_SET, (name, valu, None, prop.type.stortype)))

        for name in self.propdels:
            prop = self.form.props.get(name)
            edits.append((s_layer.EDIT_PROP_DEL, (name, None, prop.type.stortype)))

<<<<<<< HEAD
        for name in self.proptombs:
            edits.append((s_layer.EDIT_PROP_TOMB, (name,)))

=======
>>>>>>> ca57b427
        for name, valu in self.tags.items():
            edits.append((s_layer.EDIT_TAG_SET, (name, valu, None)))

        for name in sorted(self.tagdels, key=lambda t: len(t), reverse=True):
            edits.append((s_layer.EDIT_TAG_DEL, (name, None)))

<<<<<<< HEAD
        for name in self.tagtombs:
            edits.append((s_layer.EDIT_TAG_TOMB, (name,)))

=======
>>>>>>> ca57b427
        for verb, n2iden in self.edges:
            edits.append((s_layer.EDIT_EDGE_ADD, (verb, n2iden)))

        for verb, n2iden in self.edgedels:
            edits.append((s_layer.EDIT_EDGE_DEL, (verb, n2iden)))

        for verb, n2iden in self.edgetombs:
            edits.append((s_layer.EDIT_EDGE_TOMB, (verb, n2iden)))

        for verb, n2iden in self.edgetombdels:
            edits.append((s_layer.EDIT_EDGE_TOMB_DEL, (verb, n2iden)))

        for (tag, name), valu in self.tagprops.items():
            prop = self.ctx.snap.core.model.getTagProp(name)
            edits.append((s_layer.EDIT_TAGPROP_SET, (tag, name, valu, None, prop.type.stortype)))

        for (tag, name) in self.tagpropdels:
            prop = self.ctx.snap.core.model.getTagProp(name)
            edits.append((s_layer.EDIT_TAGPROP_DEL, (tag, name, None, prop.type.stortype)))

<<<<<<< HEAD
        for (tag, name) in self.tagproptombs:
            edits.append((s_layer.EDIT_TAGPROP_TOMB, (tag, name)))

=======
>>>>>>> ca57b427
        for name, valu in self.nodedata.items():
            edits.append((s_layer.EDIT_NODEDATA_SET, (name, valu, None)))

        for name in self.nodedatadels:
            edits.append((s_layer.EDIT_NODEDATA_DEL, (name, None)))

        for name in self.nodedatatombs:
            edits.append((s_layer.EDIT_NODEDATA_TOMB, (name,)))

        if not edits:
            return None

        return (self.nid, self.form.name, edits)

    async def addEdge(self, verb, n2nid):

        if not isinstance(verb, str):
            mesg = f'addEdge() got an invalid type for verb: {verb}'
            await self.ctx.snap._raiseOnStrict(s_exc.BadArg, mesg)
            return False

        if not isinstance(n2nid, bytes):
            mesg = f'addEdge() got an invalid type for n2nid: {n2nid}'
            await self.ctx.snap._raiseOnStrict(s_exc.BadArg, mesg)
            return False

        if len(n2nid) != 8:
            mesg = f'addEdge() got an invalid node id: {n2nid}'
            await self.ctx.snap._raiseOnStrict(s_exc.BadArg, mesg)
            return False

        tupl = (verb, n2nid)
        if tupl in self.edges:
            return False

        if self.nid is None:
            self.edges.add(tupl)
            return True

        if tupl in self.edgedels:
            self.edgedels.remove(tupl)
            return True

        if not self.multilayer:
            if not await self.ctx.snap.hasNodeEdge(self.nid, verb, n2nid):
                self.edges.add(tupl)
                return True

        if tupl in self.edgetombs:
            self.edgetombs.remove(tupl)
            return True

        toplayr = await self.ctx.snap.layers[0].hasNodeEdge(self.nid, verb, n2nid)
        if toplayr is True:
            return False

        for layr in self.ctx.snap.layers[1:self.node.lastlayr()]:
            if (undr := await layr.hasNodeEdge(self.nid, verb, n2nid)) is not None:
                if undr and toplayr is False:
                    self.edgetombdels.add(tupl)
                    return True
                break

        self.edges.add(tupl)
        return True

    async def delEdge(self, verb, n2nid):

        if not isinstance(verb, str):
            mesg = f'delEdge() got an invalid type for verb: {verb}'
            await self.ctx.snap._raiseOnStrict(s_exc.BadArg, mesg)
            return False

        if not isinstance(n2nid, bytes):
            mesg = f'delEdge() got an invalid type for n2nid: {n2nid}'
            await self.ctx.snap._raiseOnStrict(s_exc.BadArg, mesg)
            return False

        if len(n2nid) != 8:
            mesg = f'delEdge() got an invalid node id: {n2nid}'
            await self.ctx.snap._raiseOnStrict(s_exc.BadArg, mesg)
            return False

        tupl = (verb, n2nid)
        if tupl in self.edgedels or tupl in self.edgetombs:
            return False

        if tupl in self.edges:
            self.edges.remove(tupl)
            return True

        if self.nid is None:
            return False

        if not self.multilayer:
            if await self.ctx.snap.hasNodeEdge(self.nid, verb, n2nid):
                self.edgedels.add(tupl)
                return True
            return False

        toplayr = await self.ctx.snap.layers[0].hasNodeEdge(self.nid, verb, n2nid)
        if toplayr is False:
            return False

        # has or none
        if toplayr is True:
            self.edgedels.add(tupl)

        for layr in self.ctx.snap.layers[1:self.node.lastlayr()]:
            if (undr := await layr.hasNodeEdge(self.nid, verb, n2nid)) is not None:
                if undr:
                    self.edgetombs.add(tupl)
                    return True
                break

        return toplayr is not None

    async def delEdgesN2(self, meta=None):
        '''
        Delete edge data from the SnapEditor's write layer where this is the dest node.
        '''
        dels = []
        nid = self.nid

        async for abrv, n1nid, tomb in self.ctx.snap.layers[0].iterNodeEdgesN2(self.nid):
            verb = self.ctx.snap.core.getAbrvVerb(abrv)
            n1ndef = self.ctx.snap.core.getNidNdef(n1nid)

            if tomb:
                edit = [((s_layer.EDIT_EDGE_TOMB_DEL), (verb, nid))]
            else:
                edit = [((s_layer.EDIT_EDGE_DEL), (verb, nid))]

            dels.append((n1nid, n1ndef[0], edit))

            if len(dels) >= 1000:
                await self.ctx.snap.saveNodeEdits(dels, meta=meta)
                dels.clear()

        if dels:
            await self.ctx.snap.saveNodeEdits(dels, meta=meta)

    async def getData(self, name):

        curv = self.nodedata.get(name, s_common.novalu)
        if curv is not s_common.novalu:
            return curv

        if self.node is not None:
            return await self.node.getData(name, defv=s_common.novalu)

        return s_common.novalu

    async def setData(self, name, valu):

        if await self.getData(name) == valu:
            return

        try:
            s_common.reqjsonsafe(valu)
        except s_exc.MustBeJsonSafe as e:
            if self.ctx.snap.strict:
                raise e
            return await self.ctx.snap.warn(str(e))

        self.nodedata[name] = valu

    async def popData(self, name):

        if not self.multilayer:
            valu = await self.ctx.snap.getNodeData(self.nid, name, defv=s_common.novalu)
            if valu is not s_common.novalu:
                self.nodedatadels.add(name)
                return valu
            return None

        (ok, valu, tomb) = await self.ctx.snap.layers[0].getNodeData(self.nid, name)
        if (ok and not tomb):
            self.nodedatadels.add(name)

        if tomb:
            return None

        valu = await self.ctx.snap.getNodeDataFromLayers(self.nid, name, strt=1, defv=s_common.novalu)
        if valu is not s_common.novalu:
            self.nodedatatombs.add(name)
            return valu
        return None

    async def _getRealTag(self, tag):

        normtupl = await self.ctx.snap.getTagNorm(tag)
        if normtupl is None:
            return None

        norm, info = normtupl

        tagnode = await self.ctx.snap.getTagNode(norm)
        if tagnode is not s_common.novalu:
            return self.ctx.loadNode(tagnode)

        return await self.ctx.addNode('syn:tag', norm, norminfo=info)

    def getTag(self, tag, defval=None):

<<<<<<< HEAD
        if tag in self.tagdels or tag in self.tagtombs:
            return defval
=======
        if tag in self.tagdels:
            return None
>>>>>>> ca57b427

        curv = self.tags.get(tag)
        if curv is not None:
            return curv

        if self.node is not None:
            return self.node.getTag(tag, defval=defval)

    async def addTag(self, tag, valu=(None, None), tagnode=None):

        if tagnode is None:
            tagnode = await self._getRealTag(tag)

        if tagnode is None:
            return

        if isinstance(valu, list):
            valu = tuple(valu)

        if valu != (None, None):
            try:
                valu, _ = self.ctx.snap.core.model.type('ival').norm(valu)
            except s_exc.BadTypeValu as e:
                if self.ctx.snap.strict:
                    e.set('tag', tagnode.valu)
                    raise e
                return await self.ctx.snap.warn(f'Invalid Tag Value: {tagnode.valu}={valu}.')

        tagup = tagnode.get('up')
        if tagup:
            await self.addTag(tagup)

        curv = self.getTag(tagnode.valu)
        if curv == valu:
            return tagnode

        if curv is None:
            self.tags[tagnode.valu] = valu
            return tagnode

        valu = s_time.ival(*valu, *curv)
        self.tags[tagnode.valu] = valu
        self.tagdels.discard(tagnode.valu)
<<<<<<< HEAD
        self.tagtombs.discard(tagnode.valu)
=======
>>>>>>> ca57b427

        return tagnode

    def getTagNames(self):
        alltags = set(self.tags.keys())
<<<<<<< HEAD
        alltags.update(set(self.node.getTagNames()))
        return alltags - self.tagdels - self.tagtombs

    def _getTagTree(self):

        root = (None, {})
        for tag in self.getTagNames():

            node = root

            for part in tag.split('.'):

                kidn = node[1].get(part)

                if kidn is None:

                    full = part
                    if node[0] is not None:
                        full = f'{node[0]}.{full}'

                    kidn = node[1][part] = (full, {})

                node = kidn

        return root

    def _delTag(self, name):

        self.tags.pop(name, None)

        if not self.multilayer:
            if self.node is not None and (tags := self.node.sodes[0].get('tags')) is not None and name in tags:
                self.tagdels.add(name)

            for prop in self.getTagProps(name):
                self.tagpropdels.add((name, prop))
                self.tagprops.pop((name, prop), None)
            return

        if self.node is not None:
            if (tags := self.node.sodes[0].get('tags')) is not None and name in tags:
                self.tagdels.add(name)

            if self.node.hasTagInLayers(name, strt=1):
                self.tagtombs.add(name)

            for (prop, layr) in self.getTagPropsWithLayer(name):
                if layr == 0:
                    self.tagpropdels.add((name, prop))

                if layr > 0 or (self.node is not None and self.node.hasTagPropInLayers(name, prop, strt=1)):
                    self.tagproptombs.add((name, prop))

        return True
=======
        if self.node is not None:
            alltags.update(set(self.node.getTagNames()))

        return list(sorted(alltags - self.tagdels))

    def _delTag(self, name):
        if self.tags.pop(name, None) is None:
            self.tagdels.add(name)

        for prop in self.getTagProps(name):
            if self.tagprops.pop((name, prop), None) is None:
                self.tagpropdels.add((name, prop))
>>>>>>> ca57b427

    async def delTag(self, tag):

        path = s_chop.tagpath(tag)

        name = '.'.join(path)
<<<<<<< HEAD
        tree = None
=======
>>>>>>> ca57b427

        if len(path) > 1:

            parent = '.'.join(path[:-1])

            # retrieve a list of prunable tags
            prune = await self.ctx.snap.core.getTagPrune(parent)
            if prune:

<<<<<<< HEAD
                if tree is None:
                    tree = self._getTagTree()
=======
                tree = self._getTagTree()
>>>>>>> ca57b427

                for prunetag in reversed(prune):

                    node = tree
                    for step in prunetag.split('.'):

                        node = node[1].get(step)
                        if node is None:
                            break

                    if node is not None and len(node[1]) == 1:
                        self._delTag(node[0])
                        continue

                    break

        pref = name + '.'

        for tname in self.getTagNames():
            if tname.startswith(pref):
                self._delTag(tname)

<<<<<<< HEAD
        if self.getTag(name) is not None:
=======
        if self.getTag(name, defval=s_common.novalu) is not s_common.novalu:
>>>>>>> ca57b427
            self._delTag(name)

        return True

    def getTagProps(self, tag):
        props = set()
        for (tagn, prop) in self.tagprops:
            if tagn == tag:
                props.add(prop)

        if self.node is not None:
            for prop in self.node.getTagProps(tag):
<<<<<<< HEAD
                if (tag, prop) not in self.tagpropdels and (tag, prop) not in self.tagproptombs:
=======
                if (tag, prop) not in self.tagpropdels:
>>>>>>> ca57b427
                    props.add(prop)

        return(props)

<<<<<<< HEAD
    def getTagPropsWithLayer(self, tag):
        props = set()
        for (tagn, prop) in self.tagprops:
            if tagn == tag:
                props.add((prop, 0))

        if self.node is not None:
            for (prop, layr) in self.node.getTagPropsWithLayer(tag):
                if (tag, prop) not in self.tagpropdels and (tag, prop) not in self.tagproptombs:
                    props.add((prop, layr))

        return(props)

    def getTagProp(self, tag, name, defv=None):

        if (tag, name) in self.tagpropdels or (tag, name) in self.tagproptombs:
            return defv
=======
    def getTagProp(self, tag, name):
>>>>>>> ca57b427

        if (tag, name) in self.tagpropdels:
            return None

        curv = self.tagprops.get((tag, name))
        if curv is not None:
            return curv

        if self.node is not None:
            return self.node.getTagProp(tag, name, defval=defv)

    def getTagPropWithLayer(self, tag, name, defv=None):

        if (tag, name) in self.tagpropdels or (tag, name) in self.tagproptombs:
            return defv, None

        curv = self.tagprops.get((tag, name))
        if curv is not None:
            return curv, 0

        if self.node is not None:
            return self.node.getTagPropWithLayer(tag, name, defval=defv)

    async def setTagProp(self, tag, name, valu):

        tagnode = await self.addTag(tag)
        if tagnode is None:
            return False

        prop = self.ctx.snap.core.model.getTagProp(name)
        if prop is None:
            mesg = f'Tagprop {name} does not exist in this Cortex.'
            return await self.ctx.snap._raiseOnStrict(s_exc.NoSuchTagProp, mesg)

        try:
            norm, info = prop.type.norm(valu)
        except s_exc.BadTypeValu as e:
            if self.ctx.snap.strict:
                raise e
            await self.ctx.snap.warn(f'Bad property value: #{tagnode.valu}:{prop.name}={valu!r}')
            return False

        curv = self.getTagProp(tagnode.valu, name)
        if curv == norm:
            return False

        self.tagpropdels.discard((tagnode.valu, name))
        self.tagprops[(tagnode.valu, name)] = norm
        self.tagpropdels.discard((tagnode.valu, name))
        self.tagproptombs.discard((tagnode.valu, name))

<<<<<<< HEAD
        return True

=======
>>>>>>> ca57b427
    async def delTagProp(self, tag, name):

        prop = self.ctx.snap.core.model.getTagProp(name)
        if prop is None:
            mesg = f'Tagprop {name} does not exist in this Cortex.'
            return await self.ctx.snap._raiseOnStrict(s_exc.NoSuchTagProp, mesg, name=name)

<<<<<<< HEAD
        (curv, layr) = self.getTagPropWithLayer(tag, name)
        if curv is None:
            return False

        self.tagprops.pop((tag, name), None)

        if layr == 0:
            self.tagpropdels.add((tag, name))

        if self.multilayer:
            if layr > 0 or (self.node is not None and self.node.hasTagPropInLayers(tag, name, strt=1)):
                self.tagproptombs.add((tag, name))

        return True

    def get(self, name, defv=None):

        # get the current value including the pending prop sets
        if name in self.propdels or name in self.proptombs:
            return defv

        curv = self.props.get(name, s_common.novalu)
        if curv is not s_common.novalu:
=======
        curv = self.getTagProp(tag, name)
        if curv is None:
            return False

        if self.tagprops.pop((tag, name), None) is None:
            self.tagpropdels.add((tag, name))

        return True

    def get(self, name):

        # get the current value including the pending prop sets
        if name in self.propdels:
            return None

        curv = self.props.get(name)
        if curv is not None:
>>>>>>> ca57b427
            return curv

        if self.node is not None:
            return self.node.get(name, defv=defv)

    def getWithLayer(self, name, defv=None):

        # get the current value including the pending prop sets
        if name in self.propdels or name in self.proptombs:
            return defv, None

        curv = self.props.get(name, s_common.novalu)
        if curv is not s_common.novalu:
            return curv, 0

        if self.node is not None:
            return self.node.getWithLayer(name, defv=defv)

    async def _set(self, prop, valu, norminfo=None):

        if prop.locked:
            mesg = f'Prop {prop.full} is locked due to deprecation.'
            await self.ctx.snap._raiseOnStrict(s_exc.IsDeprLocked, mesg)
            return False

        if isinstance(prop.type, s_types.Array):
            arrayform = self.ctx.snap.core.model.form(prop.type.arraytype.name)
            if arrayform is not None and arrayform.locked:
                mesg = f'Prop {prop.full} is locked due to deprecation.'
                await self.ctx.snap._raiseOnStrict(s_exc.IsDeprLocked, mesg)
                return False

        if norminfo is None:
            try:
                valu, norminfo = prop.type.norm(valu)
            except s_exc.BadTypeValu as e:
                oldm = e.errinfo.get('mesg')
                e.errinfo['prop'] = prop.name
                e.errinfo['form'] = prop.form.name
                e.errinfo['mesg'] = f'Bad prop value {prop.full}={valu!r} : {oldm}'
                if self.ctx.snap.strict:
                    raise e
                await self.ctx.snap.warn(e)
                return False

        if isinstance(prop.type, s_types.Ndef):
            ndefform = self.ctx.snap.core.model.form(valu[0])
            if ndefform.locked:
                mesg = f'Prop {prop.full} is locked due to deprecation.'
                await self.ctx.snap._raiseOnStrict(s_exc.IsDeprLocked, mesg)
                return False

        curv = self.get(prop.name)
        if curv == valu:
            return False

        if prop.info.get('ro') and curv is not None:
            mesg = f'Property is read only: {prop.full}.'
            await self.ctx.snap._raiseOnStrict(s_exc.ReadOnlyProp, mesg)
            return False

        if self.node is not None:
            await self.ctx.snap.core._callPropSetHook(self.node, prop, valu)

        self.props[prop.name] = valu
        self.propdels.discard(prop.name)
<<<<<<< HEAD
        self.proptombs.discard(prop.name)
=======
>>>>>>> ca57b427

        return valu, norminfo

    async def set(self, name, valu, norminfo=None):
        prop = self.form.props.get(name)
        if prop is None:
            return False

        retn = await self._set(prop, valu, norminfo=norminfo)
        if retn is False:
            return False

        (valu, norminfo) = retn

        propform = self.ctx.snap.core.model.form(prop.type.name)
        if propform is not None:
            await self.ctx.addNode(propform.name, valu, norminfo=norminfo)

        # TODO can we mandate any subs are returned pre-normalized?
        propsubs = norminfo.get('subs')
        if propsubs is not None:
            for subname, subvalu in propsubs.items():
                full = f'{prop.name}:{subname}'
                if self.form.props.get(full) is not None:
                    await self.set(full, subvalu)

        propadds = norminfo.get('adds')
        if propadds is not None:
            for addname, addvalu, addinfo in propadds:
                await self.ctx.addNode(addname, addvalu, norminfo=addinfo)

        return True

    async def pop(self, name):

        prop = self.form.prop(name)
        if prop is None:
            mesg = f'No property named {name}.'
            await self.ctx.snap._raiseOnStrict(s_exc.NoSuchProp, mesg, name=name, form=self.form.name)
<<<<<<< HEAD
            return False

        (valu, layr) = self.getWithLayer(name, defv=s_common.novalu)
        if valu is s_common.novalu:
=======
            return False  # pragma: no cover

        if self.get(name) is None:
>>>>>>> ca57b427
            return False

        if prop.info.get('ro'):
            mesg = f'Property is read only: {prop.full}.'
            await self.ctx.snap._raiseOnStrict(s_exc.ReadOnlyProp, mesg, name=prop.full)
<<<<<<< HEAD
            return False

        self.props.pop(name, None)

        if layr == 0:
            self.propdels.add(name)

        if self.multilayer:
            if layr > 0 or (self.node is not None and self.node.hasInLayers(name, strt=1)):
                self.proptombs.add(name)

=======
            return False  # pragma: no cover

        if self.props.pop(name, None) is None:
            self.propdels.add(name)

>>>>>>> ca57b427
        return True

    async def getSetOps(self, name, valu, norminfo=None):
        prop = self.form.props.get(name)
        if prop is None:
            return ()

        retn = await self._set(prop, valu, norminfo=norminfo)
        if retn is False:
            return ()

        (valu, norminfo) = retn
        ops = []

        propform = self.ctx.snap.core.model.form(prop.type.name)
        if propform is not None:
            ops.append(self.ctx.getAddNodeOps(propform.name, valu, norminfo=norminfo))

        # TODO can we mandate any subs are returned pre-normalized?
        propsubs = norminfo.get('subs')
        if propsubs is not None:
            for subname, subvalu in propsubs.items():
                full = f'{prop.name}:{subname}'
                if self.form.props.get(full) is not None:
                    ops.append(self.getSetOps(full, subvalu))

        propadds = norminfo.get('adds')
        if propadds is not None:
            for addname, addvalu, addinfo in propadds:
                ops.append(self.ctx.getAddNodeOps(addname, addvalu, norminfo=addinfo))

        return ops

    async def delete(self):
        if self.node is None or self.istomb():
            return

        if self.node.sodes[0].get('valu') is not None:
            self.delnode = True

        for sode in self.node.sodes[1:]:
            if sode.get('valu') is not None:
                self.tombnode = True
                return
            elif sode.get('antivalu') is not None:
                return

class SnapEditor:
    '''
    A SnapEditor allows tracking node edits with subs/deps as a transaction.
    '''
    def __init__(self, snap):
        self.snap = snap
        self.protonodes = {}
        self.maxnodes = snap.core.maxnodes

    async def getNodeByBuid(self, buid):
        node = await self.snap.getNodeByBuid(buid)
        if node:
            return self.loadNode(node)

    async def getNodeByNid(self, nid):
        node = await self.snap.getNodeByNid(nid)
        if node:
            return self.loadNode(node)

    def getNodeEdits(self):
        nodeedits = []
        for protonode in self.protonodes.values():
            nodeedit = protonode.getNodeEdit()
            if nodeedit is not None:
                nodeedits.append(nodeedit)
        return nodeedits

    async def saveProtoNodes(self):
        nodeedits = self.getNodeEdits()
        if nodeedits:
            await self.snap.saveNodeEdits(nodeedits)

        self.protonodes.clear()

    async def _addNode(self, form, valu, props=None, norminfo=None):

        self.snap.core._checkMaxNodes()

        if form.isrunt:
            mesg = f'Cannot make runt nodes: {form.name}.'
            return await self.snap._raiseOnStrict(s_exc.IsRuntForm, mesg)

        if form.locked:
            mesg = f'Form {form.full} is locked due to deprecation for valu={valu}.'
            return await self.snap._raiseOnStrict(s_exc.IsDeprLocked, mesg)

        if norminfo is None:
            try:
                valu, norminfo = form.type.norm(valu)
            except s_exc.BadTypeValu as e:
                e.errinfo['form'] = form.name
                if self.snap.strict: raise e
                await self.snap.warn(f'addNode() BadTypeValu {form.name}={valu} {e}')
                return None

        return valu, norminfo

    async def addNode(self, formname, valu, props=None, norminfo=None):

        form = self.snap.core.model.form(formname)
        if form is None:
            mesg = f'No form named {formname} for valu={valu}.'
            return await self.snap._raiseOnStrict(s_exc.NoSuchForm, mesg)

        retn = await self._addNode(form, valu, props=props, norminfo=norminfo)
        if retn is None:
            return None

        valu, norminfo = retn

        try:
            protonode = await self._initProtoNode(form, valu, norminfo)
        except Exception:
            self.protonodes.pop((form.name, valu), None)
            raise

        if props is not None:
            [await protonode.set(p, v) for (p, v) in props.items()]

        return protonode

    async def getAddNodeOps(self, formname, valu, props=None, norminfo=None):

        form = self.snap.core.model.form(formname)
        if form is None:
            mesg = f'No form named {formname} for valu={valu}.'
            await self.snap._raiseOnStrict(s_exc.NoSuchForm, mesg)
            return()

        retn = await self._addNode(form, valu, props=props, norminfo=norminfo)
        if retn is None:
            return ()

        norm, norminfo = retn

        ndef = (form.name, norm)

        protonode = self.protonodes.get(ndef)
        if protonode is not None:
            return ()

        buid = s_common.buid(ndef)
        node = await self.snap.getNodeByBuid(buid)
        if node is not None:
            return ()

        protonode = ProtoNode(self, buid, form, norm, node)

        self.protonodes[ndef] = protonode

        ops = []

        subs = norminfo.get('subs')
        if subs is not None:
            for prop, valu in subs.items():
                ops.append(protonode.getSetOps(prop, valu))

        adds = norminfo.get('adds')
        if adds is not None:
            for addname, addvalu, addinfo in adds:
                ops.append(self.getAddNodeOps(addname, addvalu, norminfo=addinfo))

        return ops

    def loadNode(self, node):
        protonode = self.protonodes.get(node.ndef)
        if protonode is None:
            protonode = ProtoNode(self, node.buid, node.form, node.ndef[1], node)
            self.protonodes[node.ndef] = protonode
        return protonode

    async def _initProtoNode(self, form, norm, norminfo):

        ndef = (form.name, norm)

        protonode = self.protonodes.get(ndef)
        if protonode is not None:
            return protonode

        buid = s_common.buid(ndef)
        node = await self.snap.getNodeByBuid(buid)

        protonode = ProtoNode(self, buid, form, norm, node)

        self.protonodes[ndef] = protonode

        ops = collections.deque()

        subs = norminfo.get('subs')
        if subs is not None:
            for prop, valu in subs.items():
                ops.append(protonode.getSetOps(prop, valu))

            while ops:
                oset = ops.popleft()
                ops.extend(await oset)

        adds = norminfo.get('adds')
        if adds is not None:
            for addname, addvalu, addinfo in adds:
                ops.append(self.getAddNodeOps(addname, addvalu, norminfo=addinfo))

            while ops:
                oset = ops.popleft()
                ops.extend(await oset)

        return protonode

class Snap(s_base.Base):
    '''
    A "snapshot" is a transaction across multiple Cortex layers.

    The Snap object contains the bulk of the Cortex API to
    facilitate performance through careful use of transaction
    boundaries.
    '''
    tagcachesize = 1000
    nodecachesize = 100000

    async def __anit__(self, view, user):
        '''
        Args:
            core (cortex):  the cortex
            layers (List[Layer]): the list of layers to access, write layer last
        '''
        await s_base.Base.__anit__(self)

        assert user is not None

        self.strict = True

        self.core = view.core
        self.view = view
        self.user = user

        self.layers = view.layers
        self.wlyr = self.layers[0]

        self.readonly = self.wlyr.readonly

        self.tagnorms = s_cache.FixedCache(self._getTagNorm, size=self.tagcachesize)
        self.tagcache = s_cache.FixedCache(self._getTagNode, size=self.tagcachesize)

        # Keeps alive the most recently accessed node objects
        self.nodecache = collections.deque(maxlen=self.nodecachesize)
        self.livenodes = weakref.WeakValueDictionary()  # nid -> Node
        self._warnonce_keys = set()

    async def getSnapMeta(self):
        '''
        Retrieve snap metadata to store along side nodeEdits.
        '''
        meta = {
            'time': s_common.now(),
            'user': self.user.iden
        }

        return meta

    @contextlib.asynccontextmanager
    async def getStormRuntime(self, query, opts=None, user=None):
        if user is None:
            user = self.user

        if opts is not None:
            varz = opts.get('vars')
            if varz is not None:
                for valu in varz.keys():
                    if not isinstance(valu, str):
                        mesg = f"Storm var names must be strings (got {valu} of type {type(valu)})"
                        raise s_exc.BadArg(mesg=mesg)

        async with await s_storm.Runtime.anit(query, self, opts=opts, user=user) as runt:
            yield runt

    async def addStormRuntime(self, query, opts=None, user=None):
        # use this snap *as* a context manager and build a runtime that will live as long
        # as the snap does...
        if user is None:
            user = self.user

        runt = await s_storm.Runtime.anit(query, self, opts=opts, user=user)
        self.onfini(runt)
        return runt

    async def iterStormPodes(self, text, opts, user=None):
        '''
        Yield packed node tuples for the given storm query text.
        '''
        if user is None:
            user = self.user

        dorepr = False
        dopath = False

        show_storage = False

        self.core._logStormQuery(text, user, info={'mode': opts.get('mode', 'storm'), 'view': self.view.iden})

        # { form: ( embedprop, ... ) }
        embeds = opts.get('embeds')

        if opts is not None:
            dorepr = opts.get('repr', False)
            dopath = opts.get('path', False)
            show_storage = opts.get('show:storage', False)

        async for node, path in self.storm(text, opts=opts, user=user):

            pode = node.pack(dorepr=dorepr)
            pode[1]['path'] = await path.pack(path=dopath)

            if show_storage:
                pode[1]['storage'] = await node.getStorNodes()

            if embeds is not None:
                embdef = embeds.get(node.form.name)
                if embdef is not None:
                    pode[1]['embeds'] = await node.getEmbeds(embdef)

            yield pode

    async def storm(self, text, opts=None, user=None):
        '''
        Execute a storm query and yield (Node(), Path()) tuples.
        '''
        if user is None:
            user = self.user

        if opts is None:
            opts = {}

        mode = opts.get('mode', 'storm')

        query = await self.core.getStormQuery(text, mode=mode)
        async with self.getStormRuntime(query, opts=opts, user=user) as runt:
            async for x in runt.execute():
                yield x

    async def eval(self, text, opts=None, user=None):
        '''
        Run a storm query and yield Node() objects.
        '''
        if user is None:
            user = self.user

        if opts is None:
            opts = {}

        mode = opts.get('mode', 'storm')

        # maintained for backward compatibility
        query = await self.core.getStormQuery(text, mode=mode)
        async with self.getStormRuntime(query, opts=opts, user=user) as runt:
            async for node, path in runt.execute():
                yield node

    async def nodes(self, text, opts=None, user=None):
        return [node async for (node, path) in self.storm(text, opts=opts, user=user)]

    async def clearCache(self):
        self.tagcache.clear()
        self.tagnorms.clear()
        self.nodecache.clear()
        self.livenodes.clear()

    def clearCachedNode(self, nid):
        self.livenodes.pop(nid, None)

    async def keepalive(self, period):
        while not await self.waitfini(period):
            await self.fire('ping')

    async def printf(self, mesg):
        await self.fire('print', mesg=mesg)

    async def warn(self, mesg, log=True, **info):
        if log:
            logger.warning(mesg)
        await self.fire('warn', mesg=mesg, **info)

    async def warnonce(self, mesg, log=True, **info):
        if mesg in self._warnonce_keys:
            return
        self._warnonce_keys.add(mesg)
        await self.warn(mesg, log, **info)

    async def getNodeByBuid(self, buid, tombs=False):
        '''
        Retrieve a node tuple by binary id.

        Args:
            buid (bytes): The binary ID for the node.

        Returns:
            Optional[s_node.Node]: The node object or None.

        '''
        nid = self.core.getNidByBuid(buid)
        if nid is None:
            return None

        return await self._joinStorNode(nid, tombs=tombs)

    async def getNodeByNid(self, nid, tombs=False):
        return await self._joinStorNode(nid, tombs=tombs)

    async def getNodeByNdef(self, ndef):
        '''
        Return a single Node by (form,valu) tuple.

        Args:
            ndef ((str,obj)): A (form,valu) ndef tuple.  valu must be
            normalized.

        Returns:
            (synapse.lib.node.Node): The Node or None.
        '''
        buid = s_common.buid(ndef)
        return await self.getNodeByBuid(buid)

    async def nodesByTagProp(self, form, tag, name, reverse=False, subtype=None):
        prop = self.core.model.getTagProp(name)
        if prop is None:
            mesg = f'No tag property named {name}'
            raise s_exc.NoSuchTagProp(name=name, mesg=mesg)

        indx = None
        if subtype is not None:
            indx = prop.type.getSubIndx(subtype)

        async for nid, srefs in self.view.liftByTagProp(form, tag, name, reverse=reverse, indx=indx):
            node = await self._joinSodes(nid, srefs)
            if node is not None:
                yield node

    async def nodesByTagPropValu(self, form, tag, name, cmpr, valu, reverse=False):

        prop = self.core.model.getTagProp(name)
        if prop is None:
            mesg = f'No tag property named {name}'
            raise s_exc.NoSuchTagProp(name=name, mesg=mesg)

        cmprvals = prop.type.getStorCmprs(cmpr, valu)
        # an empty return probably means ?= with invalid value
        if not cmprvals:
            return

        async for nid, srefs in self.view.liftByTagPropValu(form, tag, name, cmprvals, reverse=reverse):
            node = await self._joinSodes(nid, srefs)
            if node is not None:
                yield node

    async def _joinStorNode(self, nid, tombs=False):

        node = self.livenodes.get(nid)
        if node is not None:
            await asyncio.sleep(0)

            if not tombs and node.istomb():
                return None
            return node

        soderefs = []
        for layr in self.layers:
            sref = layr.genStorNodeRef(nid)
            if tombs is False:
                if sref.sode.get('antivalu') is not None:
                    return None
                elif sref.sode.get('valu') is not None:
                    tombs = True

            soderefs.append(sref)

        return await self._joinSodes(nid, soderefs)

    async def _joinSodes(self, nid, soderefs):

        node = self.livenodes.get(nid)
        if node is not None:
            await asyncio.sleep(0)
            return node

        ndef = None
        # make sure at least one layer has the primary property
        for envl in soderefs:
            valt = envl.sode.get('valu')
            if valt is not None:
                ndef = (envl.sode.get('form'), valt[0])
                break

        if ndef is None:
            await asyncio.sleep(0)
            return None

        node = s_node.Node(self, nid, ndef, soderefs)

        self.livenodes[nid] = node
        self.nodecache.append(node)

        await asyncio.sleep(0)
        return node

    async def nodesByDataName(self, name):
        async for nid, srefs in self.view.liftByDataName(name):
            node = await self._joinSodes(nid, srefs)
            if node is not None:
                yield node

    async def nodesByProp(self, full, reverse=False, subtype=None):

        prop = self.core.model.prop(full)
        if prop is None:
            mesg = f'No property named "{full}".'
            raise s_exc.NoSuchProp(mesg=mesg)

        if prop.isrunt:
            async for node in self.getRuntNodes(prop):
                yield node
            return

        indx = None
        if subtype is not None:
            indx = prop.type.getSubIndx(subtype)

        if prop.isform:
            genr = self.view.liftByProp(prop.name, None, reverse=reverse, indx=indx)

        elif prop.isuniv:
            genr = self.view.liftByProp(None, prop.name, reverse=reverse, indx=indx)

        else:
            genr = self.view.liftByProp(prop.form.name, prop.name, reverse=reverse, indx=indx)

        async for nid, srefs in genr:
            node = await self._joinSodes(nid, srefs)
            if node is not None:
                yield node

    async def nodesByPropValu(self, full, cmpr, valu, reverse=False):

        if cmpr == 'type=':
            if reverse:
                async for node in self.nodesByPropTypeValu(full, valu, reverse=reverse):
                    yield node

                async for node in self.nodesByPropValu(full, '=', valu, reverse=reverse):
                    yield node
            else:
                async for node in self.nodesByPropValu(full, '=', valu, reverse=reverse):
                    yield node

                async for node in self.nodesByPropTypeValu(full, valu, reverse=reverse):
                    yield node
            return

        prop = self.core.model.prop(full)
        if prop is None:
            mesg = f'No property named "{full}".'
            raise s_exc.NoSuchProp(mesg=mesg)

        cmprvals = prop.type.getStorCmprs(cmpr, valu)
        # an empty return probably means ?= with invalid value
        if not cmprvals:
            return

        if prop.isrunt:
            for storcmpr, storvalu, _ in cmprvals:
                async for node in self.getRuntNodes(prop, cmprvalu=(storcmpr, storvalu)):
                    yield node
            return

        if prop.isform:
            genr = self.view.liftByFormValu(prop.name, cmprvals, reverse=reverse)

        elif prop.isuniv:
            genr = self.view.liftByPropValu(None, prop.name, cmprvals, reverse=reverse)

        else:
            genr = self.view.liftByPropValu(prop.form.name, prop.name, cmprvals, reverse=reverse)

        async for nid, srefs in genr:
            node = await self._joinSodes(nid, srefs)
            if node is not None:
                yield node

    async def nodesByTag(self, tag, form=None, reverse=False, subtype=None):

        indx = None
        if subtype is not None:
            indx = self.core.model.type('ival').getTagSubIndx(subtype)

        async for nid, srefs in self.view.liftByTag(tag, form=form, reverse=reverse, indx=indx):
            node = await self._joinSodes(nid, srefs)
            if node is not None:
                yield node

    async def nodesByTagValu(self, tag, cmpr, valu, form=None, reverse=False):

        cmprvals = self.core.model.type('ival').getStorCmprs(cmpr, valu)
        async for nid, srefs in self.view.liftByTagValu(tag, cmprvals, form, reverse=reverse):
            node = await self._joinSodes(nid, srefs)
            if node is not None:
                yield node

    async def nodesByPropTypeValu(self, name, valu, reverse=False):

        _type = self.core.model.types.get(name)
        if _type is None:
            raise s_exc.NoSuchType(name=name)

        for prop in self.core.model.getPropsByType(name):
            async for node in self.nodesByPropValu(prop.full, '=', valu, reverse=reverse):
                yield node

        for prop in self.core.model.getArrayPropsByType(name):
            async for node in self.nodesByPropArray(prop.full, '=', valu, reverse=reverse):
                yield node

    async def nodesByPropArray(self, full, cmpr, valu, reverse=False):

        prop = self.core.model.prop(full)
        if prop is None:
            mesg = f'No property named "{full}".'
            raise s_exc.NoSuchProp(mesg=mesg)

        if not isinstance(prop.type, s_types.Array):
            mesg = f'Array syntax is invalid on non array type: {prop.type.name}.'
            raise s_exc.BadTypeValu(mesg=mesg)

        cmprvals = prop.type.arraytype.getStorCmprs(cmpr, valu)

        if prop.isform:
            genr = self.view.liftByPropArray(prop.name, None, cmprvals, reverse=reverse)

        else:
            formname = None
            if prop.form is not None:
                formname = prop.form.name

            genr = self.view.liftByPropArray(formname, prop.name, cmprvals, reverse=reverse)

        async for nid, srefs in genr:
            node = await self._joinSodes(nid, srefs)
            if node is not None:
                yield node

    @contextlib.asynccontextmanager
    async def getNodeEditor(self, node, transaction=False):

        if node.form.isrunt:  # pragma: no cover
            mesg = f'Cannot edit runt nodes: {node.form.name}.'
            raise s_exc.IsRuntForm(mesg=mesg)

        errs = False
        editor = SnapEditor(self)
        protonode = editor.loadNode(node)

        self.livenodes[node.nid] = protonode

        try:
            yield protonode
<<<<<<< HEAD
        except Exception:
            errs = True
            raise
        finally:
            self.livenodes[node.nid] = node
            if not (errs and transaction):
                nodeedits = editor.getNodeEdits()
                if nodeedits:
                    await self.saveNodeEdits(nodeedits)
=======
        finally:
            self.livenodes[node.nid] = node
            await editor.saveProtoNodes()
>>>>>>> ca57b427

    @contextlib.asynccontextmanager
    async def getEditor(self, transaction=False):

        errs = False
        editor = SnapEditor(self)

        try:
            yield editor
        except Exception:
            errs = True
            raise
        finally:
            if not (errs and transaction):
<<<<<<< HEAD
                nodeedits = editor.getNodeEdits()
                if nodeedits:
                    await self.saveNodeEdits(nodeedits)
=======
                await editor.saveProtoNodes()
>>>>>>> ca57b427

    async def saveNodeEdits(self, edits, meta=None):
        '''
        Save node edits and run triggers/callbacks.
        '''

        if self.readonly:
            mesg = 'The snapshot is in read-only mode.'
            raise s_exc.IsReadOnly(mesg=mesg)

        if meta is None:
            meta = await self.getSnapMeta()

        wlyr = self.wlyr
        callbacks = []

        # hold a reference to  all the nodes about to be edited...
        nodes = {e[0]: await self.getNodeByNid(e[0]) for e in edits if e[0] is not None}

        saveoff, nodeedits = await wlyr.saveNodeEdits(edits, meta)

        # make a pass through the returned edits, apply the changes to our Nodes()
        # and collect up all the callbacks to fire at once at the end.  It is
        # critical to fire all callbacks after applying all Node() changes.

        for nid, form, edits in nodeedits:

            node = nodes.get(nid)
            if node is None:
                node = await self.getNodeByNid(nid)

            if node is None:  # pragma: no cover
                continue

            for edit in edits:

                etyp, parms = edit

                if etyp == s_layer.EDIT_NODE_ADD:
                    callbacks.append((node.form.wasAdded, (node,), {}))
                    callbacks.append((self.view.runNodeAdd, (node,), {}))
                    continue

                if etyp == s_layer.EDIT_NODE_DEL or etyp == s_layer.EDIT_NODE_TOMB:
                    callbacks.append((node.form.wasDeleted, (node,), {}))
                    callbacks.append((self.view.runNodeDel, (node,), {}))
                    continue

                if etyp == s_layer.EDIT_NODE_TOMB_DEL:
                    if not node.istomb():
                        callbacks.append((node.form.wasAdded, (node,), {}))
                        callbacks.append((self.view.runNodeAdd, (node,), {}))
                    continue

                if etyp == s_layer.EDIT_PROP_SET:

                    (name, valu, oldv, stype) = parms

                    prop = node.form.props.get(name)
                    if prop is None:  # pragma: no cover
                        logger.warning(f'saveNodeEdits got EDIT_PROP_SET for bad prop {name} on form {node.form.full}')
                        continue

                    callbacks.append((prop.wasSet, (node, oldv), {}))
                    callbacks.append((self.view.runPropSet, (node, prop, oldv), {}))
                    continue

                if etyp == s_layer.EDIT_PROP_TOMB_DEL:

                    (name,) = parms

                    if (oldv := node.get(name)) is not None:
                        prop = node.form.props.get(name)
                        if prop is None:  # pragma: no cover
                            logger.warning(f'saveNodeEdits got EDIT_PROP_SET for bad prop {name} on form {node.form.full}')
                            continue

                        callbacks.append((prop.wasSet, (node, oldv), {}))
                        callbacks.append((self.view.runPropSet, (node, prop, oldv), {}))
                    continue

                if etyp == s_layer.EDIT_PROP_DEL:

                    (name, oldv, stype) = parms

                    prop = node.form.props.get(name)
                    if prop is None:  # pragma: no cover
                        logger.warning(f'saveNodeEdits got EDIT_PROP_DEL for bad prop {name} on form {node.form.full}')
                        continue

                    callbacks.append((prop.wasDel, (node, oldv), {}))
                    callbacks.append((self.view.runPropSet, (node, prop, oldv), {}))
                    continue

                if etyp == s_layer.EDIT_PROP_TOMB:

                    (name,) = parms

                    oldv = node.getFromLayers(name, strt=1, defv=s_common.novalu)
                    if oldv is s_common.novalu:  # pragma: no cover
                        continue

                    prop = node.form.props.get(name)
                    if prop is None:  # pragma: no cover
                        logger.warning(f'saveNodeEdits got EDIT_PROP_TOMB for bad prop {name} on form {node.form.full}')
                        continue

                    callbacks.append((prop.wasDel, (node, oldv), {}))
                    callbacks.append((self.view.runPropSet, (node, prop, oldv), {}))
                    continue

                if etyp == s_layer.EDIT_TAG_SET:

                    (tag, valu, oldv) = parms

                    callbacks.append((self.view.runTagAdd, (node, tag, valu), {}))
                    callbacks.append((self.wlyr.fire, ('tag:add', ), {'tag': tag, 'node': node.iden()}))
                    continue

                if etyp == s_layer.EDIT_TAG_TOMB_DEL:
                    (tag,) = parms

                    if (oldv := node.getTag(tag)) is not None:
                        callbacks.append((self.view.runTagAdd, (node, tag, oldv), {}))
                        callbacks.append((self.wlyr.fire, ('tag:add', ), {'tag': tag, 'node': node.iden()}))
                    continue

                if etyp == s_layer.EDIT_TAG_DEL:

                    (tag, oldv) = parms

                    callbacks.append((self.view.runTagDel, (node, tag, oldv), {}))
                    callbacks.append((self.wlyr.fire, ('tag:del', ), {'tag': tag, 'node': node.iden()}))
                    continue

                if etyp == s_layer.EDIT_TAG_TOMB:

                    (tag,) = parms

                    oldv = node.getTagFromLayers(tag, strt=1, defval=s_common.novalu)
                    if oldv is s_common.novalu:  # pragma: no cover
                        continue

                    callbacks.append((self.view.runTagDel, (node, tag, oldv), {}))
                    callbacks.append((self.wlyr.fire, ('tag:del', ), {'tag': tag, 'node': node.iden()}))
                    continue

                if etyp == s_layer.EDIT_TAGPROP_SET or etyp == s_layer.EDIT_TAGPROP_TOMB_DEL:
                    continue

                if etyp == s_layer.EDIT_TAGPROP_DEL or etyp == s_layer.EDIT_TAGPROP_TOMB:
                    continue

                if etyp == s_layer.EDIT_NODEDATA_SET:
                    name, data, oldv = parms
                    node.nodedata[name] = data
                    continue

                if etyp == s_layer.EDIT_NODEDATA_TOMB_DEL:
                    name = parms[0]
                    if (data := await node.getData(name, s_common.novalu)) is not s_common.novalu:
                        node.nodedata[name] = data
                    continue

                if etyp == s_layer.EDIT_NODEDATA_DEL:
                    name, oldv = parms
                    node.nodedata.pop(name, None)
                    continue

                if etyp == s_layer.EDIT_NODEDATA_TOMB:
                    continue

                if etyp == s_layer.EDIT_EDGE_ADD:
                    verb, n2nid = parms
                    n2 = await self.getNodeByNid(n2nid)
                    callbacks.append((self.view.runEdgeAdd, (node, verb, n2), {}))

                if etyp == s_layer.EDIT_EDGE_DEL or etyp == s_layer.EDIT_EDGE_TOMB:
                    verb, n2nid = parms
                    n2 = await self.getNodeByNid(n2nid)
                    callbacks.append((self.view.runEdgeDel, (node, verb, n2), {}))

        [await func(*args, **kwargs) for (func, args, kwargs) in callbacks]

        if nodeedits:
            await self.fire('node:edits', edits=nodeedits)

        return saveoff, nodeedits

    async def delTombstone(self, nid, tombtype, tombinfo):

        if (ndef := self.core.getNidNdef(nid)) is None:
            mesg = f'delTombstone() got an invalid nid: {nid}'
            await self._raiseOnStrict(s_exc.BadArg, mesg)
            return

        edit = None

        if tombtype == s_layer.INDX_PROP:
            (form, prop) = tombinfo
            if prop is None:
                edit = [((s_layer.EDIT_NODE_TOMB_DEL), ())]
            else:
                edit = [((s_layer.EDIT_PROP_TOMB_DEL), (prop,))]

        elif tombtype == s_layer.INDX_TAG:
            (form, tag) = tombinfo
            edit = [((s_layer.EDIT_TAG_TOMB_DEL), (tag,))]

        elif tombtype == s_layer.INDX_TAGPROP:
            (form, tag, prop) = tombinfo
            edit = [((s_layer.EDIT_TAGPROP_TOMB_DEL), (tag, prop))]

        elif tombtype == s_layer.INDX_NODEDATA:
            (name,) = tombinfo
            edit = [((s_layer.EDIT_NODEDATA_TOMB_DEL), (name,))]

        elif tombtype == s_layer.INDX_EDGE_VERB:
            (verb, n2iden) = tombinfo
            edit = [((s_layer.EDIT_EDGE_TOMB_DEL), (verb, n2iden))]

        if edit is not None:
            await self.saveNodeEdits([(nid, ndef[0], edit)])

    async def addNode(self, name, valu, props=None, norminfo=None):
        '''
        Add a node by form name and value with optional props.

        Args:
            name (str): The form of node to add.
            valu (obj): The value for the node.
            props (dict): Optional secondary properties for the node.

        Notes:
            If a props dictionary is provided, it may be mutated during node construction.

        Returns:
            s_node.Node: A Node object. It may return None if the snap is unable to add or lift the node.
        '''
        if self.readonly:
            mesg = 'The snapshot is in read-only mode.'
            raise s_exc.IsReadOnly(mesg=mesg)

        async with self.getEditor(transaction=True) as editor:
            protonode = await editor.addNode(name, valu, props=props, norminfo=norminfo)
            if protonode is None:
                return None

        # the newly constructed node is cached
        return await self.getNodeByBuid(protonode.buid)

    async def addFeedNodes(self, name, items):
        '''
        Call a feed function and return what it returns (typically yields Node()s).

        Args:
            name (str): The name of the feed record type.
            items (list): A list of records of the given feed type.

        Returns:
            (object): The return value from the feed function. Typically Node() generator.

        '''
        func = self.core.getFeedFunc(name)
        if func is None:
            raise s_exc.NoSuchName(name=name)

        logger.info(f'User ({self.user.name}) adding feed data ({name}): {len(items)}')

        genr = func(self, items)
        if not isinstance(genr, types.AsyncGeneratorType):
            if isinstance(genr, types.CoroutineType):
                genr.close()
            mesg = f'feed func returned a {type(genr)}, not an async generator.'
            raise s_exc.BadCtorType(mesg=mesg, name=name)

        async for node in genr:
            yield node

    async def addFeedData(self, name, items):

        func = self.core.getFeedFunc(name)
        if func is None:
            raise s_exc.NoSuchName(name=name)

        logger.info(f'User ({self.user.name}) adding feed data ({name}): {len(items)}')

        await func(self, items)

    async def getTagNorm(self, tagname):
        return await self.tagnorms.aget(tagname)

    async def _getTagNorm(self, tagname):

        if not self.core.isTagValid(tagname):
            mesg = f'The tag ({tagname}) does not meet the regex for the tree.'
            await self._raiseOnStrict(s_exc.BadTag, mesg)
            return None

        try:
            return self.core.model.type('syn:tag').norm(tagname)
        except s_exc.BadTypeValu as e:
            if self.strict: raise e
            await self.warn(f'Invalid tag name {tagname}: {e}')

    async def getTagNode(self, name):
        '''
        Retrieve a cached tag node. Requires name is normed. Does not add.
        '''
        return await self.tagcache.aget(name)

    async def _getTagNode(self, tagnorm):

        tagnode = await self.getNodeByBuid(s_common.buid(('syn:tag', tagnorm)))
        if tagnode is not None:
            isnow = tagnode.get('isnow')
            while isnow is not None:
                tagnode = await self.getNodeByBuid(s_common.buid(('syn:tag', isnow)))
                isnow = tagnode.get('isnow')

        if tagnode is None:
            return s_common.novalu

        return tagnode

    async def _raiseOnStrict(self, ctor, mesg, **info):
        if self.strict:
            raise ctor(mesg=mesg, **info)
        await self.warn(mesg)
        return None

    async def addNodes(self, nodedefs):
        '''
        Add/merge nodes in bulk.

        The addNodes API is designed for bulk adds which will
        also set properties, add tags, add edges, and set nodedata to existing nodes.
        Nodes are specified as a list of the following tuples:

            ( (form, valu), {'props':{}, 'tags':{}})

        Args:
            nodedefs (list): A list of nodedef tuples.

        Returns:
            (list): A list of xact messages.
        '''
        if self.readonly:
            mesg = 'The snapshot is in read-only mode.'
            raise s_exc.IsReadOnly(mesg=mesg)

        oldstrict = self.strict
        self.strict = False
        try:
            for nodedefn in nodedefs:
                try:
                    node = await self._addNodeDef(nodedefn)
                    if node is not None:
                        yield node

                    await asyncio.sleep(0)

                except asyncio.CancelledError:
                    raise

                except Exception as e:
                    if oldstrict:
                        raise
                    await self.warn(f'addNodes failed on {nodedefn}: {e}')
                    await asyncio.sleep(0)
        finally:
            self.strict = oldstrict

    async def _addNodeDef(self, nodedefn):

        n2buids = set()

        (formname, formvalu), forminfo = nodedefn

        props = forminfo.get('props')

        # remove any universal created props...
        if props is not None:
            props.pop('.created', None)

        async with self.getEditor() as editor:

            protonode = await editor.addNode(formname, formvalu, props=props)
            if protonode is None:
                return

            tags = forminfo.get('tags')
            if tags is not None:
                for tagname, tagvalu in tags.items():
                    await protonode.addTag(tagname, tagvalu)

            nodedata = forminfo.get('nodedata')
            if isinstance(nodedata, dict):
                for dataname, datavalu in nodedata.items():
                    if not isinstance(dataname, str):
                        continue
                    await protonode.setData(dataname, datavalu)

            tagprops = forminfo.get('tagprops')
            if tagprops is not None:
                for tag, props in tagprops.items():
                    for name, valu in props.items():
                        await protonode.setTagProp(tag, name, valu)

            if (edges := forminfo.get('edges')) is not None:
                n2adds = []
                for verb, n2iden in edges:
                    if isinstance(n2iden, (tuple, list)):
                        (n2formname, n2valu) = n2iden
                        n2form = self.core.model.form(n2formname)
                        if n2form is None:
                            continue

                        try:
                            n2valu, _ = n2form.type.norm(n2valu)
                        except s_exc.BadTypeValu as e:
                            e.errinfo['form'] = n2form.name
                            await self.warn(f'addNodes() BadTypeValu {n2form.name}={n2valu} {e}')
                            continue

                        n2buid = s_common.buid((n2formname, n2valu))
                        n2nid = self.core.getNidByBuid(n2buid)
                        if n2nid is None:
                            n2adds.append((n2iden, verb, n2buid))
                            continue

                    elif isinstance(n2iden, str) and s_common.isbuidhex(n2iden):
                        n2nid = self.core.getNidByBuid(s_common.uhex(n2iden))
                        if n2nid is None:
                            continue
                    else:
                        continue

                    await protonode.addEdge(verb, n2nid)

                if n2adds:
                    async with self.getEditor() as n2editor:
                        for (n2ndef, verb, n2buid) in n2adds:
                            await n2editor.addNode(*n2ndef)
                            break

                    for (n2ndef, verb, n2buid) in n2adds:
                        if (nid := self.core.getNidByBuid(n2buid)) is not None:
                            await protonode.addEdge(verb, nid)
                        break

        return await self.getNodeByBuid(protonode.buid)

    async def getRuntNodes(self, prop, cmprvalu=None):

        now = s_common.now()

        filt = None
        if cmprvalu is not None:

            cmpr, valu = cmprvalu

            ctor = prop.type.getCmprCtor(cmpr)
            if ctor is None:
                mesg = f'Bad comparison ({cmpr}) for type {prop.type.name}.'
                raise s_exc.BadCmprType(mesg=mesg, cmpr=cmpr)

            filt = ctor(valu)
            if filt is None:
                mesg = f'Bad value ({valu}) for comparison {cmpr} {prop.type.name}.'
                raise s_exc.BadCmprValu(mesg=mesg, cmpr=cmpr)

        async for pode in self.view.getRuntPodes(prop, cmprvalu=cmprvalu):

            # for runt nodes without a .created time
            pode[1]['props'].setdefault('.created', now)

            # filter based on any specified prop / cmpr / valu
            if filt is None:
                if not prop.isform:
                    pval = pode[1]['props'].get(prop.name, s_common.novalu)
                    if pval == s_common.novalu:
                        await asyncio.sleep(0)
                        continue
            else:

                if prop.isform:
                    nval = pode[0][1]
                else:
                    nval = pode[1]['props'].get(prop.name, s_common.novalu)

                if nval is s_common.novalu or not filt(nval):
                    await asyncio.sleep(0)
                    continue

            yield s_node.RuntNode(self, pode)

    async def iterNodeEdgesN1(self, nid, verb=None, strt=0, stop=None):

        last = None
        gens = [layr.iterNodeEdgesN1(nid, verb=verb) for layr in self.layers[strt:stop]]

        async for item in s_common.merggenr2(gens, cmprkey=lambda x: x[:2]):
            edge = item[:2]
            if edge == last:
                continue

            await asyncio.sleep(0)
            last = edge

            if item[-1]:
                continue

            if verb is None:
                yield self.core.getAbrvVerb(edge[0]), edge[1]
            else:
                yield verb, edge[1]

    async def iterNodeEdgesN2(self, nid, verb=None):

        last = None

        async def wrap_liftgenr(lidn, genr):
            async for abrv, n1nid, tomb in genr:
                yield abrv, n1nid, lidn, tomb

        gens = []
        for indx, layr in enumerate(self.layers):
            gens.append(wrap_liftgenr(indx, layr.iterNodeEdgesN2(nid, verb=verb)))

        async for (abrv, n1nid, indx, tomb) in s_common.merggenr2(gens, cmprkey=lambda x: x[:3]):
            if (abrv, n1nid) == last:
                continue

            await asyncio.sleep(0)
            last = (abrv, n1nid)

            if tomb:
                continue

            if indx > 0:
                for layr in self.layers[0:indx]:
                    sode = layr._getStorNode(n1nid)
                    if sode is not None and sode.get('antivalu') is not None:
                        break
                else:
                    if verb is None:
                        yield self.core.getAbrvVerb(abrv), n1nid
                    else:
                        yield verb, n1nid

            else:
                if verb is None:
                    yield self.core.getAbrvVerb(abrv), n1nid
                else:
                    yield verb, n1nid

    async def hasNodeEdge(self, n1nid, verb, n2nid, strt=0, stop=None):
        for layr in self.layers[strt:stop]:
            if (retn := await layr.hasNodeEdge(n1nid, verb, n2nid)) is not None:
                return retn

    async def iterEdgeVerbs(self, n1nid, n2nid, strt=0, stop=None):

        last = None
        gens = [layr.iterEdgeVerbs(n1nid, n2nid) for layr in self.layers[strt:stop]]

        async for abrv, tomb in s_common.merggenr2(gens, cmprkey=lambda x: x[0]):
            if abrv == last:
                continue

            await asyncio.sleep(0)
            last = abrv

            if tomb:
                continue

            yield self.core.getAbrvVerb(abrv)

    async def hasNodeData(self, nid, name, strt=0, stop=None):
        '''
        Return True if the nid has nodedata set on it under the given name,
        False otherwise.
        '''
        for layr in self.layers[strt:stop]:
            if (retn := await layr.hasNodeData(nid, name)) is not None:
                return retn
        return False

    async def getNodeData(self, nid, name, defv=None, strt=0, stop=None):
        '''
        Get nodedata from closest to write layer, no merging involved.
        '''
        for layr in self.layers[strt:stop]:
            ok, valu, tomb = await layr.getNodeData(nid, name)
            if ok:
                if tomb:
                    return defv
                return valu
        return defv

    async def getNodeDataFromLayers(self, nid, name, strt=0, stop=None, defv=None):
        '''
        Get nodedata from closest to write layer, within a specific set of layers.
        '''
        for layr in self.layers[strt:stop]:
            ok, valu, tomb = await layr.getNodeData(nid, name)
            if ok:
                if tomb:
                    return defv
                return valu
        return defv

    async def iterNodeData(self, nid):
        '''
        Returns:  Iterable[Tuple[str, Any]]
        '''
        last = None
        gens = [layr.iterNodeData(nid) for layr in self.layers]

        async for abrv, valu, tomb in s_common.merggenr2(gens, cmprkey=lambda x: x[0]):
            if abrv == last:
                continue

            await asyncio.sleep(0)
            last = abrv

            if tomb:
                continue

            yield self.core.getAbrvIndx(abrv)[0], valu

    async def iterNodeDataKeys(self, nid):
        '''
        Yield each data key from the given node by nid.
        '''
        last = None
        gens = [layr.iterNodeDataKeys(nid) for layr in self.layers]

        async for abrv, tomb in s_common.merggenr2(gens, cmprkey=lambda x: x[0]):
            if abrv == last:
                continue

            await asyncio.sleep(0)
            last = abrv

            if tomb:
                continue

            yield self.core.getAbrvIndx(abrv)[0]<|MERGE_RESOLUTION|>--- conflicted
+++ resolved
@@ -43,7 +43,6 @@
         self.tagprops = {}
         self.nodedata = {}
 
-<<<<<<< HEAD
         self.delnode = False
         self.tombnode = False
         self.tagdels = set()
@@ -52,11 +51,6 @@
         self.proptombs = set()
         self.tagpropdels = set()
         self.tagproptombs = set()
-=======
-        self.tagdels = set()
-        self.propdels = set()
-        self.tagpropdels = set()
->>>>>>> ca57b427
         self.edgedels = set()
         self.edgetombs = set()
         self.edgetombdels = set()
@@ -146,24 +140,18 @@
             prop = self.form.props.get(name)
             edits.append((s_layer.EDIT_PROP_DEL, (name, None, prop.type.stortype)))
 
-<<<<<<< HEAD
         for name in self.proptombs:
             edits.append((s_layer.EDIT_PROP_TOMB, (name,)))
 
-=======
->>>>>>> ca57b427
         for name, valu in self.tags.items():
             edits.append((s_layer.EDIT_TAG_SET, (name, valu, None)))
 
         for name in sorted(self.tagdels, key=lambda t: len(t), reverse=True):
             edits.append((s_layer.EDIT_TAG_DEL, (name, None)))
 
-<<<<<<< HEAD
         for name in self.tagtombs:
             edits.append((s_layer.EDIT_TAG_TOMB, (name,)))
 
-=======
->>>>>>> ca57b427
         for verb, n2iden in self.edges:
             edits.append((s_layer.EDIT_EDGE_ADD, (verb, n2iden)))
 
@@ -184,12 +172,9 @@
             prop = self.ctx.snap.core.model.getTagProp(name)
             edits.append((s_layer.EDIT_TAGPROP_DEL, (tag, name, None, prop.type.stortype)))
 
-<<<<<<< HEAD
         for (tag, name) in self.tagproptombs:
             edits.append((s_layer.EDIT_TAGPROP_TOMB, (tag, name)))
 
-=======
->>>>>>> ca57b427
         for name, valu in self.nodedata.items():
             edits.append((s_layer.EDIT_NODEDATA_SET, (name, valu, None)))
 
@@ -395,13 +380,8 @@
 
     def getTag(self, tag, defval=None):
 
-<<<<<<< HEAD
         if tag in self.tagdels or tag in self.tagtombs:
             return defval
-=======
-        if tag in self.tagdels:
-            return None
->>>>>>> ca57b427
 
         curv = self.tags.get(tag)
         if curv is not None:
@@ -445,41 +425,16 @@
         valu = s_time.ival(*valu, *curv)
         self.tags[tagnode.valu] = valu
         self.tagdels.discard(tagnode.valu)
-<<<<<<< HEAD
         self.tagtombs.discard(tagnode.valu)
-=======
->>>>>>> ca57b427
 
         return tagnode
 
     def getTagNames(self):
         alltags = set(self.tags.keys())
-<<<<<<< HEAD
-        alltags.update(set(self.node.getTagNames()))
-        return alltags - self.tagdels - self.tagtombs
-
-    def _getTagTree(self):
-
-        root = (None, {})
-        for tag in self.getTagNames():
-
-            node = root
-
-            for part in tag.split('.'):
-
-                kidn = node[1].get(part)
-
-                if kidn is None:
-
-                    full = part
-                    if node[0] is not None:
-                        full = f'{node[0]}.{full}'
-
-                    kidn = node[1][part] = (full, {})
-
-                node = kidn
-
-        return root
+        if self.node is not None:
+            alltags.update(set(self.node.getTagNames()))
+
+        return list(sorted(alltags - self.tagdels - self.tagtombs))
 
     def _delTag(self, name):
 
@@ -490,8 +445,8 @@
                 self.tagdels.add(name)
 
             for prop in self.getTagProps(name):
-                self.tagpropdels.add((name, prop))
-                self.tagprops.pop((name, prop), None)
+                if self.tagprops.pop((name, prop), None) is None:
+                    self.tagpropdels.add((name, prop))
             return
 
         if self.node is not None:
@@ -509,30 +464,12 @@
                     self.tagproptombs.add((name, prop))
 
         return True
-=======
-        if self.node is not None:
-            alltags.update(set(self.node.getTagNames()))
-
-        return list(sorted(alltags - self.tagdels))
-
-    def _delTag(self, name):
-        if self.tags.pop(name, None) is None:
-            self.tagdels.add(name)
-
-        for prop in self.getTagProps(name):
-            if self.tagprops.pop((name, prop), None) is None:
-                self.tagpropdels.add((name, prop))
->>>>>>> ca57b427
 
     async def delTag(self, tag):
 
         path = s_chop.tagpath(tag)
 
         name = '.'.join(path)
-<<<<<<< HEAD
-        tree = None
-=======
->>>>>>> ca57b427
 
         if len(path) > 1:
 
@@ -541,13 +478,7 @@
             # retrieve a list of prunable tags
             prune = await self.ctx.snap.core.getTagPrune(parent)
             if prune:
-
-<<<<<<< HEAD
-                if tree is None:
-                    tree = self._getTagTree()
-=======
                 tree = self._getTagTree()
->>>>>>> ca57b427
 
                 for prunetag in reversed(prune):
 
@@ -570,11 +501,7 @@
             if tname.startswith(pref):
                 self._delTag(tname)
 
-<<<<<<< HEAD
-        if self.getTag(name) is not None:
-=======
         if self.getTag(name, defval=s_common.novalu) is not s_common.novalu:
->>>>>>> ca57b427
             self._delTag(name)
 
         return True
@@ -587,16 +514,11 @@
 
         if self.node is not None:
             for prop in self.node.getTagProps(tag):
-<<<<<<< HEAD
                 if (tag, prop) not in self.tagpropdels and (tag, prop) not in self.tagproptombs:
-=======
-                if (tag, prop) not in self.tagpropdels:
->>>>>>> ca57b427
                     props.add(prop)
 
         return(props)
 
-<<<<<<< HEAD
     def getTagPropsWithLayer(self, tag):
         props = set()
         for (tagn, prop) in self.tagprops:
@@ -614,9 +536,6 @@
 
         if (tag, name) in self.tagpropdels or (tag, name) in self.tagproptombs:
             return defv
-=======
-    def getTagProp(self, tag, name):
->>>>>>> ca57b427
 
         if (tag, name) in self.tagpropdels:
             return None
@@ -668,11 +587,8 @@
         self.tagpropdels.discard((tagnode.valu, name))
         self.tagproptombs.discard((tagnode.valu, name))
 
-<<<<<<< HEAD
         return True
 
-=======
->>>>>>> ca57b427
     async def delTagProp(self, tag, name):
 
         prop = self.ctx.snap.core.model.getTagProp(name)
@@ -680,7 +596,6 @@
             mesg = f'Tagprop {name} does not exist in this Cortex.'
             return await self.ctx.snap._raiseOnStrict(s_exc.NoSuchTagProp, mesg, name=name)
 
-<<<<<<< HEAD
         (curv, layr) = self.getTagPropWithLayer(tag, name)
         if curv is None:
             return False
@@ -704,25 +619,6 @@
 
         curv = self.props.get(name, s_common.novalu)
         if curv is not s_common.novalu:
-=======
-        curv = self.getTagProp(tag, name)
-        if curv is None:
-            return False
-
-        if self.tagprops.pop((tag, name), None) is None:
-            self.tagpropdels.add((tag, name))
-
-        return True
-
-    def get(self, name):
-
-        # get the current value including the pending prop sets
-        if name in self.propdels:
-            return None
-
-        curv = self.props.get(name)
-        if curv is not None:
->>>>>>> ca57b427
             return curv
 
         if self.node is not None:
@@ -789,10 +685,7 @@
 
         self.props[prop.name] = valu
         self.propdels.discard(prop.name)
-<<<<<<< HEAD
         self.proptombs.discard(prop.name)
-=======
->>>>>>> ca57b427
 
         return valu, norminfo
 
@@ -832,25 +725,18 @@
         if prop is None:
             mesg = f'No property named {name}.'
             await self.ctx.snap._raiseOnStrict(s_exc.NoSuchProp, mesg, name=name, form=self.form.name)
-<<<<<<< HEAD
             return False
 
         (valu, layr) = self.getWithLayer(name, defv=s_common.novalu)
         if valu is s_common.novalu:
-=======
-            return False  # pragma: no cover
-
-        if self.get(name) is None:
->>>>>>> ca57b427
             return False
 
         if prop.info.get('ro'):
             mesg = f'Property is read only: {prop.full}.'
             await self.ctx.snap._raiseOnStrict(s_exc.ReadOnlyProp, mesg, name=prop.full)
-<<<<<<< HEAD
-            return False
-
-        self.props.pop(name, None)
+            return False
+          
+        self.props.pop(name)
 
         if layr == 0:
             self.propdels.add(name)
@@ -859,13 +745,6 @@
             if layr > 0 or (self.node is not None and self.node.hasInLayers(name, strt=1)):
                 self.proptombs.add(name)
 
-=======
-            return False  # pragma: no cover
-
-        if self.props.pop(name, None) is None:
-            self.propdels.add(name)
-
->>>>>>> ca57b427
         return True
 
     async def getSetOps(self, name, valu, norminfo=None):
@@ -1521,13 +1400,12 @@
                 yield node
 
     @contextlib.asynccontextmanager
-    async def getNodeEditor(self, node, transaction=False):
+    async def getNodeEditor(self, node):
 
         if node.form.isrunt:  # pragma: no cover
             mesg = f'Cannot edit runt nodes: {node.form.name}.'
             raise s_exc.IsRuntForm(mesg=mesg)
 
-        errs = False
         editor = SnapEditor(self)
         protonode = editor.loadNode(node)
 
@@ -1535,21 +1413,9 @@
 
         try:
             yield protonode
-<<<<<<< HEAD
-        except Exception:
-            errs = True
-            raise
-        finally:
-            self.livenodes[node.nid] = node
-            if not (errs and transaction):
-                nodeedits = editor.getNodeEdits()
-                if nodeedits:
-                    await self.saveNodeEdits(nodeedits)
-=======
         finally:
             self.livenodes[node.nid] = node
             await editor.saveProtoNodes()
->>>>>>> ca57b427
 
     @contextlib.asynccontextmanager
     async def getEditor(self, transaction=False):
@@ -1564,13 +1430,7 @@
             raise
         finally:
             if not (errs and transaction):
-<<<<<<< HEAD
-                nodeedits = editor.getNodeEdits()
-                if nodeedits:
-                    await self.saveNodeEdits(nodeedits)
-=======
                 await editor.saveProtoNodes()
->>>>>>> ca57b427
 
     async def saveNodeEdits(self, edits, meta=None):
         '''
