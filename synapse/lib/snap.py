--- conflicted
+++ resolved
@@ -403,19 +403,16 @@
         '''
         form, norm, info, buid = fnib
 
-<<<<<<< HEAD
         if form.isrunt:
             raise s_exc.IsRuntForm(mesg='Cannot make runt nodes.',
                                    form=form.full, prop=norm)
 
         if props is None:
             props = {}
-=======
         # Check if this buid is already under construction
         node = editatom.getNodeBeingMade(buid)
         if node is not None:
             return node
->>>>>>> e12fa7f7
 
         # Check if this buid is already fully made
         node = await self.getNodeByBuid(buid)
