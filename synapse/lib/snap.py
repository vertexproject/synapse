import types
import asyncio
import logging
import weakref
import contextlib
import collections

import synapse.exc as s_exc
import synapse.common as s_common

import synapse.lib.coro as s_coro
import synapse.lib.base as s_base
import synapse.lib.node as s_node
import synapse.lib.cache as s_cache
import synapse.lib.layer as s_layer
import synapse.lib.storm as s_storm
import synapse.lib.types as s_types

logger = logging.getLogger(__name__)

class Snap(s_base.Base):
    '''
    A "snapshot" is a transaction across multiple Cortex layers.

    The Snap object contains the bulk of the Cortex API to
    facilitate performance through careful use of transaction
    boundaries.

    Transactions produce the following EventBus events:

    (...any splice...)
    ('log', {'level': 'mesg': })
    ('print', {}),
    '''

    async def __anit__(self, view, user):
        '''
        Args:
            core (cortex):  the cortex
            layers (List[Layer]): the list of layers to access, write layer last
        '''
        await s_base.Base.__anit__(self)

        self.stack = contextlib.ExitStack()

        assert user is not None

        self.strict = True
        self.elevated = False
        self.canceled = False

        self.core = view.core
        self.view = view
        self.user = user

        self.layers = list(reversed(view.layers))
        self.wlyr = self.layers[-1]

        self.readonly = self.wlyr.readonly

        # variables used by the storm runtime
        self.vars = {}

        self.runt = {}

        self.debug = False      # Set to true to enable debug output.
        self.write = False      # True when the snap has a write lock on a layer.

        self._tagcachesize = 10000
        self._buidcachesize = 100000
        self.tagcache = s_cache.FixedCache(self._addTagNode, size=self._tagcachesize)
        # Keeps alive the most recently accessed node objects
        self.buidcache = collections.deque(maxlen=self._buidcachesize)
        self.livenodes = weakref.WeakValueDictionary()  # buid -> Node

        self.onfini(self.stack.close)
        self.changelog = []
        self.tagtype = self.core.model.type('ival')
        self.trigson = True

    def disableTriggers(self):
        self.trigson = False

    async def getSnapMeta(self):
        '''
        Retrieve snap metadata to store along side nodeEdits.
        '''
        meta = {
            'time': s_common.now(),
            'user': self.user.iden
        }

        if self.core.provstor.enabled:
            wasnew, providen, provstack = self.core.provstor.commit()

            if wasnew:
                await self.fire('prov:new', time=meta['time'], user=meta['user'], prov=providen, provstack=provstack)

            meta['prov'] = providen

        return meta

    @contextlib.contextmanager
    def getStormRuntime(self, opts=None, user=None):
        if user is None:
            user = self.user

        runt = s_storm.Runtime(self, opts=opts, user=user)
        runt.isModuleRunt = True

        yield runt

    async def iterStormPodes(self, text, opts=None, user=None):
        '''
        Yield packed node tuples for the given storm query text.
        '''
        if user is None:
            user = self.user

        dorepr = False
        dopath = False

        self.core._logStormQuery(text, user)

        if opts is not None:
            dorepr = opts.get('repr', False)
            dopath = opts.get('path', False)

        async for node, path in self.storm(text, opts=opts, user=user):
            pode = node.pack(dorepr=dorepr)
            pode[1]['path'] = path.pack(path=dopath)
            yield pode

    @s_coro.genrhelp
    async def storm(self, text, opts=None, user=None):
        '''
        Execute a storm query and yield (Node(), Path()) tuples.
        '''
        if user is None:
            user = self.user

        query = self.core.getStormQuery(text)
        with self.getStormRuntime(opts=opts, user=user) as runt:
            async for x in runt.iterStormQuery(query):
                yield x

    @s_coro.genrhelp
    async def eval(self, text, opts=None, user=None):
        '''
        Run a storm query and yield Node() objects.
        '''
        if user is None:
            user = self.user

        # maintained for backward compatibility
        query = self.core.getStormQuery(text)
        with self.getStormRuntime(opts=opts, user=user) as runt:
            async for node, path in runt.iterStormQuery(query):
                yield node

    async def nodes(self, text, opts=None, user=None):
        return [n async for n in self.eval(text, opts=opts, user=user)]

    async def clearCache(self):
        self.tagcache.clear()
        self.buidcache.clear()
        self.livenodes.clear()

    async def printf(self, mesg):
        await self.fire('print', mesg=mesg)

    async def warn(self, mesg, **info):
        logger.warning(mesg)
        await self.fire('warn', mesg=mesg, **info)

    async def getNodeByBuid(self, buid):
        '''
        Retrieve a node tuple by binary id.

        Args:
            buid (bytes): The binary ID for the node.

        Returns:
            Optional[s_node.Node]: The node object or None.

        '''
        node = await self._joinStorNode(buid, {})

        await asyncio.sleep(0)

        return node

    async def getNodeByNdef(self, ndef):
        '''
        Return a single Node by (form,valu) tuple.

        Args:
            ndef ((str,obj)): A (form,valu) ndef tuple.  valu must be
            normalized.

        Returns:
            (synapse.lib.node.Node): The Node or None.
        '''
        buid = s_common.buid(ndef)
        return await self.getNodeByBuid(buid)

    async def nodesByTagProp(self, form, tag, name):
        prop = self.core.model.getTagProp(name)
        if prop is None:
            mesg = f'No tag property named {name}'
            raise s_exc.NoSuchTagProp(name=name, mesg=mesg)

        for layr in self.layers:
            genr = layr.liftByTagProp(form, tag, name)
            async for node in self._joinStorGenr(layr, genr):
                yield node

    async def nodesByTagPropValu(self, form, tag, name, cmpr, valu):

        prop = self.core.model.getTagProp(name)
        if prop is None:
            mesg = f'No tag property named {name}'
            raise s_exc.NoSuchTagProp(name=name, mesg=mesg)

        cmprvals = prop.type.getStorCmprs(cmpr, valu)
        # an empty return probably means ?= with invalid value
        if not cmprvals:
            return

        for layr in self.layers:
            genr = layr.liftByTagPropValu(form, tag, name, cmprvals)
            async for node in self._joinStorGenr(layr, genr):
                if node.bylayer['tagprops'].get((tag, prop.name)) != layr:
                    continue
                yield node

    async def _joinStorNode(self, buid, cache):

        node = self.livenodes.get(buid)
        if node is not None:
            return node

        ndef = None

        tags = {}
        props = {}
        tagprops = {}

        bylayer = {
            'ndef': None,
            'tags': {},
            'props': {},
            'tagprops': {},
        }

        for layr in self.layers:

            sode = cache.get(layr.iden)
            if sode is None:
                sode = await layr.getStorNode(buid)

            info = sode[1]

            storndef = info.get('ndef')
            if storndef is not None:
                ndef = storndef
                bylayer['ndef'] = layr

            storprops = info.get('props')
            if storprops is not None:
                props.update(storprops)
                bylayer['props'].update({p: layr for p in storprops.keys()})

            stortags = info.get('tags')
            if stortags is not None:
                tags.update(stortags)
                bylayer['tags'].update({p: layr for p in stortags.keys()})

            stortagprops = info.get('tagprops')
            if stortagprops is not None:
                tagprops.update(stortagprops)
                bylayer['tagprops'].update({p: layr for p in stortagprops.keys()})

        if ndef is None:
            return None

        fullnode = (buid, {
            'ndef': ndef,
            'tags': tags,
            'props': props,
            'tagprops': tagprops,
        })

        node = s_node.Node(self, fullnode, bylayer=bylayer)
        self.livenodes[buid] = node
        self.buidcache.append(node)

        return node

    async def _joinStorGenr(self, layr, genr):
        cache = {}
        async for sode in genr:
            cache[layr.iden] = sode
            yield await self._joinStorNode(sode[0], cache)

    async def nodesByProp(self, full):

        prop = self.core.model.prop(full)
        if prop is None:
            mesg = f'No property named "{full}".'
            raise s_exc.NoSuchProp(mesg=mesg)

        if prop.isrunt:

            async for node in self.getRuntNodes(prop.full):
                yield node

            return

        if prop.isform:

            for layr in self.layers:
                genr = layr.liftByProp(prop.name, None)

                async for node in self._joinStorGenr(layr, genr):

                    # TODO merge sort rather than use bylayer
                    if node.bylayer.get('ndef') != layr:
                        continue

                    yield node
            return

        if prop.isuniv:

            for layr in self.layers:
                genr = layr.liftByProp(None, prop.name)
                async for node in self._joinStorGenr(layr, genr):
                    if node.bylayer['props'].get(prop.name) != layr:
                        continue
                    yield node
            return

        formname = None
        if not prop.isuniv:
            formname = prop.form.name

        # Prop is secondary prop

        for layr in self.layers:
            genr = layr.liftByProp(formname, prop.name)
            async for node in self._joinStorGenr(layr, genr):
                if node.bylayer['props'].get(prop.name) != layr:
                    continue
                yield node

    async def nodesByPropValu(self, full, cmpr, valu):

        if cmpr == 'type=':
            async for node in self.nodesByPropValu(full, '=', valu):
                yield node

            async for node in self.nodesByPropTypeValu(full, valu):
                yield node
            return

        prop = self.core.model.prop(full)
        if prop is None:
            mesg = f'No property named "{full}".'
            raise s_exc.NoSuchProp(mesg=mesg)

        cmprvals = prop.type.getStorCmprs(cmpr, valu)
        # an empty return probably means ?= with invalid value
        if not cmprvals:
            return

        if prop.isrunt:
            for storcmpr, storvalu, _ in cmprvals:
                async for node in self.getRuntNodes(prop.full, valu=storvalu, cmpr=storcmpr):
                    yield node
            return

        if prop.isform:

            for layr in self.layers:
                genr = layr.liftByFormValu(prop.name, cmprvals)

                async for node in self._joinStorGenr(layr, genr):

                    # TODO merge sort rather than use bylayer
                    if node.bylayer.get('ndef') != layr:
                        continue

                    yield node

            return

        if prop.isuniv:

            for layr in self.layers:
                genr = layr.liftByPropValu(None, prop.name, cmprvals)
                async for node in self._joinStorGenr(layr, genr):
                    if node.bylayer['props'].get(prop.name) != layr:
                        continue
                    yield node

            return

        for layr in self.layers:
            genr = layr.liftByPropValu(prop.form.name, prop.name, cmprvals)
            async for node in self._joinStorGenr(layr, genr):
                if node.bylayer['props'].get(prop.name) != layr:
                    continue
                yield node

    async def nodesByTag(self, tag, form=None):
        for layr in self.layers:
            genr = layr.liftByTag(tag, form=form)
            async for node in self._joinStorGenr(layr, genr):
                if node.bylayer['tags'].get(tag) != layr:
                    continue
                yield node

    async def nodesByTagValu(self, tag, cmpr, valu, form=None):
        norm, info = self.core.model.type('ival').norm(valu)
        for layr in self.layers:
            genr = layr.liftByTagValu(tag, cmpr, norm, form=form)
            async for node in self._joinStorGenr(layr, genr):
                if node.bylayer['tags'].get(tag) != layr:
                    continue
                yield node

    async def nodesByPropTypeValu(self, name, valu):

        _type = self.core.model.types.get(name)
        if _type is None:
            raise s_exc.NoSuchType(name=name)

        for prop in self.core.model.getPropsByType(name):
            async for node in self.nodesByPropValu(prop.full, '=', valu):
                yield node

    async def nodesByPropArray(self, full, cmpr, valu):

        prop = self.core.model.prop(full)
        if prop is None:
            mesg = f'No property named "{full}".'
            raise s_exc.NoSuchProp(mesg=mesg)

        if not isinstance(prop.type, s_types.Array):
            mesg = f'Array synax is invalid on non array type: {prop.type.name}.'
            raise s_exc.BadTypeValu(mesg=mesg)

        cmprvals = prop.type.arraytype.getStorCmprs(cmpr, valu)

        if prop.isform:

            for layr in self.layers:
                genr = layr.liftByPropArray(prop.name, None, cmprvals)
                async for node in self._joinStorGenr(layr, genr):
                    if node.bylayer['ndef'] != layr:
                        continue
                    yield node

            return

        formname = None
        if prop.form is not None:
            formname = prop.form.name

        for layr in self.layers:
            genr = layr.liftByPropArray(formname, prop.name, cmprvals)
            async for node in self._joinStorGenr(layr, genr):
                if node.bylayer['props'].get(prop.name) != layr:
                    continue
                yield node

    def getNodeAdds(self, form, valu, props=None, addnode=True):

        # TODO consider nesting these to allow short circuit on existing
        def recurse(f, v, p, doadd=True):

            edits = []

            formnorm, forminfo = f.type.norm(v)

            buid = s_common.buid((f.name, formnorm))

            if doadd:
                edits.append((s_layer.EDIT_NODE_ADD, (formnorm, f.type.stortype)))

            formsubs = forminfo.get('subs')
            if formsubs is not None:
                for subname, subvalu in formsubs.items():
                    p[subname] = subvalu

            for propname, propvalu in p.items():

                prop = f.prop(propname)
                if prop is None:
                    continue

                assert prop.type.stortype is not None

                if isinstance(prop.type, s_types.Ndef):
                    ndefname, ndefvalu = propvalu
                    ndefform = self.core.model.form(ndefname)
                    if ndefform is None:
                        raise s_exc.NoSuchForm(name=ndefname)

                    for item in recurse(ndefform, ndefvalu, {}):
                        yield item

                if isinstance(prop.type, s_types.Array):
                    arrayform = self.core.model.form(prop.type.arraytype.name)
                    if arrayform is not None:
                        for arrayvalu in propvalu:
                            for e in recurse(arrayform, arrayvalu, {}):
                                yield e

                propnorm, typeinfo = prop.type.norm(propvalu)
                edits.append((s_layer.EDIT_PROP_SET, (propname, propnorm, None, prop.type.stortype)))

                propsubs = typeinfo.get('subs')
                if propsubs is not None:
                    for subname, subvalu in propsubs.items():
                        fullname = f'{prop.full}:{subname}'
                        subprop = self.core.model.prop(fullname)
                        if subprop is None:
                            continue

                        assert subprop.type.stortype is not None

                        subnorm, subinfo = subprop.type.norm(subvalu)
                        edits.append((s_layer.EDIT_PROP_SET, (subprop.name, subnorm, None, subprop.type.stortype)))

                propform = self.core.model.form(prop.type.name)
                if propform is None:
                    continue

                for item in recurse(propform, propnorm, {}):
                    yield item

            yield (buid, f.name, edits)

        if props is None:
            props = {}

        return list(recurse(form, valu, props, doadd=addnode))

    async def addNodeEdit(self, edit):
        nodes = await self.addNodeEdits((edit,))
        return nodes[0]

    async def issueNodeEdits(self, edits):
        '''
        Sends the edits to the write layer and gets back storage nodes

        Note:
           Pretty much only useful for node data actions

        '''
        if self.readonly:
            mesg = 'The snapshot is in read-only mode.'
            raise s_exc.IsReadOnly(mesg=mesg)

        meta = await self.getSnapMeta()
        todo = s_common.todo('storNodeEdits', edits, meta)
        return await self.core.dyncall(self.wlyr.iden, todo)

    async def addNodeEdits(self, edits):
        '''
        Sends edits to the write layer and evaluates the consequences (triggers, node object updates)
        '''
        sodes = await self.issueNodeEdits(edits)

        wlyr = self.wlyr
        nodes = []
        callbacks = []

        # make a pass through the returned edits, apply the changes to our Nodes()
        # and collect up all the callbacks to fire at once at the end.  It is
        # critical to fire all callbacks after applying all Node() changes.

        for sode in sodes:

            cache = {wlyr.iden: sode}

            node = await self._joinStorNode(sode[0], cache)

            nodes.append(node)

            for edit in sode[1].get('edits', ()):

                if edit[0] == s_layer.EDIT_NODE_ADD:
                    node.bylayer['ndef'] = wlyr
                    callbacks.append((node.form.wasAdded, (node,), {}))
                    callbacks.append((self.view.runNodeAdd, (node,), {}))
                    continue

                if edit[0] == s_layer.EDIT_NODE_DEL:
                    callbacks.append((node.form.wasDeleted, (node,), {}))
                    callbacks.append((self.view.runNodeDel, (node,), {}))
                    continue

                if edit[0] == s_layer.EDIT_PROP_SET:

                    (name, valu, oldv, stype) = edit[1]

                    prop = node.form.props.get(name)
                    if prop is None: # pragma: no cover
                        logger.warning(f'addNodeEdits got EDIT_PROP_SET for bad prop {name} on form {node.form}')
                        continue

                    node.props[name] = valu
                    node.bylayer['props'][name] = wlyr

                    callbacks.append((prop.wasSet, (node, oldv), {}))
                    callbacks.append((self.view.runPropSet, (node, prop, oldv), {}))
                    continue

                if edit[0] == s_layer.EDIT_PROP_DEL:

                    (name, oldv, stype) = edit[1]

                    prop = node.form.props.get(name)
                    if prop is None: # pragma: no cover
                        logger.warning(f'addNodeEdits got EDIT_PROP_DEL for bad prop {name} on form {node.form}')
                        continue

                    node.props.pop(name, None)
                    node.bylayer['props'].pop(name, None)

                    callbacks.append((prop.wasDel, (node, oldv), {}))
                    callbacks.append((self.view.runPropSet, (node, prop, oldv), {}))
                    continue

                if edit[0] == s_layer.EDIT_TAG_SET:

                    (tag, valu, oldv) = edit[1]

                    node.tags[tag] = valu
                    node.bylayer['tags'][tag] = wlyr

                    callbacks.append((self.view.runTagAdd, (node, tag, valu), {}))
                    callbacks.append((self.wlyr.fire, ('tag:add', ), {'tag': tag, 'node': node.iden()}))
                    continue

                if edit[0] == s_layer.EDIT_TAG_DEL:

                    (tag, oldv) = edit[1]

                    node.tags.pop(tag, None)
                    node.bylayer['tags'].pop(tag, None)

                    callbacks.append((self.view.runTagDel, (node, tag, oldv), {}))
                    callbacks.append((self.wlyr.fire, ('tag:del', ), {'tag': tag, 'node': node.iden()}))
                    continue

                if edit[0] == s_layer.EDIT_TAGPROP_SET:
                    (tag, prop, valu, oldv, stype) = edit[1]
                    node.tagprops[(tag, prop)] = valu
                    node.bylayer['tags'][(tag, prop)] = wlyr
                    continue

                if edit[0] == s_layer.EDIT_TAGPROP_DEL:
                    (tag, prop, oldv, stype) = edit[1]
                    node.tagprops.pop((tag, prop), None)
                    node.bylayer['tags'].pop((tag, prop), None)
                    continue

        [await func(*args, **kwargs) for (func, args, kwargs) in callbacks]

        return nodes

    async def addNode(self, name, valu, props=None):
        '''
        Add a node by form name and value with optional props.

        Args:
            name (str): The form of node to add.
            valu (obj): The value for the node.
            props (dict): Optional secondary properties for the node.

        Notes:
            If a props dictionary is provided, it may be mutated during node construction.

        Returns:
            s_node.Node: A Node object. It may return None if the snap is unable to add or lift the node.
        '''
        if self.readonly:
            mesg = 'The snapshot is in read-only mode.'
            raise s_exc.IsReadOnly(mesg=mesg)

        form = self.core.model.form(name)
        if form is None:
            raise s_exc.NoSuchForm(name=name)

        if form.isrunt:
            raise s_exc.IsRuntForm(mesg='Cannot make runt nodes.',
                                   form=form.full, prop=valu)
        try:
            adds = self.getNodeAdds(form, valu, props=props)
        except Exception as e:
            if not self.strict:
                await self.warn(f'addNode: {e}')
                return None
            raise

        # depth first, so the last one is our added node
        nodes = await self.addNodeEdits(adds)

        return nodes[-1]

    async def addFeedNodes(self, name, items):
        '''
        Call a feed function and return what it returns (typically yields Node()s).

        Args:
            name (str): The name of the feed record type.
            items (list): A list of records of the given feed type.

        Returns:
            (object): The return value from the feed function. Typically Node() generator.

        '''
        func = self.core.getFeedFunc(name)
        if func is None:
            raise s_exc.NoSuchName(name=name)

        logger.info(f'adding feed nodes ({name}): {len(items)}')

        genr = func(self, items)
        if not isinstance(genr, types.AsyncGeneratorType):
            if isinstance(genr, types.CoroutineType):
                genr.close()
            mesg = f'feed func returned a {type(genr)}, not an async generator.'
            raise s_exc.BadCtorType(mesg=mesg, name=name)

        async for node in genr:
            yield node

    async def addFeedData(self, name, items):

        func = self.core.getFeedFunc(name)
        if func is None:
            raise s_exc.NoSuchName(name=name)

        logger.info(f'adding feed data ({name}): {len(items)}')

        retn = func(self, items)

        # If the feed function is an async generator, run it...
        if isinstance(retn, types.AsyncGeneratorType):
            retn = [x async for x in retn]
        elif s_coro.iscoro(retn):
            await retn

<<<<<<< HEAD
=======
        if seqn is not None:

            iden, offs = seqn

            nextoff = offs + len(items)

            return nextoff

>>>>>>> 63f07353
    async def addTagNode(self, name):
        '''
        Ensure that the given syn:tag node exists.
        '''
        return await self.tagcache.aget(name)

    async def _addTagNode(self, name):
        return await self.addNode('syn:tag', name)

    async def _raiseOnStrict(self, ctor, mesg, **info):
        await self.warn(f'{ctor.__name__}: {mesg} {info!r}')
        if self.strict:
            raise ctor(mesg=mesg, **info)
        return False

    async def addNodes(self, nodedefs):
        '''
        Add/merge nodes in bulk.

        The addNodes API is designed for bulk adds which will
        also set properties and add tags to existing nodes.
        Nodes are specified as a list of the following tuples:

            ( (form, valu), {'props':{}, 'tags':{}})

        Args:
            nodedefs (list): A list of nodedef tuples.

        Returns:
            (list): A list of xact messages.
        '''
        for (formname, formvalu), forminfo in nodedefs:
            try:
                props = forminfo.get('props')

                # remove any universal created props...
                if props is not None:
                    props.pop('.created', None)

                oldstrict = self.strict
                self.strict = True
                try:
                    node = await self.addNode(formname, formvalu, props=props)
                    if node is not None:
                        tags = forminfo.get('tags')
                        if tags is not None:
                            for tag, asof in tags.items():
                                await node.addTag(tag, valu=asof)

                        tagprops = forminfo.get('tagprops', {})
                        if tagprops is not None:
                            for tag, props in tagprops.items():
                                for prop, valu in props.items():
                                    try:
                                        await node.setTagProp(tag, prop, valu)
                                    except s_exc.NoSuchTagProp:
                                        mesg = \
                                            f'Tagprop [{prop}] does not exist, cannot set it on [{formname}={formvalu}]'
                                        logger.warning(mesg)
                                        continue

                except Exception as e:
                    if not oldstrict:
                        await self.warn(f'addNodes failed on {formname}, {formvalu}, {forminfo}: {e}')
                        continue
                    raise

                finally:
                    self.strict = oldstrict

                yield node

            except asyncio.CancelledError:  # pragma: no cover
                raise

            except Exception:
                logger.exception(f'Error making node: [{formname}={formvalu}]')

    async def getRuntNodes(self, full, valu=None, cmpr=None):

        todo = s_common.todo('runRuntLift', full, valu, cmpr)
        async for sode in self.core.dyniter('cortex', todo):

            node = s_node.Node(self, sode)
            node.isrunt = True

            yield node

    async def getNodeData(self, buid, name, defv=None):
        '''
        Get nodedata from closest to write layer, no merging involved
        '''
        for layr in reversed(self.layers):
            todo = s_common.todo('getNodeData', buid, name)
            ok, valu = await self.core.dyncall(layr.iden, todo)
            if ok:
                return valu
        return defv

    async def iterNodeData(self, buid):
        '''
        Returns:  Iterable[Tuple[str, Any]]
        '''
        some = False
        for layr in reversed(self.layers):
            todo = s_common.todo('iterNodeData', buid)
            async for item in self.core.dyniter(layr.iden, todo):
                some = True
                yield item
            if some:
                return<|MERGE_RESOLUTION|>--- conflicted
+++ resolved
@@ -756,17 +756,6 @@
         elif s_coro.iscoro(retn):
             await retn
 
-<<<<<<< HEAD
-=======
-        if seqn is not None:
-
-            iden, offs = seqn
-
-            nextoff = offs + len(items)
-
-            return nextoff
-
->>>>>>> 63f07353
     async def addTagNode(self, name):
         '''
         Ensure that the given syn:tag node exists.
