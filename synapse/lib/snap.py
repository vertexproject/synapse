import types
import asyncio
import logging
import weakref
import contextlib
import collections

import synapse.exc as s_exc
import synapse.common as s_common

import synapse.lib.coro as s_coro
import synapse.lib.base as s_base
import synapse.lib.node as s_node
import synapse.lib.cache as s_cache
import synapse.lib.layer as s_layer
import synapse.lib.storm as s_storm
import synapse.lib.types as s_types

logger = logging.getLogger(__name__)

class Snap(s_base.Base):
    '''
    A "snapshot" is a transaction across multiple Cortex layers.

    The Snap object contains the bulk of the Cortex API to
    facilitate performance through careful use of transaction
    boundaries.

    Transactions produce the following EventBus events:

    (...any splice...)
    ('log', {'level': 'mesg': })
    ('print', {}),
    '''

    async def __anit__(self, view, user):
        '''
        Args:
            core (cortex):  the cortex
            layers (List[Layer]): the list of layers to access, write layer last
        '''
        await s_base.Base.__anit__(self)

        self.stack = contextlib.ExitStack()

        assert user is not None

        self.strict = True
        self.elevated = False
        self.canceled = False

        self.core = view.core
        self.view = view
        self.user = user
        self.store_splices = self.core.conf.get('splice:en')

        self.layers = list(reversed(view.layers))
        self.wlyr = self.layers[-1]

        self.readonly = self.wlyr.readonly

        # variables used by the storm runtime
        self.vars = {}

        self.runt = {}

        self.debug = False      # Set to true to enable debug output.
        self.write = False      # True when the snap has a write lock on a layer.

        self._tagcachesize = 10000
        self._buidcachesize = 100000
        self.tagcache = s_cache.FixedCache(self._addTagNode, size=self._tagcachesize)
        self.buidcache = collections.deque(maxlen=self._buidcachesize)  # Keeps alive the most recently accessed node objects
        self.livenodes = weakref.WeakValueDictionary()  # buid -> Node

        self.onfini(self.stack.close)
        self.changelog = []
        self.tagtype = self.core.model.type('ival')
        self.trigson = True

    def disableTriggers(self):
        self.trigson = False

    def getSnapMeta(self):
        '''
        Retrieve snap metadata to store along side edits.
        '''
        return {'time': s_common.now(), 'user': self.user.iden}

    # APIs that wrap cortex APIs to provide a boundary for the storm runtime
    # ( in many instances a sub-process snap will override )

    async def getCoreAxon(self):
        await self.core.axready.wait()
        return self.core.axon

    # async def addStormSvc(self, sdef):
    #     return await self.core.addStormSvc(sdef)

    # async def delStormSvc(self, iden):
    #     return await self.core.delStormSvc(iden)

    # def getStormSvc(self, iden):
    #     return self.core.getStormSvc(iden)

    # def getStormSvcs(self):
    #     return self.core.getStormSvcs()

    # def getStormCmd(self, name):
    #     return self.core.getStormCmd(name)

    # Queue funcs
    #async def addCoreQueue(self, name, info):
        #info['user'] = self.user.iden
        #info['time'] = s_common.now()
        #return await self.core.addCoreQueue(name, info)

    #async def getCoreQueue(self, name):
        #return await self.core.getCoreQueue(name)

    #async def hasCoreQueue(self, name):
        #return await self.core.hasCoreQueue(name)

    #async def delCoreQueue(self, name):
        #return await self.core.delCoreQueue(name)

    #async def getCoreQueues(self):
        #return await self.core.getCoreQueues()

    #async def cullCoreQueue(self, name, offs):
        #return await self.core.cullCoreQueue(name, offs)

    #async def getsCoreQueue(self, name, offs=0, wait=True, cull=True, size=None):
        #async for item in self.core.getsCoreQueue(name, offs, cull=cull, wait=wait, size=size):
            #yield item

    #async def putsCoreQueue(self, name, items):
        #return await self.core.putsCoreQueue(name, items)

    #async def putCoreQueue(self, name, item):
        #return await self.core.putCoreQueue(name, item)

    # feed funcs
    # async def getFeedFuncs(self):
    #     return await self.core.getFeedFuncs()

    # storm pkgfuncs
    # FIXME: why all these pass-throughs?
    # async def addStormPkg(self, pkgdef):
    #     return await self.core.addStormPkg(pkgdef)

    # async def delStormPkg(self, iden):
    #     return await self.core.delStormPkg(iden)

    # async def getStormPkgs(self):
    #     return await self.core.getStormPkgs()

    # def getStormVars(self):
    #     return self.core.stormvars

    # async def getStormLib(self, path):
    #     return self.core.getStormLib(path)

    # async def getStormDmon(self, iden):
    #     return await self.core.getStormDmon(iden)

    # async def delStormDmon(self, iden):
    #     await self.core.delStormDmon(iden)

    # async def getStormDmons(self):
    #     return await self.core.getStormDmons()

    # async def addStormDmon(self, ddef):
    #     return await self.core.addStormDmon(ddef)

    # async def addView(self, layers):
    #     return await self.core.addView(self.user.iden, layers)

    # async def delView(self, iden):
    #     return await self.core.delView(iden=iden)

    # def getView(self, iden=None):
    #     return self.core.getView(iden=iden)

    # def listViews(self):
    #     return list(self.core.views.values())

    # async def addTrigger(self, condition, query, info, disabled=False):
    #     return await self.core.addTrigger(condition, query, info=info, disabled=disabled)

    # async def delTrigger(self, iden):
    #     return await self.core.delTrigger(iden)

    # async def updateTrigger(self, iden, query):
    #     return await self.core.updateTrigger(iden, query)

    # async def enableTrigger(self, iden):
    #     return await self.core.enableTrigger(iden)

    # async def disableTrigger(self, iden):
    #     return await self.core.disableTrigger(iden)

    # async def listTriggers(self):
    #     return await self.core.listTriggers()

    # def getUserName(self, iden, defv='<unknown>'):
    #     return self.core.getUserName(iden, defv)

    # async def addCronJob(self, query, reqdict, incunit, incval):
    #     return await self.core.addCronJob(self.user, query, reqdict, incunit, incval)

    # async def delCronJob(self, iden):
    #     return await self.core.delCronJob(iden)

    # async def updateCronJob(self, iden, query):
    #     return await self.core.updateCronJob(iden, query)

    # async def enableCronJob(self, iden):
    #     return await self.core.enableCronJob(iden)

    # async def disableCronJob(self, iden):
    #     return await self.core.disableCronJob(iden)

    # async def listCronJobs(self):
    #     return await self.core.listCronJobs()

    # def getStormMod(self, name):
    #     return self.mods.get(name)

    # async def spliceHistory(self):
    #     async for splice in self.core.spliceHistory(self.user):
    #         yield splice

    @contextlib.contextmanager
    def getStormRuntime(self, opts=None, user=None):
        if user is None:
            user = self.user

        runt = s_storm.Runtime(self, opts=opts, user=user)
        runt.isModuleRunt = True

        yield runt

    async def iterStormPodes(self, text, opts=None, user=None):
        '''
        Yield packed node tuples for the given storm query text.
        '''
        if user is None:
            user = self.user

        dorepr = False
        dopath = False

        self.core._logStormQuery(text, user)

        if opts is not None:
            dorepr = opts.get('repr', False)
            dopath = opts.get('path', False)

        async for node, path in self.storm(text, opts=opts, user=user):
            pode = node.pack(dorepr=dorepr)
            pode[1]['path'] = path.pack(path=dopath)
            yield pode

    @s_coro.genrhelp
    async def storm(self, text, opts=None, user=None):
        '''
        Execute a storm query and yield (Node(), Path()) tuples.
        '''
        if user is None:
            user = self.user

        query = self.core.getStormQuery(text)
        with self.getStormRuntime(opts=opts, user=user) as runt:
            async for x in runt.iterStormQuery(query):
                yield x

    @s_coro.genrhelp
    async def eval(self, text, opts=None, user=None):
        '''
        Run a storm query and yield Node() objects.
        '''
        if user is None:
            user = self.user

        # maintained for backward compatibility
        query = self.core.getStormQuery(text)
        with self.getStormRuntime(opts=opts, user=user) as runt:
            async for node, path in runt.iterStormQuery(query):
                yield node

    async def nodes(self, text, opts=None, user=None):
        return [n async for n in self.eval(text, opts=opts, user=user)]

    async def setOffset(self, iden, offs):
        return await self.wlyr.setOffset(iden, offs)

    async def getOffset(self, iden, offs):
        return await self.wlyr.getOffset(iden, offs)

    async def clearCache(self):
        self.tagcache.clear()
        self.buidcache.clear()
        self.livenodes.clear()

    async def printf(self, mesg):
        await self.fire('print', mesg=mesg)

    async def warn(self, mesg, **info):
        logger.warning(mesg)
        await self.fire('warn', mesg=mesg, **info)

    async def getNodeByBuid(self, buid):
        '''
        Retrieve a node tuple by binary id.

        Args:
            buid (bytes): The binary ID for the node.

        Returns:
            Optional[s_node.Node]: The node object or None.

        '''
        node = await self._joinStorNode(buid, {})

        await asyncio.sleep(0)

        return node

        #props = {}
        #proplayr = {}
        #for layr in self.layers:
            #layerprops = await layr.getBuidProps(buid)
            #props.update(layerprops)
            #proplayr.update({k: layr for k in layerprops})

        #node = s_node.Node(self, buid, props.items(), proplayr=proplayr)

        # Give other tasks a chance to run
        #await asyncio.sleep(0)

        #if node.ndef is None:
            #return None

        ## Add node to my buidcache
        #self.buidcache.append(node)
        #self.livenodes[buid] = node
        #return node

    async def getNodeByNdef(self, ndef):
        '''
        Return a single Node by (form,valu) tuple.

        Args:
            ndef ((str,obj)): A (form,valu) ndef tuple.  valu must be
            normalized.

        Returns:
            (synapse.lib.node.Node): The Node or None.
        '''
        buid = s_common.buid(ndef)
        return await self.getNodeByBuid(buid)

    async def nodesByTagProp(self, form, tag, name):
        '''
        '''
        prop = self.core.model.getTagProp(name)
        if prop is None:
            mesg = f'No tag property named {name}'
            raise s_exc.NoSuchTagProp(name=name, mesg=mesg)

        for layr in self.layers:
            genr = layr.liftByTagProp(form, tag, name)
            async for node in self._joinStorGenr(layr, genr):
                yield node

    async def nodesByTagPropValu(self, form, tag, name, cmpr, valu):

        prop = self.core.model.getTagProp(name)
        if prop is None:
            mesg = f'No tag property named {name}'
            raise s_exc.NoSuchTagProp(name=name, mesg=mesg)

        cmprvals = prop.type.getStorCmprs(cmpr, valu)
        # an empty return probably means ?= with invalid value
        if not cmprvals:
            return

        for layr in self.layers:
            genr = layr.liftByTagPropValu(form, tag, name, cmprvals)
            async for node in self._joinStorGenr(layr, genr):
                yield node

    async def _joinStorNode(self, buid, cache):

        node = self.livenodes.get(buid)
        if node is not None:
            return node

        ndef = None

        tags = {}
        props = {}
        tagprops = {}

        bylayer = {
            'ndef': None,
            'tags': {},
            'props': {},
            'tagprops': {},
        }

        for layr in self.layers:

            sode = cache.get(layr.iden)
            if sode is None:
                sode = await layr.getStorNode(buid)

            info = sode[1]

            storndef = info.get('ndef')
            if storndef is not None:
                ndef = storndef
                bylayer['ndef'] = layr

            storprops = info.get('props')
            if storprops is not None:
                props.update(storprops)
                bylayer['props'].update({p: layr for p in storprops.keys()})

            stortags = info.get('tags')
            if stortags is not None:
                tags.update(stortags)
                bylayer['tags'].update({p: layr for p in stortags.keys()})

            stortagprops = info.get('tagprops')
            if stortagprops is not None:
                tagprops.update(stortagprops)
                bylayer['tagprops'].update({p: layr for p in stortagprops.keys()})

        if ndef is None:
            return None

        fullnode = (buid, {
            'ndef': ndef,
            'tags': tags,
            'props': props,
            'tagprops': tagprops,
        })

        node = s_node.Node(self, fullnode, bylayer=bylayer)
        self.livenodes[buid] = node
        self.buidcache.append(node)

        return node

    async def _joinStorGenr(self, layr, genr):
        cache = {}
        async for sode in genr:
            cache[layr.iden] = sode
            yield await self._joinStorNode(sode[0], cache)

    async def nodesByProp(self, full):

        prop = self.core.model.prop(full)
        if prop is None:
            mesg = f'No property named "{full}".'
            raise s_exc.NoSuchProp(mesg=mesg)

        if prop.isrunt:

            async for node in self.getRuntNodes(prop.full):
                yield node

            return

        if prop.isform:

            for layr in self.layers:
                genr = layr.liftByProp(prop.name, None)

                async for node in self._joinStorGenr(layr, genr):

                    # TODO merge sort rather than use bylayer
                    if node.bylayer.get('ndef') != layr:
                        continue

                    yield node
            return

        if prop.isuniv:

            for layr in self.layers:
                genr = layr.liftByProp(None, prop.name)
                async for node in self._joinStorGenr(layr, genr):
                    if node.bylayer['props'].get(prop.name) != layr:
                        continue
                    yield node
            return

        formname = None
        if not prop.isuniv:
            formname = prop.form.name

        for layr in self.layers:
            genr = layr.liftByProp(formname, prop.name)
            async for node in self._joinStorGenr(layr, genr):
                if node.bylayer['props'].get(prop.name) != layr:
                    continue
                yield node

    async def nodesByPropValu(self, full, cmpr, valu):

        if cmpr == 'type=':
            async for node in self.nodesByPropValu(full, '=', valu):
                yield node

            async for node in self.nodesByPropTypeValu(full, valu):
                yield node
            return

        prop = self.core.model.prop(full)
        if prop is None:
            mesg = f'No property named "{full}".'
            raise s_exc.NoSuchProp(mesg=mesg)

        cmprvals = prop.type.getStorCmprs(cmpr, valu)
        # an empty return probably means ?= with invalid value
        if not cmprvals:
            return

        if prop.isrunt:
            for storcmpr, storvalu, stortype in cmprvals:
                async for node in self.getRuntNodes(prop.full, valu=storvalu, cmpr=storcmpr):
                    yield node
            return

        if prop.isform:

            for layr in self.layers:
                genr = layr.liftByFormValu(prop.name, cmprvals)

                async for node in self._joinStorGenr(layr, genr):

                    # TODO merge sort rather than use bylayer
                    if node.bylayer.get('ndef') != layr:
                        continue

                    yield node

            return

        if prop.isuniv:

            for layr in self.layers:
                genr = layr.liftByPropValu(None, prop.name, cmprvals)
                async for node in self._joinStorGenr(layr, genr):
                    if node.bylayer['props'].get(prop.name) != layr:
                        continue
                    yield node

            return

        for layr in self.layers:
            genr = layr.liftByPropValu(prop.form.name, prop.name, cmprvals)
            async for node in self._joinStorGenr(layr, genr):
                if node.bylayer['props'].get(prop.name) != layr:
                    continue
                yield node

    async def nodesByTag(self, tag, form=None):
        for layr in self.layers:
            genr = layr.liftByTag(tag, form=form)
            async for node in self._joinStorGenr(layr, genr):
                if node.bylayer['tags'].get(tag) != layr:
                    continue
                yield node

    async def nodesByTagValu(self, tag, cmpr, valu, form=None):
        norm, info = self.core.model.type('ival').norm(valu)
        for layr in self.layers:
            genr = layr.liftByTagValu(tag, cmpr, norm, form=form)
            async for node in self._joinStorGenr(layr, genr):
                if node.bylayer['tags'].get(tag) != layr:
                    continue
                yield node

    async def nodesByPropTypeValu(self, name, valu):

        _type = self.core.model.types.get(name)
        if _type is None:
            raise s_exc.NoSuchType(name=name)

        for prop in self.core.model.getPropsByType(name):
            async for node in self.nodesByPropValu(prop.full, '=', valu):
                yield node

    async def nodesByPropArray(self, full, cmpr, valu):

        prop = self.core.model.prop(full)
        if prop is None:
            mesg = f'No property named "{full}".'
            raise s_exc.NoSuchProp(mesg=mesg)

        if not isinstance(prop.type, s_types.Array):
            mesg = f'Array synax is invalid on non array type: {prop.type.name}.'
            raise s_exc.BadTypeValu(mesg=mesg)

        cmprvals = prop.type.arraytype.getStorCmprs(cmpr, valu)

        formname = None
        if prop.form is not None:
            formname = prop.form.name

        for layr in self.layers:

            genr = layr.liftByPropArray(formname, prop.name, cmprvals)

            async for node in self._joinStorGenr(layr, genr):
                if node.bylayer['props'].get(prop.name) != layr:
                    continue

                yield node

    def getNodeAdds(self, form, valu, props=None, addnode=True):

        tick = s_common.now()

        # TODO consider nesting these to allow short circuit on existing
        def recurse(f, v, p, doadd=True):

            edits = []

            formnorm, forminfo = f.type.norm(v)

            buid = s_common.buid((f.name, formnorm))

            if doadd:
                edits.append((s_layer.EDIT_NODE_ADD, (formnorm, f.type.stortype)))

            formsubs = forminfo.get('subs')
            if formsubs is not None:
                for subname, subvalu in formsubs.items():
                    p[subname] = subvalu

            for propname, propvalu in p.items():

                prop = f.prop(propname)
                if prop is None:
                    continue

                assert prop.type.stortype is not None

                if isinstance(prop.type, s_types.Ndef):
                    ndefname, ndefvalu = propvalu
                    ndefform = self.core.model.form(ndefname)
                    if ndefform is None:
                        raise s_exc.NoSuchForm(name=ndefname)

                    for item in recurse(ndefform, ndefvalu, {}):
                        yield item

                if isinstance(prop.type, s_types.Array):
                    arrayform = self.core.model.form(prop.type.arraytype.name)
                    if arrayform is not None:
                        for arrayvalu in propvalu:
                            for e in recurse(arrayform, arrayvalu, {}):
                                yield e

                propnorm, typeinfo = prop.type.norm(propvalu)
                edits.append((s_layer.EDIT_PROP_SET, (propname, propnorm, None, prop.type.stortype)))

                propsubs = typeinfo.get('subs')
                if propsubs is not None:
                    for subname, subvalu in propsubs.items():
                        fullname = f'{prop.full}:{subname}'
                        subprop = self.core.model.prop(fullname)
                        if subprop is None:
                            continue

                        assert subprop.type.stortype is not None

                        subnorm, subinfo = subprop.type.norm(subvalu)
                        edits.append((s_layer.EDIT_PROP_SET, (subprop.name, subnorm, None, subprop.type.stortype)))

                propform = self.core.model.form(prop.type.name)
                if propform is None:
                    continue

                for item in recurse(propform, propnorm, {}):
                    yield item

            yield (buid, f.name, edits)

        if props is None:
            props = {}

        return list(recurse(form, valu, props, doadd=addnode))

    async def addNodeEdit(self, edit):
        nodes = await self.addNodeEdits((edit,))
        return nodes[0]

    async def addNodeEdits(self, edits):

        meta = self.getSnapMeta()
        sodes = await self.wlyr.storNodeEdits(edits, meta)
        wlyr = self.wlyr

        nodes = []
        callbacks = []

        # make a pass through the returned edits, apply the changes to our Nodes()
        # and collect up all the callbacks to fire at once at the end.  It is
        # critical to fire all callbacks after applying all Node() changes.

        for sode in sodes:

            cache = {wlyr.iden: sode}

            node = await self._joinStorNode(sode[0], cache)

            nodes.append(node)

            for edit in sode[1].get('edits', ()):

                if edit[0] == s_layer.EDIT_NODE_ADD:
                    node.bylayer['ndef'] = wlyr
                    callbacks.append((node.form.wasAdded, (node,), {}))
                    callbacks.append((self.view.runNodeAdd, (node,), {}))
                    continue

                if edit[0] == s_layer.EDIT_NODE_DEL:
                    callbacks.append((node.form.wasDeleted, (node,), {}))
                    callbacks.append((self.view.runNodeDel, (node,), {}))
                    continue

                if edit[0] == s_layer.EDIT_PROP_SET:

                    (name, valu, oldv, stype) = edit[1]

                    prop = node.form.props.get(name)
                    if prop is None: # pragma: no cover
                        logger.warning(f'addNodeEdits got EDIT_PROP_SET for bad prop {name} on form {node.form}')
                        continue

                    node.props[name] = valu
                    node.bylayer['props'][name] = wlyr

                    callbacks.append((prop.wasSet, (node, oldv), {}))
                    callbacks.append((self.view.runPropSet, (node, prop, oldv), {}))
                    continue

                if edit[0] == s_layer.EDIT_PROP_DEL:

                    (name, oldv, stype) = edit[1]

                    prop = node.form.props.get(name)
                    if prop is None: # pragma: no cover
                        logger.warning(f'addNodeEdits got EDIT_PROP_DEL for bad prop {name} on form {node.form}')
                        continue

                    node.props.pop(name, None)
                    node.bylayer['props'].pop(name, None)

                    callbacks.append((prop.wasDel, (node, oldv), {}))
                    callbacks.append((self.view.runPropSet, (node, prop, oldv), {}))
                    continue

                if edit[0] == s_layer.EDIT_TAG_SET:

                    (tag, valu, oldv) = edit[1]

                    node.tags[tag] = valu
                    node.bylayer['tags'][tag] = wlyr

                    if oldv is None:
                        callbacks.append((self.view.runTagAdd, (node, tag, valu), {}))
                        callbacks.append((self.wlyr.fire, ('tag:add', ), {'tag': tag, 'node': node.iden()}))

                    callbacks.append((self.view.runTagSet, (node, tag, valu, oldv), {}))
                    continue

                if edit[0] == s_layer.EDIT_TAG_DEL:

                    (tag, oldv) = edit[1]

                    node.tags.pop(tag, None)
                    node.bylayer['tags'].pop(tag, None)

                    callbacks.append((self.view.runTagDel, (node, tag, oldv), {}))
                    callbacks.append((self.wlyr.fire, ('tag:del', ), {'tag': tag, 'node': node.iden()}))
                    continue

                if edit[0] == s_layer.EDIT_TAGPROP_SET:
                    (tag, prop, valu, oldv, stype) = edit[1]
                    node.tagprops[(tag, prop)] = valu
                    node.bylayer['tags'][(tag, prop)] = wlyr
                    continue

                if edit[0] == s_layer.EDIT_TAGPROP_DEL:
                    (tag, prop, oldv, stype) = edit[1]
                    node.tagprops.pop((tag, prop), None)
                    node.bylayer['tags'].pop((tag, prop), None)
                    continue

        [await func(*args, **kwargs) for (func, args, kwargs) in callbacks]

        return nodes

    async def addNode(self, name, valu, props=None):
        '''
        Add a node by form name and value with optional props.

        Args:
            name (str): The form of node to add.
            valu (obj): The value for the node.
            props (dict): Optional secondary properties for the node.

        Notes:
            If a props dictionary is provided, it may be mutated during node construction.

        Returns:
            s_node.Node: A Node object. It may return None if the snap is unable to add or lift the node.
        '''
        if self.readonly:
            mesg = 'The snapshot is in ready only mode.'
            raise s_exc.IsReadOnly(mesg=mesg)

        form = self.core.model.form(name)
        if form is None:
            raise s_exc.NoSuchForm(name=name)

        try:
            adds = self.getNodeAdds(form, valu, props=props)
        except Exception as e:
            if not self.strict:
                await self.warn(f'addNode: {e}')
                return None
            raise

        # depth first, so the last one is our added node
        nodes = await self.addNodeEdits(adds)

        return nodes[-1]

    async def addFeedNodes(self, name, items):
        '''
        Call a feed function and return what it returns (typically yields Node()s).

        Args:
            name (str): The name of the feed record type.
            items (list): A list of records of the given feed type.

        Returns:
            (object): The return value from the feed function. Typically Node() generator.

        '''
        func = self.core.getFeedFunc(name)
        if func is None:
            raise s_exc.NoSuchName(name=name)

        logger.info(f'adding feed nodes ({name}): {len(items)}')

        genr = func(self, items)
        if not isinstance(genr, types.AsyncGeneratorType):
            if isinstance(genr, types.CoroutineType):
                genr.close()
            mesg = f'feed func returned a {type(genr)}, not an async generator.'
            raise s_exc.BadCtorType(mesg=mesg, name=name)

        async for node in genr:
            yield node

    async def addFeedData(self, name, items, seqn=None):

        func = self.core.getFeedFunc(name)
        if func is None:
            raise s_exc.NoSuchName(name=name)

        logger.info(f'adding feed data ({name}): {len(items)} {seqn!r}')

        retn = func(self, items)

        # If the feed function is an async generator, run it...
        if isinstance(retn, types.AsyncGeneratorType):
            retn = [x async for x in retn]
        elif s_coro.iscoro(retn):
            await retn

        if seqn is not None:

            iden, offs = seqn

            nextoff = offs + len(items)

            # await self.setOffset(iden, nextoff)

            return nextoff

    async def addTagNode(self, name):
        '''
        Ensure that the given syn:tag node exists.
        '''
        return await self.tagcache.aget(name)

    async def _addTagNode(self, name):
        return await self.addNode('syn:tag', name)

    #async def _addNodeFnib(self, fnib, props=None):

        #with s_editatom.EditAtom(self.core.bldgbuids) as editatom:

            #node = await self._addNodeFnibOps(fnib, editatom, props)
            #if node is not None:
                #if props is not None:
                    #for name, valu in props.items():
                        #await node._setops(name, valu, editatom)

            #await editatom.commit(self)

            #if node is None:
                #node = editatom.mybldgbuids[fnib[3]]

            #return node

    #async def _addNodeFnibOps(self, fnib, editatom, props=None):
        #'''
        #Add a node via (form, norm, info, buid) and add ops to editatom
        #'''
        #form, norm, info, buid = fnib

        #if form.isrunt:
            #raise s_exc.IsRuntForm(mesg='Cannot make runt nodes.',
                                   #form=form.full, prop=norm)

        #if props is None:
            #props = {}
        # Check if this buid is already under construction
        #node = editatom.getNodeBeingMade(buid)
        #if node is not None:
            #return node

        # Check if this buid is already fully made
        #node = await self.getNodeByBuid(buid)
        #if node is not None:
            #return node

        # Another editatom might have created in another task during the above call, so check again
        #node = editatom.getNodeBeingMade(buid)
        #if node is not None:
            #return node

        #if props is None:
            #props = {}

        # lets build a node...
        #node = s_node.Node(self, None)

        #node.buid = buid
        #node.form = form
        #node.ndef = (form.name, norm)

        #sops = form.getSetOps(buid, norm)
        #editatom.sops.extend(sops)

        #editatom.addNode(node)

        # update props with any subs from form value
        #subs = info.get('subs')
        #if subs is not None:
            #for name, valu in subs.items():
                #if form.prop(name) is not None:
                    #props[name] = valu

        # update props with any defvals we are missing
        #for name, valu in form.defvals.items():
            #props.setdefault(name, valu)

        # set all the properties with init=True
        #for name, valu in props.items():
            #await node._setops(name, valu, editatom, init=True)

        # set our global properties
        #tick = s_common.now()
        #await node._setops('.created', tick, editatom, init=True)

        #return None

    async def _raiseOnStrict(self, ctor, mesg, **info):
        await self.warn(f'{ctor.__name__}: {mesg} {info!r}')
        if self.strict:
            raise ctor(mesg=mesg, **info)
        return False

    def splice(self, name, **info):
        '''
        Construct a partial splice record for later feeding into Snap.stor method
        '''
        return (name, info)

    #########################################################################

    #def _getNodeFnib(self, name, valu):
        #'''
        #return a form, norm, info, buid tuple
        #'''
        #form = self.model.form(name)
        #if form is None:
            #raise s_exc.NoSuchForm(name=name)

        #try:
            #norm, info = form.type.norm(valu)
        #except s_exc.BadTypeValu as e:
            #raise s_exc.BadPropValu(prop=form.name, valu=valu, mesg=e.get('mesg'),
                                    #name=e.get('name')) from None
        #except Exception as e:
            #raise s_exc.BadPropValu(prop=form.name, valu=valu, mesg=str(e))

        #buid = s_common.buid((form.name, norm))
        #return form, norm, info, buid

    async def addNodes(self, nodedefs):
        '''
        Add/merge nodes in bulk.

        The addNodes API is designed for bulk adds which will
        also set properties and add tags to existing nodes.
        Nodes are specified as a list of the following tuples:

            ( (form, valu), {'props':{}, 'tags':{}})

        Args:
            nodedefs (list): A list of nodedef tuples.

        Returns:
            (list): A list of xact messages.
        '''

        for (formname, formvalu), forminfo in nodedefs:
            try:
                props = forminfo.get('props')

                # remove any universal created props...
                if props is not None:
                    props.pop('.created', None)

                oldstrict = self.strict
                self.strict = True
                try:
                    node = await self.addNode(formname, formvalu, props=props)
                    if node is not None:
                        tags = forminfo.get('tags')
                        if tags is not None:
                            for tag, asof in tags.items():
                                await node.addTag(tag, valu=asof)

                        tagprops = forminfo.get('tagprops', {})
                        if tagprops is not None:
                            for tag, props in tagprops.items():
                                for prop, valu in props.items():
                                    try:
                                        await node.setTagProp(tag, prop, valu)
                                    except s_exc.NoSuchTagProp:
                                        mesg = \
                                            f'Tagprop [{prop}] does not exist, cannot set it on [{formname}={formvalu}]'
                                        logger.warning(mesg)
                                        continue

                except Exception as e:
                    if not oldstrict:
                        await self.warn(f'addNodes failed on {formname}, {formvalu}, {forminfo}: {e}')
                        continue
                    raise

                finally:
                    self.strict = oldstrict

                yield node

            except asyncio.CancelledError:  # pragma: no cover
                raise

            except Exception:
                logger.exception(f'Error making node: [{formname}={formvalu}]')

    async def getRuntNodes(self, full, valu=None, cmpr=None):

        todo = s_common.todo('runRuntLift', full, valu, cmpr)
        async for sode in self.core.dyniter('cortex', todo):

            node = s_node.Node(self, sode)
            node.isrunt = True

            yield node

    async def getNodeData(self, buid, name, defv=None):
        '''
        Get nodedata from closest to write layer, no merging involved
        '''
        for layr in reversed(self.layers):
<<<<<<< HEAD
            data = await layr.getNodeData(buid, name)
            if data is not None:
                return data
=======
            valu = await layr.getNodeData(buid, name)
            if valu is not s_common.NoValu:
                return valu
>>>>>>> fa8b7cb9
        return defv

#    async def setNodeData(self, buid, name, item):
#        envl = {'user': self.user.iden, 'time': s_common.now(), 'data': item}
#        return await self.wlyr.setNodeData(buid, name, envl)

    async def iterNodeData(self, buid):
        '''
        Returns:  Iterable[Tuple[str, Any]]
        '''
        some = False
        for layr in reversed(self.layers):
            async for item in layr.iterNodeData(buid):
                some = True
                yield item
            if some:
                return

#    async def popNodeData(self, buid, name):
#        envl = await self.wlyr.popNodeData(buid, name)
#        if envl is not None:
#            return envl.get('data')<|MERGE_RESOLUTION|>--- conflicted
+++ resolved
@@ -1099,15 +1099,9 @@
         Get nodedata from closest to write layer, no merging involved
         '''
         for layr in reversed(self.layers):
-<<<<<<< HEAD
-            data = await layr.getNodeData(buid, name)
-            if data is not None:
-                return data
-=======
             valu = await layr.getNodeData(buid, name)
             if valu is not s_common.NoValu:
                 return valu
->>>>>>> fa8b7cb9
         return defv
 
 #    async def setNodeData(self, buid, name, item):
