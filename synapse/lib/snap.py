--- conflicted
+++ resolved
@@ -1280,25 +1280,6 @@
 #            yield row, node
 
     async def getNodeData(self, buid, name, defv=None):
-<<<<<<< HEAD
-        valu = await self.wlyr.getNodeData(buid, name)
-        if valu is not None:
-            return valu
-        return defv
-
-#    async def setNodeData(self, buid, name, item):
-#        envl = {'user': self.user.iden, 'time': s_common.now(), 'data': item}
-#        return await self.layers[0].setNodeData(buid, name, envl)
-
-    async def iterNodeData(self, buid):
-        async for item in self.wlyr.iterNodeData(buid):
-            yield item
-
-#    async def popNodeData(self, buid, name):
-#        envl = await self.layers[0].popNodeData(buid, name)
-#        if envl is not None:
-#            return envl.get('data')
-=======
         '''
         Get nodedata from closest to write layer, no merging involved
         '''
@@ -1324,5 +1305,4 @@
     async def popNodeData(self, buid, name):
         envl = await self.wlyr.popNodeData(buid, name)
         if envl is not None:
-            return envl.get('data')
->>>>>>> 1beafc46
+            return envl.get('data')