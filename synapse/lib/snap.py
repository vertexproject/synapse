from __future__ import annotations

import types
import asyncio
import logging
import weakref
import contextlib
import collections

import synapse.exc as s_exc
import synapse.common as s_common

import synapse.lib.base as s_base
import synapse.lib.chop as s_chop
import synapse.lib.coro as s_coro
import synapse.lib.node as s_node
import synapse.lib.time as s_time
import synapse.lib.cache as s_cache
import synapse.lib.layer as s_layer
import synapse.lib.storm as s_storm
import synapse.lib.types as s_types

logger = logging.getLogger(__name__)

class ProtoNode:
    '''
    A prototype node used for staging node adds using a SnapEditor.

    TODO: This could eventually fully mirror the synapse.lib.node.Node API and be used
          to slipstream into sections of the pipeline to facilitate a bulk edit / transaction
    '''
    def __init__(self, ctx, buid, form, valu, node):
        self.ctx = ctx
        self.form = form
        self.valu = valu
        self.buid = buid
        self.node = node
        self.ndef = (form, valu)

        self.tags = {}
        self.props = {}
        self.edges = set()
        self.tagprops = {}
        self.nodedata = {}

        self.delnode = False
        self.tombnode = False
        self.tagdels = set()
        self.tagtombs = set()
        self.propdels = set()
        self.proptombs = set()
        self.tagpropdels = set()
        self.tagproptombs = set()
        self.edgedels = set()
        self.edgetombs = set()
        self.edgetombdels = set()
        self.nodedatadels = set()
        self.nodedatatombs = set()
        self.nodedatatombdels = set()

        if self.node is not None:
            self.nid = self.node.nid
        else:
            self.nid = None

        self.multilayer = len(self.ctx.snap.layers) > 1

        if node is not None:
            self.nid = node.nid
        else:
            self.nid = self.ctx.snap.core.getNidByBuid(buid)

    def iden(self):
        return s_common.ehex(self.buid)

    def istomb(self):
        if self.tombnode:
            return True

        if self.node is not None:
            return self.node.istomb()

        return False

    def getNodeDelEdits(self):

        edits = []
        sode = self.node.sodes[0]

        if self.delnode:
            edits.append((s_layer.EDIT_NODE_DEL, (self.valu, self.form.type.stortype), ()))
            if (tags := sode.get('tags')) is not None:
                for name in sorted(tags.keys(), key=lambda t: len(t), reverse=True):
                    edits.append((s_layer.EDIT_TAG_DEL, (name, None), ()))

            if (props := sode.get('props')) is not None:
                for name in props.keys():
                    prop = self.form.props.get(name)
                    edits.append((s_layer.EDIT_PROP_DEL, (name, None, prop.type.stortype), ()))

            if (tagprops := sode.get('tagprops')) is not None:
                for tag, props in tagprops.items():
                    for name in props.keys():
                        prop = self.ctx.snap.core.model.getTagProp(name)
                        edits.append((s_layer.EDIT_TAGPROP_DEL, (tag, name, None, prop.type.stortype), ()))

        if self.tombnode:
            edits.append((s_layer.EDIT_NODE_TOMB, (), ()))

            if (tags := sode.get('antitags')) is not None:
                for tag in sorted(tags.keys(), key=lambda t: len(t), reverse=True):
                    edits.append((s_layer.EDIT_TAG_TOMB_DEL, (tag,), ()))

            if (props := sode.get('antiprops')) is not None:
                for prop in props.keys():
                    edits.append((s_layer.EDIT_PROP_TOMB_DEL, (prop,), ()))

            if (tagprops := sode.get('antitagprops')) is not None:
                for tag, props in tagprops.items():
                    for name in props.keys():
                        edits.append((s_layer.EDIT_TAGPROP_TOMB_DEL, (tag, name), ()))

        return (self.buid, self.form.name, edits)

    def getNodeEdit(self):

        if self.delnode or self.tombnode:
            return self.getNodeDelEdits()

        edits = []

        if not self.node:
            edits.append((s_layer.EDIT_NODE_ADD, (self.valu, self.form.type.stortype)))

        for name, valu in self.props.items():
            prop = self.form.props.get(name)
            edits.append((s_layer.EDIT_PROP_SET, (name, valu, None, prop.type.stortype)))

        for name in self.propdels:
            prop = self.form.props.get(name)
            edits.append((s_layer.EDIT_PROP_DEL, (name, None, prop.type.stortype)))

        for name in self.proptombs:
            edits.append((s_layer.EDIT_PROP_TOMB, (name,), ()))

        for name, valu in self.tags.items():
            edits.append((s_layer.EDIT_TAG_SET, (name, valu, None)))

        for name in sorted(self.tagdels, key=lambda t: len(t), reverse=True):
            edits.append((s_layer.EDIT_TAG_DEL, (name, None)))

        for name in self.tagtombs:
            edits.append((s_layer.EDIT_TAG_TOMB, (name,), ()))

        for verb, n2iden in self.edges:
            edits.append((s_layer.EDIT_EDGE_ADD, (verb, n2iden)))

        for verb, n2iden in self.edgedels:
            edits.append((s_layer.EDIT_EDGE_DEL, (verb, n2iden)))

        for verb, n2iden in self.edgetombs:
            edits.append((s_layer.EDIT_EDGE_TOMB, (verb, n2iden), ()))

        for verb, n2iden in self.edgetombdels:
            edits.append((s_layer.EDIT_EDGE_TOMB_DEL, (verb, n2iden), ()))

        for (tag, name), valu in self.tagprops.items():
            prop = self.ctx.snap.core.model.getTagProp(name)
<<<<<<< HEAD
            edits.append((s_layer.EDIT_TAGPROP_SET, (tag, name, valu, None, prop.type.stortype), ()))
=======
            edits.append((s_layer.EDIT_TAGPROP_SET, (tag, name, valu, None, prop.type.stortype)))
>>>>>>> 765dbbfa

        for (tag, name) in self.tagpropdels:
            prop = self.ctx.snap.core.model.getTagProp(name)
            edits.append((s_layer.EDIT_TAGPROP_DEL, (tag, name, None, prop.type.stortype)))

        for (tag, name) in self.tagproptombs:
            edits.append((s_layer.EDIT_TAGPROP_TOMB, (tag, name), ()))

        for name, valu in self.nodedata.items():
            edits.append((s_layer.EDIT_NODEDATA_SET, (name, valu, None)))

        for name in self.nodedatadels:
            edits.append((s_layer.EDIT_NODEDATA_DEL, (name, None), ()))

        for name in self.nodedatatombs:
            edits.append((s_layer.EDIT_NODEDATA_TOMB, (name,), ()))

        if not edits:
            return None

        return (self.nid, self.form.name, edits)

    async def addEdge(self, verb, n2nid):

        if not isinstance(verb, str):
            mesg = f'addEdge() got an invalid type for verb: {verb}'
            await self.ctx.snap._raiseOnStrict(s_exc.BadArg, mesg)
            return False

        if not isinstance(n2nid, bytes):
            mesg = f'addEdge() got an invalid type for n2nid: {n2nid}'
            await self.ctx.snap._raiseOnStrict(s_exc.BadArg, mesg)
            return False

        if len(n2nid) != 8:
            mesg = f'addEdge() got an invalid node id: {n2nid}'
            await self.ctx.snap._raiseOnStrict(s_exc.BadArg, mesg)
            return False

        tupl = (verb, n2nid)
        if tupl in self.edges:
            return False

        if self.nid is None:
            self.edges.add(tupl)
            return True

        if tupl in self.edgedels:
            self.edgedels.remove(tupl)
            return True

<<<<<<< HEAD
        if self.node is None:
=======
        if not await self.ctx.snap.hasNodeEdge(self.nid, verb, n2nid):
>>>>>>> 765dbbfa
            self.edges.add(tupl)
            return True

        n2buid = s_common.uhex(n2iden)
        if not self.multilayer:
            if not await self.ctx.snap.hasNodeEdge(self.buid, verb, n2buid):
                self.edges.add(tupl)
                return True

        if tupl in self.edgetombs:
            self.edgetombs.remove(tupl)
            return True

        n2nid = self.ctx.snap.core.getNidByBuid(n2buid)
        if n2nid is None:
            return False

        toplayr = await self.ctx.snap.layers[0].hasNodeEdge(self.nid, verb, n2nid)
        if toplayr is True:
            return False

        for layr in self.ctx.snap.layers[1:self.node.lastlayr()]:
            if (undr := await layr.hasNodeEdge(self.nid, verb, n2nid)) is not None:
                if undr and toplayr is False:
                    self.edgetombdels.add(tupl)
                    return True
                break

        self.edges.add(tupl)
        return True

    async def delEdge(self, verb, n2nid):

        if not isinstance(verb, str):
            mesg = f'delEdge() got an invalid type for verb: {verb}'
            await self.ctx.snap._raiseOnStrict(s_exc.BadArg, mesg)
            return False

        if not isinstance(n2nid, bytes):
            mesg = f'delEdge() got an invalid type for n2nid: {n2nid}'
            await self.ctx.snap._raiseOnStrict(s_exc.BadArg, mesg)
            return False

        if len(n2nid) != 8:
            mesg = f'delEdge() got an invalid node id: {n2nid}'
            await self.ctx.snap._raiseOnStrict(s_exc.BadArg, mesg)
            return False

<<<<<<< HEAD
        tupl = (verb, n2iden)
        if tupl in self.edgedels or tupl in self.edgetombs:
            return False

=======
        tupl = (verb, n2nid)
>>>>>>> 765dbbfa
        if tupl in self.edges:
            self.edges.remove(tupl)
            return True

<<<<<<< HEAD
        if self.node is None:
            return False

        n2buid = s_common.uhex(n2iden)
        if not self.multilayer:
            if await self.ctx.snap.hasNodeEdge(self.buid, verb, n2buid):
                self.edgedels.add(tupl)
                return True
            return False

        n2nid = self.ctx.snap.core.getNidByBuid(n2buid)
        if n2nid is None:
            return False

        toplayr = await self.ctx.snap.layers[0].hasNodeEdge(self.nid, verb, n2nid)
        if toplayr is False:
            return False

        # has or none
        if toplayr is True:
=======
        if self.nid is None:
            return False

        if tupl in self.edgedels:
            return False

        if await self.ctx.snap.layers[-1].hasNodeEdge(self.nid, verb, n2nid):
>>>>>>> 765dbbfa
            self.edgedels.add(tupl)

        for layr in self.ctx.snap.layers[1:self.node.lastlayr()]:
            if (undr := await layr.hasNodeEdge(self.nid, verb, n2nid)) is not None:
                if undr:
                    self.edgetombs.add(tupl)
                    return True
                break

        return toplayr is not None

    async def delEdgesN2(self, meta=None):
        '''
        Delete edge data from the SnapEditor's write layer where this is the dest node.
        '''
        dels = []
        n2iden = self.iden()

        async for abrv, n1nid, tomb in self.ctx.snap.layers[0].iterNodeEdgesN2(self.nid):
            verb = self.ctx.snap.core.getAbrvVerb(abrv)
            n1ndef = self.ctx.snap.core.getNidNdef(n1nid)
            n1buid = s_common.buid(n1ndef)

            if tomb:
                edit = [((s_layer.EDIT_EDGE_TOMB_DEL), (verb, n2iden), ())]
            else:
                edit = [((s_layer.EDIT_EDGE_DEL), (verb, n2iden), ())]

            dels.append((n1buid, n1ndef[0], edit))

            if len(dels) >= 1000:
                await self.ctx.snap.saveNodeEdits(dels, meta=meta)
                dels.clear()

        if dels:
            await self.ctx.snap.saveNodeEdits(dels, meta=meta)

    async def getData(self, name):

        curv = self.nodedata.get(name, s_common.novalu)
        if curv is not s_common.novalu:
            return curv

        if self.node is not None:
            return await self.node.getData(name, defv=s_common.novalu)

        return s_common.novalu

    async def setData(self, name, valu):

        if await self.getData(name) == valu:
            return

        try:
            s_common.reqjsonsafe(valu)
        except s_exc.MustBeJsonSafe as e:
            if self.ctx.snap.strict:
                raise e
            return await self.ctx.snap.warn(str(e))

        self.nodedata[name] = valu

    async def popData(self, name):

        if not self.multilayer:
            valu = await self.ctx.snap.getNodeData(self.buid, name, defv=s_common.novalu)
            if valu is not s_common.novalu:
                self.nodedatadels.add(name)
                return valu
            return None

        (ok, valu, tomb) = await self.ctx.snap.layers[0].getNodeData(self.buid, name)
        if (ok and not tomb):
            self.nodedatadels.add(name)

        if tomb:
            return None

        valu = await self.ctx.snap.getNodeDataFromLayers(self.buid, name, strt=1, defv=s_common.novalu)
        if valu is not s_common.novalu:
            self.nodedatatombs.add(name)
            return valu
        return None

    async def _getRealTag(self, tag):

        normtupl = await self.ctx.snap.getTagNorm(tag)
        if normtupl is None:
            return None

        norm, info = normtupl

        tagnode = await self.ctx.snap.getTagNode(norm)
        if tagnode is not s_common.novalu:
            return self.ctx.loadNode(tagnode)

        return await self.ctx.addNode('syn:tag', norm, norminfo=info)

    def getTag(self, tag, defval=None):

        if tag in self.tagdels or tag in self.tagtombs:
            return defval

        curv = self.tags.get(tag)
        if curv is not None:
            return curv

        if self.node is not None:
            return self.node.getTag(tag, defval=defval)

    async def addTag(self, tag, valu=(None, None), tagnode=None):

        if tagnode is None:
            tagnode = await self._getRealTag(tag)

        if tagnode is None:
            return

        if isinstance(valu, list):
            valu = tuple(valu)

        if valu != (None, None):
            try:
                valu, _ = self.ctx.snap.core.model.type('ival').norm(valu)
            except s_exc.BadTypeValu as e:
                if self.ctx.snap.strict:
                    e.set('tag', tagnode.valu)
                    raise e
                return await self.ctx.snap.warn(f'Invalid Tag Value: {tagnode.valu}={valu}.')

        tagup = tagnode.get('up')
        if tagup:
            await self.addTag(tagup)

        curv = self.getTag(tagnode.valu)
        if curv == valu:
            return tagnode

        if curv is None:
            self.tags[tagnode.valu] = valu
            return tagnode

        valu = s_time.ival(*valu, *curv)
        self.tags[tagnode.valu] = valu
        self.tagdels.discard(tagnode.valu)
        self.tagtombs.discard(tagnode.valu)

        return tagnode

    def getTagNames(self):
        alltags = set(self.tags.keys())
        alltags.update(set(self.node.getTagNames()))
        return alltags - self.tagdels - self.tagtombs

    def _getTagTree(self):

        root = (None, {})
        for tag in self.getTagNames():

            node = root

            for part in tag.split('.'):

                kidn = node[1].get(part)

                if kidn is None:

                    full = part
                    if node[0] is not None:
                        full = f'{node[0]}.{full}'

                    kidn = node[1][part] = (full, {})

                node = kidn

        return root

    def _delTag(self, name):

        self.tags.pop(name, None)

        if not self.multilayer:
            if self.node is not None and (tags := self.node.sodes[0].get('tags')) is not None and name in tags:
                self.tagdels.add(name)

            for prop in self.getTagProps(name):
                self.tagpropdels.add((name, prop))
                self.tagprops.pop((name, prop), None)
            return

        if self.node is not None:
            if (tags := self.node.sodes[0].get('tags')) is not None and name in tags:
                self.tagdels.add(name)

            if self.node.hasTagInLayers(name, strt=1):
                self.tagtombs.add(name)

            for (prop, layr) in self.getTagPropsWithLayer(name):
                if layr == 0:
                    self.tagpropdels.add((name, prop))

                if layr > 0 or (self.node is not None and self.node.hasTagPropInLayers(name, prop, strt=1)):
                    self.tagproptombs.add((name, prop))

        return True

    async def delTag(self, tag):

        path = s_chop.tagpath(tag)

        name = '.'.join(path)
        tree = None

        if len(path) > 1:

            parent = '.'.join(path[:-1])

            # retrieve a list of prunable tags
            prune = await self.ctx.snap.core.getTagPrune(parent)
            if prune:

                if tree is None:
                    tree = self._getTagTree()

                for prunetag in reversed(prune):

                    node = tree
                    for step in prunetag.split('.'):

                        node = node[1].get(step)
                        if node is None:
                            break

                    if node is not None and len(node[1]) == 1:
                        self._delTag(node[0])
                        continue

                    break

        pref = name + '.'

        for tname in self.getTagNames():
            if tname.startswith(pref):
                self._delTag(tname)

        if self.getTag(name) is not None:
            self._delTag(name)

        return True

    def getTagProps(self, tag):
        props = set()
        for (tagn, prop) in self.tagprops:
            if tagn == tag:
                props.add(prop)

        if self.node is not None:
            for prop in self.node.getTagProps(tag):
                if (tag, prop) not in self.tagpropdels and (tag, prop) not in self.tagproptombs:
                    props.add(prop)

        return(props)

    def getTagPropsWithLayer(self, tag):
        props = set()
        for (tagn, prop) in self.tagprops:
            if tagn == tag:
                props.add((prop, 0))

        if self.node is not None:
            for (prop, layr) in self.node.getTagPropsWithLayer(tag):
                if (tag, prop) not in self.tagpropdels and (tag, prop) not in self.tagproptombs:
                    props.add((prop, layr))

        return(props)

    def getTagProp(self, tag, name, defv=None):

        if (tag, name) in self.tagpropdels or (tag, name) in self.tagproptombs:
            return defv

        curv = self.tagprops.get((tag, name))
        if curv is not None:
            return curv

        if self.node is not None:
            return self.node.getTagProp(tag, name, defval=defv)

    def getTagPropWithLayer(self, tag, name, defv=None):

        if (tag, name) in self.tagpropdels or (tag, name) in self.tagproptombs:
            return defv, None

        curv = self.tagprops.get((tag, name))
        if curv is not None:
            return curv, 0

        if self.node is not None:
            return self.node.getTagPropWithLayer(tag, name, defval=defv)

    async def setTagProp(self, tag, name, valu):

        tagnode = await self.addTag(tag)
        if tagnode is None:
            return False

        prop = self.ctx.snap.core.model.getTagProp(name)
        if prop is None:
            mesg = f'Tagprop {name} does not exist in this Cortex.'
            return await self.ctx.snap._raiseOnStrict(s_exc.NoSuchTagProp, mesg)

        try:
            norm, info = prop.type.norm(valu)
        except s_exc.BadTypeValu as e:
            if self.ctx.snap.strict:
                raise e
            await self.ctx.snap.warn(f'Bad property value: #{tagnode.valu}:{prop.name}={valu!r}')
            return False

        curv = self.getTagProp(tagnode.valu, name)
        if curv == norm:
            return False

        self.tagprops[(tagnode.valu, name)] = norm
        self.tagpropdels.discard((tagnode.valu, name))
        self.tagproptombs.discard((tagnode.valu, name))

        return True

    async def delTagProp(self, tag, name):

        prop = self.ctx.snap.core.model.getTagProp(name)
        if prop is None:
            mesg = f'Tagprop {name} does not exist in this Cortex.'
            return await self.ctx.snap._raiseOnStrict(s_exc.NoSuchTagProp, mesg, name=name)

        (curv, layr) = self.getTagPropWithLayer(tag, name)
        if curv is None:
            return False

        self.tagprops.pop((tag, name), None)

        if layr == 0:
            self.tagpropdels.add((tag, name))

        if self.multilayer:
            if layr > 0 or (self.node is not None and self.node.hasTagPropInLayers(tag, name, strt=1)):
                self.tagproptombs.add((tag, name))

        return True

    def get(self, name, defv=None):

        # get the current value including the pending prop sets
        if name in self.propdels or name in self.proptombs:
            return defv

        curv = self.props.get(name, s_common.novalu)
        if curv is not s_common.novalu:
            return curv

        if self.node is not None:
            return self.node.get(name, defv=defv)

    def getWithLayer(self, name, defv=None):

        # get the current value including the pending prop sets
        if name in self.propdels or name in self.proptombs:
            return defv, None

        curv = self.props.get(name, s_common.novalu)
        if curv is not s_common.novalu:
            return curv, 0

        if self.node is not None:
            return self.node.getWithLayer(name, defv=defv)

    async def _set(self, prop, valu, norminfo=None):

        if prop.locked:
            mesg = f'Prop {prop.full} is locked due to deprecation.'
            await self.ctx.snap._raiseOnStrict(s_exc.IsDeprLocked, mesg)
            return False

        if isinstance(prop.type, s_types.Array):
            arrayform = self.ctx.snap.core.model.form(prop.type.arraytype.name)
            if arrayform is not None and arrayform.locked:
                mesg = f'Prop {prop.full} is locked due to deprecation.'
                await self.ctx.snap._raiseOnStrict(s_exc.IsDeprLocked, mesg)
                return False

        if norminfo is None:
            try:
                valu, norminfo = prop.type.norm(valu)
            except s_exc.BadTypeValu as e:
                oldm = e.errinfo.get('mesg')
                e.errinfo['prop'] = prop.name
                e.errinfo['form'] = prop.form.name
                e.errinfo['mesg'] = f'Bad prop value {prop.full}={valu!r} : {oldm}'
                if self.ctx.snap.strict:
                    raise e
                await self.ctx.snap.warn(e)
                return False

        if isinstance(prop.type, s_types.Ndef):
            ndefform = self.ctx.snap.core.model.form(valu[0])
            if ndefform.locked:
                mesg = f'Prop {prop.full} is locked due to deprecation.'
                await self.ctx.snap._raiseOnStrict(s_exc.IsDeprLocked, mesg)
                return False

        curv = self.get(prop.name)
        if curv == valu:
            return False

        if prop.info.get('ro') and curv is not None:
            mesg = f'Property is read only: {prop.full}.'
            await self.ctx.snap._raiseOnStrict(s_exc.ReadOnlyProp, mesg)
            return False

        if self.node is not None:
            await self.ctx.snap.core._callPropSetHook(self.node, prop, valu)

        self.props[prop.name] = valu
        self.propdels.discard(prop.name)
        self.proptombs.discard(prop.name)

        return valu, norminfo

    async def set(self, name, valu, norminfo=None):
        prop = self.form.props.get(name)
        if prop is None:
            return False

        retn = await self._set(prop, valu, norminfo=norminfo)
        if retn is False:
            return False

        (valu, norminfo) = retn

        propform = self.ctx.snap.core.model.form(prop.type.name)
        if propform is not None:
            await self.ctx.addNode(propform.name, valu, norminfo=norminfo)

        # TODO can we mandate any subs are returned pre-normalized?
        propsubs = norminfo.get('subs')
        if propsubs is not None:
            for subname, subvalu in propsubs.items():
                full = f'{prop.name}:{subname}'
                if self.form.props.get(full) is not None:
                    await self.set(full, subvalu)

        propadds = norminfo.get('adds')
        if propadds is not None:
            for addname, addvalu, addinfo in propadds:
                await self.ctx.addNode(addname, addvalu, norminfo=addinfo)

        return True

    async def pop(self, name):

        prop = self.form.prop(name)
        if prop is None:
            mesg = f'No property named {name}.'
            await self.ctx.snap._raiseOnStrict(s_exc.NoSuchProp, mesg, name=name, form=self.form.name)
            return False

        (valu, layr) = self.getWithLayer(name, defv=s_common.novalu)
        if valu is s_common.novalu:
            return False

        if prop.info.get('ro'):
            mesg = f'Property is read only: {prop.full}.'
            await self.ctx.snap._raiseOnStrict(s_exc.ReadOnlyProp, mesg, name=prop.full)
            return False

        self.props.pop(name, None)

        if layr == 0:
            self.propdels.add(name)

        if self.multilayer:
            if layr > 0 or (self.node is not None and self.node.hasInLayers(name, strt=1)):
                self.proptombs.add(name)

        return True

    async def getSetOps(self, name, valu, norminfo=None):
        prop = self.form.props.get(name)
        if prop is None:
            return ()

        retn = await self._set(prop, valu, norminfo=norminfo)
        if retn is False:
            return ()

        (valu, norminfo) = retn
        ops = []

        propform = self.ctx.snap.core.model.form(prop.type.name)
        if propform is not None:
            ops.append(self.ctx.getAddNodeOps(propform.name, valu, norminfo=norminfo))

        # TODO can we mandate any subs are returned pre-normalized?
        propsubs = norminfo.get('subs')
        if propsubs is not None:
            for subname, subvalu in propsubs.items():
                full = f'{prop.name}:{subname}'
                if self.form.props.get(full) is not None:
                    ops.append(self.getSetOps(full, subvalu))

        propadds = norminfo.get('adds')
        if propadds is not None:
            for addname, addvalu, addinfo in propadds:
                ops.append(self.ctx.getAddNodeOps(addname, addvalu, norminfo=addinfo))

        return ops

    async def delete(self):
        if self.node is None or self.istomb():
            return

        if self.node.sodes[0].get('valu') is not None:
            self.delnode = True

        for sode in self.node.sodes[1:]:
            if sode.get('valu') is not None:
                self.tombnode = True
                return
            elif sode.get('antivalu') is not None:
                return

class SnapEditor:
    '''
    A SnapEditor allows tracking node edits with subs/deps as a transaction.
    '''
    def __init__(self, snap):
        self.snap = snap
        self.protonodes = {}
        self.maxnodes = snap.core.maxnodes

    async def getNodeByBuid(self, buid):
        node = await self.snap.getNodeByBuid(buid)
        if node:
            return self.loadNode(node)

    async def getNodeByNid(self, nid):
        node = await self.snap.getNodeByNid(nid)
        if node:
            return self.loadNode(node)

    def getNodeEdits(self):
        nodeedits = []
        for protonode in self.protonodes.values():
            nodeedit = protonode.getNodeEdit()
            if nodeedit is not None:
                nodeedits.append(nodeedit)
        return nodeedits

    async def _addNode(self, form, valu, props=None, norminfo=None):

        self.snap.core._checkMaxNodes()

        if form.isrunt:
            mesg = f'Cannot make runt nodes: {form.name}.'
            return await self.snap._raiseOnStrict(s_exc.IsRuntForm, mesg)

        if form.locked:
            mesg = f'Form {form.full} is locked due to deprecation for valu={valu}.'
            return await self.snap._raiseOnStrict(s_exc.IsDeprLocked, mesg)

        if norminfo is None:
            try:
                valu, norminfo = form.type.norm(valu)
            except s_exc.BadTypeValu as e:
                e.errinfo['form'] = form.name
                if self.snap.strict: raise e
                await self.snap.warn(f'addNode() BadTypeValu {form.name}={valu} {e}')
                return None

        return valu, norminfo

    async def addNode(self, formname, valu, props=None, norminfo=None):

        form = self.snap.core.model.form(formname)
        if form is None:
            mesg = f'No form named {formname} for valu={valu}.'
            return await self.snap._raiseOnStrict(s_exc.NoSuchForm, mesg)

        retn = await self._addNode(form, valu, props=props, norminfo=norminfo)
        if retn is None:
            return None

        valu, norminfo = retn

        protonode = await self._initProtoNode(form, valu, norminfo)
        if props is not None:
            [await protonode.set(p, v) for (p, v) in props.items()]

        return protonode

    async def getAddNodeOps(self, formname, valu, props=None, norminfo=None):

        form = self.snap.core.model.form(formname)
        if form is None:
            mesg = f'No form named {formname} for valu={valu}.'
            await self.snap._raiseOnStrict(s_exc.NoSuchForm, mesg)
            return()

        retn = await self._addNode(form, valu, props=props, norminfo=norminfo)
        if retn is None:
            return ()

        norm, norminfo = retn

        ndef = (form.name, norm)

        protonode = self.protonodes.get(ndef)
        if protonode is not None:
            return ()

        buid = s_common.buid(ndef)
        node = await self.snap.getNodeByBuid(buid)
        if node is not None:
            return ()

        protonode = ProtoNode(self, buid, form, norm, node)

        self.protonodes[ndef] = protonode

        ops = []

        subs = norminfo.get('subs')
        if subs is not None:
            for prop, valu in subs.items():
                ops.append(protonode.getSetOps(prop, valu))

        adds = norminfo.get('adds')
        if adds is not None:
            for addname, addvalu, addinfo in adds:
                ops.append(self.getAddNodeOps(addname, addvalu, norminfo=addinfo))

        return ops

    def loadNode(self, node):
        protonode = self.protonodes.get(node.ndef)
        if protonode is None:
            protonode = ProtoNode(self, node.buid, node.form, node.ndef[1], node)
            self.protonodes[node.ndef] = protonode
        return protonode

    async def _initProtoNode(self, form, norm, norminfo):

        ndef = (form.name, norm)

        protonode = self.protonodes.get(ndef)
        if protonode is not None:
            return protonode

        buid = s_common.buid(ndef)
        node = await self.snap.getNodeByBuid(buid)

        protonode = ProtoNode(self, buid, form, norm, node)

        self.protonodes[ndef] = protonode

        ops = collections.deque()

        subs = norminfo.get('subs')
        if subs is not None:
            for prop, valu in subs.items():
                ops.append(protonode.getSetOps(prop, valu))

            while ops:
                oset = ops.popleft()
                ops.extend(await oset)

        adds = norminfo.get('adds')
        if adds is not None:
            for addname, addvalu, addinfo in adds:
                ops.append(self.getAddNodeOps(addname, addvalu, norminfo=addinfo))

            while ops:
                oset = ops.popleft()
                ops.extend(await oset)

        return protonode

class Snap(s_base.Base):
    '''
    A "snapshot" is a transaction across multiple Cortex layers.

    The Snap object contains the bulk of the Cortex API to
    facilitate performance through careful use of transaction
    boundaries.
    '''
    tagcachesize = 1000
    nodecachesize = 100000

    async def __anit__(self, view, user):
        '''
        Args:
            core (cortex):  the cortex
            layers (List[Layer]): the list of layers to access, write layer last
        '''
        await s_base.Base.__anit__(self)

        assert user is not None

        self.strict = True

        self.core = view.core
        self.view = view
        self.user = user

        self.layers = view.layers
        self.wlyr = self.layers[0]

        self.readonly = self.wlyr.readonly

        self.tagnorms = s_cache.FixedCache(self._getTagNorm, size=self.tagcachesize)
        self.tagcache = s_cache.FixedCache(self._getTagNode, size=self.tagcachesize)

        # Keeps alive the most recently accessed node objects
        self.nodecache = collections.deque(maxlen=self.nodecachesize)
        self.livenodes = weakref.WeakValueDictionary()  # nid -> Node
        self._warnonce_keys = set()

    async def getSnapMeta(self):
        '''
        Retrieve snap metadata to store along side nodeEdits.
        '''
        meta = {
            'time': s_common.now(),
            'user': self.user.iden
        }

        return meta

    @contextlib.asynccontextmanager
    async def getStormRuntime(self, query, opts=None, user=None):
        if user is None:
            user = self.user

        if opts is not None:
            varz = opts.get('vars')
            if varz is not None:
                for valu in varz.keys():
                    if not isinstance(valu, str):
                        mesg = f"Storm var names must be strings (got {valu} of type {type(valu)})"
                        raise s_exc.BadArg(mesg=mesg)

        async with await s_storm.Runtime.anit(query, self, opts=opts, user=user) as runt:
            yield runt

    async def addStormRuntime(self, query, opts=None, user=None):
        # use this snap *as* a context manager and build a runtime that will live as long
        # as the snap does...
        if user is None:
            user = self.user

        runt = await s_storm.Runtime.anit(query, self, opts=opts, user=user)
        self.onfini(runt)
        return runt

    async def iterStormPodes(self, text, opts, user=None):
        '''
        Yield packed node tuples for the given storm query text.
        '''
        if user is None:
            user = self.user

        dorepr = False
        dopath = False

        show_storage = False

        self.core._logStormQuery(text, user, info={'mode': opts.get('mode', 'storm'), 'view': self.view.iden})

        # { form: ( embedprop, ... ) }
        embeds = opts.get('embeds')

        if opts is not None:
            dorepr = opts.get('repr', False)
            dopath = opts.get('path', False)
            show_storage = opts.get('show:storage', False)

        async for node, path in self.storm(text, opts=opts, user=user):

            pode = node.pack(dorepr=dorepr)
            pode[1]['path'] = await path.pack(path=dopath)

            if show_storage:
                pode[1]['storage'] = await node.getStorNodes()

            if embeds is not None:
                embdef = embeds.get(node.form.name)
                if embdef is not None:
                    pode[1]['embeds'] = await node.getEmbeds(embdef)

            yield pode

    async def storm(self, text, opts=None, user=None):
        '''
        Execute a storm query and yield (Node(), Path()) tuples.
        '''
        if user is None:
            user = self.user

        if opts is None:
            opts = {}

        mode = opts.get('mode', 'storm')

        query = await self.core.getStormQuery(text, mode=mode)
        async with self.getStormRuntime(query, opts=opts, user=user) as runt:
            async for x in runt.execute():
                yield x

    async def eval(self, text, opts=None, user=None):
        '''
        Run a storm query and yield Node() objects.
        '''
        if user is None:
            user = self.user

        if opts is None:
            opts = {}

        mode = opts.get('mode', 'storm')

        # maintained for backward compatibility
        query = await self.core.getStormQuery(text, mode=mode)
        async with self.getStormRuntime(query, opts=opts, user=user) as runt:
            async for node, path in runt.execute():
                yield node

    async def nodes(self, text, opts=None, user=None):
        return [node async for (node, path) in self.storm(text, opts=opts, user=user)]

    async def clearCache(self):
        self.tagcache.clear()
        self.tagnorms.clear()
        self.nodecache.clear()
        self.livenodes.clear()

    def clearCachedNode(self, nid):
        self.livenodes.pop(nid, None)

    async def keepalive(self, period):
        while not await self.waitfini(period):
            await self.fire('ping')

    async def printf(self, mesg):
        await self.fire('print', mesg=mesg)

    async def warn(self, mesg, log=True, **info):
        if log:
            logger.warning(mesg)
        await self.fire('warn', mesg=mesg, **info)

    async def warnonce(self, mesg, log=True, **info):
        if mesg in self._warnonce_keys:
            return
        self._warnonce_keys.add(mesg)
        await self.warn(mesg, log, **info)

    async def getNodeByBuid(self, buid, tombs=False):
        '''
        Retrieve a node tuple by binary id.

        Args:
            buid (bytes): The binary ID for the node.

        Returns:
            Optional[s_node.Node]: The node object or None.

        '''
        nid = self.core.getNidByBuid(buid)
        if nid is None:
            return None

        return await self._joinStorNode(nid, tombs=tombs)

    async def getNodeByNid(self, nid, tombs=False):
        return await self._joinStorNode(nid, tombs=tombs)

    async def getNodeByNdef(self, ndef):
        '''
        Return a single Node by (form,valu) tuple.

        Args:
            ndef ((str,obj)): A (form,valu) ndef tuple.  valu must be
            normalized.

        Returns:
            (synapse.lib.node.Node): The Node or None.
        '''
        buid = s_common.buid(ndef)
        return await self.getNodeByBuid(buid)

    async def nodesByTagProp(self, form, tag, name, reverse=False, subtype=None):
        prop = self.core.model.getTagProp(name)
        if prop is None:
            mesg = f'No tag property named {name}'
            raise s_exc.NoSuchTagProp(name=name, mesg=mesg)

        indx = None
        if subtype is not None:
            indx = prop.type.getSubIndx(subtype)

        async for nid, srefs in self.view.liftByTagProp(form, tag, name, reverse=reverse, indx=indx):
            node = await self._joinSodes(nid, srefs)
            if node is not None:
                yield node

    async def nodesByTagPropValu(self, form, tag, name, cmpr, valu, reverse=False):

        prop = self.core.model.getTagProp(name)
        if prop is None:
            mesg = f'No tag property named {name}'
            raise s_exc.NoSuchTagProp(name=name, mesg=mesg)

        cmprvals = prop.type.getStorCmprs(cmpr, valu)
        # an empty return probably means ?= with invalid value
        if not cmprvals:
            return

        async for nid, srefs in self.view.liftByTagPropValu(form, tag, name, cmprvals, reverse=reverse):
            node = await self._joinSodes(nid, srefs)
            if node is not None:
                yield node

    async def _joinStorNode(self, nid, tombs=False):

        node = self.livenodes.get(nid)
        if node is not None:
            await asyncio.sleep(0)

            if not tombs and node.istomb():
                return None
            return node

        soderefs = []
        for layr in self.layers:
            sref = layr.genStorNodeRef(nid)
            if tombs is False:
                if sref.sode.get('antivalu') is not None:
                    return None
                elif sref.sode.get('valu') is not None:
                    tombs = True

            soderefs.append(sref)

        return await self._joinSodes(nid, soderefs)

    async def _joinSodes(self, nid, soderefs):

        node = self.livenodes.get(nid)
        if node is not None:
            await asyncio.sleep(0)
            return node

        ndef = None
        # make sure at least one layer has the primary property
        for envl in soderefs:
            valt = envl.sode.get('valu')
            if valt is not None:
                ndef = (envl.sode.get('form'), valt[0])
                break

        if ndef is None:
            await asyncio.sleep(0)
            return None

        node = s_node.Node(self, nid, ndef, soderefs)

        self.livenodes[nid] = node
        self.nodecache.append(node)

        await asyncio.sleep(0)
        return node

    async def nodesByDataName(self, name):
        async for nid, srefs in self.view.liftByDataName(name):
            node = await self._joinSodes(nid, srefs)
            if node is not None:
                yield node

    async def nodesByProp(self, full, reverse=False, subtype=None):

        prop = self.core.model.prop(full)
        if prop is None:
            mesg = f'No property named "{full}".'
            raise s_exc.NoSuchProp(mesg=mesg)

        if prop.isrunt:
            async for node in self.getRuntNodes(prop):
                yield node
            return

        indx = None
        if subtype is not None:
            indx = prop.type.getSubIndx(subtype)

        if prop.isform:
            genr = self.view.liftByProp(prop.name, None, reverse=reverse, indx=indx)

        elif prop.isuniv:
            genr = self.view.liftByProp(None, prop.name, reverse=reverse, indx=indx)

        else:
            genr = self.view.liftByProp(prop.form.name, prop.name, reverse=reverse, indx=indx)

        async for nid, srefs in genr:
            node = await self._joinSodes(nid, srefs)
            if node is not None:
                yield node

    async def nodesByPropValu(self, full, cmpr, valu, reverse=False):

        if cmpr == 'type=':
            if reverse:
                async for node in self.nodesByPropTypeValu(full, valu, reverse=reverse):
                    yield node

                async for node in self.nodesByPropValu(full, '=', valu, reverse=reverse):
                    yield node
            else:
                async for node in self.nodesByPropValu(full, '=', valu, reverse=reverse):
                    yield node

                async for node in self.nodesByPropTypeValu(full, valu, reverse=reverse):
                    yield node
            return

        prop = self.core.model.prop(full)
        if prop is None:
            mesg = f'No property named "{full}".'
            raise s_exc.NoSuchProp(mesg=mesg)

        cmprvals = prop.type.getStorCmprs(cmpr, valu)
        # an empty return probably means ?= with invalid value
        if not cmprvals:
            return

        if prop.isrunt:
            for storcmpr, storvalu, _ in cmprvals:
                async for node in self.getRuntNodes(prop, cmprvalu=(storcmpr, storvalu)):
                    yield node
            return

        if prop.isform:
            genr = self.view.liftByFormValu(prop.name, cmprvals, reverse=reverse)

        elif prop.isuniv:
            genr = self.view.liftByPropValu(None, prop.name, cmprvals, reverse=reverse)

        else:
            genr = self.view.liftByPropValu(prop.form.name, prop.name, cmprvals, reverse=reverse)

        async for nid, srefs in genr:
            node = await self._joinSodes(nid, srefs)
            if node is not None:
                yield node

    async def nodesByTag(self, tag, form=None, reverse=False, subtype=None):

        indx = None
        if subtype is not None:
            indx = self.core.model.type('ival').getTagSubIndx(subtype)

        async for nid, srefs in self.view.liftByTag(tag, form=form, reverse=reverse, indx=indx):
            node = await self._joinSodes(nid, srefs)
            if node is not None:
                yield node

    async def nodesByTagValu(self, tag, cmpr, valu, form=None, reverse=False):

        cmprvals = self.core.model.type('ival').getStorCmprs(cmpr, valu)
        async for nid, srefs in self.view.liftByTagValu(tag, cmprvals, form, reverse=reverse):
            node = await self._joinSodes(nid, srefs)
            if node is not None:
                yield node

    async def nodesByPropTypeValu(self, name, valu, reverse=False):

        _type = self.core.model.types.get(name)
        if _type is None:
            raise s_exc.NoSuchType(name=name)

        for prop in self.core.model.getPropsByType(name):
            async for node in self.nodesByPropValu(prop.full, '=', valu, reverse=reverse):
                yield node

        for prop in self.core.model.getArrayPropsByType(name):
            async for node in self.nodesByPropArray(prop.full, '=', valu, reverse=reverse):
                yield node

    async def nodesByPropArray(self, full, cmpr, valu, reverse=False):

        prop = self.core.model.prop(full)
        if prop is None:
            mesg = f'No property named "{full}".'
            raise s_exc.NoSuchProp(mesg=mesg)

        if not isinstance(prop.type, s_types.Array):
            mesg = f'Array syntax is invalid on non array type: {prop.type.name}.'
            raise s_exc.BadTypeValu(mesg=mesg)

        cmprvals = prop.type.arraytype.getStorCmprs(cmpr, valu)

        if prop.isform:
            genr = self.view.liftByPropArray(prop.name, None, cmprvals, reverse=reverse)

        else:
            formname = None
            if prop.form is not None:
                formname = prop.form.name

            genr = self.view.liftByPropArray(formname, prop.name, cmprvals, reverse=reverse)

        async for nid, srefs in genr:
            node = await self._joinSodes(nid, srefs)
            if node is not None:
                yield node

    @contextlib.asynccontextmanager
    async def getNodeEditor(self, node, transaction=False):

        if node.form.isrunt:
            mesg = f'Cannot edit runt nodes: {node.form.name}.'
            raise s_exc.IsRuntForm(mesg=mesg)

        errs = False
        editor = SnapEditor(self)
        protonode = editor.loadNode(node)

        self.livenodes[node.nid] = protonode

        try:
            yield protonode
        except Exception:
            errs = True
            raise
        finally:
            self.livenodes[node.nid] = node
            if not (errs and transaction):
                nodeedits = editor.getNodeEdits()
                if nodeedits:
                    await self.saveNodeEdits(nodeedits)

    @contextlib.asynccontextmanager
    async def getEditor(self, transaction=False):

        errs = False
        editor = SnapEditor(self)

        try:
            yield editor
        except Exception:
            errs = True
            raise
        finally:
            if not (errs and transaction):
                nodeedits = editor.getNodeEdits()
                if nodeedits:
                    await self.saveNodeEdits(nodeedits)

    async def saveNodeEdits(self, edits, meta=None):
        '''
        Save node edits and run triggers/callbacks.
        '''

        if self.readonly:
            mesg = 'The snapshot is in read-only mode.'
            raise s_exc.IsReadOnly(mesg=mesg)

        if meta is None:
            meta = await self.getSnapMeta()

        wlyr = self.wlyr
        callbacks = []

        # hold a reference to  all the nodes about to be edited...
        nodes = {e[0]: await self.getNodeByNid(e[0]) for e in edits if e[0] is not None}

        saveoff, nodeedits = await wlyr.saveNodeEdits(edits, meta)

        # make a pass through the returned edits, apply the changes to our Nodes()
        # and collect up all the callbacks to fire at once at the end.  It is
        # critical to fire all callbacks after applying all Node() changes.

        for nid, form, edits in nodeedits:

            node = nodes.get(nid)
            if node is None:
                node = await self.getNodeByNid(nid)

            if node is None:  # pragma: no cover
                continue

            for edit in edits:

                etyp, parms = edit

                if etyp == s_layer.EDIT_NODE_ADD:
                    callbacks.append((node.form.wasAdded, (node,), {}))
                    callbacks.append((self.view.runNodeAdd, (node,), {}))
                    continue

                if etyp == s_layer.EDIT_NODE_DEL or etyp == s_layer.EDIT_NODE_TOMB:
                    callbacks.append((node.form.wasDeleted, (node,), {}))
                    callbacks.append((self.view.runNodeDel, (node,), {}))
                    continue

                if etyp == s_layer.EDIT_NODE_TOMB_DEL:
                    if not node.istomb():
                        callbacks.append((node.form.wasAdded, (node,), {}))
                        callbacks.append((self.view.runNodeAdd, (node,), {}))
                    continue

                if etyp == s_layer.EDIT_PROP_SET:

                    (name, valu, oldv, stype) = parms

                    prop = node.form.props.get(name)
                    if prop is None:  # pragma: no cover
                        logger.warning(f'saveNodeEdits got EDIT_PROP_SET for bad prop {name} on form {node.form.full}')
                        continue

                    callbacks.append((prop.wasSet, (node, oldv), {}))
                    callbacks.append((self.view.runPropSet, (node, prop, oldv), {}))
                    continue

                if etyp == s_layer.EDIT_PROP_TOMB_DEL:

                    (name,) = parms

                    if (oldv := node.get(name)) is not None:
                        prop = node.form.props.get(name)
                        if prop is None:  # pragma: no cover
                            logger.warning(f'saveNodeEdits got EDIT_PROP_SET for bad prop {name} on form {node.form.full}')
                            continue

                        callbacks.append((prop.wasSet, (node, oldv), {}))
                        callbacks.append((self.view.runPropSet, (node, prop, oldv), {}))
                    continue

                if etyp == s_layer.EDIT_PROP_DEL:

                    (name, oldv, stype) = parms

                    prop = node.form.props.get(name)
                    if prop is None:  # pragma: no cover
                        logger.warning(f'saveNodeEdits got EDIT_PROP_DEL for bad prop {name} on form {node.form.full}')
                        continue

                    callbacks.append((prop.wasDel, (node, oldv), {}))
                    callbacks.append((self.view.runPropSet, (node, prop, oldv), {}))
                    continue

                if etyp == s_layer.EDIT_PROP_TOMB:

                    (name,) = parms

                    oldv = node.getFromLayers(name, strt=1, defv=s_common.novalu)
                    if oldv is s_common.novalu:  # pragma: no cover
                        continue

                    prop = node.form.props.get(name)
                    if prop is None:  # pragma: no cover
                        logger.warning(f'saveNodeEdits got EDIT_PROP_TOMB for bad prop {name} on form {node.form.full}')
                        continue

                    callbacks.append((prop.wasDel, (node, oldv), {}))
                    callbacks.append((self.view.runPropSet, (node, prop, oldv), {}))
                    continue

                if etyp == s_layer.EDIT_TAG_SET:

                    (tag, valu, oldv) = parms

                    callbacks.append((self.view.runTagAdd, (node, tag, valu), {}))
                    callbacks.append((self.wlyr.fire, ('tag:add', ), {'tag': tag, 'node': node.iden()}))
                    continue

                if etyp == s_layer.EDIT_TAG_TOMB_DEL:
                    (tag,) = parms

                    if (oldv := node.getTag(tag)) is not None:
                        callbacks.append((self.view.runTagAdd, (node, tag, oldv), {}))
                        callbacks.append((self.wlyr.fire, ('tag:add', ), {'tag': tag, 'node': node.iden()}))
                    continue

                if etyp == s_layer.EDIT_TAG_DEL:

                    (tag, oldv) = parms

                    callbacks.append((self.view.runTagDel, (node, tag, oldv), {}))
                    callbacks.append((self.wlyr.fire, ('tag:del', ), {'tag': tag, 'node': node.iden()}))
                    continue

                if etyp == s_layer.EDIT_TAG_TOMB:

                    (tag,) = parms

                    oldv = node.getTagFromLayers(tag, strt=1, defval=s_common.novalu)
                    if oldv is s_common.novalu:  # pragma: no cover
                        continue

                    callbacks.append((self.view.runTagDel, (node, tag, oldv), {}))
                    callbacks.append((self.wlyr.fire, ('tag:del', ), {'tag': tag, 'node': node.iden()}))
                    continue

                if etyp == s_layer.EDIT_TAGPROP_SET or etyp == s_layer.EDIT_TAGPROP_TOMB_DEL:
                    continue

                if etyp == s_layer.EDIT_TAGPROP_DEL or etyp == s_layer.EDIT_TAGPROP_TOMB:
                    continue

                if etyp == s_layer.EDIT_NODEDATA_SET:
                    name, data, oldv = parms
                    node.nodedata[name] = data
                    continue

                if etyp == s_layer.EDIT_NODEDATA_TOMB_DEL:
                    name = parms[0]
                    if (data := await node.getData(name, s_common.novalu)) is not s_common.novalu:
                        node.nodedata[name] = data
                    continue

                if etyp == s_layer.EDIT_NODEDATA_DEL:
                    name, oldv = parms
                    node.nodedata.pop(name, None)
                    continue

                if etyp == s_layer.EDIT_NODEDATA_TOMB:
                    continue

                if etyp == s_layer.EDIT_EDGE_ADD:
                    verb, n2nid = parms
                    n2 = await self.getNodeByNid(n2nid)
                    callbacks.append((self.view.runEdgeAdd, (node, verb, n2), {}))

<<<<<<< HEAD
                if etyp == s_layer.EDIT_EDGE_TOMB_DEL:
                    verb, n2iden = parms
                    if await self.hasNodeEdge(buid, verb, s_common.uhex(n2iden), stop=node.lastlayr()):
                        n2 = await self.getNodeByBuid(s_common.uhex(n2iden))
                        callbacks.append((self.view.runEdgeAdd, (node, verb, n2), {}))

                if etyp == s_layer.EDIT_EDGE_DEL or etyp == s_layer.EDIT_EDGE_TOMB:
                    verb, n2iden = parms
                    n2 = await self.getNodeByBuid(s_common.uhex(n2iden))
=======
                if etyp == s_layer.EDIT_EDGE_DEL:
                    verb, n2nid = parms
                    n2 = await self.getNodeByNid(n2nid)
>>>>>>> 765dbbfa
                    callbacks.append((self.view.runEdgeDel, (node, verb, n2), {}))

        [await func(*args, **kwargs) for (func, args, kwargs) in callbacks]

        if nodeedits:
            await self.fire('node:edits', edits=nodeedits)

        return saveoff, nodeedits

    async def delTombstone(self, buid, tombtype, tombinfo):

        nid = self.core.getNidByBuid(buid)
        ndef = self.core.getNidNdef(nid)
        edit = None

        if tombtype == s_layer.INDX_PROP:
            (form, prop) = tombinfo
            if prop is None:
                edit = [((s_layer.EDIT_NODE_TOMB_DEL), (), ())]
            else:
                edit = [((s_layer.EDIT_PROP_TOMB_DEL), (prop,), ())]

        elif tombtype == s_layer.INDX_TAG:
            (form, tag) = tombinfo
            edit = [((s_layer.EDIT_TAG_TOMB_DEL), (tag,), ())]

        elif tombtype == s_layer.INDX_TAGPROP:
            (form, tag, prop) = tombinfo
            edit = [((s_layer.EDIT_TAGPROP_TOMB_DEL), (tag, prop), ())]

        elif tombtype == s_layer.INDX_NODEDATA:
            (name,) = tombinfo
            edit = [((s_layer.EDIT_NODEDATA_TOMB_DEL), (name,), ())]

        elif tombtype == s_layer.INDX_EDGE_VERB:
            (verb, n2iden) = tombinfo
            edit = [((s_layer.EDIT_EDGE_TOMB_DEL), (verb, n2iden), ())]

        if edit is not None:
            await self.saveNodeEdits([(buid, ndef[0], edit)])

    async def addNode(self, name, valu, props=None, norminfo=None):
        '''
        Add a node by form name and value with optional props.

        Args:
            name (str): The form of node to add.
            valu (obj): The value for the node.
            props (dict): Optional secondary properties for the node.

        Notes:
            If a props dictionary is provided, it may be mutated during node construction.

        Returns:
            s_node.Node: A Node object. It may return None if the snap is unable to add or lift the node.
        '''
        if self.readonly:
            mesg = 'The snapshot is in read-only mode.'
            raise s_exc.IsReadOnly(mesg=mesg)

        async with self.getEditor(transaction=True) as editor:
            protonode = await editor.addNode(name, valu, props=props, norminfo=norminfo)
            if protonode is None:
                return None

        # the newly constructed node is cached
        return await self.getNodeByBuid(protonode.buid)

    async def addFeedNodes(self, name, items):
        '''
        Call a feed function and return what it returns (typically yields Node()s).

        Args:
            name (str): The name of the feed record type.
            items (list): A list of records of the given feed type.

        Returns:
            (object): The return value from the feed function. Typically Node() generator.

        '''
        func = self.core.getFeedFunc(name)
        if func is None:
            raise s_exc.NoSuchName(name=name)

        logger.info(f'User ({self.user.name}) adding feed data ({name}): {len(items)}')

        genr = func(self, items)
        if not isinstance(genr, types.AsyncGeneratorType):
            if isinstance(genr, types.CoroutineType):
                genr.close()
            mesg = f'feed func returned a {type(genr)}, not an async generator.'
            raise s_exc.BadCtorType(mesg=mesg, name=name)

        async for node in genr:
            yield node

    async def addFeedData(self, name, items):

        func = self.core.getFeedFunc(name)
        if func is None:
            raise s_exc.NoSuchName(name=name)

        logger.info(f'User ({self.user.name}) adding feed data ({name}): {len(items)}')

        await func(self, items)

    async def getTagNorm(self, tagname):
        return await self.tagnorms.aget(tagname)

    async def _getTagNorm(self, tagname):

        if not self.core.isTagValid(tagname):
            mesg = f'The tag ({tagname}) does not meet the regex for the tree.'
            await self._raiseOnStrict(s_exc.BadTag, mesg)
            return None

        try:
            return self.core.model.type('syn:tag').norm(tagname)
        except s_exc.BadTypeValu as e:
            if self.strict: raise e
            await self.warn(f'Invalid tag name {tagname}: {e}')

    async def getTagNode(self, name):
        '''
        Retrieve a cached tag node. Requires name is normed. Does not add.
        '''
        return await self.tagcache.aget(name)

    async def _getTagNode(self, tagnorm):

        tagnode = await self.getNodeByBuid(s_common.buid(('syn:tag', tagnorm)))
        if tagnode is not None:
            isnow = tagnode.get('isnow')
            while isnow is not None:
                tagnode = await self.getNodeByBuid(s_common.buid(('syn:tag', isnow)))
                isnow = tagnode.get('isnow')

        if tagnode is None:
            return s_common.novalu

        return tagnode

    async def _raiseOnStrict(self, ctor, mesg, **info):
        if self.strict:
            raise ctor(mesg=mesg, **info)
        await self.warn(mesg)
        return None

    async def addNodes(self, nodedefs):
        '''
        Add/merge nodes in bulk.

        The addNodes API is designed for bulk adds which will
        also set properties, add tags, add edges, and set nodedata to existing nodes.
        Nodes are specified as a list of the following tuples:

            ( (form, valu), {'props':{}, 'tags':{}})

        Args:
            nodedefs (list): A list of nodedef tuples.

        Returns:
            (list): A list of xact messages.
        '''
        if self.readonly:
            mesg = 'The snapshot is in read-only mode.'
            raise s_exc.IsReadOnly(mesg=mesg)

        oldstrict = self.strict
        self.strict = False
        try:
            for nodedefn in nodedefs:
                try:
                    node = await self._addNodeDef(nodedefn)
                    if node is not None:
                        yield node

                    await asyncio.sleep(0)

                except asyncio.CancelledError:
                    raise

                except Exception as e:
                    if oldstrict:
                        raise
                    await self.warn(f'addNodes failed on {nodedefn}: {e}')
                    await asyncio.sleep(0)
        finally:
            self.strict = oldstrict

    async def _addNodeDef(self, nodedefn):

        n2buids = set()

        (formname, formvalu), forminfo = nodedefn

        props = forminfo.get('props')

        # remove any universal created props...
        if props is not None:
            props.pop('.created', None)

        async with self.getEditor() as editor:

            protonode = await editor.addNode(formname, formvalu, props=props)
            if protonode is None:
                return

            tags = forminfo.get('tags')
            if tags is not None:
                for tagname, tagvalu in tags.items():
                    await protonode.addTag(tagname, tagvalu)

            nodedata = forminfo.get('nodedata')
            if isinstance(nodedata, dict):
                for dataname, datavalu in nodedata.items():
                    if not isinstance(dataname, str):
                        continue
                    await protonode.setData(dataname, datavalu)

            tagprops = forminfo.get('tagprops')
            if tagprops is not None:
                for tag, props in tagprops.items():
                    for name, valu in props.items():
                        await protonode.setTagProp(tag, name, valu)

            if (edges := forminfo.get('edges')) is not None:
                n2adds = []
                for verb, n2iden in edges:
                    if isinstance(n2iden, (tuple, list)):
                        (n2formname, n2valu) = n2iden
                        n2form = self.core.model.form(n2formname)
                        if n2form is None:
                            continue

                        try:
                            n2valu, _ = n2form.type.norm(n2valu)
                        except s_exc.BadTypeValu as e:
                            e.errinfo['form'] = n2form.name
                            await self.warn(f'addNodes() BadTypeValu {n2form.name}={n2valu} {e}')
                            continue

                        n2buid = s_common.buid((n2formname, n2valu))
                        n2nid = self.core.getNidByBuid(n2buid)
                        if n2nid is None:
                            n2adds.append((n2iden, verb, n2buid))
                            continue

                    elif isinstance(n2iden, str) and s_common.isbuidhex(n2iden):
                        n2nid = self.core.getNidByBuid(s_common.uhex(n2iden))
                        if n2nid is None:
                            continue
                    else:
                        continue

                    await protonode.addEdge(verb, n2nid)

                if n2adds:
                    async with self.getEditor() as n2editor:
                        for (n2ndef, verb, n2buid) in n2adds:
                            await n2editor.addNode(*n2ndef)
                            break

                    for (n2ndef, verb, n2buid) in n2adds:
                        if (nid := self.core.getNidByBuid(n2buid)) is not None:
                            await protonode.addEdge(verb, nid)
                        break

        return await self.getNodeByBuid(protonode.buid)

    async def getRuntNodes(self, prop, cmprvalu=None):

        now = s_common.now()

        filt = None
        if cmprvalu is not None:

            cmpr, valu = cmprvalu

            ctor = prop.type.getCmprCtor(cmpr)
            if ctor is None:
                mesg = f'Bad comparison ({cmpr}) for type {prop.type.name}.'
                raise s_exc.BadCmprType(mesg=mesg, cmpr=cmpr)

            filt = ctor(valu)
            if filt is None:
                mesg = f'Bad value ({valu}) for comparison {cmpr} {prop.type.name}.'
                raise s_exc.BadCmprValu(mesg=mesg, cmpr=cmpr)

        async for pode in self.view.getRuntPodes(prop, cmprvalu=cmprvalu):

            # for runt nodes without a .created time
            pode[1]['props'].setdefault('.created', now)

            # filter based on any specified prop / cmpr / valu
            if filt is None:
                if not prop.isform:
                    pval = pode[1]['props'].get(prop.name, s_common.novalu)
                    if pval == s_common.novalu:
                        await asyncio.sleep(0)
                        continue
            else:

                if prop.isform:
                    nval = pode[0][1]
                else:
                    nval = pode[1]['props'].get(prop.name, s_common.novalu)

                if nval is s_common.novalu or not filt(nval):
                    await asyncio.sleep(0)
                    continue

            yield s_node.RuntNode(self, pode)

    async def iterNodeEdgesN1(self, nid, verb=None, strt=0, stop=None):

        last = None
        gens = [layr.iterNodeEdgesN1(nid, verb=verb) for layr in self.layers[strt:stop]]

        async for item in s_common.merggenr2(gens, cmprkey=lambda x: x[:2]):
            edge = item[:2]
            if edge == last:
                continue

            await asyncio.sleep(0)
            last = edge

            if item[-1]:
                continue

            if verb is None:
                yield self.core.getAbrvVerb(edge[0]), edge[1]
            else:
                yield verb, edge[1]

    async def iterNodeEdgesN2(self, nid, verb=None):

        last = None

        async def wrap_liftgenr(lidn, genr):
            async for abrv, n1nid, tomb in genr:
                yield abrv, n1nid, lidn, tomb

        gens = []
        for indx, layr in enumerate(self.layers):
            gens.append(wrap_liftgenr(indx, layr.iterNodeEdgesN2(nid, verb=verb)))

        async for (abrv, n1nid, indx, tomb) in s_common.merggenr2(gens, cmprkey=lambda x: x[:3]):
            if (abrv, n1nid) == last:
                continue

            await asyncio.sleep(0)
            last = (abrv, n1nid)

            if tomb:
                continue

            if indx > 0:
                for layr in self.layers[0:indx]:
                    sode = layr._getStorNode(n1nid)
                    if sode is not None and sode.get('antivalu') is not None:
                        break
                else:
                    if verb is None:
                        yield self.core.getAbrvVerb(abrv), n1nid
                    else:
                        yield verb, n1nid

            else:
                if verb is None:
                    yield self.core.getAbrvVerb(abrv), n1nid
                else:
                    yield verb, n1nid

    async def hasNodeEdge(self, n1buid, verb, n2buid, strt=0, stop=None):
        n1nid = self.core.getNidByBuid(n1buid)
        if n1nid is None:  # pragma: no cover
            return False

        n2nid = self.core.getNidByBuid(n2buid)
        if n2nid is None:  # pragma: no cover
            return False

        for layr in self.layers[strt:stop]:
            if (retn := await layr.hasNodeEdge(n1nid, verb, n2nid)) is not None:
                return retn

    async def iterEdgeVerbs(self, n1nid, n2nid, strt=0, stop=None):

        last = None
        gens = [layr.iterEdgeVerbs(n1nid, n2nid) for layr in self.layers[strt:stop]]

        async for abrv, tomb in s_common.merggenr2(gens, cmprkey=lambda x: x[0]):
            if abrv == last:
                continue

            await asyncio.sleep(0)
            last = abrv

            if tomb:
                continue

            yield self.core.getAbrvVerb(abrv)

<<<<<<< HEAD
    async def hasNodeData(self, buid, name, strt=0, stop=None):
        '''
        Return True if the buid has nodedata set on it under the given name,
        False otherwise.
        '''
        for layr in self.layers[strt:stop]:
            if (retn := await layr.hasNodeData(buid, name)) is not None:
                return retn
        return False

    async def getNodeData(self, buid, name, defv=None, strt=0, stop=None):
        '''
        Get nodedata from closest to write layer, no merging involved.
        '''
        for layr in self.layers[strt:stop]:
            ok, valu, tomb = await layr.getNodeData(buid, name)
            if ok:
                if tomb:
                    return defv
                return valu
        return defv

    async def getNodeDataFromLayers(self, buid, name, strt=0, stop=None, defv=None):
=======
    async def hasNodeData(self, nid, name):
        '''
        Return True if the nid has nodedata set on it under the given name
        False otherwise
        '''
        for layr in reversed(self.layers):
            if await layr.hasNodeData(nid, name):
                return True
        return False

    async def getNodeData(self, nid, name, defv=None):
>>>>>>> 765dbbfa
        '''
        Get nodedata from closest to write layer, within a specific set of layers.
        '''
<<<<<<< HEAD
        for layr in self.layers[strt:stop]:
            ok, valu, tomb = await layr.getNodeData(buid, name)
=======
        for layr in reversed(self.layers):
            ok, valu = await layr.getNodeData(nid, name)
>>>>>>> 765dbbfa
            if ok:
                if tomb:
                    return defv
                return valu
        return defv

    async def iterNodeData(self, nid):
        '''
        Returns:  Iterable[Tuple[str, Any]]
        '''
        last = None
        gens = [layr.iterNodeData(nid) for layr in self.layers]

        async for abrv, valu, tomb in s_common.merggenr2(gens, cmprkey=lambda x: x[0]):
            if abrv == last:
                continue

            await asyncio.sleep(0)
            last = abrv

            if tomb:
                continue

            yield self.core.getAbrvIndx(abrv)[0], valu

    async def iterNodeDataKeys(self, nid):
        '''
        Yield each data key from the given node by nid.
        '''
        last = None
        gens = [layr.iterNodeDataKeys(nid) for layr in self.layers]

        async for abrv, tomb in s_common.merggenr2(gens, cmprkey=lambda x: x[0]):
            if abrv == last:
                continue

            await asyncio.sleep(0)
            last = abrv

            if tomb:
                continue

            yield self.core.getAbrvIndx(abrv)[0]<|MERGE_RESOLUTION|>--- conflicted
+++ resolved
@@ -166,11 +166,7 @@
 
         for (tag, name), valu in self.tagprops.items():
             prop = self.ctx.snap.core.model.getTagProp(name)
-<<<<<<< HEAD
-            edits.append((s_layer.EDIT_TAGPROP_SET, (tag, name, valu, None, prop.type.stortype), ()))
-=======
             edits.append((s_layer.EDIT_TAGPROP_SET, (tag, name, valu, None, prop.type.stortype)))
->>>>>>> 765dbbfa
 
         for (tag, name) in self.tagpropdels:
             prop = self.ctx.snap.core.model.getTagProp(name)
@@ -222,27 +218,14 @@
             self.edgedels.remove(tupl)
             return True
 
-<<<<<<< HEAD
-        if self.node is None:
-=======
-        if not await self.ctx.snap.hasNodeEdge(self.nid, verb, n2nid):
->>>>>>> 765dbbfa
-            self.edges.add(tupl)
-            return True
-
-        n2buid = s_common.uhex(n2iden)
         if not self.multilayer:
-            if not await self.ctx.snap.hasNodeEdge(self.buid, verb, n2buid):
+            if not await self.ctx.snap.hasNodeEdge(self.nid, verb, n2nid):
                 self.edges.add(tupl)
                 return True
 
         if tupl in self.edgetombs:
             self.edgetombs.remove(tupl)
             return True
-
-        n2nid = self.ctx.snap.core.getNidByBuid(n2buid)
-        if n2nid is None:
-            return False
 
         toplayr = await self.ctx.snap.layers[0].hasNodeEdge(self.nid, verb, n2nid)
         if toplayr is True:
@@ -275,48 +258,29 @@
             await self.ctx.snap._raiseOnStrict(s_exc.BadArg, mesg)
             return False
 
-<<<<<<< HEAD
-        tupl = (verb, n2iden)
+        tupl = (verb, n2nid)
         if tupl in self.edgedels or tupl in self.edgetombs:
             return False
 
-=======
-        tupl = (verb, n2nid)
->>>>>>> 765dbbfa
         if tupl in self.edges:
             self.edges.remove(tupl)
             return True
 
-<<<<<<< HEAD
-        if self.node is None:
-            return False
-
-        n2buid = s_common.uhex(n2iden)
+        if self.nid is None:
+            return False
+
         if not self.multilayer:
-            if await self.ctx.snap.hasNodeEdge(self.buid, verb, n2buid):
+            if await self.ctx.snap.hasNodeEdge(self.nid, verb, n2nid):
                 self.edgedels.add(tupl)
                 return True
             return False
 
-        n2nid = self.ctx.snap.core.getNidByBuid(n2buid)
-        if n2nid is None:
-            return False
-
         toplayr = await self.ctx.snap.layers[0].hasNodeEdge(self.nid, verb, n2nid)
         if toplayr is False:
             return False
 
         # has or none
         if toplayr is True:
-=======
-        if self.nid is None:
-            return False
-
-        if tupl in self.edgedels:
-            return False
-
-        if await self.ctx.snap.layers[-1].hasNodeEdge(self.nid, verb, n2nid):
->>>>>>> 765dbbfa
             self.edgedels.add(tupl)
 
         for layr in self.ctx.snap.layers[1:self.node.lastlayr()]:
@@ -1662,21 +1626,9 @@
                     n2 = await self.getNodeByNid(n2nid)
                     callbacks.append((self.view.runEdgeAdd, (node, verb, n2), {}))
 
-<<<<<<< HEAD
-                if etyp == s_layer.EDIT_EDGE_TOMB_DEL:
-                    verb, n2iden = parms
-                    if await self.hasNodeEdge(buid, verb, s_common.uhex(n2iden), stop=node.lastlayr()):
-                        n2 = await self.getNodeByBuid(s_common.uhex(n2iden))
-                        callbacks.append((self.view.runEdgeAdd, (node, verb, n2), {}))
-
                 if etyp == s_layer.EDIT_EDGE_DEL or etyp == s_layer.EDIT_EDGE_TOMB:
-                    verb, n2iden = parms
-                    n2 = await self.getNodeByBuid(s_common.uhex(n2iden))
-=======
-                if etyp == s_layer.EDIT_EDGE_DEL:
                     verb, n2nid = parms
                     n2 = await self.getNodeByNid(n2nid)
->>>>>>> 765dbbfa
                     callbacks.append((self.view.runEdgeDel, (node, verb, n2), {}))
 
         [await func(*args, **kwargs) for (func, args, kwargs) in callbacks]
@@ -2081,18 +2033,17 @@
 
             yield self.core.getAbrvVerb(abrv)
 
-<<<<<<< HEAD
-    async def hasNodeData(self, buid, name, strt=0, stop=None):
-        '''
-        Return True if the buid has nodedata set on it under the given name,
+    async def hasNodeData(self, nid, name, strt=0, stop=None):
+        '''
+        Return True if the nid has nodedata set on it under the given name,
         False otherwise.
         '''
         for layr in self.layers[strt:stop]:
-            if (retn := await layr.hasNodeData(buid, name)) is not None:
+            if (retn := await layr.hasNodeData(nid, name)) is not None:
                 return retn
         return False
 
-    async def getNodeData(self, buid, name, defv=None, strt=0, stop=None):
+    async def getNodeData(self, nid, name, defv=None, strt=0, stop=None):
         '''
         Get nodedata from closest to write layer, no merging involved.
         '''
@@ -2104,30 +2055,12 @@
                 return valu
         return defv
 
-    async def getNodeDataFromLayers(self, buid, name, strt=0, stop=None, defv=None):
-=======
-    async def hasNodeData(self, nid, name):
-        '''
-        Return True if the nid has nodedata set on it under the given name
-        False otherwise
-        '''
-        for layr in reversed(self.layers):
-            if await layr.hasNodeData(nid, name):
-                return True
-        return False
-
-    async def getNodeData(self, nid, name, defv=None):
->>>>>>> 765dbbfa
+    async def getNodeDataFromLayers(self, nid, name, strt=0, stop=None, defv=None):
         '''
         Get nodedata from closest to write layer, within a specific set of layers.
         '''
-<<<<<<< HEAD
         for layr in self.layers[strt:stop]:
-            ok, valu, tomb = await layr.getNodeData(buid, name)
-=======
-        for layr in reversed(self.layers):
-            ok, valu = await layr.getNodeData(nid, name)
->>>>>>> 765dbbfa
+            ok, valu, tomb = await layr.getNodeData(nid, name)
             if ok:
                 if tomb:
                     return defv
