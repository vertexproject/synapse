--- conflicted
+++ resolved
@@ -641,15 +641,12 @@
             pode = node.pack(dorepr=dorepr)
             pode[1]['path'] = await path.pack(path=dopath)
 
-<<<<<<< HEAD
-=======
             if show_storage:
                 pode[1]['storage'] = await node.getStorNodes()
 
             if scrubber is not None:
                 pode = scrubber.scrub(pode)
 
->>>>>>> be8c6ac3
             if embeds is not None:
                 embdef = embeds.get(node.form.name)
                 if embdef is not None:
