from __future__ import annotations

import types
import asyncio
import logging
import weakref
import contextlib
import collections

import synapse.exc as s_exc
import synapse.common as s_common

import synapse.lib.base as s_base
import synapse.lib.chop as s_chop
import synapse.lib.coro as s_coro
import synapse.lib.node as s_node
import synapse.lib.time as s_time
import synapse.lib.cache as s_cache
import synapse.lib.layer as s_layer
import synapse.lib.storm as s_storm
import synapse.lib.types as s_types
import synapse.lib.spooled as s_spooled

logger = logging.getLogger(__name__)

class ProtoNode:
    '''
    A prototype node used for staging node adds using a SnapEditor.

    TODO: This could eventually fully mirror the synapse.lib.node.Node API and be used
          to slipstream into sections of the pipeline to facilitate a bulk edit / transaction
    '''
    def __init__(self, ctx, buid, form, valu, node):
        self.ctx = ctx
        self.form = form
        self.valu = valu
        self.buid = buid
        self.node = node
        self.ndef = (form, valu)

        self.tags = {}
        self.props = {}
        self.edges = set()
        self.tagprops = {}
        self.nodedata = {}

        self.tagdels = set()
        self.propdels = set()
        self.tagpropdels = set()
        self.edgedels = set()

    def iden(self):
        return s_common.ehex(self.buid)

    def getNodeEdit(self):

        edits = []

        if not self.node:
            edits.append((s_layer.EDIT_NODE_ADD, (self.valu, self.form.type.stortype), ()))

        for name, valu in self.props.items():
            prop = self.form.props.get(name)
            edits.append((s_layer.EDIT_PROP_SET, (name, valu, None, prop.type.stortype), ()))

        for name in self.propdels:
            prop = self.form.props.get(name)
            edits.append((s_layer.EDIT_PROP_DEL, (name, None, prop.type.stortype), ()))

        for name, valu in self.tags.items():
            edits.append((s_layer.EDIT_TAG_SET, (name, valu, None), ()))

        for name in sorted(self.tagdels, key=lambda t: len(t), reverse=True):
            edits.append((s_layer.EDIT_TAG_DEL, (name, None), ()))

        for verb, n2iden in self.edges:
            edits.append((s_layer.EDIT_EDGE_ADD, (verb, n2iden), ()))

        for verb, n2iden in self.edgedels:
            edits.append((s_layer.EDIT_EDGE_DEL, (verb, n2iden), ()))

        for (tag, name), valu in self.tagprops.items():
            prop = self.ctx.snap.core.model.getTagProp(name)
            edits.append((s_layer.EDIT_TAGPROP_SET, (tag, name, valu, None, prop.type.stortype), ()))
        for (tag, name) in self.tagpropdels:
            prop = self.ctx.snap.core.model.getTagProp(name)
            edits.append((s_layer.EDIT_TAGPROP_DEL, (tag, name, None, prop.type.stortype), ()))

        for name, valu in self.nodedata.items():
            edits.append((s_layer.EDIT_NODEDATA_SET, (name, valu, None), ()))

        if not edits:
            return None

        return (self.buid, self.form.name, edits)

    async def addEdge(self, verb, n2iden):

        if not isinstance(verb, str):
            mesg = f'addEdge() got an invalid type for verb: {verb}'
            await self.ctx.snap._raiseOnStrict(s_exc.BadArg, mesg)
            return False

        if not isinstance(n2iden, str):
            mesg = f'addEdge() got an invalid type for n2iden: {n2iden}'
            await self.ctx.snap._raiseOnStrict(s_exc.BadArg, mesg)
            return False

        if not s_common.isbuidhex(n2iden):
            mesg = f'addEdge() got an invalid node iden: {n2iden}'
            await self.ctx.snap._raiseOnStrict(s_exc.BadArg, mesg)
            return False

        tupl = (verb, n2iden)
        if tupl in self.edges:
            return False

        if tupl in self.edgedels:
            self.edgedels.remove(tupl)
            return True

        if not await self.ctx.snap.hasNodeEdge(self.buid, verb, s_common.uhex(n2iden)):
            self.edges.add(tupl)
            return True

        return False

    async def delEdge(self, verb, n2iden):

        if not isinstance(verb, str):
            mesg = f'delEdge() got an invalid type for verb: {verb}'
            await self.ctx.snap._raiseOnStrict(s_exc.BadArg, mesg)
            return False

        if not isinstance(n2iden, str):
            mesg = f'delEdge() got an invalid type for n2iden: {n2iden}'
            await self.ctx.snap._raiseOnStrict(s_exc.BadArg, mesg)
            return False

        if not s_common.isbuidhex(n2iden):
            mesg = f'delEdge() got an invalid node iden: {n2iden}'
            await self.ctx.snap._raiseOnStrict(s_exc.BadArg, mesg)
            return False

        tupl = (verb, n2iden)
        if tupl in self.edgedels:
            return False

        if tupl in self.edges:
            self.edges.remove(tupl)
            return True

        if await self.ctx.snap.layers[-1].hasNodeEdge(self.buid, verb, s_common.uhex(n2iden)):
            self.edgedels.add(tupl)
            return True

        return False

    async def getData(self, name):

        curv = self.nodedata.get(name, s_common.novalu)
        if curv is not s_common.novalu:
            return curv

        if self.node is not None:
            return await self.node.getData(name, defv=s_common.novalu)

        return s_common.novalu

    async def setData(self, name, valu):

        if await self.getData(name) == valu:
            return

        try:
            s_common.reqjsonsafe(valu)
        except s_exc.MustBeJsonSafe as e:
            if self.ctx.snap.strict:
                raise e
            return await self.ctx.snap.warn(str(e))

        self.nodedata[name] = valu

    async def _getRealTag(self, tag):

        normtupl = await self.ctx.snap.getTagNorm(tag)
        if normtupl is None:
            return None

        norm, info = normtupl

        tagnode = await self.ctx.snap.getTagNode(norm)
        if tagnode is not s_common.novalu:
            return self.ctx.loadNode(tagnode)

        return await self.ctx.addNode('syn:tag', norm, norminfo=info)

    def getTag(self, tag):

        if tag in self.tagdels:
            return None

        curv = self.tags.get(tag)
        if curv is not None:
            return curv

        if self.node is not None:
            return self.node.getTag(tag)

    async def addTag(self, tag, valu=(None, None), tagnode=None):

        if tagnode is None:
            tagnode = await self._getRealTag(tag)

        if tagnode is None:
            return

        if isinstance(valu, list):
            valu = tuple(valu)

        if valu != (None, None):
            try:
                valu, _ = self.ctx.snap.core.model.type('ival').norm(valu)
            except s_exc.BadTypeValu as e:
                if self.ctx.snap.strict:
                    e.set('tag', tagnode.valu)
                    raise e
                return await self.ctx.snap.warn(f'Invalid Tag Value: {tagnode.valu}={valu}.')

        tagup = tagnode.get('up')
        if tagup:
            await self.addTag(tagup)

        curv = self.getTag(tagnode.valu)
        if curv == valu:
            return tagnode

        if curv is None:
            self.tags[tagnode.valu] = valu
            return tagnode

        valu = s_time.ival(*valu, *curv)
        self.tags[tagnode.valu] = valu
        self.tagdels.discard(tagnode.valu)

        return tagnode

    def getTagNames(self):
        alltags = set(self.tags.keys())
        alltags.update(set(self.node.getTagNames()))
        return alltags - self.tagdels

    def _getTagTree(self):

        root = (None, {})
        for tag in self.getTagNames():

            node = root

            for part in tag.split('.'):

                kidn = node[1].get(part)

                if kidn is None:

                    full = part
                    if node[0] is not None:
                        full = f'{node[0]}.{full}'

                    kidn = node[1][part] = (full, {})

                node = kidn

        return root

    def _delTag(self, name):
        self.tagdels.add(name)
        self.tags.pop(name, None)

        for prop in self.getTagProps(name):
            self.tagpropdels.add((name, prop))
            self.tagprops.pop((name, prop), None)

    async def delTag(self, tag):

        path = s_chop.tagpath(tag)

        name = '.'.join(path)

        if self.getTag(name) is None:
            return False

        if len(path) > 1:

            parent = '.'.join(path[:-1])

            # retrieve a list of prunable tags
            prune = await self.ctx.snap.core.getTagPrune(parent)
            if prune:

                tree = self._getTagTree()

                for prunetag in reversed(prune):

                    node = tree
                    for step in prunetag.split('.'):

                        node = node[1].get(step)
                        if node is None:
                            break

                    if node is not None and len(node[1]) == 1:
                        self._delTag(node[0])
                        continue

                    break

        pref = name + '.'

        for tname in self.getTagNames():
            if tname.startswith(pref):
                self._delTag(tname)

        self._delTag(name)

        return True

    def getTagProps(self, tag):
        props = set()
        for (tagn, prop) in self.tagprops:
            if tagn == tag:
                props.add(tagn)

        if self.node is not None:
            for prop in self.node.getTagProps(tag):
                if (tag, prop) not in self.tagpropdels:
                    props.add(prop)

        return(props)

    def getTagProp(self, tag, name):

        if (tag, name) in self.tagpropdels:
            return None

        curv = self.tagprops.get((tag, name))
        if curv is not None:
            return curv

        if self.node is not None:
            return self.node.getTagProp(tag, name)

    async def setTagProp(self, tag, name, valu):

        tagnode = await self.addTag(tag)
        if tagnode is None:
            return

        prop = self.ctx.snap.core.model.getTagProp(name)
        if prop is None:
            mesg = f'Tagprop {name} does not exist in this Cortex.'
            return await self.ctx.snap._raiseOnStrict(s_exc.NoSuchTagProp, mesg)

        try:
            norm, info = prop.type.norm(valu)
        except s_exc.BadTypeValu as e:
            if self.ctx.snap.strict:
                raise e
            await self.ctx.snap.warn(f'Bad property value: #{tagnode.valu}:{prop.name}={valu!r}')
            return

        curv = self.getTagProp(tagnode.valu, name)
        if curv == norm:
            return

        self.tagpropdels.discard((tagnode.valu, name))
        self.tagprops[(tagnode.valu, name)] = norm

    async def delTagProp(self, tag, name):

        prop = self.ctx.snap.core.model.getTagProp(name)
        if prop is None:
            mesg = f'Tagprop {name} does not exist in this Cortex.'
            return await self.ctx.snap._raiseOnStrict(s_exc.NoSuchTagProp, mesg, name=name)

        curv = self.getTagProp(tag, name)
        if curv is None:
            return False

        self.tagpropdels.add((tag, name))
        self.tagprops.pop((tag, name), None)

        return True

    def get(self, name):

        # get the current value including the pending prop sets
        if name in self.propdels:
            return None

        curv = self.props.get(name)
        if curv is not None:
            return curv

        if self.node is not None:
            return self.node.get(name)

    async def _set(self, prop, valu, norminfo=None):

        if prop.locked:
            mesg = f'Prop {prop.full} is locked due to deprecation.'
            await self.ctx.snap._raiseOnStrict(s_exc.IsDeprLocked, mesg)
            return False

        if isinstance(prop.type, s_types.Array):
            arrayform = self.ctx.snap.core.model.form(prop.type.arraytype.name)
            if arrayform is not None and arrayform.locked:
                mesg = f'Prop {prop.full} is locked due to deprecation.'
                await self.ctx.snap._raiseOnStrict(s_exc.IsDeprLocked, mesg)
                return False

        if norminfo is None:
            try:
                valu, norminfo = prop.type.norm(valu)
            except s_exc.BadTypeValu as e:
                oldm = e.errinfo.get('mesg')
                e.errinfo['prop'] = prop.name
                e.errinfo['form'] = prop.form.name
                e.errinfo['mesg'] = f'Bad prop value {prop.full}={valu!r} : {oldm}'
                if self.ctx.snap.strict:
                    raise e
                await self.ctx.snap.warn(e)
                return False

        if isinstance(prop.type, s_types.Ndef):
            ndefform = self.ctx.snap.core.model.form(valu[0])
            if ndefform.locked:
                mesg = f'Prop {prop.full} is locked due to deprecation.'
                await self.ctx.snap._raiseOnStrict(s_exc.IsDeprLocked, mesg)
                return False

        curv = self.get(prop.name)
        if curv == valu:
            return False

        if prop.info.get('ro') and curv is not None:
            mesg = f'Property is read only: {prop.full}.'
            await self.ctx.snap._raiseOnStrict(s_exc.ReadOnlyProp, mesg)
            return False

        if self.node is not None:
            await self.ctx.snap.core._callPropSetHook(self.node, prop, valu)

<<<<<<< HEAD
        self.props[name] = valu
        self.propdels.discard(name)
=======
        self.props[prop.name] = valu

        return valu, norminfo

    async def set(self, name, valu, norminfo=None):
        prop = self.form.props.get(name)
        if prop is None:
            return False

        retn = await self._set(prop, valu, norminfo=norminfo)
        if retn is False:
            return False

        (valu, norminfo) = retn
>>>>>>> ccd834f1

        propform = self.ctx.snap.core.model.form(prop.type.name)
        if propform is not None:
            await self.ctx.addNode(propform.name, valu, norminfo=norminfo)

        # TODO can we mandate any subs are returned pre-normalized?
        propsubs = norminfo.get('subs')
        if propsubs is not None:
            for subname, subvalu in propsubs.items():
                full = f'{prop.name}:{subname}'
                if self.form.props.get(full) is not None:
                    await self.set(full, subvalu)

        propadds = norminfo.get('adds')
        if propadds is not None:
            for addname, addvalu, addinfo in propadds:
                await self.ctx.addNode(addname, addvalu, norminfo=addinfo)

        return True

<<<<<<< HEAD
    async def pop(self, name):

        prop = self.form.prop(name)
        if prop is None:
            mesg = f'No property named {name}.'
            await self.ctx.snap._raiseOnStrict(s_exc.NoSuchProp, mesg, name=name, form=self.form.name)
            return False

        if self.get(name) is None:
            return False

        if prop.info.get('ro'):
            mesg = f'Property is read only: {prop.full}.'
            await self.ctx.snap._raiseOnStrict(s_exc.ReadOnlyProp, mesg, name=prop.full)
            return False

        self.propdels.add(name)
        self.props.pop(name, None)

        return True
=======
    async def getSetOps(self, name, valu, norminfo=None):
        prop = self.form.props.get(name)
        if prop is None:
            return ()

        retn = await self._set(prop, valu, norminfo=norminfo)
        if retn is False:
            return ()

        (valu, norminfo) = retn
        ops = []

        propform = self.ctx.snap.core.model.form(prop.type.name)
        if propform is not None:
            ops.append(self.ctx.getAddNodeOps(propform.name, valu, norminfo=norminfo))

        # TODO can we mandate any subs are returned pre-normalized?
        propsubs = norminfo.get('subs')
        if propsubs is not None:
            for subname, subvalu in propsubs.items():
                full = f'{prop.name}:{subname}'
                if self.form.props.get(full) is not None:
                    ops.append(self.getSetOps(full, subvalu))

        propadds = norminfo.get('adds')
        if propadds is not None:
            for addname, addvalu, addinfo in propadds:
                ops.append(self.ctx.getAddNodeOps(addname, addvalu, norminfo=addinfo))

        return ops
>>>>>>> ccd834f1

class SnapEditor:
    '''
    A SnapEditor allows tracking node edits with subs/deps as a transaction.
    '''
    def __init__(self, snap):
        self.snap = snap
        self.protonodes = {}
        self.maxnodes = snap.core.maxnodes

    async def getNodeByBuid(self, buid):
        node = await self.snap.getNodeByBuid(buid)
        if node:
            return self.loadNode(node)

    async def getNodeByNid(self, nid):
        node = await self.snap.getNodeByNid(nid)
        if node:
            return self.loadNode(node)

    def getNodeEdits(self):
        nodeedits = []
        for protonode in self.protonodes.values():
            nodeedit = protonode.getNodeEdit()
            if nodeedit is not None:
                nodeedits.append(nodeedit)
        return nodeedits

    async def _addNode(self, form, valu, props=None, norminfo=None):

        self.snap.core._checkMaxNodes()

        if form.isrunt:
            mesg = f'Cannot make runt nodes: {form.name}.'
            return await self.snap._raiseOnStrict(s_exc.IsRuntForm, mesg)

        if form.locked:
            mesg = f'Form {form.full} is locked due to deprecation for valu={valu}.'
            return await self.snap._raiseOnStrict(s_exc.IsDeprLocked, mesg)

        if norminfo is None:
            try:
                valu, norminfo = form.type.norm(valu)
            except s_exc.BadTypeValu as e:
                e.errinfo['form'] = form.name
                if self.snap.strict: raise e
                await self.snap.warn(f'addNode() BadTypeValu {form.name}={valu} {e}')
                return None

        return valu, norminfo

    async def addNode(self, formname, valu, props=None, norminfo=None):

        form = self.snap.core.model.form(formname)
        if form is None:
            mesg = f'No form named {formname} for valu={valu}.'
            return await self.snap._raiseOnStrict(s_exc.NoSuchForm, mesg)

        retn = await self._addNode(form, valu, props=props, norminfo=norminfo)
        if retn is None:
            return None

        valu, norminfo = retn

        protonode = await self._initProtoNode(form, valu, norminfo)
        if props is not None:
            [await protonode.set(p, v) for (p, v) in props.items()]

        return protonode

    async def getAddNodeOps(self, formname, valu, props=None, norminfo=None):

        form = self.snap.core.model.form(formname)
        if form is None:
            mesg = f'No form named {formname} for valu={valu}.'
            await self.snap._raiseOnStrict(s_exc.NoSuchForm, mesg)
            return()

        retn = await self._addNode(form, valu, props=props, norminfo=norminfo)
        if retn is None:
            return ()

        norm, norminfo = retn

        ndef = (form.name, norm)

        protonode = self.protonodes.get(ndef)
        if protonode is not None:
            return ()

        buid = s_common.buid(ndef)
        node = await self.snap.getNodeByBuid(buid)
        if node is not None:
            return ()

        protonode = ProtoNode(self, buid, form, norm, node)

        self.protonodes[ndef] = protonode

        ops = []

        subs = norminfo.get('subs')
        if subs is not None:
            for prop, valu in subs.items():
                ops.append(protonode.getSetOps(prop, valu))

        adds = norminfo.get('adds')
        if adds is not None:
            for addname, addvalu, addinfo in adds:
                ops.append(self.getAddNodeOps(addname, addvalu, norminfo=addinfo))

        return ops

    def loadNode(self, node):
        protonode = self.protonodes.get(node.ndef)
        if protonode is None:
            protonode = ProtoNode(self, node.buid, node.form, node.ndef[1], node)
            self.protonodes[node.ndef] = protonode
        return protonode

    async def _initProtoNode(self, form, norm, norminfo):

        ndef = (form.name, norm)

        protonode = self.protonodes.get(ndef)
        if protonode is not None:
            return protonode

        buid = s_common.buid(ndef)
        node = await self.snap.getNodeByBuid(buid)

        protonode = ProtoNode(self, buid, form, norm, node)

        self.protonodes[ndef] = protonode

        ops = collections.deque()

        subs = norminfo.get('subs')
        if subs is not None:
            for prop, valu in subs.items():
                ops.append(protonode.getSetOps(prop, valu))

            while ops:
                oset = ops.popleft()
                ops.extend(await oset)

        adds = norminfo.get('adds')
        if adds is not None:
            for addname, addvalu, addinfo in adds:
                ops.append(self.getAddNodeOps(addname, addvalu, norminfo=addinfo))

            while ops:
                oset = ops.popleft()
                ops.extend(await oset)

        return protonode

class Snap(s_base.Base):
    '''
    A "snapshot" is a transaction across multiple Cortex layers.

    The Snap object contains the bulk of the Cortex API to
    facilitate performance through careful use of transaction
    boundaries.
    '''
    tagcachesize = 1000
    nodecachesize = 100000

    async def __anit__(self, view, user):
        '''
        Args:
            core (cortex):  the cortex
            layers (List[Layer]): the list of layers to access, write layer last
        '''
        await s_base.Base.__anit__(self)

        assert user is not None

        self.strict = True

        self.core = view.core
        self.view = view
        self.user = user

        self.layers = list(reversed(view.layers))
        self.wlyr = self.layers[-1]

        self.readonly = self.wlyr.readonly

        self.tagnorms = s_cache.FixedCache(self._getTagNorm, size=self.tagcachesize)
        self.tagcache = s_cache.FixedCache(self._getTagNode, size=self.tagcachesize)

        # Keeps alive the most recently accessed node objects
        self.nodecache = collections.deque(maxlen=self.nodecachesize)
        self.livenodes = weakref.WeakValueDictionary()  # nid -> Node
        self._warnonce_keys = set()

    async def getSnapMeta(self):
        '''
        Retrieve snap metadata to store along side nodeEdits.
        '''
        meta = {
            'time': s_common.now(),
            'user': self.user.iden
        }

        return meta

    @contextlib.asynccontextmanager
    async def getStormRuntime(self, query, opts=None, user=None):
        if user is None:
            user = self.user

        if opts is not None:
            varz = opts.get('vars')
            if varz is not None:
                for valu in varz.keys():
                    if not isinstance(valu, str):
                        mesg = f"Storm var names must be strings (got {valu} of type {type(valu)})"
                        raise s_exc.BadArg(mesg=mesg)

        async with await s_storm.Runtime.anit(query, self, opts=opts, user=user) as runt:
            yield runt

    async def addStormRuntime(self, query, opts=None, user=None):
        # use this snap *as* a context manager and build a runtime that will live as long
        # as the snap does...
        if user is None:
            user = self.user

        runt = await s_storm.Runtime.anit(query, self, opts=opts, user=user)
        self.onfini(runt)
        return runt

    async def iterStormPodes(self, text, opts, user=None):
        '''
        Yield packed node tuples for the given storm query text.
        '''
        if user is None:
            user = self.user

        dorepr = False
        dopath = False

        self.core._logStormQuery(text, user, info={'mode': opts.get('mode', 'storm'), 'view': self.view.iden})

        # { form: ( embedprop, ... ) }
        embeds = opts.get('embeds')

        if opts is not None:
            dorepr = opts.get('repr', False)
            dopath = opts.get('path', False)

        async for node, path in self.storm(text, opts=opts, user=user):

            pode = node.pack(dorepr=dorepr)
            pode[1]['path'] = await path.pack(path=dopath)

            if embeds is not None:
                embdef = embeds.get(node.form.name)
                if embdef is not None:
                    pode[1]['embeds'] = await node.getEmbeds(embdef)

            yield pode

    async def storm(self, text, opts=None, user=None):
        '''
        Execute a storm query and yield (Node(), Path()) tuples.
        '''
        if user is None:
            user = self.user

        if opts is None:
            opts = {}

        mode = opts.get('mode', 'storm')

        query = await self.core.getStormQuery(text, mode=mode)
        async with self.getStormRuntime(query, opts=opts, user=user) as runt:
            async for x in runt.execute():
                yield x

    async def eval(self, text, opts=None, user=None):
        '''
        Run a storm query and yield Node() objects.
        '''
        if user is None:
            user = self.user

        if opts is None:
            opts = {}

        mode = opts.get('mode', 'storm')

        # maintained for backward compatibility
        query = await self.core.getStormQuery(text, mode=mode)
        async with self.getStormRuntime(query, opts=opts, user=user) as runt:
            async for node, path in runt.execute():
                yield node

    async def nodes(self, text, opts=None, user=None):
        return [node async for (node, path) in self.storm(text, opts=opts, user=user)]

    async def clearCache(self):
        self.tagcache.clear()
        self.tagnorms.clear()
        self.nodecache.clear()
        self.livenodes.clear()

    def clearCachedNode(self, buid):
        self.livenodes.pop(buid, None)

    async def keepalive(self, period):
        while not await self.waitfini(period):
            await self.fire('ping')

    async def printf(self, mesg):
        await self.fire('print', mesg=mesg)

    async def warn(self, mesg, log=True, **info):
        if log:
            logger.warning(mesg)
        await self.fire('warn', mesg=mesg, **info)

    async def warnonce(self, mesg, log=True, **info):
        if mesg in self._warnonce_keys:
            return
        self._warnonce_keys.add(mesg)
        await self.warn(mesg, log, **info)

    async def getNodeByBuid(self, buid):
        '''
        Retrieve a node tuple by binary id.

        Args:
            buid (bytes): The binary ID for the node.

        Returns:
            Optional[s_node.Node]: The node object or None.

        '''
        nid = self.core.getNidByBuid(buid)
        if nid is None:
            return None

        return await self._joinStorNode(nid)

    async def getNodeByNid(self, nid):
        return await self._joinStorNode(nid)

    async def getNodeByNdef(self, ndef):
        '''
        Return a single Node by (form,valu) tuple.

        Args:
            ndef ((str,obj)): A (form,valu) ndef tuple.  valu must be
            normalized.

        Returns:
            (synapse.lib.node.Node): The Node or None.
        '''
        buid = s_common.buid(ndef)
        return await self.getNodeByBuid(buid)

    async def nodesByTagProp(self, form, tag, name, reverse=False):
        prop = self.core.model.getTagProp(name)
        if prop is None:
            mesg = f'No tag property named {name}'
            raise s_exc.NoSuchTagProp(name=name, mesg=mesg)

        async for nid, srefs in self.view.liftByTagProp(form, tag, name, reverse=reverse):
            node = await self._joinSodes(nid, srefs)
            if node is not None:
                yield node

    async def nodesByTagPropValu(self, form, tag, name, cmpr, valu, reverse=False):

        prop = self.core.model.getTagProp(name)
        if prop is None:
            mesg = f'No tag property named {name}'
            raise s_exc.NoSuchTagProp(name=name, mesg=mesg)

        cmprvals = prop.type.getStorCmprs(cmpr, valu)
        # an empty return probably means ?= with invalid value
        if not cmprvals:
            return

        async for nid, srefs in self.view.liftByTagPropValu(form, tag, name, cmprvals, reverse=reverse):
            node = await self._joinSodes(nid, srefs)
            if node is not None:
                yield node

    async def _joinStorNode(self, nid):

        node = self.livenodes.get(nid)
        if node is not None:
            await asyncio.sleep(0)
            return node

        # must do this in view layer order not our reversed order
        soderefs = [layr.genStorNodeRef(nid) for layr in self.view.layers]

        return await self._joinSodes(nid, soderefs)

    async def _joinSodes(self, nid, soderefs):

        node = self.livenodes.get(nid)
        if node is not None:
            await asyncio.sleep(0)
            return node

        ndef = None
        # make sure at least one layer has the primary property
        for envl in soderefs:
            valt = envl.sode.get('valu')
            if valt is not None:
                ndef = (envl.sode.get('form'), valt[0])
                break

        if ndef is None:
            await asyncio.sleep(0)
            return None

        node = s_node.Node(self, nid, ndef, soderefs)

        self.livenodes[nid] = node
        self.nodecache.append(node)

        await asyncio.sleep(0)
        return node

    async def nodesByDataName(self, name):
        async for nid, srefs in self.view.liftByDataName(name):
            node = await self._joinSodes(nid, srefs)
            if node is not None:
                yield node

    async def nodesByProp(self, full, reverse=False):

        prop = self.core.model.prop(full)
        if prop is None:
            mesg = f'No property named "{full}".'
            raise s_exc.NoSuchProp(mesg=mesg)

        if prop.isrunt:
            async for node in self.getRuntNodes(prop):
                yield node
            return

        if prop.isform:
            genr = self.view.liftByProp(prop.name, None, reverse=reverse)

        elif prop.isuniv:
            genr = self.view.liftByProp(None, prop.name, reverse=reverse)

        else:
            genr = self.view.liftByProp(prop.form.name, prop.name)

        async for nid, srefs in genr:
            node = await self._joinSodes(nid, srefs)
            if node is not None:
                yield node

    async def nodesByPropValu(self, full, cmpr, valu, reverse=False):

        if cmpr == 'type=':
            if reverse:
                async for node in self.nodesByPropTypeValu(full, valu, reverse=reverse):
                    yield node

                async for node in self.nodesByPropValu(full, '=', valu, reverse=reverse):
                    yield node
            else:
                async for node in self.nodesByPropValu(full, '=', valu, reverse=reverse):
                    yield node

                async for node in self.nodesByPropTypeValu(full, valu, reverse=reverse):
                    yield node
            return

        prop = self.core.model.prop(full)
        if prop is None:
            mesg = f'No property named "{full}".'
            raise s_exc.NoSuchProp(mesg=mesg)

        cmprvals = prop.type.getStorCmprs(cmpr, valu)
        # an empty return probably means ?= with invalid value
        if not cmprvals:
            return

        if prop.isrunt:
            for storcmpr, storvalu, _ in cmprvals:
                async for node in self.getRuntNodes(prop, cmprvalu=(storcmpr, storvalu)):
                    yield node
            return

        if prop.isform:
            genr = self.view.liftByFormValu(prop.name, cmprvals, reverse=reverse)

        elif prop.isuniv:
            genr = self.view.liftByPropValu(None, prop.name, cmprvals, reverse=reverse)

        else:
            genr = self.view.liftByPropValu(prop.form.name, prop.name, cmprvals, reverse=reverse)

        async for nid, srefs in genr:
            node = await self._joinSodes(nid, srefs)
            if node is not None:
                yield node

    async def nodesByTag(self, tag, form=None, reverse=False):
        async for nid, srefs in self.view.liftByTag(tag, form=form, reverse=reverse):
            node = await self._joinSodes(nid, srefs)
            if node is not None:
                yield node

    async def nodesByTagValu(self, tag, cmpr, valu, form=None, reverse=False):

        cmprvals = self.core.model.type('ival').getStorCmprs(cmpr, valu)
        async for nid, srefs in self.view.liftByTagValu(tag, cmprvals, form, reverse=reverse):
            node = await self._joinSodes(nid, srefs)
            if node is not None:
                yield node

    async def nodesByPropTypeValu(self, name, valu, reverse=False):

        _type = self.core.model.types.get(name)
        if _type is None:
            raise s_exc.NoSuchType(name=name)

        for prop in self.core.model.getPropsByType(name):
            async for node in self.nodesByPropValu(prop.full, '=', valu, reverse=reverse):
                yield node

        for prop in self.core.model.getArrayPropsByType(name):
            async for node in self.nodesByPropArray(prop.full, '=', valu, reverse=reverse):
                yield node

    async def nodesByPropArray(self, full, cmpr, valu, reverse=False):

        prop = self.core.model.prop(full)
        if prop is None:
            mesg = f'No property named "{full}".'
            raise s_exc.NoSuchProp(mesg=mesg)

        if not isinstance(prop.type, s_types.Array):
            mesg = f'Array syntax is invalid on non array type: {prop.type.name}.'
            raise s_exc.BadTypeValu(mesg=mesg)

        cmprvals = prop.type.arraytype.getStorCmprs(cmpr, valu)

        if prop.isform:
            genr = self.view.liftByPropArray(prop.name, None, cmprvals, reverse=reverse)

        else:
            formname = None
            if prop.form is not None:
                formname = prop.form.name

            genr = self.view.liftByPropArray(formname, prop.name, cmprvals, reverse=reverse)

        async for nid, srefs in genr:
            node = await self._joinSodes(nid, srefs)
            if node is not None:
                yield node

    @contextlib.asynccontextmanager
    async def getNodeEditor(self, node, transaction=False):

        if node.form.isrunt:
            mesg = f'Cannot edit runt nodes: {node.form.name}.'
            raise s_exc.IsRuntForm(mesg=mesg)

        errs = False
        editor = SnapEditor(self)
        protonode = editor.loadNode(node)

        self.livenodes[node.nid] = protonode

        try:
            yield protonode
        except Exception:
            errs = True
            raise
        finally:
            self.livenodes[node.nid] = node
            if not (errs and transaction):
                nodeedits = editor.getNodeEdits()
                if nodeedits:
                    await self.saveNodeEdits(nodeedits)

    @contextlib.asynccontextmanager
    async def getEditor(self, transaction=False):

        errs = False
        editor = SnapEditor(self)

        try:
            yield editor
        except Exception:
            errs = True
            raise
        finally:
            if not (errs and transaction):
                nodeedits = editor.getNodeEdits()
                if nodeedits:
                    await self.saveNodeEdits(nodeedits)

    async def saveNodeEdits(self, edits, meta=None):
        '''
        Save node edits and run triggers/callbacks.
        '''

        if self.readonly:
            mesg = 'The snapshot is in read-only mode.'
            raise s_exc.IsReadOnly(mesg=mesg)

        if meta is None:
            meta = await self.getSnapMeta()

        wlyr = self.wlyr
        callbacks = []

        # hold a reference to  all the nodes about to be edited...
        nodes = {e[0]: await self.getNodeByBuid(e[0]) for e in edits}

        saveoff, nodeedits = await wlyr.saveNodeEdits(edits, meta)

        # make a pass through the returned edits, apply the changes to our Nodes()
        # and collect up all the callbacks to fire at once at the end.  It is
        # critical to fire all callbacks after applying all Node() changes.

        for buid, form, edits in nodeedits:

            node = nodes.get(buid)
            if node is None:
                node = await self.getNodeByBuid(buid)

            if node is None:
                continue

            for edit in edits:

                etyp, parms, _ = edit

                if etyp == s_layer.EDIT_NODE_ADD:
                    callbacks.append((node.form.wasAdded, (node,), {}))
                    callbacks.append((self.view.runNodeAdd, (node,), {}))
                    continue

                if etyp == s_layer.EDIT_NODE_DEL:
                    callbacks.append((node.form.wasDeleted, (node,), {}))
                    callbacks.append((self.view.runNodeDel, (node,), {}))
                    continue

                if etyp == s_layer.EDIT_PROP_SET:

                    (name, valu, oldv, stype) = parms

                    prop = node.form.props.get(name)
                    if prop is None:  # pragma: no cover
                        logger.warning(f'saveNodeEdits got EDIT_PROP_SET for bad prop {name} on form {node.form.full}')
                        continue

                    callbacks.append((prop.wasSet, (node, oldv), {}))
                    callbacks.append((self.view.runPropSet, (node, prop, oldv), {}))
                    continue

                if etyp == s_layer.EDIT_PROP_DEL:

                    (name, oldv, stype) = parms

                    prop = node.form.props.get(name)
                    if prop is None:  # pragma: no cover
                        logger.warning(f'saveNodeEdits got EDIT_PROP_DEL for bad prop {name} on form {node.form.full}')
                        continue

                    callbacks.append((prop.wasDel, (node, oldv), {}))
                    callbacks.append((self.view.runPropSet, (node, prop, oldv), {}))
                    continue

                if etyp == s_layer.EDIT_TAG_SET:

                    (tag, valu, oldv) = parms

                    callbacks.append((self.view.runTagAdd, (node, tag, valu), {}))
                    callbacks.append((self.wlyr.fire, ('tag:add', ), {'tag': tag, 'node': node.iden()}))
                    continue

                if etyp == s_layer.EDIT_TAG_DEL:

                    (tag, oldv) = parms

                    callbacks.append((self.view.runTagDel, (node, tag, oldv), {}))
                    callbacks.append((self.wlyr.fire, ('tag:del', ), {'tag': tag, 'node': node.iden()}))
                    continue

                if etyp == s_layer.EDIT_TAGPROP_SET:
                    continue

                if etyp == s_layer.EDIT_TAGPROP_DEL:
                    continue

                if etyp == s_layer.EDIT_NODEDATA_SET:
                    name, data, oldv = parms
                    node.nodedata[name] = data
                    continue

                if etyp == s_layer.EDIT_NODEDATA_DEL:
                    name, oldv = parms
                    node.nodedata.pop(name, None)
                    continue

                if etyp == s_layer.EDIT_EDGE_ADD:
                    verb, n2iden = parms
                    n2 = await self.getNodeByBuid(s_common.uhex(n2iden))
                    callbacks.append((self.view.runEdgeAdd, (node, verb, n2), {}))

                if etyp == s_layer.EDIT_EDGE_DEL:
                    verb, n2iden = parms
                    n2 = await self.getNodeByBuid(s_common.uhex(n2iden))
                    callbacks.append((self.view.runEdgeDel, (node, verb, n2), {}))

        [await func(*args, **kwargs) for (func, args, kwargs) in callbacks]

        if nodeedits:
            await self.fire('node:edits', edits=nodeedits)

        return saveoff, nodeedits

    async def addNode(self, name, valu, props=None, norminfo=None):
        '''
        Add a node by form name and value with optional props.

        Args:
            name (str): The form of node to add.
            valu (obj): The value for the node.
            props (dict): Optional secondary properties for the node.

        Notes:
            If a props dictionary is provided, it may be mutated during node construction.

        Returns:
            s_node.Node: A Node object. It may return None if the snap is unable to add or lift the node.
        '''
        if self.readonly:
            mesg = 'The snapshot is in read-only mode.'
            raise s_exc.IsReadOnly(mesg=mesg)

        async with self.getEditor(transaction=True) as editor:
            protonode = await editor.addNode(name, valu, props=props, norminfo=norminfo)
            if protonode is None:
                return None

        # the newly constructed node is cached
        return await self.getNodeByBuid(protonode.buid)

    async def addFeedNodes(self, name, items):
        '''
        Call a feed function and return what it returns (typically yields Node()s).

        Args:
            name (str): The name of the feed record type.
            items (list): A list of records of the given feed type.

        Returns:
            (object): The return value from the feed function. Typically Node() generator.

        '''
        func = self.core.getFeedFunc(name)
        if func is None:
            raise s_exc.NoSuchName(name=name)

        logger.info(f'User ({self.user.name}) adding feed data ({name}): {len(items)}')

        genr = func(self, items)
        if not isinstance(genr, types.AsyncGeneratorType):
            if isinstance(genr, types.CoroutineType):
                genr.close()
            mesg = f'feed func returned a {type(genr)}, not an async generator.'
            raise s_exc.BadCtorType(mesg=mesg, name=name)

        async for node in genr:
            yield node

    async def addFeedData(self, name, items):

        func = self.core.getFeedFunc(name)
        if func is None:
            raise s_exc.NoSuchName(name=name)

        logger.info(f'User ({self.user.name}) adding feed data ({name}): {len(items)}')

        await func(self, items)

    async def getTagNorm(self, tagname):
        return await self.tagnorms.aget(tagname)

    async def _getTagNorm(self, tagname):

        if not self.core.isTagValid(tagname):
            mesg = f'The tag ({tagname}) does not meet the regex for the tree.'
            await self._raiseOnStrict(s_exc.BadTag, mesg)
            return None

        try:
            return self.core.model.type('syn:tag').norm(tagname)
        except s_exc.BadTypeValu as e:
            if self.strict: raise e
            await self.warn(f'Invalid tag name {tagname}: {e}')

    async def getTagNode(self, name):
        '''
        Retrieve a cached tag node. Requires name is normed. Does not add.
        '''
        return await self.tagcache.aget(name)

    async def _getTagNode(self, tagnorm):

        tagnode = await self.getNodeByBuid(s_common.buid(('syn:tag', tagnorm)))
        if tagnode is not None:
            isnow = tagnode.get('isnow')
            while isnow is not None:
                tagnode = await self.getNodeByBuid(s_common.buid(('syn:tag', isnow)))
                isnow = tagnode.get('isnow')

        if tagnode is None:
            return s_common.novalu

        return tagnode

    async def _raiseOnStrict(self, ctor, mesg, **info):
        if self.strict:
            raise ctor(mesg=mesg, **info)
        await self.warn(mesg)
        return None

    async def addNodes(self, nodedefs):
        '''
        Add/merge nodes in bulk.

        The addNodes API is designed for bulk adds which will
        also set properties, add tags, add edges, and set nodedata to existing nodes.
        Nodes are specified as a list of the following tuples:

            ( (form, valu), {'props':{}, 'tags':{}})

        Args:
            nodedefs (list): A list of nodedef tuples.

        Returns:
            (list): A list of xact messages.
        '''
        if self.readonly:
            mesg = 'The snapshot is in read-only mode.'
            raise s_exc.IsReadOnly(mesg=mesg)

        oldstrict = self.strict
        self.strict = False
        try:
            for nodedefn in nodedefs:
                try:
                    node = await self._addNodeDef(nodedefn)
                    if node is not None:
                        yield node

                    await asyncio.sleep(0)

                except asyncio.CancelledError:
                    raise

                except Exception as e:
                    if oldstrict:
                        raise
                    await self.warn(f'addNodes failed on {nodedefn}: {e}')
                    await asyncio.sleep(0)
        finally:
            self.strict = oldstrict

    async def _addNodeDef(self, nodedefn):

        n2buids = set()

        (formname, formvalu), forminfo = nodedefn

        props = forminfo.get('props')

        # remove any universal created props...
        if props is not None:
            props.pop('.created', None)

        async with self.getEditor() as editor:

            protonode = await editor.addNode(formname, formvalu, props=props)
            if protonode is None:
                return

            tags = forminfo.get('tags')
            if tags is not None:
                for tagname, tagvalu in tags.items():
                    await protonode.addTag(tagname, tagvalu)

            nodedata = forminfo.get('nodedata')
            if isinstance(nodedata, dict):
                for dataname, datavalu in nodedata.items():
                    if not isinstance(dataname, str):
                        continue
                    await protonode.setData(dataname, datavalu)

            tagprops = forminfo.get('tagprops')
            if tagprops is not None:
                for tag, props in tagprops.items():
                    for name, valu in props.items():
                        await protonode.setTagProp(tag, name, valu)

            for verb, n2iden in forminfo.get('edges', ()):

                if isinstance(n2iden, (tuple, list)):
                    n2proto = await editor.addNode(*n2iden)
                    if n2proto is None:
                        continue

                    n2iden = n2proto.iden()

                await protonode.addEdge(verb, n2iden)

        return await self.getNodeByBuid(protonode.buid)

    async def getRuntNodes(self, prop, cmprvalu=None):

        now = s_common.now()

        filt = None
        if cmprvalu is not None:

            cmpr, valu = cmprvalu

            ctor = prop.type.getCmprCtor(cmpr)
            if ctor is None:
                mesg = f'Bad comparison ({cmpr}) for type {prop.type.name}.'
                raise s_exc.BadCmprType(mesg=mesg, cmpr=cmpr)

            filt = ctor(valu)
            if filt is None:
                mesg = f'Bad value ({valu}) for comparison {cmpr} {prop.type.name}.'
                raise s_exc.BadCmprValu(mesg=mesg, cmpr=cmpr)

        async for pode in self.view.getRuntPodes(prop, cmprvalu=cmprvalu):

            # for runt nodes without a .created time
            pode[1]['props'].setdefault('.created', now)

            # filter based on any specified prop / cmpr / valu
            if filt is None:
                if not prop.isform:
                    pval = pode[1]['props'].get(prop.name, s_common.novalu)
                    if pval == s_common.novalu:
                        await asyncio.sleep(0)
                        continue
            else:

                if prop.isform:
                    nval = pode[0][1]
                else:
                    nval = pode[1]['props'].get(prop.name, s_common.novalu)

                if nval is s_common.novalu or not filt(nval):
                    await asyncio.sleep(0)
                    continue

            yield s_node.RuntNode(self, pode)

    async def iterNodeEdgesN1(self, nid, verb=None):

        last = None
        gens = [layr.iterNodeEdgesN1(nid, verb=verb) for layr in self.layers]

        async for edge in s_common.merggenr2(gens):

            if edge == last: # pragma: no cover
                await asyncio.sleep(0)
                continue

            last = edge
            yield edge

    async def iterNodeEdgesN2(self, nid, verb=None):

        last = None
        gens = [layr.iterNodeEdgesN2(nid, verb=verb) for layr in self.layers]

        async for edge in s_common.merggenr2(gens):

            if edge == last: # pragma: no cover
                await asyncio.sleep(0)
                continue

            last = edge
            yield edge

    async def hasNodeEdge(self, n1nid, verb, n2nid):
        for layr in self.layers:
            if await layr.hasNodeEdge(n1nid, verb, n2nid):
                return True
        return False

    async def iterEdgeVerbs(self, n1nid, n2nid):

        last = None
        gens = [layr.iterEdgeVerbs(n1nid, n2nid) for layr in self.layers]

        async for verb in s_common.merggenr2(gens):

            if verb == last: # pragma: no cover
                await asyncio.sleep(0)
                continue

            last = verb
            yield verb

    async def hasNodeData(self, buid, name):
        '''
        Return True if the buid has nodedata set on it under the given name
        False otherwise
        '''
        for layr in reversed(self.layers):
            if await layr.hasNodeData(buid, name):
                return True
        return False

    async def getNodeData(self, buid, name, defv=None):
        '''
        Get nodedata from closest to write layer, no merging involved
        '''
        for layr in reversed(self.layers):
            ok, valu = await layr.getNodeData(buid, name)
            if ok:
                return valu
        return defv

    async def iterNodeData(self, nid):
        '''
        Returns:  Iterable[Tuple[str, Any]]
        '''
        async with self.core.getSpooledSet() as sset:

            for layr in reversed(self.layers):

                async for name, valu in layr.iterNodeData(nid):
                    if name in sset:
                        continue

                    await sset.add(name)
                    yield name, valu

    async def iterNodeDataKeys(self, nid):
        '''
        Yield each data key from the given node by nid.
        '''
        async with self.core.getSpooledSet() as sset:

            for layr in reversed(self.layers):

                async for name in layr.iterNodeDataKeys(nid):
                    if name in sset:
                        continue

                    await sset.add(name)
                    yield name<|MERGE_RESOLUTION|>--- conflicted
+++ resolved
@@ -451,11 +451,8 @@
         if self.node is not None:
             await self.ctx.snap.core._callPropSetHook(self.node, prop, valu)
 
-<<<<<<< HEAD
-        self.props[name] = valu
-        self.propdels.discard(name)
-=======
         self.props[prop.name] = valu
+        self.propdels.discard(prop.name)
 
         return valu, norminfo
 
@@ -469,7 +466,6 @@
             return False
 
         (valu, norminfo) = retn
->>>>>>> ccd834f1
 
         propform = self.ctx.snap.core.model.form(prop.type.name)
         if propform is not None:
@@ -490,7 +486,6 @@
 
         return True
 
-<<<<<<< HEAD
     async def pop(self, name):
 
         prop = self.form.prop(name)
@@ -511,7 +506,7 @@
         self.props.pop(name, None)
 
         return True
-=======
+
     async def getSetOps(self, name, valu, norminfo=None):
         prop = self.form.props.get(name)
         if prop is None:
@@ -542,7 +537,6 @@
                 ops.append(self.ctx.getAddNodeOps(addname, addvalu, norminfo=addinfo))
 
         return ops
->>>>>>> ccd834f1
 
 class SnapEditor:
     '''
