--- conflicted
+++ resolved
@@ -500,17 +500,6 @@
 
         self.readonly = self.wlyr.readonly
 
-<<<<<<< HEAD
-        # variables used by the storm runtime
-        self.vars = {}
-
-        self.runt = {}
-
-        self.debug = False      # Set to true to enable debug output.
-        self.write = False      # True when the snap has a write lock on a layer.
-
-=======
->>>>>>> 4da7926a
         self.tagnorms = s_cache.FixedCache(self._getTagNorm, size=self.tagcachesize)
         self.tagcache = s_cache.FixedCache(self._getTagNode, size=self.tagcachesize)
 
@@ -674,7 +663,8 @@
         nid = self.core.getNidByBuid(buid)
         if nid is None:
             return None
-        return await self._joinStorNode(nid, {})
+
+        return await self._joinStorNode(nid)
 
     async def getNodeByNdef(self, ndef):
         '''
@@ -696,12 +686,13 @@
             mesg = f'No tag property named {name}'
             raise s_exc.NoSuchTagProp(name=name, mesg=mesg)
 
-        async for (nid, sodes) in self.core._liftByTagProp(form, tag, name, self.layers):
-            node = await self._joinSodes(nid, sodes)
+        async for nid, srefs in self.view.liftByTagProp(form, tag, name):
+            node = await self._joinSodes(nid, srefs)
             if node is not None:
                 yield node
 
     async def nodesByTagPropValu(self, form, tag, name, cmpr, valu):
+
         prop = self.core.model.getTagProp(name)
         if prop is None:
             mesg = f'No tag property named {name}'
@@ -712,40 +703,24 @@
         if not cmprvals:
             return
 
-        async for (nid, sodes) in self.core._liftByTagPropValu(form, tag, name, cmprvals, self.layers):
-            node = await self._joinSodes(nid, sodes)
+        async for nid, srefs in self.view.liftByTagPropValu(form, tag, name, cmprvals):
+            node = await self._joinSodes(nid, srefs)
             if node is not None:
                 yield node
 
-    async def _joinStorNode(self, nid, cache):
+    async def _joinStorNode(self, nid):
 
         node = self.livenodes.get(nid)
         if node is not None:
             await asyncio.sleep(0)
             return node
 
-<<<<<<< HEAD
-        layrs = [layr for layr in self.layers if layr.iden not in cache]
-        if layrs:
-            indx = 0
-            newsodes = await self.core._getStorNodes(nid, layrs)
-
-        sodes = []
-=======
-        layrsodes = []
->>>>>>> 4da7926a
-        for layr in self.layers:
-            layrsodes.append((layr, layr.genStorNodeEnvl(buid)))
-
-<<<<<<< HEAD
-        return await self._joinSodes(nid, sodes)
-
-    async def _joinSodes(self, nid, sodes):
-=======
-        return await self._joinSodes(buid, layrsodes)
-
-    async def _joinSodes(self, buid, soderefs):
->>>>>>> 4da7926a
+        # must do this in view layer order not our reversed order
+        soderefs = [layr.genStorNodeRef(nid) for layr in self.view.layers]
+
+        return await self._joinSodes(nid, soderefs)
+
+    async def _joinSodes(self, nid, soderefs):
 
         node = self.livenodes.get(nid)
         if node is not None:
@@ -754,7 +729,7 @@
 
         ndef = None
         # make sure at least one layer has the primary property
-        for layr, envl in soderefs:
+        for envl in soderefs:
             valt = envl.sode.get('valu')
             if valt is not None:
                 ndef = (envl.sode.get('form'), valt[0])
@@ -764,26 +739,10 @@
             await asyncio.sleep(0)
             return None
 
-<<<<<<< HEAD
-        pode = (s_common.buid(ndef), {
-            'nid': nid,
-            'ndef': ndef,
-            'tags': tags,
-            'props': props,
-            'nodedata': nodedata,
-            'tagprops': tagprops,
-        })
-
-        node = s_node.Node(self, pode, bylayer=bylayer)
+        node = s_node.Node(self, nid, ndef, soderefs)
 
         self.livenodes[nid] = node
         self.nodecache.append(node)
-=======
-        node = s_node.Node(self, buid, ndef, soderefs)
-
-        self.livenodes[buid] = node
-        self.buidcache.append(node)
->>>>>>> 4da7926a
 
         await asyncio.sleep(0)
         return node
@@ -807,26 +766,16 @@
             return
 
         if prop.isform:
-            async for (nid, sodes) in self.core._liftByProp(prop.name, None, self.layers):
-                node = await self._joinSodes(nid, sodes)
-                if node is not None:
-                    yield node
-            return
-
-        if prop.isuniv:
-            async for (nid, sodes) in self.core._liftByProp(None, prop.name, self.layers):
-                node = await self._joinSodes(nid, sodes)
-                if node is not None:
-                    yield node
-            return
-
-        formname = None
-        if not prop.isuniv:
-            formname = prop.form.name
-
-        # Prop is secondary prop
-        async for (nid, sodes) in self.core._liftByProp(formname, prop.name, self.layers):
-            node = await self._joinSodes(nid, sodes)
+            genr = self.view.liftByProp(prop.name, None)
+
+        elif prop.isuniv:
+            genr = self.view.liftByProp(None, prop.name)
+
+        else:
+            genr = self.view.liftByProp(prop.form.name, prop.name)
+
+        async for nid, srefs in genr:
+            node = await self._joinSodes(nid, srefs)
             if node is not None:
                 yield node
 
@@ -857,31 +806,22 @@
             return
 
         if prop.isform:
-
-            found = 0
-            async for (nid, sodes) in self.core._liftByFormValu(prop.name, cmprvals, self.layers):
-                node = await self._joinSodes(nid, sodes)
-                if node is not None:
-                    found += 1
-                    yield node
-
-            return
-
-        if prop.isuniv:
-            async for (nid, sodes) in self.core._liftByPropValu(None, prop.name, cmprvals, self.layers):
-                node = await self._joinSodes(nid, sodes)
-                if node is not None:
-                    yield node
-            return
-
-        async for (nid, sodes) in self.core._liftByPropValu(prop.form.name, prop.name, cmprvals, self.layers):
-            node = await self._joinSodes(nid, sodes)
+            genr = self.view.liftByFormValu(prop.name, cmprvals)
+
+        elif prop.isuniv:
+            genr = self.view.liftByPropValu(None, prop.name, cmprvals)
+
+        else:
+            genr = self.view.liftByPropValu(prop.form.name, prop.name, cmprvals)
+
+        async for nid, srefs in genr:
+            node = await self._joinSodes(nid, srefs)
             if node is not None:
                 yield node
 
     async def nodesByTag(self, tag, form=None):
-        async for (nid, sodes) in self.core._liftByTag(tag, form, self.layers):
-            node = await self._joinSodes(nid, sodes)
+        async for nid, srefs in self.view.liftByTag(tag, form=form):
+            node = await self._joinSodes(nid, srefs)
             if node is not None:
                 yield node
 
