--- conflicted
+++ resolved
@@ -174,46 +174,6 @@
     async def addStormDmon(self, ddef):
         return await self.core.addStormDmon(ddef)
 
-<<<<<<< HEAD
-    async def addTrigger(self, condition, query, info, disabled=False):
-        return await self.core.addTrigger(condition, query, info=info, disabled=disabled)
-
-    async def delTrigger(self, iden):
-        return await self.core.delTrigger(iden)
-
-    async def updateTrigger(self, iden, query):
-        return await self.core.updateTrigger(iden, query)
-
-    async def enableTrigger(self, iden):
-        return await self.core.enableTrigger(iden)
-
-    async def disableTrigger(self, iden):
-        return await self.core.disableTrigger(iden)
-
-    async def listTriggers(self):
-        return await self.core.listTriggers()
-
-    def getUserName(self, iden, defv='<unknown>'):
-        return self.core.getUserName(iden, defv)
-
-    async def addCronJob(self, query, reqdict, incunit, incval):
-        return await self.core.addCronJob(self.user, query, reqdict, incunit, incval)
-
-    async def delCronJob(self, iden):
-        return await self.core.delCronJob(iden)
-
-    async def updateCronJob(self, iden, query):
-        return await self.core.updateCronJob(iden, query)
-
-    async def enableCronJob(self, iden):
-        return await self.core.enableCronJob(iden)
-
-    async def disableCronJob(self, iden):
-        return await self.core.disableCronJob(iden)
-
-    async def listCronJobs(self):
-        return await self.core.listCronJobs()
-=======
     async def addView(self, iden, layers):
         return await self.core.addView(iden=iden,
                                        owner=self.user.iden,
@@ -227,7 +187,45 @@
 
     def listViews(self):
         return list(self.core.views.values())
->>>>>>> 24fe5882
+      
+    async def addTrigger(self, condition, query, info, disabled=False):
+        return await self.core.addTrigger(condition, query, info=info, disabled=disabled)
+
+    async def delTrigger(self, iden):
+        return await self.core.delTrigger(iden)
+
+    async def updateTrigger(self, iden, query):
+        return await self.core.updateTrigger(iden, query)
+
+    async def enableTrigger(self, iden):
+        return await self.core.enableTrigger(iden)
+
+    async def disableTrigger(self, iden):
+        return await self.core.disableTrigger(iden)
+
+    async def listTriggers(self):
+        return await self.core.listTriggers()
+
+    def getUserName(self, iden, defv='<unknown>'):
+        return self.core.getUserName(iden, defv)
+
+    async def addCronJob(self, query, reqdict, incunit, incval):
+        return await self.core.addCronJob(self.user, query, reqdict, incunit, incval)
+
+    async def delCronJob(self, iden):
+        return await self.core.delCronJob(iden)
+
+    async def updateCronJob(self, iden, query):
+        return await self.core.updateCronJob(iden, query)
+
+    async def enableCronJob(self, iden):
+        return await self.core.enableCronJob(iden)
+
+    async def disableCronJob(self, iden):
+        return await self.core.disableCronJob(iden)
+
+    async def listCronJobs(self):
+        return await self.core.listCronJobs()
 
     def getStormMod(self, name):
         return self.mods.get(name)
