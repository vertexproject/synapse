--- conflicted
+++ resolved
@@ -141,13 +141,7 @@
         if self.user is None:
             return True
 
-<<<<<<< HEAD
-        else:
-            # TODO elevated()
-            return self.permcache.get(args)
-=======
         return self.user.allowed(args, elev=self.elevated)
->>>>>>> c1fb3c66
 
     def printf(self, mesg):
         self.fire('print', mesg=mesg)
