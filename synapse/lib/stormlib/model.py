import synapse.exc as s_exc
import synapse.common as s_common

import synapse.lib.node as s_node
import synapse.lib.cache as s_cache
import synapse.lib.stormtypes as s_stormtypes

import synapse.models.infotech as s_infotech

RISK_HASVULN_VULNPROPS = (
    'hardware',
    'host',
    'item',
    'org',
    'person',
    'place',
    'software',
    'spec',
)

stormcmds = [
    {
        'name': 'model.edge.set',
        'descr': 'Set a key-value for an edge verb that exists in the current view.',
        'cmdargs': (
            ('verb', {'help': 'The edge verb to add a key to.'}),
            ('key', {'help': 'The key name (e.g. doc).'}),
            ('valu', {'help': 'The string value to set.'}),
        ),
        'storm': '''
            $verb = $cmdopts.verb
            $key = $cmdopts.key
            $lib.model.edge.set($verb, $key, $cmdopts.valu)
            $lib.print('Set edge key: verb={verb} key={key}', verb=$verb, key=$key)
        ''',
    },
    {
        'name': 'model.edge.get',
        'descr': 'Retrieve key-value pairs for an edge verb in the current view.',
        'cmdargs': (
            ('verb', {'help': 'The edge verb to retrieve.'}),
        ),
        'storm': '''
            $verb = $cmdopts.verb
            $kvpairs = $lib.model.edge.get($verb)
            if $kvpairs {
                $lib.print('verb = {verb}', verb=$verb)
                for ($key, $valu) in $kvpairs {
                    $lib.print('    {key} = {valu}', key=$key, valu=$valu)
                }
            } else {
                $lib.print('verb={verb} contains no key-value pairs.', verb=$verb)
            }
        ''',
    },
    {
        'name': 'model.edge.del',
        'descr': 'Delete a global key-value pair for an edge verb in the current view.',
        'cmdargs': (
            ('verb', {'help': 'The edge verb to delete documentation for.'}),
            ('key', {'help': 'The key name (e.g. doc).'}),
        ),
        'storm': '''
            $verb = $cmdopts.verb
            $key = $cmdopts.key
            $lib.model.edge.del($verb, $key)
            $lib.print('Deleted edge key: verb={verb} key={key}', verb=$verb, key=$key)
        ''',
    },
    {
        'name': 'model.edge.list',
        'descr': 'List all edge verbs in the current view and their doc key (if set).',
        'storm': '''
            $edgelist = $lib.model.edge.list()
            if $edgelist {
                $lib.print('\nname       doc')
                $lib.print('----       ---')
                for ($verb, $kvdict) in $edgelist {
                    $verb = $verb.ljust(10)

                    $doc = $kvdict.doc
                    if ($doc=$lib.null) { $doc = '' }

                    $lib.print('{verb} {doc}', verb=$verb, doc=$doc)
                }
                $lib.print('')
            } else {
                $lib.print('No edge verbs found in the current view.')
            }
        ''',
    },
    {
        'name': 'model.deprecated.lock',
        'descr': 'Edit lock status of deprecated model elements.',
        'cmdargs': (
            ('name', {'help': 'The deprecated form or property name to lock or * to lock all.'}),
            ('--unlock', {'help': 'Unlock rather than lock the deprecated property.', 'default': False, 'action': 'store_true'}),
        ),
        'storm': '''
            init {
                if $cmdopts.unlock {
                    $lib.print("Unlocking: {name}", name=$cmdopts.name)
                    $lib.model.deprecated.lock($cmdopts.name, $lib.false)
                } else {
                    if ($cmdopts.name = "*") {
                        $lib.print("Locking all deprecated model elements.")
                        for ($name, $locked) in $lib.model.deprecated.locks() {
                            if (not $locked) { $lib.model.deprecated.lock($name, $lib.true) }
                        }
                    } else {
                        $lib.print("Locking: {name}", name=$cmdopts.name)
                        $lib.model.deprecated.lock($cmdopts.name, $lib.true)
                    }
                }
            }
        ''',
    },
    {
        'name': 'model.deprecated.locks',
        'descr': 'Display lock status of deprecated model elements.',
        'storm': '''
            $locks = $lib.model.deprecated.locks()
            if $locks {
                $lib.print("Lock status for deprecated forms/props:")
                for ($name, $locked) in $lib.sorted($locks) {
                    $lib.print("{name}: {locked}", name=$name, locked=$locked)
                }
            } else {
                $lib.print("No deprecated locks found.")
            }
        ''',
    },
    {
        'name': 'model.deprecated.check',
        'descr': 'Check for lock status and the existence of deprecated model elements',
        'storm': '''
            init {

                $ok = $lib.true
                $lib.print("Checking the cortex for model flag day readiness...")

                $locks = $lib.model.deprecated.locks()

                $lib.print("Checking deprecated model locks:")
                for ($name, $locked) in $locks {
                    if $locked {
                        $lib.print("{name} is locked", name=$name)
                    } else {
                        $lib.warn("{name} is not yet locked", name=$name)
                        $ok = $lib.false
                    }

                }

                $lib.print("Checking for existence of deprecated model elements:")
                for ($name, $locked) in $locks {

                    $lib.print("{name}...", name=$name)

                    for $layr in $lib.layer.list() {
                        if $layr.getPropCount($name) {
                            $lib.warn("Layer {iden} still contains {name}", iden=$layr.iden, name=$name)
                            $ok = $lib.false
                        }
                    }
                }

                if (not $ok) {
                    $lib.print("Your cortex contains deprecated model elements.")
                } else {
                    $lib.print("Congrats! Your Cortex is fully future-model compliant!")
                }

            }
        ''',
    },
]

@s_stormtypes.registry.registerLib
class LibModelTags(s_stormtypes.Lib):
    '''
    A Storm Library for interacting with tag specifications in the Cortex Data Model.
    '''
    _storm_locals = (
        {'name': 'get', 'desc': '''
        Retrieve a tag model specification.

        Examples:
            Get the tag model specification for ``cno.threat``::

                $dict = $lib.model.tags.get(cno.threat)''',
         'type': {'type': 'function', '_funcname': '_getTagModel',
                  'args': (
                    {'name': 'tagname', 'type': 'str', 'desc': 'The name of the tag.', },
                  ),
                  'returns': {'type': 'dict', 'desc': 'The tag model definition.'}}},
        {'name': 'set', 'desc': '''
        Set a tag model property for a tag.

        Examples:
            Create a tag model for the ``cno.cve`` tag::

                $regx = ($lib.null, $lib.null, "[0-9]{4}", "[0-9]{5}")
                $lib.model.tags.set(cno.cve, regex, $regx)''',
         'type': {'type': 'function', '_funcname': '_setTagModel',
                  'args': (
                      {'name': 'tagname', 'type': 'str', 'desc': 'The name of the tag.', },
                      {'name': 'propname', 'type': 'str', 'desc': 'The name of the tag model property.', },
                      {'name': 'propvalu', 'type': 'prim', 'desc': 'The value to set.', },
                  ),
                  'returns': {'type': 'null', }}},
        {'name': 'pop', 'desc': '''
            Pop and return a tag model property.

            Examples:
                Remove the regex list from the ``cno.threat`` tag model::

                    $regxlist = $lib.model.tags.pop(cno.threat, regex)''',
         'type': {'type': 'function', '_funcname': '_popTagModel',
                  'args': (
                      {'name': 'tagname', 'type': 'str', 'desc': 'The name of the tag.', },
                      {'name': 'propname', 'type': 'str', 'desc': 'The name of the tag model property.', },
                  ),
                  'returns': {'type': 'prim', 'desc': 'The value of the property.', }}},
        {'name': 'del', 'desc': '''
        Delete a tag model specification.

        Examples:
            Delete the tag model specification for ``cno.threat``::

                $lib.model.tags.del(cno.threat)''',
         'type': {'type': 'function', '_funcname': '_delTagModel',
                  'args': (
                      {'name': 'tagname', 'type': 'str', 'desc': 'The name of the tag.', },
                  ),
                  'returns': {'type': 'null', }}},
        {'name': 'list', 'desc': '''
        List all tag model specifications.

        Examples:
            Iterate over the tag model specifications in the Cortex::

                for ($name, $info) in $lib.model.tags.list() {
                    ...
                }''',
         'type': {'type': 'function', '_funcname': '_listTagModel',
                  'returns': {'type': 'list', 'desc': 'List of tuples containing the tag name and model definition', }}},
    )
    _storm_lib_path = ('model', 'tags', )

    def __init__(self, runt, name=()):
        s_stormtypes.Lib.__init__(self, runt, name)

    def getObjLocals(self):
        return {
            'get': self._getTagModel,
            'set': self._setTagModel,
            'pop': self._popTagModel,
            'del': self._delTagModel,
            'list': self._listTagModel,
        }

    async def _delTagModel(self, tagname):
        tagname = await s_stormtypes.tostr(tagname)
        self.runt.confirm(('model', 'tag', 'set'))
        return await self.runt.view.core.delTagModel(tagname)

    @s_stormtypes.stormfunc(readonly=True)
    async def _getTagModel(self, tagname):
        tagname = await s_stormtypes.tostr(tagname)
        return await self.runt.view.core.getTagModel(tagname)

    @s_stormtypes.stormfunc(readonly=True)
    async def _listTagModel(self):
        return await self.runt.view.core.listTagModel()

    async def _popTagModel(self, tagname, propname):
        tagname = await s_stormtypes.tostr(tagname)
        propname = await s_stormtypes.tostr(propname)
        self.runt.confirm(('model', 'tag', 'set'))
        return await self.runt.view.core.popTagModel(tagname, propname)

    async def _setTagModel(self, tagname, propname, propvalu):
        tagname = await s_stormtypes.tostr(tagname)
        propname = await s_stormtypes.tostr(propname)
        propvalu = await s_stormtypes.toprim(propvalu)
        self.runt.confirm(('model', 'tag', 'set'))
        await self.runt.view.core.setTagModel(tagname, propname, propvalu)

@s_stormtypes.registry.registerLib
class LibModel(s_stormtypes.Lib):
    '''
    A Storm Library for interacting with the Data Model in the Cortex.
    '''
    _storm_lib_path = ('model',)
    _storm_locals = (
        {'name': 'type', 'desc': 'Get a type object by name.',
         'type': {'type': 'function', '_funcname': '_methType',
                  'args': (
                      {'name': 'name', 'type': 'str', 'desc': 'The name of the type to retrieve.', },
                  ),
                  'returns': {'type': ['model:type', 'null'],
                              'desc': 'The ``model:type`` instance if the type if present on the form or null.',
                              }}},
        {'name': 'prop', 'desc': 'Get a prop object by name.',
         'type': {'type': 'function', '_funcname': '_methProp',
                  'args': (
                      {'name': 'name', 'type': 'str', 'desc': 'The name of the prop to retrieve.', },
                  ),
                  'returns': {'type': ['model:property', 'null'],
                              'desc': 'The ``model:property`` instance if the type if present or null.',
                              }}},
        {'name': 'form', 'desc': 'Get a form object by name.',
         'type': {'type': 'function', '_funcname': '_methForm',
                  'args': (
                      {'name': 'name', 'type': 'str', 'desc': 'The name of the form to retrieve.', },
                  ),
                  'returns': {'type': ['model:form', 'null'],
                              'desc': 'The ``model:form`` instance if the form is present or null.',
                              }}},
        {'name': 'tagprop', 'desc': 'Get a tag property object by name.',
         'type': {'type': 'function', '_funcname': '_methTagProp',
                  'args': (
                      {'name': 'name', 'type': 'str', 'desc': 'The name of the tag prop to retrieve.', },
                  ),
                  'returns': {'type': ['model:tagprop', 'null'],
                              'desc': 'The ``model:tagprop`` instance of the tag prop if present or null.',
                              }}},
    )

    def __init__(self, runt, name=()):
        s_stormtypes.Lib.__init__(self, runt, name)
        self.model = runt.model

    def getObjLocals(self):
        return {
            'type': self._methType,
            'prop': self._methProp,
            'form': self._methForm,
            'tagprop': self._methTagProp,
        }

    @s_cache.memoizemethod(size=100)
    @s_stormtypes.stormfunc(readonly=True)
    async def _methType(self, name):
        name = await s_stormtypes.tostr(name)
        type_ = self.model.type(name)
        if type_ is not None:
            return ModelType(type_)

    @s_cache.memoizemethod(size=100)
    @s_stormtypes.stormfunc(readonly=True)
    async def _methProp(self, name):
        name = await s_stormtypes.tostr(name)
        prop = self.model.prop(name)
        if prop is not None:
            return ModelProp(prop)

    @s_cache.memoizemethod(size=100)
    @s_stormtypes.stormfunc(readonly=True)
    async def _methForm(self, name):
        name = await s_stormtypes.tostr(name)
        form = self.model.form(name)
        if form is not None:
            return ModelForm(form)

    @s_cache.memoize(size=100)
    @s_stormtypes.stormfunc(readonly=True)
    async def _methTagProp(self, name):
        name = await s_stormtypes.tostr(name)
        tagprop = self.model.getTagProp(name)
        if tagprop is not None:
            return ModelTagProp(tagprop)

@s_stormtypes.registry.registerType
class ModelForm(s_stormtypes.Prim):
    '''
    Implements the Storm API for a Form.
    '''
    _storm_locals = (
        {'name': 'name', 'desc': 'The name of the Form', 'type': 'str', },
        {'name': 'prop', 'desc': 'Get a Property on the Form',
         'type': {'type': 'function', '_funcname': '_getFormProp',
                  'args': (
                      {'name': 'name', 'type': 'str', 'desc': 'The property to retrieve.', },
                  ),
                  'returns': {'type': ['model:property', 'null'],
                              'desc': 'The ``model:property`` instance if the property if present on the form or null.'
                              }}},
        {'name': 'type', 'desc': 'Get the Type for the form.',
         'type': {'type': 'ctor', '_ctorfunc': '_ctorFormType',
                  'returns': {'type': 'model:type'}}},
    )
    _storm_typename = 'model:form'
    def __init__(self, form, path=None):

        s_stormtypes.Prim.__init__(self, form, path=path)

        self.locls.update(self.getObjLocals())
        self.locls['name'] = self.valu.name

        self.ctors.update({
            'type': self._ctorFormType,
        })

    def getObjLocals(self):
        return {
            'prop': self._getFormProp,
        }

    def _ctorFormType(self, path=None):
        return ModelType(self.valu.type, path=path)

    @s_stormtypes.stormfunc(readonly=True)
    async def _getFormProp(self, name):
        name = await s_stormtypes.tostr(name)
        prop = self.valu.prop(name)
        if prop is not None:
            return ModelProp(prop)

    def value(self):
        return self.valu.pack()

@s_stormtypes.registry.registerType
class ModelProp(s_stormtypes.Prim):
    '''
    Implements the Storm API for a Property.
    '''
    _storm_locals = (
        {'name': 'name', 'desc': 'The short name of the Property.', 'type': 'str', },
        {'name': 'full', 'desc': 'The full name of the Property.', 'type': 'str', },
        {'name': 'form', 'desc': 'Get the Form for the Property.',
         'type': {'type': 'ctor', '_ctorfunc': '_ctorPropForm',
                  'returns': {'type': ['model:form', 'null']}}},
        {'name': 'type', 'desc': 'Get the Type for the Property.',
         'type': {'type': 'ctor', '_ctorfunc': '_ctorPropType',
                  'returns': {'type': 'model:type'}}},
    )
    _storm_typename = 'model:property'
    def __init__(self, prop, path=None):

        s_stormtypes.Prim.__init__(self, prop, path=path)

        self.ctors.update({
            'form': self._ctorPropForm,
            'type': self._ctorPropType,
        })

        self.locls['name'] = self.valu.name
        self.locls['full'] = self.valu.full

    def _ctorPropType(self, path=None):
        return ModelType(self.valu.type, path=path)

    def _ctorPropForm(self, path=None):
        if self.valu.form is None:
            return None

        return ModelForm(self.valu.form, path=path)

    def value(self):
        return self.valu.pack()

@s_stormtypes.registry.registerType
class ModelTagProp(s_stormtypes.Prim):
    '''
    Implements the Storm API for a Tag Property.
    '''
    _storm_locals = (
        {'name': 'name', 'desc': 'The name of the Tag Property.', 'type': 'str', },
        {'name': 'type', 'desc': 'Get the Type for the Tag Property.',
         'type': {'type': 'ctor', '_ctorfunc': '_ctorTagPropType',
                  'returns': {'type': 'model:type'}}},
    )
    _storm_typename = 'model:tagprop'
    def __init__(self, tagprop, path=None):

        s_stormtypes.Prim.__init__(self, tagprop, path=path)

        self.ctors.update({
            'type': self._ctorTagPropType,
        })

        self.locls['name'] = self.valu.name

    def _ctorTagPropType(self, path=None):
        return ModelType(self.valu.type, path=path)

    def value(self):
        return self.valu.pack()

@s_stormtypes.registry.registerType
class ModelType(s_stormtypes.Prim):
    '''
    A Storm types wrapper around a lib.types.Type
    '''
    _storm_locals = (
        {'name': 'name', 'desc': 'The name of the Type.', 'type': 'str', },
        {'name': 'stortype', 'desc': 'The storetype of the Type.', 'type': 'int', },
        {'name': 'repr', 'desc': 'Get the repr of a value for the Type.',
         'type': {'type': 'function', '_funcname': '_methRepr',
                  'args': (
                      {'name': 'valu', 'desc': 'The value to get the repr of.', 'type': 'any', },
                  ),
                  'returns': {'desc': 'The string form of the value as represented by the type.', 'type': 'str', }}},
        {'name': 'norm', 'desc': 'Get the norm and info for the Type.',
         'type': {'type': 'function', '_funcname': '_methNorm',
                  'args': (
                      {'name': 'valu', 'desc': 'The value to norm.', 'type': 'any', },
                  ),
                  'returns': {'desc': 'A tuple of the normed value and its information dictionary.', 'type': 'list'}}},
    )
    _storm_typename = 'model:type'

    def __init__(self, valu, path=None):
        s_stormtypes.Prim.__init__(self, valu, path=path)
        self.locls.update(self.getObjLocals())
        self.locls.update({'name': valu.name,
                           'stortype': valu.stortype,
                           })

    def getObjLocals(self):
        return {
            'norm': self._methNorm,
            'repr': self._methRepr,
        }

    @s_stormtypes.stormfunc(readonly=True)
    async def _methRepr(self, valu):
        nval = self.valu.norm(valu)
        return self.valu.repr(nval[0])

    @s_stormtypes.stormfunc(readonly=True)
    async def _methNorm(self, valu):
        return self.valu.norm(valu)

    def value(self):
        return self.valu.getTypeDef()

@s_stormtypes.registry.registerLib
class LibModelEdge(s_stormtypes.Lib):
    '''
    A Storm Library for interacting with light edges and manipulating their key-value attributes.
    '''
    _storm_locals = (
        {'name': 'get', 'desc': 'Get the key-value data for a given Edge verb.',
         'type': {'type': 'function', '_funcname': '_methEdgeGet',
                  'args': (
                      {'name': 'verb', 'desc': 'The Edge verb to look up.', 'type': 'str', },
                  ),
                  'returns': {'type': 'dict', 'desc': 'A dictionary representing the key-value data set on a verb.', }}},
        {'name': 'validkeys', 'desc': 'Get a list of the valid keys that can be set on an Edge verb.',
         'type': {'type': 'function', '_funcname': '_methValidKeys',
                  'returns': {'type': 'list', 'desc': 'A list of the valid keys.', }
                  }
        },
        {'name': 'set', 'desc': 'Set a key-value for a given Edge verb.',
         'type': {'type': 'function', '_funcname': '_methEdgeSet',
                  'args': (
                      {'name': 'verb', 'type': 'str', 'desc': 'The Edge verb to set a value for.', },
                      {'name': 'key', 'type': 'str', 'desc': 'The key to set.', },
                      {'name': 'valu', 'type': 'str', 'desc': 'The value to set.', },
                  ),
                  'returns': {'type': 'null', }}},
        {'name': 'del', 'desc': 'Delete a key from the key-value store for a verb.',
         'type': {'type': 'function', '_funcname': '_methEdgeDel',
                  'args': (
                      {'name': 'verb', 'type': 'str', 'desc': 'The name of the Edge verb to remove a key from.', },
                      {'name': 'key', 'type': 'str', 'desc': 'The name of the key to remove from the key-value store.', },
                  ),
                  'returns': {'type': 'null', }}},
        {'name': 'list', 'desc': 'Get a list of (verb, key-value dictionary) pairs for Edge verbs in the current Cortex View.',
         'type': {'type': 'function', '_funcname': '_methEdgeList',
                  'returns': {'type': 'list', 'desc': 'A list of (str, dict) tuples for each verb in the current Cortex View.', }}},
    )
    # Note: The use of extprops in hive paths in this class is an artifact of the
    # original implementation which used extended property language which had a
    # very bad cognitive overload with the cortex extended properties, but we
    # don't want to change underlying data. epiphyte 20200703

    # restrict list of keys which we allow to be set/del through this API.
    validedgekeys = (
        'doc',
    )
    hivepath = ('cortex', 'model', 'edges')

    _storm_lib_path = ('model', 'edge')

    def __init__(self, runt, name=()):
        s_stormtypes.Lib.__init__(self, runt, name)

    def getObjLocals(self):
        return {
            'get': self._methEdgeGet,
            'set': self._methEdgeSet,
            'del': self._methEdgeDel,
            'list': self._methEdgeList,
            'validkeys': self._methValidKeys,
        }

    async def _chkEdgeVerbInView(self, verb):
        async for vverb in self.runt.view.getEdgeVerbs():
            if vverb == verb:
                return

        raise s_exc.NoSuchName(mesg=f'No such edge verb in the current view', name=verb)

    async def _chkKeyName(self, key):
        if key not in self.validedgekeys:
            raise s_exc.NoSuchProp(mesg=f'The requested key is not valid for light edge metadata.',
                                   name=key)

    @s_stormtypes.stormfunc(readonly=True)
    def _methValidKeys(self):
        s_common.deprecated('model.edge.validkeys', curv='2.165.0')
        return self.validedgekeys

    @s_stormtypes.stormfunc(readonly=True)
    async def _methEdgeGet(self, verb):
        s_common.deprecated('model.edge.get', curv='2.165.0')
        verb = await s_stormtypes.tostr(verb)
        await self._chkEdgeVerbInView(verb)

        path = self.hivepath + (verb, 'extprops')
        return await self.runt.view.core.getHiveKey(path) or {}

    async def _methEdgeSet(self, verb, key, valu):
        s_common.deprecated('model.edge.set', curv='2.165.0')
        verb = await s_stormtypes.tostr(verb)
        await self._chkEdgeVerbInView(verb)

        key = await s_stormtypes.tostr(key)
        await self._chkKeyName(key)

        valu = await s_stormtypes.tostr(valu)

        path = self.hivepath + (verb, 'extprops')
        kvdict = await self.runt.view.core.getHiveKey(path) or {}

        kvdict[key] = valu
        await self.runt.view.core.setHiveKey(path, kvdict)

    async def _methEdgeDel(self, verb, key):
        s_common.deprecated('model.edge.del', curv='2.165.0')
        verb = await s_stormtypes.tostr(verb)
        await self._chkEdgeVerbInView(verb)

        key = await s_stormtypes.tostr(key)
        await self._chkKeyName(key)

        path = self.hivepath + (verb, 'extprops')
        kvdict = await self.runt.view.core.getHiveKey(path) or {}

        oldv = kvdict.pop(key, None)
        if oldv is None:
            raise s_exc.NoSuchProp(mesg=f'Key is not set for this edge verb',
                                   verb=verb, name=key)

        await self.runt.view.core.setHiveKey(path, kvdict)

    @s_stormtypes.stormfunc(readonly=True)
    async def _methEdgeList(self):
        s_common.deprecated('model.edge.list', curv='2.165.0')
        retn = []
        async for verb in self.runt.view.getEdgeVerbs():
            path = self.hivepath + (verb, 'extprops')
            kvdict = await self.runt.view.core.getHiveKey(path) or {}
            retn.append((verb, kvdict))

        return retn

@s_stormtypes.registry.registerLib
class LibModelDeprecated(s_stormtypes.Lib):
    '''
    A storm library for interacting with the model deprecation mechanism.
    '''
    _storm_locals = (
        {'name': 'lock', 'desc': 'Set the locked property for a deprecated model element.',
         'type': {'type': 'function', '_funcname': '_lock',
                  'args': (
                      {'name': 'name', 'desc': 'The full path of the model element to lock.', 'type': 'str', },
                      {'name': 'locked', 'desc': 'The lock status.', 'type': 'boolean', },
                  ),
                  'returns': {'type': 'null', }}},
        {'name': 'locks', 'desc': 'Get a dictionary of the data model elements which are deprecated and their lock status in the Cortex.',
         'type': {'type': 'function', '_funcname': '_locks',
                  'returns': {'type': 'dict', 'desc': 'A dictionary of named elements to their boolean lock values.', }}},
    )
    _storm_lib_path = ('model', 'deprecated')

    def getObjLocals(self):
        return {
            'lock': self._lock,
            'locks': self._locks,
        }

    @s_stormtypes.stormfunc(readonly=True)
    async def _locks(self):
        todo = s_common.todo('getDeprLocks')
        locks = await self.runt.dyncall('cortex', todo)
        return s_stormtypes.Dict(locks)

    async def _lock(self, name, locked):
        name = await s_stormtypes.tostr(name)
        locked = await s_stormtypes.tobool(locked)
        todo = s_common.todo('setDeprLock', name, locked)
        gatekeys = ((self.runt.user.iden, ('model', 'deprecated', 'lock'), None),)
        await self.runt.dyncall('cortex', todo, gatekeys=gatekeys)

class MigrationEditorMixin:
    '''
    Mixin helpers for migrating data within an editor context.
    '''

    async def copyData(self, src, proto, overwrite=False):

        async for name in src.iterDataKeys():
            if overwrite or not await proto.hasData(name):
                self.runt.layerConfirm(('node', 'data', 'set', name))
                valu = await src.getData(name)
                await proto.setData(name, valu)

    async def copyEdges(self, editor, src, proto):

        verbs = set()

        async for (verb, n2iden) in src.iterEdgesN1():

            if verb not in verbs:
                self.runt.layerConfirm(('node', 'edge', 'add', verb))
                verbs.add(verb)

            if await self.runt.snap.getNodeByBuid(s_common.uhex(n2iden)) is not None:
                await proto.addEdge(verb, n2iden)

        dstiden = proto.iden()

        async for (verb, n1iden) in src.iterEdgesN2():

            if verb not in verbs:
                self.runt.layerConfirm(('node', 'edge', 'add', verb))
                verbs.add(verb)

            n1proto = await editor.getNodeByBuid(s_common.uhex(n1iden))
            if n1proto is not None:
                await n1proto.addEdge(verb, dstiden)

    async def copyTags(self, src, proto, overwrite=False):

        for name, valu in src.tags.items():
            self.runt.layerConfirm(('node', 'tag', 'add', *name.split('.')))
            await proto.addTag(name, valu=valu)

        for tagname, tagprops in src.tagprops.items():
            for propname, valu in tagprops.items():
                if overwrite or not proto.hasTagProp(tagname, propname):
                    await proto.setTagProp(tagname, propname, valu) # use tag perms


@s_stormtypes.registry.registerLib
class LibModelMigration(s_stormtypes.Lib, MigrationEditorMixin):
    '''
    A Storm library containing migration tools.
    '''
    _storm_locals = (
        {'name': 'copyData', 'desc': 'Copy node data from the src node to the dst node.',
         'type': {'type': 'function', '_funcname': '_methCopyData',
                  'args': (
                      {'name': 'src', 'type': 'node', 'desc': 'The node to copy data from.', },
                      {'name': 'dst', 'type': 'node', 'desc': 'The node to copy data to.', },
                      {'name': 'overwrite', 'type': 'boolean', 'default': False,
                       'desc': 'Copy data even if the key exists on the destination node.', },
                  ),
                  'returns': {'type': 'null', }}},
        {'name': 'copyEdges', 'desc': 'Copy edges from the src node to the dst node.',
         'type': {'type': 'function', '_funcname': '_methCopyEdges',
                  'args': (
                      {'name': 'src', 'type': 'node', 'desc': 'The node to copy edges from.', },
                      {'name': 'dst', 'type': 'node', 'desc': 'The node to copy edges to.', },
                  ),
                  'returns': {'type': 'null', }}},
        {'name': 'copyTags', 'desc': 'Copy tags, tag timestamps, and tag props from the src node to the dst node.',
         'type': {'type': 'function', '_funcname': '_methCopyTags',
                  'args': (
                      {'name': 'src', 'type': 'node', 'desc': 'The node to copy tags from.', },
                      {'name': 'dst', 'type': 'node', 'desc': 'The node to copy tags to.', },
                      {'name': 'overwrite', 'type': 'boolean', 'default': False,
                       'desc': 'Copy tag property value even if the property exists on the destination node.', },
                  ),
                  'returns': {'type': 'null', }}},
    )
    _storm_lib_path = ('model', 'migration')

    def getObjLocals(self):
        return {
            'copyData': self._methCopyData,
            'copyEdges': self._methCopyEdges,
            'copyTags': self._methCopyTags,
        }

    async def _methCopyData(self, src, dst, overwrite=False):

        if not isinstance(src, s_node.Node):
            raise s_exc.BadArg(mesg='$lib.model.migration.copyData() source argument must be a node.')
        if not isinstance(dst, s_node.Node):
            raise s_exc.BadArg(mesg='$lib.model.migration.copyData() dest argument must be a node.')

        overwrite = await s_stormtypes.tobool(overwrite)

<<<<<<< HEAD
        async with self.runt.view.getEditor() as editor:

=======
        async with self.runt.snap.getEditor() as editor:
>>>>>>> 7d914480
            proto = editor.loadNode(dst)
            await self.copyData(src, proto, overwrite=overwrite)

    async def _methCopyEdges(self, src, dst):

        if not isinstance(src, s_node.Node):
            raise s_exc.BadArg(mesg='$lib.model.migration.copyEdges() source argument must be a node.')
        if not isinstance(dst, s_node.Node):
            raise s_exc.BadArg(mesg='$lib.model.migration.copyEdges() dest argument must be a node.')

        view = self.runt.view

<<<<<<< HEAD
        async with view.getEditor() as editor:

            proto = editor.loadNode(dst)
            verbs = set()

            async for (verb, n2nid) in src.iterEdgesN1():

                if verb not in verbs:
                    self.runt.layerConfirm(('node', 'edge', 'add', verb))
                    verbs.add(verb)

                if await view.getNodeByNid(n2nid) is not None:
                    await proto.addEdge(verb, n2nid)

            async for (verb, n1nid) in src.iterEdgesN2():

                if verb not in verbs:
                    self.runt.layerConfirm(('node', 'edge', 'add', verb))
                    verbs.add(verb)

                n1proto = await editor.getNodeByNid(n1nid)
                if n1proto is not None:
                    await n1proto.addEdge(verb, dst.nid)
=======
        async with snap.getEditor() as editor:
            proto = editor.loadNode(dst)
            await self.copyEdges(editor, src, proto)
>>>>>>> 7d914480

    async def _methCopyTags(self, src, dst, overwrite=False):

        if not isinstance(src, s_node.Node):
            raise s_exc.BadArg(mesg='$lib.model.migration.copyTags() source argument must be a node.')
        if not isinstance(dst, s_node.Node):
            raise s_exc.BadArg(mesg='$lib.model.migration.copyTags() dest argument must be a node.')

        overwrite = await s_stormtypes.tobool(overwrite)

        view = self.runt.view

<<<<<<< HEAD
        async with view.getEditor() as editor:

            proto = editor.loadNode(dst)

            for name, valu in src._getTagsDict().items():
                self.runt.layerConfirm(('node', 'tag', 'add', *name.split('.')))
                await proto.addTag(name, valu=valu)

            for tagname, tagprops in src._getTagPropsDict().items():
                for propname, valu in tagprops.items():
                    if overwrite or not dst.hasTagProp(tagname, propname):
                        await proto.setTagProp(tagname, propname, valu) # use tag perms
=======
        async with snap.getEditor() as editor:
            proto = editor.loadNode(dst)
            await self.copyTags(src, proto, overwrite=overwrite)
>>>>>>> 7d914480

@s_stormtypes.registry.registerLib
class LibModelMigrations(s_stormtypes.Lib, MigrationEditorMixin):
    '''
    A Storm library for selectively migrating nodes in the current view.
    '''
    _storm_locals = (
        {'name': 'itSecCpe_2_170_0',
         'desc': '''
            Versions of Synapse prior to v2.169.0 did not correctly parse and
            convert CPE strings from 2.2 -> 2.3 or 2.3 -> 2.2. This migration
            attempts to re-normalize `it:sec:cpe` nodes that may be fixable.

            NOTE: It is highly recommended to test the `it:sec:cpe` migrations
            in a fork first and confirm the migration was successful without any
            issues. Then run the migration in view deporder to migrate the
            entire cortex. E.g.::

                for $view in $lib.view.list(deporder=$lib.true) {
                    view.exec $view.iden {
                        for $n in $lib.layer.get().liftByProp(it:sec:cpe) {
                            $lib.model.migration.s.itSecCpe_2_170_0($n)
                        }
                    }
                }

            Upon completion of the migration, nodedata will contain a
            `migration.s.itSecCpe_2_170_0` dict with information about the
            migration status. This dict may contain the following:

                - `status`: (required str) "success" or "failed"
                - `reason`: (optional str) if "status" is "failed", this key will
                  explain why the migration failed.
                - `valu`: (optional str) if this key is present, it will contain
                  an updated CPE2.3 string since the primary property cannot be
                  changed.
                - `updated`: (optional list[str]) A list of properties that were
                  updated by the migration.

            Failed or incorrect migrations may be helped by updating the :v2_2
            property to be a valid CPE2.2 string and then re-running the
            migration with `force=$lib.true`. If the primary property (CPE2.3)
            is valid but incorrect, users may update the :v2_2 property and then
            run the migration with `prefer_v22=$lib.true` to make the migration
            use the `:v2_2` string instead of the primary property for the
            migration process.
         ''',
         'type': {'type': 'function', '_funcname': '_itSecCpe_2_170_0',
                  'args': (
                      {'name': 'n', 'type': 'node', 'desc': 'The it:sec:cpe node to migrate.'},
                      {'name': 'prefer_v22', 'type': 'bool', 'default': False,
                       'desc': '''
                        Try to renormalize using the :v2_2 prop instead of the
                        primary property. This can be especially useful when the
                        primary property is a valid but incorrect CPE string.
                        '''},
                      {'name': 'force', 'type': 'bool', 'default': False,
                       'desc': 'Perform fixups even if the primary property and :v2_2 are valid.'},
                  ),
                  'returns': {'type': 'boolean', 'desc': 'Boolean indicating if the migration was successful.'}}},
        {'name': 'riskHasVulnToVulnerable', 'desc': '''
            Create a risk:vulnerable node from the provided risk:hasvuln node.

            Edits will be made to the risk:vulnerable node in the current write layer.

            If multiple vulnerable properties are set on the risk:hasvuln node
            multiple risk:vulnerable nodes will be created (each with a unique guid).
            Otherwise, a single risk:vulnerable node will be created with the same guid
            as the provided risk:hasvuln node. Extended properties will not be migrated.

            Tags, tag properties, edges, and node data will be copied
            to the risk:vulnerable node. However, existing tag properties and
            node data will not be overwritten.
        ''',
        'type': {'type': 'function', '_funcname': '_riskHasVulnToVulnerable',
                 'args': (
                      {'name': 'n', 'type': 'node', 'desc': 'The risk:hasvuln node to migrate.'},
                      {'name': 'nodata', 'type': 'bool', 'default': False,
                       'desc': 'Do not copy nodedata to the risk:vulnerable node.'},
                 ),
                 'returns': {'type': 'list', 'desc': 'A list of idens for the risk:vulnerable nodes.'}}},
    )
    _storm_lib_path = ('model', 'migration', 's')

    def getObjLocals(self):
        return {
            'itSecCpe_2_170_0': self._itSecCpe_2_170_0,
            'riskHasVulnToVulnerable': self._riskHasVulnToVulnerable,
        }

    async def _itSecCpe_2_170_0(self, n, prefer_v22=False, force=False):

        if not isinstance(n, s_node.Node):
            raise s_exc.BadArg(mesg='$lib.model.migration.s.itSecCpe_2_170_0() argument must be a node.')

        if n.form.name != 'it:sec:cpe':
            raise s_exc.BadArg(f'itSecCpeFix only accepts it:sec:cpe nodes, not {n.form.name}')

        prefer_v22 = await s_stormtypes.tobool(prefer_v22)
        force = await s_stormtypes.tobool(force)

        layr = self.runt.snap.wlyr
        # We only need to check :v2_2 since that's the only property that's
        # writable. Everthing else is readonly. And we can do it here once
        # instead of in the loop below which will cause a perf hit.
        self.runt.confirmPropSet(n.form.prop('v2_2'), layriden=layr.iden)

        curv = n.repr()
        reprvalu = f'it:sec:cpe={curv}'

        nodedata = await n.getData('migration.s.itSecCpe_2_170_0', {})
        if nodedata.get('status') == 'success' and not force:
            if self.runt.debug:
                mesg = f'DEBUG: itSecCpe_2_170_0({reprvalu}): Node already migrated.'
                await self.runt.printf(mesg)
            return True

        modl = self.runt.model.type('it:sec:cpe')

        valu23 = None
        valu22 = None
        invalid = ''

        # Check the primary property for validity.
        cpe23 = s_infotech.cpe23_regex.match(curv)
        if cpe23 is not None and cpe23.group() == curv:
            valu23 = curv

        # Check the v2_2 property for validity.
        v2_2 = n.props.get('v2_2')
        if v2_2 is not None:
            rgx = s_infotech.cpe22_regex.match(v2_2)
            if rgx is not None and rgx.group() == v2_2:
                valu22 = v2_2

        async with self.runt.snap.getNodeEditor(n) as proto:

            # If both values are populated, this node is valid
            if valu23 is not None and valu22 is not None and not force:
                if self.runt.debug:
                    mesg = f'DEBUG: itSecCpe_2_170_0({reprvalu}): Node is valid, no migration necessary.'
                    await self.runt.printf(mesg)

                await proto.setData('migration.s.itSecCpe_2_170_0', {
                    'status': 'success',
                })

                return True

            if valu23 is None and valu22 is None:
                reason = 'Unable to migrate due to invalid data. Primary property and :v2_2 are both invalid.'
                # Invalid 2.3 string and no/invalid v2_2 prop. Nothing
                # we can do here so log, mark, and go around.
                mesg = f'itSecCpe_2_170_0({reprvalu}): {reason}'
                await self.runt.warn(mesg)

                await proto.setData('migration.s.itSecCpe_2_170_0', {
                    'status': 'failed',
                    'reason': reason,
                })

                return False

            if prefer_v22:
                valu = valu22 or valu23
            else:
                valu = valu23 or valu22

            # Re-normalize the data from the 2.3 or 2.2 string, whichever was valid.
            norm, info = modl.norm(valu)
            subs = info.get('subs')

            edits = []
            nodedata = {'status': 'success'}

            if norm != curv:
                # The re-normed value is not the same as the current value.
                # Since we can't change the primary property, store the
                # updated value in nodedata.
                if self.runt.debug:
                    mesg = f'DEBUG: itSecCpe_2_170_0({reprvalu}): Stored updated primary property value to nodedata: {curv} -> {norm}.'
                    await self.runt.printf(mesg)

                nodedata['valu'] = norm

            # Iterate over the existing properties
            for propname, propcurv in n.props.items():
                subscurv = subs.get(propname)
                if subscurv is None:
                    continue

                if propname == 'v2_2' and isinstance(subscurv, list):
                    subscurv = s_infotech.zipCpe22(subscurv)

                # Values are the same, go around
                if propcurv == subscurv:
                    continue

                nodedata.setdefault('updated', [])
                nodedata['updated'].append(propname)

                # Update the existing property with the re-normalized property value.
                await proto.set(propname, subscurv, ignore_ro=True)

            await proto.setData('migration.s.itSecCpe_2_170_0', nodedata)

            if self.runt.debug:
                if nodedata.get('updated'):
                    mesg = f'DEBUG: itSecCpe_2_170_0({reprvalu}): Updated properties: {", ".join(nodedata["updated"])}.'
                    await self.runt.printf(mesg)
                else:
                    mesg = f'DEBUG: itSecCpe_2_170_0({reprvalu}): No property updates required.'
                    await self.runt.printf(mesg)

            return True

    async def _riskHasVulnToVulnerable(self, n, nodata=False):

        nodata = await s_stormtypes.tobool(nodata)

        if not isinstance(n, s_node.Node):
            raise s_exc.BadArg(mesg='$lib.model.migration.s.riskHasVulnToVulnerable() argument must be a node.')

        if n.form.name != 'risk:hasvuln':
            mesg = f'$lib.model.migration.s.riskHasVulnToVulnerable() only accepts risk:hasvuln nodes, not {n.form.name}'
            raise s_exc.BadArg(mesg=mesg)

        retidens = []

        if not (vuln := n.get('vuln')):
            return retidens

        props = {
            'vuln': vuln,
        }

        links = {prop: valu for prop in RISK_HASVULN_VULNPROPS if (valu := n.get(prop)) is not None}

        match len(links):
            case 0:
                return retidens
            case 1:
                guid = n.ndef[1]
            case _:
                guid = None

        riskvuln = self.runt.model.form('risk:vulnerable')

        self.runt.layerConfirm(riskvuln.addperm)
        self.runt.confirmPropSet(riskvuln.props['vuln'])
        self.runt.confirmPropSet(riskvuln.props['node'])

        if (seen := n.get('.seen')):
            self.runt.confirmPropSet(riskvuln.props['.seen'])
            props['.seen'] = seen

        async with self.runt.snap.getEditor() as editor:

            for prop, valu in links.items():

                pguid = guid if guid is not None else s_common.guid((guid, prop))
                pprops = props | {'node': (n.form.props[prop].type.name, valu)}

                proto = await editor.addNode('risk:vulnerable', pguid, props=pprops)
                retidens.append(proto.iden())

                await self.copyTags(n, proto, overwrite=False)
                await self.copyEdges(editor, n, proto)

                if not nodata:
                    await self.copyData(n, proto, overwrite=False)

        return retidens<|MERGE_RESOLUTION|>--- conflicted
+++ resolved
@@ -724,34 +724,35 @@
 
         verbs = set()
 
-        async for (verb, n2iden) in src.iterEdgesN1():
+        async for (verb, n2nid) in src.iterEdgesN1():
 
             if verb not in verbs:
                 self.runt.layerConfirm(('node', 'edge', 'add', verb))
                 verbs.add(verb)
 
-            if await self.runt.snap.getNodeByBuid(s_common.uhex(n2iden)) is not None:
-                await proto.addEdge(verb, n2iden)
-
-        dstiden = proto.iden()
-
-        async for (verb, n1iden) in src.iterEdgesN2():
+            if await self.runt.view.getNodeByNid(n2nid) is not None:
+                await proto.addEdge(verb, n2nid)
+
+        if (dstnid := proto.nid) is None:
+            return
+
+        async for (verb, n1nid) in src.iterEdgesN2():
 
             if verb not in verbs:
                 self.runt.layerConfirm(('node', 'edge', 'add', verb))
                 verbs.add(verb)
 
-            n1proto = await editor.getNodeByBuid(s_common.uhex(n1iden))
+            n1proto = await editor.getNodeByNid(n1nid)
             if n1proto is not None:
-                await n1proto.addEdge(verb, dstiden)
+                await n1proto.addEdge(verb, dstnid)
 
     async def copyTags(self, src, proto, overwrite=False):
 
-        for name, valu in src.tags.items():
+        for name, valu in src._getTagsDict().items():
             self.runt.layerConfirm(('node', 'tag', 'add', *name.split('.')))
             await proto.addTag(name, valu=valu)
 
-        for tagname, tagprops in src.tagprops.items():
+        for tagname, tagprops in src._getTagPropsDict().items():
             for propname, valu in tagprops.items():
                 if overwrite or not proto.hasTagProp(tagname, propname):
                     await proto.setTagProp(tagname, propname, valu) # use tag perms
@@ -807,12 +808,7 @@
 
         overwrite = await s_stormtypes.tobool(overwrite)
 
-<<<<<<< HEAD
         async with self.runt.view.getEditor() as editor:
-
-=======
-        async with self.runt.snap.getEditor() as editor:
->>>>>>> 7d914480
             proto = editor.loadNode(dst)
             await self.copyData(src, proto, overwrite=overwrite)
 
@@ -825,35 +821,9 @@
 
         view = self.runt.view
 
-<<<<<<< HEAD
         async with view.getEditor() as editor:
-
-            proto = editor.loadNode(dst)
-            verbs = set()
-
-            async for (verb, n2nid) in src.iterEdgesN1():
-
-                if verb not in verbs:
-                    self.runt.layerConfirm(('node', 'edge', 'add', verb))
-                    verbs.add(verb)
-
-                if await view.getNodeByNid(n2nid) is not None:
-                    await proto.addEdge(verb, n2nid)
-
-            async for (verb, n1nid) in src.iterEdgesN2():
-
-                if verb not in verbs:
-                    self.runt.layerConfirm(('node', 'edge', 'add', verb))
-                    verbs.add(verb)
-
-                n1proto = await editor.getNodeByNid(n1nid)
-                if n1proto is not None:
-                    await n1proto.addEdge(verb, dst.nid)
-=======
-        async with snap.getEditor() as editor:
             proto = editor.loadNode(dst)
             await self.copyEdges(editor, src, proto)
->>>>>>> 7d914480
 
     async def _methCopyTags(self, src, dst, overwrite=False):
 
@@ -866,24 +836,9 @@
 
         view = self.runt.view
 
-<<<<<<< HEAD
         async with view.getEditor() as editor:
-
-            proto = editor.loadNode(dst)
-
-            for name, valu in src._getTagsDict().items():
-                self.runt.layerConfirm(('node', 'tag', 'add', *name.split('.')))
-                await proto.addTag(name, valu=valu)
-
-            for tagname, tagprops in src._getTagPropsDict().items():
-                for propname, valu in tagprops.items():
-                    if overwrite or not dst.hasTagProp(tagname, propname):
-                        await proto.setTagProp(tagname, propname, valu) # use tag perms
-=======
-        async with snap.getEditor() as editor:
             proto = editor.loadNode(dst)
             await self.copyTags(src, proto, overwrite=overwrite)
->>>>>>> 7d914480
 
 @s_stormtypes.registry.registerLib
 class LibModelMigrations(s_stormtypes.Lib, MigrationEditorMixin):
@@ -985,7 +940,7 @@
         prefer_v22 = await s_stormtypes.tobool(prefer_v22)
         force = await s_stormtypes.tobool(force)
 
-        layr = self.runt.snap.wlyr
+        layr = self.runt.view.wlyr
         # We only need to check :v2_2 since that's the only property that's
         # writable. Everthing else is readonly. And we can do it here once
         # instead of in the loop below which will cause a perf hit.
@@ -1019,7 +974,7 @@
             if rgx is not None and rgx.group() == v2_2:
                 valu22 = v2_2
 
-        async with self.runt.snap.getNodeEditor(n) as proto:
+        async with self.runt.view.getNodeEditor(n) as proto:
 
             # If both values are populated, this node is valid
             if valu23 is not None and valu22 is not None and not force:
@@ -1140,14 +1095,16 @@
             self.runt.confirmPropSet(riskvuln.props['.seen'])
             props['.seen'] = seen
 
-        async with self.runt.snap.getEditor() as editor:
+        async with self.runt.view.getEditor() as editor:
 
             for prop, valu in links.items():
 
                 pguid = guid if guid is not None else s_common.guid((guid, prop))
                 pprops = props | {'node': (n.form.props[prop].type.name, valu)}
 
-                proto = await editor.addNode('risk:vulnerable', pguid, props=pprops)
+                node = await self.runt.view.addNode('risk:vulnerable', pguid, props=pprops)
+                proto = editor.loadNode(node)
+
                 retidens.append(proto.iden())
 
                 await self.copyTags(n, proto, overwrite=False)
