import synapse.exc as s_exc
import synapse.lib.grammar as s_grammar

import synapse.lib.stormtypes as s_stormtypes

@s_stormtypes.registry.registerLib
class LibModelExt(s_stormtypes.Lib):
    '''
    A Storm library for manipulating extended model elements.
    '''
    _storm_locals = (
        {'name': 'addForm', 'desc': 'Add an extended form definition to the data model.',
         'type': {'type': 'function', '_funcname': 'addForm',
                  'args': (
                      {'name': 'formname', 'type': 'str', 'desc': 'The name of the form to add.', },
                      {'name': 'basetype', 'type': 'str', 'desc': 'The base type the form is derived from.', },
                      {'name': 'typeopts', 'type': 'dict', 'desc': 'A Synapse type opts dictionary.', },
                      {'name': 'typeinfo', 'type': 'dict', 'desc': 'A Synapse form info dictionary.', },
                  ),
                  'returns': {'type': 'null', }}},
        {'name': 'addFormProp', 'desc': 'Add an extended property definition to the data model.',
         'type': {'type': 'function', '_funcname': 'addFormProp',
                  'args': (
                      {'name': 'formname', 'type': 'str', 'desc': 'The name of the form to add the property to.', },
                      {'name': 'propname', 'type': 'str', 'desc': 'The name of the extended property.', },
                      {'name': 'typedef', 'type': 'list', 'desc': 'A Synapse type definition tuple.', },
                      {'name': 'propinfo', 'type': 'dict', 'desc': 'A synapse property definition dictionary.', },
                  ),
                  'returns': {'type': 'null', }}},
        {'name': 'addUnivProp', 'desc': 'Add an extended universal property definition to the data model.',
         'type': {'type': 'function', '_funcname': 'addUnivProp',
                  'args': (
                      {'name': 'propname', 'type': 'str', 'desc': 'The name of the universal property.', },
                      {'name': 'typedef', 'type': 'list', 'desc': 'A Synapse type definition tuple.', },
                      {'name': 'propinfo', 'type': 'dict', 'desc': 'A synapse property definition dictionary.', },
                  ),
                  'returns': {'type': 'null', }}},
        {'name': 'addTagProp', 'desc': 'Add an extended tag property definition to the data model.',
         'type': {'type': 'function', '_funcname': 'addTagProp',
                  'args': (
                      {'name': 'propname', 'type': 'str', 'desc': 'The name of the tag property.', },
                      {'name': 'typedef', 'type': 'list', 'desc': 'A Synapse type definition tuple.', },
                      {'name': 'propinfo', 'type': 'dict', 'desc': 'A synapse property definition dictionary.', },
                  ),
                  'returns': {'type': 'null', }}},
        {'name': 'delForm', 'desc': 'Remove an extended form definition from the model.',
         'type': {'type': 'function', '_funcname': 'delForm',
                  'args': (
                      {'name': 'formname', 'type': 'str', 'desc': 'The extended form to remove.', },
                  ),
                  'returns': {'type': 'null', }}},
        {'name': 'delFormProp', 'desc': 'Remove an extended property definition from the model.',
         'type': {'type': 'function', '_funcname': 'delFormProp',
                  'args': (
                      {'name': 'formname', 'type': 'str', 'desc': 'The form with the extended property.', },
                      {'name': 'propname', 'type': 'str', 'desc': 'The extended property to remove.', },
                  ),
                  'returns': {'type': 'null', }}},
        {'name': 'delUnivProp',
         'desc': 'Remove an extended universal property definition from the model.',
         'type': {'type': 'function', '_funcname': 'delUnivProp',
                  'args': (
                      {'name': 'propname', 'type': 'str', 'desc': 'Name of the universal property to remove.', },
                  ),
                  'returns': {'type': 'null', }}},
        {'name': 'delTagProp', 'desc': 'Remove an extended tag property definition from the model.',
         'type': {'type': 'function', '_funcname': 'delTagProp',
                  'args': (
                      {'name': 'propname', 'type': 'str', 'desc': 'Name of the tag property to remove.', },
                  ),
                  'returns': {'type': 'null', }}},
        {'name': 'getExtModel', 'desc': 'Get all extended model elements.',
         'type': {'type': 'function', '_funcname': 'getExtModel', 'args': (),
                  'returns': {'type': 'dict'}}},
        {'name': 'addExtModel', 'desc': 'Add extended model elements to the Cortex from getExtModel().',
        'type': {'type': 'function', '_funcname': 'addExtModel', 'args': (
                      {'name': 'model', 'type': 'dict', 'desc': 'A model dictionary from getExtModel().', },
                  ),
                  'returns': {'type': 'boolean'}}},
        {'name': 'addEdge', 'desc': 'Add an extended edge definition to the data model.',
         'type': {'type': 'function', '_funcname': 'addEdge',
                  'args': (
                      {'name': 'n1form', 'type': 'str',
                       'desc': 'The form of the n1 node. May be "*" or null to specify "any".'},
                      {'name': 'verb', 'type': 'str', 'desc': 'The edge verb, which must begin with "_".'},
                      {'name': 'n2form', 'type': 'str',
                       'desc': 'The form of the n2 node. May be "*" or null to specify "any".'},
                      {'name': 'edgeinfo', 'type': 'dict', 'desc': 'A Synapse edge info dictionary.'},
                  ),
                  'returns': {'type': 'null'}}},
        {'name': 'delEdge', 'desc': 'Remove an extended edge definition from the data model.',
         'type': {'type': 'function', '_funcname': 'delEdge',
                  'args': (
                      {'name': 'n1form', 'type': 'str',
                       'desc': 'The form of the n1 node. May be "*" or null to specify "any".'},
                      {'name': 'verb', 'type': 'str', 'desc': 'The edge verb, which must begin with "_".'},
                      {'name': 'n2form', 'type': 'str',
                       'desc': 'The form of the n2 node. May be "*" or null to specify "any".'},
                  ),
                  'returns': {'type': 'null'}}},
    )
    _storm_lib_path = ('model', 'ext')

    def getObjLocals(self):
        return {
            'addForm': self.addForm,
            'addFormProp': self.addFormProp,
            'addUnivProp': self.addUnivProp,
            'addTagProp': self.addTagProp,
            'delForm': self.delForm,
            'delFormProp': self.delFormProp,
            'delUnivProp': self.delUnivProp,
            'delTagProp': self.delTagProp,
            'getExtModel': self.getExtModel,
            'addExtModel': self.addExtModel,
            'addEdge': self.addEdge,
            'delEdge': self.delEdge,
        }

    # TODO type docs in the new convention

    async def addForm(self, formname, basetype, typeopts, typeinfo):
        formname = await s_stormtypes.tostr(formname)
        basetype = await s_stormtypes.tostr(basetype)
        typeopts = await s_stormtypes.toprim(typeopts)
        typeinfo = await s_stormtypes.toprim(typeinfo)
        s_stormtypes.confirm(('model', 'form', 'add', formname))
        await self.runt.view.core.addForm(formname, basetype, typeopts, typeinfo)

    async def addFormProp(self, formname, propname, typedef, propinfo):
        formname = await s_stormtypes.tostr(formname)
        propname = await s_stormtypes.tostr(propname)
        typedef = await s_stormtypes.toprim(typedef)
        propinfo = await s_stormtypes.toprim(propinfo)
        s_stormtypes.confirm(('model', 'prop', 'add', formname))
        if not s_grammar.isBasePropNoPivprop(propname):
            mesg = f'Invalid prop name {propname}'
            raise s_exc.BadPropDef(prop=propname, mesg=mesg)
        await self.runt.view.core.addFormProp(formname, propname, typedef, propinfo)

    async def addUnivProp(self, propname, typedef, propinfo):
        propname = await s_stormtypes.tostr(propname)
        typedef = await s_stormtypes.toprim(typedef)
        propinfo = await s_stormtypes.toprim(propinfo)
        s_stormtypes.confirm(('model', 'univ', 'add'))
        if not s_grammar.isBasePropNoPivprop(propname):
            mesg = f'Invalid prop name {propname}'
            raise s_exc.BadPropDef(name=propname, mesg=mesg)
        await self.runt.view.core.addUnivProp(propname, typedef, propinfo)

    async def addTagProp(self, propname, typedef, propinfo):
        propname = await s_stormtypes.tostr(propname)
        typedef = await s_stormtypes.toprim(typedef)
        propinfo = await s_stormtypes.toprim(propinfo)
        s_stormtypes.confirm(('model', 'tagprop', 'add'))
        if not s_grammar.isBasePropNoPivprop(propname):
            mesg = f'Invalid prop name {propname}'
            raise s_exc.BadPropDef(name=propname, mesg=mesg)
        await self.runt.view.core.addTagProp(propname, typedef, propinfo)

    async def delForm(self, formname):
        formname = await s_stormtypes.tostr(formname)
        s_stormtypes.confirm(('model', 'form', 'del', formname))
        await self.runt.view.core.delForm(formname)

    async def delFormProp(self, formname, propname):
        formname = await s_stormtypes.tostr(formname)
        propname = await s_stormtypes.tostr(propname)
        s_stormtypes.confirm(('model', 'prop', 'del', formname))
        await self.runt.view.core.delFormProp(formname, propname)

    async def delUnivProp(self, propname):
        propname = await s_stormtypes.tostr(propname)
        s_stormtypes.confirm(('model', 'univ', 'del'))
        await self.runt.view.core.delUnivProp(propname)

    async def delTagProp(self, propname):
        propname = await s_stormtypes.tostr(propname)
        s_stormtypes.confirm(('model', 'tagprop', 'del'))
        await self.runt.view.core.delTagProp(propname)

    @s_stormtypes.stormfunc(readonly=True)
    async def getExtModel(self):
        return await self.runt.view.core.getExtModel()

    async def addExtModel(self, model):
        model = await s_stormtypes.toprim(model)
<<<<<<< HEAD
        return await self.runt.view.core.addExtModel(model)
=======
        return await self.runt.snap.core.addExtModel(model)

    async def addEdge(self, n1form, verb, n2form, edgeinfo):
        verb = await s_stormtypes.tostr(verb)
        n1form = await s_stormtypes.tostr(n1form, noneok=True)
        n2form = await s_stormtypes.tostr(n2form, noneok=True)
        edgeinfo = await s_stormtypes.toprim(edgeinfo)

        if not (s_grammar.isEdgeVerb(verb) and verb.islower()):
            mesg = f'Invalid edge verb {verb}'
            raise s_exc.BadEdgeDef(mesg=mesg, n1form=n1form, verb=verb, n2form=n2form)

        if n1form == '*':
            n1form = None

        if n2form == '*':
            n2form = None

        s_stormtypes.confirm(('model', 'edge', 'add'))
        await self.runt.snap.core.addEdge((n1form, verb, n2form), edgeinfo)

    async def delEdge(self, n1form, verb, n2form):
        verb = await s_stormtypes.tostr(verb)
        n1form = await s_stormtypes.tostr(n1form, noneok=True)
        n2form = await s_stormtypes.tostr(n2form, noneok=True)

        if not (s_grammar.isEdgeVerb(verb) and verb.islower()):
            mesg = f'Invalid edge verb {verb}'
            raise s_exc.BadEdgeDef(mesg=mesg, n1form=n1form, verb=verb, n2form=n2form)

        if n1form == '*':
            n1form = None

        if n2form == '*':
            n2form = None

        s_stormtypes.confirm(('model', 'edge', 'del'))
        await self.runt.snap.core.delEdge((n1form, verb, n2form))
>>>>>>> 56bad29e
<|MERGE_RESOLUTION|>--- conflicted
+++ resolved
@@ -185,10 +185,7 @@
 
     async def addExtModel(self, model):
         model = await s_stormtypes.toprim(model)
-<<<<<<< HEAD
         return await self.runt.view.core.addExtModel(model)
-=======
-        return await self.runt.snap.core.addExtModel(model)
 
     async def addEdge(self, n1form, verb, n2form, edgeinfo):
         verb = await s_stormtypes.tostr(verb)
@@ -225,5 +222,4 @@
             n2form = None
 
         s_stormtypes.confirm(('model', 'edge', 'del'))
-        await self.runt.snap.core.delEdge((n1form, verb, n2form))
->>>>>>> 56bad29e
+        await self.runt.snap.core.delEdge((n1form, verb, n2form))