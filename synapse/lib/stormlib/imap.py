--- conflicted
+++ resolved
@@ -89,13 +89,8 @@
             imap_cli = aioimaplib.IMAP4(host=host, port=port, timeout=timeout)
 
         async def fini():
-<<<<<<< HEAD
-            # call protocol.logout() so fini() doesn't hang
-            await asyncio.wait_for(imap_cli.protocol.logout(), 5)
-=======
             # call protocol.logout() via a background task
             s_coro.create_task(s_common.wait_for(imap_cli.protocol.logout(), 5))
->>>>>>> 1c97db26
 
         self.runt.onfini(fini)
 
