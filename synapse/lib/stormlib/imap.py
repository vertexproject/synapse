import random
import asyncio
import imaplib
import logging

import lark
import regex

import synapse.exc as s_exc
import synapse.data as s_data

import synapse.lib.coro as s_coro
import synapse.lib.link as s_link
import synapse.lib.stormtypes as s_stormtypes

logger = logging.getLogger(__name__)

CRLF = b'\r\n'
CRLFLEN = len(CRLF)
UNTAGGED = '*'

TAGVAL_MIN = 4096
TAGVAL_MAX = 65535

def quote(text, escape=True):
    if text == '""':
        # Don't quote empty string
        return text

    if ' ' not in text and '"' not in text and '\\' not in text:
        return text

    text = text.replace('\\', '\\\\')
    text = text.replace('"', '\\"')

    return f'"{text}"'

_grammar = s_data.getLark('imap')
LarkParser = lark.Lark(_grammar, regex=True, start='input',
                       maybe_placeholders=False, propagate_positions=True, parser='lalr')

class AstConverter(lark.Transformer):
    def quoted(self, args):
        return ''.join(args)

    def unquoted(self, args):
        return ''.join(args)

def qsplit(text):
    '''
    Split on spaces.
    Preserve quoted strings.
    Unescape backslash and double quotes.
    Unquote quoted strings.

    Raise BadDataValu if:
        - quotes are unclosed.
        - quoted strings don't have a space before/after (not including beginning/end of line).
        - double-quotes or backslashes are escaped outside of a quoted string.
    '''
    def on_error(exc):
        # Escaped double-quote or backslash not in quotes
        if exc.token_history and len(exc.token_history) == 1 and (tok := exc.token_history[0]).type == 'UNQUOTED_CHAR' and tok.value == '\\':
            mesg = f'Invalid data: {exc.token.value} cannot be escaped.'
            raise s_exc.BadDataValu(mesg=mesg, data=text) from None

        if exc.token.type == 'UNQUOTED_CHAR' and exc.expected == {'QUOTED_SPECIALS'}:
            mesg = f'Invalid data: {exc.token.value} cannot be escaped.'
            raise s_exc.BadDataValu(mesg=mesg, data=text) from None

        # Double quote (opening a quoted string) at end of line
        if exc.token.type == 'DBLQUOTE' and exc.column == len(text):
            mesg = 'Quoted strings must be preceded and followed by a space.'
            raise s_exc.BadDataValu(mesg=mesg, data=text) from None

        # Unclosed quoted string
        if exc.token.type == '$END' and exc.column == len(text) and exc.expected == {'QUOTED_CHAR', 'DBLQUOTE', 'BACKSLASH'}:
            mesg = 'Unclosed quotes in text.'
            raise s_exc.BadDataValu(mesg=mesg, data=text) from None

        # Catch-all exception
        raise s_exc.BadDataValu(mesg='Unable to parse IMAP response data.', data=text) from None # pragma: no cover

    tree = LarkParser.parse(text, on_error=on_error)
    newtree = AstConverter(text).transform(tree)
    return newtree.children

imap_rgx = regex.compile(
    br'''
    ^
      (?P<tag>\*|\+|[0-9a-zA-Z]+)       # tag is mandatory
      (\s(?P<uid>[0-9]+))?              # uid is optional
      (\s(?P<response>[A-Z]{2,}))       # response is mandatory
      (\s\[(?P<code>.*?)\])?            # code is optional
      (\s(?P<data>.*?(?! {\d+})))?      # data is optional
      (\s({(?P<size>\d+)}))?            # size is optional
    $
    ''',
    flags=regex.VERBOSE
)

imap_rgx_cont = regex.compile(
    br'''
    ^
      ((?P<data>.*?(?! {\d+})))?        # data is optional
      (\s({(?P<size>\d+)}))?            # size is optional
    $
    ''',
    flags=regex.VERBOSE
)

class IMAPBase(s_link.Link):
    '''
    Base class for IMAPClient and IMAPServer (in test_lib_stormlib_imap.py).
    '''
    async def __anit__(self, reader, writer, info=None, forceclose=False):
        await s_link.Link.__anit__(self, reader, writer, info=info, forceclose=forceclose)

        self._rxbuf = b''
        self.state = 'LOGOUT'

    def _parseLine(self, line): # pragma: no cover
        raise NotImplementedError('Not implemented')

    def pack(self, mesg): # pragma: no cover
        raise NotImplementedError('Not implemented')

    def feed(self, byts):
        ret = []

        # Append new bytes to existing bytes
        self._rxbuf += byts

        # Iterate through buffer and parse out (up to 32) complete messages.
        # NB: The 32 message maximum is an arbitrary number to keep this loop
        # from running forever with an endless number of messages from the
        # server.
        while (offs := self._rxbuf.find(CRLF)) != -1 and len(ret) < 32:

            # Get the line out of the buffer
            line = self._rxbuf[:offs]

            # Parse line
            mesg = self._parseLine(line)

            end = offs + CRLFLEN

            # Handle continuations
            while (size := mesg.get('size')) is not None:
                start = end
                end = start + size

                # Check for complete data
                if len(self._rxbuf) < start + end - start: # pragma: no cover
                    return ret

                # Check for end of message
                if (offs := self._rxbuf[end:].find(CRLF)) == -1: # pragma: no cover
                    return ret

                # Extract the attachment and add it to the message
                attachment = self._rxbuf[start:end]
                mesg['attachments'].append(attachment)

                msgdata = self._rxbuf[end:end + offs]

                # Get the data and/or size from the trailing message data
                cont = imap_rgx_cont.match(msgdata).groupdict()
                if (size := cont.get('size')) is not None:
                    size = int(size)

                mesg['size'] = size

                contdata = cont.get('data', b'')
                mesg['data'] += contdata

                end = end + offs + CRLFLEN

            # Increment buffer
            self._rxbuf = self._rxbuf[end:]

            # Log only under __debug__ because there might be sensitive info like passwords
            if __debug__:
                logger.debug('%s RECV: %s', self.__class__.__name__, mesg)

            ret.append((None, mesg))

        return ret

class IMAPClient(IMAPBase):
    async def postAnit(self):
        self._tagval = random.randint(TAGVAL_MIN, TAGVAL_MAX)
        self.readonly = False
        self.capabilities = []

        # Get and handle the server greeting
        response = await self.getResponse()
        greeting = response.get(UNTAGGED)[0]

        if greeting.get('response') == 'PREAUTH':
            self.state = 'AUTH'
        elif greeting.get('response') == 'OK':
            self.state = 'NONAUTH'
        else:
            # Includes greeting.get('response') == 'BYE'
            raise s_exc.ImapError(mesg=greeting.get('data').decode(), response=response)

        # Some servers will list capabilities in the greeting
        if (code := greeting.get('code')) is not None and code.startswith('CAPABILITY'):
            self.capabilities = qsplit(code)[1:]

        if not self.capabilities:
            (ok, data) = await self.capability()
            if not ok:
                mesg = data[0].decode()
                raise s_exc.ImapError(mesg=mesg)

        return self

    def _parseLine(self, line):
        match = imap_rgx.match(line)
        if match is None:
            mesg = 'Unable to parse response from server.'
            raise s_exc.ImapError(mesg=mesg, data=line)

        mesg = match.groupdict()

        for key, valu in mesg.items():
            if key == 'data' or valu is None:
                continue

            mesg[key] = valu.decode()

        if mesg.get('data') is None:
            mesg['data'] = b''

        if (uid := mesg.get('uid')) is not None:
            mesg['uid'] = int(uid)

        if (size := mesg.get('size')) is not None:
            mesg['size'] = int(size)

        # For attaching continuation data
        mesg['attachments'] = []

        return mesg

    async def pack(self, mesg):
        (tag, command, args) = mesg

        cmdargs = ''
        if args:
            cmdargs = ' ' + ' '.join(args)

        mesg = f'{tag} {command}{cmdargs}\r\n'

        # Log only under __debug__ because there might be sensitive info like passwords
        if __debug__:
            logger.debug('%s SEND: %s', self.__class__.__name__, mesg)

        return mesg.encode()

    async def getResponse(self, tag=None):
        resp = {}

        while True:
            msg = await self.rx()

            mtag = msg.get('tag')
            resp.setdefault(mtag, []).append(msg)

            if tag is None or mtag == tag:
                break

        return resp

    def _genTag(self):
        self._tagval = (self._tagval + 1) % TAGVAL_MAX
        if self._tagval == 0:
            self._tagval = TAGVAL_MIN

        return imaplib.Int2AP(self._tagval).decode()

    async def _command(self, tag, command, *args):
        if command.upper() not in imaplib.Commands:
            mesg = f'Unsupported command: {command}.'
            raise s_exc.ImapError(mesg=mesg, command=command)

        if self.state not in imaplib.Commands.get(command.upper()):
            mesg = f'{command} not allowed in the {self.state} state.'
            raise s_exc.ImapError(mesg=mesg, state=self.state, command=command)

        await self.tx((tag, command, args))
        return await self.getResponse(tag)

    def okSetState(self, response, state):
        if response.get('response') == 'OK':
            self.state = state

    async def capability(self):
        tag = self._genTag()
        resp = await self._command(tag, 'CAPABILITY')

        response = resp.get(tag)[0]
        if response.get('response') != 'OK':
            return False, [response.get('data')]

        if len(untagged := resp.get(UNTAGGED, [])) != 1:
            return False, [b'Invalid server response.']

        capabilities = untagged[0].get('data').decode()
        self.capabilities = qsplit(capabilities)

        return True, [capabilities]

    async def login(self, user, passwd):
        if 'AUTH=PLAIN' not in self.capabilities:
            return False, [b'Plain authentication not available on server.']

        if 'LOGINDISABLED' in self.capabilities:
            return False, [b'Login disabled on server.']

        tag = self._genTag()
        resp = await self._command(tag, 'LOGIN', quote(user), quote(passwd))

        response = resp.get(tag)[0]
        if response.get('response') != 'OK':
            return False, [response.get('data')]

        # Some servers will update capabilities with the login response
        if (code := response.get('code')) is not None and code.startswith('CAPABILITY'):
            self.capabilities = qsplit(code)[1:]

        self.okSetState(response, 'AUTH')

        return True, [response.get('data')]

    async def select(self, mailbox='INBOX'):
        tag = self._genTag()
        resp = await self._command(tag, 'SELECT', quote(mailbox))

        response = resp.get(tag)[0]
        if response.get('response') != 'OK':
            return False, [response.get('data')]

        if (code := response.get('code')) is not None:
            if 'READ-ONLY' in code:
                self.readonly = True

            if 'READ-WRITE' in code:
                self.readonly = False

        self.okSetState(response, 'SELECTED')
        return True, [response.get('data')]

    async def list(self, refname, pattern):
        tag = self._genTag()
        resp = await self._command(tag, 'LIST', quote(refname), quote(pattern))

        response = resp.get(tag)[0]
        if response.get('response') != 'OK':
            return False, [response.get('data')]

        data = []
        for mesg in resp.get(UNTAGGED, []):
            data.append(mesg.get('data'))

        return True, data

    async def uid_store(self, uidset, dataname, datavalu):
        if self.readonly:
            return False, [b'Selected mailbox is read-only.']

        args = f'{uidset} {dataname} {datavalu}'
        return await self.uid('STORE', args)

    async def uid_search(self, *criteria, charset='UTF-8'):
        args = ''
        if charset is not None:
            args += f'CHARSET {charset} '
        args += ' '.join(quote(c) for c in criteria)
        return await self.uid('SEARCH', args)

    async def uid_fetch(self, uidset, datanames):
        args = f'{uidset} {datanames}'
        return await self.uid('FETCH', args)

    async def uid(self, cmdname, cmdargs):
        tag = self._genTag()

        resp = await self._command(tag, 'UID', cmdname, cmdargs)

        response = resp.get(tag)[0]
        if response.get('response') != 'OK':
            return False, [response.get('data')]

        untagged = resp.get(UNTAGGED, [])

        if cmdname == 'FETCH':
            # FETCH returns a list of attachments from each message followed by
            # the message data. For example, a FETCH 4 (RFC822 BODY[HEADER])
            # would return:
            # [ <RFC822 message>, <BODY[HEADER] message>, '(UID 4 RFC822 BODY[HEADER])' ]
            #
            # This allows the consumer to get each of the requested data
            # messages and then parse the message data to figure out which
            # attachment is which.

            ret = []
            for u in untagged:
                ret.extend(u.get('attachments'))
                ret.append(u.get('data'))
            return True, ret

        return True, [u.get('data') for u in untagged]

    async def expunge(self):
        if self.readonly:
            return False, [b'Selected mailbox is read-only.']

        tag = self._genTag()
        resp = await self._command(tag, 'EXPUNGE')

        response = resp.get(tag)[0]
        if response.get('response') != 'OK':
            return False, [response.get('data')]

        return True, [response.get('data')]

    async def logout(self):
        tag = self._genTag()
        resp = await self._command(tag, 'LOGOUT')

        response = resp.get(tag)[0]
        if response.get('response') != 'OK':
            return False, [response.get('data')]

        untagged = resp.get(UNTAGGED, [])
        if len(untagged) != 1 or untagged[0].get('response') != 'BYE':
            return False, [b'Server failed to send expected BYE response.']

        self.okSetState(response, 'LOGOUT')
        return True, [response.get('data')]

async def run_imap_coro(coro, timeout):
    '''
    Raises or returns data.
    '''
    try:
        status, data = await asyncio.wait_for(coro, timeout)
    except asyncio.TimeoutError:
        raise s_exc.TimeOut(mesg='Timed out waiting for IMAP server response.') from None

    if status:
        return data

    try:
        mesg = data[0].decode()
    except (TypeError, AttributeError, IndexError, UnicodeDecodeError):
        mesg = 'IMAP server returned an error'

    raise s_exc.ImapError(mesg=mesg, status=status)

@s_stormtypes.registry.registerLib
class ImapLib(s_stormtypes.Lib):
    '''
    A Storm library to connect to an IMAP server.
    '''
    _storm_locals = (
        {
            'name': 'connect',
            'desc': '''
            Open a connection to an IMAP server.

            This method will wait for a "hello" response from the server
            before returning the ``inet:imap:server`` instance.
            ''',
            'type': {
                'type': 'function', '_funcname': 'connect',
                'args': (
                    {'type': 'str', 'name': 'host',
                     'desc': 'The IMAP hostname.'},
                    {'type': 'int', 'name': 'port', 'default': 993,
                     'desc': 'The IMAP server port.'},
                    {'type': 'int', 'name': 'timeout', 'default': 30,
                     'desc': 'The time to wait for all commands on the server to execute.'},
                    {'type': 'boolean', 'name': 'ssl', 'default': True,
                     'desc': 'Use SSL to connect to the IMAP server.'},
                    {'type': 'boolean', 'name': 'ssl_verify', 'default': True,
                     'desc': 'Perform SSL/TLS verification.'},
                ),
                'returns': {
                    'type': 'inet:imap:server',
                    'desc': 'A new ``inet:imap:server`` instance.'
                },
            },
        },
    )
    _storm_lib_path = ('inet', 'imap', )
    _storm_lib_perms = (
        {'perm': ('inet', 'imap', 'connect'), 'gate': 'cortex',
         'desc': 'Controls connecting to external servers via imap.'},
    )

    def getObjLocals(self):
        return {
            'connect': self.connect,
        }

    async def connect(self, host, port=imaplib.IMAP4_SSL_PORT, timeout=30, ssl=True, ssl_verify=True):

        self.runt.confirm(('inet', 'imap', 'connect'))

        ssl = await s_stormtypes.tobool(ssl)
        host = await s_stormtypes.tostr(host)
        port = await s_stormtypes.toint(port)
        ssl_verify = await s_stormtypes.tobool(ssl_verify)
        timeout = await s_stormtypes.toint(timeout, noneok=True)

        ctx = None
        if ssl:
            ctx = self.runt.view.core.getCachedSslCtx(opts=None, verify=ssl_verify)

        coro = s_link.connect(host=host, port=port, ssl=ctx, linkcls=IMAPClient)

        try:
<<<<<<< HEAD
            imap = await asyncio.wait_for(coro, timeout)
        except asyncio.TimeoutError:
            raise s_exc.TimeOut(mesg='Timed out waiting for IMAP server hello.') from None

        async def fini():
            async def _logout():
                await asyncio.wait_for(imap.logout(), 5)
=======
            imap = await s_common.wait_for(coro, timeout)
        except TimeoutError:
            raise s_exc.TimeOut(mesg='Timed out waiting for IMAP server hello.') from None

        async def fini():
            async def imapfini():
                if imap.isfini:
                    return

                try:
                    await s_common.wait_for(imap.logout(), 5)
                except TimeoutError:
                    pass # pragma: no cover

>>>>>>> 4b176cf4
                await imap.fini()

            self.runt.snap.core.schedCoro(imapfini())

        self.runt.onfini(fini)

        return ImapServer(self.runt, imap, timeout)

@s_stormtypes.registry.registerType
class ImapServer(s_stormtypes.StormType):
    '''
    An IMAP server for retrieving email messages.
    '''
    _storm_locals = (
        {
            'name': 'list',
            'desc': '''
            List mailbox names.

            By default this method uses a reference_name and pattern to return
            all mailboxes from the root.
            ''',
            'type': {
                'type': 'function', '_funcname': 'list',
                'args': (
                    {'type': 'str', 'name': 'reference_name', 'default': '""',
                     'desc': 'The mailbox reference name.'},
                    {'type': 'str', 'name': 'pattern', 'default': '*',
                     'desc': 'The pattern to filter by.'},
                ),
                'returns': {
                    'type': 'list',
                    'desc': 'An ($ok, $valu) tuple where $valu is a list of names if $ok=True.'
                },
            },
        },
        {
            'name': 'fetch',
            'desc': '''
            Fetch a message by UID in RFC822 format.

            The message is saved to the Axon, and a ``file:bytes`` node is returned.

            Examples:
                Fetch a message, save to the Axon, and yield ``file:bytes`` node::

                    yield $server.fetch("8182")
            ''',
            'type': {
                'type': 'function', '_funcname': 'fetch',
                'args': (
                    {'type': 'str', 'name': 'uid',
                     'desc': 'The single message UID.'},
                ),
                'returns': {
                    'type': 'node',
                    'desc': 'The file:bytes node representing the message.'
                },
            },
        },
        {
            'name': 'login',
            'desc': 'Login to the IMAP server.',
            'type': {
                'type': 'function', '_funcname': 'login',
                'args': (
                    {'type': 'str', 'name': 'user',
                     'desc': 'The username to login with.'},
                    {'type': 'str', 'name': 'passwd',
                     'desc': 'The password to login with.'},
                ),
                'returns': {
                    'type': 'list',
                    'desc': 'An ($ok, $valu) tuple.'
                },
            },
        },
        {
            'name': 'search',
            'desc': '''
            Search for messages using RFC2060 syntax.

            Examples:
                Retrieve all messages::

                    ($ok, $uids) = $server.search("ALL")

                Search by FROM and SINCE::

                    ($ok, $uids) = $server.search("FROM", "visi@vertex.link", "SINCE", "01-Oct-2021")

                Search by a subject substring::

                    ($ok, $uids) = $search.search("HEADER", "Subject", "An email subject")
            ''',
            'type': {
                'type': 'function', '_funcname': 'search',
                'args': (
                    {'type': 'str', 'name': '*args',
                     'desc': 'A set of search criteria to use.'},
                    {'type': ['str', 'null'], 'name': 'charset', 'default': 'utf-8',
                     'desc': 'The CHARSET used for the search. May be set to ``(null)`` to disable CHARSET.'},
                ),
                'returns': {
                    'type': 'list',
                    'desc': 'An ($ok, $valu) tuple, where $valu is a list of UIDs if $ok=True.'
                },
            },
        },
        {
            'name': 'select',
            'desc': 'Select a mailbox to use in subsequent commands.',
            'type': {
                'type': 'function', '_funcname': 'select',
                'args': (
                    {'type': 'str', 'name': 'mailbox', 'default': 'INBOX',
                     'desc': 'The mailbox name to select.'},
                ),
                'returns': {
                    'type': 'list',
                    'desc': 'An ($ok, $valu) tuple.'
                },
            },
        },
        {
            'name': 'markSeen',
            'desc': '''
            Mark messages as seen by an RFC2060 UID message set.

            The command uses the +FLAGS.SILENT command and applies the \\Seen flag.

            Examples:
                Mark a single messsage as seen::

                    ($ok, $valu) = $server.markSeen("8182")

                Mark ranges of messages as seen::

                    ($ok, $valu) = $server.markSeen("1:3,6:9")
            ''',
            'type': {
                'type': 'function', '_funcname': 'markSeen',
                'args': (
                    {'type': 'str', 'name': 'uid_set',
                     'desc': 'The UID message set to apply the flag to.'},
                ),
                'returns': {
                    'type': 'list',
                    'desc': 'An ($ok, $valu) tuple.'
                },
            },
        },
        {
            'name': 'delete',
            'desc': '''
            Mark an RFC2060 UID message as deleted and expunge the mailbox.

            The command uses the +FLAGS.SILENT command and applies the \\Deleted flag.
            The actual behavior of these commands are mailbox configuration dependent.

            Examples:
                Mark a single message as deleted and expunge::

                    ($ok, $valu) = $server.delete("8182")

                Mark ranges of messages as deleted and expunge::

                    ($ok, $valu) = $server.delete("1:3,6:9")
            ''',
            'type': {
                'type': 'function', '_funcname': 'delete',
                'args': (
                    {'type': 'str', 'name': 'uid_set',
                     'desc': 'The UID message set to apply the flag to.'},
                ),
                'returns': {
                    'type': 'list',
                    'desc': 'An ($ok, $valu) tuple.'
                },
            },
        },
    )
    _storm_typename = 'inet:imap:server'

    def __init__(self, runt, imap_cli, timeout, path=None):
        s_stormtypes.StormType.__init__(self, path=path)
        self.runt = runt
        self.imap_cli = imap_cli
        self.timeout = timeout
        self.locls.update(self.getObjLocals())

    def getObjLocals(self):
        return {
            'list': self.list,
            'fetch': self.fetch,
            'login': self.login,
            'delete': self.delete,
            'search': self.search,
            'select': self.select,
            'markSeen': self.markSeen,
        }

    async def login(self, user, passwd):
        user = await s_stormtypes.tostr(user)
        passwd = await s_stormtypes.tostr(passwd)

        coro = self.imap_cli.login(user, passwd)
        await run_imap_coro(coro, self.timeout)

        return True, None

    async def list(self, reference_name='""', pattern='*'):
        pattern = await s_stormtypes.tostr(pattern)
        reference_name = await s_stormtypes.tostr(reference_name)

        coro = self.imap_cli.list(reference_name, pattern)
        data = await run_imap_coro(coro, self.timeout)

        names = []
        for item in data:
            names.append(qsplit(item.decode())[-1])

        return True, names

    async def select(self, mailbox='INBOX'):
        mailbox = await s_stormtypes.tostr(mailbox)

        coro = self.imap_cli.select(mailbox=mailbox)
        await run_imap_coro(coro, self.timeout)

        return True, None

    async def search(self, *args, charset='utf-8'):
        args = [await s_stormtypes.tostr(arg) for arg in args]
        charset = await s_stormtypes.tostr(charset, noneok=True)

        coro = self.imap_cli.uid_search(*args, charset=charset)
        data = await run_imap_coro(coro, self.timeout)

        uids = qsplit(data[0].decode()) if data[0] else []
        return True, uids

    async def fetch(self, uid):
        # IMAP fetch accepts a message set (e.g. "1", "1:*", "1,2,3"),
        # however this method forces fetching a single uid
        # to prevent retrieving a very large blob of data.
        uid = await s_stormtypes.toint(uid)

        await self.runt.view.core.getAxon()
        axon = self.runt.view.core.axon

        coro = self.imap_cli.uid_fetch(str(uid), '(RFC822)')
        data = await run_imap_coro(coro, self.timeout)

        if not data:
            return False, f'No data received from fetch request for uid {uid}.'

        size, sha256b = await axon.put(data[0])

        props = await axon.hashset(sha256b)
        props['size'] = size
        props['mime'] = 'message/rfc822'

        valu = {'sha256': props['sha256'], '$props': props}
        return await self.runt.view.addNode('file:bytes', valu)

    async def delete(self, uid_set):
        uid_set = await s_stormtypes.tostr(uid_set)

        coro = self.imap_cli.uid_store(uid_set, '+FLAGS.SILENT', '(\\Deleted)')
        await run_imap_coro(coro, self.timeout)

        coro = self.imap_cli.expunge()
        await run_imap_coro(coro, self.timeout)

        return True, None

    async def markSeen(self, uid_set):
        uid_set = await s_stormtypes.tostr(uid_set)

        coro = self.imap_cli.uid_store(uid_set, '+FLAGS.SILENT', '(\\Seen)')
        await run_imap_coro(coro, self.timeout)

        return True, None<|MERGE_RESOLUTION|>--- conflicted
+++ resolved
@@ -524,16 +524,7 @@
         coro = s_link.connect(host=host, port=port, ssl=ctx, linkcls=IMAPClient)
 
         try:
-<<<<<<< HEAD
             imap = await asyncio.wait_for(coro, timeout)
-        except asyncio.TimeoutError:
-            raise s_exc.TimeOut(mesg='Timed out waiting for IMAP server hello.') from None
-
-        async def fini():
-            async def _logout():
-                await asyncio.wait_for(imap.logout(), 5)
-=======
-            imap = await s_common.wait_for(coro, timeout)
         except TimeoutError:
             raise s_exc.TimeOut(mesg='Timed out waiting for IMAP server hello.') from None
 
@@ -543,11 +534,10 @@
                     return
 
                 try:
-                    await s_common.wait_for(imap.logout(), 5)
+                    await asyncio.wait_for(imap.logout(), 5)
                 except TimeoutError:
                     pass # pragma: no cover
 
->>>>>>> 4b176cf4
                 await imap.fini()
 
             self.runt.snap.core.schedCoro(imapfini())
