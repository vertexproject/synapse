--- conflicted
+++ resolved
@@ -8,26 +8,23 @@
     A Storm Library with various utility functions.
     '''
     _storm_locals = (
-<<<<<<< HEAD
         {'name': 'type', 'desc': 'Get the type of the argument value.',
          'type': {'type': 'function', '_funcname': '_libUtilsType',
                   'args': (
                      {'name': 'valu', 'type': 'any', 'desc': 'Value to inspect.', },
                   ),
                   'returns': {'type': 'str', 'desc': 'The type of the argument.'}}},
-=======
         {'name': 'buid',
          'desc': '''
             Calculate a buid from the provided valu.
          ''',
-         'type': {'type': 'function', '_funcname': '_buid',
+         'type': {'type': 'function', '_funcname': '_libUtilsBuid',
                   'args': (
                       {'name': 'valu', 'type': 'any',
                        'desc': 'The value to calculate the buid from.'},
                   ),
                   'returns': {'type': 'bytes', 'desc': 'The calculated buid.'},
         }},
->>>>>>> f4840c68
         {'name': 'todo',
          'desc': '''
             Create a todo tuple of (name, args, kwargs).
@@ -48,7 +45,7 @@
 
     def getObjLocals(self):
         return {
-<<<<<<< HEAD
+            'buid': self._libUtilsBuid,
             'todo': self._libUtilsTodo,
             'type': self._libUtilsType,
         }
@@ -59,20 +56,12 @@
 
     @s_stormtypes.stormfunc(readonly=True)
     async def _libUtilsTodo(self, _todoname, *args, **kwargs):
-=======
-            'buid': self._buid,
-            'todo': self._todo,
-        }
-
-    @s_stormtypes.stormfunc(readonly=True)
-    async def _buid(self, valu):
-        valu = await s_stormtypes.toprim(valu)
-        return s_common.buid(valu)
-
-    @s_stormtypes.stormfunc(readonly=True)
-    async def _todo(self, _todoname, *args, **kwargs):
->>>>>>> f4840c68
         _todoname = await s_stormtypes.tostr(_todoname)
         args = await s_stormtypes.toprim(args)
         kwargs = await s_stormtypes.toprim(kwargs)
-        return (_todoname, args, kwargs)+        return (_todoname, args, kwargs)
+
+    @s_stormtypes.stormfunc(readonly=True)
+    async def _libUtilsBuid(self, valu):
+        valu = await s_stormtypes.toprim(valu)
+        return s_common.buid(valu)