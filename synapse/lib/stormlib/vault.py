--- conflicted
+++ resolved
@@ -517,16 +517,12 @@
         vault = await self.runt.snap.core.getVaultByType2(vtype, user.iden, scope=scope, owner=owner)
         if vault is None:
             return None
-<<<<<<< HEAD
-=======
 
         iden = vault.get('iden')
         mesg = f'User requires read permission on vault: {iden}.'
         s_stormtypes.confirmEasyPerm(vault, s_cell.PERM_READ, mesg=mesg)
->>>>>>> fa2a0b6b
-
-        s_stormtypes.confirmEasyPerm(vault, s_cell.PERM_READ)
-        return Vault(self.runt, vault.get('iden'))
+
+        return Vault(self.runt, iden)
 
     async def _listVaultsByType(self, vtype):
         vtype = await s_stormtypes.tostr(vtype)
