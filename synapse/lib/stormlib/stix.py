import json
import uuid
import asyncio
import logging
import datetime

import regex

import synapse.exc as s_exc
import synapse.common as s_common
import synapse.lib.coro as s_coro
import synapse.lib.node as s_node
import synapse.lib.msgpack as s_msgpack
import synapse.lib.schemas as s_schemas
import synapse.lib.stormctrl as s_stormctrl
import synapse.lib.stormtypes as s_stormtypes

import stix2validator

logger = logging.getLogger(__name__)

def uuid5(valu=None):
    guid = s_common.guid(valu=valu)
    return str(uuid.UUID(guid, version=5))

def uuid4(valu=None):
    guid = s_common.guid(valu=valu)
    return str(uuid.UUID(guid, version=4))

stixtype_re = regex.compile('^[a-z0-9-]{3,250}$')

SYN_STIX_EXTENSION_ID = f'extension-definition--{uuid4("bf1c0a4d90ee557ac05055385971f17c")}'

_DefaultConfig = {

    'maxsize': 10000,

    'custom': {
        'objects': {
        },
    },

    'forms': {

        'ou:campaign': {
            'default': 'campaign',
            'stix': {
                'campaign': {
                    'props': {
                        'name': '{+:name return(:name)} return($node.repr())',
                        'description': '+:desc return(:desc)',
                        'objective': '+:goal :goal -> ou:goal +:name return(:name)',
                        'created': 'return($lib.stix.export.timestamp(.created))',
                        'modified': 'return($lib.stix.export.timestamp(.created))',
                    },
                    'rels': (
                        ('attributed-to', 'threat-actor', ':org -> ou:org'),
                        ('originates-from', 'location', ':org -> ou:org :hq -> geo:place'),
                        ('targets', 'identity', '-> risk:attack :target:org -> ou:org'),
                        ('targets', 'identity', '-> risk:attack :target:person -> ps:person'),
                        ('targets', 'vulnerability', '-> risk:attack :used:vuln -> risk:vuln'),
                    ),
                },
            },
        },

        'ou:org': {
            'default': 'identity',
            'stix': {
                'identity': {
                    'props': {
                        'name': '{-:name return($node.repr())} return(:name)',
                        'identity_class': 'return(organization)',
                        'created': 'return($lib.stix.export.timestamp(.created))',
                        'modified': 'return($lib.stix.export.timestamp(.created))',
                        'sectors': '''
                            init { $list = $lib.list() }
                            -> ou:industry +:name $list.append(:name)
                            fini { if $list { return($list) } }
                        ''',
                    }
                },
                'threat-actor': {
                    'props': {
                        'name': '{+:name return(:name)} return($node.repr())',
                        'created': 'return($lib.stix.export.timestamp(.created))',
                        'modified': 'return($lib.stix.export.timestamp(.created))',
                        'first_seen': '+.seen $seen=.seen return($lib.stix.export.timestamp($seen.0))',
                        'last_seen': '+.seen $seen=.seen return($lib.stix.export.timestamp($seen.1))',
                        'goals': '''
                            init { $goals = $lib.list() }
                            -> ou:campaign:org -> ou:goal | uniq | +:name $goals.append(:name)
                            fini { if $goals { return($goals) } }
                        ''',
                    },
                    'rels': (
                        ('attributed-to', 'identity', ''),
                        ('located-at', 'location', ':hq -> geo:place'),
                        ('targets', 'identity', '-> ou:campaign -> risk:attack :target:org -> ou:org'),
                        ('targets', 'vulnerability', '-> ou:campaign -> risk:attack :used:vuln -> risk:vuln'),
                        # ('impersonates', 'identity', ''),
                    ),
                },
            },
        },

        'ps:person': {
            'default': 'identity',
            'stix': {
                'identity': {
                    'props': {
                        'name': '{+:name return(:name)} return($node.repr())',
                        'created': 'return($lib.stix.export.timestamp(.created))',
                        'modified': 'return($lib.stix.export.timestamp(.created))',
                        'identity_class': 'return(individual)',
                    }
                },
            },
        },

        'ps:contact': {
            'default': 'identity',
            'stix': {
                'identity': {
                    'props': {
                        'name': '{+:name return(:name)} return($node.repr())',
                        'created': 'return($lib.stix.export.timestamp(.created))',
                        'modified': 'return($lib.stix.export.timestamp(.created))',
                        'identity_class': 'return(individual)',
                    }
                },
            },
        },

        'geo:place': {
            'default': 'location',
            'stix': {
                'location': {
                    'props': {
                        'name': '{+:name return(:name)} return($node.repr())',
                        'created': 'return($lib.stix.export.timestamp(.created))',
                        'modified': 'return($lib.stix.export.timestamp(.created))',
                        'country': '+:loc $loc = :loc return($loc.split(".").0)',
                        'latitude': '+:latlong $latlong = :latlong return($latlong.0)',
                        'longitude': '+:latlong $latlong = :latlong return($latlong.1)',
                    },
                },
            },
        },

        'inet:ip': {
            'dynopts': ('ipv4-addr', 'ipv6-addr'),
            'dyndefault': '''
                if (:version=4) { return(ipv4-addr) }
                elif (:version=6) { return(ipv6-addr) }
            ''',
            'stix': {
                'ipv4-addr': {
                    'props': {
                        'value': '+:version=4 return($node.repr())',
                    },
                    'rels': (
                        ('belongs-to', 'autonomous-system', '-> inet:asn'),
                    ),
                },
                'ipv6-addr': {
                    'props': {
                        'value': '+:version=6 return($node.repr())',
                    },
                    'rels': (
                        ('belongs-to', 'autonomous-system', '-> inet:asn'),
                    ),
                },
            },
        },

        'inet:fqdn': {
            'default': 'domain-name',
            'stix': {
                'domain-name': {
                    'props': {
                        'value': 'return($node.repr())',
                        'resolves_to_refs': '''
                            init { $refs = $lib.list() }
                            { -> inet:dns:a -> inet:ip $refs.append($bundle.add($node)) }
                            { -> inet:dns:aaaa -> inet:ip $refs.append($bundle.add($node)) }
                            { -> inet:dns:cname:fqdn :cname -> inet:fqdn $refs.append($bundle.add($node)) }
                            fini { if $refs { return($refs)} }
                         ''',
                    },
                }
            },
        },

        'inet:asn': {
            'default': 'autonomous-system',
            'stix': {
                'autonomous-system': {
                    'props': {
                        'name': '+:name return(:name)',
                        'number': 'return($node.value())',
                    },
                }
            },
        },

        'inet:email': {
            'default': 'email-addr',
            'stix': {
                'email-addr': {
                    'props': {
                        'value': 'return($node.repr())',
                        'display_name': '-> ps:contact +:name return(:name)',
                        'belongs_to_ref': '-> inet:web:acct return($bundle.add($node))',
                    },
                }
            },
        },

        'inet:web:acct': {
            'default': 'user-account',
            'stix': {
                'user-account': {
                    'props': {
                        'user_id': 'return(:user)',
                        'account_login': 'return(:user)',
                        'account_type': '''
                            {+:site=twitter.com return(twitter)}
                            {+:site=facebook.com return(facebook)}
                        ''',
                        'credential': '+:passwd return(:passwd)',
                        'display_name': '+:realname return(:realname)',
                        'account_created': '+:signup return($lib.stix.export.timestamp(:signup))',
                        'account_last_login': '+.seen $ival = .seen return($lib.stix.export.timestamp($ival.0))',
                        'account_first_login': '+.seen $ival = .seen return($lib.stix.export.timestamp($ival.1))',
                    },
                }
            },
        },

        'file:bytes': {
            'default': 'file',
            'stix': {
                'file': {
                    'props': {
                        'name': '{+:name return(:name)} return($node.repr())',
                        'size': '+:size return(:size)',
                        'hashes': '''
                            init { $dict = ({}) }
                            { +:md5 $dict.MD5 = :md5 }
                            { +:sha1 $dict."SHA-1" = :sha1 }
                            { +:sha256 $dict."SHA-256" = :sha256 }
                            { +:sha512 $dict."SHA-512" = :sha512 }
                            fini { if $dict { return($dict) } }
                        ''',
                        'mime_type': '+:mime return(:mime)',
                        'contains_refs': '''
                            init { $refs = $lib.list() }
                            -(refs)> *
                            $stixid = $bundle.add($node)
                            if $stixid { $refs.append($stixid) }
                            fini { if $refs { return($refs) } }
                        ''',
                    },
                },
            },
        },

        'inet:email:message': {
            'default': 'email-message',
            'stix': {
                'email-message': {
                    'props': {
                        'date': '+:date return($lib.stix.export.timestamp(:date))',
                        'subject': '+:subject return(:subject)',
                        'message_id': '-> inet:email:header +:name=message_id return(:value)',
                        'is_multipart': 'return($lib.false)',
                        'from_ref': ':from -> inet:email return($bundle.add($node))',
                        'to_refs': '''
                            init { $refs = $lib.list() }
                            { :to -> inet:email $refs.append($bundle.add($node)) }
                            fini { if $refs { return($refs) } }
                        ''',
                    },
                },
            },
        },

        'inet:url': {
            'default': 'url',
            'stix': {
                'url': {
                    'props': {
                        'value': 'return($node.repr())',
                    },
                }
            },
        },

        'syn:tag': {
            'default': 'malware',
            'stix': {
                'malware': {
                    'props': {
                        'name': '{+:title return(:title)} return($node.repr())',
                        'is_family': 'return($lib.true)',
                        'first_seen': '+.seen $seen=.seen return($lib.stix.export.timestamp($seen.0))',
                        'last_seen': '+.seen $seen=.seen return($lib.stix.export.timestamp($seen.1))',
                        'created': 'return($lib.stix.export.timestamp(.created))',
                        'modified': 'return($lib.stix.export.timestamp(.created))',
                        'sample_refs': '''
                            init { $refs = $lib.list() }
                            -> file:bytes $refs.append($bundle.add($node))
                            fini { if $refs { return($refs) } }
                        ''',
                    },
                    'rels': (
                        # many of these depend on tag conventions (left for user to decide)

                        # ('controls', 'malware', '',
                        # ('authored-by', 'threat-actor', '',

                        # ('drops', 'file', '',
                        # ('drops', 'tool', '',
                        # ('drops', 'malware', '',

                        # ('downloads', 'file', '',
                        # ('downloads', 'tool', '',
                        # ('downloads', 'malware', '',

                        # ('uses', 'tool', '',
                        # ('uses', 'malware', '',
                        # ('targets', 'identity', '',
                        # ('targets', 'location', '',

                        # ('communicates-with', 'ipv4-addr',
                        # ('communicates-with', 'ipv6-addr',
                        # ('communicates-with', 'domain-name',
                        # ('communicates-with', 'url',
                    ),
                },
            },
        },

        'it:prod:soft': {
            'default': 'tool',
            'stix': {
                'tool': {
                    'props': {
                        'name': '{+:name return(:name)} return($node.repr())',
                        'created': 'return($lib.stix.export.timestamp(.created))',
                        'modified': 'return($lib.stix.export.timestamp(.created))',
                    },
                },
            },
        },

        'it:prod:softver': {
            'default': 'tool',
            'stix': {
                'tool': {
                    'props': {
                        'name': '-> it:prod:soft {+:name return(:name)} return($node.repr())',
                        'created': 'return($lib.stix.export.timestamp(.created))',
                        'modified': 'return($lib.stix.export.timestamp(.created))',
                        'tool_version': '+:vers return(:vers)',
                    },
                    'rels': (
                        # TODO
                        # ('has', 'vulnerability', ''),

                        #  depends on tag conventions
                        # ('delivers', 'malware', ''),
                        # ('drops', 'malware', ''),
                        # ('targets', 'identity', '')
                        # ('targets', 'infrastructure', '')
                        # ('targets', 'location', '')
                        # ('targets', 'vulnerability', '')
                        # ('uses', 'infrastructure', ''),
                    ),
                },
            },
        },

        'risk:vuln': {
            'default': 'vulnerability',
            'stix': {
                'vulnerability': {
                    'props': {
                        'name': '{+:name return (:name)} return ($node.repr())',
                        'description': 'if (:desc) { return (:desc) }',
                        'created': 'return($lib.stix.export.timestamp(.created))',
                        'modified': 'return($lib.stix.export.timestamp(.created))',
                        'external_references': 'if :cve { $cve=:cve $cve=$cve.upper() $list=$lib.list(({"source_name": "cve", "external_id": $cve})) return($list) }'
                    },
                    'rels': (

                    ),
                }
            }
        },

        'ou:technique': {
            'default': 'attack-pattern',
            'stix': {
                'attack-pattern': {
                    'props': {
                        'name': '{ +:name return(:name) } return($node.repr())',
                        'description': '+:desc return(:desc)',
                    },
                    'revs': (
                        ('mitigates', 'course-of-action', '<(addresses)- risk:mitigation'),
                    ),
                },
            },
        },

        'risk:mitigation': {
            'default': 'course-of-action',
            'stix': {
                'course-of-action': {
                    'props': {
                        'name': '{ +:name return(:name) } return($node.repr())',
                        'description': '+:desc return(:desc)',
                    },
                },
            },
        },

        'media:news': {
            'default': 'report',
            'stix': {
                'report': {
                    'props': {
                        'name': 'return(:title)',
                        'created': 'return($lib.stix.export.timestamp(.created))',
                        'modified': 'return($lib.stix.export.timestamp(.created))',
                        'published': 'return($lib.stix.export.timestamp(:published))',
                        'object_refs': '''
                            init { $refs = $lib.list() }
                            -(refs)> *
                            $stixid = $bundle.add($node)
                            if $stixid { $refs.append($stixid) }
                            fini { return($refs) }
                        ''',
                    },
                },
            },
        },

        'it:app:yara:rule': {
            'default': 'indicator',
            'stix': {
                'indicator': {
                    'props': {
                        'name': '+:name return(:name)',
                        'description': 'return("a yara rule")',
                        'pattern': '+:text return(:text)',
                        'pattern_type': 'return(yara)',
                        'created': 'return($lib.stix.export.timestamp(.created))',
                        'modified': 'return($lib.stix.export.timestamp(.created))',
                        'valid_from': 'return($lib.stix.export.timestamp(.created))',
                    },
                },
            },
        },

        'it:app:snort:rule': {
            'default': 'indicator',
            'stix': {
                'indicator': {
                    'props': {
                        'name': '+:name return(:name)',
                        'description': 'return("a snort rule")',
                        'pattern': '+:text return(:text)',
                        'pattern_type': 'return(snort)',
                        'created': 'return($lib.stix.export.timestamp(.created))',
                        'modified': 'return($lib.stix.export.timestamp(.created))',
                        'valid_from': 'return($lib.stix.export.timestamp(.created))',
                    },
                },
            },
        },
    },
}

perm_maxsize = ('storm', 'lib', 'stix', 'export', 'maxsize')
def _validateConfig(runt, config):

    core = runt.snap.core

    maxsize = config.get('maxsize', 10000)

    alltypes = stix_all.copy()

    custom = config.get('custom')
    if custom is not None:
        objdefs = custom.get('objects')
        if objdefs is not None:
            for name, info in objdefs.items():
                if not stixtype_re.match(name):
                    mesg = 'Invalid custom STIX type name. Must match regex: ^[a-z0-9-]{3,250}$'
                    raise s_exc.BadConfValu(mesg=mesg)
                alltypes.add(name)

    if not isinstance(maxsize, int):
        mesg = f'STIX Bundle config maxsize option must be an integer.'
        raise s_exc.BadConfValu(mesg=mesg)

    if maxsize > 10000 and not runt.allowed(perm_maxsize):
        permstr = '.'.join(perm_maxsize)
        mesg = f'Setting STIX export maxsize > 10,000 requires permission: {permstr}'
        raise s_exc.AuthDeny(mesg=mesg, perm=permstr)

    formmaps = config.get('forms')
    if formmaps is None:
        mesg = f'STIX Bundle config is missing "forms" mappings.'
        raise s_exc.NeedConfValu(mesg=mesg)

    for formname, formconf in formmaps.items():
        form = core.model.form(formname)
        if form is None:
            mesg = f'STIX Bundle config contains invalid form name {formname}.'
            raise s_exc.NoSuchForm.init(formname, mesg=mesg)

        stixdef = formconf.get('default')
        if stixdef is None:
            if (stixdyn := formconf.get('dyndefault')) is None:
                mesg = f'STIX Bundle config is missing default mapping for form {formname}.'
                raise s_exc.NeedConfValu(mesg=mesg)

            stixdefs = formconf.get('dynopts')

        else:
            stixdefs = (stixdef,)

        for stixdef in stixdefs:
            if stixdef not in alltypes:
                mesg = f'STIX Bundle default mapping ({stixdef}) for {formname} is not a STIX type.'
                raise s_exc.BadConfValu(mesg=mesg)

        stixmaps = formconf.get('stix')
        if stixmaps is None:
            mesg = f'STIX Bundle config is missing STIX maps for form {formname}.'
            raise s_exc.NeedConfValu(mesg=mesg)

        for stixdef in stixdefs:
            if stixmaps.get(stixdef) is None:
                mesg = f'STIX Bundle config is missing STIX map for form {formname} default value {stixdef}.'
                raise s_exc.BadConfValu(mesg=mesg)

        for stixtype, stixinfo in stixmaps.items():

            if stixtype not in alltypes:
                mesg = f'STIX Bundle config has unknown STIX type {stixtype} for form {formname}.'
                raise s_exc.BadConfValu(mesg=mesg)

            stixprops = stixinfo.get('props')
            if stixprops is not None:
                for stixprop, stormtext in stixprops.items():
                    if not isinstance(stormtext, str):
                        mesg = f'STIX Bundle config has invalid prop entry {formname} {stixtype} {stixprop}.'
                        raise s_exc.BadConfValu(mesg=mesg)

            stixrels = stixinfo.get('rels')
            if stixrels is not None:
                for stixrel in stixrels:
                    if len(stixrel) != 3:
                        mesg = f'STIX Bundle config has invalid rel entry {formname} {stixtype} {stixrel}.'
                        raise s_exc.BadConfValu(mesg=mesg)

            stixrevs = stixinfo.get('revs')
            if stixrevs is not None:
                for stixrev in stixrevs:
                    if len(stixrev) != 3:
                        mesg = f'STIX Bundle config has invalid rev entry {formname} {stixtype} {stixrev}.'
                        raise s_exc.BadConfValu(mesg=mesg)

            stixpivs = stixinfo.get('pivots')
            if stixpivs is not None:
                for stixpiv in stixpivs:

                    if not isinstance(stixpiv.get('storm'), str):
                        raise s_exc.BadConfValu(mesg=f'Pivot for {formname} (as {stixtype}) has invalid/missing storm field.')

                    pivtype = stixpiv.get('stixtype')
                    if isinstance(pivtype, str):
                        if pivtype not in alltypes:
                            mesg = f'STIX Bundle config has unknown pivot STIX type {pivtype} for form {formname}.'
                            raise s_exc.BadConfValu(mesg=mesg)

def validateStix(bundle, version='2.1'):
    ret = {
        'ok': False,
        'mesg': '',
        'result': {},
    }
    bundle = json.loads(json.dumps(bundle))
    opts = stix2validator.ValidationOptions(strict=True, version=version)
    try:
        results = stix2validator.validate_parsed_json(bundle, options=opts)
    except stix2validator.ValidationError as e:
        logger.exception('Error validating STIX bundle.')
        ret['mesg'] = f'Error validating bundle: {e}'
    else:
        ret['result'] = results.as_dict()
        ret['ok'] = bool(results.is_valid)
    return ret

@s_stormtypes.registry.registerLib
class LibStix(s_stormtypes.Lib):
    '''
    A Storm Library for interacting with Stix Version 2.1 CS02.
    '''
    _storm_locals = (  # type: ignore
        {
            'name': 'validate', 'desc': '''
            Validate a STIX Bundle.

            Notes:
                This returns a dictionary containing the following values::

                    {
                        'ok': <boolean> - False if bundle is invalid, True otherwise.
                        'mesg': <str> - An error message if there was an error when validating the bundle.
                        'results': The results of validating the bundle.
                    }
            ''',
            'type': {
                'type': 'function', '_funcname': 'validateBundle',
                'args': (
                    {'type': 'dict', 'name': 'bundle', 'desc': 'The stix bundle to validate.'},
                ),
                'returns': {'type': 'dict', 'desc': 'Results dictionary.'}
            }
        },
        {
        'name': 'lift', 'desc': '''
        Lift nodes from a STIX Bundle made by Synapse.

        Notes:
            This lifts nodes using the Node definitions embedded into the bundle when created by Synapse using
            custom extension properties.

        Examples:
            Lifting nodes from a STIX bundle::

                yield $lib.stix($bundle)
        ''',
            'type': {
                'type': 'function', '_funcname': 'liftBundle',
                'args': (
                    {'type': 'dict', 'name': 'bundle', 'desc': 'The STIX bundle to lift nodes from.'},
                ),
                'returns': {'name': 'Yields', 'type': 'node', 'desc': 'Yields nodes'}
            }
        },
    )
    _storm_lib_path = ('stix', )

    def getObjLocals(self):
        return {
            'lift': self.liftBundle,
            'validate': self.validateBundle,
        }

    @s_stormtypes.stormfunc(readonly=True)
    async def validateBundle(self, bundle):
        bundle = await s_stormtypes.toprim(bundle)
        return await s_coro.semafork(validateStix, bundle)

    @s_stormtypes.stormfunc(readonly=True)
    async def liftBundle(self, bundle):
        bundle = await s_stormtypes.toprim(bundle)

        for obj in bundle.get('objects', ()):
            exts = obj.get('extensions')
            if not exts:
                continue
            synx = exts.get(SYN_STIX_EXTENSION_ID)
            if not synx:  # pragma: no cover
                continue
            ndef = synx.get('synapse_ndef')
            if not ndef:  # pragma: no cover
                continue
            node = await self.runt.view.getNodeByNdef(ndef)
            if node:
                yield node

stixingest = {
    'addbundle': True,
    'bundle': {
        'storm': '''
            it:sec:stix:bundle:id=$bundle.id
            return($node)
            [ it:sec:stix:bundle=* :id=$bundle.id ]
            return($node)
        ''',
    },
    'objects': {
        'intrusion-set': {
            'storm': '''
                ($ok, $name) = $lib.trycast(ou:name, $object.name)
                if $ok {

                    ou:name=$name -> ou:org
                    { for $alias in $object.aliases { [ :names?+=$alias ] } }
                    return($node)

                    [ ou:org=* :name=$name ]
                    { for $alias in $object.aliases { [ :names?+=$alias ] } }
                    return($node)
                }
            ''',
        },
        'identity': {
            'storm': '''
                switch $object.identity_class {
                    group: {[ ps:contact=(stix, identity, $object.id) :orgname?=$object.name ]}
                    organization: {[ ps:contact=(stix, identity, $object.id) :orgname?=$object.name ]}
                    individual: {[ ps:contact=(stix, identity, $object.id) :name?=$object.name ]}
                    system: {[ it:host=(stix, identity, $object.id) :name?=$object.name ]}
                }
            ''',
        },
        'tool': {
            'storm': '''
                ($ok, $name) = $lib.trycast(it:prod:softname, $object.name)
                if $ok {
                    it:prod:softname=$name -> it:prod:soft
                    return($node)
                    [ it:prod:soft=* :name=$name ]
                    return($node)
                }
            ''',
        },
        'threat-actor': {
            'storm': '''
                [ ps:contact=(stix, threat-actor, $object.id)
                    :name?=$object.name
                    :desc?=$object.description
                    :names?=$object.aliases
                ]
                $node.data.set(stix:object, $object)
                return($node)
            ''',
        },
        'course-of-action': {
            'storm': '''
                [ risk:mitigation=(stix, course-of-action, $object.id)
                    :name?=$object.name
                    :desc?=$object.description
                ]
                $node.data.set(stix:object, $object)
                return($node)
            ''',
        },
        'campaign': {
            'storm': '''
                [ ou:campaign=(stix, campaign, $object.id)
                    :name?=$object.name
                    :desc?=$object.description
                    .seen?=$object.last_seen
                    .seen?=$object.first_seen
                ]
                $node.data.set(stix:object, $object)
                return($node)
            ''',
        },
        'malware': {
            'storm': '''
                ($ok, $name) = $lib.trycast(it:prod:softname, $object.name)
                if $ok {
                    it:prod:softname=$name -> it:prod:soft
                    return($node)
                    [ it:prod:soft=* :name=$name ]
                    return($node)
                }
            ''',
        },
        'indicator': {
            'storm': '''
                $guid = $lib.guid(stix, indicator, $object.id)
                switch $object.pattern_type {

                    yara: {[ it:app:yara:rule=$guid
                                :name?=$object.name
                                :text?=$object.pattern
                    ]}

                    snort: {[ it:app:snort:rule=$guid
                                :name?=$object.name
                                :text?=$object.pattern
                    ]}

                    *: {[ it:sec:stix:indicator=$guid
                            :name?=$object.name
                            :pattern?=$object.pattern
                            :created?=$object.created
                            :updated?=$object.modified]
                       | scrape --refs :pattern
                       }
                }
                $node.data.set(stix:object, $object)
                return($node)
            ''',
        },
        'report': {
            'storm': '''
                [ media:news=(stix, report, $object.id)
                    :title?=$object.name
                    :summary?=$object.description
                    :published?=$object.published
                ]
                $node.data.set(stix:object, $object)
                return($node)
            ''',
        },
    },
    'relationships': (

        {'type': ('campaign', 'attributed-to', 'intrusion-set'), 'storm': '''
            $n1node.props.org = $n2node
        '''},

        # this relationship is backwards in the STIX model
        {'type': ('intrusion-set', 'attributed-to', 'threat-actor'), 'storm': '''
            $n2node.props.org = $n1node
        '''},

        {'type': (None, 'uses', None), 'storm': 'yield $n1node [ +(uses)> { yield $n2node } ]'},
        {'type': (None, 'indicates', None), 'storm': 'yield $n1node [ +(indicates)> { yield $n2node } ]'},

        # nothing to do... they are the same for us...
        {'type': ('threat-actor', 'attributed-to', 'identity'), 'storm': ''}
    ),
}

@s_stormtypes.registry.registerLib
class LibStixImport(s_stormtypes.Lib):
    '''
    A Storm Library for importing Stix Version 2.1 data.
    '''
    _storm_lib_path = ('stix', 'import')

    _storm_locals = (  # type: ignore
        {
            'name': 'config', 'desc': '''
            Return an editable copy of the default STIX ingest config.
            ''',
            'type': {
                'type': 'function', '_funcname': 'config',
                'returns': {'type': 'dict', 'desc': 'A copy of the default STIX ingest configuration.'},
            },
        },
        {
            'name': 'ingest', 'desc': '''
            Import nodes from a STIX bundle.
            ''',
            'type': {
                'type': 'function', '_funcname': 'ingest',
                'args': (
                    {'type': 'dict', 'name': 'bundle', 'desc': 'The STIX bundle to ingest.'},
                    {'type': 'dict', 'name': 'config', 'default': None, 'desc': 'An optional STIX ingest configuration.'},
                ),
                'returns': {'name': 'Yields', 'type': 'node', 'desc': 'Yields nodes'}
            },
        },
    )

    def getObjLocals(self):
        return {
            'config': self.config,
            'ingest': self.ingest,
        }

    @s_stormtypes.stormfunc(readonly=True)
    async def config(self):
        return s_msgpack.deepcopy(stixingest, use_list=True)

    async def ingest(self, bundle, config=None):

        if config is None:
            config = stixingest

        bundle = await s_stormtypes.toprim(bundle)
        config = await s_stormtypes.toprim(config)

        if not isinstance(config, dict):
            mesg = 'STIX ingest config must be a dictionary.'
            raise s_exc.BadArg(mesg=mesg)

        config.setdefault('bundle', {})
        config.setdefault('objects', {})
        config.setdefault('relationships', [])

        try:
            rellook = {r['type']: r for r in config.get('relationships', ())}
        except Exception as e:
            mesg = f'Error processing relationships in STIX bundle ingest config: {e}.'
            raise s_exc.BadArg(mesg=mesg)

        bundlenode = None

        bundleconf = config.get('bundle')
        if bundleconf is None:
            bundleconf = {}

        if not isinstance(bundleconf, dict):
            mesg = 'STIX ingest config bundle value must be a dictionary.'
            raise s_exc.BadArg(mesg=mesg)

        bundlestorm = bundleconf.get('storm')
        if bundlestorm:
            if not isinstance(bundlestorm, str):
                mesg = 'STIX ingest config storm query must be a string.'
                raise s_exc.BadArg(mesg=mesg)

            bundlenode = await self._callStorm(bundlestorm, {'bundle': bundle})

        self.runt.layerConfirm(('node', 'edge', 'add', 'refs'))

        config = s_schemas.reqValidStixIngestConfig(config)
        bundle = s_schemas.reqValidStixIngestBundle(bundle)

        try:
            nodesbyid = await self._ingestObjects(bundle, config, rellook)
        except Exception as e:
            mesg = f'Error processing objects in STIX bundle ingest: {e}.'
            raise s_exc.BadArg(mesg=mesg)

        if bundlenode is not None:
            for node in nodesbyid.values():
                await bundlenode.addEdge('refs', node.nid)
                await asyncio.sleep(0)
            yield bundlenode

        for node in nodesbyid.values():
            yield node

    async def _ingestObjects(self, bundle, config, rellook):

        nodesbyid = {}
        relationships = []

        for obj in bundle.get('objects', ()):

            objtype = obj.get('type')

            # do these in a second pass...
            if objtype == 'relationship':
                relationships.append(obj)
                continue

            objconf = config['objects'].get(objtype)
            if objconf is None:
                await self.runt.warnonce(f'STIX bundle ingest has no object definition for: {objtype}.')
                continue

            objstorm = objconf.get('storm')
            if objstorm is None:
                continue

            try:
                node = await self._callStorm(objstorm, {'bundle': bundle, 'object': obj})
                if node is not None:
                    nodesbyid[obj.get('id')] = node
            except asyncio.CancelledError: # pragma: no cover
                raise
            except Exception as e:
                await self.runt.warn(f'Error during STIX import callback for {objtype}: {e}')

        for rel in relationships:

            stixn1 = rel.get('source_ref')
            stixn2 = rel.get('target_ref')

            n1node = nodesbyid.get(stixn1)
            if n1node is None:
                await asyncio.sleep(0)
                continue

            n2node = nodesbyid.get(stixn2)
            if n2node is None:
                await asyncio.sleep(0)
                continue

            reltypes = (
                (None, rel.get('relationship_type'), None),
                (None, rel.get('relationship_type'), stixn2.split('--')[0]),
                (stixn1.split('--')[0], rel.get('relationship_type'), None),
                (stixn1.split('--')[0], rel.get('relationship_type'), stixn2.split('--')[0]),
            )

            foundone = False
            for reltype in reltypes:

                relconf = rellook.get(reltype)
                if relconf is None:
                    continue

                relstorm = relconf.get('storm')
                if relstorm is None: # pragma: no cover
                    continue

                foundone = True

                try:
                    node = await self._callStorm(relstorm, {'bundle': bundle, 'n1node': n1node, 'n2node': n2node})
                    if node is not None:
                        nodesbyid[rel.get('id')] = node
                except asyncio.CancelledError: # pragma: no cover
                    raise
                except Exception as e:
                    await self.runt.warn(f'Error during STIX import callback for {reltype}: {e}')

            if not foundone:
                await self.runt.warnonce(f'STIX bundle ingest has no relationship definition for: {reltype}.')

        # attempt to resolve object_refs
        for obj in bundle.get('objects', ()):

            node = nodesbyid.get(obj.get('id'))
            if node is None:
                continue

            for refid in obj.get('object_refs', ()):
                refsnode = nodesbyid.get(refid)
                if refsnode is None:
                    continue

                await node.addEdge('refs', refsnode.nid)

        return nodesbyid

    async def _callStorm(self, text, varz):

        query = await self.runt.view.core.getStormQuery(text)
        async with self.runt.getCmdRuntime(query, opts={'vars': varz}) as runt:
            try:
                async for _ in runt.execute():
                    await asyncio.sleep(0)
            except s_stormctrl.StormReturn as e:
                return e.item

        return None

@s_stormtypes.registry.registerLib
class LibStixExport(s_stormtypes.Lib):
    '''
    A Storm Library for exporting to STIX version 2.1 CS02.
    '''
    _storm_lib_perms = (
        {'perm': ('storm', 'lib', 'stix', 'export', 'maxsize'), 'gate': 'cortex',
         'desc': 'Controls the ability to specify a STIX export bundle maxsize of greater than 10,000.'},
    )

    _storm_locals = (  # type: ignore
        {
            'name': 'bundle',
            'desc': '''
                Return a new empty STIX bundle.

                The config argument maps synapse forms to stix types and allows you to specify
                how to resolve STIX properties and relationships.  The config expects to following format::

                    {
                        "maxsize": 10000,

                        "forms": {
                            <formname>: {
                                "default": <stixtype0>,
                                "stix": {
                                    <stixtype0>: {
                                        "props": {
                                            <stix_prop_name>: <storm_with_return>,
                                            ...
                                        },
                                        "rels": (
                                            ( <relname>, <target_stixtype>, <storm> ),
                                            ...
                                        ),
                                        "revs": (
                                            ( <revname>, <source_stixtype>, <storm> ),
                                            ...
                                        )
                                    },
                                    <stixtype1>: ...
                                },
                            },
                        },
                    },

                For example, the default config includes the following entry to map ou:campaign nodes to stix campaigns::

                    { "forms": {
                        "ou:campaign": {
                            "default": "campaign",
                            "stix": {
                                "campaign": {
                                    "props": {
                                        "name": "{+:name return(:name)} return($node.repr())",
                                        "description": "+:desc return(:desc)",
                                        "objective": "+:goal :goal -> ou:goal +:name return(:name)",
                                        "created": "return($lib.stix.export.timestamp(.created))",
                                        "modified": "return($lib.stix.export.timestamp(.created))",
                                    },
                                    "rels": (
                                        ("attributed-to", "threat-actor", ":org -> ou:org"),
                                        ("originates-from", "location", ":org -> ou:org :hq -> geo:place"),
                                        ("targets", "identity", "-> risk:attack :target:org -> ou:org"),
                                        ("targets", "identity", "-> risk:attack :target:person -> ps:person"),
                                    ),
                                },
                            },
                    }},

                You may also specify pivots on a per form+stixtype basis to automate pivoting to additional nodes
                to include in the bundle::

                    {"forms": {
                        "inet:fqdn":
                            ...
                            "domain-name": {
                                ...
                                "pivots": [
                                    {"storm": "-> inet:dns:a -> inet:ip", "stixtype": "ipv4-addr"}
                                ]
                            {
                        }
                    }

                Note:
                    The default config is an evolving set of mappings.  If you need to guarantee stable output please
                    specify a config.
            ''',
            'type': {
                'type': 'function', '_funcname': 'bundle',
                'args': (
                    {'type': 'dict', 'name': 'config', 'default': None, 'desc': 'The STIX bundle export config to use.'},
                ),
                'returns': {'type': 'stix:bundle', 'desc': 'A new ``stix:bundle`` instance.'},
            },
        },

        {
            'name': 'timestamp', 'desc': 'Format an epoch milliseconds timestamp for use in STIX output.',
             'type': {
                'type': 'function', '_funcname': 'timestamp',
                'args': (
                    {'type': 'time', 'name': 'tick', 'desc': 'The epoch milliseconds timestamp.'},
                ),
                'returns': {'type': 'str', 'desc': 'A STIX formatted timestamp string.'},
            }
        },

        {
            'name': 'config',
            'desc': 'Construct a default STIX bundle export config.',
            'type': {
                'type': 'function', '_funcname': 'config',
                'returns': {'type': 'dict', 'desc': 'A default STIX bundle export config.'},
            },
        },
    )
    _storm_lib_path = ('stix', 'export')

    def __init__(self, runt, name=()):
        s_stormtypes.Lib.__init__(self, runt, name)

    def getObjLocals(self):
        return {
            'bundle': self.bundle,
            'config': self.config,
            'timestamp': self.timestamp,
        }

    @s_stormtypes.stormfunc(readonly=True)
    async def config(self):
        # make a new mutable config
        return json.loads(json.dumps(_DefaultConfig))

    @s_stormtypes.stormfunc(readonly=True)
    async def bundle(self, config=None):

        if config is None:
            config = _DefaultConfig

        config = await s_stormtypes.toprim(config)
<<<<<<< HEAD
        _validateConfig(self.runt.view.core, config)
=======
        _validateConfig(self.runt, config)
>>>>>>> a504d78d

        return StixBundle(self, self.runt, config)

    def timestamp(self, tick):
        dt = datetime.datetime.fromtimestamp(tick / 1000.0, datetime.UTC)
        millis = int(dt.microsecond / 1000)
        return f'{dt.strftime("%Y-%m-%dT%H:%M:%S")}.{millis:03d}Z'

stix_sdos = {
    'attack-pattern',
    'campaign',
    'course-of-action',
    'grouping',
    'identity',
    'incident',
    'indicator',
    'infrastructure',
    'intrusion-set',
    'location',
    'malware-analysis',
    'malware',
    'note',
    'observed-data',
    'opinion',
    'report',
    'threat-actor',
    'tool',
    'vulnerability',
}

stix_sros = {
    'sighting',
    'relationship',
}

stix_observables = {
    'artifact',
    'autonomous-system',
    'directory',
    'domain-name',
    'email-addr',
    'email-message',
    'file',
    'ipv4-addr',
    'ipv6-addr',
    'mac-addr',
    'mutex',
    'network-traffic',
    'process',
    'software',
    'url',
    'user-account',
    'windows-registry-key',
    'x509-certificate',
}

stix_all = set().union(stix_sdos, stix_sros, stix_observables)

@s_stormtypes.registry.registerType
class StixBundle(s_stormtypes.Prim):
    '''
    Implements the Storm API for creating and packing a STIX bundle for v2.1
    '''

    _storm_typename = 'stix:bundle'
    _storm_locals = (

        {'name': 'add', 'desc': '''
        Make one or more STIX objects from a node, and add it to the bundle.

        Examples:
            Example Storm which would be called remotely via the ``callStorm()`` API::

                init { $bundle = $lib.stix.bundle() }
                #aka.feye.thr.apt1
                $bundle.add($node)
                fini { return($bundle) }
            ''',
         'type': {'type': 'function', '_funcname': 'add',
                  'args': (
                      {'name': 'node', 'desc': 'The node to make a STIX object from.', 'type': 'node'},
                      {'name': 'stixtype', 'type': 'str', 'default': None,
                       'desc': 'The explicit name of the STIX type to map the node to. This will override the default'
                               ' mapping.', },
                  ),
                  'returns': {'type': 'str', 'desc': 'The stable STIX id of the added object.'}}},

        {'name': 'pack', 'desc': 'Return the bundle as a STIX JSON object.',
         'type': {'type': 'function', '_funcname': 'pack',
                  'args': (),
                  'returns': {'type': 'dict', }}},

        {'name': 'size', 'desc': 'Return the number of STIX objects currently in the bundle.',
         'type': {'type': 'function', '_funcname': 'size',
                  'args': (),
                  'returns': {'type': 'int', }}},

    )

    def __init__(self, libstix, runt, config, path=None):

        s_stormtypes.Prim.__init__(self, 'bundle', path=path)

        self.runt = runt
        self.libstix = libstix
        self.config = config
        self.locls.update(self.getObjLocals())
        self.objs = {}  # id -> STIX obj(dict)
        self.synextension = config.get('synapse_extension', True)
        self.maxsize = config.get('maxsize', 10000)

    async def value(self):
        return self.pack()

    def getObjLocals(self):
        return {
            'add': self.add,
            'pack': self.pack,
            'size': self.size,
        }

    # TODO config modification helpers
    # async def addPropMap(self, formname, stixtype, propname, stormtext):
    # async def addRelsMap(self, formname, stixtype, relname, targtype,  stormtext):

    @s_stormtypes.stormfunc(readonly=True)
    async def add(self, node, stixtype=None):

        if len(self.objs) >= self.maxsize:
            mesg = f'STIX Bundle is at maxsize ({self.maxsize}).'
            raise s_exc.StormRuntimeError(mesg=mesg)

        if not isinstance(node, s_node.Node):
            await self.runt.warnonce('STIX bundle add() method requires a node.')
            return None

        formconf = self.config['forms'].get(node.form.name)
        if formconf is None:
            await self.runt.warnonce(f'STIX bundle has no config for mapping {node.form.name}.')
            return None

        if stixtype is None:
            if (stixtype := formconf.get('default')) is None:
                stixdyn = formconf.get('dyndefault')
                if (stixtype := await self._callStorm(stixdyn, node)) is s_common.novalu:
                    return None

        # cyber observables have UUIDv5 the rest have UUIDv4
        if stixtype in stix_observables:
            stixid = f'{stixtype}--{uuid5(node.ndef)}'
        else:
            stixid = f'{stixtype}--{uuid4(node.ndef)}'

        if self.objs.get(stixid) is not None:
            return stixid

        stixconf = formconf['stix'].get(stixtype)
        if stixconf is None:
            await self.runt.warnonce(f'STIX bundle config has no config to map {node.form.name} to {stixtype}.')
            return None

        stixitem = self.objs.get(stixid)
        if stixitem is None:
            stixitem = self.objs[stixid] = self._initStixItem(stixid, stixtype, node)

        props = stixconf.get('props')
        if props is not None:

            for name, storm in props.items():
                valu = await self._callStorm(storm, node)
                if valu is s_common.novalu:
                    continue

                stixitem[name] = valu

        for (relname, reltype, relstorm) in stixconf.get('rels', ()):
            async for relnode, relpath in node.storm(self.runt, relstorm):
                n2id = await self.add(relnode, stixtype=reltype)
                await self._addRel(stixid, relname, n2id)

        for (revname, revtype, revstorm) in stixconf.get('revs', ()):
            async for revnode, revpath in node.storm(self.runt, revstorm):
                n1id = await self.add(revnode, stixtype=revtype)
                await self._addRel(n1id, revname, stixid)

        for pivdef in stixconf.get('pivots', ()):
            pivtype = pivdef.get('stixtype')
            async for pivnode, pivpath in node.storm(self.runt, pivdef.get('storm')):
                await self.add(pivnode, stixtype=pivtype)

        return stixid

    def _initStixItem(self, stixid, stixtype, node):
        ndef = json.loads(json.dumps(node.ndef))
        retn = {
            'id': stixid,
            'type': stixtype,
            'spec_version': '2.1',
        }
        if self.synextension:
            retn['extensions'] = {
                SYN_STIX_EXTENSION_ID: {
                    "extension_type": "property-extension",
                    'synapse_ndef': ndef
                }
            }
        return retn

    async def _addRel(self, srcid, reltype, targid):

        stixid = f'relationship--{uuid4((srcid, reltype, targid))}'
        tstamp = self.libstix.timestamp(s_common.now())

        obj = {
            'id': stixid,
            'type': 'relationship',
            'relationship_type': reltype,
            'created': tstamp,
            'modified': tstamp,
            'source_ref': srcid,
            'target_ref': targid,
            'spec_version': '2.1',
        }

        self.objs[stixid] = obj
        return stixid

    def _getSynapseExtensionDefinition(self):
        ret = {
            'id': SYN_STIX_EXTENSION_ID,
            'type': 'extension-definition',
            'spec_version': '2.1',
            'name': 'Vertex Project Synapse',
            'description': 'Synapse specific STIX 2.1 extensions.',
            'created': '2021-04-29T13:40:00.000Z',
            'modified': '2021-04-29T13:40:00.000Z',
            'schema': 'The Synapse Extensions for Stix 2.1',
            'version': '1.0',
            'extension_types': [
                'property-extension',
            ],
        }
        return ret

    @s_stormtypes.stormfunc(readonly=True)
    def pack(self):
        objects = list(self.objs.values())
        if self.synextension:
            objects.insert(0, self._getSynapseExtensionDefinition())
        bundle = {
            'type': 'bundle',
            'id': f'bundle--{uuid4()}',
            'objects': objects
        }
        return bundle

    @s_stormtypes.stormfunc(readonly=True)
    def size(self):
        return len(self.objs)

    async def _callStorm(self, text, node):

        varz = self.runt.getScopeVars()
        varz['bundle'] = self

        opts = {'vars': varz}
        query = await self.runt.view.core.getStormQuery(text)
        async with self.runt.getCmdRuntime(query, opts=opts) as runt:

            async def genr():
                yield node, runt.initPath(node)

            try:
                async for _ in runt.execute(genr=genr()):
                    await asyncio.sleep(0)
            except s_stormctrl.StormReturn as e:
                return await s_stormtypes.toprim(e.item)

        return s_common.novalu<|MERGE_RESOLUTION|>--- conflicted
+++ resolved
@@ -487,7 +487,7 @@
 perm_maxsize = ('storm', 'lib', 'stix', 'export', 'maxsize')
 def _validateConfig(runt, config):
 
-    core = runt.snap.core
+    core = runt.view.core
 
     maxsize = config.get('maxsize', 10000)
 
@@ -1187,11 +1187,7 @@
             config = _DefaultConfig
 
         config = await s_stormtypes.toprim(config)
-<<<<<<< HEAD
-        _validateConfig(self.runt.view.core, config)
-=======
         _validateConfig(self.runt, config)
->>>>>>> a504d78d
 
         return StixBundle(self, self.runt, config)
 
