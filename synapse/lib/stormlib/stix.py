--- conflicted
+++ resolved
@@ -1017,21 +1017,7 @@
 
                 await node.addEdge('refs', refsnode.nid)
 
-<<<<<<< HEAD
-        if bundlenode is not None:
-            for node in nodesbyid.values():
-                await bundlenode.addEdge('refs', node.nid)
-                await asyncio.sleep(0)
-            yield bundlenode
-
-        for node in nodesbyid.values():
-            yield node
-
-        if bundlenode:
-            yield bundlenode
-=======
         return nodesbyid
->>>>>>> 1c51c585
 
     async def _callStorm(self, text, varz):
 
