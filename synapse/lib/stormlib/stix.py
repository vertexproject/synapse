import json
import uuid
import asyncio
import logging
import datetime

import regex

import synapse.exc as s_exc
import synapse.common as s_common
import synapse.lib.coro as s_coro
import synapse.lib.node as s_node
import synapse.lib.msgpack as s_msgpack
import synapse.lib.schemas as s_schemas
import synapse.lib.stormctrl as s_stormctrl
import synapse.lib.stormtypes as s_stormtypes

import stix2validator

logger = logging.getLogger(__name__)

def uuid5(valu=None):
    guid = s_common.guid(valu=valu)
    return str(uuid.UUID(guid, version=5))

def uuid4(valu=None):
    guid = s_common.guid(valu=valu)
    return str(uuid.UUID(guid, version=4))

stixtype_re = regex.compile('^[a-z0-9-]{3,250}$')

SYN_STIX_EXTENSION_ID = f'extension-definition--{uuid4("bf1c0a4d90ee557ac05055385971f17c")}'

_DefaultConfig = {

    'maxsize': 10000,

    'custom': {
        'objects': {
        },
    },

    'forms': {

        'ou:campaign': {
            'default': 'campaign',
            'stix': {
                'campaign': {
                    'props': {
                        'name': '{+:name return(:name)} return($node.repr())',
                        'description': '+:desc return(:desc)',
                        'objective': '+:goal :goal -> ou:goal +:name return(:name)',
                        'created': 'return($lib.stix.export.timestamp(.created))',
                        'modified': 'return($lib.stix.export.timestamp(.created))',
                    },
                    'rels': (
                        ('attributed-to', 'threat-actor', ':org -> ou:org'),
                        ('originates-from', 'location', ':org -> ou:org :hq -> geo:place'),
                        ('targets', 'identity', '-> risk:attack :target:org -> ou:org'),
                        ('targets', 'identity', '-> risk:attack :target:person -> ps:person'),
                        ('targets', 'vulnerability', '-> risk:attack :used:vuln -> risk:vuln'),
                    ),
                },
            },
        },

        'ou:org': {
            'default': 'identity',
            'stix': {
                'identity': {
                    'props': {
                        'name': '{-:name return($node.repr())} return(:name)',
                        'identity_class': 'return(organization)',
                        'created': 'return($lib.stix.export.timestamp(.created))',
                        'modified': 'return($lib.stix.export.timestamp(.created))',
                        'sectors': '''
                            init { $list = () }
                            -> ou:industry +:name $list.append(:name)
                            fini { if $list { return($list) } }
                        ''',
                    }
                },
                'threat-actor': {
                    'props': {
                        'name': '{+:name return(:name)} return($node.repr())',
                        'created': 'return($lib.stix.export.timestamp(.created))',
                        'modified': 'return($lib.stix.export.timestamp(.created))',
                        'first_seen': '+.seen $seen=.seen return($lib.stix.export.timestamp($seen.0))',
                        'last_seen': '+.seen $seen=.seen return($lib.stix.export.timestamp($seen.1))',
                        'goals': '''
                            init { $goals = () }
                            -> ou:campaign:org -> ou:goal | uniq | +:name $goals.append(:name)
                            fini { if $goals { return($goals) } }
                        ''',
                    },
                    'rels': (
                        ('attributed-to', 'identity', ''),
                        ('located-at', 'location', ':hq -> geo:place'),
                        ('targets', 'identity', '-> ou:campaign -> risk:attack :target:org -> ou:org'),
                        ('targets', 'vulnerability', '-> ou:campaign -> risk:attack :used:vuln -> risk:vuln'),
                        # ('impersonates', 'identity', ''),
                    ),
                },
            },
        },

        'ps:person': {
            'default': 'identity',
            'stix': {
                'identity': {
                    'props': {
                        'name': '{+:name return(:name)} return($node.repr())',
                        'created': 'return($lib.stix.export.timestamp(.created))',
                        'modified': 'return($lib.stix.export.timestamp(.created))',
                        'identity_class': 'return(individual)',
                    }
                },
            },
        },

        'ps:contact': {
            'default': 'identity',
            'stix': {
                'identity': {
                    'props': {
                        'name': '{+:name return(:name)} return($node.repr())',
                        'created': 'return($lib.stix.export.timestamp(.created))',
                        'modified': 'return($lib.stix.export.timestamp(.created))',
                        'identity_class': 'return(individual)',
                    }
                },
            },
        },

        'geo:place': {
            'default': 'location',
            'stix': {
                'location': {
                    'props': {
                        'name': '{+:name return(:name)} return($node.repr())',
                        'created': 'return($lib.stix.export.timestamp(.created))',
                        'modified': 'return($lib.stix.export.timestamp(.created))',
                        'country': '+:loc $loc = :loc return($loc.split(".").0)',
                        'latitude': '+:latlong $latlong = :latlong return($latlong.0)',
                        'longitude': '+:latlong $latlong = :latlong return($latlong.1)',
                    },
                },
            },
        },

        'inet:ip': {
            'dynopts': ('ipv4-addr', 'ipv6-addr'),
            'dyndefault': '''
                if (:version=4) { return(ipv4-addr) }
                elif (:version=6) { return(ipv6-addr) }
            ''',
            'stix': {
                'ipv4-addr': {
                    'props': {
                        'value': '+:version=4 return($node.repr())',
                    },
                    'rels': (
                        ('belongs-to', 'autonomous-system', '-> inet:asn'),
                    ),
                },
                'ipv6-addr': {
                    'props': {
                        'value': '+:version=6 return($node.repr())',
                    },
                    'rels': (
                        ('belongs-to', 'autonomous-system', '-> inet:asn'),
                    ),
                },
            },
        },

        'inet:fqdn': {
            'default': 'domain-name',
            'stix': {
                'domain-name': {
                    'props': {
                        'value': 'return($node.repr())',
                        'resolves_to_refs': '''
<<<<<<< HEAD
                            init { $refs = $lib.list() }
                            { -> inet:dns:a -> inet:ip $refs.append($bundle.add($node)) }
                            { -> inet:dns:aaaa -> inet:ip $refs.append($bundle.add($node)) }
=======
                            init { $refs = () }
                            { -> inet:dns:a -> inet:ipv4 $refs.append($bundle.add($node)) }
                            { -> inet:dns:aaaa -> inet:ipv6 $refs.append($bundle.add($node)) }
>>>>>>> ace3727b
                            { -> inet:dns:cname:fqdn :cname -> inet:fqdn $refs.append($bundle.add($node)) }
                            fini { if $refs { return($refs)} }
                         ''',
                    },
                }
            },
        },

        'inet:asn': {
            'default': 'autonomous-system',
            'stix': {
                'autonomous-system': {
                    'props': {
                        'name': '+:name return(:name)',
                        'number': 'return($node.value())',
                    },
                }
            },
        },

        'inet:email': {
            'default': 'email-addr',
            'stix': {
                'email-addr': {
                    'props': {
                        'value': 'return($node.repr())',
                        'display_name': '-> ps:contact +:name return(:name)',
                        'belongs_to_ref': '-> inet:service:account return($bundle.add($node))',
                    },
                }
            },
        },

        'inet:service:account': {
            'default': 'user-account',
            'stix': {
                'user-account': {
                    'props': {
                        'user_id': 'return(:id)',
                        'account_login': 'return(:user)',
                        'account_type': '''-> inet:service:platform
                            {+:name=twitter return(twitter)}
                            {+:name=facebook return(facebook)}
                        ''',
                        'credential': '-> auth:creds return(:passwd)',
                        'account_created': '+:period return($lib.stix.export.timestamp((:period).0))',
                        'account_last_login': '+.seen $ival = .seen return($lib.stix.export.timestamp($ival.0))',
                        'account_first_login': '+.seen $ival = .seen return($lib.stix.export.timestamp($ival.1))',
                    },
                }
            },
        },

        'file:bytes': {
            'default': 'file',
            'stix': {
                'file': {
                    'props': {
                        'name': '{+:name return(:name)} return($node.repr())',
                        'size': '+:size return(:size)',
                        'hashes': '''
                            init { $dict = ({}) }
                            { +:md5 $dict.MD5 = :md5 }
                            { +:sha1 $dict."SHA-1" = :sha1 }
                            { +:sha256 $dict."SHA-256" = :sha256 }
                            { +:sha512 $dict."SHA-512" = :sha512 }
                            fini { if $dict { return($dict) } }
                        ''',
                        'mime_type': '+:mime return(:mime)',
                        'contains_refs': '''
                            init { $refs = () }
                            -(refs)> *
                            $stixid = $bundle.add($node)
                            if $stixid { $refs.append($stixid) }
                            fini { if $refs { return($refs) } }
                        ''',
                    },
                },
            },
        },

        'inet:email:message': {
            'default': 'email-message',
            'stix': {
                'email-message': {
                    'props': {
                        'date': '+:date return($lib.stix.export.timestamp(:date))',
                        'subject': '+:subject return(:subject)',
                        'message_id': '-> inet:email:header +:name=message_id return(:value)',
                        'is_multipart': 'return($lib.false)',
                        'from_ref': ':from -> inet:email return($bundle.add($node))',
                        'to_refs': '''
                            init { $refs = () }
                            { :to -> inet:email $refs.append($bundle.add($node)) }
                            fini { if $refs { return($refs) } }
                        ''',
                    },
                },
            },
        },

        'inet:url': {
            'default': 'url',
            'stix': {
                'url': {
                    'props': {
                        'value': 'return($node.repr())',
                    },
                }
            },
        },

        'syn:tag': {
            'default': 'malware',
            'stix': {
                'malware': {
                    'props': {
                        'name': '{+:title return(:title)} return($node.repr())',
                        'is_family': 'return($lib.true)',
                        'first_seen': '+.seen $seen=.seen return($lib.stix.export.timestamp($seen.0))',
                        'last_seen': '+.seen $seen=.seen return($lib.stix.export.timestamp($seen.1))',
                        'created': 'return($lib.stix.export.timestamp(.created))',
                        'modified': 'return($lib.stix.export.timestamp(.created))',
                        'sample_refs': '''
                            init { $refs = () }
                            -> file:bytes $refs.append($bundle.add($node))
                            fini { if $refs { return($refs) } }
                        ''',
                    },
                    'rels': (
                        # many of these depend on tag conventions (left for user to decide)

                        # ('controls', 'malware', '',
                        # ('authored-by', 'threat-actor', '',

                        # ('drops', 'file', '',
                        # ('drops', 'tool', '',
                        # ('drops', 'malware', '',

                        # ('downloads', 'file', '',
                        # ('downloads', 'tool', '',
                        # ('downloads', 'malware', '',

                        # ('uses', 'tool', '',
                        # ('uses', 'malware', '',
                        # ('targets', 'identity', '',
                        # ('targets', 'location', '',

                        # ('communicates-with', 'ipv4-addr',
                        # ('communicates-with', 'ipv6-addr',
                        # ('communicates-with', 'domain-name',
                        # ('communicates-with', 'url',
                    ),
                },
            },
        },

        'it:prod:soft': {
            'default': 'tool',
            'stix': {
                'tool': {
                    'props': {
                        'name': '{+:name return(:name)} return($node.repr())',
                        'created': 'return($lib.stix.export.timestamp(.created))',
                        'modified': 'return($lib.stix.export.timestamp(.created))',
                    },
                },
            },
        },

        'it:prod:softver': {
            'default': 'tool',
            'stix': {
                'tool': {
                    'props': {
                        'name': '-> it:prod:soft {+:name return(:name)} return($node.repr())',
                        'created': 'return($lib.stix.export.timestamp(.created))',
                        'modified': 'return($lib.stix.export.timestamp(.created))',
                        'tool_version': '+:vers return(:vers)',
                    },
                    'rels': (
                        # TODO
                        # ('has', 'vulnerability', ''),

                        #  depends on tag conventions
                        # ('delivers', 'malware', ''),
                        # ('drops', 'malware', ''),
                        # ('targets', 'identity', '')
                        # ('targets', 'infrastructure', '')
                        # ('targets', 'location', '')
                        # ('targets', 'vulnerability', '')
                        # ('uses', 'infrastructure', ''),
                    ),
                },
            },
        },

        'risk:vuln': {
            'default': 'vulnerability',
            'stix': {
                'vulnerability': {
                    'props': {
                        'name': '{+:name return (:name)} return ($node.repr())',
                        'description': 'if (:desc) { return (:desc) }',
                        'created': 'return($lib.stix.export.timestamp(.created))',
                        'modified': 'return($lib.stix.export.timestamp(.created))',
                        'external_references': 'if :cve { $cve=:cve $cve=$cve.upper() return(([{"source_name": "cve", "external_id": $cve}])) }'
                    },
                    'rels': (

                    ),
                }
            }
        },

        'ou:technique': {
            'default': 'attack-pattern',
            'stix': {
                'attack-pattern': {
                    'props': {
                        'name': '{ +:name return(:name) } return($node.repr())',
                        'description': '+:desc return(:desc)',
                    },
                    'revs': (
                        ('mitigates', 'course-of-action', '<(addresses)- risk:mitigation'),
                    ),
                },
            },
        },

        'risk:mitigation': {
            'default': 'course-of-action',
            'stix': {
                'course-of-action': {
                    'props': {
                        'name': '{ +:name return(:name) } return($node.repr())',
                        'description': '+:desc return(:desc)',
                    },
                },
            },
        },

        'media:news': {
            'default': 'report',
            'stix': {
                'report': {
                    'props': {
                        'name': 'return(:title)',
                        'created': 'return($lib.stix.export.timestamp(.created))',
                        'modified': 'return($lib.stix.export.timestamp(.created))',
                        'published': 'return($lib.stix.export.timestamp(:published))',
                        'object_refs': '''
                            init { $refs = () }
                            -(refs)> *
                            $stixid = $bundle.add($node)
                            if $stixid { $refs.append($stixid) }
                            fini { return($refs) }
                        ''',
                    },
                },
            },
        },

        'it:app:yara:rule': {
            'default': 'indicator',
            'stix': {
                'indicator': {
                    'props': {
                        'name': '+:name return(:name)',
                        'description': 'return("a yara rule")',
                        'pattern': '+:text return(:text)',
                        'pattern_type': 'return(yara)',
                        'created': 'return($lib.stix.export.timestamp(.created))',
                        'modified': 'return($lib.stix.export.timestamp(.created))',
                        'valid_from': 'return($lib.stix.export.timestamp(.created))',
                    },
                },
            },
        },

        'it:app:snort:rule': {
            'default': 'indicator',
            'stix': {
                'indicator': {
                    'props': {
                        'name': '+:name return(:name)',
                        'description': 'return("a snort rule")',
                        'pattern': '+:text return(:text)',
                        'pattern_type': 'return(snort)',
                        'created': 'return($lib.stix.export.timestamp(.created))',
                        'modified': 'return($lib.stix.export.timestamp(.created))',
                        'valid_from': 'return($lib.stix.export.timestamp(.created))',
                    },
                },
            },
        },
    },
}

perm_maxsize = ('storm', 'lib', 'stix', 'export', 'maxsize')
def _validateConfig(runt, config):

    core = runt.view.core

    maxsize = config.get('maxsize', 10000)

    alltypes = stix_all.copy()

    custom = config.get('custom')
    if custom is not None:
        objdefs = custom.get('objects')
        if objdefs is not None:
            for name, info in objdefs.items():
                if not stixtype_re.match(name):
                    mesg = 'Invalid custom STIX type name. Must match regex: ^[a-z0-9-]{3,250}$'
                    raise s_exc.BadConfValu(mesg=mesg)
                alltypes.add(name)

    if not isinstance(maxsize, int):
        mesg = f'STIX Bundle config maxsize option must be an integer.'
        raise s_exc.BadConfValu(mesg=mesg)

    if maxsize > 10000 and not runt.allowed(perm_maxsize):
        permstr = '.'.join(perm_maxsize)
        mesg = f'Setting STIX export maxsize > 10,000 requires permission: {permstr}'
        raise s_exc.AuthDeny(mesg=mesg, perm=permstr)

    formmaps = config.get('forms')
    if formmaps is None:
        mesg = f'STIX Bundle config is missing "forms" mappings.'
        raise s_exc.NeedConfValu(mesg=mesg)

    for formname, formconf in formmaps.items():
        form = core.model.form(formname)
        if form is None:
            mesg = f'STIX Bundle config contains invalid form name {formname}.'
            raise s_exc.NoSuchForm.init(formname, mesg=mesg)

        stixdef = formconf.get('default')
        if stixdef is None:
            if (stixdyn := formconf.get('dyndefault')) is None:
                mesg = f'STIX Bundle config is missing default mapping for form {formname}.'
                raise s_exc.NeedConfValu(mesg=mesg)

            stixdefs = formconf.get('dynopts')

        else:
            stixdefs = (stixdef,)

        for stixdef in stixdefs:
            if stixdef not in alltypes:
                mesg = f'STIX Bundle default mapping ({stixdef}) for {formname} is not a STIX type.'
                raise s_exc.BadConfValu(mesg=mesg)

        stixmaps = formconf.get('stix')
        if stixmaps is None:
            mesg = f'STIX Bundle config is missing STIX maps for form {formname}.'
            raise s_exc.NeedConfValu(mesg=mesg)

        for stixdef in stixdefs:
            if stixmaps.get(stixdef) is None:
                mesg = f'STIX Bundle config is missing STIX map for form {formname} default value {stixdef}.'
                raise s_exc.BadConfValu(mesg=mesg)

        for stixtype, stixinfo in stixmaps.items():

            if stixtype not in alltypes:
                mesg = f'STIX Bundle config has unknown STIX type {stixtype} for form {formname}.'
                raise s_exc.BadConfValu(mesg=mesg)

            stixprops = stixinfo.get('props')
            if stixprops is not None:
                for stixprop, stormtext in stixprops.items():
                    if not isinstance(stormtext, str):
                        mesg = f'STIX Bundle config has invalid prop entry {formname} {stixtype} {stixprop}.'
                        raise s_exc.BadConfValu(mesg=mesg)

            stixrels = stixinfo.get('rels')
            if stixrels is not None:
                for stixrel in stixrels:
                    if len(stixrel) != 3:
                        mesg = f'STIX Bundle config has invalid rel entry {formname} {stixtype} {stixrel}.'
                        raise s_exc.BadConfValu(mesg=mesg)

            stixrevs = stixinfo.get('revs')
            if stixrevs is not None:
                for stixrev in stixrevs:
                    if len(stixrev) != 3:
                        mesg = f'STIX Bundle config has invalid rev entry {formname} {stixtype} {stixrev}.'
                        raise s_exc.BadConfValu(mesg=mesg)

            stixpivs = stixinfo.get('pivots')
            if stixpivs is not None:
                for stixpiv in stixpivs:

                    if not isinstance(stixpiv.get('storm'), str):
                        raise s_exc.BadConfValu(mesg=f'Pivot for {formname} (as {stixtype}) has invalid/missing storm field.')

                    pivtype = stixpiv.get('stixtype')
                    if isinstance(pivtype, str):
                        if pivtype not in alltypes:
                            mesg = f'STIX Bundle config has unknown pivot STIX type {pivtype} for form {formname}.'
                            raise s_exc.BadConfValu(mesg=mesg)

def validateStix(bundle, version='2.1'):
    ret = {
        'ok': False,
        'mesg': '',
        'result': {},
    }
    bundle = json.loads(json.dumps(bundle))
    opts = stix2validator.ValidationOptions(strict=True, version=version)
    try:
        results = stix2validator.validate_parsed_json(bundle, options=opts)
    except stix2validator.ValidationError as e:
        logger.exception('Error validating STIX bundle.')
        ret['mesg'] = f'Error validating bundle: {e}'
    else:
        ret['result'] = results.as_dict()
        ret['ok'] = bool(results.is_valid)
    return ret

@s_stormtypes.registry.registerLib
class LibStix(s_stormtypes.Lib):
    '''
    A Storm Library for interacting with Stix Version 2.1 CS02.
    '''
    _storm_locals = (  # type: ignore
        {
            'name': 'validate', 'desc': '''
            Validate a STIX Bundle.

            Notes:
                This returns a dictionary containing the following values::

                    {
                        'ok': <boolean> - False if bundle is invalid, True otherwise.
                        'mesg': <str> - An error message if there was an error when validating the bundle.
                        'results': The results of validating the bundle.
                    }
            ''',
            'type': {
                'type': 'function', '_funcname': 'validateBundle',
                'args': (
                    {'type': 'dict', 'name': 'bundle', 'desc': 'The stix bundle to validate.'},
                ),
                'returns': {'type': 'dict', 'desc': 'Results dictionary.'}
            }
        },
        {
        'name': 'lift', 'desc': '''
        Lift nodes from a STIX Bundle made by Synapse.

        Notes:
            This lifts nodes using the Node definitions embedded into the bundle when created by Synapse using
            custom extension properties.

        Examples:
            Lifting nodes from a STIX bundle::

                yield $lib.stix($bundle)
        ''',
            'type': {
                'type': 'function', '_funcname': 'liftBundle',
                'args': (
                    {'type': 'dict', 'name': 'bundle', 'desc': 'The STIX bundle to lift nodes from.'},
                ),
                'returns': {'name': 'Yields', 'type': 'node', 'desc': 'Yields nodes'}
            }
        },
    )
    _storm_lib_path = ('stix', )

    def getObjLocals(self):
        return {
            'lift': self.liftBundle,
            'validate': self.validateBundle,
        }

    @s_stormtypes.stormfunc(readonly=True)
    async def validateBundle(self, bundle):
        bundle = await s_stormtypes.toprim(bundle)
        return await s_coro.semafork(validateStix, bundle)

    @s_stormtypes.stormfunc(readonly=True)
    async def liftBundle(self, bundle):
        bundle = await s_stormtypes.toprim(bundle)

        for obj in bundle.get('objects', ()):
            exts = obj.get('extensions')
            if not exts:
                continue
            synx = exts.get(SYN_STIX_EXTENSION_ID)
            if not synx:  # pragma: no cover
                continue
            ndef = synx.get('synapse_ndef')
            if not ndef:  # pragma: no cover
                continue
            node = await self.runt.view.getNodeByNdef(ndef)
            if node:
                yield node

stixingest = {
    'addbundle': True,
    'bundle': {
        'storm': '''
            it:sec:stix:bundle:id=$bundle.id
            return($node)
            [ it:sec:stix:bundle=* :id=$bundle.id ]
            return($node)
        ''',
    },
    'objects': {
        'intrusion-set': {
            'storm': '''
                ($ok, $name) = $lib.trycast(ou:name, $object.name)
                if $ok {

                    ou:name=$name -> ou:org
                    { for $alias in $object.aliases { [ :names?+=$alias ] } }
                    return($node)

                    [ ou:org=* :name=$name ]
                    { for $alias in $object.aliases { [ :names?+=$alias ] } }
                    return($node)
                }
            ''',
        },
        'identity': {
            'storm': '''
                switch $object.identity_class {
                    group: {[ ps:contact=(stix, identity, $object.id) :orgname?=$object.name ]}
                    organization: {[ ps:contact=(stix, identity, $object.id) :orgname?=$object.name ]}
                    individual: {[ ps:contact=(stix, identity, $object.id) :name?=$object.name ]}
                    system: {[ it:host=(stix, identity, $object.id) :name?=$object.name ]}
                }
            ''',
        },
        'tool': {
            'storm': '''
                ($ok, $name) = $lib.trycast(it:prod:softname, $object.name)
                if $ok {
                    it:prod:softname=$name -> it:prod:soft
                    return($node)
                    [ it:prod:soft=* :name=$name ]
                    return($node)
                }
            ''',
        },
        'threat-actor': {
            'storm': '''
                [ ps:contact=(stix, threat-actor, $object.id)
                    :name?=$object.name
                    :desc?=$object.description
                    :names?=$object.aliases
                ]
                $node.data.set(stix:object, $object)
                return($node)
            ''',
        },
        'course-of-action': {
            'storm': '''
                [ risk:mitigation=(stix, course-of-action, $object.id)
                    :name?=$object.name
                    :desc?=$object.description
                ]
                $node.data.set(stix:object, $object)
                return($node)
            ''',
        },
        'campaign': {
            'storm': '''
                [ ou:campaign=(stix, campaign, $object.id)
                    :name?=$object.name
                    :desc?=$object.description
                    .seen?=$object.last_seen
                    .seen?=$object.first_seen
                ]
                $node.data.set(stix:object, $object)
                return($node)
            ''',
        },
        'malware': {
            'storm': '''
                ($ok, $name) = $lib.trycast(it:prod:softname, $object.name)
                if $ok {
                    it:prod:softname=$name -> it:prod:soft
                    return($node)
                    [ it:prod:soft=* :name=$name ]
                    return($node)
                }
            ''',
        },
        'indicator': {
            'storm': '''
                $guid = $lib.guid(stix, indicator, $object.id)
                switch $object.pattern_type {

                    yara: {[ it:app:yara:rule=$guid
                                :name?=$object.name
                                :text?=$object.pattern
                    ]}

                    snort: {[ it:app:snort:rule=$guid
                                :name?=$object.name
                                :text?=$object.pattern
                    ]}

                    *: {[ it:sec:stix:indicator=$guid
                            :name?=$object.name
                            :pattern?=$object.pattern
                            :created?=$object.created
                            :updated?=$object.modified]
                       | scrape --refs :pattern
                       }
                }
                $node.data.set(stix:object, $object)
                return($node)
            ''',
        },
        'report': {
            'storm': '''
                [ media:news=(stix, report, $object.id)
                    :title?=$object.name
                    :summary?=$object.description
                    :published?=$object.published
                ]
                $node.data.set(stix:object, $object)
                return($node)
            ''',
        },
    },
    'relationships': (

        {'type': ('campaign', 'attributed-to', 'intrusion-set'), 'storm': '''
            $n1node.props.org = $n2node
        '''},

        # this relationship is backwards in the STIX model
        {'type': ('intrusion-set', 'attributed-to', 'threat-actor'), 'storm': '''
            $n2node.props.org = $n1node
        '''},

        {'type': (None, 'uses', None), 'storm': 'yield $n1node [ +(uses)> { yield $n2node } ]'},
        {'type': (None, 'indicates', None), 'storm': 'yield $n1node [ +(indicates)> { yield $n2node } ]'},

        # nothing to do... they are the same for us...
        {'type': ('threat-actor', 'attributed-to', 'identity'), 'storm': ''}
    ),
}

@s_stormtypes.registry.registerLib
class LibStixImport(s_stormtypes.Lib):
    '''
    A Storm Library for importing Stix Version 2.1 data.
    '''
    _storm_lib_path = ('stix', 'import')

    _storm_locals = (  # type: ignore
        {
            'name': 'config', 'desc': '''
            Return an editable copy of the default STIX ingest config.
            ''',
            'type': {
                'type': 'function', '_funcname': 'config',
                'returns': {'type': 'dict', 'desc': 'A copy of the default STIX ingest configuration.'},
            },
        },
        {
            'name': 'ingest', 'desc': '''
            Import nodes from a STIX bundle.
            ''',
            'type': {
                'type': 'function', '_funcname': 'ingest',
                'args': (
                    {'type': 'dict', 'name': 'bundle', 'desc': 'The STIX bundle to ingest.'},
                    {'type': 'dict', 'name': 'config', 'default': None, 'desc': 'An optional STIX ingest configuration.'},
                ),
                'returns': {'name': 'Yields', 'type': 'node', 'desc': 'Yields nodes'}
            },
        },
    )

    def getObjLocals(self):
        return {
            'config': self.config,
            'ingest': self.ingest,
        }

    @s_stormtypes.stormfunc(readonly=True)
    async def config(self):
        return s_msgpack.deepcopy(stixingest, use_list=True)

    async def ingest(self, bundle, config=None):

        if config is None:
            config = stixingest

        bundle = await s_stormtypes.toprim(bundle)
        config = await s_stormtypes.toprim(config)

        if not isinstance(config, dict):
            mesg = 'STIX ingest config must be a dictionary.'
            raise s_exc.BadArg(mesg=mesg)

        config.setdefault('bundle', {})
        config.setdefault('objects', {})
        config.setdefault('relationships', [])

        try:
            rellook = {r['type']: r for r in config.get('relationships', ())}
        except Exception as e:
            mesg = f'Error processing relationships in STIX bundle ingest config: {e}.'
            raise s_exc.BadArg(mesg=mesg)

        bundlenode = None

        bundleconf = config.get('bundle')
        if bundleconf is None:
            bundleconf = {}

        if not isinstance(bundleconf, dict):
            mesg = 'STIX ingest config bundle value must be a dictionary.'
            raise s_exc.BadArg(mesg=mesg)

        bundlestorm = bundleconf.get('storm')
        if bundlestorm:
            if not isinstance(bundlestorm, str):
                mesg = 'STIX ingest config storm query must be a string.'
                raise s_exc.BadArg(mesg=mesg)

            bundlenode = await self._callStorm(bundlestorm, {'bundle': bundle})

        self.runt.layerConfirm(('node', 'edge', 'add', 'refs'))

        config = s_schemas.reqValidStixIngestConfig(config)
        bundle = s_schemas.reqValidStixIngestBundle(bundle)

        try:
            nodesbyid = await self._ingestObjects(bundle, config, rellook)
        except Exception as e:
            mesg = f'Error processing objects in STIX bundle ingest: {e}.'
            raise s_exc.BadArg(mesg=mesg)

        if bundlenode is not None:
            for node in nodesbyid.values():
                await bundlenode.addEdge('refs', node.nid)
                await asyncio.sleep(0)
            yield bundlenode

        for node in nodesbyid.values():
            yield node

    async def _ingestObjects(self, bundle, config, rellook):

        nodesbyid = {}
        relationships = []

        for obj in bundle.get('objects', ()):

            objtype = obj.get('type')

            # do these in a second pass...
            if objtype == 'relationship':
                relationships.append(obj)
                continue

            objconf = config['objects'].get(objtype)
            if objconf is None:
                await self.runt.warnonce(f'STIX bundle ingest has no object definition for: {objtype}.')
                continue

            objstorm = objconf.get('storm')
            if objstorm is None:
                continue

            try:
                node = await self._callStorm(objstorm, {'bundle': bundle, 'object': obj})
                if node is not None:
                    nodesbyid[obj.get('id')] = node
            except asyncio.CancelledError: # pragma: no cover
                raise
            except Exception as e:
                await self.runt.warn(f'Error during STIX import callback for {objtype}: {e}')

        for rel in relationships:

            stixn1 = rel.get('source_ref')
            stixn2 = rel.get('target_ref')

            n1node = nodesbyid.get(stixn1)
            if n1node is None:
                await asyncio.sleep(0)
                continue

            n2node = nodesbyid.get(stixn2)
            if n2node is None:
                await asyncio.sleep(0)
                continue

            reltypes = (
                (None, rel.get('relationship_type'), None),
                (None, rel.get('relationship_type'), stixn2.split('--')[0]),
                (stixn1.split('--')[0], rel.get('relationship_type'), None),
                (stixn1.split('--')[0], rel.get('relationship_type'), stixn2.split('--')[0]),
            )

            foundone = False
            for reltype in reltypes:

                relconf = rellook.get(reltype)
                if relconf is None:
                    continue

                relstorm = relconf.get('storm')
                if relstorm is None: # pragma: no cover
                    continue

                foundone = True

                try:
                    node = await self._callStorm(relstorm, {'bundle': bundle, 'n1node': n1node, 'n2node': n2node})
                    if node is not None:
                        nodesbyid[rel.get('id')] = node
                except asyncio.CancelledError: # pragma: no cover
                    raise
                except Exception as e:
                    await self.runt.warn(f'Error during STIX import callback for {reltype}: {e}')

            if not foundone:
                await self.runt.warnonce(f'STIX bundle ingest has no relationship definition for: {reltype}.')

        # attempt to resolve object_refs
        for obj in bundle.get('objects', ()):

            node = nodesbyid.get(obj.get('id'))
            if node is None:
                continue

            for refid in obj.get('object_refs', ()):
                refsnode = nodesbyid.get(refid)
                if refsnode is None:
                    continue

                await node.addEdge('refs', refsnode.nid)

        return nodesbyid

    async def _callStorm(self, text, varz):

        query = await self.runt.view.core.getStormQuery(text)
        async with self.runt.getCmdRuntime(query, opts={'vars': varz}) as runt:
            try:
                async for _ in runt.execute():
                    await asyncio.sleep(0)
            except s_stormctrl.StormReturn as e:
                return e.item

        return None

@s_stormtypes.registry.registerLib
class LibStixExport(s_stormtypes.Lib):
    '''
    A Storm Library for exporting to STIX version 2.1 CS02.
    '''
    _storm_lib_perms = (
        {'perm': ('storm', 'lib', 'stix', 'export', 'maxsize'), 'gate': 'cortex',
         'desc': 'Controls the ability to specify a STIX export bundle maxsize of greater than 10,000.'},
    )

    _storm_locals = (  # type: ignore
        {
            'name': 'bundle',
            'desc': '''
                Return a new empty STIX bundle.

                The config argument maps synapse forms to stix types and allows you to specify
                how to resolve STIX properties and relationships.  The config expects to following format::

                    {
                        "maxsize": 10000,

                        "forms": {
                            <formname>: {
                                "default": <stixtype0>,
                                "stix": {
                                    <stixtype0>: {
                                        "props": {
                                            <stix_prop_name>: <storm_with_return>,
                                            ...
                                        },
                                        "rels": (
                                            ( <relname>, <target_stixtype>, <storm> ),
                                            ...
                                        ),
                                        "revs": (
                                            ( <revname>, <source_stixtype>, <storm> ),
                                            ...
                                        )
                                    },
                                    <stixtype1>: ...
                                },
                            },
                        },
                    },

                For example, the default config includes the following entry to map ou:campaign nodes to stix campaigns::

                    { "forms": {
                        "ou:campaign": {
                            "default": "campaign",
                            "stix": {
                                "campaign": {
                                    "props": {
                                        "name": "{+:name return(:name)} return($node.repr())",
                                        "description": "+:desc return(:desc)",
                                        "objective": "+:goal :goal -> ou:goal +:name return(:name)",
                                        "created": "return($lib.stix.export.timestamp(.created))",
                                        "modified": "return($lib.stix.export.timestamp(.created))",
                                    },
                                    "rels": (
                                        ("attributed-to", "threat-actor", ":org -> ou:org"),
                                        ("originates-from", "location", ":org -> ou:org :hq -> geo:place"),
                                        ("targets", "identity", "-> risk:attack :target:org -> ou:org"),
                                        ("targets", "identity", "-> risk:attack :target:person -> ps:person"),
                                    ),
                                },
                            },
                    }},

                You may also specify pivots on a per form+stixtype basis to automate pivoting to additional nodes
                to include in the bundle::

                    {"forms": {
                        "inet:fqdn":
                            ...
                            "domain-name": {
                                ...
                                "pivots": [
                                    {"storm": "-> inet:dns:a -> inet:ip", "stixtype": "ipv4-addr"}
                                ]
                            {
                        }
                    }

                Note:
                    The default config is an evolving set of mappings.  If you need to guarantee stable output please
                    specify a config.
            ''',
            'type': {
                'type': 'function', '_funcname': 'bundle',
                'args': (
                    {'type': 'dict', 'name': 'config', 'default': None, 'desc': 'The STIX bundle export config to use.'},
                ),
                'returns': {'type': 'stix:bundle', 'desc': 'A new ``stix:bundle`` instance.'},
            },
        },

        {
            'name': 'timestamp', 'desc': 'Format an epoch milliseconds timestamp for use in STIX output.',
             'type': {
                'type': 'function', '_funcname': 'timestamp',
                'args': (
                    {'type': 'time', 'name': 'tick', 'desc': 'The epoch milliseconds timestamp.'},
                ),
                'returns': {'type': 'str', 'desc': 'A STIX formatted timestamp string.'},
            }
        },

        {
            'name': 'config',
            'desc': 'Construct a default STIX bundle export config.',
            'type': {
                'type': 'function', '_funcname': 'config',
                'returns': {'type': 'dict', 'desc': 'A default STIX bundle export config.'},
            },
        },
    )
    _storm_lib_path = ('stix', 'export')

    def __init__(self, runt, name=()):
        s_stormtypes.Lib.__init__(self, runt, name)

    def getObjLocals(self):
        return {
            'bundle': self.bundle,
            'config': self.config,
            'timestamp': self.timestamp,
        }

    @s_stormtypes.stormfunc(readonly=True)
    async def config(self):
        # make a new mutable config
        return json.loads(json.dumps(_DefaultConfig))

    @s_stormtypes.stormfunc(readonly=True)
    async def bundle(self, config=None):

        if config is None:
            config = _DefaultConfig

        config = await s_stormtypes.toprim(config)
        _validateConfig(self.runt, config)

        return StixBundle(self, self.runt, config)

    def timestamp(self, tick):
        dt = datetime.datetime.fromtimestamp(tick / 1000.0, datetime.UTC)
        millis = int(dt.microsecond / 1000)
        return f'{dt.strftime("%Y-%m-%dT%H:%M:%S")}.{millis:03d}Z'

stix_sdos = {
    'attack-pattern',
    'campaign',
    'course-of-action',
    'grouping',
    'identity',
    'incident',
    'indicator',
    'infrastructure',
    'intrusion-set',
    'location',
    'malware-analysis',
    'malware',
    'note',
    'observed-data',
    'opinion',
    'report',
    'threat-actor',
    'tool',
    'vulnerability',
}

stix_sros = {
    'sighting',
    'relationship',
}

stix_observables = {
    'artifact',
    'autonomous-system',
    'directory',
    'domain-name',
    'email-addr',
    'email-message',
    'file',
    'ipv4-addr',
    'ipv6-addr',
    'mac-addr',
    'mutex',
    'network-traffic',
    'process',
    'software',
    'url',
    'user-account',
    'windows-registry-key',
    'x509-certificate',
}

stix_all = set().union(stix_sdos, stix_sros, stix_observables)

@s_stormtypes.registry.registerType
class StixBundle(s_stormtypes.Prim):
    '''
    Implements the Storm API for creating and packing a STIX bundle for v2.1
    '''

    _storm_typename = 'stix:bundle'
    _storm_locals = (

        {'name': 'add', 'desc': '''
        Make one or more STIX objects from a node, and add it to the bundle.

        Examples:
            Example Storm which would be called remotely via the ``callStorm()`` API::

                init { $bundle = $lib.stix.bundle() }
                #aka.feye.thr.apt1
                $bundle.add($node)
                fini { return($bundle) }
            ''',
         'type': {'type': 'function', '_funcname': 'add',
                  'args': (
                      {'name': 'node', 'desc': 'The node to make a STIX object from.', 'type': 'node'},
                      {'name': 'stixtype', 'type': 'str', 'default': None,
                       'desc': 'The explicit name of the STIX type to map the node to. This will override the default'
                               ' mapping.', },
                  ),
                  'returns': {'type': 'str', 'desc': 'The stable STIX id of the added object.'}}},

        {'name': 'pack', 'desc': 'Return the bundle as a STIX JSON object.',
         'type': {'type': 'function', '_funcname': 'pack',
                  'args': (),
                  'returns': {'type': 'dict', }}},

        {'name': 'size', 'desc': 'Return the number of STIX objects currently in the bundle.',
         'type': {'type': 'function', '_funcname': 'size',
                  'args': (),
                  'returns': {'type': 'int', }}},

    )

    def __init__(self, libstix, runt, config, path=None):

        s_stormtypes.Prim.__init__(self, 'bundle', path=path)

        self.runt = runt
        self.libstix = libstix
        self.config = config
        self.locls.update(self.getObjLocals())
        self.objs = {}  # id -> STIX obj(dict)
        self.synextension = config.get('synapse_extension', True)
        self.maxsize = config.get('maxsize', 10000)

    async def value(self):
        return self.pack()

    def getObjLocals(self):
        return {
            'add': self.add,
            'pack': self.pack,
            'size': self.size,
        }

    # TODO config modification helpers
    # async def addPropMap(self, formname, stixtype, propname, stormtext):
    # async def addRelsMap(self, formname, stixtype, relname, targtype,  stormtext):

    @s_stormtypes.stormfunc(readonly=True)
    async def add(self, node, stixtype=None):

        if len(self.objs) >= self.maxsize:
            mesg = f'STIX Bundle is at maxsize ({self.maxsize}).'
            raise s_exc.StormRuntimeError(mesg=mesg)

        if not isinstance(node, s_node.Node):
            await self.runt.warnonce('STIX bundle add() method requires a node.')
            return None

        formconf = self.config['forms'].get(node.form.name)
        if formconf is None:
            await self.runt.warnonce(f'STIX bundle has no config for mapping {node.form.name}.')
            return None

        if stixtype is None:
            if (stixtype := formconf.get('default')) is None:
                stixdyn = formconf.get('dyndefault')
                if (stixtype := await self._callStorm(stixdyn, node)) is s_common.novalu:
                    return None

        # cyber observables have UUIDv5 the rest have UUIDv4
        if stixtype in stix_observables:
            stixid = f'{stixtype}--{uuid5(node.ndef)}'
        else:
            stixid = f'{stixtype}--{uuid4(node.ndef)}'

        if self.objs.get(stixid) is not None:
            return stixid

        stixconf = formconf['stix'].get(stixtype)
        if stixconf is None:
            await self.runt.warnonce(f'STIX bundle config has no config to map {node.form.name} to {stixtype}.')
            return None

        stixitem = self.objs.get(stixid)
        if stixitem is None:
            stixitem = self.objs[stixid] = self._initStixItem(stixid, stixtype, node)

        props = stixconf.get('props')
        if props is not None:

            for name, storm in props.items():
                valu = await self._callStorm(storm, node)
                if valu is s_common.novalu:
                    continue

                stixitem[name] = valu

        for (relname, reltype, relstorm) in stixconf.get('rels', ()):
            async for relnode, relpath in node.storm(self.runt, relstorm):
                n2id = await self.add(relnode, stixtype=reltype)
                await self._addRel(stixid, relname, n2id)

        for (revname, revtype, revstorm) in stixconf.get('revs', ()):
            async for revnode, revpath in node.storm(self.runt, revstorm):
                n1id = await self.add(revnode, stixtype=revtype)
                await self._addRel(n1id, revname, stixid)

        for pivdef in stixconf.get('pivots', ()):
            pivtype = pivdef.get('stixtype')
            async for pivnode, pivpath in node.storm(self.runt, pivdef.get('storm')):
                await self.add(pivnode, stixtype=pivtype)

        return stixid

    def _initStixItem(self, stixid, stixtype, node):
        ndef = json.loads(json.dumps(node.ndef))
        retn = {
            'id': stixid,
            'type': stixtype,
            'spec_version': '2.1',
        }
        if self.synextension:
            retn['extensions'] = {
                SYN_STIX_EXTENSION_ID: {
                    "extension_type": "property-extension",
                    'synapse_ndef': ndef
                }
            }
        return retn

    async def _addRel(self, srcid, reltype, targid):

        stixid = f'relationship--{uuid4((srcid, reltype, targid))}'
        tstamp = self.libstix.timestamp(s_common.now())

        obj = {
            'id': stixid,
            'type': 'relationship',
            'relationship_type': reltype,
            'created': tstamp,
            'modified': tstamp,
            'source_ref': srcid,
            'target_ref': targid,
            'spec_version': '2.1',
        }

        self.objs[stixid] = obj
        return stixid

    def _getSynapseExtensionDefinition(self):
        ret = {
            'id': SYN_STIX_EXTENSION_ID,
            'type': 'extension-definition',
            'spec_version': '2.1',
            'name': 'Vertex Project Synapse',
            'description': 'Synapse specific STIX 2.1 extensions.',
            'created': '2021-04-29T13:40:00.000Z',
            'modified': '2021-04-29T13:40:00.000Z',
            'schema': 'The Synapse Extensions for Stix 2.1',
            'version': '1.0',
            'extension_types': [
                'property-extension',
            ],
        }
        return ret

    @s_stormtypes.stormfunc(readonly=True)
    def pack(self):
        objects = list(self.objs.values())
        if self.synextension:
            objects.insert(0, self._getSynapseExtensionDefinition())
        bundle = {
            'type': 'bundle',
            'id': f'bundle--{uuid4()}',
            'objects': objects
        }
        return bundle

    @s_stormtypes.stormfunc(readonly=True)
    def size(self):
        return len(self.objs)

    async def _callStorm(self, text, node):

        varz = self.runt.getScopeVars()
        varz['bundle'] = self

        opts = {'vars': varz}
        query = await self.runt.view.core.getStormQuery(text)
        async with self.runt.getCmdRuntime(query, opts=opts) as runt:

            async def genr():
                yield node, runt.initPath(node)

            try:
                async for _ in runt.execute(genr=genr()):
                    await asyncio.sleep(0)
            except s_stormctrl.StormReturn as e:
                return await s_stormtypes.toprim(e.item)

        return s_common.novalu<|MERGE_RESOLUTION|>--- conflicted
+++ resolved
@@ -181,15 +181,9 @@
                     'props': {
                         'value': 'return($node.repr())',
                         'resolves_to_refs': '''
-<<<<<<< HEAD
-                            init { $refs = $lib.list() }
+                            init { $refs = () }
                             { -> inet:dns:a -> inet:ip $refs.append($bundle.add($node)) }
                             { -> inet:dns:aaaa -> inet:ip $refs.append($bundle.add($node)) }
-=======
-                            init { $refs = () }
-                            { -> inet:dns:a -> inet:ipv4 $refs.append($bundle.add($node)) }
-                            { -> inet:dns:aaaa -> inet:ipv6 $refs.append($bundle.add($node)) }
->>>>>>> ace3727b
                             { -> inet:dns:cname:fqdn :cname -> inet:fqdn $refs.append($bundle.add($node)) }
                             fini { if $refs { return($refs)} }
                          ''',
