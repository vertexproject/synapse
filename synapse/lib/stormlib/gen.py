--- conflicted
+++ resolved
@@ -135,11 +135,7 @@
          'desc': 'Returns a file:bytes node by SHA256, adding the node if it does not exist.',
          'type': {'type': 'function', '_funcname': '_storm_query',
                   'args': (
-<<<<<<< HEAD
-                      {'name': 'sha256', 'type': ['str', 'crypto:hash:sha256'], 'desc': 'The SHA256 fingerprint for the file:bytes node.'},
-=======
                       {'name': 'sha256', 'type': 'str', 'desc': 'The SHA256 fingerprint for the file:bytes node.'},
->>>>>>> f4840c68
                       {'name': 'try', 'type': 'boolean', 'default': False,
                        'desc': 'Type normalization will fail silently instead of raising an exception.'},
                   ),
@@ -148,11 +144,7 @@
          'desc': 'Returns a crypto:x509:cert node by SHA256, adding the node if it does not exist.',
          'type': {'type': 'function', '_funcname': '_storm_query',
                   'args': (
-<<<<<<< HEAD
-                      {'name': 'sha256', 'type': ['str', 'crypto:hash:sha256'], 'desc': 'The SHA256 fingerprint for the certificate.'},
-=======
                       {'name': 'sha256', 'type': 'str', 'desc': 'The SHA256 fingerprint for the certificate.'},
->>>>>>> f4840c68
                       {'name': 'try', 'type': 'boolean', 'default': False,
                        'desc': 'Type normalization will fail silently instead of raising an exception.'},
                   ),
@@ -162,11 +154,7 @@
          'type': {'type': 'function', '_funcname': '_storm_query',
                   'args': (
                       {'name': 'server', 'type': ['str', 'inet:server'], 'desc': 'The server associated with the x509 certificate.'},
-<<<<<<< HEAD
-                      {'name': 'sha256', 'type': ['str', 'crypto:hash:sha256'], 'desc': 'The SHA256 fingerprint for the certificate.'},
-=======
                       {'name': 'sha256', 'type': 'str', 'desc': 'The SHA256 fingerprint for the certificate.'},
->>>>>>> f4840c68
                       {'name': 'try', 'type': 'boolean', 'default': False,
                        'desc': 'Type normalization will fail silently instead of raising an exception.'},
                   ),
