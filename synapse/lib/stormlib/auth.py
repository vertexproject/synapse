--- conflicted
+++ resolved
@@ -1862,12 +1862,8 @@
     async def _methRolesAdd(self, name, iden=None):
         if not self.runt.allowed(('auth', 'role', 'add')):
             self.runt.confirm(('storm', 'lib', 'auth', 'roles', 'add'))
-<<<<<<< HEAD
-        rdef = await self.runt.view.core.addRole(name)
-=======
         iden = await s_stormtypes.tostr(iden, noneok=True)
-        rdef = await self.runt.snap.core.addRole(name, iden=iden)
->>>>>>> 72e535c8
+        rdef = await self.runt.view.core.addRole(name, iden=iden)
         return Role(self.runt, rdef['iden'])
 
     async def _methRolesDel(self, iden):
