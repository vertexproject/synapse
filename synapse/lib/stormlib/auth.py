import copy
import asyncio

import synapse.exc as s_exc
import synapse.common as s_common
import synapse.lib.stormtypes as s_stormtypes

stormcmds = (
    {
        'name': 'auth.user.add',
        'descr': '''
            Add a user.

            Examples:

                // Add a user named "visi" with the email address "visi@vertex.link"
                auth.user.add visi --email visi@vertex.link
        ''',
        'cmdargs': (
            ('name', {'type': 'str', 'help': 'The name of the user.'}),
            ('--email', {'type': 'str', 'help': "The user's email address.", 'default': None}),
        ),
        'storm': '''
            $user = $lib.auth.users.add($cmdopts.name, email=$cmdopts.email)
            $lib.print('User ({name}) added with iden: {iden}', name=$user.name, iden=$user.iden)
        ''',
    },
    {
        'name': 'auth.user.list',
        'descr': '''
            List all users.

            Examples:

                // Display the list of all users
                auth.user.list
        ''',
        'storm': '''
            $users = ([])
            $locked = ([])
            for $user in $lib.auth.users.list() {
                if $user.locked { $locked.append($user.name) }
                else { $users.append($user.name) }
            }

            $lib.print("Users:")
            for $user in $lib.sorted($users) {
                $lib.print(`  {$user}`)
            }

            $lib.print("")
            $lib.print("Locked Users:")
            for $user in $lib.sorted($locked) {
                $lib.print(`  {$user}`)
            }
        ''',
    },
    {
        'name': 'auth.user.mod',
        'descr': '''
            Modify properties of a user.

            Examples:

                // Rename the user "foo" to "bar"
                auth.user.mod foo --name bar

                // Make the user "visi" an admin
                auth.user.mod visi --admin $lib.true

                // Unlock the user "visi" and set their email to "visi@vertex.link"
                auth.user.mod visi --locked $lib.false --email visi@vertex.link

                // Grant admin access to user visi for the current view
                auth.user.mod visi --admin $lib.true --gate $lib.view.get().iden

                // Revoke admin access to user visi for the current view
                auth.user.mod visi --admin $lib.false --gate $lib.view.get().iden
        ''',
        'cmdargs': (
            ('username', {'type': 'str', 'help': 'The name of the user.'}),
            ('--name', {'type': 'str', 'help': 'The new name for the user.'}),
            ('--email', {'type': 'str', 'help': 'The email address to set for the user.'}),
            ('--passwd', {'type': 'str', 'help': 'The new password for the user. This is best passed into the runtime as a variable.'}),
            ('--admin', {'type': 'bool', 'help': 'True to make the user and admin, false to remove their remove their admin status.'}),
            ('--gate', {'type': 'str', 'help': 'The auth gate iden to grant or revoke admin status on. Use in conjunction with `--admin <bool>`.'}),
            ('--locked', {'type': 'bool', 'help': 'True to lock the user, false to unlock them.'}),
        ),
        'storm': '''
            $user = $lib.auth.users.byname($cmdopts.username)
            if $user {
                if $cmdopts.name {
                    $user.name = $cmdopts.name
                    $lib.print(`User ({$cmdopts.username}) renamed to {$cmdopts.name}.`)
                }
                if $cmdopts.email {
                    $user.email = $cmdopts.email
                    $lib.print(`User ({$cmdopts.username}) email address set to {$cmdopts.email}.`)
                }
                if $cmdopts.passwd {
                    $user.setPasswd($cmdopts.passwd)
                    $lib.print(`User ({$cmdopts.username}) password updated.`)
                }
                if ($cmdopts.locked != $lib.null) {
                    $user.setLocked($cmdopts.locked)
                    $lib.print(`User ({$cmdopts.username}) locked status set to {$cmdopts.locked=1}.`)
                }
                if ($cmdopts.admin != $lib.null) {
                    $user.setAdmin($cmdopts.admin, gateiden=$cmdopts.gate)
                    if $cmdopts.gate {
                        $lib.print(`User ({$cmdopts.username}) admin status set to {$cmdopts.admin=1} for auth gate {$cmdopts.gate}.`)
                    } else {
                        $lib.print(`User ({$cmdopts.username}) admin status set to {$cmdopts.admin=1}.`)
                    }
                }
                if ($cmdopts.gate != $lib.null and $cmdopts.admin = $lib.null) {
                    $lib.exit('Granting/revoking admin status on an auth gate, requires the use of `--admin <true|false>` also.')
                }
            } else {
                $lib.warn(`User ({$cmdopts.username}) not found!`)
            }
        ''',
    },
    {
        'name': 'auth.role.add',
        'descr': '''
            Add a role.

            Examples:

                // Add a role named "ninjas"
                auth.role.add ninjas
        ''',
        'cmdargs': (
            ('name', {'type': 'str', 'help': 'The name of the role.'}),
        ),
        'storm': '''
            $role = $lib.auth.roles.add($cmdopts.name)
            $lib.print('Role ({name}) added with iden: {iden}', name=$role.name, iden=$role.iden)
        ''',
    },
    {
        'name': 'auth.role.list',
        'descr': '''
            List all roles.

            Examples:

                // Display the list of all roles
                auth.role.list
        ''',
        'storm': '''
            $roles = ([])
            for $role in $lib.auth.roles.list() {
                $roles.append($role.name)
            }

            $lib.print("Roles:")
            for $role in $lib.sorted($roles) {
                $lib.print(`  {$role}`)
            }
        ''',
    },
    {
        'name': 'auth.role.del',
        'descr': '''
            Delete a role.

            Examples:

                // Delete a role named "ninjas"
                auth.role.del ninjas
        ''',
        'cmdargs': (
            ('name', {'type': 'str', 'help': 'The name of the role.'}),
        ),
        'storm': '''
            $role = $lib.auth.roles.byname($cmdopts.name)
            if $role {
                $lib.auth.roles.del($role.iden)
                $lib.print(`Role ({$cmdopts.name}) deleted.`)
            } else {
                $lib.warn(`Role ({$cmdopts.name}) not found!`)
            }
        ''',
    },
    {
        'name': 'auth.role.mod',
        'descr': '''
            Modify properties of a role.

            Examples:

                // Rename the "ninjas" role to "admins"
                auth.role.mod ninjas --name admins
        ''',
        'cmdargs': (
            ('rolename', {'type': 'str', 'help': 'The name of the role.'}),
            ('--name', {'type': 'str', 'help': 'The new name for the role.'}),
        ),
        'storm': '''
            $role = $lib.auth.roles.byname($cmdopts.rolename)
            if $role {
                if $cmdopts.name {
                    $role.name = $cmdopts.name
                    $lib.print(`Role ({$cmdopts.rolename}) renamed to {$cmdopts.name}.`)
                }
            } else {
                $lib.warn(`Role ({$cmdopts.rolename}) not found!`)
            }
        ''',
    },
    {
        'name': 'auth.user.addrule',
        'descr': '''
            Add a rule to a user.

            Examples:

                // add an allow rule to the user "visi" for permission "foo.bar.baz"
                auth.user.addrule visi foo.bar.baz

                // add a deny rule to the user "visi" for permission "foo.bar.baz"
                auth.user.addrule visi "!foo.bar.baz"

                // add an allow rule to the user "visi" for permission "baz" at the first index.
                auth.user.addrule visi baz --index 0
        ''',
        'cmdargs': (
            ('name', {'type': 'str', 'help': 'The name of the user.'}),
            ('rule', {'type': 'str', 'help': 'The rule string.'}),
            ('--gate', {'type': 'str', 'help': 'The auth gate id to grant permission on.', 'default': None}),
            ('--index', {'type': 'int', 'help': 'Specify the rule location as a 0 based index.', 'default': None}),
        ),
        'storm': '''
            $user = $lib.auth.users.byname($cmdopts.name)
            $rule = $lib.auth.ruleFromText($cmdopts.rule)
            if $user {
                $user.addRule($rule, gateiden=$cmdopts.gate, indx=$cmdopts.index)
                $lib.print(`Added rule {$cmdopts.rule} to user {$cmdopts.name}.`)
            } else {
                $lib.warn('User ({name}) not found!', name=$cmdopts.name)
            }
        ''',
    },
    {
        'name': 'auth.user.delrule',
        'descr': '''
            Remove a rule from a user.

            Examples:

                // Delete the allow rule from the user "visi" for permission "foo.bar.baz"
                auth.user.delrule visi foo.bar.baz

                // Delete the deny rule from the user "visi" for permission "foo.bar.baz"
                auth.user.delrule visi "!foo.bar.baz"

                // Delete the rule at index 5 from the user "visi"
                auth.user.delrule visi --index  5
        ''',
        'cmdargs': (
            ('name', {'type': 'str', 'help': 'The name of the user.'}),
            ('rule', {'type': 'str', 'help': 'The rule string.'}),
            ('--gate', {'type': 'str', 'help': 'The auth gate id to grant permission on.', 'default': None}),
            ('--index', {'type': 'bool', 'action': 'store_true', 'default': False,
                'help': 'Specify the rule as a 0 based index into the list of rules.'}),
        ),
        'storm': '''
            $user = $lib.auth.users.byname($cmdopts.name)
            if $user {
                if $cmdopts.index {
                    $rule = $user.popRule($cmdopts.rule, gateiden=$cmdopts.gate)
                } else {
                    $rule = $lib.auth.ruleFromText($cmdopts.rule)
                    $user.delRule($rule, gateiden=$cmdopts.gate)
                }
                $ruletext = $lib.auth.textFromRule($rule)
                $lib.print(`Removed rule {$ruletext} from user {$cmdopts.name}.`)
            } else {
                $lib.warn(`User ({$cmdopts.name}) not found!`)
            }
        ''',
    },
    {
        'name': 'auth.role.addrule',
        'descr': '''
            Add a rule to a role.

            Examples:

                // add an allow rule to the role "ninjas" for permission "foo.bar.baz"
                auth.role.addrule ninjas foo.bar.baz

                // add a deny rule to the role "ninjas" for permission "foo.bar.baz"
                auth.role.addrule ninjas "!foo.bar.baz"

                // add an allow rule to the role "ninjas" for permission "baz" at the first index.
                auth.role.addrule ninjas baz --index 0
        ''',
        'cmdargs': (
            ('name', {'type': 'str', 'help': 'The name of the role.'}),
            ('rule', {'type': 'str', 'help': 'The rule string.'}),
            ('--gate', {'type': 'str', 'help': 'The auth gate id to add the rule to.', 'default': None}),
            ('--index', {'type': 'int', 'help': 'Specify the rule location as a 0 based index.', 'default': None}),
        ),
        'storm': '''
            $role = $lib.auth.roles.byname($cmdopts.name)
            $rule = $lib.auth.ruleFromText($cmdopts.rule)
            if $role {
                $role.addRule($rule, gateiden=$cmdopts.gate, indx=$cmdopts.index)
                $lib.print(`Added rule {$cmdopts.rule} to role {$cmdopts.name}.`)
            } else {
                $lib.warn('Role ({name}) not found!', name=$cmdopts.name)
            }
        ''',
    },
    {
        'name': 'auth.role.delrule',
        'descr': '''
            Remove a rule from a role.

            Examples:

                // Delete the allow rule from the role "ninjas" for permission "foo.bar.baz"
                auth.role.delrule ninjas foo.bar.baz

                // Delete the deny rule from the role "ninjas" for permission "foo.bar.baz"
                auth.role.delrule ninjas "!foo.bar.baz"

                // Delete the rule at index 5 from the role "ninjas"
                auth.role.delrule ninjas --index  5
        ''',
        'cmdargs': (
            ('name', {'type': 'str', 'help': 'The name of the role.'}),
            ('rule', {'type': 'str', 'help': 'The rule string.'}),
            ('--gate', {'type': 'str', 'help': 'The auth gate id to remove the rule from.', 'default': None}),
            ('--index', {'type': 'bool', 'action': 'store_true', 'default': False,
                'help': 'Specify the rule as a 0 based index into the list of rules.'}),
        ),
        'storm': '''
            $role = $lib.auth.roles.byname($cmdopts.name)
            if $role {
                if $cmdopts.index {
                    $rule = $role.popRule($cmdopts.rule, gateiden=$cmdopts.gate)
                } else {
                    $rule = $lib.auth.ruleFromText($cmdopts.rule)
                    $role.delRule($rule, gateiden=$cmdopts.gate)
                }
                $ruletext = $lib.auth.textFromRule($rule)
                $lib.print(`Removed rule {$ruletext} from role {$cmdopts.name}.`)
            } else {
                $lib.warn(`Role ({$cmdopts.name}) not found!`)
            }
        ''',
    },
    {
        'name': 'auth.user.grant',
        'descr': '''
            Grant a role to a user.

            Examples:

                // Grant the role "ninjas" to the user "visi"
                auth.user.grant visi ninjas

                // Grant the role "ninjas" to the user "visi" at the first index.
                auth.user.grant visi ninjas --index 0

        ''',
        'cmdargs': (
            ('username', {'type': 'str', 'help': 'The name of the user.'}),
            ('rolename', {'type': 'str', 'help': 'The name of the role.'}),
            ('--index', {'type': 'int', 'help': 'Specify the role location as a 0 based index.', 'default': None}),
        ),
        'storm': '''
            $user = $lib.auth.users.byname($cmdopts.username)
            if (not $user) { $lib.exit(`No user named: {$cmdopts.username}`) }

            $role = $lib.auth.roles.byname($cmdopts.rolename)
            if (not $role) { $lib.exit(`No role named: {$cmdopts.rolename}`) }

            $lib.print(`Granting role {$role.name} to user {$user.name}.`)
            $user.grant($role.iden, indx=$cmdopts.index)
        ''',
    },
    {
        'name': 'auth.user.revoke',
        'descr': '''
            Revoke a role from a user.

            Examples:

                // Revoke the role "ninjas" from the user "visi"
                auth.user.revoke visi ninjas

        ''',
        'cmdargs': (
            ('username', {'type': 'str', 'help': 'The name of the user.'}),
            ('rolename', {'type': 'str', 'help': 'The name of the role.'}),
        ),
        'storm': '''
            $user = $lib.auth.users.byname($cmdopts.username)
            if (not $user) { $lib.exit(`No user named: {$cmdopts.username}`) }

            $role = $lib.auth.roles.byname($cmdopts.rolename)
            if (not $role) { $lib.exit(`No role named: {$cmdopts.rolename}`) }

            if (not $user.roles().has($role)) {
                $lib.exit(`User {$cmdopts.username} does not have role {$cmdopts.rolename}`)
            }

            $lib.print(`Revoking role {$role.name} from user {$user.name}.`)
            $user.revoke($role.iden)
        ''',
    },
    {
        'name': 'auth.user.show',
        'descr': '''
            Display details for a given user by name.

            Examples:

                // Display details about the user "visi"
                auth.user.show visi
        ''',
        'cmdargs': (
            ('username', {'type': 'str', 'help': 'The name of the user.'}),
        ),
        'storm': '''
            $user = $lib.auth.users.byname($cmdopts.username)
            if (not $user) { $lib.exit(`No user named: {$cmdopts.username}`) }

            $lib.print(`User: {$user.name} ({$user.iden})`)
            $lib.print("")
            $lib.print(`  Locked: {$user.locked}`)
            $lib.print(`  Admin: {$user.admin}`)
            $lib.print(`  Email: {$user.email}`)
            $lib.print("  Rules:")
            for ($indx, $rule) in $lib.iters.enum($user.rules) {
                $ruletext = $lib.auth.textFromRule($rule)
                $lib.print(`    [{$lib.cast(str, $indx).ljust(3)}] - {$ruletext}`)
            }

            $lib.print("")
            $lib.print("  Roles:")
            for $role in $user.roles() {
                $lib.print(`    {$role.iden} - {$role.name}`)
            }

            $lib.print("")
            $lib.print("  Gates:")
            for $gate in $user.gates() {
                for $gateuser in $gate.users {
                    if  ( $gateuser.iden = $user.iden ) {
                        break
                    }
                }
                $lib.print(`    {$gate.iden} - ({$gate.type})`)
                $lib.print(`      Admin: {$gateuser.admin}`)
                for ($indx, $rule) in $lib.iters.enum($user.getRules(gateiden=$gate.iden)) {
                    $ruletext = $lib.auth.textFromRule($rule)
                    $indxtext = $lib.cast(str, $indx).ljust(3)
                    $lib.print(`      [{$indxtext}] - {$ruletext}`)
                }
            }
        ''',
    },
    {
        'name': 'auth.user.allowed',
        'descr': '''
            Show whether the user is allowed the given permission and why.

            Examples:

                auth.user.allowed visi foo.bar
        ''',
        'cmdargs': (
            ('username', {'type': 'str', 'help': 'The name of the user.'}),
            ('permname', {'type': 'str', 'help': 'The permission string.'}),
            ('--gate', {'type': 'str', 'help': 'An auth gate to test the perms against.'}),
        ),
        'storm': '''
            $user = $lib.auth.users.byname($cmdopts.username)
            if (not $user) { $lib.exit(`No user named: {$cmdopts.username}`) }

            ($allow, $reason) = $user.getAllowedReason($cmdopts.permname, gateiden=$cmdopts.gate)
            $lib.print(`allowed: {$allow} - {$reason}`)
        ''',
    },
    {
        'name': 'auth.role.show',
        'descr': '''

            Display details for a given role by name.

            Examples:

                // Display details about the role "ninjas"
                auth.role.show ninjas
        ''',
        'cmdargs': (
            ('rolename', {'type': 'str', 'help': 'The name of the role.'}),
        ),
        'storm': '''

            $role = $lib.auth.roles.byname($cmdopts.rolename)
            if (not $role) { $lib.exit(`No role named: {$cmdopts.rolename}`) }

            $lib.print(`Role: {$role.name} ({$role.iden})`)

            $lib.print("")
            $lib.print("  Rules:")
            for ($indx, $rule) in $lib.iters.enum($role.rules) {
                $ruletext = $lib.auth.textFromRule($rule)
                $indxtext = $lib.cast(str, $indx).ljust(3)
                $lib.print(`    [{$indxtext}] - {$ruletext}`)
            }

            $lib.print("")
            $lib.print("  Gates:")
            for $gate in $role.gates() {
                $lib.print(`    {$gate.iden} - ({$gate.type})`)
                for ($indx, $rule) in $lib.iters.enum($role.getRules(gateiden=$gate.iden)) {
                    $ruletext = $lib.auth.textFromRule($rule)
                    $indxtext = $lib.cast(str, $indx).ljust(3)
                    $lib.print(`      [{$indxtext}] - {$ruletext}`)
                }
            }
        '''
    },
    {
        'name': 'auth.gate.show',
        'descr': '''

            Display users, roles, and permissions for an auth gate.

            Examples:
                // Display the users and roles with permissions to the top layer of the current view.
                auth.gate.show $lib.layer.get().iden

                // Display the users and roles with permissions to the current view.
                auth.gate.show $lib.view.get().iden
        ''',
        'cmdargs': (
            ('gateiden', {'type': 'str', 'help': 'The GUID of the auth gate.'}),
        ),
        'storm': '''

            $gate = $lib.auth.gates.get($cmdopts.gateiden)
            if (not $gate) { $lib.exit(`No auth gate found for iden: {$cmdopts.gateiden}.`) }

            $lib.print(`Gate Type: {$gate.type}`)

            $lib.print("")
            $lib.print("Auth Gate Users:")
            for $gateuser in $gate.users {
                $user = $lib.auth.users.get($gateuser.iden)
                $lib.print(`  {$user.iden} - {$user.name}`)
                $lib.print(`    Admin: {$gateuser.admin}`)
                $lib.print(`    Rules:`)
                for ($indx, $rule) in $lib.iters.enum($gateuser.rules) {
                    $ruletext = $lib.auth.textFromRule($rule)
                    $indxtext = $lib.cast(str, $indx).ljust(3)
                    $lib.print(`     [{$indxtext}] - {$ruletext}`)
                }
            }

            $lib.print("")
            $lib.print("Auth Gate Roles:")
            for $gaterole in $gate.roles {
                $role = $lib.auth.roles.get($gaterole.iden)
                $lib.print(`  {$role.iden} - {$role.name}`)
                $lib.print(`    Rules:`)
                for ($indx, $rule) in $lib.iters.enum($gaterole.rules) {
                    $ruletext = $lib.auth.textFromRule($rule)
                    $indxtext = $lib.cast(str, $indx).ljust(3)
                    $lib.print(`      [{$indxtext}] - {$ruletext}`)
                }
            }
        '''
    },
    {
        'name': 'auth.perms.list',
        'descr': 'Display a list of the current permissions defined within the Cortex.',
        'cmdargs': (),
        'storm': '''

            for $pdef in $lib.auth.getPermDefs() {
                $perm = $lib.str.join(".", $pdef.perm)

                $lib.print($perm)
                $lib.print(`    {$pdef.desc}`)
                $lib.print(`    gate: {$pdef.gate}`)
                $lib.print(`    default: {$pdef.default}`)
                if $pdef.ex { $lib.print(`    example: {$pdef.ex}`) }
                $lib.print('')
            }
        '''
    },
)

def ruleFromText(text):
    '''
    Get a rule tuple from a text string.

    Args:
        text (str): The string to process.

    Returns:
        (bool, tuple): A tuple containing a bool and a list of permission parts.
    '''

    allow = True
    if text.startswith('!'):
        text = text[1:]
        allow = False

    return (allow, tuple(text.split('.')))

@s_stormtypes.registry.registerType
class UserProfile(s_stormtypes.Prim):
    '''
    The Storm deref/setitem/iter convention on top of User profile information.
    '''
    _storm_typename = 'auth:user:profile'
    _ismutable = True

    def __init__(self, runt, valu, path=None):
        s_stormtypes.Prim.__init__(self, valu, path=path)
        self.runt = runt

    async def deref(self, name):
        name = await s_stormtypes.tostr(name)
        self.runt.confirm(('auth', 'user', 'get', 'profile', name))
<<<<<<< HEAD
        return copy.deepcopy(await self.runt.view.core.getUserProfInfo(self.valu, name))
=======
        return await self.runt.snap.core.getUserProfInfo(self.valu, name)
>>>>>>> e7cdbc4e

    async def setitem(self, name, valu):
        name = await s_stormtypes.tostr(name)

        if valu is s_stormtypes.undef:
            self.runt.confirm(('auth', 'user', 'pop', 'profile', name))
            await self.runt.view.core.popUserProfInfo(self.valu, name)
            return

        valu = await s_stormtypes.toprim(valu)
        self.runt.confirm(('auth', 'user', 'set', 'profile', name))
        await self.runt.view.core.setUserProfInfo(self.valu, name, valu)

    async def iter(self):
        profile = await self.value()
        for item in list(profile.items()):
            yield item

    async def value(self):
        self.runt.confirm(('auth', 'user', 'get', 'profile'))
<<<<<<< HEAD
        return copy.deepcopy(await self.runt.view.core.getUserProfile(self.valu))
=======
        return await self.runt.snap.core.getUserProfile(self.valu)
>>>>>>> e7cdbc4e

@s_stormtypes.registry.registerType
class UserJson(s_stormtypes.Prim):
    '''
    Implements per-user JSON storage.
    '''
    _storm_typename = 'auth:user:json'
    _ismutable = False
    _storm_locals = (
        {'name': 'get', 'desc': 'Return a stored JSON object or object property for the user.',
         'type': {'type': 'function', '_funcname': 'get',
                   'args': (
                        {'name': 'path', 'type': 'str|list', 'desc': 'A path string or list of path parts.'},
                        {'name': 'prop', 'type': 'str|list', 'desc': 'A property name or list of name parts.', 'default': None},
                    ),
                    'returns': {'type': 'prim', 'desc': 'The previously stored value or $lib.null'}}},

        {'name': 'set', 'desc': 'Set a JSON object or object property for the user.',
         'type': {'type': 'function', '_funcname': 'set',
                  'args': (
                       {'name': 'path', 'type': 'str|list', 'desc': 'A path string or list of path elements.'},
                       {'name': 'valu', 'type': 'prim', 'desc': 'The value to set as the JSON object or object property.'},
                       {'name': 'prop', 'type': 'str|list', 'desc': 'A property name or list of name parts.', 'default': None},
                   ),
                   'returns': {'type': 'boolean', 'desc': 'True if the set operation was successful.'}}},

        {'name': 'del', 'desc': 'Delete a stored JSON object or object property for the user.',
         'type': {'type': 'function', '_funcname': '_del',
                  'args': (
                       {'name': 'path', 'type': 'str|list', 'desc': 'A path string or list of path parts.'},
                       {'name': 'prop', 'type': 'str|list', 'desc': 'A property name or list of name parts.', 'default': None},
                   ),
                   'returns': {'type': 'boolean', 'desc': 'True if the del operation was successful.'}}},

        {'name': 'iter', 'desc': 'Yield (<path>, <valu>) tuples for the users JSON objects.',
         'type': {'type': 'function', '_funcname': 'iter',
                  'args': (
                       {'name': 'path', 'type': 'str|list', 'desc': 'A path string or list of path parts.', 'default': None},
                   ),
                   'returns': {'name': 'Yields', 'type': 'list', 'desc': '(<path>, <item>) tuples.'}}},
    )

    def __init__(self, runt, valu):
        s_stormtypes.Prim.__init__(self, valu)
        self.runt = runt
        self.locls.update({
            'get': self.get,
            'set': self.set,
            'has': self.has,
            'del': self._del,
            'iter': self.iter,
        })

    @s_stormtypes.stormfunc(readonly=True)
    async def has(self, path):

        path = await s_stormtypes.toprim(path)
        if isinstance(path, str):
            path = tuple(path.split('/'))

        fullpath = ('users', self.valu, 'json') + path
        if self.runt.user.iden != self.valu:
            self.runt.confirm(('user', 'json', 'get'))

        return await self.runt.view.core.hasJsonObj(fullpath)

    @s_stormtypes.stormfunc(readonly=True)
    async def get(self, path, prop=None):
        path = await s_stormtypes.toprim(path)
        prop = await s_stormtypes.toprim(prop)

        if isinstance(path, str):
            path = tuple(path.split('/'))

        fullpath = ('users', self.valu, 'json') + path

        if self.runt.user.iden != self.valu:
            self.runt.confirm(('user', 'json', 'get'))

        if prop is None:
            return await self.runt.view.core.getJsonObj(fullpath)

        return await self.runt.view.core.getJsonObjProp(fullpath, prop=prop)

    async def set(self, path, valu, prop=None):
        path = await s_stormtypes.toprim(path)
        valu = await s_stormtypes.toprim(valu)
        prop = await s_stormtypes.toprim(prop)

        if isinstance(path, str):
            path = tuple(path.split('/'))

        fullpath = ('users', self.valu, 'json') + path

        if self.runt.user.iden != self.valu:
            self.runt.confirm(('user', 'json', 'set'))

        if prop is None:
            await self.runt.view.core.setJsonObj(fullpath, valu)
            return True

        return await self.runt.view.core.setJsonObjProp(fullpath, prop, valu)

    async def _del(self, path, prop=None):
        path = await s_stormtypes.toprim(path)
        prop = await s_stormtypes.toprim(prop)

        if isinstance(path, str):
            path = tuple(path.split('/'))

        fullpath = ('users', self.valu, 'json') + path

        if self.runt.user.iden != self.valu:
            self.runt.confirm(('user', 'json', 'set'))

        if prop is None:
            await self.runt.view.core.delJsonObj(fullpath)
            return True

        return await self.runt.view.core.delJsonObjProp(fullpath, prop=prop)

    @s_stormtypes.stormfunc(readonly=True)
    async def iter(self, path=None):

        path = await s_stormtypes.toprim(path)

        if self.runt.user.iden != self.valu:
            self.runt.confirm(('user', 'json', 'get'))

        fullpath = ('users', self.valu, 'json')
        if path is not None:
            if isinstance(path, str):
                path = tuple(path.split('/'))
            fullpath += path

        async for path, item in self.runt.view.core.getJsonObjs(fullpath):
            yield path, item

@s_stormtypes.registry.registerType
class UserVars(s_stormtypes.Prim):
    '''
    The Storm deref/setitem/iter convention on top of User vars information.
    '''
    _storm_typename = 'auth:user:vars'
    _ismutable = True

    def __init__(self, runt, valu, path=None):
        s_stormtypes.Prim.__init__(self, valu, path=path)
        self.runt = runt

    async def deref(self, name):
        name = await s_stormtypes.tostr(name)
<<<<<<< HEAD
        return copy.deepcopy(await self.runt.view.core.getUserVarValu(self.valu, name))
=======
        return await self.runt.snap.core.getUserVarValu(self.valu, name)
>>>>>>> e7cdbc4e

    async def setitem(self, name, valu):
        name = await s_stormtypes.tostr(name)

        if valu is s_stormtypes.undef:
            await self.runt.view.core.popUserVarValu(self.valu, name)
            return

        valu = await s_stormtypes.toprim(valu)
        await self.runt.view.core.setUserVarValu(self.valu, name, valu)

    async def iter(self):
<<<<<<< HEAD
        async for name, valu in self.runt.view.core.iterUserVars(self.valu):
            yield name, copy.deepcopy(valu)
=======
        async for name, valu in self.runt.snap.core.iterUserVars(self.valu):
            yield name, valu
>>>>>>> e7cdbc4e
            await asyncio.sleep(0)

@s_stormtypes.registry.registerType
class User(s_stormtypes.Prim):
    '''
    Implements the Storm API for a User.
    '''
    _storm_locals = (
        {'name': 'iden', 'desc': 'The User iden.', 'type': 'str', },
        {'name': 'get', 'desc': 'Get a arbitrary property from the User definition.',
         'type': {'type': 'function', '_funcname': '_methUserGet',
                  'args': (
                      {'name': 'name', 'type': 'str', 'desc': 'The name of the property to return.', },
                  ),
                  'returns': {'type': 'prim', 'desc': 'The requested value.', }}},
        {'name': 'roles', 'desc': 'Get the Roles for the User.',
         'type': {'type': 'function', '_funcname': '_methUserRoles',
                  'returns': {'type': 'list',
                              'desc': 'A list of ``auth:roles`` which the user is a member of.', }}},
        {'name': 'pack', 'desc': 'Get the packed version of the User.',
         'type': {'type': 'function', '_funcname': '_methUserPack', 'args': (),
                  'returns': {'type': 'dict', 'desc': 'The packed User definition.', }}},
        {'name': 'allowed', 'desc': 'Check if the user has a given permission.',
         'type': {'type': 'function', '_funcname': '_methUserAllowed',
                  'args': (
                      {'name': 'permname', 'type': 'str', 'desc': 'The permission string to check.', },
                      {'name': 'gateiden', 'type': 'str', 'desc': 'The authgate iden.', 'default': None, },
                      {'name': 'default', 'type': 'boolean', 'desc': 'The default value.', 'default': False, },
                  ),
                  'returns': {'type': 'boolean', 'desc': 'True if the rule is allowed, False otherwise.', }}},
        {'name': 'getAllowedReason', 'desc': 'Return an allowed status and reason for the given perm.',
         'type': {'type': 'function', '_funcname': '_methGetAllowedReason',
                  'args': (
                      {'name': 'permname', 'type': 'str', 'desc': 'The permission string to check.', },
                      {'name': 'gateiden', 'type': 'str', 'desc': 'The authgate iden.', 'default': None, },
                      {'name': 'default', 'type': 'boolean', 'desc': 'The default value.', 'default': False, },
                  ),
                  'returns': {'type': 'list', 'desc': 'An (allowed, reason) tuple.', }}},
        {'name': 'grant', 'desc': 'Grant a Role to the User.',
         'type': {'type': 'function', '_funcname': '_methUserGrant',
                  'args': (
                      {'name': 'iden', 'type': 'str', 'desc': 'The iden of the Role.', },
                      {'name': 'indx', 'type': 'int', 'desc': 'The position of the Role as a 0 based index.',
                       'default': None, },
                  ),
                  'returns': {'type': 'null', }}},
        {'name': 'setRoles', 'desc': '''
        Replace all the Roles of the User with a new list of roles.

        Notes:
            The roleiden for the "all" role must be present in the new list of roles. This replaces all existing roles
            that the user has with the new roles.
        ''',
         'type': {'type': 'function', '_funcname': '_methUserSetRoles',
                  'args': (
                      {'name': 'idens', 'type': 'list', 'desc': 'The idens to  of the Role.', },
                  ),
                  'returns': {'type': 'null', }}},
        {'name': 'revoke', 'desc': 'Remove a Role from the User',
         'type': {'type': 'function', '_funcname': '_methUserRevoke',
                  'args': (
                      {'name': 'iden', 'type': 'str', 'desc': 'The iden of the Role.', },
                  ),
                  'returns': {'type': 'null', }}},
        {'name': 'tell', 'desc': 'Send a tell notification to a user.',
         'type': {'type': 'function', '_funcname': '_methUserTell',
                  'args': (
                      {'name': 'text', 'type': 'str', 'desc': 'The text of the message to send.', },
                  ),
                  'returns': {'type': 'null', }}},
        {'name': 'notify', 'desc': 'Send an arbitrary user notification.',
         'type': {'type': 'function', '_funcname': '_methUserNotify',
                  'args': (
                      {'name': 'mesgtype', 'type': 'str', 'desc': 'The notification type.', },
                      {'name': 'mesgdata', 'type': 'dict', 'desc': 'The notification data.', },
                  ),
                  'returns': {'type': 'null', }}},
        {'name': 'addRule', 'desc': 'Add a rule to the User.',
         'type': {'type': 'function', '_funcname': '_methUserAddRule',
                  'args': (
                      {'name': 'rule', 'type': 'list', 'desc': 'The rule tuple to add to the User.', },
                      {'name': 'gateiden', 'type': 'str', 'desc': 'The gate iden used for the rule.',
                       'default': None, },
                      {'name': 'indx', 'type': 'int', 'desc': 'The position of the rule as a 0 based index.',
                       'default': None, }
                  ),
                  'returns': {'type': 'null', }}},
        {'name': 'delRule', 'desc': 'Remove a rule from the User.',
         'type': {'type': 'function', '_funcname': '_methUserDelRule',
                  'args': (
                      {'name': 'rule', 'type': 'list', 'desc': 'The rule tuple to removed from the User.', },
                      {'name': 'gateiden', 'type': 'str', 'desc': 'The gate iden used for the rule.', 'default': None, }
                  ),
                  'returns': {'type': 'null', }}},
        {'name': 'popRule', 'desc': 'Remove a rule by index from the User.',
         'type': {'type': 'function', '_funcname': '_methUserPopRule',
                  'args': (
                      {'name': 'indx', 'type': 'int', 'desc': 'The index of the rule to remove.', },
                      {'name': 'gateiden', 'type': 'str', 'desc': 'The gate iden used for the rule.', 'default': None, }
                  ),
                  'returns': {'type': 'list', 'desc': 'The rule which was removed.'}}},
        {'name': 'setRules', 'desc': 'Replace the rules on the User with new rules.',
         'type': {'type': 'function', '_funcname': '_methUserSetRules',
                  'args': (
                      {'name': 'rules', 'type': 'list', 'desc': 'A list of rule tuples.', },
                      {'name': 'gateiden', 'type': 'str',
                       'desc': 'The gate iden used for the rules.', 'default': None, }
                  ),
                  'returns': {'type': 'null', }}},
        {'name': 'getRules', 'desc': 'Get the rules for the user and optional auth gate.',
         'type': {'type': 'function', '_funcname': '_methGetRules',
                  'args': (
                      {'name': 'gateiden', 'type': 'str',
                       'desc': 'The gate iden used for the rules.', 'default': None},
                  ),
                  'returns': {'type': 'list', 'desc': 'A list of rules.'}}},
        {'name': 'setAdmin', 'desc': 'Set the Admin flag for the user.',
         'type': {'type': 'function', '_funcname': '_methUserSetAdmin',
                  'args': (
                      {'name': 'admin', 'type': 'boolean',
                       'desc': 'True to make the User an admin, false to remove their admin status.', },
                      {'name': 'gateiden', 'type': 'str', 'desc': 'The gate iden used for the operation.',
                       'default': None, }
                  ),
                  'returns': {'type': 'null', }}},
        {'name': 'setEmail', 'desc': 'Set the email address of the User.',
         'type': {'type': 'function', '_funcname': '_methUserSetEmail',
                  'args': (
                      {'name': 'email', 'type': 'str', 'desc': 'The email address to set for the User.', },
                  ),
                  'returns': {'type': 'null', }}},
        {'name': 'setLocked', 'desc': 'Set the locked status for a user.',
         'type': {'type': 'function', '_funcname': '_methUserSetLocked',
                  'args': (
                      {'name': 'locked', 'type': 'boolean', 'desc': 'True to lock the user, false to unlock them.', },
                  ),
                  'returns': {'type': 'null', }}},
        {'name': 'setArchived', 'desc': '''
        Set the archived status for a user.

        Notes:
            Setting a user as "archived" will also lock the user.
            Removing a users "archived" status will not unlock the user.
        ''',
         'type': {'type': 'function', '_funcname': '_methUserSetArchived',
                  'args': (
                      {'name': 'archived', 'type': 'boolean', 'desc': 'True to archive the user, false to unarchive them.', },
                  ),
                  'returns': {'type': 'null', }}},
        {'name': 'setPasswd', 'desc': 'Set the Users password.',
         'type': {'type': 'function', '_funcname': '_methUserSetPasswd',
                  'args': (
                      {'name': 'passwd', 'type': 'str',
                       'desc': 'The new password for the user. This is best passed into the runtime as a variable.', },
                  ),
                  'returns': {'type': 'null', }}},
        {'name': 'gates', 'desc': 'Return a list of auth gates that the user has rules for.',
         'type': {'type': 'function', '_funcname': '_methGates',
                  'args': (),
                  'returns': {'type': 'list',
                              'desc': 'A list of ``auth:gates`` that the user has rules for.', }}},
        {'name': 'name', 'desc': '''
        A user's name. This can also be used to set a user's name.

        Example:
                Change a user's name::

                    $user=$lib.auth.users.byname(bob) $user.name=robert
        ''',
         'type': {'type': 'stor', '_storfunc': '_storUserName',
                  'returns': {'type': 'str', }}},
        {'name': 'email', 'desc': '''
        A user's email. This can also be used to set the user's email.

        Example:
                Change a user's email address::

                    $user=$lib.auth.users.byname(bob) $user.email="robert@bobcorp.net"
        ''',
         'type': {'type': ['stor'], '_storfunc': '_methUserSetEmail',
                  'returns': {'type': ['str', 'null'], }}},
        {'name': 'profile', 'desc': '''
        A user profile dictionary. This can be used as an application level key-value store.

        Example:
            Set a value::

                $user=$lib.auth.users.byname(bob) $user.profile.somekey="somevalue"

            Get a value::

                $user=$lib.auth.users.byname(bob) $value = $user.profile.somekey
        ''',
        'type': {'type': ['ctor'], '_ctorfunc': '_ctorUserProfile',
                 'returns': {'type': 'auth:user:profile', }}},
        {'name': 'vars',
         'desc': "Get a dictionary representing the user's persistent variables.",
         'type': {'type': ['ctor'], '_ctorfunc': '_ctorUserVars',
                  'returns': {'type': 'auth:user:vars'}}},
        {'name': 'genApiKey', 'desc': '''Generate a new API key for the user.

        Notes:
            The secret API key returned by this function cannot be accessed again.
        ''',
         'type': {'type': 'function', '_funcname': '_methGenApiKey',
                  'args': (
                      {'name': 'name', 'type': 'str',
                       'desc': 'The name of the API key.'},
                      {'name': 'duration', 'type': 'integer', 'default': None,
                       'desc': 'Duration of time for the API key to be valid, in milliseconds.'},
                  ),
                  'returns': {'type': 'list',
                              'desc': 'A list, containing the secret API key and a dictionary containing metadata about the key.'}}},
        {'name': 'getApiKey', 'desc': "Get information about a user's existing API key.",
         'type': {'type': 'function', '_funcname': '_methGetApiKey',
                  'args': (
                      {'name': 'iden', 'type': 'str',
                       'desc': 'The iden of the API key.'},
                  ),
                  'returns': {'type': 'dict',
                              'desc': 'A dictionary containing metadata about the key.'}}},
        {'name': 'listApiKeys', 'desc': 'Get information about all the API keys the user has.',
         'type': {'type': 'function', '_funcname': '_methListApiKeys',
                  'args': (),
                  'returns': {'type': 'list',
                              'desc': 'A list of dictionaries containing metadata about each key.'}}},
        {'name': 'modApiKey', 'desc': 'Modify metadata about an existing API key.',
         'type': {'type': 'function', '_funcname': '_methModApiKey',
                  'args': (
                      {'name': 'iden', 'type': 'str',
                       'desc': 'The iden of the API key.'},
                      {'name': 'name', 'type': 'str',
                       'desc': 'The name of the valu to update.'},
                      {'name': 'valu', 'type': 'any',
                       'desc': 'The new value of the API key.'},
                  ),
                  'returns': {'type': 'dict',
                              'desc': 'An updated dictionary with metadata about the key.'}}},
        {'name': 'delApiKey', 'desc': 'Delete an existing API key.',
         'type': {'type': 'function', '_funcname': '_methDelApiKey',
                  'args': (
                      {'name': 'iden', 'type': 'str',
                       'desc': 'The iden of the API key.'},
                  ),
                  'returns': {'type': 'boolean',
                              'desc': 'True when the key was deleted.'}}},
    )
    _storm_typename = 'auth:user'
    _ismutable = False

    def __init__(self, runt, valu, path=None):

        s_stormtypes.Prim.__init__(self, valu, path=path)
        self.runt = runt

        self.locls.update(self.getObjLocals())
        self.locls['iden'] = self.valu
        self.stors.update({
            'name': self._storUserName,
            'email': self._methUserSetEmail,
        })
        self.ctors.update({
            'json': self._ctorUserJson,
            'vars': self._ctorUserVars,
            'profile': self._ctorUserProfile,
        })

    def __hash__(self):
        return hash((self._storm_typename, self.locls['iden']))

    def _ctorUserJson(self, path=None):
        return UserJson(self.runt, self.valu)

    def _ctorUserProfile(self, path=None):
        return UserProfile(self.runt, self.valu)

    def _ctorUserVars(self, path=None):
        if self.runt.user.iden != self.valu and not self.runt.isAdmin():
            mesg = '$user.vars requires admin privs when $user is not the current user.'
            raise s_exc.AuthDeny(mesg=mesg, user=self.runt.user.iden, username=self.runt.user.name)
        return UserVars(self.runt, self.valu)

    def getObjLocals(self):
        return {
            'get': self._methUserGet,
            'pack': self._methUserPack,
            'tell': self._methUserTell,
            'gates': self._methGates,
            'notify': self._methUserNotify,
            'roles': self._methUserRoles,
            'allowed': self._methUserAllowed,
            'grant': self._methUserGrant,
            'revoke': self._methUserRevoke,
            'addRule': self._methUserAddRule,
            'delRule': self._methUserDelRule,
            'popRule': self._methUserPopRule,
            'setRoles': self._methUserSetRoles,
            'getRules': self._methGetRules,
            'setRules': self._methUserSetRules,
            'setAdmin': self._methUserSetAdmin,
            'setEmail': self._methUserSetEmail,
            'setLocked': self._methUserSetLocked,
            'setPasswd': self._methUserSetPasswd,
            'setArchived': self._methUserSetArchived,
            'getAllowedReason': self._methGetAllowedReason,
            'genApiKey': self._methGenApiKey,
            'getApiKey': self._methGetApiKey,
            'listApiKeys': self._methListApiKeys,
            'modApiKey': self._methModApiKey,
            'delApiKey': self._methDelApiKey,
        }

    @s_stormtypes.stormfunc(readonly=True)
    async def _methUserPack(self):
        return await self.value()

    async def _methUserTell(self, text):
        self.runt.confirm(('tell', self.valu), default=True)
        mesgdata = {
            'text': await s_stormtypes.tostr(text),
            'from': self.runt.user.iden,
        }
        return await self.runt.view.core.addUserNotif(self.valu, 'tell', mesgdata)

    async def _methUserNotify(self, mesgtype, mesgdata):
        if not self.runt.isAdmin():
            mesg = '$user.notify() method requires admin privs.'
            raise s_exc.AuthDeny(mesg=mesg, user=self.runt.user.iden, username=self.runt.user.name)
        mesgtype = await s_stormtypes.tostr(mesgtype)
        mesgdata = await s_stormtypes.toprim(mesgdata)
        return await self.runt.view.core.addUserNotif(self.valu, mesgtype, mesgdata)

    async def _storUserName(self, name):

        name = await s_stormtypes.tostr(name)
        if self.runt.user.iden == self.valu:
            self.runt.confirm(('auth', 'self', 'set', 'name'), default=True)
            await self.runt.view.core.setUserName(self.valu, name)
            return

        self.runt.confirm(('auth', 'user', 'set', 'name'))
        await self.runt.view.core.setUserName(self.valu, name)

    async def _derefGet(self, name):
        udef = await self.runt.view.core.getUserDef(self.valu)
        return udef.get(name, s_common.novalu)

    async def _methUserGet(self, name):
        udef = await self.runt.view.core.getUserDef(self.valu)
        return udef.get(name)

    @s_stormtypes.stormfunc(readonly=True)
    async def _methGates(self):
        user = self.runt.view.core.auth.user(self.valu)
        retn = []
        for gateiden in user.authgates.keys():
            gate = await self.runt.view.core.getAuthGate(gateiden)
            retn.append(Gate(self.runt, gate))
        return retn

    @s_stormtypes.stormfunc(readonly=True)
    async def _methUserRoles(self):
        udef = await self.runt.view.core.getUserDef(self.valu)
        return [Role(self.runt, rdef['iden']) for rdef in udef.get('roles')]

    @s_stormtypes.stormfunc(readonly=True)
    async def _methUserAllowed(self, permname, gateiden=None, default=False):
        permname = await s_stormtypes.tostr(permname)
        gateiden = await s_stormtypes.tostr(gateiden)
        default = await s_stormtypes.tobool(default)

        perm = tuple(permname.split('.'))
        user = await self.runt.view.core.auth.reqUser(self.valu)
        return user.allowed(perm, gateiden=gateiden, default=default)

    @s_stormtypes.stormfunc(readonly=True)
    async def _methGetAllowedReason(self, permname, gateiden=None, default=False):
        permname = await s_stormtypes.tostr(permname)
        gateiden = await s_stormtypes.tostr(gateiden)
        default = await s_stormtypes.tobool(default)

        perm = tuple(permname.split('.'))
        user = await self.runt.view.core.auth.reqUser(self.valu)
        reason = user.getAllowedReason(perm, gateiden=gateiden, default=default)
        return reason.value, reason.mesg

    async def _methUserGrant(self, iden, indx=None):
        self.runt.confirm(('auth', 'user', 'grant'))
        indx = await s_stormtypes.toint(indx, noneok=True)
        await self.runt.view.core.addUserRole(self.valu, iden, indx=indx)

    async def _methUserSetRoles(self, idens):
        self.runt.confirm(('auth', 'user', 'grant'))
        self.runt.confirm(('auth', 'user', 'revoke'))
        idens = await s_stormtypes.toprim(idens)
        await self.runt.view.core.setUserRoles(self.valu, idens)

    async def _methUserRevoke(self, iden):
        self.runt.confirm(('auth', 'user', 'revoke'))
        await self.runt.view.core.delUserRole(self.valu, iden)

    async def _methUserSetRules(self, rules, gateiden=None):
        rules = await s_stormtypes.toprim(rules)
        gateiden = await s_stormtypes.tostr(gateiden, noneok=True)
        self.runt.confirm(('auth', 'user', 'set', 'rules'), gateiden=gateiden)
        await self.runt.view.core.setUserRules(self.valu, rules, gateiden=gateiden)

    @s_stormtypes.stormfunc(readonly=True)
    async def _methGetRules(self, gateiden=None):
        gateiden = await s_stormtypes.tostr(gateiden, noneok=True)
        user = self.runt.view.core.auth.user(self.valu)
        return user.getRules(gateiden=gateiden)

    async def _methUserAddRule(self, rule, gateiden=None, indx=None):
        rule = await s_stormtypes.toprim(rule)
        indx = await s_stormtypes.toint(indx, noneok=True)
        gateiden = await s_stormtypes.tostr(gateiden, noneok=True)
        self.runt.confirm(('auth', 'user', 'set', 'rules'), gateiden=gateiden)
        await self.runt.view.core.addUserRule(self.valu, rule, indx=indx, gateiden=gateiden)

    async def _methUserDelRule(self, rule, gateiden=None):
        rule = await s_stormtypes.toprim(rule)
        gateiden = await s_stormtypes.tostr(gateiden, noneok=True)
        self.runt.confirm(('auth', 'user', 'set', 'rules'), gateiden=gateiden)
        await self.runt.view.core.delUserRule(self.valu, rule, gateiden=gateiden)

    async def _methUserPopRule(self, indx, gateiden=None):

        gateiden = await s_stormtypes.tostr(gateiden, noneok=True)
        self.runt.confirm(('auth', 'user', 'set', 'rules'), gateiden=gateiden)

        indx = await s_stormtypes.toint(indx)
        rules = list(await self._methGetRules(gateiden=gateiden))

        if len(rules) <= indx:
            mesg = f'User {self.valu} only has {len(rules)} rules.'
            raise s_exc.BadArg(mesg=mesg)

        retn = rules.pop(indx)
        await self.runt.view.core.setUserRules(self.valu, rules, gateiden=gateiden)
        return retn

    async def _methUserSetEmail(self, email):
        email = await s_stormtypes.tostr(email)
        if self.runt.user.iden == self.valu:
            self.runt.confirm(('auth', 'self', 'set', 'email'), default=True)
            await self.runt.view.core.setUserEmail(self.valu, email)
            return

        self.runt.confirm(('auth', 'user', 'set', 'email'))
        await self.runt.view.core.setUserEmail(self.valu, email)

    async def _methUserSetAdmin(self, admin, gateiden=None):
        gateiden = await s_stormtypes.tostr(gateiden, noneok=True)
        self.runt.confirm(('auth', 'user', 'set', 'admin'), gateiden=gateiden)
        admin = await s_stormtypes.tobool(admin)

        await self.runt.view.core.setUserAdmin(self.valu, admin, gateiden=gateiden)

    async def _methUserSetPasswd(self, passwd):
        passwd = await s_stormtypes.tostr(passwd, noneok=True)
        if self.runt.user.iden == self.valu:
            self.runt.confirm(('auth', 'self', 'set', 'passwd'), default=True)
            return await self.runt.view.core.setUserPasswd(self.valu, passwd)

        self.runt.confirm(('auth', 'user', 'set', 'passwd'))
        return await self.runt.view.core.setUserPasswd(self.valu, passwd)

    async def _methUserSetLocked(self, locked):
        self.runt.confirm(('auth', 'user', 'set', 'locked'))
        await self.runt.view.core.setUserLocked(self.valu, await s_stormtypes.tobool(locked))

    async def _methUserSetArchived(self, archived):
        self.runt.confirm(('auth', 'user', 'set', 'archived'))
        await self.runt.view.core.setUserArchived(self.valu, await s_stormtypes.tobool(archived))

    async def _methGenApiKey(self, name, duration=None):
        name = await s_stormtypes.tostr(name)
        duration = await s_stormtypes.toint(duration, noneok=True)
        if self.runt.user.iden == self.valu:
            self.runt.confirm(('auth', 'self', 'set', 'apikey'), default=True)
            return await self.runt.view.core.addUserApiKey(self.valu, name, duration=duration)
        self.runt.confirm(('auth', 'user', 'set', 'apikey'))
        return await self.runt.view.core.addUserApiKey(self.valu, name, duration=duration)

    @s_stormtypes.stormfunc(readonly=True)
    async def _methGetApiKey(self, iden):
        iden = await s_stormtypes.tostr(iden)
        if self.runt.user.iden == self.valu:
            self.runt.confirm(('auth', 'self', 'set', 'apikey'), default=True)
            valu = await self.runt.view.core.getUserApiKey(iden)
        else:
            self.runt.confirm(('auth', 'user', 'set', 'apikey'))
            valu = await self.runt.view.core.getUserApiKey(iden)
        valu.pop('shadow', None)
        return valu

    @s_stormtypes.stormfunc(readonly=True)
    async def _methListApiKeys(self):
        if self.runt.user.iden == self.valu:
            self.runt.confirm(('auth', 'self', 'set', 'apikey'), default=True)
            return await self.runt.view.core.listUserApiKeys(self.valu)

        self.runt.confirm(('auth', 'user', 'set', 'apikey'))
        return await self.runt.view.core.listUserApiKeys(self.valu)

    async def _methModApiKey(self, iden, name, valu):
        iden = await s_stormtypes.tostr(iden)
        name = await s_stormtypes.tostr(name)
        valu = await s_stormtypes.toprim(valu)
        if self.runt.user.iden == self.valu:
            self.runt.confirm(('auth', 'self', 'set', 'apikey'), default=True)
            return await self.runt.view.core.modUserApiKey(iden, name, valu)
        self.runt.confirm(('auth', 'user', 'set', 'apikey'))
        return await self.runt.view.core.modUserApiKey(iden, name, valu)

    async def _methDelApiKey(self, iden):
        iden = await s_stormtypes.tostr(iden)
        if self.runt.user.iden == self.valu:
            self.runt.confirm(('auth', 'self', 'set', 'apikey'), default=True)
            return await self.runt.view.core.delUserApiKey(iden)
        self.runt.confirm(('auth', 'user', 'set', 'apikey'))
        return await self.runt.view.core.delUserApiKey(iden)

    async def value(self):
        return await self.runt.view.core.getUserDef(self.valu)

    async def stormrepr(self):
        return f'{self._storm_typename}: {await self.value()}'

@s_stormtypes.registry.registerType
class Role(s_stormtypes.Prim):
    '''
    Implements the Storm API for a Role.
    '''
    _storm_locals = (
        {'name': 'iden', 'desc': 'The Role iden.', 'type': 'str', },
        {'name': 'get', 'desc': 'Get a arbitrary property from the Role definition.',
         'type': {'type': 'function', '_funcname': '_methRoleGet',
                  'args': (
                      {'name': 'name', 'type': 'str', 'desc': 'The name of the property to return.', },
                  ),
                  'returns': {'type': 'prim', 'desc': 'The requested value.', }}},
        {'name': 'pack', 'desc': 'Get the packed version of the Role.',
         'type': {'type': 'function', '_funcname': '_methRolePack', 'args': (),
                  'returns': {'type': 'dict', 'desc': 'The packed Role definition.', }}},
        {'name': 'gates', 'desc': 'Return a list of auth gates that the role has rules for.',
         'type': {'type': 'function', '_funcname': '_methGates',
                  'args': (),
                  'returns': {'type': 'list',
                              'desc': 'A list of ``auth:gates`` that the role has rules for.', }}},
        {'name': 'addRule', 'desc': 'Add a rule to the Role',
         'type': {'type': 'function', '_funcname': '_methRoleAddRule',
                  'args': (
                      {'name': 'rule', 'type': 'list', 'desc': 'The rule tuple to added to the Role.', },
                      {'name': 'gateiden', 'type': 'str', 'desc': 'The gate iden used for the rule.',
                       'default': None, },
                      {'name': 'indx', 'type': 'int', 'desc': 'The position of the rule as a 0 based index.',
                       'default': None, }
                  ),
                  'returns': {'type': 'null', }}},
        {'name': 'delRule', 'desc': 'Remove a rule from the Role.',
         'type': {'type': 'function', '_funcname': '_methRoleDelRule',
                  'args': (
                      {'name': 'rule', 'type': 'list', 'desc': 'The rule tuple to removed from the Role.', },
                      {'name': 'gateiden', 'type': 'str', 'desc': 'The gate iden used for the rule.',
                       'default': None, },
                  ),
                  'returns': {'type': 'null', }
                  }},
        {'name': 'popRule', 'desc': 'Remove a rule by index from the Role.',
         'type': {'type': 'function', '_funcname': '_methRolePopRule',
                  'args': (
                      {'name': 'indx', 'type': 'int', 'desc': 'The index of the rule to remove.', },
                      {'name': 'gateiden', 'type': 'str', 'desc': 'The gate iden used for the rule.', 'default': None, }
                  ),
                  'returns': {'type': 'list', 'desc': 'The rule which was removed.'}}},
        {'name': 'getRules', 'desc': 'Get the rules for the role and optional auth gate.',
         'type': {'type': 'function', '_funcname': '_methGetRules',
                  'args': (
                      {'name': 'gateiden', 'type': 'str',
                       'desc': 'The gate iden used for the rules.', 'default': None},
                  ),
                  'returns': {'type': 'list', 'desc': 'A list of rules.'}}},
        {'name': 'setRules', 'desc': 'Replace the rules on the Role with new rules.',
         'type': {'type': 'function', '_funcname': '_methRoleSetRules',
                  'args': (
                      {'name': 'rules', 'type': 'list', 'desc': 'A list of rules to set on the Role.', },
                      {'name': 'gateiden', 'type': 'str', 'desc': 'The gate iden used for the rules.',
                       'default': None, },
                  ),
                  'returns': {'type': 'null', }}},
        {'name': 'name', 'desc': '''
            A role's name. This can also be used to set the role name.

            Example:
                    Change a role's name::

                        $role=$lib.auth.roles.byname(analyst) $role.name=superheroes
            ''',
         'type': {'type': 'stor', '_storfunc': '_setRoleName',
                  'returns': {'type': 'str', }}},
    )
    _storm_typename = 'auth:role'
    _ismutable = False

    def __init__(self, runt, valu, path=None):

        s_stormtypes.Prim.__init__(self, valu, path=path)
        self.runt = runt
        self.locls.update(self.getObjLocals())
        self.locls['iden'] = self.valu
        self.stors.update({
            'name': self._setRoleName,
        })

    def __hash__(self):
        return hash((self._storm_typename, self.locls['iden']))

    def getObjLocals(self):
        return {
            'get': self._methRoleGet,
            'pack': self._methRolePack,
            'gates': self._methGates,
            'addRule': self._methRoleAddRule,
            'delRule': self._methRoleDelRule,
            'popRule': self._methRolePopRule,
            'setRules': self._methRoleSetRules,
            'getRules': self._methGetRules,
        }

    async def _derefGet(self, name):
        rdef = await self.runt.view.core.getRoleDef(self.valu)
        return rdef.get(name, s_common.novalu)

    async def _setRoleName(self, name):
        self.runt.confirm(('auth', 'role', 'set', 'name'))
        name = await s_stormtypes.tostr(name)
        await self.runt.view.core.setRoleName(self.valu, name)

    @s_stormtypes.stormfunc(readonly=True)
    async def _methRoleGet(self, name):
        rdef = await self.runt.view.core.getRoleDef(self.valu)
        return rdef.get(name)

    @s_stormtypes.stormfunc(readonly=True)
    async def _methRolePack(self):
        return await self.value()

    @s_stormtypes.stormfunc(readonly=True)
    async def _methGates(self):
        role = self.runt.view.core.auth.role(self.valu)
        retn = []
        for gateiden in role.authgates.keys():
            gate = await self.runt.view.core.getAuthGate(gateiden)
            retn.append(Gate(self.runt, gate))
        return retn

    @s_stormtypes.stormfunc(readonly=True)
    async def _methGetRules(self, gateiden=None):
        gateiden = await s_stormtypes.tostr(gateiden, noneok=True)
        role = self.runt.view.core.auth.role(self.valu)
        return role.getRules(gateiden=gateiden)

    async def _methRoleSetRules(self, rules, gateiden=None):
        rules = await s_stormtypes.toprim(rules)
        gateiden = await s_stormtypes.tostr(gateiden, noneok=True)
        self.runt.confirm(('auth', 'role', 'set', 'rules'), gateiden=gateiden)
        await self.runt.view.core.setRoleRules(self.valu, rules, gateiden=gateiden)

    async def _methRoleAddRule(self, rule, gateiden=None, indx=None):
        rule = await s_stormtypes.toprim(rule)
        indx = await s_stormtypes.toint(indx, noneok=True)
        gateiden = await s_stormtypes.tostr(gateiden, noneok=True)
        self.runt.confirm(('auth', 'role', 'set', 'rules'), gateiden=gateiden)
        await self.runt.view.core.addRoleRule(self.valu, rule, indx=indx, gateiden=gateiden)

    async def _methRoleDelRule(self, rule, gateiden=None):
        rule = await s_stormtypes.toprim(rule)
        gateiden = await s_stormtypes.tostr(gateiden, noneok=True)
        self.runt.confirm(('auth', 'role', 'set', 'rules'), gateiden=gateiden)
        await self.runt.view.core.delRoleRule(self.valu, rule, gateiden=gateiden)

    async def _methRolePopRule(self, indx, gateiden=None):

        gateiden = await s_stormtypes.tostr(gateiden, noneok=True)
        self.runt.confirm(('auth', 'role', 'set', 'rules'), gateiden=gateiden)

        indx = await s_stormtypes.toint(indx)

        rules = list(await self._methGetRules(gateiden=gateiden))

        if len(rules) <= indx:
            mesg = f'Role {self.valu} only has {len(rules)} rules.'
            raise s_exc.BadArg(mesg=mesg)

        retn = rules.pop(indx)
        await self.runt.view.core.setRoleRules(self.valu, rules, gateiden=gateiden)
        return retn

    async def value(self):
        return await self.runt.view.core.getRoleDef(self.valu)

    async def stormrepr(self):
        return f'{self._storm_typename}: {await self.value()}'

@s_stormtypes.registry.registerLib
class LibAuth(s_stormtypes.Lib):
    '''
    A Storm Library for interacting with Auth in the Cortex.
    '''
    _storm_locals = (
        {'name': 'ruleFromText', 'desc': 'Get a rule tuple from a text string.',
         'type': {'type': 'function', '_funcname': 'ruleFromText',
                  'args': (
                      {'name': 'text', 'type': 'str', 'desc': 'The string to process.', },
                  ),
                  'returns': {'type': 'list', 'desc': 'A tuple containing a bool and a list of permission parts.', }}},
        {'name': 'textFromRule', 'desc': 'Return a text string from a rule tuple.',
         'type': {'type': 'function', '_funcname': 'textFromRule',
                  'args': (
                    {'name': 'rule', 'type': 'list', 'desc': 'A rule tuple.'},
                  ),
                  'returns': {'type': 'str', 'desc': 'The rule text.'}}},
        {'name': 'getPermDefs', 'desc': 'Return a list of permission definitions.',
         'type': {'type': 'function', '_funcname': 'getPermDefs',
                  'args': (),
                  'returns': {'type': 'list', 'desc': 'The list of permission definitions.'}}},
        {'name': 'getPermDef', 'desc': 'Return a single permission definition.',
         'type': {'type': 'function', '_funcname': 'getPermDef',
                  'args': (
                    {'name': 'perm', 'type': 'list', 'desc': 'A permission tuple.'},
                  ),
                  'returns': {'type': 'dict', 'desc': 'A permission definition or null.'}}},
    )
    _storm_lib_path = ('auth',)

    def getObjLocals(self):
        return {
            'getPermDef': self.getPermDef,
            'getPermDefs': self.getPermDefs,
            'ruleFromText': self.ruleFromText,
            'textFromRule': self.textFromRule,
        }

    @staticmethod
    @s_stormtypes.stormfunc(readonly=True)
    def ruleFromText(text):
        return ruleFromText(text)

    @s_stormtypes.stormfunc(readonly=True)
    async def textFromRule(self, rule):
        rule = await s_stormtypes.toprim(rule)
        return s_common.reprauthrule(rule)

    @s_stormtypes.stormfunc(readonly=True)
    async def getPermDefs(self):
        return self.runt.view.core.getPermDefs()

    @s_stormtypes.stormfunc(readonly=True)
    async def getPermDef(self, perm):
        perm = await s_stormtypes.toprim(perm)
        return self.runt.view.core.getPermDef(perm)

@s_stormtypes.registry.registerType
class StormUserVarsDict(s_stormtypes.Prim):
    '''
    A Storm Primitive that maps the HiveDict interface to a user vars dictionary.
    '''
    _storm_locals = (
        {'name': 'get', 'desc': 'Get the value for a user var.',
         'type': {'type': 'function', '_funcname': '_get',
                  'args': (
                      {'name': 'name', 'type': 'str', 'desc': 'The name of the var.', },
                      {'name': 'default', 'type': 'prim', 'default': None,
                       'desc': 'The default value to return if not set.', },
                  ),
                  'returns': {'type': 'prim', 'desc': 'The requested value.', }}},
        {'name': 'pop', 'desc': 'Remove a user var value.',
         'type': {'type': 'function', '_funcname': '_pop',
                  'args': (
                      {'name': 'name', 'type': 'str', 'desc': 'The name of the var.', },
                      {'name': 'default', 'type': 'prim', 'default': None,
                       'desc': 'The default value to return if not set.', },
                  ),
                  'returns': {'type': 'prim', 'desc': 'The requested value.', }}},
        {'name': 'set', 'desc': 'Set a user var value.',
         'type': {'type': 'function', '_funcname': '_set',
                  'args': (
                      {'name': 'name', 'type': 'str', 'desc': 'The name of the var to set.', },
                      {'name': 'valu', 'type': 'prim', 'desc': 'The value to store.', },
                  ),
                  'returns': {'type': ['null', 'prim'],
                              'desc': 'Old value of the var if it was previously set, or none.', }}},
        {'name': 'list', 'desc': 'List the vars and their values.',
         'type': {'type': 'function', '_funcname': '_list',
                  'returns': {'type': 'list', 'desc': 'A list of tuples containing var, value pairs.', }}},
    )
    _storm_typename = 'user:vars:dict'
    _ismutable = True

    def __init__(self, runt, valu, path=None):
        s_stormtypes.Prim.__init__(self, valu, path=path)
        self.runt = runt
        self.locls.update(self.getObjLocals())

    def getObjLocals(self):
        return {
            'get': self._get,
            'pop': self._pop,
            'set': self._set,
            'list': self._list,
        }

    @s_stormtypes.stormfunc(readonly=True)
    async def _get(self, name, default=None):
        name = await s_stormtypes.tostr(name)
        return await self.runt.snap.core.getUserVarValu(self.valu, name, default=default)

    async def _pop(self, name, default=None):
        name = await s_stormtypes.tostr(name)
        return await self.runt.snap.core.popUserVarValu(self.valu, name, default=default)

    async def _set(self, name, valu):
        if not isinstance(name, str):
            mesg = 'The name of a variable must be a string.'
            raise s_exc.StormRuntimeError(mesg=mesg, name=name)

        name = await s_stormtypes.tostr(name)
        oldv = await self.runt.snap.core.getUserVarValu(self.valu, name)

        valu = await s_stormtypes.toprim(valu)

        await self.runt.snap.core.setUserVarValu(self.valu, name, valu)
        return oldv

    @s_stormtypes.stormfunc(readonly=True)
    async def _list(self):
        valu = await self.value()
        return list(valu.items())

    async def iter(self):
        async for name, valu in self.runt.snap.core.iterUserVars(self.valu):
            yield name, valu
            await asyncio.sleep(0)

    async def value(self):
        varz = {}
        async for key, valu in self.runt.snap.core.iterUserVars(self.valu):
            varz[key] = valu
            await asyncio.sleep(0)

        return varz

@s_stormtypes.registry.registerType
class StormUserProfileDict(s_stormtypes.Prim):
    '''
    A Storm Primitive that maps the HiveDict interface to a user profile dictionary.
    '''
    _storm_locals = (
        {'name': 'get', 'desc': 'Get a user profile value.',
         'type': {'type': 'function', '_funcname': '_get',
                  'args': (
                      {'name': 'name', 'type': 'str', 'desc': 'The name of the user profile value.', },
                      {'name': 'default', 'type': 'prim', 'default': None,
                       'desc': 'The default value to return if not set.', },
                  ),
                  'returns': {'type': 'prim', 'desc': 'The requested value.', }}},
        {'name': 'pop', 'desc': 'Remove a user profile value.',
         'type': {'type': 'function', '_funcname': '_pop',
                  'args': (
                      {'name': 'name', 'type': 'str', 'desc': 'The name of the user profile value.', },
                      {'name': 'default', 'type': 'prim', 'default': None,
                       'desc': 'The default value to return if not set.', },
                  ),
                  'returns': {'type': 'prim', 'desc': 'The requested value.', }}},
        {'name': 'set', 'desc': 'Set a user profile value.',
         'type': {'type': 'function', '_funcname': '_set',
                  'args': (
                      {'name': 'name', 'type': 'str', 'desc': 'The name of the user profile value to set.', },
                      {'name': 'valu', 'type': 'prim', 'desc': 'The value to store.', },
                  ),
                  'returns': {'type': ['null', 'prim'],
                              'desc': 'Old value if it was previously set, or none.', }}},
        {'name': 'list', 'desc': 'List the user profile vars and their values.',
         'type': {'type': 'function', '_funcname': '_list',
                  'returns': {'type': 'list', 'desc': 'A list of tuples containing var, value pairs.', }}},
    )
    _storm_typename = 'user:profile:dict'
    _ismutable = True

    def __init__(self, runt, valu, path=None):
        s_stormtypes.Prim.__init__(self, valu, path=path)
        self.runt = runt
        self.locls.update(self.getObjLocals())

    def getObjLocals(self):
        return {
            'get': self._get,
            'pop': self._pop,
            'set': self._set,
            'list': self._list,
        }

    @s_stormtypes.stormfunc(readonly=True)
    async def _get(self, name, default=None):
        name = await s_stormtypes.tostr(name)
        return await self.runt.snap.core.getUserProfInfo(self.valu, name, default=default)

    async def _pop(self, name, default=None):
        name = await s_stormtypes.tostr(name)
        return await self.runt.snap.core.popUserProfInfo(self.valu, name, default=default)

    async def _set(self, name, valu):
        if not isinstance(name, str):
            mesg = 'The name of a variable must be a string.'
            raise s_exc.StormRuntimeError(mesg=mesg, name=name)

        name = await s_stormtypes.tostr(name)
        oldv = await self.runt.snap.core.getUserProfInfo(self.valu, name)

        valu = await s_stormtypes.toprim(valu)

        await self.runt.snap.core.setUserProfInfo(self.valu, name, valu)
        return oldv

    @s_stormtypes.stormfunc(readonly=True)
    async def _list(self):
        valu = await self.value()
        return list(valu.items())

    async def iter(self):
        async for name, valu in self.runt.snap.core.iterUserProfInfo(self.valu):
            yield name, valu
            await asyncio.sleep(0)

    async def value(self):
        return await self.runt.snap.core.getUserProfile(self.valu)

@s_stormtypes.registry.registerLib
class LibUser(s_stormtypes.Lib):
    '''
    A Storm Library for interacting with data about the current user.
    '''
    _storm_locals = (
        {'name': 'name', 'desc': 'Get the name of the current runtime user.',
         'type': {'type': 'function', '_funcname': '_libUserName',
                  'returns': {'type': 'str', 'desc': 'The username.', }}},
        {'name': 'allowed', 'desc': 'Check if the current user has a given permission.',
         'type': {'type': 'function', '_funcname': '_libUserAllowed',
                  'args': (
                      {'name': 'permname', 'type': 'str', 'desc': 'The permission string to check.', },
                      {'name': 'gateiden', 'type': 'str', 'desc': 'The authgate iden.', 'default': None, },
                      {'name': 'default', 'type': 'boolean', 'desc': 'The default value.', 'default': False, },
                  ),
                  'returns': {'type': 'boolean',
                              'desc': 'True if the user has the requested permission, false otherwise.', }}},
        {'name': 'vars', 'desc': "Get a dictionary representing the current user's persistent variables.",
         'type': 'auth:user:vars', },
        {'name': 'profile', 'desc': "Get a dictionary representing the current user's profile information.",
         'type': 'auth:user:profile', },
        {'name': 'iden', 'desc': 'The user GUID for the current storm user.', 'type': 'str'},
    )
    _storm_lib_path = ('user', )

    def getObjLocals(self):
        return {
            'name': self._libUserName,
            'iden': self.runt.user.iden,
            'allowed': self._libUserAllowed,
        }

    def addLibFuncs(self):
        super().addLibFuncs()
        self.locls.update({
            'vars': StormUserVarsDict(self.runt, self.runt.user.iden),
            'json': UserJson(self.runt, self.runt.user.iden),
            'profile': StormUserProfileDict(self.runt, self.runt.user.iden),
        })

    @s_stormtypes.stormfunc(readonly=True)
    async def _libUserName(self):
        return self.runt.user.name

    @s_stormtypes.stormfunc(readonly=True)
    async def _libUserAllowed(self, permname, gateiden=None, default=False):
        permname = await s_stormtypes.toprim(permname)
        gateiden = await s_stormtypes.tostr(gateiden, noneok=True)
        default = await s_stormtypes.tobool(default)

        perm = permname.split('.')
        return self.runt.user.allowed(perm, gateiden=gateiden, default=default)

@s_stormtypes.registry.registerLib
class LibUsers(s_stormtypes.Lib):
    '''
    A Storm Library for interacting with Auth Users in the Cortex.
    '''
    _storm_locals = (
        {'name': 'add', 'desc': 'Add a User to the Cortex.',
         'type': {'type': 'function', '_funcname': '_methUsersAdd',
                  'args': (
                      {'name': 'name', 'type': 'str', 'desc': 'The name of the user.', },
                      {'name': 'passwd', 'type': 'str', 'desc': "The user's password.", 'default': None, },
                      {'name': 'email', 'type': 'str', 'desc': "The user's email address.", 'default': None, },
                      {'name': 'iden', 'type': 'str', 'desc': 'The iden to use to create the user.', 'default': None, }
                  ),
                  'returns': {'type': 'auth:user',
                              'desc': 'The ``auth:user`` object for the new user.', }}},
        {'name': 'del', 'desc': 'Delete a User from the Cortex.',
         'type': {'type': 'function', '_funcname': '_methUsersDel',
                  'args': (
                      {'name': 'iden', 'type': 'str', 'desc': 'The iden of the user to delete.', },
                  ),
                  'returns': {'type': 'null', }}},
        {'name': 'list', 'desc': 'Get a list of Users in the Cortex.',
         'type': {'type': 'function', '_funcname': '_methUsersList',
                  'returns': {'type': 'list', 'desc': 'A list of ``auth:user`` objects.', }}},
        {'name': 'get', 'desc': 'Get a specific User by iden.',
         'type': {'type': 'function', '_funcname': '_methUsersGet',
                  'args': (
                      {'name': 'iden', 'type': 'str', 'desc': 'The iden of the user to retrieve.', },
                  ),
                  'returns': {'type': ['null', 'auth:user'],
                              'desc': 'The ``auth:user`` object, or none if the user does not exist.', }}},
        {'name': 'byname', 'desc': 'Get a specific user by name.',
         'type': {'type': 'function', '_funcname': '_methUsersByName',
                  'args': (
                      {'name': 'name', 'type': 'str', 'desc': 'The name of the user to retrieve.', },
                  ),
                  'returns': {'type': ['null', 'auth:user'],
                              'desc': 'The ``auth:user`` object, or none if the user does not exist.', }}},
    )
    _storm_lib_path = ('auth', 'users')
    _storm_lib_perms = (
        {'perm': ('auth', 'role', 'set', 'name'), 'gate': 'cortex',
         'desc': 'Permits a user to change the name of a role.'},
        {'perm': ('auth', 'role', 'set', 'rules'), 'gate': 'cortex',
         'desc': 'Permits a user to modify rules of a role.'},

         {'perm': ('auth', 'self', 'set', 'email'), 'gate': 'cortex',
         'desc': 'Permits a user to change their own email address.',
         'default': True},
        {'perm': ('auth', 'self', 'set', 'name'), 'gate': 'cortex',
         'desc': 'Permits a user to change their own username.',
         'default': True},
        {'perm': ('auth', 'self', 'set', 'passwd'), 'gate': 'cortex',
         'desc': 'Permits a user to change their own password.',
         'default': True},
        {'perm': ('auth', 'self', 'set', 'apikey'), 'gate': 'cortex',
         'desc': 'Permits a user to manage their API keys.',
         'default': True},
        {'perm': ('auth', 'user', 'grant'), 'gate': 'cortex',
         'desc': 'Controls granting roles to a user.'},
        {'perm': ('auth', 'user', 'revoke'), 'gate': 'cortex',
         'desc': 'Controls revoking roles from a user.'},

        {'perm': ('auth', 'user', 'set', 'admin'), 'gate': 'cortex',
         'desc': 'Controls setting/removing a user\'s admin status.'},
        {'perm': ('auth', 'user', 'set', 'email'), 'gate': 'cortex',
         'desc': 'Controls changing a user\'s email address.'},
        {'perm': ('auth', 'user', 'set', 'locked'), 'gate': 'cortex',
         'desc': 'Controls locking/unlocking a user account.'},
        {'perm': ('auth', 'user', 'set', 'archived'), 'gate': 'cortex',
         'desc': 'Controls archiving/unarchiving a user account.'},
        {'perm': ('auth', 'user', 'set', 'passwd'), 'gate': 'cortex',
         'desc': 'Controls changing a user password.'},
        {'perm': ('auth', 'user', 'set', 'rules'), 'gate': 'cortex',
         'desc': 'Controls adding rules to a user.'},

        {'perm': ('auth', 'user', 'get', 'profile', '<name>'), 'gate': 'cortex',
         'desc': 'Permits a user to retrieve their profile information.',
         'ex': 'auth.user.get.profile.fullname'},
        {'perm': ('auth', 'user', 'pop', 'profile', '<name>'), 'gate': 'cortex',
         'desc': 'Permits a user to remove profile information.',
         'ex': 'auth.user.pop.profile.fullname'},
        {'perm': ('auth', 'user', 'set', 'profile', '<name>'), 'gate': 'cortex',
         'desc': 'Permits a user to set profile information.',
         'ex': 'auth.user.set.profile.fullname'},
        {'perm': ('auth', 'user', 'set', 'apikey'), 'gate': 'cortex',
         'desc': 'Permits a user to manage API keys for other users. USE WITH CAUTUON!'},
        {'perm': ('storm', 'lib', 'auth', 'users', 'add'), 'gate': 'cortex',
         'desc': 'Controls the ability to add a user to the system. USE WITH CAUTION!'},
        {'perm': ('storm', 'lib', 'auth', 'users', 'del'), 'gate': 'cortex',
         'desc': 'Controls the ability to remove a user from the system. USE WITH CAUTION!'},
    )

    def getObjLocals(self):
        return {
            'add': self._methUsersAdd,
            'del': self._methUsersDel,
            'list': self._methUsersList,
            'get': self._methUsersGet,
            'byname': self._methUsersByName,
        }

    @s_stormtypes.stormfunc(readonly=True)
    async def _methUsersList(self):
        return [User(self.runt, udef['iden']) for udef in await self.runt.view.core.getUserDefs()]

    @s_stormtypes.stormfunc(readonly=True)
    async def _methUsersGet(self, iden):
        udef = await self.runt.view.core.getUserDef(iden)
        if udef is not None:
            return User(self.runt, udef['iden'])

    @s_stormtypes.stormfunc(readonly=True)
    async def _methUsersByName(self, name):
        udef = await self.runt.view.core.getUserDefByName(name)
        if udef is not None:
            return User(self.runt, udef['iden'])

    async def _methUsersAdd(self, name, passwd=None, email=None, iden=None):
        if not self.runt.allowed(('auth', 'user', 'add')):
            self.runt.confirm(('storm', 'lib', 'auth', 'users', 'add'))
        name = await s_stormtypes.tostr(name)
        iden = await s_stormtypes.tostr(iden, True)
        email = await s_stormtypes.tostr(email, True)
        passwd = await s_stormtypes.tostr(passwd, True)
        udef = await self.runt.view.core.addUser(name, passwd=passwd, email=email, iden=iden,)
        return User(self.runt, udef['iden'])

    async def _methUsersDel(self, iden):
        if not self.runt.allowed(('auth', 'user', 'del')):
            self.runt.confirm(('storm', 'lib', 'auth', 'users', 'del'))
        await self.runt.view.core.delUser(iden)

@s_stormtypes.registry.registerLib
class LibRoles(s_stormtypes.Lib):
    '''
    A Storm Library for interacting with Auth Roles in the Cortex.
    '''
    _storm_locals = (
        {'name': 'add', 'desc': 'Add a Role to the Cortex.',
         'type': {'type': 'function', '_funcname': '_methRolesAdd',
                  'args': (
                      {'name': 'name', 'type': 'str', 'desc': 'The name of the role.', },
                  ),
                  'returns': {'type': 'auth:role', 'desc': 'The new role object.', }}},
        {'name': 'del', 'desc': 'Delete a Role from the Cortex.',
         'type': {'type': 'function', '_funcname': '_methRolesDel',
                  'args': (
                      {'name': 'iden', 'type': 'str', 'desc': 'The iden of the role to delete.', },
                  ),
                  'returns': {'type': 'null', }}},
        {'name': 'list', 'desc': 'Get a list of Roles in the Cortex.',
         'type': {'type': 'function', '_funcname': '_methRolesList',
                  'returns': {'type': 'list', 'desc': 'A list of ``auth:role`` objects.', }}},
        {'name': 'get', 'desc': 'Get a specific Role by iden.',
         'type': {'type': 'function', '_funcname': '_methRolesGet',
                  'args': (
                      {'name': 'iden', 'type': 'str', 'desc': 'The iden of the role to retrieve.', },
                  ),
                  'returns': {'type': ['null', 'auth:role'],
                              'desc': 'The ``auth:role`` object; or null if the role does not exist.', }}},
        {'name': 'byname', 'desc': 'Get a specific Role by name.',
         'type': {'type': 'function', '_funcname': '_methRolesByName',
                  'args': (
                      {'name': 'name', 'type': 'str', 'desc': 'The name of the role to retrieve.', },
                  ),
                  'returns': {'type': ['null', 'auth:role'],
                              'desc': 'The role by name, or null if it does not exist.', }}},
    )
    _storm_lib_path = ('auth', 'roles')
    _storm_lib_perms = (
        {'perm': ('storm', 'lib', 'auth', 'roles', 'add'), 'gate': 'cortex',
         'desc': 'Controls the ability to add a role to the system. USE WITH CAUTION!'},
        {'perm': ('storm', 'lib', 'auth', 'roles', 'del'), 'gate': 'cortex',
         'desc': 'Controls the ability to remove a role from the system. USE WITH CAUTION!'},
    )

    def getObjLocals(self):
        return {
            'add': self._methRolesAdd,
            'del': self._methRolesDel,
            'list': self._methRolesList,
            'get': self._methRolesGet,
            'byname': self._methRolesByName,
        }

    @s_stormtypes.stormfunc(readonly=True)
    async def _methRolesList(self):
        return [Role(self.runt, rdef['iden']) for rdef in await self.runt.view.core.getRoleDefs()]

    @s_stormtypes.stormfunc(readonly=True)
    async def _methRolesGet(self, iden):
        rdef = await self.runt.view.core.getRoleDef(iden)
        if rdef is not None:
            return Role(self.runt, rdef['iden'])

    @s_stormtypes.stormfunc(readonly=True)
    async def _methRolesByName(self, name):
        rdef = await self.runt.view.core.getRoleDefByName(name)
        if rdef is not None:
            return Role(self.runt, rdef['iden'])

    async def _methRolesAdd(self, name):
        if not self.runt.allowed(('auth', 'role', 'add')):
            self.runt.confirm(('storm', 'lib', 'auth', 'roles', 'add'))
        rdef = await self.runt.view.core.addRole(name)
        return Role(self.runt, rdef['iden'])

    async def _methRolesDel(self, iden):
        if not self.runt.allowed(('auth', 'role', 'del')):
            self.runt.confirm(('storm', 'lib', 'auth', 'roles', 'del'))
        await self.runt.view.core.delRole(iden)

@s_stormtypes.registry.registerLib
class LibGates(s_stormtypes.Lib):
    '''
    A Storm Library for interacting with Auth Gates in the Cortex.
    '''
    _storm_locals = (
        {'name': 'get', 'desc': 'Get a specific Gate by iden.',
         'type': {'type': 'function', '_funcname': '_methGatesGet',
                  'args': (
                      {'name': 'iden', 'type': 'str', 'desc': 'The iden of the gate to retrieve.', },
                  ),
                  'returns': {'type': ['null', 'auth:gate'],
                              'desc': 'The ``auth:gate`` if it exists, otherwise null.', }}},
        {'name': 'list', 'desc': 'Get a list of Gates in the Cortex.',
         'type': {'type': 'function', '_funcname': '_methGatesList',
                  'returns': {'type': 'list', 'desc': 'A list of ``auth:gate`` objects.', }}},
    )
    _storm_lib_path = ('auth', 'gates')

    def getObjLocals(self):
        return {
            'get': self._methGatesGet,
            'list': self._methGatesList,
        }

    @s_stormtypes.stormfunc(readonly=True)
    async def _methGatesList(self):
        gates = await self.runt.view.core.getAuthGates()
        return [Gate(self.runt, g) for g in gates]

    @s_stormtypes.stormfunc(readonly=True)
    async def _methGatesGet(self, iden):
        iden = await s_stormtypes.toprim(iden)
        gate = await self.runt.view.core.getAuthGate(iden)
        if gate:
            return Gate(self.runt, gate)

@s_stormtypes.registry.registerType
class Gate(s_stormtypes.Prim):
    '''
    Implements the Storm API for an AuthGate.
    '''
    _storm_locals = (
        {'name': 'iden', 'desc': 'The iden of the AuthGate.', 'type': 'str', },
        {'name': 'type', 'desc': 'The type of the AuthGate.', 'type': 'str', },
        {'name': 'roles', 'desc': 'The role idens which are a member of the Authgate.', 'type': 'list', },
        {'name': 'users', 'desc': 'The user idens which are a member of the Authgate.', 'type': 'list', },
    )
    _storm_typename = 'auth:gate'
    _ismutable = False

    def __init__(self, runt, valu, path=None):

        s_stormtypes.Prim.__init__(self, valu, path=path)
        self.runt = runt
        self.locls.update({
            'iden': self.valu.get('iden'),
            'type': self.valu.get('type'),
            'roles': self.valu.get('roles', ()),
            'users': self.valu.get('users', ()),
        })

    def __hash__(self):
        return hash((self._storm_typename, self.locls['iden']))<|MERGE_RESOLUTION|>--- conflicted
+++ resolved
@@ -632,23 +632,22 @@
 
     async def deref(self, name):
         name = await s_stormtypes.tostr(name)
-        self.runt.confirm(('auth', 'user', 'get', 'profile', name))
-<<<<<<< HEAD
-        return copy.deepcopy(await self.runt.view.core.getUserProfInfo(self.valu, name))
-=======
-        return await self.runt.snap.core.getUserProfInfo(self.valu, name)
->>>>>>> e7cdbc4e
+        if self.runt.user.iden != self.valu:
+            self.runt.confirm(('auth', 'user', 'get', 'profile', name))
+        return await self.runt.view.core.getUserProfInfo(self.valu, name)
 
     async def setitem(self, name, valu):
         name = await s_stormtypes.tostr(name)
 
         if valu is s_stormtypes.undef:
-            self.runt.confirm(('auth', 'user', 'pop', 'profile', name))
+            if self.runt.user.iden != self.valu:
+                self.runt.confirm(('auth', 'user', 'pop', 'profile', name))
             await self.runt.view.core.popUserProfInfo(self.valu, name)
             return
 
         valu = await s_stormtypes.toprim(valu)
-        self.runt.confirm(('auth', 'user', 'set', 'profile', name))
+        if self.runt.user.iden != self.valu:
+            self.runt.confirm(('auth', 'user', 'set', 'profile', name))
         await self.runt.view.core.setUserProfInfo(self.valu, name, valu)
 
     async def iter(self):
@@ -657,12 +656,9 @@
             yield item
 
     async def value(self):
-        self.runt.confirm(('auth', 'user', 'get', 'profile'))
-<<<<<<< HEAD
-        return copy.deepcopy(await self.runt.view.core.getUserProfile(self.valu))
-=======
-        return await self.runt.snap.core.getUserProfile(self.valu)
->>>>>>> e7cdbc4e
+        if self.runt.user.iden != self.valu:
+            self.runt.confirm(('auth', 'user', 'get', 'profile'))
+        return await self.runt.view.core.getUserProfile(self.valu)
 
 @s_stormtypes.registry.registerType
 class UserJson(s_stormtypes.Prim):
@@ -815,11 +811,7 @@
 
     async def deref(self, name):
         name = await s_stormtypes.tostr(name)
-<<<<<<< HEAD
-        return copy.deepcopy(await self.runt.view.core.getUserVarValu(self.valu, name))
-=======
-        return await self.runt.snap.core.getUserVarValu(self.valu, name)
->>>>>>> e7cdbc4e
+        return await self.runt.view.core.getUserVarValu(self.valu, name)
 
     async def setitem(self, name, valu):
         name = await s_stormtypes.tostr(name)
@@ -832,13 +824,8 @@
         await self.runt.view.core.setUserVarValu(self.valu, name, valu)
 
     async def iter(self):
-<<<<<<< HEAD
         async for name, valu in self.runt.view.core.iterUserVars(self.valu):
-            yield name, copy.deepcopy(valu)
-=======
-        async for name, valu in self.runt.snap.core.iterUserVars(self.valu):
             yield name, valu
->>>>>>> e7cdbc4e
             await asyncio.sleep(0)
 
 @s_stormtypes.registry.registerType
@@ -1603,181 +1590,6 @@
         perm = await s_stormtypes.toprim(perm)
         return self.runt.view.core.getPermDef(perm)
 
-@s_stormtypes.registry.registerType
-class StormUserVarsDict(s_stormtypes.Prim):
-    '''
-    A Storm Primitive that maps the HiveDict interface to a user vars dictionary.
-    '''
-    _storm_locals = (
-        {'name': 'get', 'desc': 'Get the value for a user var.',
-         'type': {'type': 'function', '_funcname': '_get',
-                  'args': (
-                      {'name': 'name', 'type': 'str', 'desc': 'The name of the var.', },
-                      {'name': 'default', 'type': 'prim', 'default': None,
-                       'desc': 'The default value to return if not set.', },
-                  ),
-                  'returns': {'type': 'prim', 'desc': 'The requested value.', }}},
-        {'name': 'pop', 'desc': 'Remove a user var value.',
-         'type': {'type': 'function', '_funcname': '_pop',
-                  'args': (
-                      {'name': 'name', 'type': 'str', 'desc': 'The name of the var.', },
-                      {'name': 'default', 'type': 'prim', 'default': None,
-                       'desc': 'The default value to return if not set.', },
-                  ),
-                  'returns': {'type': 'prim', 'desc': 'The requested value.', }}},
-        {'name': 'set', 'desc': 'Set a user var value.',
-         'type': {'type': 'function', '_funcname': '_set',
-                  'args': (
-                      {'name': 'name', 'type': 'str', 'desc': 'The name of the var to set.', },
-                      {'name': 'valu', 'type': 'prim', 'desc': 'The value to store.', },
-                  ),
-                  'returns': {'type': ['null', 'prim'],
-                              'desc': 'Old value of the var if it was previously set, or none.', }}},
-        {'name': 'list', 'desc': 'List the vars and their values.',
-         'type': {'type': 'function', '_funcname': '_list',
-                  'returns': {'type': 'list', 'desc': 'A list of tuples containing var, value pairs.', }}},
-    )
-    _storm_typename = 'user:vars:dict'
-    _ismutable = True
-
-    def __init__(self, runt, valu, path=None):
-        s_stormtypes.Prim.__init__(self, valu, path=path)
-        self.runt = runt
-        self.locls.update(self.getObjLocals())
-
-    def getObjLocals(self):
-        return {
-            'get': self._get,
-            'pop': self._pop,
-            'set': self._set,
-            'list': self._list,
-        }
-
-    @s_stormtypes.stormfunc(readonly=True)
-    async def _get(self, name, default=None):
-        name = await s_stormtypes.tostr(name)
-        return await self.runt.snap.core.getUserVarValu(self.valu, name, default=default)
-
-    async def _pop(self, name, default=None):
-        name = await s_stormtypes.tostr(name)
-        return await self.runt.snap.core.popUserVarValu(self.valu, name, default=default)
-
-    async def _set(self, name, valu):
-        if not isinstance(name, str):
-            mesg = 'The name of a variable must be a string.'
-            raise s_exc.StormRuntimeError(mesg=mesg, name=name)
-
-        name = await s_stormtypes.tostr(name)
-        oldv = await self.runt.snap.core.getUserVarValu(self.valu, name)
-
-        valu = await s_stormtypes.toprim(valu)
-
-        await self.runt.snap.core.setUserVarValu(self.valu, name, valu)
-        return oldv
-
-    @s_stormtypes.stormfunc(readonly=True)
-    async def _list(self):
-        valu = await self.value()
-        return list(valu.items())
-
-    async def iter(self):
-        async for name, valu in self.runt.snap.core.iterUserVars(self.valu):
-            yield name, valu
-            await asyncio.sleep(0)
-
-    async def value(self):
-        varz = {}
-        async for key, valu in self.runt.snap.core.iterUserVars(self.valu):
-            varz[key] = valu
-            await asyncio.sleep(0)
-
-        return varz
-
-@s_stormtypes.registry.registerType
-class StormUserProfileDict(s_stormtypes.Prim):
-    '''
-    A Storm Primitive that maps the HiveDict interface to a user profile dictionary.
-    '''
-    _storm_locals = (
-        {'name': 'get', 'desc': 'Get a user profile value.',
-         'type': {'type': 'function', '_funcname': '_get',
-                  'args': (
-                      {'name': 'name', 'type': 'str', 'desc': 'The name of the user profile value.', },
-                      {'name': 'default', 'type': 'prim', 'default': None,
-                       'desc': 'The default value to return if not set.', },
-                  ),
-                  'returns': {'type': 'prim', 'desc': 'The requested value.', }}},
-        {'name': 'pop', 'desc': 'Remove a user profile value.',
-         'type': {'type': 'function', '_funcname': '_pop',
-                  'args': (
-                      {'name': 'name', 'type': 'str', 'desc': 'The name of the user profile value.', },
-                      {'name': 'default', 'type': 'prim', 'default': None,
-                       'desc': 'The default value to return if not set.', },
-                  ),
-                  'returns': {'type': 'prim', 'desc': 'The requested value.', }}},
-        {'name': 'set', 'desc': 'Set a user profile value.',
-         'type': {'type': 'function', '_funcname': '_set',
-                  'args': (
-                      {'name': 'name', 'type': 'str', 'desc': 'The name of the user profile value to set.', },
-                      {'name': 'valu', 'type': 'prim', 'desc': 'The value to store.', },
-                  ),
-                  'returns': {'type': ['null', 'prim'],
-                              'desc': 'Old value if it was previously set, or none.', }}},
-        {'name': 'list', 'desc': 'List the user profile vars and their values.',
-         'type': {'type': 'function', '_funcname': '_list',
-                  'returns': {'type': 'list', 'desc': 'A list of tuples containing var, value pairs.', }}},
-    )
-    _storm_typename = 'user:profile:dict'
-    _ismutable = True
-
-    def __init__(self, runt, valu, path=None):
-        s_stormtypes.Prim.__init__(self, valu, path=path)
-        self.runt = runt
-        self.locls.update(self.getObjLocals())
-
-    def getObjLocals(self):
-        return {
-            'get': self._get,
-            'pop': self._pop,
-            'set': self._set,
-            'list': self._list,
-        }
-
-    @s_stormtypes.stormfunc(readonly=True)
-    async def _get(self, name, default=None):
-        name = await s_stormtypes.tostr(name)
-        return await self.runt.snap.core.getUserProfInfo(self.valu, name, default=default)
-
-    async def _pop(self, name, default=None):
-        name = await s_stormtypes.tostr(name)
-        return await self.runt.snap.core.popUserProfInfo(self.valu, name, default=default)
-
-    async def _set(self, name, valu):
-        if not isinstance(name, str):
-            mesg = 'The name of a variable must be a string.'
-            raise s_exc.StormRuntimeError(mesg=mesg, name=name)
-
-        name = await s_stormtypes.tostr(name)
-        oldv = await self.runt.snap.core.getUserProfInfo(self.valu, name)
-
-        valu = await s_stormtypes.toprim(valu)
-
-        await self.runt.snap.core.setUserProfInfo(self.valu, name, valu)
-        return oldv
-
-    @s_stormtypes.stormfunc(readonly=True)
-    async def _list(self):
-        valu = await self.value()
-        return list(valu.items())
-
-    async def iter(self):
-        async for name, valu in self.runt.snap.core.iterUserProfInfo(self.valu):
-            yield name, valu
-            await asyncio.sleep(0)
-
-    async def value(self):
-        return await self.runt.snap.core.getUserProfile(self.valu)
-
 @s_stormtypes.registry.registerLib
 class LibUser(s_stormtypes.Lib):
     '''
@@ -1797,9 +1609,11 @@
                   'returns': {'type': 'boolean',
                               'desc': 'True if the user has the requested permission, false otherwise.', }}},
         {'name': 'vars', 'desc': "Get a dictionary representing the current user's persistent variables.",
-         'type': 'auth:user:vars', },
+         'type': {'type': ['ctor'], '_ctorfunc': '_ctorUserVars',
+                  'returns': {'type': 'auth:user:vars'}}},
         {'name': 'profile', 'desc': "Get a dictionary representing the current user's profile information.",
-         'type': 'auth:user:profile', },
+        'type': {'type': ['ctor'], '_ctorfunc': '_ctorUserProfile',
+                 'returns': {'type': 'auth:user:profile', }}},
         {'name': 'iden', 'desc': 'The user GUID for the current storm user.', 'type': 'str'},
     )
     _storm_lib_path = ('user', )
@@ -1814,9 +1628,12 @@
     def addLibFuncs(self):
         super().addLibFuncs()
         self.locls.update({
-            'vars': StormUserVarsDict(self.runt, self.runt.user.iden),
             'json': UserJson(self.runt, self.runt.user.iden),
-            'profile': StormUserProfileDict(self.runt, self.runt.user.iden),
+        })
+
+        self.ctors.update({
+            'vars': self._ctorUserVars,
+            'profile': self._ctorUserProfile,
         })
 
     @s_stormtypes.stormfunc(readonly=True)
@@ -1831,6 +1648,12 @@
 
         perm = permname.split('.')
         return self.runt.user.allowed(perm, gateiden=gateiden, default=default)
+
+    def _ctorUserProfile(self, path=None):
+        return UserProfile(self.runt, self.runt.user.iden)
+
+    def _ctorUserVars(self, path=None):
+        return UserVars(self.runt, self.runt.user.iden)
 
 @s_stormtypes.registry.registerLib
 class LibUsers(s_stormtypes.Lib):
