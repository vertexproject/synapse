import copy
import asyncio

import synapse.exc as s_exc
import synapse.common as s_common

import synapse.lib.msgpack as s_msgpack
import synapse.lib.stormtypes as s_stormtypes

stormcmds = (
    {
        'name': 'auth.user.add',
        'descr': '''
            Add a user.

            Examples:

                // Add a user named "visi" with the email address "visi@vertex.link"
                auth.user.add visi --email visi@vertex.link
        ''',
        'cmdargs': (
            ('name', {'type': 'str', 'help': 'The name of the user.'}),
            ('--email', {'type': 'str', 'help': "The user's email address.", 'default': None}),
        ),
        'storm': '''
            $user = $lib.auth.users.add($cmdopts.name, email=$cmdopts.email)
            $lib.print('User ({name}) added with iden: {iden}', name=$user.name, iden=$user.iden)
        ''',
    },
    {
        'name': 'auth.user.list',
        'descr': '''
            List all users.

            Examples:

                // Display the list of all users
                auth.user.list
        ''',
        'storm': '''
            $users = ([])
            $locked = ([])
            for $user in $lib.auth.users.list() {
                if $user.locked { $locked.append($user.name) }
                else { $users.append($user.name) }
            }

            $lib.print("Users:")
            for $user in $lib.sorted($users) {
                $lib.print(`  {$user}`)
            }

            $lib.print("")
            $lib.print("Locked Users:")
            for $user in $lib.sorted($locked) {
                $lib.print(`  {$user}`)
            }
        ''',
    },
    {
        'name': 'auth.user.mod',
        'descr': '''
            Modify properties of a user.

            Examples:

                // Rename the user "foo" to "bar"
                auth.user.mod foo --name bar

                // Make the user "visi" an admin
                auth.user.mod visi --admin $lib.true

                // Unlock the user "visi" and set their email to "visi@vertex.link"
                auth.user.mod visi --locked $lib.false --email visi@vertex.link

                // Grant admin access to user visi for the current view
                auth.user.mod visi --admin $lib.true --gate $lib.view.get().iden

                // Revoke admin access to user visi for the current view
                auth.user.mod visi --admin $lib.false --gate $lib.view.get().iden
        ''',
        'cmdargs': (
            ('username', {'type': 'str', 'help': 'The name of the user.'}),
            ('--name', {'type': 'str', 'help': 'The new name for the user.'}),
            ('--email', {'type': 'str', 'help': 'The email address to set for the user.'}),
            ('--passwd', {'type': 'str', 'help': 'The new password for the user. This is best passed into the runtime as a variable.'}),
            ('--admin', {'type': 'bool', 'help': 'True to make the user and admin, false to remove their remove their admin status.'}),
            ('--gate', {'type': 'str', 'help': 'The auth gate iden to grant or revoke admin status on. Use in conjunction with `--admin <boolean>`.'}),
            ('--locked', {'type': 'bool', 'help': 'True to lock the user, false to unlock them.'}),
        ),
        'storm': '''
            $user = $lib.auth.users.byname($cmdopts.username)
            if $user {
                if $cmdopts.name {
                    $user.name = $cmdopts.name
                    $lib.print(`User ({$cmdopts.username}) renamed to {$cmdopts.name}.`)
                }
                if $cmdopts.email {
                    $user.email = $cmdopts.email
                    $lib.print(`User ({$cmdopts.username}) email address set to {$cmdopts.email}.`)
                }
                if $cmdopts.passwd {
                    $user.setPasswd($cmdopts.passwd)
                    $lib.print(`User ({$cmdopts.username}) password updated.`)
                }
                if ($cmdopts.locked != $lib.null) {
                    $user.setLocked($cmdopts.locked)
                    $lib.print(`User ({$cmdopts.username}) locked status set to {$cmdopts.locked=1}.`)
                }
                if ($cmdopts.admin != $lib.null) {
                    $user.setAdmin($cmdopts.admin, gateiden=$cmdopts.gate)
                    if $cmdopts.gate {
                        $lib.print(`User ({$cmdopts.username}) admin status set to {$cmdopts.admin=1} for auth gate {$cmdopts.gate}.`)
                    } else {
                        $lib.print(`User ({$cmdopts.username}) admin status set to {$cmdopts.admin=1}.`)
                    }
                }
                if ($cmdopts.gate != $lib.null and $cmdopts.admin = $lib.null) {
                    $lib.exit('Granting/revoking admin status on an auth gate, requires the use of `--admin <true|false>` also.')
                }
            } else {
                $lib.warn(`User ({$cmdopts.username}) not found!`)
            }
        ''',
    },
    {
        'name': 'auth.role.add',
        'descr': '''
            Add a role.

            Examples:

                // Add a role named "ninjas"
                auth.role.add ninjas
        ''',
        'cmdargs': (
            ('name', {'type': 'str', 'help': 'The name of the role.'}),
        ),
        'storm': '''
            $role = $lib.auth.roles.add($cmdopts.name)
            $lib.print('Role ({name}) added with iden: {iden}', name=$role.name, iden=$role.iden)
        ''',
    },
    {
        'name': 'auth.role.list',
        'descr': '''
            List all roles.

            Examples:

                // Display the list of all roles
                auth.role.list
        ''',
        'storm': '''
            $roles = ([])
            for $role in $lib.auth.roles.list() {
                $roles.append($role.name)
            }

            $lib.print("Roles:")
            for $role in $lib.sorted($roles) {
                $lib.print(`  {$role}`)
            }
        ''',
    },
    {
        'name': 'auth.role.del',
        'descr': '''
            Delete a role.

            Examples:

                // Delete a role named "ninjas"
                auth.role.del ninjas
        ''',
        'cmdargs': (
            ('name', {'type': 'str', 'help': 'The name of the role.'}),
        ),
        'storm': '''
            $role = $lib.auth.roles.byname($cmdopts.name)
            if $role {
                $lib.auth.roles.del($role.iden)
                $lib.print(`Role ({$cmdopts.name}) deleted.`)
            } else {
                $lib.warn(`Role ({$cmdopts.name}) not found!`)
            }
        ''',
    },
    {
        'name': 'auth.role.mod',
        'descr': '''
            Modify properties of a role.

            Examples:

                // Rename the "ninjas" role to "admins"
                auth.role.mod ninjas --name admins
        ''',
        'cmdargs': (
            ('rolename', {'type': 'str', 'help': 'The name of the role.'}),
            ('--name', {'type': 'str', 'help': 'The new name for the role.'}),
        ),
        'storm': '''
            $role = $lib.auth.roles.byname($cmdopts.rolename)
            if $role {
                if $cmdopts.name {
                    $role.name = $cmdopts.name
                    $lib.print(`Role ({$cmdopts.rolename}) renamed to {$cmdopts.name}.`)
                }
            } else {
                $lib.warn(`Role ({$cmdopts.rolename}) not found!`)
            }
        ''',
    },
    {
        'name': 'auth.user.addrule',
        'descr': '''
            Add a rule to a user.

            Examples:

                // add an allow rule to the user "visi" for permission "foo.bar.baz"
                auth.user.addrule visi foo.bar.baz

                // add a deny rule to the user "visi" for permission "foo.bar.baz"
                auth.user.addrule visi "!foo.bar.baz"

                // add an allow rule to the user "visi" for permission "baz" at the first index.
                auth.user.addrule visi baz --index 0
        ''',
        'cmdargs': (
            ('name', {'type': 'str', 'help': 'The name of the user.'}),
            ('rule', {'type': 'str', 'help': 'The rule string.'}),
            ('--gate', {'type': 'str', 'help': 'The auth gate id to grant permission on.', 'default': None}),
            ('--index', {'type': 'int', 'help': 'Specify the rule location as a 0 based index.', 'default': None}),
        ),
        'storm': '''
            $user = $lib.auth.users.byname($cmdopts.name)
            $rule = $lib.auth.ruleFromText($cmdopts.rule)
            if $user {
                $user.addRule($rule, gateiden=$cmdopts.gate, indx=$cmdopts.index)
                $lib.print(`Added rule {$cmdopts.rule} to user {$cmdopts.name}.`)
            } else {
                $lib.warn('User ({name}) not found!', name=$cmdopts.name)
            }
        ''',
    },
    {
        'name': 'auth.user.delrule',
        'descr': '''
            Remove a rule from a user.

            Examples:

                // Delete the allow rule from the user "visi" for permission "foo.bar.baz"
                auth.user.delrule visi foo.bar.baz

                // Delete the deny rule from the user "visi" for permission "foo.bar.baz"
                auth.user.delrule visi "!foo.bar.baz"

                // Delete the rule at index 5 from the user "visi"
                auth.user.delrule visi --index  5
        ''',
        'cmdargs': (
            ('name', {'type': 'str', 'help': 'The name of the user.'}),
            ('rule', {'type': 'str', 'help': 'The rule string.'}),
            ('--gate', {'type': 'str', 'help': 'The auth gate id to grant permission on.', 'default': None}),
            ('--index', {'type': 'bool', 'action': 'store_true', 'default': False,
                'help': 'Specify the rule as a 0 based index into the list of rules.'}),
        ),
        'storm': '''
            $user = $lib.auth.users.byname($cmdopts.name)
            if $user {
                if $cmdopts.index {
                    $rule = $user.popRule($cmdopts.rule, gateiden=$cmdopts.gate)
                } else {
                    $rule = $lib.auth.ruleFromText($cmdopts.rule)
                    $user.delRule($rule, gateiden=$cmdopts.gate)
                }
                $ruletext = $lib.auth.textFromRule($rule)
                $lib.print(`Removed rule {$ruletext} from user {$cmdopts.name}.`)
            } else {
                $lib.warn(`User ({$cmdopts.name}) not found!`)
            }
        ''',
    },
    {
        'name': 'auth.role.addrule',
        'descr': '''
            Add a rule to a role.

            Examples:

                // add an allow rule to the role "ninjas" for permission "foo.bar.baz"
                auth.role.addrule ninjas foo.bar.baz

                // add a deny rule to the role "ninjas" for permission "foo.bar.baz"
                auth.role.addrule ninjas "!foo.bar.baz"

                // add an allow rule to the role "ninjas" for permission "baz" at the first index.
                auth.role.addrule ninjas baz --index 0
        ''',
        'cmdargs': (
            ('name', {'type': 'str', 'help': 'The name of the role.'}),
            ('rule', {'type': 'str', 'help': 'The rule string.'}),
            ('--gate', {'type': 'str', 'help': 'The auth gate id to add the rule to.', 'default': None}),
            ('--index', {'type': 'int', 'help': 'Specify the rule location as a 0 based index.', 'default': None}),
        ),
        'storm': '''
            $role = $lib.auth.roles.byname($cmdopts.name)
            $rule = $lib.auth.ruleFromText($cmdopts.rule)
            if $role {
                $role.addRule($rule, gateiden=$cmdopts.gate, indx=$cmdopts.index)
                $lib.print(`Added rule {$cmdopts.rule} to role {$cmdopts.name}.`)
            } else {
                $lib.warn('Role ({name}) not found!', name=$cmdopts.name)
            }
        ''',
    },
    {
        'name': 'auth.role.delrule',
        'descr': '''
            Remove a rule from a role.

            Examples:

                // Delete the allow rule from the role "ninjas" for permission "foo.bar.baz"
                auth.role.delrule ninjas foo.bar.baz

                // Delete the deny rule from the role "ninjas" for permission "foo.bar.baz"
                auth.role.delrule ninjas "!foo.bar.baz"

                // Delete the rule at index 5 from the role "ninjas"
                auth.role.delrule ninjas --index  5
        ''',
        'cmdargs': (
            ('name', {'type': 'str', 'help': 'The name of the role.'}),
            ('rule', {'type': 'str', 'help': 'The rule string.'}),
            ('--gate', {'type': 'str', 'help': 'The auth gate id to remove the rule from.', 'default': None}),
            ('--index', {'type': 'bool', 'action': 'store_true', 'default': False,
                'help': 'Specify the rule as a 0 based index into the list of rules.'}),
        ),
        'storm': '''
            $role = $lib.auth.roles.byname($cmdopts.name)
            if $role {
                if $cmdopts.index {
                    $rule = $role.popRule($cmdopts.rule, gateiden=$cmdopts.gate)
                } else {
                    $rule = $lib.auth.ruleFromText($cmdopts.rule)
                    $role.delRule($rule, gateiden=$cmdopts.gate)
                }
                $ruletext = $lib.auth.textFromRule($rule)
                $lib.print(`Removed rule {$ruletext} from role {$cmdopts.name}.`)
            } else {
                $lib.warn(`Role ({$cmdopts.name}) not found!`)
            }
        ''',
    },
    {
        'name': 'auth.user.grant',
        'descr': '''
            Grant a role to a user.

            Examples:

                // Grant the role "ninjas" to the user "visi"
                auth.user.grant visi ninjas

                // Grant the role "ninjas" to the user "visi" at the first index.
                auth.user.grant visi ninjas --index 0

        ''',
        'cmdargs': (
            ('username', {'type': 'str', 'help': 'The name of the user.'}),
            ('rolename', {'type': 'str', 'help': 'The name of the role.'}),
            ('--index', {'type': 'int', 'help': 'Specify the role location as a 0 based index.', 'default': None}),
        ),
        'storm': '''
            $user = $lib.auth.users.byname($cmdopts.username)
            if (not $user) { $lib.exit(`No user named: {$cmdopts.username}`) }

            $role = $lib.auth.roles.byname($cmdopts.rolename)
            if (not $role) { $lib.exit(`No role named: {$cmdopts.rolename}`) }

            $lib.print(`Granting role {$role.name} to user {$user.name}.`)
            $user.grant($role.iden, indx=$cmdopts.index)
        ''',
    },
    {
        'name': 'auth.user.revoke',
        'descr': '''
            Revoke a role from a user.

            Examples:

                // Revoke the role "ninjas" from the user "visi"
                auth.user.revoke visi ninjas

        ''',
        'cmdargs': (
            ('username', {'type': 'str', 'help': 'The name of the user.'}),
            ('rolename', {'type': 'str', 'help': 'The name of the role.'}),
        ),
        'storm': '''
            $user = $lib.auth.users.byname($cmdopts.username)
            if (not $user) { $lib.exit(`No user named: {$cmdopts.username}`) }

            $role = $lib.auth.roles.byname($cmdopts.rolename)
            if (not $role) { $lib.exit(`No role named: {$cmdopts.rolename}`) }

            if (not $user.roles().has($role)) {
                $lib.exit(`User {$cmdopts.username} does not have role {$cmdopts.rolename}`)
            }

            $lib.print(`Revoking role {$role.name} from user {$user.name}.`)
            $user.revoke($role.iden)
        ''',
    },
    {
        'name': 'auth.user.show',
        'descr': '''
            Display details for a given user by name.

            Examples:

                // Display details about the user "visi"
                auth.user.show visi
        ''',
        'cmdargs': (
            ('username', {'type': 'str', 'help': 'The name of the user.'}),
        ),
        'storm': '''
            $user = $lib.auth.users.byname($cmdopts.username)
            if (not $user) { $lib.exit(`No user named: {$cmdopts.username}`) }

            $lib.print(`User: {$user.name} ({$user.iden})`)
            $lib.print("")
            $lib.print(`  Locked: {$user.locked}`)
            $lib.print(`  Admin: {$user.admin}`)
            $lib.print(`  Email: {$user.email}`)
            $lib.print("  Rules:")
            for ($indx, $rule) in $lib.iters.enum($user.rules) {
                $ruletext = $lib.auth.textFromRule($rule)
                $lib.print(`    [{$lib.cast(str, $indx).ljust(3)}] - {$ruletext}`)
            }

            $lib.print("")
            $lib.print("  Roles:")
            for $role in $user.roles() {
                $lib.print(`    {$role.iden} - {$role.name}`)
            }

            $lib.print("")
            $lib.print("  Gates:")
            for $gate in $user.gates() {
                for $gateuser in $gate.users {
                    if  ( $gateuser.iden = $user.iden ) {
                        break
                    }
                }
                $lib.print(`    {$gate.iden} - ({$gate.type})`)
                $lib.print(`      Admin: {$gateuser.admin}`)
                for ($indx, $rule) in $lib.iters.enum($user.getRules(gateiden=$gate.iden)) {
                    $ruletext = $lib.auth.textFromRule($rule)
                    $indxtext = $lib.cast(str, $indx).ljust(3)
                    $lib.print(`      [{$indxtext}] - {$ruletext}`)
                }
            }
        ''',
    },
    {
        'name': 'auth.user.allowed',
        'descr': '''
            Show whether the user is allowed the given permission and why.

            Examples:

                auth.user.allowed visi foo.bar
        ''',
        'cmdargs': (
            ('username', {'type': 'str', 'help': 'The name of the user.'}),
            ('permname', {'type': 'str', 'help': 'The permission string.'}),
            ('--gate', {'type': 'str', 'help': 'An auth gate to test the perms against.'}),
        ),
        'storm': '''
            $user = $lib.auth.users.byname($cmdopts.username)
            if (not $user) { $lib.exit(`No user named: {$cmdopts.username}`) }

            ($allow, $reason) = $user.getAllowedReason($cmdopts.permname, gateiden=$cmdopts.gate)
            $lib.print(`allowed: {$allow} - {$reason}`)
        ''',
    },
    {
        'name': 'auth.role.show',
        'descr': '''

            Display details for a given role by name.

            Examples:

                // Display details about the role "ninjas"
                auth.role.show ninjas
        ''',
        'cmdargs': (
            ('rolename', {'type': 'str', 'help': 'The name of the role.'}),
        ),
        'storm': '''

            $role = $lib.auth.roles.byname($cmdopts.rolename)
            if (not $role) { $lib.exit(`No role named: {$cmdopts.rolename}`) }

            $lib.print(`Role: {$role.name} ({$role.iden})`)

            $lib.print("")
            $lib.print("  Rules:")
            for ($indx, $rule) in $lib.iters.enum($role.rules) {
                $ruletext = $lib.auth.textFromRule($rule)
                $indxtext = $lib.cast(str, $indx).ljust(3)
                $lib.print(`    [{$indxtext}] - {$ruletext}`)
            }

            $lib.print("")
            $lib.print("  Gates:")
            for $gate in $role.gates() {
                $lib.print(`    {$gate.iden} - ({$gate.type})`)
                for ($indx, $rule) in $lib.iters.enum($role.getRules(gateiden=$gate.iden)) {
                    $ruletext = $lib.auth.textFromRule($rule)
                    $indxtext = $lib.cast(str, $indx).ljust(3)
                    $lib.print(`      [{$indxtext}] - {$ruletext}`)
                }
            }
        '''
    },
    {
        'name': 'auth.gate.show',
        'descr': '''

            Display users, roles, and permissions for an auth gate.

            Examples:
                // Display the users and roles with permissions to the top layer of the current view.
                auth.gate.show $lib.layer.get().iden

                // Display the users and roles with permissions to the current view.
                auth.gate.show $lib.view.get().iden
        ''',
        'cmdargs': (
            ('gateiden', {'type': 'str', 'help': 'The GUID of the auth gate.'}),
        ),
        'storm': '''

            $gate = $lib.auth.gates.get($cmdopts.gateiden)
            if (not $gate) { $lib.exit(`No auth gate found for iden: {$cmdopts.gateiden}.`) }

            $lib.print(`Gate Type: {$gate.type}`)

            $lib.print("")
            $lib.print("Auth Gate Users:")
            for $gateuser in $gate.users {
                $user = $lib.auth.users.get($gateuser.iden)
                $lib.print(`  {$user.iden} - {$user.name}`)
                $lib.print(`    Admin: {$gateuser.admin}`)
                $lib.print(`    Rules:`)
                for ($indx, $rule) in $lib.iters.enum($gateuser.rules) {
                    $ruletext = $lib.auth.textFromRule($rule)
                    $indxtext = $lib.cast(str, $indx).ljust(3)
                    $lib.print(`     [{$indxtext}] - {$ruletext}`)
                }
            }

            $lib.print("")
            $lib.print("Auth Gate Roles:")
            for $gaterole in $gate.roles {
                $role = $lib.auth.roles.get($gaterole.iden)
                $lib.print(`  {$role.iden} - {$role.name}`)
                $lib.print(`    Rules:`)
                for ($indx, $rule) in $lib.iters.enum($gaterole.rules) {
                    $ruletext = $lib.auth.textFromRule($rule)
                    $indxtext = $lib.cast(str, $indx).ljust(3)
                    $lib.print(`      [{$indxtext}] - {$ruletext}`)
                }
            }
        '''
    },
    {
        'name': 'auth.perms.list',
        'descr': 'Display a list of the current permissions defined within the Cortex.',
        'cmdargs': (
            ('--find', {'type': 'str', 'help': 'A search string for permissions.'}),
        ),
        'storm': '''

            for $pdef in $lib.auth.getPermDefs() {
                $perm = ('.').join($pdef.perm)

                if $cmdopts.find {
                    $find = $cmdopts.find.lower()
                    $match = (
                        $perm.lower().find($find) != (null) or
                        $pdef.desc.lower().find($find) != (null) or
                        $pdef.gate.lower().find($find) != (null) or
                        ($pdef.ex and $pdef.ex.lower().find($find) != (null))
                    )

                    if (not $match) { continue }
                }

                $lib.print($perm)
                $lib.print(`    {$pdef.desc}`)
                $lib.print(`    gate: {$pdef.gate}`)
                $lib.print(`    default: {$pdef.default}`)
                if $pdef.ex { $lib.print(`    example: {$pdef.ex}`) }
                $lib.print('')
            }
        '''
    },
)

def ruleFromText(text):
    '''
    Get a rule tuple from a text string.

    Args:
        text (str): The string to process.

    Returns:
        (bool, tuple): A tuple containing a bool and a list of permission parts.
    '''

    allow = True
    if text.startswith('!'):
        text = text[1:]
        allow = False

    return (allow, tuple(text.split('.')))

@s_stormtypes.registry.registerType
class UserProfile(s_stormtypes.Prim):
    '''
    The Storm deref/setitem/iter convention on top of User profile information.
    '''
    _storm_typename = 'auth:user:profile'
    _ismutable = True

    def __init__(self, runt, valu, path=None):
        s_stormtypes.Prim.__init__(self, valu, path=path)
        self.runt = runt

    async def _storm_contains(self, item):
        item = await s_stormtypes.tostr(item)
        if self.runt.user.iden != self.valu:
            self.runt.confirm(('auth', 'user', 'get', 'profile', item))
        valu = await self.runt.view.core.getUserProfInfo(self.valu, item, default=s_common.novalu)
        return valu is not s_common.novalu

    async def deref(self, name):
        name = await s_stormtypes.tostr(name)
<<<<<<< HEAD
        if self.runt.user.iden != self.valu:
            self.runt.confirm(('auth', 'user', 'get', 'profile', name))
        return await self.runt.view.core.getUserProfInfo(self.valu, name)
=======
        self.runt.confirm(('auth', 'user', 'get', 'profile', name))
        valu = await self.runt.snap.core.getUserProfInfo(self.valu, name)
        return s_msgpack.deepcopy(valu, use_list=True)
>>>>>>> e14fa8cf

    async def setitem(self, name, valu):
        name = await s_stormtypes.tostr(name)

        if valu is s_stormtypes.undef:
            if self.runt.user.iden != self.valu:
                self.runt.confirm(('auth', 'user', 'del', 'profile', name))
            await self.runt.view.core.popUserProfInfo(self.valu, name)
            return

        valu = await s_stormtypes.toprim(valu)
        if self.runt.user.iden != self.valu:
            self.runt.confirm(('auth', 'user', 'set', 'profile', name))
        await self.runt.view.core.setUserProfInfo(self.valu, name, valu)

    async def iter(self):
        profile = await self.value()
        for item in list(profile.items()):
            yield s_msgpack.deepcopy(item, use_list=True)

    async def value(self):
        if self.runt.user.iden != self.valu:
            self.runt.confirm(('auth', 'user', 'get', 'profile'))
        return await self.runt.view.core.getUserProfile(self.valu)

@s_stormtypes.registry.registerType
class UserJson(s_stormtypes.Prim):
    '''
    Implements per-user JSON storage.
    '''
    _storm_typename = 'auth:user:json'
    _ismutable = False
    _storm_locals = (
        {'name': 'get', 'desc': 'Return a stored JSON object or object property for the user.',
         'type': {'type': 'function', '_funcname': 'get',
                   'args': (
                        {'name': 'path', 'type': ['str', 'list'], 'desc': 'A path string or list of path parts.'},
                        {'name': 'prop', 'type': ['str', 'list'], 'desc': 'A property name or list of name parts.', 'default': None},
                    ),
                    'returns': {'type': 'prim', 'desc': 'The previously stored value or ``(null)``.'}}},

        {'name': 'set', 'desc': 'Set a JSON object or object property for the user.',
         'type': {'type': 'function', '_funcname': 'set',
                  'args': (
                       {'name': 'path', 'type': ['str', 'list'], 'desc': 'A path string or list of path elements.'},
                       {'name': 'valu', 'type': 'prim', 'desc': 'The value to set as the JSON object or object property.'},
                       {'name': 'prop', 'type': ['str', 'list'], 'desc': 'A property name or list of name parts.', 'default': None},
                   ),
                   'returns': {'type': 'boolean', 'desc': 'True if the set operation was successful.'}}},

        {'name': 'del', 'desc': 'Delete a stored JSON object or object property for the user.',
         'type': {'type': 'function', '_funcname': '_del',
                  'args': (
                       {'name': 'path', 'type': ['str', 'list'], 'desc': 'A path string or list of path parts.'},
                       {'name': 'prop', 'type': ['str', 'list'], 'desc': 'A property name or list of name parts.', 'default': None},
                   ),
                   'returns': {'type': 'boolean', 'desc': 'True if the del operation was successful.'}}},

        {'name': 'iter', 'desc': 'Yield (<path>, <valu>) tuples for the users JSON objects.',
         'type': {'type': 'function', '_funcname': 'iter',
                  'args': (
                       {'name': 'path', 'type': ['str', 'list'], 'desc': 'A path string or list of path parts.', 'default': None},
                   ),
                   'returns': {'name': 'yields', 'type': 'list', 'desc': '(<path>, <item>) tuples.'}}},
    )

    def __init__(self, runt, valu):
        s_stormtypes.Prim.__init__(self, valu)
        self.runt = runt
        self.locls.update({
            'get': self.get,
            'set': self.set,
            'has': self.has,
            'del': self._del,
            'iter': self.iter,
        })

    @s_stormtypes.stormfunc(readonly=True)
    async def has(self, path):

        path = await s_stormtypes.toprim(path)
        if isinstance(path, str):
            path = tuple(path.split('/'))

        fullpath = ('users', self.valu, 'json') + path
        if self.runt.user.iden != self.valu:
            self.runt.confirm(('user', 'json', 'get'))

        return await self.runt.view.core.hasJsonObj(fullpath)

    @s_stormtypes.stormfunc(readonly=True)
    async def get(self, path, prop=None):
        path = await s_stormtypes.toprim(path)
        prop = await s_stormtypes.toprim(prop)

        if isinstance(path, str):
            path = tuple(path.split('/'))

        fullpath = ('users', self.valu, 'json') + path

        if self.runt.user.iden != self.valu:
            self.runt.confirm(('user', 'json', 'get'))

        if prop is None:
            return await self.runt.view.core.getJsonObj(fullpath)

        return await self.runt.view.core.getJsonObjProp(fullpath, prop=prop)

    async def set(self, path, valu, prop=None):
        path = await s_stormtypes.toprim(path)
        valu = await s_stormtypes.toprim(valu)
        prop = await s_stormtypes.toprim(prop)

        if isinstance(path, str):
            path = tuple(path.split('/'))

        fullpath = ('users', self.valu, 'json') + path

        if self.runt.user.iden != self.valu:
            self.runt.confirm(('user', 'json', 'set'))

        if prop is None:
            await self.runt.view.core.setJsonObj(fullpath, valu)
            return True

        return await self.runt.view.core.setJsonObjProp(fullpath, prop, valu)

    async def _del(self, path, prop=None):
        path = await s_stormtypes.toprim(path)
        prop = await s_stormtypes.toprim(prop)

        if isinstance(path, str):
            path = tuple(path.split('/'))

        fullpath = ('users', self.valu, 'json') + path

        if self.runt.user.iden != self.valu:
            self.runt.confirm(('user', 'json', 'set'))

        if prop is None:
            await self.runt.view.core.delJsonObj(fullpath)
            return True

        return await self.runt.view.core.delJsonObjProp(fullpath, prop=prop)

    @s_stormtypes.stormfunc(readonly=True)
    async def iter(self, path=None):

        path = await s_stormtypes.toprim(path)

        if self.runt.user.iden != self.valu:
            self.runt.confirm(('user', 'json', 'get'))

        fullpath = ('users', self.valu, 'json')
        if path is not None:
            if isinstance(path, str):
                path = tuple(path.split('/'))
            fullpath += path

        async for path, item in self.runt.view.core.getJsonObjs(fullpath):
            yield path, item

@s_stormtypes.registry.registerType
class UserVars(s_stormtypes.Prim):
    '''
    The Storm deref/setitem/iter convention on top of User vars information.
    '''
    _storm_typename = 'auth:user:vars'
    _ismutable = True

    def __init__(self, runt, valu, path=None):
        s_stormtypes.Prim.__init__(self, valu, path=path)
        self.runt = runt

    async def _storm_contains(self, item):
        item = await s_stormtypes.tostr(item)
        valu = await self.runt.view.core.getUserVarValu(self.valu, item, default=s_common.novalu)
        return valu is not s_common.novalu

    async def deref(self, name):
        name = await s_stormtypes.tostr(name)
<<<<<<< HEAD
        return await self.runt.view.core.getUserVarValu(self.valu, name)
=======
        valu = await self.runt.snap.core.getUserVarValu(self.valu, name)
        return s_msgpack.deepcopy(valu, use_list=True)
>>>>>>> e14fa8cf

    async def setitem(self, name, valu):
        name = await s_stormtypes.tostr(name)

        if valu is s_stormtypes.undef:
            await self.runt.view.core.popUserVarValu(self.valu, name)
            return

        valu = await s_stormtypes.toprim(valu)
        await self.runt.view.core.setUserVarValu(self.valu, name, valu)

    async def iter(self):
<<<<<<< HEAD
        async for name, valu in self.runt.view.core.iterUserVars(self.valu):
            yield name, valu
=======
        async for name, valu in self.runt.snap.core.iterUserVars(self.valu):
            yield name, s_msgpack.deepcopy(valu, use_list=True)
>>>>>>> e14fa8cf
            await asyncio.sleep(0)

@s_stormtypes.registry.registerType
class User(s_stormtypes.Prim):
    '''
    Implements the Storm API for a User.
    '''
    _storm_locals = (
        {'name': 'iden', 'desc': 'The User iden.', 'type': 'str', },
        {'name': 'get', 'desc': 'Get a arbitrary property from the User definition.',
         'type': {'type': 'function', '_funcname': '_methUserGet',
                  'args': (
                      {'name': 'name', 'type': 'str', 'desc': 'The name of the property to return.', },
                  ),
                  'returns': {'type': 'prim', 'desc': 'The requested value.', }}},
        {'name': 'roles', 'desc': 'Get the Roles for the User.',
         'type': {'type': 'function', '_funcname': '_methUserRoles',
                  'returns': {'type': 'list',
                              'desc': 'A list of ``auth:roles`` which the user is a member of.', }}},
        {'name': 'allowed', 'desc': 'Check if the user has a given permission.',
         'type': {'type': 'function', '_funcname': '_methUserAllowed',
                  'args': (
                      {'name': 'permname', 'type': 'str', 'desc': 'The permission string to check.', },
                      {'name': 'gateiden', 'type': 'str', 'desc': 'The authgate iden.', 'default': None, },
                      {'name': 'default', 'type': 'boolean', 'desc': 'The default value.', 'default': False, },
                  ),
                  'returns': {'type': 'boolean', 'desc': 'True if the rule is allowed, False otherwise.', }}},
        {'name': 'getAllowedReason', 'desc': 'Return an allowed status and reason for the given perm.',
         'type': {'type': 'function', '_funcname': '_methGetAllowedReason',
                  'args': (
                      {'name': 'permname', 'type': 'str', 'desc': 'The permission string to check.', },
                      {'name': 'gateiden', 'type': 'str', 'desc': 'The authgate iden.', 'default': None, },
                      {'name': 'default', 'type': 'boolean', 'desc': 'The default value.', 'default': False, },
                  ),
                  'returns': {'type': 'list', 'desc': 'An (allowed, reason) tuple.', }}},
        {'name': 'grant', 'desc': 'Grant a Role to the User.',
         'type': {'type': 'function', '_funcname': '_methUserGrant',
                  'args': (
                      {'name': 'iden', 'type': 'str', 'desc': 'The iden of the Role.', },
                      {'name': 'indx', 'type': 'int', 'desc': 'The position of the Role as a 0 based index.',
                       'default': None, },
                  ),
                  'returns': {'type': 'null', }}},
        {'name': 'setRoles', 'desc': '''
        Replace all the Roles of the User with a new list of roles.

        Notes:
            The roleiden for the "all" role must be present in the new list of roles. This replaces all existing roles
            that the user has with the new roles.
        ''',
         'type': {'type': 'function', '_funcname': '_methUserSetRoles',
                  'args': (
                      {'name': 'idens', 'type': 'list', 'desc': 'The idens of the Roles to set on the User.', },
                  ),
                  'returns': {'type': 'null', }}},
        {'name': 'revoke', 'desc': 'Remove a Role from the User',
         'type': {'type': 'function', '_funcname': '_methUserRevoke',
                  'args': (
                      {'name': 'iden', 'type': 'str', 'desc': 'The iden of the Role.', },
                  ),
                  'returns': {'type': 'null', }}},
        {'name': 'addRule', 'desc': 'Add a rule to the User.',
         'type': {'type': 'function', '_funcname': '_methUserAddRule',
                  'args': (
                      {'name': 'rule', 'type': 'list', 'desc': 'The rule tuple to add to the User.', },
                      {'name': 'gateiden', 'type': 'str', 'desc': 'The gate iden used for the rule.',
                       'default': None, },
                      {'name': 'indx', 'type': 'int', 'desc': 'The position of the rule as a 0 based index.',
                       'default': None, }
                  ),
                  'returns': {'type': 'null', }}},
        {'name': 'delRule', 'desc': 'Remove a rule from the User.',
         'type': {'type': 'function', '_funcname': '_methUserDelRule',
                  'args': (
                      {'name': 'rule', 'type': 'list', 'desc': 'The rule tuple to removed from the User.', },
                      {'name': 'gateiden', 'type': 'str', 'desc': 'The gate iden used for the rule.', 'default': None, }
                  ),
                  'returns': {'type': 'null', }}},
        {'name': 'popRule', 'desc': 'Remove a rule by index from the User.',
         'type': {'type': 'function', '_funcname': '_methUserPopRule',
                  'args': (
                      {'name': 'indx', 'type': 'int', 'desc': 'The index of the rule to remove.', },
                      {'name': 'gateiden', 'type': 'str', 'desc': 'The gate iden used for the rule.', 'default': None, }
                  ),
                  'returns': {'type': 'list', 'desc': 'The rule which was removed.'}}},
        {'name': 'setRules', 'desc': 'Replace the rules on the User with new rules.',
         'type': {'type': 'function', '_funcname': '_methUserSetRules',
                  'args': (
                      {'name': 'rules', 'type': 'list', 'desc': 'A list of rule tuples.', },
                      {'name': 'gateiden', 'type': 'str',
                       'desc': 'The gate iden used for the rules.', 'default': None, }
                  ),
                  'returns': {'type': 'null', }}},
        {'name': 'getRules', 'desc': 'Get the rules for the user and optional auth gate.',
         'type': {'type': 'function', '_funcname': '_methGetRules',
                  'args': (
                      {'name': 'gateiden', 'type': 'str',
                       'desc': 'The gate iden used for the rules.', 'default': None},
                  ),
                  'returns': {'type': 'list', 'desc': 'A list of rules.'}}},
        {'name': 'setAdmin', 'desc': 'Set the Admin flag for the user.',
         'type': {'type': 'function', '_funcname': '_methUserSetAdmin',
                  'args': (
                      {'name': 'admin', 'type': 'boolean',
                       'desc': 'True to make the User an admin, false to remove their admin status.', },
                      {'name': 'gateiden', 'type': 'str', 'desc': 'The gate iden used for the operation.',
                       'default': None, }
                  ),
                  'returns': {'type': 'null', }}},
        {'name': 'setEmail', 'desc': 'Set the email address of the User.',
         'type': {'type': 'function', '_funcname': '_methUserSetEmail',
                  'args': (
                      {'name': 'email', 'type': 'str', 'desc': 'The email address to set for the User.', },
                  ),
                  'returns': {'type': 'null', }}},
        {'name': 'setLocked', 'desc': 'Set the locked status for a user.',
         'type': {'type': 'function', '_funcname': '_methUserSetLocked',
                  'args': (
                      {'name': 'locked', 'type': 'boolean', 'desc': 'True to lock the user, false to unlock them.', },
                  ),
                  'returns': {'type': 'null', }}},
        {'name': 'setArchived', 'desc': '''
        Set the archived status for a user.

        Notes:
            Setting a user as "archived" will also lock the user.
            Removing a users "archived" status will not unlock the user.
        ''',
         'type': {'type': 'function', '_funcname': '_methUserSetArchived',
                  'args': (
                      {'name': 'archived', 'type': 'boolean', 'desc': 'True to archive the user, false to unarchive them.', },
                  ),
                  'returns': {'type': 'null', }}},
        {'name': 'setPasswd', 'desc': 'Set the Users password.',
         'type': {'type': 'function', '_funcname': '_methUserSetPasswd',
                  'args': (
                      {'name': 'passwd', 'type': 'str',
                       'desc': 'The new password for the user. This is best passed into the runtime as a variable.', },
                  ),
                  'returns': {'type': 'null', }}},
        {'name': 'gates', 'desc': 'Return a list of auth gates that the user has rules for.',
         'type': {'type': 'function', '_funcname': '_methGates',
                  'args': (),
                  'returns': {'type': 'list',
                              'desc': 'A list of ``auth:gates`` that the user has rules for.', }}},
        {'name': 'name', 'desc': '''
        A user's name. This can also be used to set a user's name.

        Example:
                Change a user's name::

                    $user=$lib.auth.users.byname(bob) $user.name=robert
        ''',
         'type': {'type': 'stor', '_storfunc': '_storUserName',
                  'returns': {'type': 'str', }}},
        {'name': 'email', 'desc': '''
        A user's email. This can also be used to set the user's email.

        Example:
                Change a user's email address::

                    $user=$lib.auth.users.byname(bob) $user.email="robert@bobcorp.net"
        ''',
         'type': {'type': ['stor'], '_storfunc': '_methUserSetEmail',
                  'returns': {'type': ['str', 'null'], }}},
        {'name': 'profile', 'desc': '''
        A user profile dictionary. This can be used as an application level key-value store.

        Example:
            Set a value::

                $user=$lib.auth.users.byname(bob) $user.profile.somekey="somevalue"

            Get a value::

                $user=$lib.auth.users.byname(bob) $value = $user.profile.somekey
        ''',
        'type': {'type': ['ctor'], '_ctorfunc': '_ctorUserProfile',
                 'returns': {'type': 'auth:user:profile', }}},
        {'name': 'vars',
         'desc': "Get a dictionary representing the user's persistent variables.",
         'type': {'type': ['ctor'], '_ctorfunc': '_ctorUserVars',
                  'returns': {'type': 'auth:user:vars'}}},
        {'name': 'genApiKey', 'desc': '''Generate a new API key for the user.

        Notes:
            The secret API key returned by this function cannot be accessed again.
        ''',
         'type': {'type': 'function', '_funcname': '_methGenApiKey',
                  'args': (
                      {'name': 'name', 'type': 'str',
                       'desc': 'The name of the API key.'},
                      {'name': 'duration', 'type': 'int', 'default': None,
                       'desc': 'Duration of time for the API key to be valid, in microseconds.'},
                  ),
                  'returns': {'type': 'list',
                              'desc': 'A list, containing the secret API key and a dictionary containing metadata about the key.'}}},
        {'name': 'getApiKey', 'desc': "Get information about a user's existing API key.",
         'type': {'type': 'function', '_funcname': '_methGetApiKey',
                  'args': (
                      {'name': 'iden', 'type': 'str',
                       'desc': 'The iden of the API key.'},
                  ),
                  'returns': {'type': 'dict',
                              'desc': 'A dictionary containing metadata about the key.'}}},
        {'name': 'listApiKeys', 'desc': 'Get information about all the API keys the user has.',
         'type': {'type': 'function', '_funcname': '_methListApiKeys',
                  'args': (),
                  'returns': {'type': 'list',
                              'desc': 'A list of dictionaries containing metadata about each key.'}}},
        {'name': 'modApiKey', 'desc': 'Modify metadata about an existing API key.',
         'type': {'type': 'function', '_funcname': '_methModApiKey',
                  'args': (
                      {'name': 'iden', 'type': 'str',
                       'desc': 'The iden of the API key.'},
                      {'name': 'name', 'type': 'str',
                       'desc': 'The name of the valu to update.'},
                      {'name': 'valu', 'type': 'any',
                       'desc': 'The new value of the API key.'},
                  ),
                  'returns': {'type': 'dict',
                              'desc': 'An updated dictionary with metadata about the key.'}}},
        {'name': 'delApiKey', 'desc': 'Delete an existing API key.',
         'type': {'type': 'function', '_funcname': '_methDelApiKey',
                  'args': (
                      {'name': 'iden', 'type': 'str',
                       'desc': 'The iden of the API key.'},
                  ),
                  'returns': {'type': 'boolean',
                              'desc': 'True when the key was deleted.'}}},
    )
    _storm_typename = 'auth:user'
    _ismutable = False

    def __init__(self, runt, valu, path=None):

        s_stormtypes.Prim.__init__(self, valu, path=path)
        self.runt = runt

        self.locls.update(self.getObjLocals())
        self.locls['iden'] = self.valu
        self.stors.update({
            'name': self._storUserName,
            'email': self._methUserSetEmail,
        })
        self.ctors.update({
            'json': self._ctorUserJson,
            'vars': self._ctorUserVars,
            'profile': self._ctorUserProfile,
        })

    def __hash__(self):
        return hash((self._storm_typename, self.locls['iden']))

    def _ctorUserJson(self, path=None):
        return UserJson(self.runt, self.valu)

    def _ctorUserProfile(self, path=None):
        return UserProfile(self.runt, self.valu)

    def _ctorUserVars(self, path=None):
        if self.runt.user.iden != self.valu and not self.runt.isAdmin():
            mesg = '$user.vars requires admin privs when $user is not the current user.'
            raise s_exc.AuthDeny(mesg=mesg, user=self.runt.user.iden, username=self.runt.user.name)
        return UserVars(self.runt, self.valu)

    def getObjLocals(self):
        return {
            'get': self._methUserGet,
            'gates': self._methGates,
            'roles': self._methUserRoles,
            'allowed': self._methUserAllowed,
            'grant': self._methUserGrant,
            'revoke': self._methUserRevoke,
            'addRule': self._methUserAddRule,
            'delRule': self._methUserDelRule,
            'popRule': self._methUserPopRule,
            'setRoles': self._methUserSetRoles,
            'getRules': self._methGetRules,
            'setRules': self._methUserSetRules,
            'setAdmin': self._methUserSetAdmin,
            'setEmail': self._methUserSetEmail,
            'setLocked': self._methUserSetLocked,
            'setPasswd': self._methUserSetPasswd,
            'setArchived': self._methUserSetArchived,
            'getAllowedReason': self._methGetAllowedReason,
            'genApiKey': self._methGenApiKey,
            'getApiKey': self._methGetApiKey,
            'listApiKeys': self._methListApiKeys,
            'modApiKey': self._methModApiKey,
            'delApiKey': self._methDelApiKey,
        }

    async def _storUserName(self, name):

        name = await s_stormtypes.tostr(name)
        if self.runt.user.iden == self.valu:
            self.runt.confirm(('auth', 'self', 'set', 'name'), default=True)
            await self.runt.view.core.setUserName(self.valu, name)
            return

        self.runt.confirm(('auth', 'user', 'set', 'name'))
        await self.runt.view.core.setUserName(self.valu, name)

    async def _derefGet(self, name):
        udef = await self.runt.view.core.getUserDef(self.valu)
        return udef.get(name, s_common.novalu)

    async def _methUserGet(self, name):
        udef = await self.runt.view.core.getUserDef(self.valu)
        return udef.get(name)

    @s_stormtypes.stormfunc(readonly=True)
    async def _methGates(self):
        user = self.runt.view.core.auth.user(self.valu)
        retn = []
        for gateiden in user.authgates.keys():
            gate = await self.runt.view.core.getAuthGate(gateiden)
            retn.append(Gate(self.runt, gate))
        return retn

    @s_stormtypes.stormfunc(readonly=True)
    async def _methUserRoles(self):
        udef = await self.runt.view.core.getUserDef(self.valu)
        return [Role(self.runt, rdef['iden']) for rdef in udef.get('roles')]

    @s_stormtypes.stormfunc(readonly=True)
    async def _methUserAllowed(self, permname, gateiden=None, default=False):
        permname = await s_stormtypes.tostr(permname)
        gateiden = await s_stormtypes.tostr(gateiden)
        default = await s_stormtypes.tobool(default)

        perm = tuple(permname.split('.'))
        user = await self.runt.view.core.auth.reqUser(self.valu)
        return user.allowed(perm, gateiden=gateiden, default=default)

    @s_stormtypes.stormfunc(readonly=True)
    async def _methGetAllowedReason(self, permname, gateiden=None, default=False):
        permname = await s_stormtypes.tostr(permname)
        gateiden = await s_stormtypes.tostr(gateiden)
        default = await s_stormtypes.tobool(default)

        perm = tuple(permname.split('.'))
        user = await self.runt.view.core.auth.reqUser(self.valu)
        reason = user.getAllowedReason(perm, gateiden=gateiden, default=default)
        return reason.value, reason.mesg

    async def _methUserGrant(self, iden, indx=None):
        self.runt.confirm(('auth', 'user', 'grant'))
        indx = await s_stormtypes.toint(indx, noneok=True)
        await self.runt.view.core.addUserRole(self.valu, iden, indx=indx)

    async def _methUserSetRoles(self, idens):
        self.runt.confirm(('auth', 'user', 'grant'))
        self.runt.confirm(('auth', 'user', 'revoke'))
        idens = await s_stormtypes.toprim(idens)
        await self.runt.view.core.setUserRoles(self.valu, idens)

    async def _methUserRevoke(self, iden):
        self.runt.confirm(('auth', 'user', 'revoke'))
        await self.runt.view.core.delUserRole(self.valu, iden)

    async def _methUserSetRules(self, rules, gateiden=None):
        rules = await s_stormtypes.toprim(rules)
        gateiden = await s_stormtypes.tostr(gateiden, noneok=True)
        self.runt.confirm(('auth', 'user', 'set', 'rules'), gateiden=gateiden)
        await self.runt.view.core.setUserRules(self.valu, rules, gateiden=gateiden)

    @s_stormtypes.stormfunc(readonly=True)
    async def _methGetRules(self, gateiden=None):
        gateiden = await s_stormtypes.tostr(gateiden, noneok=True)
        user = self.runt.view.core.auth.user(self.valu)
        return user.getRules(gateiden=gateiden)

    async def _methUserAddRule(self, rule, gateiden=None, indx=None):
        rule = await s_stormtypes.toprim(rule)
        indx = await s_stormtypes.toint(indx, noneok=True)
        gateiden = await s_stormtypes.tostr(gateiden, noneok=True)
        self.runt.confirm(('auth', 'user', 'set', 'rules'), gateiden=gateiden)
        await self.runt.view.core.addUserRule(self.valu, rule, indx=indx, gateiden=gateiden)

    async def _methUserDelRule(self, rule, gateiden=None):
        rule = await s_stormtypes.toprim(rule)
        gateiden = await s_stormtypes.tostr(gateiden, noneok=True)
        self.runt.confirm(('auth', 'user', 'set', 'rules'), gateiden=gateiden)
        await self.runt.view.core.delUserRule(self.valu, rule, gateiden=gateiden)

    async def _methUserPopRule(self, indx, gateiden=None):

        gateiden = await s_stormtypes.tostr(gateiden, noneok=True)
        self.runt.confirm(('auth', 'user', 'set', 'rules'), gateiden=gateiden)

        indx = await s_stormtypes.toint(indx)
        rules = list(await self._methGetRules(gateiden=gateiden))

        if len(rules) <= indx:
            mesg = f'User {self.valu} only has {len(rules)} rules.'
            raise s_exc.BadArg(mesg=mesg)

        retn = rules.pop(indx)
        await self.runt.view.core.setUserRules(self.valu, rules, gateiden=gateiden)
        return retn

    async def _methUserSetEmail(self, email):
        email = await s_stormtypes.tostr(email)
        if self.runt.user.iden == self.valu:
            self.runt.confirm(('auth', 'self', 'set', 'email'), default=True)
            await self.runt.view.core.setUserEmail(self.valu, email)
            return

        self.runt.confirm(('auth', 'user', 'set', 'email'))
        await self.runt.view.core.setUserEmail(self.valu, email)

    async def _methUserSetAdmin(self, admin, gateiden=None):
        gateiden = await s_stormtypes.tostr(gateiden, noneok=True)
        self.runt.confirm(('auth', 'user', 'set', 'admin'), gateiden=gateiden)
        admin = await s_stormtypes.tobool(admin)

        await self.runt.view.core.setUserAdmin(self.valu, admin, gateiden=gateiden)

    async def _methUserSetPasswd(self, passwd):
        passwd = await s_stormtypes.tostr(passwd, noneok=True)
        if self.runt.user.iden == self.valu:
            self.runt.confirm(('auth', 'self', 'set', 'passwd'), default=True)
            return await self.runt.view.core.setUserPasswd(self.valu, passwd)

        self.runt.confirm(('auth', 'user', 'set', 'passwd'))
        return await self.runt.view.core.setUserPasswd(self.valu, passwd)

    async def _methUserSetLocked(self, locked):
        self.runt.confirm(('auth', 'user', 'set', 'locked'))
        await self.runt.view.core.setUserLocked(self.valu, await s_stormtypes.tobool(locked))

    async def _methUserSetArchived(self, archived):
        self.runt.confirm(('auth', 'user', 'set', 'archived'))
        await self.runt.view.core.setUserArchived(self.valu, await s_stormtypes.tobool(archived))

    async def _methGenApiKey(self, name, duration=None):
        name = await s_stormtypes.tostr(name)
        duration = await s_stormtypes.toint(duration, noneok=True)
        if self.runt.user.iden == self.valu:
            self.runt.confirm(('auth', 'self', 'set', 'apikey'), default=True)
            return await self.runt.view.core.addUserApiKey(self.valu, name, duration=duration)
        self.runt.confirm(('auth', 'user', 'set', 'apikey'))
        return await self.runt.view.core.addUserApiKey(self.valu, name, duration=duration)

    @s_stormtypes.stormfunc(readonly=True)
    async def _methGetApiKey(self, iden):
        iden = await s_stormtypes.tostr(iden)
        if self.runt.user.iden == self.valu:
            self.runt.confirm(('auth', 'self', 'set', 'apikey'), default=True)
            valu = await self.runt.view.core.getUserApiKey(iden)
        else:
            self.runt.confirm(('auth', 'user', 'set', 'apikey'))
            valu = await self.runt.view.core.getUserApiKey(iden)
        valu.pop('shadow', None)
        return valu

    @s_stormtypes.stormfunc(readonly=True)
    async def _methListApiKeys(self):
        if self.runt.user.iden == self.valu:
            self.runt.confirm(('auth', 'self', 'set', 'apikey'), default=True)
            return await self.runt.view.core.listUserApiKeys(self.valu)

        self.runt.confirm(('auth', 'user', 'set', 'apikey'))
        return await self.runt.view.core.listUserApiKeys(self.valu)

    async def _methModApiKey(self, iden, name, valu):
        iden = await s_stormtypes.tostr(iden)
        name = await s_stormtypes.tostr(name)
        valu = await s_stormtypes.toprim(valu)
        if self.runt.user.iden == self.valu:
            self.runt.confirm(('auth', 'self', 'set', 'apikey'), default=True)
            return await self.runt.view.core.modUserApiKey(iden, name, valu)
        self.runt.confirm(('auth', 'user', 'set', 'apikey'))
        return await self.runt.view.core.modUserApiKey(iden, name, valu)

    async def _methDelApiKey(self, iden):
        iden = await s_stormtypes.tostr(iden)
        if self.runt.user.iden == self.valu:
            self.runt.confirm(('auth', 'self', 'set', 'apikey'), default=True)
            return await self.runt.view.core.delUserApiKey(iden)
        self.runt.confirm(('auth', 'user', 'set', 'apikey'))
        return await self.runt.view.core.delUserApiKey(iden)

    async def value(self):
        return await self.runt.view.core.getUserDef(self.valu)

    async def stormrepr(self):
        return f'{self._storm_typename}: {await self.value()}'

@s_stormtypes.registry.registerType
class Role(s_stormtypes.Prim):
    '''
    Implements the Storm API for a Role.
    '''
    _storm_locals = (
        {'name': 'iden', 'desc': 'The Role iden.', 'type': 'str', },
        {'name': 'get', 'desc': 'Get a arbitrary property from the Role definition.',
         'type': {'type': 'function', '_funcname': '_methRoleGet',
                  'args': (
                      {'name': 'name', 'type': 'str', 'desc': 'The name of the property to return.', },
                  ),
                  'returns': {'type': 'prim', 'desc': 'The requested value.', }}},
        {'name': 'gates', 'desc': 'Return a list of auth gates that the role has rules for.',
         'type': {'type': 'function', '_funcname': '_methGates',
                  'args': (),
                  'returns': {'type': 'list',
                              'desc': 'A list of ``auth:gates`` that the role has rules for.', }}},
        {'name': 'addRule', 'desc': 'Add a rule to the Role',
         'type': {'type': 'function', '_funcname': '_methRoleAddRule',
                  'args': (
                      {'name': 'rule', 'type': 'list', 'desc': 'The rule tuple to added to the Role.', },
                      {'name': 'gateiden', 'type': 'str', 'desc': 'The gate iden used for the rule.',
                       'default': None, },
                      {'name': 'indx', 'type': 'int', 'desc': 'The position of the rule as a 0 based index.',
                       'default': None, }
                  ),
                  'returns': {'type': 'null', }}},
        {'name': 'delRule', 'desc': 'Remove a rule from the Role.',
         'type': {'type': 'function', '_funcname': '_methRoleDelRule',
                  'args': (
                      {'name': 'rule', 'type': 'list', 'desc': 'The rule tuple to removed from the Role.', },
                      {'name': 'gateiden', 'type': 'str', 'desc': 'The gate iden used for the rule.',
                       'default': None, },
                  ),
                  'returns': {'type': 'null', }
                  }},
        {'name': 'popRule', 'desc': 'Remove a rule by index from the Role.',
         'type': {'type': 'function', '_funcname': '_methRolePopRule',
                  'args': (
                      {'name': 'indx', 'type': 'int', 'desc': 'The index of the rule to remove.', },
                      {'name': 'gateiden', 'type': 'str', 'desc': 'The gate iden used for the rule.', 'default': None, }
                  ),
                  'returns': {'type': 'list', 'desc': 'The rule which was removed.'}}},
        {'name': 'getRules', 'desc': 'Get the rules for the role and optional auth gate.',
         'type': {'type': 'function', '_funcname': '_methGetRules',
                  'args': (
                      {'name': 'gateiden', 'type': 'str',
                       'desc': 'The gate iden used for the rules.', 'default': None},
                  ),
                  'returns': {'type': 'list', 'desc': 'A list of rules.'}}},
        {'name': 'setRules', 'desc': 'Replace the rules on the Role with new rules.',
         'type': {'type': 'function', '_funcname': '_methRoleSetRules',
                  'args': (
                      {'name': 'rules', 'type': 'list', 'desc': 'A list of rules to set on the Role.', },
                      {'name': 'gateiden', 'type': 'str', 'desc': 'The gate iden used for the rules.',
                       'default': None, },
                  ),
                  'returns': {'type': 'null', }}},
        {'name': 'name', 'desc': '''
            A role's name. This can also be used to set the role name.

            Example:
                    Change a role's name::

                        $role=$lib.auth.roles.byname(analyst) $role.name=superheroes
            ''',
         'type': {'type': 'stor', '_storfunc': '_setRoleName',
                  'returns': {'type': 'str', }}},
    )
    _storm_typename = 'auth:role'
    _ismutable = False

    def __init__(self, runt, valu, path=None):

        s_stormtypes.Prim.__init__(self, valu, path=path)
        self.runt = runt
        self.locls.update(self.getObjLocals())
        self.locls['iden'] = self.valu
        self.stors.update({
            'name': self._setRoleName,
        })

    def __hash__(self):
        return hash((self._storm_typename, self.locls['iden']))

    def getObjLocals(self):
        return {
            'get': self._methRoleGet,
            'gates': self._methGates,
            'addRule': self._methRoleAddRule,
            'delRule': self._methRoleDelRule,
            'popRule': self._methRolePopRule,
            'setRules': self._methRoleSetRules,
            'getRules': self._methGetRules,
        }

    async def _derefGet(self, name):
        rdef = await self.runt.view.core.getRoleDef(self.valu)
        return rdef.get(name, s_common.novalu)

    async def _setRoleName(self, name):
        self.runt.confirm(('auth', 'role', 'set', 'name'))
        name = await s_stormtypes.tostr(name)
        await self.runt.view.core.setRoleName(self.valu, name)

    @s_stormtypes.stormfunc(readonly=True)
    async def _methRoleGet(self, name):
        rdef = await self.runt.view.core.getRoleDef(self.valu)
        return rdef.get(name)

    @s_stormtypes.stormfunc(readonly=True)
    async def _methGates(self):
        role = self.runt.view.core.auth.role(self.valu)
        retn = []
        for gateiden in role.authgates.keys():
            gate = await self.runt.view.core.getAuthGate(gateiden)
            retn.append(Gate(self.runt, gate))
        return retn

    @s_stormtypes.stormfunc(readonly=True)
    async def _methGetRules(self, gateiden=None):
        gateiden = await s_stormtypes.tostr(gateiden, noneok=True)
        role = self.runt.view.core.auth.role(self.valu)
        return role.getRules(gateiden=gateiden)

    async def _methRoleSetRules(self, rules, gateiden=None):
        rules = await s_stormtypes.toprim(rules)
        gateiden = await s_stormtypes.tostr(gateiden, noneok=True)
        self.runt.confirm(('auth', 'role', 'set', 'rules'), gateiden=gateiden)
        await self.runt.view.core.setRoleRules(self.valu, rules, gateiden=gateiden)

    async def _methRoleAddRule(self, rule, gateiden=None, indx=None):
        rule = await s_stormtypes.toprim(rule)
        indx = await s_stormtypes.toint(indx, noneok=True)
        gateiden = await s_stormtypes.tostr(gateiden, noneok=True)
        self.runt.confirm(('auth', 'role', 'set', 'rules'), gateiden=gateiden)
        await self.runt.view.core.addRoleRule(self.valu, rule, indx=indx, gateiden=gateiden)

    async def _methRoleDelRule(self, rule, gateiden=None):
        rule = await s_stormtypes.toprim(rule)
        gateiden = await s_stormtypes.tostr(gateiden, noneok=True)
        self.runt.confirm(('auth', 'role', 'set', 'rules'), gateiden=gateiden)
        await self.runt.view.core.delRoleRule(self.valu, rule, gateiden=gateiden)

    async def _methRolePopRule(self, indx, gateiden=None):

        gateiden = await s_stormtypes.tostr(gateiden, noneok=True)
        self.runt.confirm(('auth', 'role', 'set', 'rules'), gateiden=gateiden)

        indx = await s_stormtypes.toint(indx)

        rules = list(await self._methGetRules(gateiden=gateiden))

        if len(rules) <= indx:
            mesg = f'Role {self.valu} only has {len(rules)} rules.'
            raise s_exc.BadArg(mesg=mesg)

        retn = rules.pop(indx)
        await self.runt.view.core.setRoleRules(self.valu, rules, gateiden=gateiden)
        return retn

    async def value(self):
        return await self.runt.view.core.getRoleDef(self.valu)

    async def stormrepr(self):
        return f'{self._storm_typename}: {await self.value()}'

@s_stormtypes.registry.registerLib
class LibAuth(s_stormtypes.Lib):
    '''
    A Storm Library for interacting with Auth in the Cortex.
    '''
    _storm_locals = (
        {'name': 'ruleFromText', 'desc': 'Get a rule tuple from a text string.',
         'type': {'type': 'function', '_funcname': 'ruleFromText',
                  'args': (
                      {'name': 'text', 'type': 'str', 'desc': 'The string to process.', },
                  ),
                  'returns': {'type': 'list', 'desc': 'A tuple containing a boolean and a list of permission parts.', }}},
        {'name': 'textFromRule', 'desc': 'Return a text string from a rule tuple.',
         'type': {'type': 'function', '_funcname': 'textFromRule',
                  'args': (
                    {'name': 'rule', 'type': 'list', 'desc': 'A rule tuple.'},
                  ),
                  'returns': {'type': 'str', 'desc': 'The rule text.'}}},
        {'name': 'getPermDefs', 'desc': 'Return a list of permission definitions.',
         'type': {'type': 'function', '_funcname': 'getPermDefs',
                  'args': (),
                  'returns': {'type': 'list', 'desc': 'The list of permission definitions.'}}},
        {'name': 'getPermDef', 'desc': 'Return a single permission definition.',
         'type': {'type': 'function', '_funcname': 'getPermDef',
                  'args': (
                    {'name': 'perm', 'type': 'list', 'desc': 'A permission tuple.'},
                  ),
                  'returns': {'type': 'dict', 'desc': 'A permission definition or null.'}}},
    )
    _storm_lib_path = ('auth',)

    def getObjLocals(self):
        return {
            'getPermDef': self.getPermDef,
            'getPermDefs': self.getPermDefs,
            'ruleFromText': self.ruleFromText,
            'textFromRule': self.textFromRule,
        }

    @staticmethod
    @s_stormtypes.stormfunc(readonly=True)
    def ruleFromText(text):
        return ruleFromText(text)

    @s_stormtypes.stormfunc(readonly=True)
    async def textFromRule(self, rule):
        rule = await s_stormtypes.toprim(rule)
        return s_common.reprauthrule(rule)

    @s_stormtypes.stormfunc(readonly=True)
    async def getPermDefs(self):
        return self.runt.view.core.getPermDefs()

    @s_stormtypes.stormfunc(readonly=True)
    async def getPermDef(self, perm):
        perm = await s_stormtypes.toprim(perm)
<<<<<<< HEAD
        return self.runt.view.core.getPermDef(perm)
=======
        return self.runt.snap.core.getPermDef(perm)

@s_stormtypes.registry.registerType
class StormUserVarsDict(s_stormtypes.Prim):
    '''
    A Storm Primitive that maps the HiveDict interface to a user vars dictionary.
    '''
    _storm_locals = (
        {'name': 'get', 'desc': 'Get the value for a user var.',
         'type': {'type': 'function', '_funcname': '_get',
                  'args': (
                      {'name': 'name', 'type': 'str', 'desc': 'The name of the var.', },
                      {'name': 'default', 'type': 'prim', 'default': None,
                       'desc': 'The default value to return if not set.', },
                  ),
                  'returns': {'type': 'prim', 'desc': 'The requested value.', }}},
        {'name': 'pop', 'desc': 'Remove a user var value.',
         'type': {'type': 'function', '_funcname': '_pop',
                  'args': (
                      {'name': 'name', 'type': 'str', 'desc': 'The name of the var.', },
                      {'name': 'default', 'type': 'prim', 'default': None,
                       'desc': 'The default value to return if not set.', },
                  ),
                  'returns': {'type': 'prim', 'desc': 'The requested value.', }}},
        {'name': 'set', 'desc': 'Set a user var value.',
         'type': {'type': 'function', '_funcname': '_set',
                  'args': (
                      {'name': 'name', 'type': 'str', 'desc': 'The name of the var to set.', },
                      {'name': 'valu', 'type': 'prim', 'desc': 'The value to store.', },
                  ),
                  'returns': {'type': ['null', 'prim'],
                              'desc': 'Old value of the var if it was previously set, or none.', }}},
        {'name': 'list', 'desc': 'List the vars and their values.',
         'type': {'type': 'function', '_funcname': '_list',
                  'returns': {'type': 'list', 'desc': 'A list of tuples containing var, value pairs.', }}},
    )
    _storm_typename = 'user:vars:dict'
    _ismutable = True

    def __init__(self, runt, valu, path=None):
        s_stormtypes.Prim.__init__(self, valu, path=path)
        self.runt = runt
        self.locls.update(self.getObjLocals())

    def getObjLocals(self):
        return {
            'get': self._get,
            'pop': self._pop,
            'set': self._set,
            'list': self._list,
        }

    @s_stormtypes.stormfunc(readonly=True)
    async def _get(self, name, default=None):
        name = await s_stormtypes.tostr(name)
        valu = await self.runt.snap.core.getUserVarValu(self.valu, name, default=s_common.novalu)
        if valu is s_common.novalu:
            return default
        return s_msgpack.deepcopy(valu, use_list=True)

    async def _pop(self, name, default=None):
        name = await s_stormtypes.tostr(name)
        valu = await self.runt.snap.core.popUserVarValu(self.valu, name, default=s_common.novalu)
        if valu is s_common.novalu:
            return default
        return s_msgpack.deepcopy(valu, use_list=True)

    async def _set(self, name, valu):
        if not isinstance(name, str):
            mesg = 'The name of a variable must be a string.'
            raise s_exc.StormRuntimeError(mesg=mesg, name=name)

        name = await s_stormtypes.tostr(name)
        oldv = await self.runt.snap.core.getUserVarValu(self.valu, name)

        valu = await s_stormtypes.toprim(valu)

        await self.runt.snap.core.setUserVarValu(self.valu, name, valu)
        return s_msgpack.deepcopy(oldv, use_list=True)

    @s_stormtypes.stormfunc(readonly=True)
    async def _list(self):
        valu = await self.value()
        return s_msgpack.deepcopy(list(valu.items()), use_list=True)

    async def iter(self):
        async for name, valu in self.runt.snap.core.iterUserVars(self.valu):
            yield name, s_msgpack.deepcopy(valu, use_list=True)
            await asyncio.sleep(0)

    async def value(self):
        varz = {}
        async for key, valu in self.runt.snap.core.iterUserVars(self.valu):
            varz[key] = valu
            await asyncio.sleep(0)

        return varz

@s_stormtypes.registry.registerType
class StormUserProfileDict(s_stormtypes.Prim):
    '''
    A Storm Primitive that maps the HiveDict interface to a user profile dictionary.
    '''
    _storm_locals = (
        {'name': 'get', 'desc': 'Get a user profile value.',
         'type': {'type': 'function', '_funcname': '_get',
                  'args': (
                      {'name': 'name', 'type': 'str', 'desc': 'The name of the user profile value.', },
                      {'name': 'default', 'type': 'prim', 'default': None,
                       'desc': 'The default value to return if not set.', },
                  ),
                  'returns': {'type': 'prim', 'desc': 'The requested value.', }}},
        {'name': 'pop', 'desc': 'Remove a user profile value.',
         'type': {'type': 'function', '_funcname': '_pop',
                  'args': (
                      {'name': 'name', 'type': 'str', 'desc': 'The name of the user profile value.', },
                      {'name': 'default', 'type': 'prim', 'default': None,
                       'desc': 'The default value to return if not set.', },
                  ),
                  'returns': {'type': 'prim', 'desc': 'The requested value.', }}},
        {'name': 'set', 'desc': 'Set a user profile value.',
         'type': {'type': 'function', '_funcname': '_set',
                  'args': (
                      {'name': 'name', 'type': 'str', 'desc': 'The name of the user profile value to set.', },
                      {'name': 'valu', 'type': 'prim', 'desc': 'The value to store.', },
                  ),
                  'returns': {'type': ['null', 'prim'],
                              'desc': 'Old value if it was previously set, or none.', }}},
        {'name': 'list', 'desc': 'List the user profile vars and their values.',
         'type': {'type': 'function', '_funcname': '_list',
                  'returns': {'type': 'list', 'desc': 'A list of tuples containing var, value pairs.', }}},
    )
    _storm_typename = 'user:profile:dict'
    _ismutable = True

    def __init__(self, runt, valu, path=None):
        s_stormtypes.Prim.__init__(self, valu, path=path)
        self.runt = runt
        self.locls.update(self.getObjLocals())

    def getObjLocals(self):
        return {
            'get': self._get,
            'pop': self._pop,
            'set': self._set,
            'list': self._list,
        }

    @s_stormtypes.stormfunc(readonly=True)
    async def _get(self, name, default=None):
        name = await s_stormtypes.tostr(name)
        valu = await self.runt.snap.core.getUserProfInfo(self.valu, name, default=s_common.novalu)
        if valu is s_common.novalu:
            return default
        return s_msgpack.deepcopy(valu, use_list=True)

    async def _pop(self, name, default=None):
        name = await s_stormtypes.tostr(name)
        valu = await self.runt.snap.core.popUserProfInfo(self.valu, name, default=s_common.novalu)
        if valu is s_common.novalu:
            return default
        return s_msgpack.deepcopy(valu, use_list=True)

    async def _set(self, name, valu):
        if not isinstance(name, str):
            mesg = 'The name of a variable must be a string.'
            raise s_exc.StormRuntimeError(mesg=mesg, name=name)

        name = await s_stormtypes.tostr(name)
        oldv = await self.runt.snap.core.getUserProfInfo(self.valu, name)

        valu = await s_stormtypes.toprim(valu)

        await self.runt.snap.core.setUserProfInfo(self.valu, name, valu)
        return s_msgpack.deepcopy(oldv, use_list=True)

    @s_stormtypes.stormfunc(readonly=True)
    async def _list(self):
        valu = await self.value()
        return s_msgpack.deepcopy(list(valu.items()), use_list=True)

    async def iter(self):
        async for name, valu in self.runt.snap.core.iterUserProfInfo(self.valu):
            yield name, s_msgpack.deepcopy(valu, use_list=True)
            await asyncio.sleep(0)

    async def value(self):
        return await self.runt.snap.core.getUserProfile(self.valu)
>>>>>>> e14fa8cf

@s_stormtypes.registry.registerLib
class LibUser(s_stormtypes.Lib):
    '''
    A Storm Library for interacting with data about the current user.
    '''
    _storm_locals = (
        {'name': 'name', 'desc': 'Get the name of the current runtime user.',
         'type': {'type': 'function', '_funcname': '_libUserName',
                  'returns': {'type': 'str', 'desc': 'The username.', }}},
        {'name': 'allowed', 'desc': 'Check if the current user has a given permission.',
         'type': {'type': 'function', '_funcname': '_libUserAllowed',
                  'args': (
                      {'name': 'permname', 'type': 'str', 'desc': 'The permission string to check.', },
                      {'name': 'gateiden', 'type': 'str', 'desc': 'The authgate iden.', 'default': None, },
                      {'name': 'default', 'type': 'boolean', 'desc': 'The default value.', 'default': False, },
                  ),
                  'returns': {'type': 'boolean',
                              'desc': 'True if the user has the requested permission, false otherwise.', }}},
        {'name': 'vars', 'desc': "Get a dictionary representing the current user's persistent variables.",
         'type': {'type': ['ctor'], '_ctorfunc': '_ctorUserVars',
                  'returns': {'type': 'auth:user:vars'}}},
        {'name': 'profile', 'desc': "Get a dictionary representing the current user's profile information.",
<<<<<<< HEAD
        'type': {'type': ['ctor'], '_ctorfunc': '_ctorUserProfile',
                 'returns': {'type': 'auth:user:profile', }}},
=======
         'type': 'user:profile:dict', },
>>>>>>> e14fa8cf
        {'name': 'iden', 'desc': 'The user GUID for the current storm user.', 'type': 'str'},
    )
    _storm_lib_path = ('user', )

    def getObjLocals(self):
        return {
            'name': self._libUserName,
            'iden': self.runt.user.iden,
            'allowed': self._libUserAllowed,
        }

    def addLibFuncs(self):
        super().addLibFuncs()
        self.locls.update({
            'json': UserJson(self.runt, self.runt.user.iden),
        })

        self.ctors.update({
            'vars': self._ctorUserVars,
            'profile': self._ctorUserProfile,
        })

    @s_stormtypes.stormfunc(readonly=True)
    async def _libUserName(self):
        return self.runt.user.name

    @s_stormtypes.stormfunc(readonly=True)
    async def _libUserAllowed(self, permname, gateiden=None, default=False):
        permname = await s_stormtypes.toprim(permname)
        gateiden = await s_stormtypes.tostr(gateiden, noneok=True)
        default = await s_stormtypes.tobool(default)

        perm = permname.split('.')
        return self.runt.user.allowed(perm, gateiden=gateiden, default=default)

    def _ctorUserProfile(self, path=None):
        return UserProfile(self.runt, self.runt.user.iden)

    def _ctorUserVars(self, path=None):
        return UserVars(self.runt, self.runt.user.iden)

@s_stormtypes.registry.registerLib
class LibUsers(s_stormtypes.Lib):
    '''
    A Storm Library for interacting with Auth Users in the Cortex.
    '''
    _storm_locals = (
        {'name': 'add', 'desc': 'Add a User to the Cortex.',
         'type': {'type': 'function', '_funcname': '_methUsersAdd',
                  'args': (
                      {'name': 'name', 'type': 'str', 'desc': 'The name of the user.', },
                      {'name': 'passwd', 'type': 'str', 'desc': "The user's password.", 'default': None, },
                      {'name': 'email', 'type': 'str', 'desc': "The user's email address.", 'default': None, },
                      {'name': 'iden', 'type': 'str', 'desc': 'The iden to use to create the user.', 'default': None, }
                  ),
                  'returns': {'type': 'auth:user',
                              'desc': 'The ``auth:user`` object for the new user.', }}},
        {'name': 'del', 'desc': 'Delete a User from the Cortex.',
         'type': {'type': 'function', '_funcname': '_methUsersDel',
                  'args': (
                      {'name': 'iden', 'type': 'str', 'desc': 'The iden of the user to delete.', },
                  ),
                  'returns': {'type': 'null', }}},
        {'name': 'list', 'desc': 'Get a list of Users in the Cortex.',
         'type': {'type': 'function', '_funcname': '_methUsersList',
                  'returns': {'type': 'list', 'desc': 'A list of ``auth:user`` objects.', }}},
        {'name': 'get', 'desc': 'Get a specific User by iden.',
         'type': {'type': 'function', '_funcname': '_methUsersGet',
                  'args': (
                      {'name': 'iden', 'type': 'str', 'desc': 'The iden of the user to retrieve.', },
                  ),
                  'returns': {'type': ['null', 'auth:user'],
                              'desc': 'The ``auth:user`` object, or none if the user does not exist.', }}},
        {'name': 'byname', 'desc': 'Get a specific user by name.',
         'type': {'type': 'function', '_funcname': '_methUsersByName',
                  'args': (
                      {'name': 'name', 'type': 'str', 'desc': 'The name of the user to retrieve.', },
                  ),
                  'returns': {'type': ['null', 'auth:user'],
                              'desc': 'The ``auth:user`` object, or none if the user does not exist.', }}},
    )
    _storm_lib_path = ('auth', 'users')
    _storm_lib_perms = (
        {'perm': ('auth', 'role', 'set', 'name'), 'gate': 'cortex',
         'desc': 'Permits a user to change the name of a role.'},
        {'perm': ('auth', 'role', 'set', 'rules'), 'gate': 'cortex',
         'desc': 'Permits a user to modify rules of a role.'},

         {'perm': ('auth', 'self', 'set', 'email'), 'gate': 'cortex',
         'desc': 'Permits a user to change their own email address.',
         'default': True},
        {'perm': ('auth', 'self', 'set', 'name'), 'gate': 'cortex',
         'desc': 'Permits a user to change their own username.',
         'default': True},
        {'perm': ('auth', 'self', 'set', 'passwd'), 'gate': 'cortex',
         'desc': 'Permits a user to change their own password.',
         'default': True},
        {'perm': ('auth', 'self', 'set', 'apikey'), 'gate': 'cortex',
         'desc': 'Permits a user to manage their API keys.',
         'default': True},
        {'perm': ('auth', 'user', 'grant'), 'gate': 'cortex',
         'desc': 'Controls granting roles to a user.'},
        {'perm': ('auth', 'user', 'revoke'), 'gate': 'cortex',
         'desc': 'Controls revoking roles from a user.'},

        {'perm': ('auth', 'user', 'set', 'admin'), 'gate': 'cortex',
         'desc': 'Controls setting/removing a user\'s admin status.'},
        {'perm': ('auth', 'user', 'set', 'email'), 'gate': 'cortex',
         'desc': 'Controls changing a user\'s email address.'},
        {'perm': ('auth', 'user', 'set', 'locked'), 'gate': 'cortex',
         'desc': 'Controls locking/unlocking a user account.'},
        {'perm': ('auth', 'user', 'set', 'archived'), 'gate': 'cortex',
         'desc': 'Controls archiving/unarchiving a user account.'},
        {'perm': ('auth', 'user', 'set', 'passwd'), 'gate': 'cortex',
         'desc': 'Controls changing a user password.'},
        {'perm': ('auth', 'user', 'set', 'rules'), 'gate': 'cortex',
         'desc': 'Controls adding rules to a user.'},

        {'perm': ('auth', 'user', 'get', 'profile', '<name>'), 'gate': 'cortex',
         'desc': 'Permits a user to retrieve their profile information.',
         'ex': 'auth.user.get.profile.fullname'},
        {'perm': ('auth', 'user', 'del', 'profile', '<name>'), 'gate': 'cortex',
         'desc': 'Permits a user to remove profile information.',
         'ex': 'auth.user.del.profile.fullname'},
        {'perm': ('auth', 'user', 'set', 'profile', '<name>'), 'gate': 'cortex',
         'desc': 'Permits a user to set profile information.',
         'ex': 'auth.user.set.profile.fullname'},
        {'perm': ('auth', 'user', 'set', 'apikey'), 'gate': 'cortex',
         'desc': 'Permits a user to manage API keys for other users. USE WITH CAUTUON!'},
        {'perm': ('auth', 'user', 'add'), 'gate': 'cortex',
         'desc': 'Controls the ability to add a user to the system. USE WITH CAUTION!'},
        {'perm': ('auth', 'user', 'del'), 'gate': 'cortex',
         'desc': 'Controls the ability to remove a user from the system. USE WITH CAUTION!'},
    )

    def getObjLocals(self):
        return {
            'add': self._methUsersAdd,
            'del': self._methUsersDel,
            'list': self._methUsersList,
            'get': self._methUsersGet,
            'byname': self._methUsersByName,
        }

    @s_stormtypes.stormfunc(readonly=True)
    async def _methUsersList(self):
        return [User(self.runt, udef['iden']) for udef in await self.runt.view.core.getUserDefs()]

    @s_stormtypes.stormfunc(readonly=True)
    async def _methUsersGet(self, iden):
        udef = await self.runt.view.core.getUserDef(iden)
        if udef is not None:
            return User(self.runt, udef['iden'])

    @s_stormtypes.stormfunc(readonly=True)
    async def _methUsersByName(self, name):
        udef = await self.runt.view.core.getUserDefByName(name)
        if udef is not None:
            return User(self.runt, udef['iden'])

    async def _methUsersAdd(self, name, passwd=None, email=None, iden=None):
        self.runt.confirm(('auth', 'user', 'add'))
        name = await s_stormtypes.tostr(name)
        iden = await s_stormtypes.tostr(iden, True)
        email = await s_stormtypes.tostr(email, True)
        passwd = await s_stormtypes.tostr(passwd, True)
        udef = await self.runt.view.core.addUser(name, passwd=passwd, email=email, iden=iden,)
        return User(self.runt, udef['iden'])

    async def _methUsersDel(self, iden):
        self.runt.confirm(('auth', 'user', 'del'))
        await self.runt.view.core.delUser(iden)

@s_stormtypes.registry.registerLib
class LibRoles(s_stormtypes.Lib):
    '''
    A Storm Library for interacting with Auth Roles in the Cortex.
    '''
    _storm_locals = (
        {'name': 'add', 'desc': 'Add a Role to the Cortex.',
         'type': {'type': 'function', '_funcname': '_methRolesAdd',
                  'args': (
                      {'name': 'name', 'type': 'str', 'desc': 'The name of the role.', },
                      {'name': 'iden', 'type': 'str', 'desc': 'The iden to assign to the new role.', 'default': None},
                  ),
                  'returns': {'type': 'auth:role', 'desc': 'The new role object.', }}},
        {'name': 'del', 'desc': 'Delete a Role from the Cortex.',
         'type': {'type': 'function', '_funcname': '_methRolesDel',
                  'args': (
                      {'name': 'iden', 'type': 'str', 'desc': 'The iden of the role to delete.', },
                  ),
                  'returns': {'type': 'null', }}},
        {'name': 'list', 'desc': 'Get a list of Roles in the Cortex.',
         'type': {'type': 'function', '_funcname': '_methRolesList',
                  'returns': {'type': 'list', 'desc': 'A list of ``auth:role`` objects.', }}},
        {'name': 'get', 'desc': 'Get a specific Role by iden.',
         'type': {'type': 'function', '_funcname': '_methRolesGet',
                  'args': (
                      {'name': 'iden', 'type': 'str', 'desc': 'The iden of the role to retrieve.', },
                  ),
                  'returns': {'type': ['null', 'auth:role'],
                              'desc': 'The ``auth:role`` object; or null if the role does not exist.', }}},
        {'name': 'byname', 'desc': 'Get a specific Role by name.',
         'type': {'type': 'function', '_funcname': '_methRolesByName',
                  'args': (
                      {'name': 'name', 'type': 'str', 'desc': 'The name of the role to retrieve.', },
                  ),
                  'returns': {'type': ['null', 'auth:role'],
                              'desc': 'The role by name, or null if it does not exist.', }}},
    )
    _storm_lib_path = ('auth', 'roles')
    _storm_lib_perms = (
        {'perm': ('auth', 'role', 'add'), 'gate': 'cortex',
         'desc': 'Controls the ability to add a role to the system. USE WITH CAUTION!'},
        {'perm': ('auth', 'role', 'del'), 'gate': 'cortex',
         'desc': 'Controls the ability to remove a role from the system. USE WITH CAUTION!'},
    )

    def getObjLocals(self):
        return {
            'add': self._methRolesAdd,
            'del': self._methRolesDel,
            'list': self._methRolesList,
            'get': self._methRolesGet,
            'byname': self._methRolesByName,
        }

    @s_stormtypes.stormfunc(readonly=True)
    async def _methRolesList(self):
        return [Role(self.runt, rdef['iden']) for rdef in await self.runt.view.core.getRoleDefs()]

    @s_stormtypes.stormfunc(readonly=True)
    async def _methRolesGet(self, iden):
        rdef = await self.runt.view.core.getRoleDef(iden)
        if rdef is not None:
            return Role(self.runt, rdef['iden'])

    @s_stormtypes.stormfunc(readonly=True)
    async def _methRolesByName(self, name):
        rdef = await self.runt.view.core.getRoleDefByName(name)
        if rdef is not None:
            return Role(self.runt, rdef['iden'])

    async def _methRolesAdd(self, name, iden=None):
        self.runt.confirm(('auth', 'role', 'add'))
        iden = await s_stormtypes.tostr(iden, noneok=True)
        rdef = await self.runt.view.core.addRole(name, iden=iden)
        return Role(self.runt, rdef['iden'])

    async def _methRolesDel(self, iden):
        self.runt.confirm(('auth', 'role', 'del'))
        await self.runt.view.core.delRole(iden)

@s_stormtypes.registry.registerLib
class LibGates(s_stormtypes.Lib):
    '''
    A Storm Library for interacting with Auth Gates in the Cortex.
    '''
    _storm_locals = (
        {'name': 'get', 'desc': 'Get a specific Gate by iden.',
         'type': {'type': 'function', '_funcname': '_methGatesGet',
                  'args': (
                      {'name': 'iden', 'type': 'str', 'desc': 'The iden of the gate to retrieve.', },
                  ),
                  'returns': {'type': ['null', 'auth:gate'],
                              'desc': 'The ``auth:gate`` if it exists, otherwise null.', }}},
        {'name': 'list', 'desc': 'Get a list of Gates in the Cortex.',
         'type': {'type': 'function', '_funcname': '_methGatesList',
                  'returns': {'type': 'list', 'desc': 'A list of ``auth:gate`` objects.', }}},
    )
    _storm_lib_path = ('auth', 'gates')

    def getObjLocals(self):
        return {
            'get': self._methGatesGet,
            'list': self._methGatesList,
        }

    @s_stormtypes.stormfunc(readonly=True)
    async def _methGatesList(self):
        gates = await self.runt.view.core.getAuthGates()
        return [Gate(self.runt, g) for g in gates]

    @s_stormtypes.stormfunc(readonly=True)
    async def _methGatesGet(self, iden):
        iden = await s_stormtypes.toprim(iden)
        gate = await self.runt.view.core.getAuthGate(iden)
        if gate:
            return Gate(self.runt, gate)

@s_stormtypes.registry.registerType
class Gate(s_stormtypes.Prim):
    '''
    Implements the Storm API for an AuthGate.
    '''
    _storm_locals = (
        {'name': 'iden', 'desc': 'The iden of the AuthGate.', 'type': 'str', },
        {'name': 'type', 'desc': 'The type of the AuthGate.', 'type': 'str', },
        {'name': 'roles', 'desc': 'The role idens which are a member of the Authgate.', 'type': 'list', },
        {'name': 'users', 'desc': 'The user idens which are a member of the Authgate.', 'type': 'list', },
    )
    _storm_typename = 'auth:gate'
    _ismutable = False

    def __init__(self, runt, valu, path=None):

        s_stormtypes.Prim.__init__(self, valu, path=path)
        self.runt = runt
        self.locls.update({
            'iden': self.valu.get('iden'),
            'type': self.valu.get('type'),
            'roles': self.valu.get('roles', ()),
            'users': self.valu.get('users', ()),
        })

    def __hash__(self):
        return hash((self._storm_typename, self.locls['iden']))<|MERGE_RESOLUTION|>--- conflicted
+++ resolved
@@ -655,15 +655,10 @@
 
     async def deref(self, name):
         name = await s_stormtypes.tostr(name)
-<<<<<<< HEAD
         if self.runt.user.iden != self.valu:
             self.runt.confirm(('auth', 'user', 'get', 'profile', name))
-        return await self.runt.view.core.getUserProfInfo(self.valu, name)
-=======
-        self.runt.confirm(('auth', 'user', 'get', 'profile', name))
-        valu = await self.runt.snap.core.getUserProfInfo(self.valu, name)
+        valu = await self.runt.view.core.getUserProfInfo(self.valu, name)
         return s_msgpack.deepcopy(valu, use_list=True)
->>>>>>> e14fa8cf
 
     async def setitem(self, name, valu):
         name = await s_stormtypes.tostr(name)
@@ -845,12 +840,8 @@
 
     async def deref(self, name):
         name = await s_stormtypes.tostr(name)
-<<<<<<< HEAD
-        return await self.runt.view.core.getUserVarValu(self.valu, name)
-=======
-        valu = await self.runt.snap.core.getUserVarValu(self.valu, name)
+        valu = await self.runt.view.core.getUserVarValu(self.valu, name)
         return s_msgpack.deepcopy(valu, use_list=True)
->>>>>>> e14fa8cf
 
     async def setitem(self, name, valu):
         name = await s_stormtypes.tostr(name)
@@ -863,13 +854,8 @@
         await self.runt.view.core.setUserVarValu(self.valu, name, valu)
 
     async def iter(self):
-<<<<<<< HEAD
         async for name, valu in self.runt.view.core.iterUserVars(self.valu):
-            yield name, valu
-=======
-        async for name, valu in self.runt.snap.core.iterUserVars(self.valu):
             yield name, s_msgpack.deepcopy(valu, use_list=True)
->>>>>>> e14fa8cf
             await asyncio.sleep(0)
 
 @s_stormtypes.registry.registerType
@@ -1585,198 +1571,7 @@
     @s_stormtypes.stormfunc(readonly=True)
     async def getPermDef(self, perm):
         perm = await s_stormtypes.toprim(perm)
-<<<<<<< HEAD
         return self.runt.view.core.getPermDef(perm)
-=======
-        return self.runt.snap.core.getPermDef(perm)
-
-@s_stormtypes.registry.registerType
-class StormUserVarsDict(s_stormtypes.Prim):
-    '''
-    A Storm Primitive that maps the HiveDict interface to a user vars dictionary.
-    '''
-    _storm_locals = (
-        {'name': 'get', 'desc': 'Get the value for a user var.',
-         'type': {'type': 'function', '_funcname': '_get',
-                  'args': (
-                      {'name': 'name', 'type': 'str', 'desc': 'The name of the var.', },
-                      {'name': 'default', 'type': 'prim', 'default': None,
-                       'desc': 'The default value to return if not set.', },
-                  ),
-                  'returns': {'type': 'prim', 'desc': 'The requested value.', }}},
-        {'name': 'pop', 'desc': 'Remove a user var value.',
-         'type': {'type': 'function', '_funcname': '_pop',
-                  'args': (
-                      {'name': 'name', 'type': 'str', 'desc': 'The name of the var.', },
-                      {'name': 'default', 'type': 'prim', 'default': None,
-                       'desc': 'The default value to return if not set.', },
-                  ),
-                  'returns': {'type': 'prim', 'desc': 'The requested value.', }}},
-        {'name': 'set', 'desc': 'Set a user var value.',
-         'type': {'type': 'function', '_funcname': '_set',
-                  'args': (
-                      {'name': 'name', 'type': 'str', 'desc': 'The name of the var to set.', },
-                      {'name': 'valu', 'type': 'prim', 'desc': 'The value to store.', },
-                  ),
-                  'returns': {'type': ['null', 'prim'],
-                              'desc': 'Old value of the var if it was previously set, or none.', }}},
-        {'name': 'list', 'desc': 'List the vars and their values.',
-         'type': {'type': 'function', '_funcname': '_list',
-                  'returns': {'type': 'list', 'desc': 'A list of tuples containing var, value pairs.', }}},
-    )
-    _storm_typename = 'user:vars:dict'
-    _ismutable = True
-
-    def __init__(self, runt, valu, path=None):
-        s_stormtypes.Prim.__init__(self, valu, path=path)
-        self.runt = runt
-        self.locls.update(self.getObjLocals())
-
-    def getObjLocals(self):
-        return {
-            'get': self._get,
-            'pop': self._pop,
-            'set': self._set,
-            'list': self._list,
-        }
-
-    @s_stormtypes.stormfunc(readonly=True)
-    async def _get(self, name, default=None):
-        name = await s_stormtypes.tostr(name)
-        valu = await self.runt.snap.core.getUserVarValu(self.valu, name, default=s_common.novalu)
-        if valu is s_common.novalu:
-            return default
-        return s_msgpack.deepcopy(valu, use_list=True)
-
-    async def _pop(self, name, default=None):
-        name = await s_stormtypes.tostr(name)
-        valu = await self.runt.snap.core.popUserVarValu(self.valu, name, default=s_common.novalu)
-        if valu is s_common.novalu:
-            return default
-        return s_msgpack.deepcopy(valu, use_list=True)
-
-    async def _set(self, name, valu):
-        if not isinstance(name, str):
-            mesg = 'The name of a variable must be a string.'
-            raise s_exc.StormRuntimeError(mesg=mesg, name=name)
-
-        name = await s_stormtypes.tostr(name)
-        oldv = await self.runt.snap.core.getUserVarValu(self.valu, name)
-
-        valu = await s_stormtypes.toprim(valu)
-
-        await self.runt.snap.core.setUserVarValu(self.valu, name, valu)
-        return s_msgpack.deepcopy(oldv, use_list=True)
-
-    @s_stormtypes.stormfunc(readonly=True)
-    async def _list(self):
-        valu = await self.value()
-        return s_msgpack.deepcopy(list(valu.items()), use_list=True)
-
-    async def iter(self):
-        async for name, valu in self.runt.snap.core.iterUserVars(self.valu):
-            yield name, s_msgpack.deepcopy(valu, use_list=True)
-            await asyncio.sleep(0)
-
-    async def value(self):
-        varz = {}
-        async for key, valu in self.runt.snap.core.iterUserVars(self.valu):
-            varz[key] = valu
-            await asyncio.sleep(0)
-
-        return varz
-
-@s_stormtypes.registry.registerType
-class StormUserProfileDict(s_stormtypes.Prim):
-    '''
-    A Storm Primitive that maps the HiveDict interface to a user profile dictionary.
-    '''
-    _storm_locals = (
-        {'name': 'get', 'desc': 'Get a user profile value.',
-         'type': {'type': 'function', '_funcname': '_get',
-                  'args': (
-                      {'name': 'name', 'type': 'str', 'desc': 'The name of the user profile value.', },
-                      {'name': 'default', 'type': 'prim', 'default': None,
-                       'desc': 'The default value to return if not set.', },
-                  ),
-                  'returns': {'type': 'prim', 'desc': 'The requested value.', }}},
-        {'name': 'pop', 'desc': 'Remove a user profile value.',
-         'type': {'type': 'function', '_funcname': '_pop',
-                  'args': (
-                      {'name': 'name', 'type': 'str', 'desc': 'The name of the user profile value.', },
-                      {'name': 'default', 'type': 'prim', 'default': None,
-                       'desc': 'The default value to return if not set.', },
-                  ),
-                  'returns': {'type': 'prim', 'desc': 'The requested value.', }}},
-        {'name': 'set', 'desc': 'Set a user profile value.',
-         'type': {'type': 'function', '_funcname': '_set',
-                  'args': (
-                      {'name': 'name', 'type': 'str', 'desc': 'The name of the user profile value to set.', },
-                      {'name': 'valu', 'type': 'prim', 'desc': 'The value to store.', },
-                  ),
-                  'returns': {'type': ['null', 'prim'],
-                              'desc': 'Old value if it was previously set, or none.', }}},
-        {'name': 'list', 'desc': 'List the user profile vars and their values.',
-         'type': {'type': 'function', '_funcname': '_list',
-                  'returns': {'type': 'list', 'desc': 'A list of tuples containing var, value pairs.', }}},
-    )
-    _storm_typename = 'user:profile:dict'
-    _ismutable = True
-
-    def __init__(self, runt, valu, path=None):
-        s_stormtypes.Prim.__init__(self, valu, path=path)
-        self.runt = runt
-        self.locls.update(self.getObjLocals())
-
-    def getObjLocals(self):
-        return {
-            'get': self._get,
-            'pop': self._pop,
-            'set': self._set,
-            'list': self._list,
-        }
-
-    @s_stormtypes.stormfunc(readonly=True)
-    async def _get(self, name, default=None):
-        name = await s_stormtypes.tostr(name)
-        valu = await self.runt.snap.core.getUserProfInfo(self.valu, name, default=s_common.novalu)
-        if valu is s_common.novalu:
-            return default
-        return s_msgpack.deepcopy(valu, use_list=True)
-
-    async def _pop(self, name, default=None):
-        name = await s_stormtypes.tostr(name)
-        valu = await self.runt.snap.core.popUserProfInfo(self.valu, name, default=s_common.novalu)
-        if valu is s_common.novalu:
-            return default
-        return s_msgpack.deepcopy(valu, use_list=True)
-
-    async def _set(self, name, valu):
-        if not isinstance(name, str):
-            mesg = 'The name of a variable must be a string.'
-            raise s_exc.StormRuntimeError(mesg=mesg, name=name)
-
-        name = await s_stormtypes.tostr(name)
-        oldv = await self.runt.snap.core.getUserProfInfo(self.valu, name)
-
-        valu = await s_stormtypes.toprim(valu)
-
-        await self.runt.snap.core.setUserProfInfo(self.valu, name, valu)
-        return s_msgpack.deepcopy(oldv, use_list=True)
-
-    @s_stormtypes.stormfunc(readonly=True)
-    async def _list(self):
-        valu = await self.value()
-        return s_msgpack.deepcopy(list(valu.items()), use_list=True)
-
-    async def iter(self):
-        async for name, valu in self.runt.snap.core.iterUserProfInfo(self.valu):
-            yield name, s_msgpack.deepcopy(valu, use_list=True)
-            await asyncio.sleep(0)
-
-    async def value(self):
-        return await self.runt.snap.core.getUserProfile(self.valu)
->>>>>>> e14fa8cf
 
 @s_stormtypes.registry.registerLib
 class LibUser(s_stormtypes.Lib):
@@ -1800,12 +1595,8 @@
          'type': {'type': ['ctor'], '_ctorfunc': '_ctorUserVars',
                   'returns': {'type': 'auth:user:vars'}}},
         {'name': 'profile', 'desc': "Get a dictionary representing the current user's profile information.",
-<<<<<<< HEAD
         'type': {'type': ['ctor'], '_ctorfunc': '_ctorUserProfile',
                  'returns': {'type': 'auth:user:profile', }}},
-=======
-         'type': 'user:profile:dict', },
->>>>>>> e14fa8cf
         {'name': 'iden', 'desc': 'The user GUID for the current storm user.', 'type': 'str'},
     )
     _storm_lib_path = ('user', )
