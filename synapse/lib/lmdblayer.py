'''
The layer library contains the base Layer object and helpers used for
cortex construction.
'''
import os
import logging

import synapse.exc as s_exc
import synapse.common as s_common

import synapse.lib.cache as s_cache
import synapse.lib.const as s_const
import synapse.lib.lmdbslab as s_lmdbslab
import synapse.lib.slabseqn as s_slabseqn
import synapse.lib.slaboffs as s_slaboffs
import synapse.lib.layer as s_layer
import synapse.lib.msgpack as s_msgpack

logger = logging.getLogger(__name__)

# Maximum number of bytes we're going to put in an index
MAX_INDEX_LEN = 256

# The layer map size can start much lower because the underlying slab auto-grows.
LMDB_LAYER_DEFAULT_MAP_SIZE = 512 * s_const.mebibyte

class LmdbLayer(s_layer.Layer):
    '''
    A layer implements btree indexed storage for a cortex.
    '''
    # TODO: metadata for layer contents (only specific type / tag)

    confdefs = (  # type: ignore
        ('lmdb:mapsize', {'type': 'int', 'defval': LMDB_LAYER_DEFAULT_MAP_SIZE}),
        ('lmdb:maxsize', {'type': 'int', 'defval': None, 'doc': 'The largest the DB file will grow to'}),
        ('lmdb:growsize', {'type': 'int', 'defval': None,
                           'doc': 'The amount in bytes to grow the DB file when full.  Defaults to doubling'}),
        ('lmdb:readahead', {'type': 'bool', 'defval': True}),
        ('lmdb:lockmemory', {'type': 'bool', 'defval': None,
                             'doc': 'Whether to prefault and lock the data into memory'}),
        ('lmdb:map_async', {'type': 'bool', 'defval': False,
                            'doc': 'Enables map_async option in LMDB to avoid blocking on mmap syncs.'}),
    )

    async def __anit__(self, core, node):

        await s_layer.Layer.__anit__(self, core, node)

        path = os.path.join(self.dirn, 'layer.lmdb')
        datapath = os.path.join(self.dirn, 'nodedata.lmdb')
        splicepath = os.path.join(self.dirn, 'splices.lmdb')

        self.fresh = not os.path.exists(path)

        mapsize = self.conf.get('lmdb:mapsize')
        readahead = self.conf.get('lmdb:readahead')
        maxsize = self.conf.get('lmdb:maxsize')
        growsize = self.conf.get('lmdb:growsize')

        map_async = core.conf.get('layer:lmdb:map_async')
        self.conf.setdefault('lmdb:map_async', map_async)

        map_async = self.conf.get('lmdb:map_async')

        # First check hive configuration.  If not set, use passed-in parameter (that defaults to False)
        self.lockmemory = self.conf.get('lmdb:lockmemory')
        if self.lockmemory is None:
            self.lockmemory = core.conf.get('dedicated')

        self.layrslab = await s_lmdbslab.Slab.anit(path, max_dbs=128, map_size=mapsize, maxsize=maxsize,
                                                   growsize=growsize, writemap=True, readahead=readahead,
                                                   lockmemory=self.lockmemory, map_async=map_async)
        self.onfini(self.layrslab.fini)

        self.spliceslab = await s_lmdbslab.Slab.anit(splicepath, max_dbs=128, map_size=mapsize, maxsize=maxsize,
                                                     growsize=growsize, writemap=True, readahead=readahead, map_async=map_async)
        self.onfini(self.spliceslab.fini)

        self.dataslab = await s_lmdbslab.Slab.anit(datapath, map_async=True)
        self.databyname = self.dataslab.initdb('byname')
        self.databybuid = self.dataslab.initdb('bybuid')
        self.onfini(self.dataslab.fini)

        metadb = self.layrslab.initdb('meta')
        self.metadict = s_lmdbslab.SlabDict(self.layrslab, metadb)

        self._migrate_splices_pre010()

        self.dbs = {}

        self.name2offs = await self.initdb('name2offs')
        self.offs2name = await self.initdb('offs2name')

        self.bybuid = await self.initdb('bybuid') # <buid><prop>=<valu>
        self.byprop = await self.initdb('byprop', dupsort=True) # <form>00<prop>00<indx>=<buid>
        self.byuniv = await self.initdb('byuniv', dupsort=True) # <prop>00<indx>=<buid>

        # tagprop indexes...
        self.by_tp_pi = await self.initdb('by_tp_pi', dupsort=True)       # <abrv(prop)><indx> = <buid>
        self.by_tp_tpi = await self.initdb('by_tp_tpi', dupsort=True)     # <abrv(#tag:prop)><indx> = <buid>
        self.by_tp_ftpi = await self.initdb('by_tp_ftpi', dupsort=True)   # <abrv(form#tag:prop)><indx> = <buid>

        self.name2abrv = await self.initdb('name2abrv')
        self.abrv2name = await self.initdb('abrv2name')

        offsdb = await self.initdb('offsets')
        self.offs = s_slaboffs.SlabOffs(self.layrslab, offsdb)
        self.splicelog = s_slabseqn.SlabSeqn(self.spliceslab, 'splices')

        self.indxfunc = {
            'eq': self._rowsByEq,
            'pref': self._rowsByPref,
            'range': self._rowsByRange,
        }

<<<<<<< HEAD
    @s_cache.memoize(10000)
    def getNameAbrv(self, name):
        '''
        Create or return a layer specific abbreviation for the given name.
        '''
        utf8 = name.encode()

        abrv = self.layrslab.get(utf8, db=self.name2abrv)
        if abrv is not None:
            return abrv

        nexi = self.metadict.get('nameabrv', 0)
        self.metadict.set('nameabrv', nexi + 1)

        abrv = s_common.int64en(nexi)

        self.layrslab.put(utf8, abrv, db=self.name2abrv)
        self.layrslab.put(abrv, utf8, db=self.abrv2name)

        return abrv

    s_cache.memoize(10000)
    def getAbrvName(self, abrv):

        byts = self.layrslab.get(abrv, db=self.abrv2name)
        if byts is None:
            return None

        return byts.decode()
=======
    async def popNodeData(self, buid, name):
        utf8 = name.encode()
        self.dataslab.pop(utf8 + b'\x00' + buid, db=self.databyname)
        byts = self.dataslab.pop(buid + utf8, db=self.databybuid)
        if byts is not None:
            return s_msgpack.un(byts)

    async def setNodeData(self, buid, name, item):
        utf8 = name.encode()
        self.dataslab.put(utf8 + b'\x00' + buid, b'\x00', db=self.databyname)
        self.dataslab.put(buid + utf8, s_msgpack.en(item), db=self.databybuid)

    async def getNodeData(self, buid, name, defv=None):
        byts = self.dataslab.get(buid + name.encode(), db=self.databybuid)
        if byts is None:
            return None
        return s_msgpack.un(byts)

    async def iterNodeData(self, buid):
        for lkey, lval in self.dataslab.scanByPref(buid, db=self.databybuid):
            yield lkey[32:].decode(), s_msgpack.un(lval)

    def _wipeNodeData(self, buid):
        for lkey, lval in self.dataslab.scanByPref(buid, db=self.databybuid):
            name = lkey[32:]
            self.dataslab.pop(name + b'\x00' + buid, db=self.databyname)
            self.dataslab.pop(buid + name, db=self.databybuid)
>>>>>>> d496d351

    async def stor(self, sops, splices=None):
        '''
        Execute a series of storage operations.

        Overrides implementation in layer.py to avoid unnecessary async calls.
        '''
        for oper in sops:
            func = self._stor_funcs.get(oper[0])
            if func is None:  # pragma: no cover
                raise s_exc.NoSuchStor(name=oper[0])
            func(oper)

        if splices:
            await self._storFireSplices(splices)

    def _migrate_db_pre010(self, dbname, newslab):
        '''
        Check for any pre-010 entries in 'dbname' in my slab and migrate those to the new slab.

        Once complete, drop the database from me with the name 'dbname'

        Returns (bool): True if a migration occurred, else False
        '''
        donekey = f'migrdone:{dbname}'

        if self.metadict.get(donekey, False):
            return

        if not self.layrslab.dbexists(dbname):
            self.metadict.set(donekey, True)
            return False

        oldslab = self.layrslab
        olddb = oldslab.initdb(dbname)

        entries = oldslab.stat(olddb)['entries']
        if not entries:
            self.metadict.set(donekey, True)
            return False

        if newslab.dbexists(dbname):
            logger.warning('Incomplete migration detected.  Dropping new splices to restart.')
            newslab.dropdb(dbname)
            logger.info('New splice dropping complete.')

        logger.info('Pre-010 %s migration starting.  Total rows: %d...', dbname, entries)

        def progfunc(count):
            logger.info('Progress %d/%d (%2.2f%%)', count, entries, count / entries * 100)

        oldslab.copydb(olddb, newslab, destdbname=dbname, progresscb=progfunc)
        logger.info('Pre-010 %s migration copying done.  Deleting from old location...', dbname)
        oldslab.dropdb(dbname)
        logger.info('Pre-010 %s migration completed.', dbname)

        self.metadict.set(donekey, True)

        return True

    def _migrate_splices_pre010(self):
        self._migrate_db_pre010('splices', self.spliceslab)

    def migrateProvPre010(self, newslab):
        '''
        Check for any pre-010 provstacks and migrate those to the new slab.
        '''
        did_migrate = self._migrate_db_pre010('prov', newslab)
        if not did_migrate:
            return

        self._migrate_db_pre010('provs', newslab)

    async def getModelVers(self):
        byts = self.layrslab.get(b'layer:model:version')
        if byts is None:
            return (-1, -1, -1)

        return s_msgpack.un(byts)

    async def setModelVers(self, vers):
        byts = s_msgpack.en(vers)
        self.layrslab.put(b'layer:model:version', byts)

    async def getBuidProps(self, buid):

        props = self.buidcache.get(buid, {})

        if props:
            return props

        for lkey, lval in self.layrslab.scanByPref(buid, db=self.bybuid):

            prop = lkey[32:].decode()
            valu, indx = s_msgpack.un(lval)
            props[prop] = valu

        self.buidcache[buid] = props

        return props

    async def getNodeNdef(self, buid):
        for lkey, lval in self.layrslab.scanByPref(buid + b'*', db=self.bybuid):
            valu, indx = s_msgpack.un(lval)
            return lkey[33:].decode(), valu

    async def getFormIndx(self, buid):
        for lkey, lval in self.layrslab.scanByPref(buid + b'*', db=self.bybuid):
            valu, indx = s_msgpack.un(lval)
            return indx

    async def editNodeNdef(self, oldv, newv):
        '''
        Migration-only method

        Notes:
            Precondition: buid cache must be disabled
        '''
        assert self.buidcache.disabled

        oldb = s_common.buid(oldv)
        newb = s_common.buid(newv)

        pvoldval = s_msgpack.en((oldb,))
        pvnewval = s_msgpack.en((newb,))

        oldfenc = oldv[0].encode() + b'\x00'
        newfenc = newv[0].encode() + b'\x00'

        newprel = b'*' + newv[0].encode()

        newnindx = self.core.model.prop(newv[0]).type.indx(newv[1])

        # avoid any potential iter/edit issues...
        todo = list(self.layrslab.scanByPref(oldb, db=self.bybuid))

        for lkey, lval in todo:

            proputf8 = lkey[32:]
            valu, indx = s_msgpack.un(lval)

            # for the *<form> prop, the byprop index has <form><00><00><indx>
            if proputf8[0] == 42:

                newpropkey = newfenc + b'\x00' + newnindx

                if indx is not None:
                    oldpropkey = oldfenc + b'\x00' + indx
                    if not self.layrslab.delete(oldpropkey, pvoldval, db=self.byprop): # pragma: no cover
                        logger.warning(f'editNodeNdef del byprop missing for {repr(oldv)} {repr(oldpropkey)}')

                self.layrslab.put(newpropkey, pvnewval, dupdata=True, db=self.byprop)

                byts = s_msgpack.en((newv[1], newnindx))
                self.layrslab.put(newb + newprel, byts, db=self.bybuid)

            else:

                # <prop><00><indx>
                propindx = proputf8 + b'\x00' + indx

                if proputf8[0] in (46, 35): # ".univ" or "#tag"
                    self.layrslab.put(propindx, pvnewval, dupdata=True, db=self.byuniv)
                    self.layrslab.delete(propindx, pvoldval, db=self.byuniv)

                oldpropkey = oldfenc + propindx
                newpropkey = newfenc + propindx

                if not self.layrslab.delete(oldpropkey, pvoldval, db=self.byprop): # pragma: no cover
                    logger.warning(f'editNodeNdef del byprop missing for {repr(oldv)} {repr(oldpropkey)}')

                self.layrslab.put(newpropkey, pvnewval, dupdata=True, db=self.byprop)
                self.layrslab.put(newb + proputf8, lval, db=self.bybuid)

            self.layrslab.delete(lkey, db=self.bybuid)

    async def _storBuidSet(self, oper):
        '''
        Migration-only method

        Notes:
            Precondition: buid cache must be disabled
        '''
        assert self.buidcache.disabled

        _, (form, oldb, newb) = oper

        fenc = form.encode() + b'\x00'

        pvoldval = s_msgpack.en((oldb,))
        pvnewval = s_msgpack.en((newb,))

        for lkey, lval in self.layrslab.scanByPref(oldb, db=self.bybuid):

            proputf8 = lkey[32:]
            valu, indx = s_msgpack.un(lval)

            if indx is not None:

                # <prop><00><indx>
                propindx = proputf8 + b'\x00' + indx

                if proputf8[0] in (46, 35): # ".univ" or "#tag"
                    self.layrslab.put(propindx, pvnewval, dupdata=True, db=self.byuniv)
                    self.layrslab.delete(propindx, pvoldval, db=self.byuniv)

                bypropkey = fenc + propindx

                self.layrslab.put(bypropkey, pvnewval, db=self.byprop)
                self.layrslab.delete(bypropkey, pvoldval, db=self.byprop)

            self.layrslab.put(newb + proputf8, lval, db=self.bybuid)
            self.layrslab.delete(lkey, db=self.bybuid)

    async def hasTagProp(self, name):
        abrv = self.getNameAbrv(name)
        for item in self.layrslab.scanByPref(abrv, db=self.by_tp_pi):
            return True
        return False

    def _storTagPropSet(self, oper):

        _, (buid, form, tag, prop, valu, indx, info) = oper

        tagprop = f'#{tag}:{prop}'

        abrv_p = self.getNameAbrv(prop)
        abrv_tp = self.getNameAbrv(tagprop)
        abrv_ftp = self.getNameAbrv(f'{form}{tagprop}')

        bpkey = buid + tagprop.encode()
        byts = s_msgpack.en((valu, indx))

        curb = self.layrslab.replace(bpkey, byts, db=self.bybuid)
        if curb is not None:

            curv, curi = s_msgpack.un(curb)

            self.layrslab.delete(abrv_p + curi, val=buid, db=self.by_tp_pi)
            self.layrslab.delete(abrv_tp + curi, val=buid, db=self.by_tp_tpi)
            self.layrslab.delete(abrv_ftp + curi, val=buid, db=self.by_tp_ftpi)

        if indx is not None:
            self.layrslab.put(abrv_p + indx, buid, dupdata=True, db=self.by_tp_pi)
            self.layrslab.put(abrv_tp + indx, buid, dupdata=True, db=self.by_tp_tpi)
            self.layrslab.put(abrv_ftp + indx, buid, dupdata=True, db=self.by_tp_ftpi)

        self._putBuidCache(buid, tagprop, valu)

    def _storTagPropDel(self, oper):

        _, (buid, form, tag, prop, info) = oper

        tagprop = f'#{tag}:{prop}'

        abrv_p = self.getNameAbrv(prop)
        abrv_tp = self.getNameAbrv(tagprop)
        abrv_ftp = self.getNameAbrv(f'{form}{tagprop}')

        bpkey = buid + tagprop.encode()

        curb = self.layrslab.pop(bpkey, db=self.bybuid)

        # this *should* be completely impossible
        if curb is None: # pragma: no cover
            logger.warning('_storTagPropDel has no current value!')
            return

        curv, curi = s_msgpack.un(curb)

        self.layrslab.delete(abrv_p + curi, val=buid, db=self.by_tp_pi)
        self.layrslab.delete(abrv_tp + curi, val=buid, db=self.by_tp_tpi)
        self.layrslab.delete(abrv_ftp + curi, val=buid, db=self.by_tp_ftpi)

        self._popBuidCache(buid, tagprop)

    def _putBuidCache(self, buid, prop, valu):
        cacheval = self.buidcache.get(buid)
        if cacheval is not None:
            cacheval[prop] = valu

    def _popBuidCache(self, buid, prop):
        cacheval = self.buidcache.get(buid)
        if cacheval is not None:
            cacheval.pop(prop, None)

    def _storPropSet(self, oper):

        _, (buid, form, prop, valu, indx, info) = oper

        if indx is not None and len(indx) > MAX_INDEX_LEN:
            mesg = 'index bytes are too large'
            raise s_exc.BadIndxValu(mesg=mesg, prop=prop, valu=valu)

        fenc = form.encode() + b'\x00'
        penc = prop.encode() + b'\x00'
        pvpref = fenc + penc

        univ = info.get('univ')

        # special case for setting primary property
        if not prop:
            assert not univ
            prop = '*' + form

        bpkey = buid + prop.encode()

        self._putBuidCache(buid, prop, valu)

        self._storPropSetCommon(buid, penc, bpkey, pvpref, univ, valu, indx)

    async def storPropSet(self, buid, prop, valu):
        '''
        Migration-only function
        '''
        assert self.buidcache.disabled

        indx = prop.type.indx(valu)
        if indx is not None and len(indx) > MAX_INDEX_LEN:
            mesg = 'index bytes are too large'
            raise s_exc.BadIndxValu(mesg=mesg, prop=prop, valu=valu)

        univ = prop.utf8name[0] in (46, 35) # leading . or #
        bpkey = buid + prop.utf8name

        self._storPropSetCommon(buid, prop.utf8name, bpkey, prop.pref, univ, valu, indx)

    def _storPropSetCommon(self, buid, penc, bpkey, pvpref, univ, valu, indx):

        bpval = s_msgpack.en((valu, indx))
        pvvalu = s_msgpack.en((buid,))

        byts = self.layrslab.replace(bpkey, bpval, db=self.bybuid)
        if byts is not None:

            oldv, oldi = s_msgpack.un(byts)
            if oldi is not None:

                self.layrslab.delete(pvpref + oldi, pvvalu, db=self.byprop)

                if univ:
                    self.layrslab.delete(penc + oldi, pvvalu, db=self.byuniv)

        if indx is not None:

            self.layrslab.put(pvpref + indx, pvvalu, dupdata=True, db=self.byprop)

            if univ:
                self.layrslab.put(penc + indx, pvvalu, dupdata=True, db=self.byuniv)

    def _storPropDel(self, oper):

        _, (buid, form, prop, info) = oper

        fenc = form.encode() + b'\x00'
        penc = prop.encode() + b'\x00'

        if prop:
            bpkey = buid + prop.encode()
        else:
            bpkey = buid + b'*' + form.encode()
            # we are deleting the primary property. wipe data.
            self._wipeNodeData(buid)

        univ = info.get('univ')

        byts = self.layrslab.pop(bpkey, db=self.bybuid)
        if byts is None:
            return

        del self.buidcache[buid]

        oldv, oldi = s_msgpack.un(byts)

        pvvalu = s_msgpack.en((buid,))

        if oldi is not None:
            self.layrslab.delete(fenc + penc + oldi, pvvalu, db=self.byprop)

            if univ:
                self.layrslab.delete(penc + oldi, pvvalu, db=self.byuniv)

    async def _storSplices(self, splices):
        info = self.splicelog.save(splices)
        return info.get('orig')

    async def _liftByTagProp(self, oper):

        tag = oper[1].get('tag')
        form = oper[1].get('form')
        prop = oper[1].get('prop')
        iops = oper[1].get('iops')

        # #:prop
        name = prop
        db = self.by_tp_pi

        # #tag:prop
        if tag is not None:
            name = f'#{tag}:{prop}'
            db = self.by_tp_tpi

        # form#tag:prop
        if form is not None:
            name = f'{form}#{tag}:{prop}'
            db = self.by_tp_ftpi

        abrv = self.getNameAbrv(name)

        if iops is None:
            for lkey, buid in self.layrslab.scanByPref(abrv, db=db):
                yield (buid,)
            return

        for iopr in iops:

            if iopr[0] == 'eq':
                for lkey, buid in self.layrslab.scanByDups(abrv + iopr[1], db=db):
                    yield (buid,)
                return

            if iopr[0] == 'pref':
                for lkey, buid in self.layrslab.scanByPref(abrv + iopr[1], db=db):
                    yield (buid,)
                return

            if iopr[0] == 'range':
                kmin = abrv + iopr[1][0]
                kmax = abrv + iopr[1][1]
                for lkey, buid in self.layrslab.scanByRange(kmin, kmax, db=db):
                    yield (buid,)
                return

            #pragma: no cover
            mesg = f'No such index function for tag props: {iopr[0]}'
            raise s_exc.NoSuchName(name=iopr[0], mesg=mesg)

    async def _liftByIndx(self, oper):
        # ('indx', (<dbname>, <prefix>, (<indxopers>...))
        # indx opers:  ('eq', <indx>)  ('pref', <indx>) ('range', (<indx>, <indx>)
        name, pref, iops = oper[1]

        db = self.dbs.get(name)
        if db is None:
            raise s_exc.NoSuchName(name=name)

        for (name, valu) in iops:

            func = self.indxfunc.get(name)
            if func is None:
                mesg = 'unknown index operation'
                raise s_exc.NoSuchName(name=name, mesg=mesg)

            for row in func(db, pref, valu):

                yield row

    def _rowsByEq(self, db, pref, valu):
        lkey = pref + valu
        for _, byts in self.layrslab.scanByDups(lkey, db=db):
            yield s_msgpack.un(byts)

    def _rowsByPref(self, db, pref, valu):
        pref = pref + valu
        for _, byts in self.layrslab.scanByPref(pref, db=db):
            yield s_msgpack.un(byts)

    def _rowsByRange(self, db, pref, valu):
        lmin = pref + valu[0]
        lmax = pref + valu[1]

        for _, byts in self.layrslab.scanByRange(lmin, lmax, db=db):
            yield s_msgpack.un(byts)

    async def iterFormRows(self, form):
        '''
        Iterate (buid, valu) rows for the given form in this layer.
        '''

        # <form> 00 00 (no prop...)
        pref = form.encode() + b'\x00\x00'
        penc = b'*' + form.encode()

        for _, pval in self.layrslab.scanByPref(pref, db=self.byprop):

            buid = s_msgpack.un(pval)[0]

            byts = self.layrslab.get(buid + penc, db=self.bybuid)
            if byts is None:
                continue

            valu, indx = s_msgpack.un(byts)

            yield buid, valu

    async def iterPropRows(self, form, prop):
        '''
        Iterate (buid, valu) rows for the given form:prop in this layer.
        '''
        # iterate byprop and join bybuid to get to value

        penc = prop.encode()
        pref = form.encode() + b'\x00' + penc + b'\x00'

        for _, pval in self.layrslab.scanByPref(pref, db=self.byprop):

            buid = s_msgpack.un(pval)[0]

            byts = self.layrslab.get(buid + penc, db=self.bybuid)
            if byts is None:
                continue

            valu, indx = s_msgpack.un(byts)

            yield buid, valu

    async def iterUnivRows(self, prop):
        '''
        Iterate (buid, valu) rows for the given universal prop
        '''
        penc = prop.encode()
        pref = penc + b'\x00'

        for _, pval in self.layrslab.scanByPref(pref, db=self.byuniv):
            buid = s_msgpack.un(pval)[0]

            byts = self.layrslab.get(buid + penc, db=self.bybuid)
            if byts is None:
                continue

            valu, indx = s_msgpack.un(byts)

            yield buid, valu

    async def iterPropIndx(self, form, prop, indx):
        '''
        Yield (buid, valu) tuples for the given prop with the specified indx valu
        '''
        penc = prop.encode()
        pref = form.encode() + b'\x00' + penc + b'\x00' + indx

        for _, pval in self.layrslab.scanByPref(pref, db=self.byprop):

            buid = s_msgpack.un(pval)[0]

            byts = self.layrslab.get(buid + penc, db=self.bybuid)
            if byts is None:
                continue

            valu, indx = s_msgpack.un(byts)

            yield buid, valu

    async def getOffset(self, iden):
        '''
        Note:  this method doesn't need to be async, but it is probable that future layer implementations would need it
        to be async
        '''
        return self.offs.get(iden)

    async def setOffset(self, iden, offs):
        '''
        Note:  this method doesn't need to be async, but it is probable that future layer implementations would need it
        to be async
        '''
        return self.offs.set(iden, offs)

    async def splices(self, offs, size):
        for _, mesg in self.splicelog.slice(offs, size):
            yield mesg

    async def syncSplices(self, offs):

        for item in self.splicelog.iter(offs):
            yield item

        async with self.getSpliceWindow() as wind:
            async for item in wind:
                yield item

    async def stat(self):
        return {
            'splicelog_indx': self.splicelog.index(),
            **self.layrslab.statinfo()
        }

    async def initdb(self, name, dupsort=False):
        db = self.layrslab.initdb(name, dupsort)
        self.dbs[name] = db
        return db<|MERGE_RESOLUTION|>--- conflicted
+++ resolved
@@ -113,7 +113,6 @@
             'range': self._rowsByRange,
         }
 
-<<<<<<< HEAD
     @s_cache.memoize(10000)
     def getNameAbrv(self, name):
         '''
@@ -143,7 +142,7 @@
             return None
 
         return byts.decode()
-=======
+
     async def popNodeData(self, buid, name):
         utf8 = name.encode()
         self.dataslab.pop(utf8 + b'\x00' + buid, db=self.databyname)
@@ -171,7 +170,6 @@
             name = lkey[32:]
             self.dataslab.pop(name + b'\x00' + buid, db=self.databyname)
             self.dataslab.pop(buid + name, db=self.databybuid)
->>>>>>> d496d351
 
     async def stor(self, sops, splices=None):
         '''
