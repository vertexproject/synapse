import os
import asyncio
import logging
import threading
import contextlib
import collections
import multiprocessing
import concurrent.futures

import synapse.exc as s_exc
import synapse.glob as s_glob
import synapse.common as s_common
import synapse.daemon as s_daemon
import synapse.telepath as s_telepath
import synapse.datamodel as s_datamodel

import synapse.lib.base as s_base
import synapse.lib.boss as s_boss
import synapse.lib.coro as s_coro
import synapse.lib.hive as s_hive
import synapse.lib.link as s_link
import synapse.lib.view as s_view

import synapse.lib.storm as s_storm
import synapse.lib.dyndeps as s_dyndeps
import synapse.lib.grammar as s_grammar

logger = logging.getLogger(__name__)

def corework(spawninfo, todo, done):

    # This logging call is okay to run since we're executing in
    # our own process space and no logging has been configured.
    s_common.setlogging(logger, spawninfo.get('loglevel'))

    async def workloop():

        s_glob.iAmLoop()

        async with await SpawnCore.anit(spawninfo) as core:

            async def storm(item):

                useriden = item.get('user')
                viewiden = item.get('view')

                storminfo = item.get('storm')

                opts = storminfo.get('opts')
                text = storminfo.get('query')

                user = core.auth.user(useriden)
                if user is None:
                    raise s_exc.NoSuchUser(iden=useriden)

                view = core.views.get(viewiden)
                if view is None:
                    raise s_exc.NoSuchView(iden=viewiden)

                async for mesg in view.streamstorm(text, opts=opts, user=user):
                    yield mesg

            while not core.isfini:

                item = await s_coro.executor(todo.get)
                if item is None:
                    return

                link = await s_link.fromspawn(item.get('link'))

                print(f'{{ {os.getpid() % 219}:start storm', flush=True)
                await s_daemon.t2call(link, storm, (item,), {})
                print(f'}} {os.getpid() % 219}:end storm', flush=True)

                wasfini = link.isfini

                await link.fini()

                # Nic tmp
                def finitask():
                    done.put(wasfini)

                await s_coro.executor(finitask)
                # await s_coro.executor(done.put, wasfini)

    asyncio.run(workloop())

class SpawnProc(s_base.Base):
    '''
    '''
    async def __anit__(self, core):

        await s_base.Base.__anit__(self)

        self.core = core
        self.iden = s_common.guid()

        self.ready = asyncio.Event()
        self.mpctx = multiprocessing.get_context('spawn')
        name = f'SpawnProc#{self.iden[:8]}'

        self.threadpool = concurrent.futures.ThreadPoolExecutor(max_workers=2, thread_name_prefix=name)

        self.todo = self.mpctx.Queue()
        self.done = self.mpctx.Queue()
        self.proc = None  # type: multiprocessing.Process
        self.procstat = None
        self.obsolete = False

        spawninfo = await core.getSpawnInfo()
        self.finievent = threading.Event()

        def finiwaiter():
            '''
            Simply wait for the process to complete (run from a separate thread)
            '''
            self.finievent.wait()
            self.todo.close()
            self.done.close()
            self.todo.join_thread()
            self.done.join_thread()
            self.proc.terminate()
            self.procstat = self.proc.join()
            self.threadpool.shutdown()

        # avoid blocking the ioloop during process construction
        def getproc():
            self.proc = self.mpctx.Process(target=corework, args=(spawninfo, self.todo, self.done))
            self.proc.start()

        await self.executor(getproc)
        self.executor(finiwaiter)

        async def fini():
<<<<<<< HEAD
            self.finievent.set()
=======
            self.obsolete = True
            self.todo.close()
            self.done.put_nowait(None)
            self.done.close()
            self.proc.terminate()
>>>>>>> 2b4d167f

        self.onfini(fini)

    def __repr__(self):  # pragma: no cover
        info = [self.__class__.__module__ + '.' + self.__class__.__name__]
        info.append(f'at {hex(id(self))}')
        info.append(f'isfini={self.isfini}')
        info.append(f'iden={self.iden}')
        info.append(f'obsolete={self.obsolete}')
        if self.proc:
            info.append(f'proc={self.proc.pid}')
        else:
            info.append('proc=None')
        return '<{}>'.format(' '.join(info))

    async def retire(self):
        logger.debug(f'Proc {self} marked obsolete')
        self.obsolete = True

    async def xact(self, mesg):

        def doit():
            self.todo.put(mesg)
            return self.done.get()
        return await self.executor(doit)

    def executor(self, func, *args, **kwargs):
        def real():
            return func(*args, **kwargs)

        return asyncio.get_running_loop().run_in_executor(self.threadpool, real)

class SpawnPool(s_base.Base):

    async def __anit__(self, core):

        await s_base.Base.__anit__(self)

        self.core = core

        self.poolsize = await core.getConfOpt('spawn:poolsize')

        self.spawns = {}
        self.spawnq = collections.deque()

        async def fini():
            await self.kill()

        self.onfini(fini)

    async def bump(self):
        [await s.retire() for s in list(self.spawns.values())]
        [await s.fini() for s in self.spawnq]
        self.spawnq.clear()

    async def kill(self):
        self.spawnq.clear()
        [await s.fini() for s in list(self.spawns.values())]

    @contextlib.asynccontextmanager
    async def get(self):
        '''
        Get a SpawnProc instance; either from the pool or a new process.

        Returns:
            SpawnProc: Yields a SpawnProc.  This is placed back into the pool if no exceptions occur.
        '''

        if self.isfini: # pragma: no cover
            raise s_exc.IsFini()

        proc = None

        if self.spawnq:
            proc = self.spawnq.popleft()

        if proc is None:
            proc = await self._new()

        yield proc

        await self._put(proc)

    async def _put(self, proc):

        if not proc.obsolete and len(self.spawnq) < self.poolsize:
            self.spawnq.append(proc)
            return

        await proc.fini()

    async def _new(self):

        proc = await SpawnProc.anit(self.core)

        logger.debug(f'Made new SpawnProc {proc}')

        self.spawns[proc.iden] = proc

        async def fini():
            self.spawns.pop(proc.iden, None)

        proc.onfini(fini)

        return proc

class SpawnCore(s_base.Base):

    async def __anit__(self, spawninfo):

        await s_base.Base.__anit__(self)

        self.pid = os.getpid()
        self.views = {}
        self.layers = {}
        self.spawninfo = spawninfo

        self.conf = spawninfo.get('conf')
        self.iden = spawninfo.get('iden')
        self.dirn = spawninfo.get('dirn')

        self.stormcmds = {}
        self.stormmods = spawninfo['storm']['mods']

        for name, ctor in spawninfo['storm']['cmds']['ctors']:
            self.stormcmds[name] = ctor

        for name, cdef in spawninfo['storm']['cmds']['cdefs']:

            def ctor(argv):
                return s_storm.PureCmd(cdef, argv)

            self.stormcmds[name] = ctor

        self.boss = await s_boss.Boss.anit()
        self.onfini(self.boss.fini)

        self.model = s_datamodel.Model()
        self.model.addDataModels(spawninfo.get('model'))

        self.prox = await s_telepath.openurl(f'cell://{self.dirn}')
        self.onfini(self.prox.fini)

        self.hive = await s_hive.openurl(f'cell://{self.dirn}', name='*/hive')
        self.onfini(self.hive.fini)

        # TODO cortex configured for remote auth...
        node = await self.hive.open(('auth',))
        self.auth = await s_hive.HiveAuth.anit(node)
        self.onfini(self.auth.fini)

        for layrinfo in self.spawninfo.get('layers'):

            iden = layrinfo.get('iden')
            path = ('cortex', 'layers', iden)

            ctorname = layrinfo.get('ctor')

            ctor = s_dyndeps.tryDynLocal(ctorname)

            node = await self.hive.open(path)
            layr = await ctor(self, node, readonly=True)

            self.onfini(layr)

            self.layers[iden] = layr

        for viewinfo in self.spawninfo.get('views'):

            iden = viewinfo.get('iden')
            path = ('cortex', 'views', iden)

            node = await self.hive.open(path)
            view = await s_view.View.anit(self, node)

            self.onfini(view)

            self.views[iden] = view

        # initialize pass-through methods from the telepath proxy
        self.runRuntLift = self.prox.runRuntLift

    def getStormQuery(self, text):
        '''
        Parse storm query text and return a Query object.
        '''
        query = s_grammar.Parser(text).query()
        query.init(self)
        return query

    def _logStormQuery(self, text, user):
        '''
        Log a storm query.
        '''
        if self.conf.get('storm:log'):
            lvl = self.conf.get('storm:log:level')
            logger.log(lvl, 'Executing spawn storm query {%s} as [%s] from [%s]', text, user.name, self.pid)

    def getStormCmd(self, name):
        return self.stormcmds.get(name)

    async def getStormMods(self):
        return self.stormmods<|MERGE_RESOLUTION|>--- conflicted
+++ resolved
@@ -132,15 +132,12 @@
         self.executor(finiwaiter)
 
         async def fini():
-<<<<<<< HEAD
             self.finievent.set()
-=======
             self.obsolete = True
             self.todo.close()
             self.done.put_nowait(None)
             self.done.close()
             self.proc.terminate()
->>>>>>> 2b4d167f
 
         self.onfini(fini)
 
