--- conflicted
+++ resolved
@@ -136,13 +136,9 @@
 
             first = True
             if isinstance(valu, types.AsyncGeneratorType):
-<<<<<<< HEAD
 
                 async for item in valu:
 
-=======
-                async for item in valu:
->>>>>>> f3432745
                     if first:
                         await link.tx(('t2:genr', {}))
                         first = False
@@ -171,28 +167,20 @@
                 await link.tx(('t2:yield', {'retn': None}))
                 return
 
-<<<<<<< HEAD
-        except s_exc.DmonSpawn:
-=======
         except s_exc.DmonSpawn as e:
             context = e.__context__
             if context:
                 if not isinstance(context, asyncio.CancelledError):
                     logger.error('Error during DmonSpawn call: %r', context)
                 await link.fini()
->>>>>>> f3432745
             return
 
         except Exception as e:
 
-<<<<<<< HEAD
-            logger.exception(f'error during task: {meth.__name__}')
-=======
             if isinstance(e, asyncio.CancelledError):
                 logger.info('t2call task %s cancelled', meth.__name__)
             else:
                 logger.exception('error during task %s', meth.__name__)
->>>>>>> f3432745
 
             if not link.isfini:
 
@@ -213,12 +201,6 @@
         await link.tx(('t2:fini', {'retn': (True, valu)}))
 
     except s_exc.DmonSpawn as e:
-<<<<<<< HEAD
-        return
-
-    except Exception as e:
-        logger.exception(f'error during task: {meth.__name__}')
-=======
         context = e.__context__
         if context:
             logger.error('Error during DmonSpawn call: %r', context)
@@ -227,7 +209,6 @@
 
     except Exception as e:
         logger.exception('error during task: %s', meth.__name__)
->>>>>>> f3432745
         if not link.isfini:
             retn = s_common.retnexc(e)
             await link.tx(('t2:fini', {'retn': retn}))
