import types
import asyncio
import logging

logger = logging.getLogger(__name__)

import synapse.exc as s_exc
import synapse.common as s_common
import synapse.telepath as s_telepath

import synapse.lib.base as s_base
import synapse.lib.coro as s_coro
import synapse.lib.link as s_link
import synapse.lib.scope as s_scope
import synapse.lib.share as s_share
import synapse.lib.certdir as s_certdir
import synapse.lib.reflect as s_reflect

class Sess(s_base.Base):

    async def __anit__(self):

        await s_base.Base.__anit__(self)

        self.items = {}
        self.iden = s_common.guid()
        self.user = None
        self.conninfo = {}

    def getSessItem(self, name):
        return self.items.get(name)

    def setSessItem(self, name, item):
        self.items[name] = item

    def popSessItem(self, name):
        return self.items.pop(name, None)

    def pack(self):
        ret = {'items': {name: f'{item.__module__}.{item.__class__.__name__}' for name, item in self.items.items()},
               'conninfo': self.conninfo,
               }
        if self.user:
            ret['user'] = {'iden': self.user.iden,
                           'name': self.user.name,
                           }
        return ret

async def t2call(link, meth, args, kwargs):
    '''
    Call the given ``meth(*args, **kwargs)`` and handle the response to provide
    telepath task v2 events to the given link.
    '''
    try:

        valu = meth(*args, **kwargs)

        if s_coro.iscoro(valu):
            valu = await valu

        try:

            first = True
            if isinstance(valu, types.AsyncGeneratorType):

                async for item in valu:

                    if first:
                        await link.tx(('t2:genr', {}))
                        first = False

                    await link.tx(('t2:yield', {'retn': (True, item)}))

                if first:
                    await link.tx(('t2:genr', {}))

                await link.tx(('t2:yield', {'retn': None}))
                return

            elif isinstance(valu, types.GeneratorType):

                for item in valu:

                    if first:
                        await link.tx(('t2:genr', {}))
                        first = False

                    await link.tx(('t2:yield', {'retn': (True, item)}))

                if first:
                    await link.tx(('t2:genr', {}))

                await link.tx(('t2:yield', {'retn': None}))
                return

        except s_exc.DmonSpawn as e:
            context = e.__context__
            if context:
                if not isinstance(context, asyncio.CancelledError):
                    logger.error('Error during DmonSpawn call: %r', context)
                await link.fini()
            return

        except (asyncio.CancelledError, Exception) as e:

            if isinstance(e, asyncio.CancelledError):
                logger.info('t2call task %s cancelled', meth.__name__)
            elif isinstance(e, (BrokenPipeError, ConnectionResetError)):
                logger.debug(f'tx closed unexpectedly {e} link={link.getAddrInfo()} meth={meth.__name__}')
            else:
                logger.exception(f'error during task {meth.__name__} {e}')

            if isinstance(valu, types.AsyncGeneratorType):
                await valu.aclose()
            elif isinstance(valu, types.GeneratorType):
                valu.close()

            if not link.isfini:

                if first:
                    await link.tx(('t2:genr', {}))

                retn = s_common.retnexc(e)
                await link.tx(('t2:yield', {'retn': retn}))

            return

        if isinstance(valu, s_share.Share):

            info = s_reflect.getShareInfo(valu)
            await link.tx(('t2:share', {'iden': valu.iden, 'sharinfo': info}))
            return valu

        await link.tx(('t2:fini', {'retn': (True, valu)}))

    except s_exc.DmonSpawn as e:
        context = e.__context__
        if context:
            logger.error('Error during DmonSpawn call: %r', context)
            await link.fini()
        return

    except (asyncio.CancelledError, Exception) as e:
        logger.exception(f'error during task: {meth.__name__} {e}')
        if not link.isfini:
            retn = s_common.retnexc(e)
            await link.tx(('t2:fini', {'retn': retn}))

class Daemon(s_base.Base):

    async def __anit__(self, certdir=None, ahainfo=None):

        await s_base.Base.__anit__(self)

        if certdir is None:
            certdir = s_certdir.getCertDir()

        self.ahainfo = ahainfo

        self.certdir = certdir
        self.televers = s_telepath.televers

        self.addr = None    # our main listen address
        self.cells = {}     # all cells are shared.  not all shared are cells.
        self.shared = {}    # objects provided by daemon
        self.listenservers = []  # the sockets we're listening on
        self.links = set()

        self.sessions = {}

        self.mesgfuncs = {
            'tele:syn': self._onTeleSyn,
            'share:fini': self._onShareFini,

            # task version 2 API
            't2:init': self._onTaskV2Init,
        }

        self.onfini(self._onDmonFini)

        # by default we are ready... ( backward compat )
        self.dmonready = True

    async def setReady(self, ready):
        self.dmonready = ready
        if not self.dmonready:
            for link in list(self.links):
                await link.fini()

    async def listen(self, url, **opts):
        '''
        Bind and listen on the given host/port with possible SSL.

        Args:
            host (str): A hostname or IP address.
            port (int): The TCP port to bind.
        '''
        info = s_telepath.chopurl(url, **opts)
        info.update(opts)

        scheme = info.get('scheme')

        if scheme == 'unix':
            path = info.get('path')
            try:
                server = await s_link.unixlisten(path, self._onLinkInit)
            except Exception as e:
                if 'path too long' in str(e):
                    logger.error('unix:// exceeds OS supported UNIX socket path length: %s', path)
                raise

        else:

            host = info.get('host')
            port = info.get('port')

            if port is None:
                port = 27492

            sslctx = None
            if scheme == 'ssl':

                caname = info.get('ca')
                hostname = info.get('hostname', host)

                sslctx = self.certdir.getServerSSLContext(hostname=hostname, caname=caname)

            server = await s_link.listen(host, port, self._onLinkInit, ssl=sslctx)

        self.listenservers.append(server)
        ret = server.sockets[0].getsockname()

        if self.addr is None:
            self.addr = ret

        return ret

    def share(self, name, item):
        '''
        Share an object via the telepath protocol.

        Args:
            name (str): Name of the shared object
            item (object): The object to share over telepath.
        '''

        try:

            if isinstance(item, s_telepath.Aware):
                item.onTeleShare(self, name)

            self.shared[name] = item

        except Exception:
            logger.exception('onTeleShare() error for: %s)', name)

    async def getSessInfo(self):
        return [sess.pack() for sess in self.sessions.values()]

    async def _onDmonFini(self):
        for s in self.listenservers:
            try:
                s.close()
            except Exception as e:  # pragma: no cover
                logger.warning('Error during socket server close()', exc_info=e)

        finis = [sess.fini() for sess in list(self.sessions.values())]
        if finis:
            await asyncio.gather(*finis, return_exceptions=True)

        finis = [link.fini() for link in self.links]
        if finis:
            await asyncio.gather(*finis, return_exceptions=True)

        for _, share in self.shared.items():
            if isinstance(share, s_base.Base):
                await share.fini()

    async def _onLinkInit(self, link):

        if not self.dmonready:
            logger.warning(f'onLinkInit is not ready: {repr(link)}')
            return await link.fini()

        self.links.add(link)

        async def fini():
            self.links.discard(link)

        link.onfini(fini)

        async def rxloop():

            task = None
            while not link.isfini:

                mesg = await link.rx()
                if mesg is None:
                    await link.fini()
                    return

                if task is not None:
                    await task

                coro = self._onLinkMesg(link, mesg)
                task = link.schedCoro(coro)

        link.schedCoro(rxloop())

    async def _onLinkMesg(self, link: s_link.Link, mesg):

        try:
            func = self.mesgfuncs.get(mesg[0])
            if func is None:
                logger.error(f'Dmon.onLinkMesg Invalid mesg: mesg={s_common.trimText(repr(mesg), n=80)} '
                             f'link={link.getAddrInfo()}')
                return

            await func(link, mesg)

        except ConnectionResetError:
            logger.debug(f'Dmon.onLinkMesg Handler: connection reset link={link.getAddrInfo()}')

        except Exception:
            logger.exception(f'Dmon.onLinkMesg Handler: mesg={s_common.trimText(repr(mesg), n=80)} '
                             f'link={link.getAddrInfo()}')

    async def _onShareFini(self, link, mesg):

        sess = link.get('sess')
        if sess is None:
            return

        name = mesg[1].get('share')

        item = sess.popSessItem(name)
        if item is None:
            return

        await item.fini()

    async def _getSharedItem(self, name):
        return self.shared.get(name)

    async def _onTeleSyn(self, link: s_link.Link, mesg):

        reply = ('tele:syn', {
            'vers': self.televers,
            'retn': (True, None),
        })

        if self.ahainfo is not None:
            reply[1]['ahainfo'] = self.ahainfo

        try:

            vers = mesg[1].get('vers')

            if vers[0] != s_telepath.televers[0]:
                raise s_exc.BadMesgVers(vers=vers, myvers=s_telepath.televers)

            path = ()

            name = mesg[1].get('name')
            if not name:
                name = '*'

            if '/' in name:
                name, rest = name.split('/', 1)
                if rest:
                    path = rest.split('/')

            item = await self._getSharedItem(name)

            if item is None:
                raise s_exc.NoSuchName(name=name)

            sess = await Sess.anit()

            async def sessfini():
                self.sessions.pop(sess.iden, None)

            sess.onfini(sessfini)
            link.onfini(sess.fini)

            self.sessions[sess.iden] = sess
            sess.conninfo = link.getAddrInfo()

            link.set('sess', sess)

            if isinstance(item, s_telepath.Aware):
                reply[1]['features'] = await item.getTeleFeats()
                item = await s_coro.ornot(item.getTeleApi, link, mesg, path)
                if isinstance(item, s_base.Base):
                    link.onfini(item)

            reply[1]['sharinfo'] = s_reflect.getShareInfo(item)

            sess.setSessItem(None, item)
            reply[1]['sess'] = sess.iden

        except Exception as e:
            logger.exception(f'tele:syn error: {e} link={link.getAddrInfo()}')
            reply[1]['retn'] = s_common.retnexc(e)

        await link.tx(reply)

    async def _onTaskV2Init(self, link: s_link.Link, mesg):

        # t2:init is used by the pool sockets on the client
        name = mesg[1].get('name')
        sidn = mesg[1].get('sess')
        todo = mesg[1].get('todo')

        try:

            if sidn is None or todo is None:
                raise s_exc.NoSuchObj(name=name)

            sess = self.sessions.get(sidn)
            if sess is None:
                raise s_exc.NoSuchObj(name=name)

            item = sess.getSessItem(name)
            if item is None:
                raise s_exc.NoSuchObj(name=name)

            s_scope.set('sess', sess)
            s_scope.set('link', link)

            methname, args, kwargs = todo

            if methname[0] == '_':
                raise s_exc.NoSuchMeth.init(methname, item)

            meth = getattr(item, methname, None)
            if meth is None:
                raise s_exc.NoSuchMeth.init(methname, item)

            sessitem = await t2call(link, meth, args, kwargs)
            if sessitem is not None:
                sess.onfini(sessitem)

        except (asyncio.CancelledError, Exception) as e:
            logger.exception(f'Error on t2:init: {s_common.trimText(repr(mesg), n=80)} link={link.getAddrInfo()}')
            if not link.isfini:
                retn = s_common.retnexc(e)
<<<<<<< HEAD
                await link.tx(('t2:fini', {'retn': retn}))
=======
                await link.tx(('t2:fini', {'retn': retn}))

    async def _onTaskInit(self, link, mesg):

        task = mesg[1].get('task')
        name = mesg[1].get('name')

        sess = link.get('sess')
        if sess is None:
            raise s_exc.NoSuchObj(name=name)

        item = sess.getSessItem(name)
        if item is None:
            raise s_exc.NoSuchObj(name=name)

        try:

            methname, args, kwargs = mesg[1].get('todo')

            if methname[0] == '_':
                raise s_exc.NoSuchMeth.init(methname, item)

            meth = getattr(item, methname, None)
            if meth is None:
                raise s_exc.NoSuchMeth.init(methname, item)

            valu = await self._runTodoMeth(link, meth, args, kwargs)

            mesg = self._getTaskFiniMesg(task, valu)

            await link.tx(mesg)

            # if it's a Share(), spin off the share loop
            if isinstance(valu, s_share.Share):

                if isinstance(item, s_base.Base):
                    item.onfini(valu)

                async def spinshareloop():
                    try:
                        await valu._runShareLoop()
                    except asyncio.CancelledError:
                        pass
                    except Exception:
                        logger.exception('Error running %r', valu)
                    finally:
                        await valu.fini()

                self.schedCoro(spinshareloop())

        except (asyncio.CancelledError, Exception) as e:

            logger.exception('on task:init: %r', mesg)

            retn = s_common.retnexc(e)

            await link.tx(
                ('task:fini', {'task': task, 'retn': retn})
            )
>>>>>>> 757cf67d
<|MERGE_RESOLUTION|>--- conflicted
+++ resolved
@@ -445,66 +445,4 @@
             logger.exception(f'Error on t2:init: {s_common.trimText(repr(mesg), n=80)} link={link.getAddrInfo()}')
             if not link.isfini:
                 retn = s_common.retnexc(e)
-<<<<<<< HEAD
-                await link.tx(('t2:fini', {'retn': retn}))
-=======
-                await link.tx(('t2:fini', {'retn': retn}))
-
-    async def _onTaskInit(self, link, mesg):
-
-        task = mesg[1].get('task')
-        name = mesg[1].get('name')
-
-        sess = link.get('sess')
-        if sess is None:
-            raise s_exc.NoSuchObj(name=name)
-
-        item = sess.getSessItem(name)
-        if item is None:
-            raise s_exc.NoSuchObj(name=name)
-
-        try:
-
-            methname, args, kwargs = mesg[1].get('todo')
-
-            if methname[0] == '_':
-                raise s_exc.NoSuchMeth.init(methname, item)
-
-            meth = getattr(item, methname, None)
-            if meth is None:
-                raise s_exc.NoSuchMeth.init(methname, item)
-
-            valu = await self._runTodoMeth(link, meth, args, kwargs)
-
-            mesg = self._getTaskFiniMesg(task, valu)
-
-            await link.tx(mesg)
-
-            # if it's a Share(), spin off the share loop
-            if isinstance(valu, s_share.Share):
-
-                if isinstance(item, s_base.Base):
-                    item.onfini(valu)
-
-                async def spinshareloop():
-                    try:
-                        await valu._runShareLoop()
-                    except asyncio.CancelledError:
-                        pass
-                    except Exception:
-                        logger.exception('Error running %r', valu)
-                    finally:
-                        await valu.fini()
-
-                self.schedCoro(spinshareloop())
-
-        except (asyncio.CancelledError, Exception) as e:
-
-            logger.exception('on task:init: %r', mesg)
-
-            retn = s_common.retnexc(e)
-
-            await link.tx(
-                ('task:fini', {'task': task, 'retn': retn})
-            )
->>>>>>> 757cf67d
+                await link.tx(('t2:fini', {'retn': retn}))