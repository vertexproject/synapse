import asyncio
import hashlib
import logging
import tempfile

import aiohttp
import aiohttp_socks

import synapse.exc as s_exc
import synapse.common as s_common

import synapse.lib.cell as s_cell
import synapse.lib.base as s_base
import synapse.lib.const as s_const
import synapse.lib.share as s_share
import synapse.lib.hashset as s_hashset
import synapse.lib.httpapi as s_httpapi
import synapse.lib.msgpack as s_msgpack
import synapse.lib.lmdbslab as s_lmdbslab
import synapse.lib.slabseqn as s_slabseqn

logger = logging.getLogger(__name__)

CHUNK_SIZE = 16 * s_const.mebibyte
MAX_SPOOL_SIZE = CHUNK_SIZE * 32  # 512 mebibytes
MAX_HTTP_UPLOAD_SIZE = 4 * s_const.tebibyte

class AxonHttpUploadV1(s_httpapi.StreamHandler):

    async def prepare(self):
        self.upfd = None

        if not await self.reqAuthAllowed(('axon', 'upload')):
            await self.finish()

        # max_body_size defaults to 100MB and requires a value
        self.request.connection.set_max_body_size(MAX_HTTP_UPLOAD_SIZE)

        self.upfd = await self.cell.upload()
        self.hashset = s_hashset.HashSet()

    async def data_received(self, chunk):
        if chunk is not None:
            await self.upfd.write(chunk)
            self.hashset.update(chunk)
            await asyncio.sleep(0)

    def on_finish(self):
        if self.upfd is not None and not self.upfd.isfini:
            self.cell.schedCoroSafe(self.upfd.fini())

    def on_connection_close(self):
        self.on_finish()

    async def _save(self):
        size, sha256b = await self.upfd.save()

        fhashes = {htyp: hasher.hexdigest() for htyp, hasher in self.hashset.hashes}

        assert sha256b == s_common.uhex(fhashes.get('sha256'))
        assert size == self.hashset.size

        fhashes['size'] = size

        return self.sendRestRetn(fhashes)

    async def post(self):
        '''
        Called after all data has been read.
        '''
        await self._save()
        return

    async def put(self):
        await self._save()
        return

class AxonHttpHasV1(s_httpapi.Handler):

    async def get(self, sha256):
        if not await self.reqAuthAllowed(('axon', 'has')):
            return
        resp = await self.cell.has(s_common.uhex(sha256))
        return self.sendRestRetn(resp)

class AxonHttpDownloadV1(s_httpapi.Handler):

    async def get(self, sha256):

        if not await self.reqAuthAllowed(('axon', 'get')):
            return

        sha256b = s_common.uhex(sha256)

        self.set_header('Content-Type', 'application/octet-stream')
        self.set_header('Content-Disposition', 'attachment')

        try:
            async for byts in self.cell.get(sha256b):
                self.write(byts)
                await self.flush()
                await asyncio.sleep(0)

        except s_exc.NoSuchFile as e:
            self.set_status(404)
            self.sendRestErr('NoSuchFile', e.get('mesg'))

        return

class UpLoad(s_base.Base):

    async def __anit__(self, axon):  # type: ignore

        await s_base.Base.__anit__(self)

        self.axon = axon
        self.fd = tempfile.SpooledTemporaryFile(max_size=MAX_SPOOL_SIZE)
        self.size = 0
        self.sha256 = hashlib.sha256()
        self.onfini(self._uploadFini)

    def _uploadFini(self):
        self.fd.close()

    def _reset(self):
        if self.fd._rolled or self.fd.closed:
            self.fd.close()
            self.fd = tempfile.SpooledTemporaryFile(max_size=MAX_SPOOL_SIZE)
        else:
            # If we haven't rolled over, this skips allocating new objects
            self.fd.truncate(0)
            self.fd.seek(0)
        self.size = 0
        self.sha256 = hashlib.sha256()

    async def write(self, byts):
        self.size += len(byts)
        self.sha256.update(byts)
        self.fd.write(byts)

    async def save(self):

        sha256 = self.sha256.digest()
        rsize = self.size

        if await self.axon.has(sha256):
            self._reset()
            return rsize, sha256

        def genr():

            self.fd.seek(0)

            while True:

                if self.isfini:
                    raise s_exc.IsFini()

                byts = self.fd.read(CHUNK_SIZE)
                if not byts:
                    return

                yield byts

        await self.axon.save(sha256, genr())

        self._reset()
        return rsize, sha256

class UpLoadShare(UpLoad, s_share.Share):  # type: ignore
    typename = 'upload'

    async def __anit__(self, axon, link):
        await UpLoad.__anit__(self, axon)
        await s_share.Share.__anit__(self, link, None)

class AxonApi(s_cell.CellApi, s_share.Share):  # type: ignore

    async def __anit__(self, cell, link, user):
        await s_cell.CellApi.__anit__(self, cell, link, user)
        await s_share.Share.__anit__(self, link, None)

    async def get(self, sha256):
        await self._reqUserAllowed(('axon', 'get'))
        async for byts in self.cell.get(sha256):
            yield byts

    async def has(self, sha256):
        await self._reqUserAllowed(('axon', 'has'))
        return await self.cell.has(sha256)

    async def size(self, sha256):
        await self._reqUserAllowed(('axon', 'has'))
        return await self.cell.size(sha256)

    async def hashes(self, offs):
        await self._reqUserAllowed(('axon', 'has'))
        async for item in self.cell.hashes(offs):
            yield item

    async def history(self, tick, tock=None):
        await self._reqUserAllowed(('axon', 'has'))
        async for item in self.cell.history(tick, tock=tock):
            yield item

    async def wants(self, sha256s):
        await self._reqUserAllowed(('axon', 'has'))
        return await self.cell.wants(sha256s)

    async def put(self, byts):
        await self._reqUserAllowed(('axon', 'upload'))
        return await self.cell.put(byts)

    async def puts(self, files):
        await self._reqUserAllowed(('axon', 'upload'))
        return await self.cell.puts(files)

    async def upload(self):
        await self._reqUserAllowed(('axon', 'upload'))
        return await UpLoadShare.anit(self.cell, self.link)

    async def wget(self, url, params=None, headers=None, json=None, body=None, method='GET', ssl=True, timeout=None):
        await self._reqUserAllowed(('axon', 'wget'))
        return await self.cell.wget(url, params=params, headers=headers, json=json, body=body, method=method, ssl=ssl, timeout=timeout)

    async def metrics(self):
        await self._reqUserAllowed(('axon', 'has'))
        return await self.cell.metrics()

    async def iterMpkFile(self, sha256):
        await self._reqUserAllowed(('axon', 'get'))
        async for item in self.cell.iterMpkFile(sha256):
            yield item

class Axon(s_cell.Cell):

    cellapi = AxonApi

    confdefs = {
        'max:bytes': {
            'description': 'The maximum number of bytes that can be stored in the Axon.',
            'type': 'integer',
            'minimum': 1,
            'hidecmdl': True,
        },
        'max:count': {
            'description': 'The maximum number of files that can be stored in the Axon.',
            'type': 'integer',
            'minimum': 1,
            'hidecmdl': True,
        },
        'http:proxy': {
            'description': 'An aiohttp-socks compatible proxy URL to use in the wget API.',
            'type': 'string',
        },
    }

    async def __anit__(self, dirn, conf=None):  # type: ignore

        await s_cell.Cell.__anit__(self, dirn, conf=conf)

        # share ourself via the cell dmon as "axon"
        # for potential default remote use
        self.dmon.share('axon', self)

        path = s_common.gendir(self.dirn, 'axon.lmdb')
        self.axonslab = await s_lmdbslab.Slab.anit(path)
        self.sizes = self.axonslab.initdb('sizes')
        self.onfini(self.axonslab.fini)

        self.axonhist = s_lmdbslab.Hist(self.axonslab, 'history')
        self.axonseqn = s_slabseqn.SlabSeqn(self.axonslab, 'axonseqn')

        node = await self.hive.open(('axon', 'metrics'))
        self.axonmetrics = await node.dict()
        self.axonmetrics.setdefault('size:bytes', 0)
        self.axonmetrics.setdefault('file:count', 0)

        self.maxbytes = self.conf.get('max:bytes')
        self.maxcount = self.conf.get('max:count')

        self.addHealthFunc(self._axonHealth)

        # modularize blob storage
        await self._initBlobStor()

        self._initAxonHttpApi()

    def _reqBelowLimit(self):

        if (self.maxbytes is not None and
            self.maxbytes <= self.axonmetrics.get('size:bytes')):
            mesg = f'Axon is at size:bytes limit: {self.maxbytes}'
            raise s_exc.HitLimit(mesg=mesg)

        if (self.maxcount is not None and
            self.maxcount <= self.axonmetrics.get('file:count')):
            mesg = f'Axon is at file:count limit: {self.maxcount}'
            raise s_exc.HitLimit(mesg=mesg)

    async def _axonHealth(self, health):
        health.update('axon', 'nominal', '', data=await self.metrics())

    async def _initBlobStor(self):
        path = s_common.gendir(self.dirn, 'blob.lmdb')
        self.blobslab = await s_lmdbslab.Slab.anit(path)
        self.blobs = self.blobslab.initdb('blobs')
        self.onfini(self.blobslab.fini)

    def _initAxonHttpApi(self):
        self.addHttpApi('/api/v1/axon/files/put', AxonHttpUploadV1, {'cell': self})
        self.addHttpApi('/api/v1/axon/files/has/sha256/([0-9a-fA-F]{64}$)', AxonHttpHasV1, {'cell': self})
        self.addHttpApi('/api/v1/axon/files/by/sha256/([0-9a-fA-F]{64}$)', AxonHttpDownloadV1, {'cell': self})

    def _addSyncItem(self, item):
        self.axonhist.add(item)
        self.axonseqn.add(item)

    async def history(self, tick, tock=None):
        for item in self.axonhist.carve(tick, tock=tock):
            yield item

    async def hashes(self, offs):
        for item in self.axonseqn.iter(offs):
            yield item

    async def get(self, sha256):

        if not await self.has(sha256):
            raise s_exc.NoSuchFile(mesg='Axon does not contain the requested file.', sha256=s_common.ehex(sha256))

        async for byts in self._get(sha256):
            yield byts

    async def _get(self, sha256):

        for _, byts in self.blobslab.scanByPref(sha256, db=self.blobs):
            yield byts

    async def put(self, byts):
        # Use a UpLoad context manager so that we can
        # ensure that a one-shot set of bytes is chunked
        # in a consistent fashion.
        async with await self.upload() as fd:
            await fd.write(byts)
            return await fd.save()

    async def puts(self, files):
        return [await self.put(b) for b in files]

    async def upload(self):
        return await UpLoad.anit(self)

    async def has(self, sha256):
        return self.axonslab.get(sha256, db=self.sizes) is not None

    async def size(self, sha256):
        byts = self.axonslab.get(sha256, db=self.sizes)
        if byts is not None:
            return int.from_bytes(byts, 'big')

    async def metrics(self):
        return dict(self.axonmetrics.items())

    async def save(self, sha256, genr):

        self._reqBelowLimit()
        byts = self.axonslab.get(sha256, db=self.sizes)
        if byts is not None:
            return int.from_bytes(byts, 'big')

        size = await self._saveFileGenr(sha256, genr)

        self._addSyncItem((sha256, size))

        await self.axonmetrics.set('file:count', self.axonmetrics.get('file:count') + 1)
        await self.axonmetrics.set('size:bytes', self.axonmetrics.get('size:bytes') + size)

        self.axonslab.put(sha256, size.to_bytes(8, 'big'), db=self.sizes)

        return size

    async def _saveFileGenr(self, sha256, genr):
        size = 0
        for i, byts in enumerate(genr):
            size += len(byts)
            lkey = sha256 + i.to_bytes(8, 'big')
            self.blobslab.put(lkey, byts, db=self.blobs)
            await asyncio.sleep(0)
        return size

    async def wants(self, sha256s):
        '''
        Given a list of sha256 bytes, returns a list of the hashes we want bytes for.
        '''
        return [s for s in sha256s if not await self.has(s)]

<<<<<<< HEAD
    async def iterMpkFile(self, sha256):
        '''
        Yield items from a .mpk message pack stream file.
        '''
        unpk = s_msgpack.Unpk()
        async for byts in self.get(s_common.uhex(sha256)):
            for _, item in unpk.feed(byts):
                yield item

    async def wget(self, url, params=None, headers=None, json=None, body=None, method='GET', ssl=True):
=======
    async def wget(self, url, params=None, headers=None, json=None, body=None, method='GET', ssl=True, timeout=None):
>>>>>>> b1861c48
        '''
        Stream a file download directly into the axon.
        '''
        connector = None
        proxyurl = self.conf.get('http:proxy')
        if proxyurl is not None:
            connector = aiohttp_socks.ProxyConnector.from_url(proxyurl)

        atimeout = aiohttp.ClientTimeout(total=timeout)

        async with aiohttp.ClientSession(connector=connector, timeout=atimeout) as sess:

            try:

                async with sess.request(method, url, headers=headers, params=params, json=json, data=body, ssl=ssl) as resp:

                    info = {
                        'ok': True,
                        'url': str(resp.url),
                        'code': resp.status,
                        'headers': dict(resp.headers),
                    }

                    hashset = s_hashset.HashSet()

                    async with await self.upload() as upload:

                        async for byts in resp.content.iter_chunked(CHUNK_SIZE):
                            await upload.write(byts)
                            hashset.update(byts)

                        size, _ = await upload.save()

                    info['size'] = size
                    info['hashes'] = dict([(n, s_common.ehex(h)) for (n, h) in hashset.digests()])

                    return info

            except asyncio.CancelledError:
                raise

            except Exception as e:
                exc = s_common.excinfo(e)
                mesg = exc.get('errmsg')
                if not mesg:
                    mesg = exc.get('err')

                return {
                    'ok': False,
                    'mesg': mesg,
                }<|MERGE_RESOLUTION|>--- conflicted
+++ resolved
@@ -395,7 +395,6 @@
         '''
         return [s for s in sha256s if not await self.has(s)]
 
-<<<<<<< HEAD
     async def iterMpkFile(self, sha256):
         '''
         Yield items from a .mpk message pack stream file.
@@ -405,10 +404,7 @@
             for _, item in unpk.feed(byts):
                 yield item
 
-    async def wget(self, url, params=None, headers=None, json=None, body=None, method='GET', ssl=True):
-=======
     async def wget(self, url, params=None, headers=None, json=None, body=None, method='GET', ssl=True, timeout=None):
->>>>>>> b1861c48
         '''
         Stream a file download directly into the axon.
         '''
