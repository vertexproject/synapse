import asyncio
import hashlib
import logging
import tempfile

import synapse.exc as s_exc
import synapse.common as s_common

import synapse.lib.cell as s_cell
import synapse.lib.base as s_base
import synapse.lib.const as s_const
import synapse.lib.share as s_share
import synapse.lib.lmdbslab as s_lmdbslab
import synapse.lib.slabseqn as s_slabseqn

logger = logging.getLogger(__name__)

CHUNK_SIZE = 16 * s_const.mebibyte
MAX_SPOOL_SIZE = CHUNK_SIZE * 32  # 512 mebibytes


class UpLoad(s_base.Base):

    async def __anit__(self, axon):

        await s_base.Base.__anit__(self)

        self.axon = axon
        self.fd = tempfile.SpooledTemporaryFile(max_size=MAX_SPOOL_SIZE)
        self.size = 0
        self.sha256 = hashlib.sha256()
        self.onfini(self._uploadFini)

    def _uploadFini(self):
        self.fd.close()

    def _reset(self):
        if self.fd._rolled or self.fd.closed:
            self.fd.close()
            self.fd = tempfile.SpooledTemporaryFile(max_size=MAX_SPOOL_SIZE)
        else:
            # If we haven't rolled over, this skips allocating new objects
            self.fd.truncate(0)
            self.fd.seek(0)
        self.size = 0
        self.sha256 = hashlib.sha256()

    async def write(self, byts):
        self.size += len(byts)
        self.sha256.update(byts)
        self.fd.write(byts)

    async def save(self):

        sha256 = self.sha256.digest()
        rsize = self.size

        if await self.axon.has(sha256):
            self._reset()
            return rsize, sha256

        def genr():

            self.fd.seek(0)

            while True:

                if self.isfini:
                    raise s_exc.IsFini()

                byts = self.fd.read(CHUNK_SIZE)
                if not byts:
                    return

                yield byts

        await self.axon.save(sha256, genr())

        self._reset()
        return rsize, sha256


class UpLoadShare(UpLoad, s_share.Share):
    typename = 'upload'

    async def __anit__(self, axon, link):
        await UpLoad.__anit__(self, axon)
        await s_share.Share.__anit__(self, link, None)


class AxonApi(s_cell.CellApi, s_share.Share):

    async def __anit__(self, cell, link, user):
        await s_cell.CellApi.__anit__(self, cell, link, user)
        await s_share.Share.__anit__(self, link, None)

    async def get(self, sha256):
        self.user.allowed(('axon:get',))
        async for byts in self.cell.get(sha256):
            yield byts

    async def has(self, sha256):
        self.user.allowed(('axon:has',))
        return await self.cell.has(sha256)

    async def hashes(self, offs):
        self.user.allowed(('axon:has',))
        async for item in self.cell.hashes(offs):
            yield item

    async def history(self, tick, tock=None):
        self.user.allowed(('axon:has',))
        async for item in self.cell.history(tick, tock=tock):
            yield item

    async def wants(self, sha256s):
        self.user.allowed(('axon:has',))
        return await self.cell.wants(sha256s)

    async def upload(self):
        self.user.allowed(('axon:upload',))
        return await UpLoadShare.anit(self.cell, self.link)

    async def metrics(self):
        self.user.allowed(('axon:has',))
        return await self.cell.metrics()


class Axon(s_cell.Cell):
    cellapi = AxonApi
    confdefs = ()

    async def __anit__(self, dirn, conf=None):

        await s_cell.Cell.__anit__(self, dirn, conf=conf)

        # share ourself via the cell dmon as "axon"
        # for potential default remote use
        self.dmon.share('axon', self)

        path = s_common.gendir(self.dirn, 'axon.lmdb')
        self.axonslab = await s_lmdbslab.Slab.anit(path)
        self.sizes = self.axonslab.initdb('sizes')
        self.onfini(self.axonslab.fini)

        self.axonhist = s_lmdbslab.Hist(self.axonslab, 'history')
        self.axonseqn = s_slabseqn.SlabSeqn(self.axonslab, 'axonseqn')

        node = await self.hive.open(('axon', 'metrics'))
        self.axonmetrics = await node.dict()
        self.axonmetrics.setdefault('size:bytes', 0)
        self.axonmetrics.setdefault('file:count', 0)

<<<<<<< HEAD
        self.on('syn:health', self._onHealthAxon)

    async def _onHealthAxon(self, event):
        health = event[1].get('health')
        if health is None:
            return
        metrics = await self.metrics()
        tock = s_common.now()
        window = 1000 * 5
        tick = tock - window
        recent_hashes = []
        async for (offset, (bhash, size)) in self.history(tick, tock):
            recent_hashes.append(s_common.ehex(bhash))
        health.update('metrics', True, '', data=metrics)
        health.update('recent', True, '', data={'tick': tick,
                                                'tock': tock,
                                                'hashes': recent_hashes,
                                                })
=======
        # modularize blob storage
        await self._initBlobStor()

    async def _initBlobStor(self):
        path = s_common.gendir(self.dirn, 'blob.lmdb')
        self.blobslab = await s_lmdbslab.Slab.anit(path)
        self.blobs = self.blobslab.initdb('blobs')
        self.onfini(self.blobslab.fini)
>>>>>>> 7fea4402

    def _addSyncItem(self, item):
        self.axonhist.add(item)
        self.axonseqn.add(item)

    async def history(self, tick, tock=None):
        for item in self.axonhist.carve(tick, tock=tock):
            yield item

    async def hashes(self, offs):
        for item in self.axonseqn.iter(offs):
            yield item

    async def get(self, sha256):

        if not await self.has(sha256):
            raise s_exc.NoSuchFile(sha256=s_common.ehex(sha256))

        for lkey, byts in self.blobslab.scanByPref(sha256, db=self.blobs):
            yield byts

    async def put(self, byts):
        sha256 = hashlib.sha256(byts).digest()
        await self.save(sha256, [byts])
        return len(byts), sha256

    async def puts(self, files):
        return [await self.put(b) for b in files]

    async def upload(self):
        return await UpLoad.anit(self)

    async def has(self, sha256):
        return self.axonslab.get(sha256, db=self.sizes) is not None

    async def metrics(self):
        return dict(self.axonmetrics.items())

    async def save(self, sha256, genr):

        byts = self.axonslab.get(sha256, db=self.sizes)
        if byts is not None:
            return int.from_bytes(byts, 'big')

        size = await self._saveFileGenr(sha256, genr)

        self._addSyncItem((sha256, size))

        await self.axonmetrics.set('file:count', self.axonmetrics.get('file:count') + 1)
        await self.axonmetrics.set('size:bytes', self.axonmetrics.get('size:bytes') + size)

        self.axonslab.put(sha256, size.to_bytes(8, 'big'), db=self.sizes)

        return size

    async def _saveFileGenr(self, sha256, genr):
        size = 0
        for i, byts in enumerate(genr):
            size += len(byts)
            lkey = sha256 + i.to_bytes(8, 'big')
            self.blobslab.put(lkey, byts, db=self.blobs)
            await asyncio.sleep(0)
        return size

    async def wants(self, sha256s):
        '''
        Given a list of sha256 bytes, returns a list of the hashes we want bytes for.
        '''
        return [s for s in sha256s if not await self.has(s)]<|MERGE_RESOLUTION|>--- conflicted
+++ resolved
@@ -151,8 +151,10 @@
         self.axonmetrics.setdefault('size:bytes', 0)
         self.axonmetrics.setdefault('file:count', 0)
 
-<<<<<<< HEAD
         self.on('syn:health', self._onHealthAxon)
+
+        # modularize blob storage
+        await self._initBlobStor()
 
     async def _onHealthAxon(self, event):
         health = event[1].get('health')
@@ -170,16 +172,12 @@
                                                 'tock': tock,
                                                 'hashes': recent_hashes,
                                                 })
-=======
-        # modularize blob storage
-        await self._initBlobStor()
 
     async def _initBlobStor(self):
         path = s_common.gendir(self.dirn, 'blob.lmdb')
         self.blobslab = await s_lmdbslab.Slab.anit(path)
         self.blobs = self.blobslab.initdb('blobs')
         self.onfini(self.blobslab.fini)
->>>>>>> 7fea4402
 
     def _addSyncItem(self, item):
         self.axonhist.add(item)
