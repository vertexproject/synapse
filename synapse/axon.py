--- conflicted
+++ resolved
@@ -17,7 +17,6 @@
 import synapse.lib.base as s_base
 import synapse.lib.link as s_link
 import synapse.lib.const as s_const
-import synapse.lib.queue as s_queue
 import synapse.lib.share as s_share
 import synapse.lib.config as s_config
 import synapse.lib.hashset as s_hashset
@@ -861,8 +860,22 @@
         self.axonseqn.add(item)
 
     async def _reqHas(self, sha256):
-        if not await self.has(sha256):
+        '''
+        Ensure a file exists; and return its size if so.
+
+        Args:
+            sha256 (bytes): The sha256 to check.
+
+        Returns:
+            int: Size of the file in bytes.
+
+        Raises:
+            NoSuchFile: If the file does not exist.
+        '''
+        fsize = await self.size(sha256)
+        if fsize is None:
             raise s_exc.NoSuchFile(mesg='Axon does not contain the requested file.', sha256=s_common.ehex(sha256))
+        return fsize
 
     async def history(self, tick, tock=None):
         '''
@@ -923,13 +936,7 @@
         Raises:
             synapse.exc.NoSuchFile: If the file does not exist.
         '''
-<<<<<<< HEAD
-        fsize = await self.size(sha256)
-        if fsize is None:
-            raise s_exc.NoSuchFile(mesg='Axon does not contain the requested file.', sha256=s_common.ehex(sha256))
-=======
-        await self._reqHas(sha256)
->>>>>>> 4bd7f2dc
+        fsize = await self._reqHas(sha256)
 
         fhash = s_common.ehex(sha256)
         logger.debug(f'Getting blob [{fhash}].', extra=await self.getLogExtra(sha256=fhash))
