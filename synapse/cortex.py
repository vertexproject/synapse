--- conflicted
+++ resolved
@@ -3728,8 +3728,6 @@
                         # Help out the garbage collector
                         del layrgenrs[layriden]
 
-<<<<<<< HEAD
-=======
                         layr = self.getLayer(iden=layriden)
                         if layr is None or not layr.logedits:
                             logger.debug(f'_syncNodeEdits() removed {layriden=} from sync')
@@ -3741,24 +3739,6 @@
 
                         await self.waitfini(1)
 
-    async def spliceHistory(self, user):
-        '''
-        Yield splices backwards from the end of the nodeedit log.
-
-        Will only return user's own splices unless they are an admin.
-        '''
-        layr = self.view.layers[0]
-
-        count = 0
-        async for _, mesg in layr.splicesBack():
-            count += 1
-            if not count % 1000:  # pragma: no cover
-                await asyncio.sleep(0)
-
-            if user.iden == mesg[1]['user'] or user.isAdmin():
-                yield mesg
-
->>>>>>> e50d59ae
     async def _initCoreHive(self):
         stormvarsnode = await self.hive.open(('cortex', 'storm', 'vars'))
         self.stormvars = await stormvarsnode.dict()
@@ -5306,57 +5286,30 @@
         taskiden = opts.get('task')
         await self.boss.promote('storm:export', user=user, info=taskinfo, taskiden=taskiden)
 
-<<<<<<< HEAD
-        async with await s_spooled.Dict.anit(dirn=self.dirn, cell=self) as spooldict:
-
-            async with await self.snap(user=user, view=view) as snap:
-
-                async for node, path in snap.storm(text, opts=opts):
-                    await spooldict.set(node.nid, node.pack())
-
-                for nid1, pode1 in spooldict.items():
-                    await asyncio.sleep(0)
-
-                    edges = []
-
-                    for nid2, pode2 in spooldict.items():
+        with s_scope.enter({'user': user}):
+            async with await s_spooled.Dict.anit(dirn=self.dirn, cell=self) as spooldict:
+
+                async with await self.snap(user=user, view=view) as snap:
+
+                    async for node, path in snap.storm(text, opts=opts):
+                        await spooldict.set(node.nid, node.pack())
+
+                    for nid1, pode1 in spooldict.items():
                         await asyncio.sleep(0)
 
-                        async for verb in snap.iterEdgeVerbs(nid1, nid2):
-                            n2buid = snap.core.getBuidByNid(nid2)
-                            edges.append((verb, s_common.ehex(n2buid)))
-
-                    if edges:
-                        pode1[1]['edges'] = edges
-
-                    yield pode1
-=======
-        with s_scope.enter({'user': user}):
-
-            async with await s_spooled.Dict.anit(dirn=self.dirn, cell=self) as spooldict:
-                async with await self.snap(user=user, view=view) as snap:
-
-                    async for pode in snap.iterStormPodes(text, opts=opts):
-                        await spooldict.set(pode[1]['iden'], pode)
-                        await asyncio.sleep(0)
-
-                    for iden, pode in spooldict.items():
-                        await asyncio.sleep(0)
-
                         edges = []
-                        async for verb, n2iden in snap.iterNodeEdgesN1(s_common.uhex(iden)):
+
+                        for nid2, pode2 in spooldict.items():
                             await asyncio.sleep(0)
 
-                            if not spooldict.has(n2iden):
-                                continue
-
-                            edges.append((verb, n2iden))
+                            async for verb in snap.iterEdgeVerbs(nid1, nid2):
+                                n2buid = snap.core.getBuidByNid(nid2)
+                                edges.append((verb, s_common.ehex(n2buid)))
 
                         if edges:
-                            pode[1]['edges'] = edges
-
-                        yield pode
->>>>>>> e50d59ae
+                            pode1[1]['edges'] = edges
+
+                        yield pode1
 
     async def exportStormToAxon(self, text, opts=None):
         async with await self.axon.upload() as fd:
