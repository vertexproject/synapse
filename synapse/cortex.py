--- conflicted
+++ resolved
@@ -543,8 +543,7 @@
         Returns:
             AsyncIterator[Tuple(nid, valu)]
         '''
-        if not self.user.allowed(('layer', 'lift', layriden)):
-            self.user.confirm(('layer', 'read', layriden))
+        self.user.confirm(('layer', 'read', layriden))
         async for item in self.cell.iterFormRows(layriden, form, stortype=stortype, startvalu=startvalu):
             yield item
 
@@ -562,34 +561,11 @@
         Returns:
             AsyncIterator[Tuple(nid, valu)]
         '''
-        if not self.user.allowed(('layer', 'lift', layriden)):
-            self.user.confirm(('layer', 'read', layriden))
+        self.user.confirm(('layer', 'read', layriden))
         async for item in self.cell.iterPropRows(layriden, form, prop, stortype=stortype, startvalu=startvalu):
             yield item
 
-<<<<<<< HEAD
     async def iterTagRows(self, layriden, tag, *, form=None, starttupl=None):
-=======
-    async def iterUnivRows(self, layriden, prop, stortype=None, startvalu=None):
-        '''
-        Yields buid, valu tuples of nodes with a particular universal property, optionally (re)starting at startvalue
-
-        Args:
-            layriden (str):  Iden of the layer to retrieve the nodes
-            prop (str):  A universal property name.
-            stortype (Optional[int]): a STOR_TYPE_* integer representing the type of form:prop
-            startvalu (Any):  The value to start at.  May only be not None if stortype is not None.
-
-        Returns:
-            AsyncIterator[Tuple(buid, valu)]
-        '''
-        if not self.user.allowed(('layer', 'lift', layriden)):
-            self.user.confirm(('layer', 'read', layriden))
-        async for item in self.cell.iterUnivRows(layriden, prop, stortype=stortype, startvalu=startvalu):
-            yield item
-
-    async def iterTagRows(self, layriden, tag, form=None, starttupl=None):
->>>>>>> 528ec082
         '''
         Yields (nid, ival) values that match a tag and optional form, optionally (re)starting at starttupl.
 
@@ -602,8 +578,7 @@
         Returns:
             AsyncIterator[Tuple(nid, valu)]
         '''
-        if not self.user.allowed(('layer', 'lift', layriden)):
-            self.user.confirm(('layer', 'read', layriden))
+        self.user.confirm(('layer', 'read', layriden))
         async for item in self.cell.iterTagRows(layriden, tag, form=form, starttupl=starttupl):
             yield item
 
@@ -622,8 +597,7 @@
         Returns:
             AsyncIterator[Tuple(nid, valu)]
         '''
-        if not self.user.allowed(('layer', 'lift', layriden)):
-            self.user.confirm(('layer', 'read', layriden))
+        self.user.confirm(('layer', 'read', layriden))
         async for item in self.cell.iterTagPropRows(layriden, tag, prop, form=form, stortype=stortype,
                                                     startvalu=startvalu):
             yield item
