--- conflicted
+++ resolved
@@ -279,54 +279,6 @@
         wlyr = view.layers[0]
         self.user.confirm(perms, gateiden=wlyr.iden)
 
-<<<<<<< HEAD
-=======
-    async def addNode(self, form, valu, props=None):
-        '''
-        Deprecated in 2.0.0.
-        '''
-        s_common.deprecated('CoreApi.addNode')
-        async with await self.cell.snap(user=self.user) as snap:
-            self.user.confirm(('node', 'add', form), gateiden=snap.wlyr.iden)
-            node = await snap.addNode(form, valu, props=props)
-            return node.pack()
-
-    async def addNodes(self, nodes):
-        '''
-        Add a list of packed nodes to the cortex.
-
-        Args:
-            nodes (list): [ ( (form, valu), {'props':{}, 'tags':{}}), ... ]
-
-        Yields:
-            (tuple): Packed node tuples ((form,valu), {'props': {}, 'tags':{}})
-
-        Deprecated in 2.0.0
-        '''
-        s_common.deprecated('CoreApi.addNodes')
-
-        # First check that that user may add each form
-        done = {}
-        for node in nodes:
-
-            formname = node[0][0]
-            if done.get(formname):
-                continue
-
-            await self._reqDefLayerAllowed(('node', 'add', formname))
-            done[formname] = True
-
-        async with await self.cell.snap(user=self.user) as snap:
-
-            snap.strict = False
-            async for node in snap.addNodes(nodes):
-
-                if node is not None:
-                    node = node.pack()
-
-                yield node
-
->>>>>>> 11141736
     async def getFeedFuncs(self):
         '''
         Get a list of Cortex feed functions.
