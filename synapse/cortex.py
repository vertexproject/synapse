--- conflicted
+++ resolved
@@ -629,8 +629,6 @@
         self._initPushLoop()
         self._initFeedLoops()
 
-<<<<<<< HEAD
-=======
     def _initStormCmds(self):
         '''
         Registration for built-in Storm commands.
@@ -693,7 +691,6 @@
         '''
         Registration for built-in Cortex httpapi endpoints
         '''
->>>>>>> 24ab4243
         self.addHttpApi('/api/v1/storm', s_httpapi.StormV1, {'cell': self})
         self.addHttpApi('/api/v1/storm/nodes', s_httpapi.StormNodesV1, {'cell': self})
         self.addHttpApi('/api/v1/model/norm', s_httpapi.ModelNormV1, {'cell': self})
@@ -1766,8 +1763,6 @@
                 continue
 
             mods.append(modu)
-<<<<<<< HEAD
-=======
 
             try:
                 await s_coro.ornot(modu.preCoreModule)
@@ -1777,7 +1772,6 @@
                 logger.exception(f'module preCoreModule failed: {ctor}')
                 self.modules.pop(ctor, None)
                 continue
->>>>>>> 24ab4243
 
             cmds.extend(modu.getStormCmds())
             mdefs.extend(modu.getModelDefs())
