--- conflicted
+++ resolved
@@ -974,12 +974,6 @@
 
         await self._initStormGraphs()
 
-<<<<<<< HEAD
-        self.trigson = self.conf.get('trigger:enable')
-=======
-        await self._initRuntFuncs()
->>>>>>> d4ce23ba
-
         taghive = await self.hive.open(('cortex', 'tagmeta'))
         cmdhive = await self.hive.open(('cortex', 'storm', 'cmds'))
         pkghive = await self.hive.open(('cortex', 'storm', 'packages'))
@@ -4047,82 +4041,7 @@
                 counts[name] += valu
         return dict(counts)
 
-<<<<<<< HEAD
-    def onTagAdd(self, name, func):
-        '''
-        Register a callback for tag addition.
-
-        Args:
-            name (str): The name of the tag or tag glob.
-            func (function): The callback func(node, tagname, tagval).
-
-        '''
-        # TODO allow name wild cards
-        if '*' in name:
-            self.ontagaddglobs.add(name, func)
-        else:
-            self.ontagadds[name].append(func)
-
-    def offTagAdd(self, name, func):
-        '''
-        Unregister a callback for tag addition.
-
-        Args:
-            name (str): The name of the tag or tag glob.
-            func (function): The callback func(node, tagname, tagval).
-
-        '''
-        if '*' in name:
-            self.ontagaddglobs.rem(name, func)
-            return
-
-        cblist = self.ontagadds.get(name)
-        if cblist is None:
-            return
-        try:
-            cblist.remove(func)
-        except ValueError:
-            pass
-
-    def onTagDel(self, name, func):
-        '''
-        Register a callback for tag deletion.
-
-        Args:
-            name (str): The name of the tag or tag glob.
-            func (function): The callback func(node, tagname, tagval).
-
-        '''
-        if '*' in name:
-            self.ontagdelglobs.add(name, func)
-        else:
-            self.ontagdels[name].append(func)
-
-    def offTagDel(self, name, func):
-        '''
-        Unregister a callback for tag deletion.
-
-        Args:
-            name (str): The name of the tag or tag glob.
-            func (function): The callback func(node, tagname, tagval).
-
-        '''
-        if '*' in name:
-            self.ontagdelglobs.rem(name, func)
-            return
-
-        cblist = self.ontagdels.get(name)
-        if cblist is None:
-            return
-        try:
-            cblist.remove(func)
-        except ValueError:
-            pass
-
     def addRuntLift(self, formname, func):
-=======
-    def addRuntLift(self, prop, func):
->>>>>>> d4ce23ba
         '''
         Register a runt lift helper for a given form.
 
