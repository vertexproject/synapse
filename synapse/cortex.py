--- conflicted
+++ resolved
@@ -4232,11 +4232,10 @@
         for cdef in s_stormlib_model.stormcmds:
             await self._trySetStormCmd(cdef.get('name'), cdef)
 
-<<<<<<< HEAD
+        for cdef in s_stormlib_cortex.stormcmds:
+            await self._trySetStormCmd(cdef.get('name'), cdef)
+
         for cdef in s_stormlib_vault.stormcmds:
-=======
-        for cdef in s_stormlib_cortex.stormcmds:
->>>>>>> b08299c2
             await self._trySetStormCmd(cdef.get('name'), cdef)
 
     async def _initPureStormCmds(self):
