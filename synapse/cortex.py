--- conflicted
+++ resolved
@@ -367,13 +367,8 @@
 
             except Exception as e:
                 online = False
-<<<<<<< HEAD
-                logger.warning(f'splice cryotank offline: {e}')
-                self.cellfini.wait(timeout=2)
-=======
                 logger.exception('splice cryotank offline')
                 wake.wait(timeout=2)
->>>>>>> 6cda4d3b
 
     def setFeedFunc(self, name, func):
         '''
