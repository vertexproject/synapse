--- conflicted
+++ resolved
@@ -6303,15 +6303,9 @@
 
     async def setVaultSecrets(self, iden, key, valu):
         '''
-<<<<<<< HEAD
         Set vault secret item.
 
         This function sets the `key`:`valu` into the vault secrets.
-=======
-        Set vault secrets.
-
-        This function sets the `key`:`valu` into the vault.
->>>>>>> 5aee9044
 
         Args:
             iden (str): The iden of the vault to edit.
@@ -6320,10 +6314,7 @@
 
         Raises:
             synapse.exc.NoSuchIden: Vault with `iden` does not exist.
-<<<<<<< HEAD
             synapse.exc.NotMsgpackSafe: One of `key` or `valu` is not msgpack safe.
-=======
->>>>>>> 5aee9044
 
         Returns: Updated vault.
         '''
@@ -6344,27 +6335,15 @@
             try:
                 s_msgpack.en({key: valu})
             except s_exc.NotMsgpackSafe as exc:
-<<<<<<< HEAD
                 raise s_exc.NotMsgpackSafe(mesg=f'Vault secrets must be msgpack safe.') from None
 
-            secrets[key] = valu
-=======
-                raise s_exc.BadArg(mesg=f'Vault secrets must be msgpack safe.') from None
->>>>>>> 5aee9044
-
         return await self._push('vault:data:set', iden, 'secrets', key, valu, delete)
 
     async def setVaultConfigs(self, iden, key, valu):
         '''
-<<<<<<< HEAD
         Set vault config item.
 
         This function sets the `key`:`valu` into the vault configs.
-=======
-        Set vault configs.
-
-        This function sets the `key`:`valu` into the vault.
->>>>>>> 5aee9044
 
         Args:
             iden (str): The iden of the vault to edit.
@@ -6373,10 +6352,7 @@
 
         Raises:
             synapse.exc.NoSuchIden: Vault with `iden` does not exist.
-<<<<<<< HEAD
             synapse.exc.NotMsgpackSafe: One of `key` or `valu` is not msgpack safe.
-=======
->>>>>>> 5aee9044
 
         Returns: Updated vault.
         '''
@@ -6397,22 +6373,12 @@
             try:
                 s_msgpack.en({key: valu})
             except s_exc.NotMsgpackSafe as exc:
-<<<<<<< HEAD
                 raise s_exc.NotMsgpackSafe(mesg=f'Vault configs must be msgpack safe.') from None
 
-            configs[key] = valu
-=======
-                raise s_exc.BadArg(mesg=f'Vault configs must be msgpack safe.') from None
->>>>>>> 5aee9044
-
         return await self._push('vault:data:set', iden, 'configs', key, valu, delete)
 
     @s_nexus.Pusher.onPush('vault:data:set')
-<<<<<<< HEAD
     async def _setVaultData(self, iden, obj, key, valu, delete):
-=======
-    async def _setVaultSecrets(self, iden, obj, key, valu, delete):
->>>>>>> 5aee9044
         vault = self.reqVault(iden)
         data = vault.get(obj)
 
@@ -6427,7 +6393,6 @@
         self.slab.put(bidn, s_msgpack.en(vault), db=self.vaultsdb)
         return data
 
-<<<<<<< HEAD
     async def replaceVaultConfigs(self, iden, valu):
         '''
         Replace the entire vault config.
@@ -6498,8 +6463,6 @@
         self.slab.put(bidn, s_msgpack.en(vault), db=self.vaultsdb)
         return valu
 
-=======
->>>>>>> 5aee9044
     def listVaults(self):
         '''
         List all vaults.
