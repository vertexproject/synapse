--- conflicted
+++ resolved
@@ -997,20 +997,6 @@
             'multiqueue': self.multiqueue,
         })
 
-<<<<<<< HEAD
-=======
-        # TODO - Remove this in 3.0.0
-        ag = await self.auth.addAuthGate('cortex', 'cortex')
-        for (useriden, user) in ag.gateusers.items():
-            mesg = f'User {useriden} ({user.name}) has a rule on the "cortex" authgate. This authgate is not used ' \
-                   f'for permission checks and will be removed in Synapse v3.0.0.'
-            logger.warning(mesg, extra=await self.getLogExtra(user=useriden, username=user.name))
-        for (roleiden, role) in ag.gateroles.items():
-            mesg = f'Role {roleiden} ({role.name}) has a rule on the "cortex" authgate. This authgate is not used ' \
-                   f'for permission checks and will be removed in Synapse v3.0.0.'
-            logger.warning(mesg, extra=await self.getLogExtra(role=roleiden, rolename=role.name))
-
->>>>>>> de4348e7
         self._initVaults()
 
         await self._bumpCellVers('cortex:storage', (
