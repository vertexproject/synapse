--- conflicted
+++ resolved
@@ -30,10 +30,6 @@
 import synapse.lib.grammar as s_grammar
 import synapse.lib.httpapi as s_httpapi
 import synapse.lib.modules as s_modules
-<<<<<<< HEAD
-=======
-import synapse.lib.trigger as s_trigger
->>>>>>> 387b5cf6
 import synapse.lib.version as s_version
 import synapse.lib.modelrev as s_modelrev
 import synapse.lib.stormsvc as s_stormsvc
@@ -763,26 +759,8 @@
 
         await s_cell.Cell.__anit__(self, dirn, conf=conf)
 
-        if self.inaugural:
-<<<<<<< HEAD
-            await self.cellinfo.set('cortex:version', s_version.version)
-
         corevers = self.cellinfo.get('cortex:version')
-        if corevers is None:
-            mesg = 'cortex:version is unset. please upgrade this cortex to version 2.'
-            raise s_exc.BadStorageVersion(mesg=mesg)
-=======
-            retn = await self.cellinfo.set('cortex:version', s_version.version)
-
-        corevers = self.cellinfo.get('cortex:version')
-        if corevers is None:
-            # 01x Specific startup check since there is no guarantee that
-            # an older cortex was running. 02x Cortex will always have this key.
-            await self.cellinfo.set('cortex:version', s_version.version)
-        s_version.reqVersion(self.cellinfo.get('cortex:version'), reqver,
-                             exc=s_exc.BadCoreStore,
-                             mesg='cortex:version is invalid for 0.1.x')
->>>>>>> 387b5cf6
+        s_version.reqVersion(corevers, reqver, exc=s_exc.BadCoreStore, mesg='cortex version')
 
         # share ourself via the cell dmon as "cortex"
         # for potential default remote use
