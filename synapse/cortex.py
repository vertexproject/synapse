--- conflicted
+++ resolved
@@ -4923,20 +4923,12 @@
 
         return view
 
-<<<<<<< HEAD
-    def reqView(self, iden):
-        view = self.getView(iden)
-        if view is None:
-            raise s_exc.NoSuchView(mesg=f'No such view {iden=}', iden=iden)
-
-=======
     def reqView(self, iden, mesg=None):
         view = self.getView(iden)
         if view is None: # pragma: no cover
             if mesg is None:
                 mesg = f'No view with iden: {iden}'
             raise s_exc.NoSuchView(mesg=mesg, iden=iden)
->>>>>>> 91c3339c
         return view
 
     def listViews(self):
