import os
import copy
import regex
import asyncio
import logging
import textwrap
import contextlib
import collections

from collections.abc import Mapping

import synapse
import synapse.exc as s_exc
import synapse.axon as s_axon
import synapse.common as s_common
import synapse.models as s_models
import synapse.telepath as s_telepath
import synapse.datamodel as s_datamodel

import synapse.lib.base as s_base
import synapse.lib.cell as s_cell
import synapse.lib.chop as s_chop
import synapse.lib.coro as s_coro
import synapse.lib.time as s_time
import synapse.lib.view as s_view
import synapse.lib.cache as s_cache
import synapse.lib.const as s_const
import synapse.lib.layer as s_layer
import synapse.lib.nexus as s_nexus
import synapse.lib.oauth as s_oauth
import synapse.lib.queue as s_queue
import synapse.lib.scope as s_scope
import synapse.lib.storm as s_storm
import synapse.lib.agenda as s_agenda
import synapse.lib.config as s_config
import synapse.lib.parser as s_parser
import synapse.lib.dyndeps as s_dyndeps
import synapse.lib.grammar as s_grammar
import synapse.lib.httpapi as s_httpapi
import synapse.lib.msgpack as s_msgpack
import synapse.lib.schemas as s_schemas
import synapse.lib.spooled as s_spooled
import synapse.lib.version as s_version
import synapse.lib.urlhelp as s_urlhelp
import synapse.lib.hashitem as s_hashitem
import synapse.lib.jsonstor as s_jsonstor
import synapse.lib.modelrev as s_modelrev
import synapse.lib.stormsvc as s_stormsvc
import synapse.lib.lmdbslab as s_lmdbslab

import synapse.lib.crypto.rsa as s_rsa

# Importing these registers their commands
import synapse.lib.stormhttp as s_stormhttp  # NOQA

import synapse.lib.stormtypes as s_stormtypes

import synapse.lib.stormlib.aha as s_stormlib_aha  # NOQA
import synapse.lib.stormlib.gen as s_stormlib_gen  # NOQA
import synapse.lib.stormlib.gis as s_stormlib_gis  # NOQA
import synapse.lib.stormlib.hex as s_stormlib_hex  # NOQA
import synapse.lib.stormlib.log as s_stormlib_log  # NOQA
import synapse.lib.stormlib.pkg as s_stormlib_pkg  # NOQA
import synapse.lib.stormlib.xml as s_stormlib_xml  # NOQA
import synapse.lib.stormlib.auth as s_stormlib_auth  # NOQA
import synapse.lib.stormlib.cell as s_stormlib_cell  # NOQA
import synapse.lib.stormlib.file as s_stormlib_file  # NOQA
import synapse.lib.stormlib.imap as s_stormlib_imap  # NOQA
import synapse.lib.stormlib.ipv6 as s_stormlib_ipv6  # NOQA
import synapse.lib.stormlib.json as s_stormlib_json  # NOQA
import synapse.lib.stormlib.math as s_stormlib_math  # NOQA
import synapse.lib.stormlib.mime as s_stormlib_mime  # NOQA
import synapse.lib.stormlib.pack as s_stormlib_pack  # NOQA
import synapse.lib.stormlib.smtp as s_stormlib_smtp  # NOQA
import synapse.lib.stormlib.stix as s_stormlib_stix  # NOQA
import synapse.lib.stormlib.task as s_stormlib_task  # NOQA
import synapse.lib.stormlib.yaml as s_stormlib_yaml  # NOQA
import synapse.lib.stormlib.basex as s_stormlib_basex  # NOQA
import synapse.lib.stormlib.cache as s_stormlib_cache  # NOQA
import synapse.lib.stormlib.graph as s_stormlib_graph  # NOQA
import synapse.lib.stormlib.index as s_stormlib_index  # NOQA
import synapse.lib.stormlib.iters as s_stormlib_iters  # NOQA
import synapse.lib.stormlib.macro as s_stormlib_macro
import synapse.lib.stormlib.model as s_stormlib_model
import synapse.lib.stormlib.oauth as s_stormlib_oauth  # NOQA
import synapse.lib.stormlib.stats as s_stormlib_stats  # NOQA
import synapse.lib.stormlib.storm as s_stormlib_storm  # NOQA
import synapse.lib.stormlib.utils as s_stormlib_utils  # NOQA
import synapse.lib.stormlib.vault as s_stormlib_vault  # NOQA
import synapse.lib.stormlib.backup as s_stormlib_backup  # NOQA
import synapse.lib.stormlib.cortex as s_stormlib_cortex  # NOQA
import synapse.lib.stormlib.hashes as s_stormlib_hashes  # NOQA
import synapse.lib.stormlib.random as s_stormlib_random  # NOQA
import synapse.lib.stormlib.scrape as s_stormlib_scrape   # NOQA
import synapse.lib.stormlib.infosec as s_stormlib_infosec  # NOQA
import synapse.lib.stormlib.spooled as s_stormlib_spooled  # NOQA
import synapse.lib.stormlib.tabular as s_stormlib_tabular  # NOQA
import synapse.lib.stormlib.version as s_stormlib_version  # NOQA
import synapse.lib.stormlib.easyperm as s_stormlib_easyperm  # NOQA
import synapse.lib.stormlib.ethereum as s_stormlib_ethereum  # NOQA
import synapse.lib.stormlib.modelext as s_stormlib_modelext  # NOQA
import synapse.lib.stormlib.compression as s_stormlib_compression  # NOQA

logger = logging.getLogger(__name__)
stormlogger = logging.getLogger('synapse.storm')

'''
A Cortex implements the synapse hypergraph object.
'''

reqver = '>=3.0.0,<4.0.0'

# Constants returned in results from syncLayersEvents and syncIndexEvents
SYNC_NODEEDITS = 0  # A nodeedits: (<offs>, 0, <etyp>, (<etype args>), {<meta>})
SYNC_NODEEDIT = 1   # A nodeedit:  (<offs>, 0, <etyp>, (<etype args>))
SYNC_LAYR_ADD = 3   # A layer was added
SYNC_LAYR_DEL = 4   # A layer was deleted

MAX_NEXUS_DELTA = 3_600

reqValidTagModel = s_config.getJsValidator({
    'type': 'object',
    'properties': {
        'prune': {'type': 'number', 'minimum': 1},
        'regex': {'type': 'array', 'items': {'type': ['string', 'null']}},
    },
    'additionalProperties': False,
    'required': [],
})

reqValidStormMacro = s_config.getJsValidator({
    'type': 'object',
    'properties': {
        'name': {'type': 'string', 'pattern': '^.{1,491}$'},
        'iden': {'type': 'string', 'pattern': s_config.re_iden},
        'creator': {'type': 'string', 'pattern': s_config.re_iden},
        'desc': {'type': 'string', 'default': ''},
        'storm': {'type': 'string'},
        'created': {'type': 'number'},
        'updated': {'type': 'number'},
        'permissions': s_msgpack.deepcopy(s_schemas.easyPermSchema),
    },
    'required': [
        'name',
        'iden',
        'storm',
        'creator',
        'created',
        'updated',
        'permissions',
    ],
})

def cmprkey_indx(x):
    return x[1]

def cmprkey_buid(x):
    return x[1][1]

async def wrap_liftgenr(iden, genr):
    async for indx, buid, sode in genr:
        yield iden, (indx, buid), sode

class CortexAxonMixin:

    async def prepare(self):
        await self.cell.axready.wait()
        await s_coro.ornot(super().prepare)

    def getAxon(self):
        return self.cell.axon

    async def getAxonInfo(self):
        return self.cell.axoninfo

class CortexAxonHttpHasV1(CortexAxonMixin, s_axon.AxonHttpHasV1):
    pass

class CortexAxonHttpDelV1(CortexAxonMixin, s_axon.AxonHttpDelV1):
    pass

class CortexAxonHttpUploadV1(CortexAxonMixin, s_axon.AxonHttpUploadV1):
    pass

class CortexAxonHttpBySha256V1(CortexAxonMixin, s_axon.AxonHttpBySha256V1):
    pass

class CortexAxonHttpBySha256InvalidV1(CortexAxonMixin, s_axon.AxonHttpBySha256InvalidV1):
    pass

class CoreApi(s_cell.CellApi):
    '''
    The CoreApi is exposed when connecting to a Cortex over Telepath.

    Many CoreApi methods operate on packed nodes consisting of primitive data structures
    which can be serialized with msgpack/json.

    An example of a packaged Node::

        ( (<form>, <valu>), {

            "props": {
                <name>: <valu>,
                ...
            },
            "tags": {
                "foo": <time>,
                "foo.bar": <time>,
            },
        })

    '''
    async def getModelDict(self):
        '''
        Return a dictionary which describes the data model.

        Returns:
            (dict): A model description dictionary.
        '''
        return await self.cell.getModelDict()

    async def getModelDefs(self):
        return await self.cell.getModelDefs()

    def getCoreInfo(self):
        '''
        Return static generic information about the cortex including model definition
        '''
        return self.cell.getCoreInfo()

    async def getCoreInfoV2(self):
        '''
        Return static generic information about the cortex including model definition
        '''
        return await self.cell.getCoreInfoV2()

    @s_cell.adminapi()
    async def saveLayerNodeEdits(self, layriden, edits, meta):
        return await self.cell.saveLayerNodeEdits(layriden, edits, meta)

    def _reqValidStormOpts(self, opts):

        if opts is None:
            opts = {}

        opts.setdefault('user', self.user.iden)
        if opts.get('user') != self.user.iden:
            self.user.confirm(('impersonate',))

        return opts

    async def callStorm(self, text, *, opts=None):
        '''
        Return the value expressed in a return() statement within storm.
        '''
        opts = self._reqValidStormOpts(opts)
        return await self.cell.callStorm(text, opts=opts)

    async def exportStorm(self, text, *, opts=None):
        '''
        Execute a storm query and package nodes for export/import.

        NOTE: This API yields nodes after an initial complete lift
              in order to limit exported edges.
        '''
        opts = self._reqValidStormOpts(opts)
        async for pode in self.cell.exportStorm(text, opts=opts):
            yield pode

    async def feedFromAxon(self, sha256, *, opts=None):
        '''
        Import a msgpack .nodes file from the axon.
        '''
        opts = self._reqValidStormOpts(opts)
        return await self.cell.feedFromAxon(sha256, opts=opts)

    async def _reqDefLayerAllowed(self, perms):
        view = self.cell.getView()
        self.user.confirm(perms, gateiden=view.wlyr.iden)

    async def importStormMeta(self, meta, *, viewiden=None):
        view = self.cell.getView(viewiden, user=self.user)
        if view is None:
            raise s_exc.NoSuchView(mesg=f'No such view iden={viewiden}', iden=viewiden)

        self.user.confirm(('feed:data',), gateiden=view.wlyr.iden)

        self.cell._reqValidExportStormMeta(meta)

        return

    async def addFeedData(self, items, *, viewiden=None, reqmeta=True):

        view = self.cell.getView(viewiden, user=self.user)
        if view is None:
            raise s_exc.NoSuchView(mesg=f'No such view iden={viewiden}', iden=viewiden)

        self.user.confirm(('feed:data',), gateiden=view.wlyr.iden)

        await self.cell.boss.promote('feeddata',
                                     user=self.user,
                                     info={'view': view.iden,
                                           'nitems': len(items),
                                           })

        logger.info(f'User ({self.user.name}) adding feed data: {len(items)}')

        async for node in view.addNodes(items, user=self.user, reqmeta=reqmeta):
            await asyncio.sleep(0)

    async def count(self, text, *, opts=None):
        '''
        Count the number of nodes which result from a storm query.

        Args:
            text (str): Storm query text.
            opts (dict): Storm query options.

        Returns:
            (int): The number of nodes resulting from the query.
        '''
        opts = self._reqValidStormOpts(opts)
        return await self.cell.count(text, opts=opts)

    async def storm(self, text, *, opts=None):
        '''
        Evaluate a storm query and yield result messages.

        Yields:
            ((str,dict)): Storm messages.
        '''
        opts = self._reqValidStormOpts(opts)

        async for mesg in self.cell.storm(text, opts=opts):
            yield mesg

    async def reqValidStorm(self, text, *, opts=None):
        '''
        Parse a Storm query to validate it.

        Args:
            text (str): The text of the Storm query to parse.
            opts (dict): A Storm options dictionary.

        Returns:
            True: If the query is valid.

        Raises:
            BadSyntaxError: If the query is invalid.
        '''
        return await self.cell.reqValidStorm(text, opts)

    async def syncLayerNodeEdits(self, offs, *, layriden=None, wait=True):
        '''
        Yield (indx, mesg) nodeedit sets for the given layer beginning at offset.

        Once caught up, this API will begin yielding nodeedits in real-time.
        The generator will only terminate on network disconnect or if the
        consumer falls behind the max window size of 10,000 nodeedit messages.
        '''
        layr = self.cell.getLayer(layriden)
        if layr is None:
            raise s_exc.NoSuchLayer(mesg=f'No such layer {layriden}', iden=layriden)

        self.user.confirm(('sync',), gateiden=layr.iden)

        async for item in self.cell.syncLayerNodeEdits(layr.iden, offs, wait=wait):
            yield item

    async def getPropNorm(self, prop, valu, *, typeopts=None):
        '''
        Get the normalized property value based on the Cortex data model.

        Args:
            prop (str): The property to normalize.
            valu: The value to normalize.
            typeopts: A Synapse type opts dictionary used to further normalize the value.

        Returns:
            (tuple): A two item tuple, containing the normed value and the info dictionary.

        Raises:
            s_exc.NoSuchProp: If the prop does not exist.
            s_exc.BadTypeValu: If the value fails to normalize.
        '''
        return await self.cell.getPropNorm(prop, valu, typeopts=typeopts)

    async def getTypeNorm(self, name, valu, *, typeopts=None):
        '''
        Get the normalized type value based on the Cortex data model.

        Args:
            name (str): The type to normalize.
            valu: The value to normalize.
            typeopts: A Synapse type opts dictionary used to further normalize the value.

        Returns:
            (tuple): A two item tuple, containing the normed value and the info dictionary.

        Raises:
            s_exc.NoSuchType: If the type does not exist.
            s_exc.BadTypeValu: If the value fails to normalize.
        '''
        return await self.cell.getTypeNorm(name, valu, typeopts=typeopts)

    async def addType(self, typename, basetype, typeopts, typeinfo):
        '''
        Add an extended type to the data model.

        Extended types must begin with _
        '''
        self.user.confirm(('model', 'type', 'add', typename))
        return await self.cell.addType(typename, basetype, typeopts, typeinfo)

    async def addForm(self, formname, basetype, typeopts, typeinfo):
        '''
        Add an extended form to the data model.

        Extended forms *must* begin with _
        '''
        self.user.confirm(('model', 'form', 'add', formname))
        return await self.cell.addForm(formname, basetype, typeopts, typeinfo)

    async def delForm(self, formname):
        '''
        Remove an extended form from the data model.
        '''
        self.user.confirm(('model', 'form', 'del', formname))
        return await self.cell.delForm(formname)

    async def addFormProp(self, form, prop, tdef, info):
        '''
        Add an extended property to the given form.

        Extended properties *must* begin with _
        '''
        self.user.confirm(('model', 'prop', 'add', form))
        if not s_grammar.isBasePropNoPivprop(prop):
            mesg = f'Invalid prop name {prop}'
            raise s_exc.BadPropDef(prop=prop, mesg=mesg)
        return await self.cell.addFormProp(form, prop, tdef, info)

    async def delFormProp(self, form, name):
        '''
        Remove an extended property from the given form.
        '''
        self.user.confirm(('model', 'prop', 'del', form))
        return await self.cell.delFormProp(form, name)

    async def addTagProp(self, name, tdef, info):
        '''
        Add a tag property to record data about tags on nodes.
        '''
        self.user.confirm(('model', 'tagprop', 'add'))
        if not s_grammar.isBasePropNoPivprop(name):
            mesg = f'Invalid prop name {name}'
            raise s_exc.BadPropDef(name=name, mesg=mesg)
        return await self.cell.addTagProp(name, tdef, info)

    async def delTagProp(self, name):
        '''
        Remove a previously added tag property.
        '''
        self.user.confirm(('model', 'tagprop', 'del'))
        return await self.cell.delTagProp(name)

    async def addEdge(self, edge, edgeinfo):
        '''
        Add an extended edge definition to the data model.

        Extended edge definitions must use a verb which begins with _
        '''
        self.user.confirm(('model', 'edge', 'add'))
        return await self.cell.addEdge(edge, edgeinfo)

    async def addStormPkg(self, pkgdef, *, verify=False):
        self.user.confirm(('pkg', 'add'))
        return await self.cell.addStormPkg(pkgdef, verify=verify)

    async def delStormPkg(self, iden):
        self.user.confirm(('pkg', 'del'))
        return await self.cell.delStormPkg(iden)

    @s_cell.adminapi()
    async def getStormPkgs(self):
        return await self.cell.getStormPkgs()

    @s_cell.adminapi()
    async def getStormPkg(self, name):
        return await self.cell.getStormPkg(name)

    @s_cell.adminapi()
    async def addStormDmon(self, ddef):
        return await self.cell.addStormDmon(ddef)

    @s_cell.adminapi()
    async def getStormDmons(self):
        return await self.cell.getStormDmons()

    @s_cell.adminapi()
    async def getStormDmonLog(self, iden):
        return await self.cell.getStormDmonLog(iden)

    @s_cell.adminapi()
    async def getStormDmon(self, iden):
        return await self.cell.getStormDmon(iden)

    @s_cell.adminapi()
    async def bumpStormDmon(self, iden):
        return await self.cell.bumpStormDmon(iden)

    @s_cell.adminapi()
    async def disableStormDmon(self, iden):
        return await self.cell.disableStormDmon(iden)

    @s_cell.adminapi()
    async def enableStormDmon(self, iden):
        return await self.cell.enableStormDmon(iden)

    @s_cell.adminapi()
    async def delStormDmon(self, iden):
        return await self.cell.delStormDmon(iden)

    @s_cell.adminapi()
    async def cloneLayer(self, iden, *, ldef=None):

        ldef = ldef or {}
        ldef['creator'] = self.user.iden

        return await self.cell.cloneLayer(iden, ldef)

    async def getStormVar(self, name, *, default=None):
        self.user.confirm(('globals', 'get', name))
        return await self.cell.getStormVar(name, default=default)

    async def popStormVar(self, name, *, default=None):
        self.user.confirm(('globals', 'del', name))
        return await self.cell.popStormVar(name, default=default)

    async def setStormVar(self, name, valu):
        self.user.confirm(('globals', 'set', name))
        return await self.cell.setStormVar(name, valu)

    async def syncLayersEvents(self, *, offsdict=None, wait=True):
        self.user.confirm(('sync',))
        async for item in self.cell.syncLayersEvents(offsdict=offsdict, wait=wait):
            yield item

    async def syncIndexEvents(self, matchdef, *, offsdict=None, wait=True):
        self.user.confirm(('sync',))
        async for item in self.cell.syncIndexEvents(matchdef, offsdict=offsdict, wait=wait):
            yield item

    async def iterFormRows(self, layriden, form, *, stortype=None, startvalu=None):
        '''
        Yields nid, valu tuples of nodes of a single form, optionally (re)starting at startvalue

        Args:
            layriden (str):  Iden of the layer to retrieve the nodes
            form(str):  A form name
            stortype (Optional[int]): a STOR_TYPE_* integer representing the type of form:prop
            startvalu (Any):  The value to start at.  May only be not None if stortype is not None.

        Returns:
            AsyncIterator[Tuple(nid, valu)]
        '''
        self.user.confirm(('layer', 'read', layriden))
        async for item in self.cell.iterFormRows(layriden, form, stortype=stortype, startvalu=startvalu):
            yield item

    async def iterPropRows(self, layriden, form, prop, *, stortype=None, startvalu=None):
        '''
        Yields nid, valu tuples of nodes with a particular secondary property, optionally (re)starting at startvalue

        Args:
            layriden (str):  Iden of the layer to retrieve the nodes
            form(str):  A form name.
            prop (str):  A secondary property name.
            stortype (Optional[int]): a STOR_TYPE_* integer representing the type of form:prop
            startvalu (Any):  The value to start at.  May only be not None if stortype is not None.

        Returns:
            AsyncIterator[Tuple(nid, valu)]
        '''
        self.user.confirm(('layer', 'read', layriden))
        async for item in self.cell.iterPropRows(layriden, form, prop, stortype=stortype, startvalu=startvalu):
            yield item

    async def iterTagRows(self, layriden, tag, *, form=None, starttupl=None):
        '''
        Yields (nid, ival) values that match a tag and optional form, optionally (re)starting at starttupl.

        Args:
            layriden (str):  Iden of the layer to retrieve the nodes
            tag (str): the tag to match
            form (Optional[str]): if present, only yields nids of nodes that match the form.
            starttupl (Optional[Tuple[nid, Tuple[int, int] | Tuple[None, None]]]): if present, (re)starts the stream of values there.

        Returns:
            AsyncIterator[Tuple(nid, valu)]
        '''
        self.user.confirm(('layer', 'read', layriden))
        async for item in self.cell.iterTagRows(layriden, tag, form=form, starttupl=starttupl):
            yield item

    async def iterTagPropRows(self, layriden, tag, prop, *, form=None, stortype=None, startvalu=None):
        '''
        Yields (nid, valu) that match a tag:prop, optionally (re)starting at startvalu.

        Args:
            layriden (str):  Iden of the layer to retrieve the nodes
            tag (str):  tag name
            prop (str):  prop name
            form (Optional[str]):  optional form name
            stortype (Optional[int]): a STOR_TYPE_* integer representing the type of form:prop
            startvalu (Any):  The value to start at.  May only be not None if stortype is not None.

        Returns:
            AsyncIterator[Tuple(nid, valu)]
        '''
        self.user.confirm(('layer', 'read', layriden))
        async for item in self.cell.iterTagPropRows(layriden, tag, prop, form=form, stortype=stortype,
                                                    startvalu=startvalu):
            yield item

    async def getAxonUpload(self):
        self.user.confirm(('axon', 'upload'))
        await self.cell.axready.wait()
        upload = await self.cell.axon.upload()
        return await s_axon.UpLoadProxy.anit(self.link, upload)

    async def getAxonBytes(self, sha256):
        self.user.confirm(('axon', 'get'))
        await self.cell.axready.wait()
        async for byts in self.cell.axon.get(s_common.uhex(sha256)):
            yield byts

    @s_cell.adminapi()
    async def getUserNotif(self, indx):
        return await self.cell.getUserNotif(indx)

    @s_cell.adminapi()
    async def delUserNotif(self, indx):
        return await self.cell.delUserNotif(indx)

    @s_cell.adminapi()
    async def addUserNotif(self, useriden, mesgtype, *, mesgdata=None):
        return await self.cell.addUserNotif(useriden, mesgtype, mesgdata=mesgdata)

    @s_cell.adminapi()
    async def iterUserNotifs(self, useriden, *, size=None):
        async for item in self.cell.iterUserNotifs(useriden, size=size):
            yield item

    @s_cell.adminapi()
    async def watchAllUserNotifs(self, *, offs=None):
        async for item in self.cell.watchAllUserNotifs(offs=offs):
            yield item

    @s_cell.adminapi()
    async def getHttpExtApiByPath(self, path):
        return await self.cell.getHttpExtApiByPath(path)

class Cortex(s_oauth.OAuthMixin, s_cell.Cell):  # type: ignore
    '''
    A Cortex implements the Synapse hypergraph.
    '''

    # For the cortex, nexslog:en defaults to True
    confbase = copy.deepcopy(s_cell.Cell.confbase)
    confbase['nexslog:en']['default'] = True  # type: ignore
    confbase['mirror']['hidedocs'] = False  # type: ignore
    confbase['mirror']['hidecmdl'] = False  # type: ignore

    confbase['safemode']['hidecmdl'] = False
    confbase['safemode']['description'] = (
        'Enable safe-mode which disables crons, triggers, dmons, storm '
        'package onload handlers, view merge tasks, and storm pools.'
    )

    confdefs = {
        'axon': {
            'description': 'A telepath URL for a remote axon.',
            'type': 'string'
        },
        'jsonstor': {
            'description': 'A telepath URL for a remote jsonstor.',
            'type': 'string'
        },
        'layers:logedits': {
            'default': True,
            'description': 'Whether nodeedits are logged in each layer.',
            'type': 'boolean'
        },
        'max:nodes': {
            'description': 'Maximum number of nodes which are allowed to be stored in a Cortex.',
            'type': 'integer',
            'minimum': 1,
            'hidecmdl': True,
        },
        'storm:log': {
            'default': False,
            'description': 'Log storm queries via system logger.',
            'type': 'boolean'
        },
        'storm:log:level': {
            'default': 'INFO',
            'description': 'Logging log level to emit storm logs at.',
            'type': [
                'integer',
                'string',
            ],
        },
        'storm:interface:search': {
            'default': True,
            'description': 'Enable Storm search interfaces for lookup mode.',
            'type': 'boolean',
        },
        'storm:interface:scrape': {
            'default': True,
            'description': 'Enable Storm scrape interfaces when using $lib.scrape APIs.',
            'type': 'boolean',
        },
        'http:proxy': {
            'description': 'An aiohttp-socks compatible proxy URL to use storm HTTP API.',
            'type': 'string',
        },
        'tls:ca:dir': {
            'description': 'An optional directory of CAs which are added to the TLS CA chain for Storm HTTP API calls.',
            'type': 'string',
        },
    }

    cellapi = CoreApi
    viewapi = s_view.ViewApi
    layerapi = s_layer.LayerApi

    viewctor = s_view.View.anit
    layrctor = s_layer.Layer.anit

    # phase 2 - service storage
    async def initServiceStorage(self):

        # NOTE: we may not make *any* nexus actions in this method
        self.macrodb = self.slab.initdb('storm:macros')
        self.httpextapidb = self.slab.initdb('http:ext:apis')

        if self.inaugural:
            self.cellinfo.set('cortex:version', s_version.version)
            self.cellvers.set('cortex:storage', 4)
            self.cellvers.set('cortex:defaults', 2)
            self.cellvers.set('cortex:extmodel', 1)

        corevers = self.cellinfo.get('cortex:version')
        s_version.reqVersion(corevers, reqver, exc=s_exc.BadStorageVersion,
                             mesg='cortex version in storage is incompatible with running software')

        self.viewmeta = self.slab.initdb('view:meta')

        self.views = {}
        self.layers = {}
        self.layeroffs = await self.slab.getHotCount('layeroffs')
        self.viewsbylayer = collections.defaultdict(list)

        self.stormcmds = {}

        self.maxnodes = self.conf.get('max:nodes')
        self.nodecount = 0

        self.migration = False
        self._migration_lock = asyncio.Lock()

        self.stormmods = {}     # name: mdef
        self.stormpkgs = {}     # name: pkgdef
        self.stormvars = None   # type: s_lmdbslab.SafeKeyVal
        self.stormpkgvars = {}  # type: Dict[str, s_lmdbslab.SafeKeyVal]

        self.svcsbyiden = {}
        self.svcsbyname = {}
        self.svcsbysvcname = {}  # remote name, not local name

        self._propSetHooks = {}
        self._runtLiftFuncs = {}
        self._runtPropSetFuncs = {}
        self._runtPropDelFuncs = {}

        self.tagvalid = s_cache.FixedCache(self._isTagValid, size=1000)
        self.tagprune = s_cache.FixedCache(self._getTagPrune, size=1000)
        self.tagnorms = s_cache.FixedCache(self._getTagNorm, size=1000)

        self.querycache = s_cache.FixedCache(self._getStormQuery, size=10000)

        self.stormpool = None
        self.stormpoolurl = None
        self.stormpoolopts = None

        self.libroot = (None, {}, {})
        self.stormlibs = []

        self.bldgbuids = {}  # buid -> (Node, Event)  Nodes under construction

        self.axon = None  # type: s_axon.AxonApi
        self.axready = asyncio.Event()
        self.axoninfo = {}

        self.view = None  # The default/main view

        self._cortex_permdefs = []
        self._initCorePerms()

        # Reset the storm:log:level from the config value to an int for internal use.
        self.conf['storm:log:level'] = s_common.normLogLevel(self.conf.get('storm:log:level'))
        self.stormlog = self.conf.get('storm:log')
        self.stormloglvl = self.conf.get('storm:log:level')

        # generic fini handler for the Cortex
        self.onfini(self._onCoreFini)

        self.cortexdata = self.slab.getSafeKeyVal('cortex')

        await self._initCoreInfo()
        self._initStormLibs()

        self.modsbyiface = {}
        self.stormiface_search = self.conf.get('storm:interface:search')
        self.stormiface_scrape = self.conf.get('storm:interface:scrape')

        self._initCortexHttpApi()
        self._exthttpapis = {}  # iden -> adef; relies on cpython ordered dictionary behavior.
        self._exthttpapiorder = b'exthttpapiorder'
        self._exthttpapicache = s_cache.FixedCache(self._getHttpExtApiByPath, size=1000)
        self._initCortexExtHttpApi()

        self.model = s_datamodel.Model(core=self)

        await self._loadModels()
        await self._loadExtModel()
        await self._initStormCmds()

        # Initialize our storage and views
        await self._initCoreAxon()
        await self._initJsonStor()

        await self._initLayerV3Stor()
        await self._initCoreLayers()
        await self._initCoreViews()
        self.onfini(self._finiStor)
        await self._initCoreQueues()

        self.addHealthFunc(self._cortexHealth)

        await self._initOAuthManager()

        self.stormdmondefs = self.cortexdata.getSubKeyVal('storm:dmons:')
        self.stormdmons = await s_storm.DmonManager.anit(self)
        self.onfini(self.stormdmons)

        self.agenda = await s_agenda.Agenda.anit(self)
        self.onfini(self.agenda)

        await self._initStormGraphs()

        self.tagmeta = self.cortexdata.getSubKeyVal('tagmeta:')
        self.cmddefs = self.cortexdata.getSubKeyVal('storm:cmds:')
        self.pkgdefs = self.cortexdata.getSubKeyVal('storm:packages:')
        self.svcdefs = self.cortexdata.getSubKeyVal('storm:services:')
        self.quedefs = self.cortexdata.getSubKeyVal('storm:queues:')

        await self._initDeprLocks()
        await self._warnDeprLocks()

        await self._initPureStormCmds()

        self.dynitems.update({
            'cron': self.agenda,
            'cortex': self,
        })

        self._initVaults()

    def getStormMacro(self, name, user=None):

        if not name:
            raise s_exc.BadArg(mesg=f'Macro names must be at least 1 character long')

        if len(name) > 491:
            raise s_exc.BadArg(mesg='Macro names may only be up to 491 chars.')

        byts = self.slab.get(name.encode(), db=self.macrodb)
        if byts is None:
            return None

        mdef = s_msgpack.un(byts)

        if user is not None:
            mesg = f'User requires read permission on macro: {name}.'
            self._reqEasyPerm(mdef, user, s_cell.PERM_READ, mesg=mesg)

        return mdef

    def reqStormMacro(self, name, user=None):

        mdef = self.getStormMacro(name)
        if mdef is None:
            raise s_exc.NoSuchName(mesg=f'Macro name not found: {name}')

        if user is not None:
            mesg = f'User requires read permission on macro: {name}.'
            self._reqEasyPerm(mdef, user, s_cell.PERM_READ, mesg=mesg)

        return mdef

    def _reqStormMacroPerm(self, user, name, level):
        mdef = self.reqStormMacro(name)
        mesg = f'User requires {s_cell.permnames.get(level)} permission on macro: {name}'

        if level == s_cell.PERM_EDIT and (
            user.allowed(('macro', 'edit')) or
            user.allowed(('macro', 'admin'))):
            return mdef

        if level == s_cell.PERM_ADMIN and user.allowed(('macro', 'admin')):
            return mdef

        self._reqEasyPerm(mdef, user, level, mesg=mesg)
        return mdef

    async def addStormMacro(self, mdef, user=None):

        if user is None:
            user = self.auth.rootuser

        user.confirm(('macro', 'add'), default=True)

        mdef = self._initStormMacro(mdef, user=user)

        reqValidStormMacro(mdef)

        return await self._push('storm:macro:add', mdef)

    def _initStormMacro(self, mdef, user=None):

        if user is None:
            user = self.auth.rootuser

        mdef['iden'] = s_common.guid()

        now = s_common.now()

        mdef.setdefault('updated', now)
        mdef.setdefault('created', now)

        mdef['creator'] = user.iden

        mdef.setdefault('storm', '')
        self._initEasyPerm(mdef)

        mdef['permissions']['users'][user.iden] = s_cell.PERM_ADMIN

        return mdef

    @s_nexus.Pusher.onPush('storm:macro:add')
    async def _addStormMacro(self, mdef):
        name = mdef.get('name')
        reqValidStormMacro(mdef)

        # idempotency protection...
        oldv = self.getStormMacro(name)
        if oldv is not None and oldv.get('iden') != mdef.get('iden'):
            raise s_exc.BadArg(mesg=f'Duplicate macro name: {name}')

        await self.slab.put(name.encode(), s_msgpack.en(mdef), db=self.macrodb)
        await self.feedBeholder('storm:macro:add', {'macro': mdef})
        return mdef

    async def delStormMacro(self, name, user=None):

        if user is not None:
            self._reqStormMacroPerm(user, name, s_cell.PERM_ADMIN)

        return await self._push('storm:macro:del', name)

    @s_nexus.Pusher.onPush('storm:macro:del')
    async def _delStormMacro(self, name):
        if not name:
            raise s_exc.BadArg(mesg=f'Macro names must be at least 1 character long')

        byts = self.slab.pop(name.encode(), db=self.macrodb)

        if byts is not None:
            macro = s_msgpack.un(byts)
            await self.feedBeholder('storm:macro:del', {'name': name, 'iden': macro.get('iden')})
            return macro

    async def modStormMacro(self, name, info, user=None):
        if user is not None:
            self._reqStormMacroPerm(user, name, s_cell.PERM_EDIT)
        return await self._push('storm:macro:mod', name, info)

    @s_nexus.Pusher.onPush('storm:macro:mod')
    async def _modStormMacro(self, name, info):

        mdef = self.getStormMacro(name)
        if mdef is None:
            return

        mdef.update(info)

        reqValidStormMacro(mdef)

        newname = info.get('name')
        if newname is not None and newname != name:

            byts = self.slab.get(newname.encode(), db=self.macrodb)
            if byts is not None:
                raise s_exc.DupName(mesg=f'A macro named {newname} already exists!', name=newname)

            await self.slab.put(newname.encode(), s_msgpack.en(mdef), db=self.macrodb)
            self.slab.pop(name.encode(), db=self.macrodb)
        else:
            await self.slab.put(name.encode(), s_msgpack.en(mdef), db=self.macrodb)

        await self.feedBeholder('storm:macro:mod', {'macro': mdef, 'info': info})
        return mdef

    async def setStormMacroPerm(self, name, scope, iden, level, user=None):

        if user is not None:
            self._reqStormMacroPerm(user, name, s_cell.PERM_ADMIN)

        return await self._push('storm:macro:set:perm', name, scope, iden, level)

    @s_nexus.Pusher.onPush('storm:macro:set:perm')
    async def _setStormMacroPerm(self, name, scope, iden, level):

        mdef = self.reqStormMacro(name)
        await self._setEasyPerm(mdef, scope, iden, level)

        reqValidStormMacro(mdef)

        await self.slab.put(name.encode(), s_msgpack.en(mdef), db=self.macrodb)

        info = {
            'scope': scope,
            'iden': iden,
            'level': level
        }

        await self.feedBeholder('storm:macro:set:perm', {'macro': mdef, 'info': info})
        return mdef

    async def getStormMacros(self, user=None):

        retn = []

        for lkey, byts in self.slab.scanByFull(db=self.macrodb):

            await asyncio.sleep(0)

            mdef = s_msgpack.un(byts)

            if user is not None and not self._hasEasyPerm(mdef, user, s_cell.PERM_READ):
                continue

            retn.append(mdef)

        return retn

    async def getStormIfaces(self, name):

        mods = self.modsbyiface.get(name)
        if mods is not None:
            return mods

        mods = []
        for moddef in self.stormmods.values():

            ifaces = moddef.get('interfaces')
            if ifaces is None:
                continue

            if name not in ifaces:
                continue

            mods.append(moddef)

        self.modsbyiface[name] = tuple(mods)
        return mods

    def _initCorePerms(self):
        self._cortex_permdefs.extend((
            {'perm': ('axon', 'upload'), 'gate': 'cortex',
             'desc': 'Controls the ability to upload a file to the Axon.'},
            {'perm': ('axon', 'get'), 'gate': 'cortex',
             'desc': 'Controls the ability to retrieve a file from the Axon.'},
            {'perm': ('axon', 'has'), 'gate': 'cortex',
             'desc': 'Controls the ability to check if the Axon contains a file.'},
            {'perm': ('axon', 'del'), 'gate': 'cortex',
             'desc': 'Controls the ability to remove a file from the Axon.'},

            {'perm': ('layer', 'add'), 'gate': 'cortex',
             'desc': 'Controls the ability to add Layers to the cortex.'},
            {'perm': ('layer', 'del'), 'gate': 'cortex',
             'desc': 'Controls the ability to remove Layers from the cortex.'},
            {'perm': ('layer', 'read'), 'gate': 'layer',
             'desc': 'Controls the ability to read/lift from a Layer.'},
            {'perm': ('layer', 'read', '<iden>'), 'gate': 'cortex',
             'desc': 'Controls the ability to read/lift from a specific Layer.'},
            {'perm': ('layer', 'set', '<name>'), 'gate': 'layer',
             'desc': 'Controls the ability to configure properties of a Layer.'},
            {'perm': ('layer', 'write'), 'gate': 'layer',
             'desc': 'Controls the ability to write to a Layer.'},
            {'perm': ('layer', 'write', '<iden>'), 'gate': 'cortex',
             'desc': 'Controls the ability to write to a specific Layer.'},

            {'perm': ('model', 'form', 'add'), 'gate': 'cortex',
             'desc': 'Controls access to adding extended model forms.'},
            {'perm': ('model', 'form', 'add', '<form>'), 'gate': 'cortex',
             'desc': 'Controls access to adding specific extended model forms.',
             'ex': 'model.form.add._foo:bar'},
            {'perm': ('model', 'form', 'del'), 'gate': 'cortex',
             'desc': 'Controls access to deleting extended model forms.'},
            {'perm': ('model', 'form', 'del', '<form>'), 'gate': 'cortex',
             'desc': 'Controls access to deleting specific extended model forms.',
             'ex': 'model.form.del._foo:bar'},

            {'perm': ('model', 'type', 'add'), 'gate': 'cortex',
             'desc': 'Controls access to adding extended model types.'},
            {'perm': ('model', 'type', 'add', '<type>'), 'gate': 'cortex',
             'desc': 'Controls access to adding specific extended model types.',
             'ex': 'model.type.add._foo:bar'},
            {'perm': ('model', 'type', 'del'), 'gate': 'cortex',
             'desc': 'Controls access to deleting extended model types.'},
            {'perm': ('model', 'type', 'del', '<type>'), 'gate': 'cortex',
             'desc': 'Controls access to deleting specific extended model types.',
             'ex': 'model.type.del._foo:bar'},

            {'perm': ('model', 'prop', 'add'), 'gate': 'cortex',
             'desc': 'Controls access to adding extended model properties.'},
            {'perm': ('model', 'prop', 'add', '<form>'), 'gate': 'cortex',
             'desc': 'Controls access to adding specific extended model properties.',
             'ex': 'model.prop.add._foo:bar'},
            {'perm': ('model', 'prop', 'del'), 'gate': 'cortex',
             'desc': 'Controls access to deleting extended model properties and values.'},
            {'perm': ('model', 'prop', 'del', '<form>'), 'gate': 'cortex',
             'desc': 'Controls access to deleting specific extended model properties and values.',
             'ex': 'model.prop.del._foo:bar'},

            {'perm': ('model', 'tagprop', 'add'), 'gate': 'cortex',
             'desc': 'Controls access to adding extended model tag properties and values.'},
            {'perm': ('model', 'tagprop', 'del'), 'gate': 'cortex',
             'desc': 'Controls access to deleting extended model tag properties and values.'},

            {'perm': ('model', 'edge', 'add'), 'gate': 'cortex',
             'desc': 'Controls access to adding extended model edges.'},
            {'perm': ('model', 'edge', 'del'), 'gate': 'cortex',
             'desc': 'Controls access to deleting extended model edges.'},

            {'perm': ('node',), 'gate': 'layer',
             'desc': 'Controls all node edits in a layer.'},
            {'perm': ('node', 'add'), 'gate': 'layer',
             'desc': 'Controls adding any form of node in a layer.'},
            {'perm': ('node', 'del'), 'gate': 'layer',
             'desc': 'Controls removing any form of node in a layer.'},

            {'perm': ('node', 'add', '<form>'), 'gate': 'layer',
             'ex': 'node.add.inet:ipv4',
             'desc': 'Controls adding a specific form of node in a layer.'},
            {'perm': ('node', 'del', '<form>'), 'gate': 'layer',
             'desc': 'Controls removing a specific form of node in a layer.'},

            {'perm': ('node', 'edge', 'add'), 'gate': 'layer',
             'desc': 'Controls adding light edges to a node.'},
            {'perm': ('node', 'edge', 'del'), 'gate': 'layer',
             'desc': 'Controls adding light edges to a node.'},

            {'perm': ('node', 'edge', 'add', '<verb>'), 'gate': 'layer',
             'desc': 'Controls adding a specific light edge to a node.'},
            {'perm': ('node', 'edge', 'del', '<verb>'), 'gate': 'layer',
             'desc': 'Controls adding a specific light edge to a node.'},

            {'perm': ('node', 'tag'), 'gate': 'layer',
             'desc': 'Controls editing any tag on any node in a layer.'},
            {'perm': ('node', 'tag', 'add'), 'gate': 'layer',
             'desc': 'Controls adding any tag on any node in a layer.'},
            {'perm': ('node', 'tag', 'del'), 'gate': 'layer',
             'desc': 'Controls removing any tag on any node in a layer.'},

            {'perm': ('node', 'tag', 'add', '<tag...>'), 'gate': 'layer',
             'ex': 'node.tag.add.cno.mal.redtree',
             'desc': 'Controls adding a specific tag on any node in a layer.'},
            {'perm': ('node', 'tag', 'del', '<tag...>'), 'gate': 'layer',
             'ex': 'node.tag.del.cno.mal.redtree',
             'desc': 'Controls removing a specific tag on any node in a layer.'},

            {'perm': ('node', 'prop'), 'gate': 'layer',
             'desc': 'Controls editing any prop on any node in the layer.'},

            {'perm': ('node', 'prop', 'set'), 'gate': 'layer',
             'desc': 'Controls setting any prop on any node in a layer.'},
            {'perm': ('node', 'prop', 'set', '<form>'), 'gate': 'layer',
             'ex': 'node.prop.set.inet:ipv4',
             'desc': 'Controls setting any property on a form of node in a layer.'},
            {'perm': ('node', 'prop', 'set', '<form>', '<prop>'), 'gate': 'layer',
             'ex': 'node.prop.set.inet:ipv4.asn',
             'desc': 'Controls setting a specific property on a form of node in a layer.'},

            {'perm': ('node', 'prop', 'del'), 'gate': 'layer',
             'desc': 'Controls removing any prop on any node in a layer.'},
            {'perm': ('node', 'prop', 'del', '<form>'), 'gate': 'layer',
             'ex': 'node.prop.del.inet:ipv4',
             'desc': 'Controls removing any property from a form of node in a layer.'},
            {'perm': ('node', 'prop', 'del', '<form>', '<prop>'), 'gate': 'layer',
             'ex': 'node.prop.del.inet:ipv4.asn',
             'desc': 'Controls removing a specific property from a form of node in a layer.'},

            {'perm': ('node', 'data', 'set'), 'gate': 'layer',
             'desc': 'Permits a user to set node data in a given layer.'},
            {'perm': ('node', 'data', 'set', '<key>'), 'gate': 'layer',
              'ex': 'node.data.set.hehe',
             'desc': 'Permits a user to set node data in a given layer for a specific key.'},
            {'perm': ('node', 'data', 'del'), 'gate': 'layer',
             'desc': 'Permits a user to remove node data in a given layer.'},
            {'perm': ('node', 'data', 'del', '<key>'), 'gate': 'layer',
             'ex': 'node.data.del.hehe',
             'desc': 'Permits a user to remove node data in a given layer for a specific key.'},

            {'perm': ('feed', 'data'), 'gate': 'layer',
             'desc': 'Controls access to feeding/importing data into a layer.'},

            {'perm': ('pkg', 'add'), 'gate': 'cortex',
             'desc': 'Controls access to adding storm packages.'},
            {'perm': ('pkg', 'del'), 'gate': 'cortex',
             'desc': 'Controls access to deleting storm packages.'},

            {'perm': ('asroot', 'cmd', '<cmdname>'), 'gate': 'cortex',
            'desc': 'Controls running storm commands requiring root privileges.',
             'ex': 'asroot.cmd.movetag'},
            {'perm': ('asroot', 'mod', '<modname>'), 'gate': 'cortex',
            'desc': 'Controls importing modules requiring root privileges.',
             'ex': 'asroot.cmd.synapse-misp.privsep'},

            {'perm': ('graph', 'add'), 'gate': 'cortex',
             'desc': 'Controls access to add a storm graph.',
             'default': True},
            {'perm': ('macro', 'add'), 'gate': 'cortex',
             'desc': 'Controls access to add a storm macro.',
             'default': True},
            {'perm': ('macro', 'admin'), 'gate': 'cortex',
             'desc': 'Controls access to edit/set/delete a storm macro.'},
            {'perm': ('macro', 'edit'), 'gate': 'cortex',
             'desc': 'Controls access to edit a storm macro.'},

            {'perm': ('task', 'get'), 'gate': 'cortex',
             'desc': 'Controls access to view other users tasks.'},
            {'perm': ('task', 'del'), 'gate': 'cortex',
             'desc': 'Controls access to terminate other users tasks.'},

            {'perm': ('view',), 'gate': 'cortex',
             'desc': 'Controls all view permissions.'},
            {'perm': ('view', 'add'), 'gate': 'cortex',
             'desc': 'Controls access to add a new view including forks.'},
            {'perm': ('view', 'del'), 'gate': 'view',
             'desc': 'Controls access to delete a view.'},
            {'perm': ('view', 'fork'), 'gate': 'view',
             'desc': 'Controls access to fork a view.'},
            {'perm': ('view', 'read'), 'gate': 'view',
             'desc': 'Controls read access to view.'},
            {'perm': ('view', 'set', '<setting>'), 'gate': 'view',
             'desc': 'Controls access to change view settings.',
             'ex': 'view.set.name'},
        ))
        for pdef in self._cortex_permdefs:
            s_schemas.reqValidPermDef(pdef)

    def _getPermDefs(self):

        permdefs = list(s_cell.Cell._getPermDefs(self))
        permdefs.extend(self._cortex_permdefs)

        for spkg in self._getStormPkgs():
            permdefs.extend(spkg.get('perms', ()))

        for (path, ctor) in self.stormlibs:
            permdefs.extend(ctor._storm_lib_perms)

        permdefs.sort(key=lambda x: x['perm'])

        return tuple(permdefs)

    def _setPropSetHook(self, name, hook):
        self._propSetHooks[name] = hook

    async def _callPropSetHook(self, node, prop, norm):
        hook = self._propSetHooks.get(prop.full)
        if hook is None:
            return
        await hook(node, prop, norm)

    async def initServiceRuntime(self):

        # do any post-nexus initialization here...
        if self.isactive:
            await self._checkNexsIndx()

        if self.isactive:
            await self._checkLayerModels()

        if not self.safemode:
            self.addActiveCoro(self.agenda.runloop)

        await self._initStormDmons()

        await self._initStormSvcs()

        # share ourself via the cell dmon as "cortex"
        # for potential default remote use
        self.dmon.share('cortex', self)

    async def initServiceActive(self):

        await self.stormdmons.start()

        async def _runMigrations():
            # Run migrations when this cortex becomes active. This is to prevent
            # migrations getting skipped in a zero-downtime upgrade path
            # (upgrade mirror, promote mirror).
            await self._checkLayerModels()

            # Once migrations are complete, start the view and layer tasks.
            for view in self.views.values():
                await view.initTrigTask()
                await view.initMergeTask()

            for pkgdef in list(self.stormpkgs.values()):
                self._runStormPkgOnload(pkgdef)

        self.runActiveTask(_runMigrations())

        await self.initStormPool()

    async def initServicePassive(self):

        await self.stormdmons.stop()

        for view in self.views.values():
            await view.finiTrigTask()
            await view.finiMergeTask()

        await self.finiStormPool()

    async def initStormPool(self):

        if self.safemode:
            return

        try:

            byts = self.slab.get(b'storm:pool', db='cell:conf')
            if byts is None:
                return

            url, opts = s_msgpack.un(byts)

            self.stormpoolurl = url
            self.stormpoolopts = opts

            async def onlink(proxy, urlinfo):
                _url = s_urlhelp.sanitizeUrl(s_telepath.zipurl(urlinfo))
                logger.debug(f'Stormpool client connected to {_url}')

            self.stormpool = await s_telepath.open(url, onlink=onlink)

            # make this one a fini weakref vs the fini() handler
            self.onfini(self.stormpool)

        except Exception as e:  # pragma: no cover
            logger.exception(f'Error starting stormpool, it will not be available: {e}')

    async def finiStormPool(self):

        if self.stormpool is not None:
            await self.stormpool.fini()
            self.stormpool = None

    async def getStormPool(self):
        byts = self.slab.get(b'storm:pool', db='cell:conf')
        if byts is None:
            return None
        return s_msgpack.un(byts)

    @s_nexus.Pusher.onPushAuto('storm:pool:set')
    async def setStormPool(self, url, opts):

        s_schemas.reqValidStormPoolOpts(opts)

        info = (url, opts)
        await self.slab.put(b'storm:pool', s_msgpack.en(info), db='cell:conf')

        if self.isactive:
            await self.finiStormPool()
            await self.initStormPool()

    @s_nexus.Pusher.onPushAuto('storm:pool:del')
    async def delStormPool(self):

        self.slab.pop(b'storm:pool', db='cell:conf')

        if self.isactive:
            await self.finiStormPool()

    @s_nexus.Pusher.onPushAuto('model:lock:prop')
    async def setPropLocked(self, name, locked):
        prop = self.model.reqProp(name)
        self.modellocks.set(f'prop/{name}', locked)
        prop.locked = locked

    @s_nexus.Pusher.onPushAuto('model:lock:tagprop')
    async def setTagPropLocked(self, name, locked):
        prop = self.model.reqTagProp(name)
        self.modellocks.set(f'tagprop/{name}', locked)
        prop.locked = locked

    @s_nexus.Pusher.onPushAuto('model:depr:lock')
    async def setDeprLock(self, name, locked):

        todo = []

        prop = self.model.prop(name)
        if prop is not None and prop.deprecated:
            todo.append(prop)

        _type = self.model.type(name)
        if _type is not None and _type.deprecated:
            todo.append(_type)

        if not todo:
            mesg = 'setDeprLock() called on non-existant or non-deprecated form, property, or type.'
            raise s_exc.NoSuchProp(name=name, mesg=mesg)

        self.deprlocks.set(name, locked)

        for elem in todo:
            elem.locked = locked

    async def getDeprLocks(self):
        '''
        Return a dictionary of deprecated properties and their lock status.
        '''
        retn = {}

        for prop in self.model.props.values():
            if not prop.deprecated:
                continue

            retn[prop.full] = prop.locked

        return retn

    async def _warnDeprLocks(self):
        # Check for deprecated properties which are unused and unlocked
        deprs = await self.getDeprLocks()

        count = 0

        for propname, locked in deprs.items():
            if locked:
                continue

            prop = self.model.props.get(propname)

            for layr in self.layers.values():
                if layr.getPropCount(propname):
                    break

                if layr.getPropCount(prop.form.name, prop.name):
                    break
            else:
                count += 1

        if count:
            mesg = f'Detected {count} deprecated properties unlocked and not in use, '
            mesg += 'recommend locking (https://v.vtx.lk/deprlock).'
            logger.warning(mesg)

    async def reqValidStormGraph(self, gdef):
        for filt in gdef.get('filters', ()):
            await self.getStormQuery(filt)

        for pivo in gdef.get('pivots', ()):
            await self.getStormQuery(pivo)

        for form, rule in gdef.get('forms', {}).items():
            if form != '*' and self.model.form(form) is None:
                raise s_exc.NoSuchForm.init(form)

            for filt in rule.get('filters', ()):
                await self.getStormQuery(filt)

            for pivo in rule.get('pivots', ()):
                await self.getStormQuery(pivo)

    async def addStormGraph(self, gdef, user=None):

        if user is None:
            user = self.auth.rootuser

        user.confirm(('graph', 'add'), default=True)

        self._initEasyPerm(gdef)

        now = s_common.now()

        gdef['iden'] = s_common.guid()
        gdef['scope'] = 'user'
        gdef['creator'] = user.iden
        gdef['created'] = now
        gdef['updated'] = now
        gdef['permissions']['users'][user.iden] = s_cell.PERM_ADMIN

        s_schemas.reqValidGdef(gdef)

        await self.reqValidStormGraph(gdef)

        return await self._push('storm:graph:add', gdef)

    @s_nexus.Pusher.onPush('storm:graph:add')
    async def _addStormGraph(self, gdef):
        s_schemas.reqValidGdef(gdef)

        await self.reqValidStormGraph(gdef)

        if gdef['scope'] == 'power-up':
            mesg = 'Power-up graph projections may only be added by power-ups.'
            raise s_exc.SynErr(mesg=mesg)

        iden = gdef['iden']
        if self.graphs.get(iden) is not None:
            return

        self.graphs.set(iden, gdef)

        await self.feedBeholder('storm:graph:add', {'gdef': gdef})
        return copy.deepcopy(gdef)

    def _reqStormGraphPerm(self, user, iden, level):
        gdef = self.graphs.get(iden)
        if gdef is None:
            gdef = self.pkggraphs.get(iden)

        if gdef is None:
            mesg = f'No graph projection with iden {iden} exists!'
            raise s_exc.NoSuchIden(mesg=mesg)

        if gdef['scope'] == 'power-up' and level > s_cell.PERM_READ:
            mesg = 'Power-up graph projections may not be modified.'
            raise s_exc.AuthDeny(mesg=mesg, user=user.iden, username=user.name)

        if user is not None:
            mesg = f'User requires {s_cell.permnames.get(level)} permission on graph: {iden}.'
            self._reqEasyPerm(gdef, user, level, mesg=mesg)

        return gdef

    async def delStormGraph(self, iden, user=None):
        self._reqStormGraphPerm(user, iden, s_cell.PERM_ADMIN)
        return await self._push('storm:graph:del', iden)

    @s_nexus.Pusher.onPush('storm:graph:del')
    async def _delStormGraph(self, iden):
        gdef = self.graphs.pop(iden, None)
        if gdef is not None:
            await self.feedBeholder('storm:graph:del', {'iden': iden})
            return gdef

    async def getStormGraph(self, iden, user=None):
        gdef = self._reqStormGraphPerm(user, iden, s_cell.PERM_READ)
        return copy.deepcopy(gdef)

    async def getStormGraphs(self, user=None):

        for _, gdef in self.graphs.items():

            await asyncio.sleep(0)

            if user is not None and self._hasEasyPerm(gdef, user, s_cell.PERM_READ):
                yield copy.deepcopy(gdef)

        for gdef in self.pkggraphs.values():

            await asyncio.sleep(0)

            if user is not None and self._hasEasyPerm(gdef, user, s_cell.PERM_READ):
                yield copy.deepcopy(gdef)

    async def modStormGraph(self, iden, info, user=None):
        self._reqStormGraphPerm(user, iden, s_cell.PERM_EDIT)
        info['updated'] = s_common.now()
        return await self._push('storm:graph:mod', iden, info)

    @s_nexus.Pusher.onPush('storm:graph:mod')
    async def _modStormGraph(self, iden, info):

        gdef = self._reqStormGraphPerm(None, iden, s_cell.PERM_EDIT)
        gdef = copy.deepcopy(gdef)
        gdef.update(info)

        s_schemas.reqValidGdef(gdef)

        await self.reqValidStormGraph(gdef)

        self.graphs.set(iden, gdef)

        await self.feedBeholder('storm:graph:mod', {'gdef': gdef})
        return copy.deepcopy(gdef)

    async def setStormGraphPerm(self, gden, scope, iden, level, user=None):
        self._reqStormGraphPerm(user, gden, s_cell.PERM_ADMIN)
        return await self._push('storm:graph:set:perm', gden, scope, iden, level, s_common.now())

    @s_nexus.Pusher.onPush('storm:graph:set:perm')
    async def _setStormGraphPerm(self, gden, scope, iden, level, utime):

        gdef = self._reqStormGraphPerm(None, gden, s_cell.PERM_ADMIN)
        gdef = copy.deepcopy(gdef)
        gdef['updated'] = utime

        await self._setEasyPerm(gdef, scope, iden, level)

        s_schemas.reqValidGdef(gdef)

        self.graphs.set(gden, gdef)

        await self.feedBeholder('storm:graph:set:perm', {'gdef': gdef})
        return copy.deepcopy(gdef)

    async def addCoreQueue(self, qdef):
        qdef['created'] = s_common.now()
        if self.quedefs.get(qdef.get('name')) is not None:
            mesg = f'Queue named {qdef.get("name")} already exists!'
            raise s_exc.DupName(mesg=mesg)

        if qdef.get('iden') is None:
            qdef['iden'] = s_common.guid((self.iden, qdef.get("name")))

        s_schemas.reqValidQueueDef(qdef)
        return await self._push('queue:add', qdef)

    @s_nexus.Pusher.onPush('queue:add')
    async def _addCoreQueue(self, qdef):
        iden = qdef.get('iden')
        name = qdef.get('name')

        if (cur_iden := self.quedefs.get(name)) is not None:
            if cur_iden != iden:
                mesg = f'Queue named {name} already exists!'
                raise s_exc.DupName(mesg=mesg)

        if self.multiqueue.exists(iden):
            return self.multiqueue.status(iden)

        self.auth.reqNoAuthGate(iden)

        user = await self.auth.reqUser(qdef.get('creator'))

        await self.auth.addAuthGate(iden, 'queue')
        await user.setAdmin(True, gateiden=iden, logged=False)

        self.quedefs.set(name, iden)
        await self.multiqueue.add(iden, qdef)
        return qdef

    async def listCoreQueues(self):
        return self.multiqueue.list()

    async def getCoreQueue(self, iden):
        '''
        Get the status of a queue by iden.

        Args:
            iden (str): The iden of the queue.

        Returns:
            (dict or None): The meta data of the queue if exists.
        '''
        if self.multiqueue.exists(iden):
            return self.multiqueue.status(iden)
        return

    async def reqCoreQueue(self, iden):
        if (info := await self.getCoreQueue(iden)) is None:
            raise s_exc.NoSuchIden(mesg=f'No queue with iden {iden}', iden=iden)
        return info

    async def reqCoreQueueByName(self, name):
        if (info := await self.getCoreQueueByName(name)):
            return info
        raise s_exc.NoSuchName(mesg=f'No queue with name {name}', name=name)

    async def getCoreQueueByName(self, name):
        if (iden := self.quedefs.get(name)) is None:
            return None
        return await self.getCoreQueue(iden)

    async def delCoreQueue(self, iden):
        await self.reqCoreQueue(iden)
        await self._push('queue:del', iden)

    @s_nexus.Pusher.onPush('queue:del')
    async def _delCoreQueue(self, iden):
        if (info := await self.getCoreQueue(iden)) is None:
            return

        try:
            await self.auth.delAuthGate(iden)
        except s_exc.NoSuchAuthGate:
            pass

        await self.multiqueue.rem(iden)
        name = info.get('name')
        self.quedefs.pop(name, None)

    async def coreQueueGet(self, name, offs=0, cull=True, wait=False):
        if offs and cull:
            await self.coreQueueCull(name, offs - 1)

        async for item in self.multiqueue.gets(name, offs, cull=False, wait=wait):
            return item

    async def coreQueueGets(self, name, offs=0, cull=True, wait=False, size=None):
        if offs and cull:
            await self.coreQueueCull(name, offs - 1)

        count = 0
        async for item in self.multiqueue.gets(name, offs, cull=False, wait=wait):

            yield item

            count += 1
            if size is not None and count >= size:
                return

    async def coreQueuePuts(self, name, items):
        return await self._push('queue:puts', name, items)

    @s_nexus.Pusher.onPush('queue:puts', passitem=True)
    async def _coreQueuePuts(self, name, items, nexsitem):
        nexsoff, nexsmesg = nexsitem
        return await self.multiqueue.puts(name, items, reqid=nexsoff)

    @s_nexus.Pusher.onPushAuto('queue:cull')
    async def coreQueueCull(self, name, offs):
        await self.multiqueue.cull(name, offs)

    @s_nexus.Pusher.onPushAuto('queue:pop')
    async def coreQueuePop(self, name, offs):
        return await self.multiqueue.pop(name, offs)

    async def coreQueueSize(self, name):
        return self.multiqueue.size(name)

    @s_nexus.Pusher.onPushAuto('tag:model:set')
    async def setTagModel(self, tagname, name, valu):
        '''
        Set a model specification property for a tag.

        Arguments:
            tagname (str): The name of the tag.
            name (str): The name of the property.
            valu (object): The value of the property.

        Tag Model Properties:
            regex - A list of None or regular expression strings to match each tag level.
            prune - A number that determines how many levels of pruning are desired.

        Examples:
            await core.setTagModel("cno.cve", "regex", (None, None, "[0-9]{4}", "[0-9]{5}"))

        '''
        meta = self.tagmeta.get(tagname)
        if meta is None:
            meta = {}

        meta[name] = valu
        reqValidTagModel(meta)

        self.tagmeta.set(tagname, meta)

        # clear cached entries
        if name == 'regex':
            self.tagvalid.clear()
        elif name == 'prune':
            self.tagprune.clear()

    @s_nexus.Pusher.onPushAuto('tag:model:del')
    async def delTagModel(self, tagname):
        '''
        Delete all the model specification properties for a tag.

        Arguments:
            tagname (str): The name of the tag.
        '''
        self.tagmeta.pop(tagname)
        self.tagvalid.clear()
        self.tagprune.clear()

    @s_nexus.Pusher.onPushAuto('tag:model:pop')
    async def popTagModel(self, tagname, name):
        '''
        Pop a property from the model specification of a tag.

        Arguments:
            tagname (str): The name of the tag.
            name (str): The name of the specification property.

        Returns:
            (object): The current value of the property.
        '''

        meta = self.tagmeta.get(tagname)
        if meta is None:
            return None

        retn = meta.pop(name, None)
        self.tagmeta.set(tagname, meta)

        if name == 'regex':
            self.tagvalid.clear()
        elif name == 'prune':
            self.tagprune.clear()

        return retn

    def isTagValid(self, tagname):
        '''
        Check if a tag name is valid according to tag model regular expressions.

        Returns:
            (bool): True if the tag is valid.
        '''
        return self.tagvalid.get(tagname)

    def _isTagValid(self, tagname):

        parts = s_chop.tagpath(tagname)
        for tag in s_chop.tags(tagname):

            meta = self.tagmeta.get(tag)
            if meta is None:
                continue

            regx = meta.get('regex')
            if regx is None:
                continue

            for i in range(min(len(regx), len(parts))):

                if regx[i] is None:
                    continue

                if not regex.fullmatch(regx[i], parts[i]):
                    mesg = f'Tag part ({parts[i]}) of tag ({tagname}) does not match the tag model regex: [{regx[i]}]'
                    return (False, mesg)

        return (True, None)

    async def getTagPrune(self, tagname):
        return self.tagprune.get(tagname)

    def _getTagPrune(self, tagname):

        prune = []

        pruning = 0
        for tag in s_chop.tags(tagname):

            if pruning:
                pruning -= 1
                prune.append(tag)
                continue

            meta = self.tagmeta.get(tag)
            if meta is None:
                continue

            pruning = meta.get('prune', 0)
            if pruning:
                pruning -= 1
                prune.append(tag)

        # if we dont reach the final tag for pruning, skip it.
        if prune and not prune[-1] == tagname:
            return ()

        return tuple(prune)

    async def getTagNorm(self, tagname):
        return await self.tagnorms.aget(tagname)

    async def _getTagNorm(self, tagname):

        if not self.isTagValid(tagname):
            raise s_exc.BadTag(f'The tag ({tagname}) does not meet the regex for the tree.')

        return await self.model.type('syn:tag').norm(tagname)

    async def getTagModel(self, tagname):
        '''
        Retrieve the tag model specification for a tag.

        Returns:
            (dict): The tag model specification or None.
        '''
        retn = self.tagmeta.get(tagname)
        if retn is not None:
            return dict(retn)

    async def listTagModel(self):
        '''
        Retrieve a list of the tag model specifications.

        Returns:
            ([(str, dict), ...]): A list of tag model specification tuples.
        '''
        return list(self.tagmeta.items())

    async def _finiStor(self):
        await asyncio.gather(*[view.fini() for view in self.views.values()])
        await asyncio.gather(*[layr.fini() for layr in self.layers.values()])

    async def _initStormDmons(self):

        for iden, ddef in self.stormdmondefs.items():
            try:
                await self.runStormDmon(iden, ddef)

            except Exception as e:
                logger.warning(f'initStormDmon ({iden}) failed: {e}')

    async def _initStormSvcs(self):

        for iden, sdef in self.svcdefs.items():

            try:
                await self._setStormSvc(sdef)

            except Exception as e:
                logger.warning(f'initStormService ({iden}) failed: {e}')

    async def _initCoreQueues(self):
        path = os.path.join(self.dirn, 'slabs', 'queues.lmdb')

        slab = await s_lmdbslab.Slab.anit(path)
        self.onfini(slab.fini)

        self.multiqueue = await slab.getMultiQueue('cortex:queue', nexsroot=self.nexsroot)
        self.stormpkgqueue = await slab.getMultiQueue('storm:pkg:queue', nexsroot=self.nexsroot)

    async def _initStormGraphs(self):
        # TODO we should probably just store this in the cell.slab to save a file handle :D
        path = os.path.join(self.dirn, 'slabs', 'graphs.lmdb')

        slab = await s_lmdbslab.Slab.anit(path)
        self.onfini(slab.fini)

        self.pkggraphs = {}
        self.graphs = s_lmdbslab.SlabDict(slab, db=slab.initdb('graphs'))

    async def _initLayerV3Stor(self):

        path = os.path.join(self.dirn, 'slabs', 'layersv3.lmdb')
        self.v3stor = await s_lmdbslab.Slab.anit(path)

        self.onfini(self.v3stor.fini)

        self.indxabrv = self.v3stor.getNameAbrv('indxabrv')

        self.nid2ndef = self.v3stor.initdb('nid2ndef')
        self.nid2buid = self.v3stor.initdb('nid2buid')
        self.buid2nid = self.v3stor.initdb('buid2nid')

        self.nextnid = 0
        byts = self.v3stor.lastkey(db=self.nid2buid)
        if byts is not None:
            self.nextnid = s_common.int64un(byts) + 1

    def getNidNdef(self, nid):
        byts = self.v3stor.get(nid, db=self.nid2ndef)
        if byts is not None:
            return s_msgpack.un(byts)

    def hasNidNdef(self, nid):
        return self.v3stor.has(nid, db=self.nid2ndef)

    def setNidNdef(self, nid, ndef):
        buid = s_common.buid(ndef)
        self.v3stor._put(nid, buid, db=self.nid2buid)
        self.v3stor._put(buid, nid, db=self.buid2nid)
        self.v3stor._put(nid, s_msgpack.en(ndef), db=self.nid2ndef)

        if (nid := s_common.int64un(nid)) >= self.nextnid:
            self.nextnid = nid + 1

    def getBuidByNid(self, nid):
        return self.v3stor.get(nid, db=self.nid2buid)

    def getNidByBuid(self, buid):
        return self.v3stor.get(buid, db=self.buid2nid)

    async def genNdefNid(self, ndef):
        buid = s_common.buid(ndef)
        nid = self.v3stor.get(buid, db=self.buid2nid)
        if nid is not None:
            return nid
        return await self._push('nid:gen', ndef)

    @s_nexus.Pusher.onPush('nid:gen')
    async def _genNdefNid(self, ndef):
        buid = s_common.buid(ndef)
        nid = self.v3stor.get(buid, db=self.buid2nid)
        if nid is not None:
            return nid

        nid = s_common.int64en(self.nextnid)
        self.nextnid += 1

        self.v3stor._put(nid, buid, db=self.nid2buid)
        self.v3stor._put(nid, s_msgpack.en(ndef), db=self.nid2ndef)
        self.v3stor._put(buid, nid, db=self.buid2nid)

        return nid

    @s_cache.memoizemethod()
    def getIndxAbrv(self, indx, *args):
        return self.indxabrv.bytsToAbrv(indx + s_msgpack.en(args))

    @s_cache.memoizemethod()
    def setIndxAbrv(self, indx, *args):
        return self.indxabrv.setBytsToAbrv(indx + s_msgpack.en(args))

    @s_cache.memoizemethod()
    def getAbrvIndx(self, abrv):
        byts = self.indxabrv.abrvToByts(abrv)
        return s_msgpack.un(byts[2:])

    async def setStormCmd(self, cdef):
        await self._reqStormCmd(cdef)
        return await self._push('cmd:set', cdef)

    @s_nexus.Pusher.onPush('cmd:set')
    async def _onSetStormCmd(self, cdef):
        '''
        Set pure storm command definition.

        Args:
            cdef (dict): A Pure Stormcmd definition dictionary.

        Notes:

            The definition dictionary is formatted like the following::

                {

                    'name': <name>,

                    'cmdargs': [
                        (<name>, <opts>),
                    ]

                    'cmdconf': {
                        <str>: <valu>
                    },

                    'storm': <text>,

                }

        '''
        name = cdef.get('name')
        self._setStormCmd(cdef)
        self.cmddefs.set(name, cdef)

    async def _reqStormCmd(self, cdef):

        name = cdef.get('name')
        if not s_grammar.isCmdName(name):
            raise s_exc.BadCmdName(name=name)

        await self.getStormQuery(cdef.get('storm'))

    def _setStormCmd(self, cdef):
        '''
        Note:
            No change control or persistence
        '''
        def ctor(runt, runtsafe):
            return s_storm.PureCmd(cdef, runt, runtsafe)

        # TODO unify class ctors and func ctors vs briefs...
        def getCmdBrief():
            return cdef.get('descr', 'No description').strip().split('\n')[0]

        # TODO this is super ugly...
        ctor.getCmdBrief = getCmdBrief
        ctor.pkgname = cdef.get('pkgname')
        ctor.svciden = cdef.get('cmdconf', {}).get('svciden', '')
        ctor.forms = cdef.get('forms', {})
        ctor.deprecated = cdef.get('deprecated', {})

        def getRuntPode():
            ndef = ('syn:cmd', cdef.get('name'))
            buid = s_common.buid(ndef)

            props = {
                'doc': ctor.getCmdBrief()
            }

            if ctor.svciden:
                props['svciden'] = ctor.svciden

            if ctor.pkgname:
                props['package'] = ctor.pkgname

            if ctor.deprecated:
                props['deprecated'] = True

                if (eolvers := ctor.deprecated.get('eolvers')) is not None:
                    if (info := s_version.parseSemver(eolvers.strip())) is None:
                        info = s_version.parseVersionParts(eolvers)

                    if info is not None:
                        eolvers = s_version.packVersion(info.get('major'), info.get('minor', 0), info.get('patch', 0))
                        props['deprecated:version'] = eolvers

                if (eoldate := ctor.deprecated.get('eoldate')) is not None:
                    props['deprecated:date'] = s_time.parse(eoldate)

                if (mesg := ctor.deprecated.get('mesg')) is not None:
                    props['deprecated:mesg'] = mesg

            return (ndef, {
                'iden': s_common.ehex(s_common.buid(ndef)),
                'props': props,
            })

        ctor.getRuntPode = getRuntPode

        name = cdef.get('name')
        self.stormcmds[name] = ctor

    def _popStormCmd(self, name):
        self.stormcmds.pop(name, None)

    async def delStormCmd(self, name):
        '''
        Remove a previously set pure storm command.
        '''
        ctor = self.stormcmds.get(name)
        if ctor is None:
            mesg = f'No storm command named {name}.'
            raise s_exc.NoSuchCmd(name=name, mesg=mesg)

        return await self._push('cmd:del', name)

    @s_nexus.Pusher.onPush('cmd:del')
    async def _delStormCmd(self, name):
        ctor = self.stormcmds.get(name)
        if ctor is None:
            return

        cdef = self.cmddefs.get(name)
        if cdef is None:
            mesg = f'The storm command ({name}) is not dynamic.'
            raise s_exc.CantDelCmd(mesg=mesg)

        self.cmddefs.pop(name)
        self.stormcmds.pop(name, None)

    async def addStormPkg(self, pkgdef, verify=False):
        '''
        Add the given storm package to the cortex.

        This will store the package for future use.
        '''
        # do validation before nexs...
        if verify:
            pkgcopy = s_msgpack.deepcopy(pkgdef)
            codesign = pkgcopy.pop('codesign', None)
            if codesign is None:
                mesg = 'Storm package is not signed!'
                raise s_exc.BadPkgDef(mesg=mesg)

            certbyts = codesign.get('cert')
            if certbyts is None:
                mesg = 'Storm package has no certificate!'
                raise s_exc.BadPkgDef(mesg=mesg)

            signbyts = codesign.get('sign')
            if signbyts is None:
                mesg = 'Storm package has no signature!'
                raise s_exc.BadPkgDef(mesg=mesg)

            try:
                cert = self.certdir.loadCertByts(certbyts.encode('utf-8'))
            except s_exc.BadCertBytes as e:
                raise s_exc.BadPkgDef(mesg='Storm package has malformed certificate!') from None

            try:
                self.certdir.valCodeCert(certbyts.encode())
            except s_exc.BadCertVerify as e:
                mesg = e.get('mesg')
                if mesg:
                    mesg = f'Storm package has invalid certificate: {mesg}'
                else:
                    mesg = 'Storm package has invalid certificate!'
                raise s_exc.BadPkgDef(mesg=mesg) from None

            pubk = s_rsa.PubKey(cert.public_key())
            if not pubk.verifyitem(pkgcopy, s_common.uhex(signbyts)):
                mesg = 'Storm package signature does not match!'
                raise s_exc.BadPkgDef(mesg=mesg)

        await self._normStormPkg(pkgdef)
        return await self._push('pkg:add', pkgdef)

    @s_nexus.Pusher.onPush('pkg:add')
    async def _addStormPkg(self, pkgdef):
        name = pkgdef.get('name')
        olddef = self.pkgdefs.get(name, None)
        if olddef is not None:
            if s_hashitem.hashitem(pkgdef) != s_hashitem.hashitem(olddef):
                self._dropStormPkg(olddef)
            else:
                return

        self.loadStormPkg(pkgdef)
        self._runStormPkgOnload(pkgdef)
        self.pkgdefs.set(name, pkgdef)

        self._clearPermDefs()

        gates = []
        perms = []
        pkgperms = pkgdef.get('perms')
        if pkgperms:
            gates = [p['gate'] for p in pkgperms if p.get('gate') is not None]
            perms = [p['perm'] for p in pkgperms if p.get('perm') is not None]
        await self.feedBeholder('pkg:add', pkgdef, gates=gates, perms=perms)

    async def delStormPkg(self, name):
        pkgdef = self.pkgdefs.get(name)
        if pkgdef is None:
            mesg = f'No storm package: {name}.'
            raise s_exc.NoSuchPkg(mesg=mesg)

        return await self._push('pkg:del', name)

    @s_nexus.Pusher.onPush('pkg:del')
    async def _delStormPkg(self, name):
        '''
        Delete a storm package by name.
        '''
        pkgdef = self.pkgdefs.pop(name, None)
        if pkgdef is None:
            return

        self._dropStormPkg(pkgdef)

        self._clearPermDefs()

        gates = []
        perms = []
        pkgperms = pkgdef.get('perms')
        if pkgperms:
            gates = [p['gate'] for p in pkgperms if p.get('gate') is not None]
            perms = [p['perm'] for p in pkgperms if p.get('perm') is not None]
        await self.feedBeholder('pkg:del', {'name': name}, gates=gates, perms=perms)

    async def getStormPkg(self, name):
        return copy.deepcopy(self.stormpkgs.get(name))

    async def getStormPkgs(self):
        return self._getStormPkgs()

    def _getStormPkgs(self):
        return copy.deepcopy(list(self.pkgdefs.values()))

    async def getStormMods(self):
        return copy.deepcopy(self.stormmods)

    async def getStormMod(self, name, reqvers=None):

        mdef = copy.deepcopy(self.stormmods.get(name))
        if mdef is None or reqvers is None:
            return mdef

        pkgvers = mdef.get('pkgvers')
        if pkgvers is None:
            mesg = f'getStormMod: requested storm module {name}@{reqvers}' \
                    'has no version information to check.'
            logger.warning(mesg)
            return

        if isinstance(pkgvers, tuple):
            pkgvers = '%d.%d.%d' % pkgvers

        if s_version.matches(pkgvers, reqvers):
            return mdef

    def getDataModel(self):
        return self.model

    async def _tryLoadStormPkg(self, pkgdef):
        try:
            await self._normStormPkg(pkgdef, validstorm=False)
            self.loadStormPkg(pkgdef)

        except Exception as e:
            name = pkgdef.get('name', '')
            logger.exception(f'Error loading pkg: {name}, {str(e)}')

    async def verifyStormPkgDeps(self, pkgdef):

        result = {
            'requires': [],
            'conflicts': [],
        }

        deps = pkgdef.get('depends')
        if deps is None:
            return result

        requires = deps.get('requires', ())
        for require in requires:

            pkgname = require.get('name')
            cmprvers = require.get('version')

            item = require.copy()
            item.setdefault('desc', None)

            cpkg = await self.getStormPkg(pkgname)

            if cpkg is None:
                item.update({'ok': False, 'actual': None})
            else:
                cver = cpkg.get('version')
                ok = s_version.matches(cver, cmprvers)
                item.update({'ok': ok, 'actual': cver})

            result['requires'].append(item)

        conflicts = deps.get('conflicts', ())
        for conflict in conflicts:

            pkgname = conflict.get('name')
            cmprvers = conflict.get('version')

            item = conflict.copy()
            item.setdefault('version', None)
            item.setdefault('desc', None)

            cpkg = await self.getStormPkg(pkgname)

            if cpkg is None:
                item.update({'ok': True, 'actual': None})
            else:
                cver = cpkg.get('version')
                ok = cmprvers is not None and not s_version.matches(cver, cmprvers)
                item.update({'ok': ok, 'actual': cver})

            result['conflicts'].append(item)

        return result

    async def _reqStormPkgDeps(self, pkgdef):

        name = pkgdef.get('name')

        deps = await self.verifyStormPkgDeps(pkgdef)

        for require in deps['requires']:

            if require['ok']:
                continue

            option = ' '
            if require.get('optional'):
                option = ' optional '

            mesg = f'Storm package {name}{option}requirement {require.get("name")}{require.get("version")} is currently unmet.'
            logger.debug(mesg)

        for conflict in deps['conflicts']:

            if conflict['ok']:
                continue

            mesg = f'Storm package {name} conflicts with {conflict.get("name")}{conflict.get("version") or ""}.'
            raise s_exc.StormPkgConflicts(mesg=mesg)

    def _reqStormPkgVarType(self, pkgname, vartype):
        if isinstance(vartype, (tuple, list)):
            for vtyp in vartype:
                self._reqStormPkgVarType(pkgname, vtyp)
        else:
            if vartype not in self.model.types:
                mesg = f'Storm package {pkgname} has unknown config var type {vartype}.'
                raise s_exc.NoSuchType(mesg=mesg, type=vartype)

    async def _normStormPkg(self, pkgdef, validstorm=True):
        '''
        Normalize and validate a storm package (optionally storm code).
        '''
        version = pkgdef.get('version')
        if isinstance(version, (tuple, list)):
            pkgdef['version'] = '%d.%d.%d' % tuple(version)

        await self._reqStormPkgDeps(pkgdef)

        pkgname = pkgdef.get('name')

        # Check synapse version requirement
        reqversion = pkgdef.get('synapse_version')
        if reqversion is not None:
            mesg = f'Storm package {pkgname} requires Synapse {reqversion} but ' \
                   f'Cortex is running {s_version.version}'
            s_version.reqVersion(s_version.version, reqversion, mesg=mesg)

        # Validate storm contents from modules and commands
        mods = pkgdef.get('modules', ())
        cmds = pkgdef.get('commands', ())
        onload = pkgdef.get('onload')
        inits = pkgdef.get('inits')
        svciden = pkgdef.get('svciden')

        if onload is not None and validstorm:
            await self.getStormQuery(onload)

        if inits is not None:
            lastver = None
            for initdef in inits.get('versions'):
                curver = initdef.get('version')
                if lastver is not None and not curver > lastver:
                    raise s_exc.BadPkgDef(mesg='Init versions must be monotonically increasing.', version=curver)
                lastver = curver

                if validstorm:
                    await self.getStormQuery(initdef.get('query'))

        for mdef in mods:
            mdef.setdefault('modconf', {})
            if svciden:
                mdef['modconf']['svciden'] = svciden

            if validstorm:
                modtext = mdef.get('storm')
                await self.getStormQuery(modtext)

        for cdef in cmds:
            cdef['pkgname'] = pkgname
            cdef.setdefault('cmdconf', {})
            if svciden:
                cdef['cmdconf']['svciden'] = svciden

            if validstorm:
                cmdtext = cdef.get('storm')
                await self.getStormQuery(cmdtext)

        for gdef in pkgdef.get('graphs', ()):
            gdef['iden'] = s_common.guid((pkgname, gdef.get('name')))
            gdef['scope'] = 'power-up'
            gdef['power-up'] = pkgname

            if validstorm:
                await self.reqValidStormGraph(gdef)

        # Validate package def (post normalization)
        s_schemas.reqValidPkgdef(pkgdef)

        for configvar in pkgdef.get('configvars', ()):
            self._reqStormPkgVarType(pkgname, configvar.get('type'))

    # N.B. This function is intentionally not async in order to prevent possible user race conditions for code
    # executing outside of the nexus lock.
    def loadStormPkg(self, pkgdef):
        '''
        Load a storm package into the storm library for this cortex.

        NOTE: This will *not* persist the package (allowing service dynamism).
        '''
        self.modsbyiface.clear()
        name = pkgdef.get('name')

        mods = pkgdef.get('modules', ())
        cmds = pkgdef.get('commands', ())

        # now actually load...
        self.stormpkgs[name] = pkgdef

        pkgvers = pkgdef.get('version')

        # copy the mods dict and smash the ref so
        # updates are atomic and dont effect running
        # storm queries.
        stormmods = self.stormmods.copy()
        for mdef in mods:
            mdef = mdef.copy()
            modname = mdef.get('name')
            mdef['pkgvers'] = pkgvers
            stormmods[modname] = mdef

        self.stormmods = stormmods

        for cdef in cmds:
            self._setStormCmd(cdef)

        for gdef in pkgdef.get('graphs', ()):
            gdef = copy.deepcopy(gdef)
            self._initEasyPerm(gdef)
            self.pkggraphs[gdef['iden']] = gdef

    def _runStormPkgOnload(self, pkgdef):
        name = pkgdef.get('name')
        inits = pkgdef.get('inits')
        onload = pkgdef.get('onload')
        pkgvers = pkgdef.get('version')

        if (onload is not None or inits is not None) and self.isactive:
            async def _onload():
                if self.safemode:
                    await self.fire('core:pkg:onload:skipped', pkg=name, reason='safemode')
                    return

                await self.fire('core:pkg:onload:start', pkg=name)

                logextra = await self.getLogExtra(pkg=name, vers=pkgvers)

                if inits is not None:
                    varname = inits['key']
                    curvers = await self.getStormPkgVar(name, varname, default=-1)
                    inaugural = curvers == -1

                    for initdef in inits['versions']:

                        vers = initdef['version']
                        vname = initdef['name']

                        if vers <= curvers:
                            continue

                        if inaugural and not initdef.get('inaugural'):
                            await self.setStormPkgVar(name, varname, vers)
                            continue

                        logextra['synapse']['initvers'] = vers

                        logger.info(f'{name} starting init vers={vers}: {vname}', extra=logextra)

                        ok = True

                        try:
                            async for mesg in self.storm(initdef['query']):
                                match mesg[0]:
                                    case 'print':
                                        msg = f'{name} init vers={vers} output: {mesg[1].get("mesg")}'
                                        logger.info(msg, extra=logextra)
                                    case 'warn':
                                        msg = f'{name} init vers={vers} output: {mesg[1].get("mesg")}'
                                        logger.warning(msg, extra=logextra)
                                    case 'err':
                                        msg = f'{name} init vers={vers} output: {mesg[1]}'
                                        logger.error(msg, extra=logextra)
                                        ok = False
                                await asyncio.sleep(0)
                        except asyncio.CancelledError:  # pragma: no cover
                            raise
                        except Exception as exc:  # pragma: no cover
                            msg = f'{name} init failed for vers={vers}: {vname}'
                            logger.warning(msg, exc_info=exc, extra=logextra)
                            ok = False

                        if not ok:
                            break

                        curvers = max(vers, await self.getStormPkgVar(name, varname, default=-1))
                        await self.setStormPkgVar(name, varname, curvers)
                        logger.info(f'{name} finished init vers={vers}: {vname}', extra=logextra)

                if onload is not None:
                    try:
                        async for mesg in self.storm(onload):
                            if mesg[0] == 'print':
                                logger.info(f'{name} onload output: {mesg[1].get("mesg")}', extra=logextra)
                            if mesg[0] == 'warn':
                                logger.warning(f'{name} onload output: {mesg[1].get("mesg")}', extra=logextra)
                            if mesg[0] == 'err':
                                logger.error(f'{name} onload output: {mesg[1]}', extra=logextra)
                            await asyncio.sleep(0)
                    except asyncio.CancelledError:  # pragma: no cover
                        raise
                    except Exception as exc:  # pragma: no cover
                        logger.warning(f'onload failed for package: {name}', exc_info=exc, extra=logextra)

                    logger.info(f'{name} finished onload', extra=logextra)

                await self.fire('core:pkg:onload:complete', pkg=name)

            self.runActiveTask(_onload())

    # N.B. This function is intentionally not async in order to prevent possible user race conditions for code
    # executing outside of the nexus lock.
    def _dropStormPkg(self, pkgdef):
        '''
        Reverse the process of loadStormPkg()
        '''
        self.modsbyiface.clear()
        for mdef in pkgdef.get('modules', ()):
            modname = mdef.get('name')
            self.stormmods.pop(modname, None)

        for cdef in pkgdef.get('commands', ()):
            name = cdef.get('name')
            self._popStormCmd(name)

        pkgname = pkgdef.get('name')

        for gdef in pkgdef.get('graphs', ()):
            self.pkggraphs.pop(gdef['iden'], None)

        self.stormpkgs.pop(pkgname, None)

    def getStormSvc(self, name):

        ssvc = self.svcsbyiden.get(name)
        if ssvc is not None:
            return ssvc

        ssvc = self.svcsbyname.get(name)
        if ssvc is not None:
            return ssvc

        ssvc = self.svcsbysvcname.get(name)
        if name is not None:
            return ssvc

    async def waitStormSvc(self, name, timeout=None):
        ssvc = self.getStormSvc(name)
        return await s_coro.event_wait(ssvc.ready, timeout=timeout)

    async def addStormSvc(self, sdef):
        '''
        Add a registered storm service to the cortex.
        '''
        iden = sdef.get('iden')
        if iden is None:
            iden = sdef['iden'] = s_common.guid()

        if self.svcsbyiden.get(iden) is not None:
            mesg = f'Storm service already exists: {iden}'
            raise s_exc.DupStormSvc(mesg=mesg)

        return await self._push('svc:add', sdef)

    @s_nexus.Pusher.onPush('svc:add')
    async def _addStormSvc(self, sdef):

        iden = sdef.get('iden')
        ssvc = self.svcsbyiden.get(iden)
        if ssvc is not None:
            return ssvc.sdef

        ssvc = await self._setStormSvc(sdef)
        self.svcdefs.set(iden, sdef)

        await self.feedBeholder('svc:add', {'name': sdef.get('name'), 'iden': iden})
        return ssvc.sdef

    async def delStormSvc(self, iden):
        sdef = self.svcdefs.get(iden)
        if sdef is None:
            mesg = f'No storm service with iden: {iden}'
            raise s_exc.NoSuchStormSvc(mesg=mesg, iden=iden)

        return await self._push('svc:del', iden)

    @s_nexus.Pusher.onPush('svc:del')
    async def _delStormSvc(self, iden):
        '''
        Delete a registered storm service from the cortex.
        '''
        sdef = self.svcdefs.get(iden)
        if sdef is None:  # pragma: no cover
            return

        try:
            if self.isactive:
                await self.runStormSvcEvent(iden, 'del')
        except Exception as e:
            logger.exception(f'service.del hook for service {iden} failed with error: {e}')

        sdef = self.svcdefs.pop(iden)

        await self._delStormSvcPkgs(iden)

        name = sdef.get('name')
        if name is not None:
            self.svcsbyname.pop(name, None)

        ssvc = self.svcsbyiden.pop(iden, None)
        if ssvc is not None:
            self.svcsbysvcname.pop(ssvc.svcname, None)
            await ssvc.fini()

        await self.feedBeholder('svc:del', {'iden': iden, 'name': name, 'svcname': ssvc.svcname})

    async def _delStormSvcPkgs(self, iden):
        '''
        Delete storm packages associated with a service.
        '''
        for pkg in self.getStormSvcPkgs(iden):
            name = pkg.get('name')
            if name:
                await self._delStormPkg(name)

    def getStormSvcPkgs(self, iden):
        pkgs = []
        for _, pdef in self.pkgdefs.items():
            pkgiden = pdef.get('svciden')
            if pkgiden and pkgiden == iden:
                pkgs.append(pdef)
        return pkgs

    async def setStormSvcEvents(self, iden, edef):
        '''
        Set the event callbacks for a storm service. Extends the sdef dict.

        Args:
            iden (str): The service iden.
            edef (dict): The events definition.

        Notes:

            The edef is formatted like the following::

                {
                    <name> : {
                        'storm': <storm>
                    }
                }

            where ``name`` is one of the following items:

            add

                Run the given storm '*before* the service is first added (a la service.add), but not on a reconnect.

            del

                Run the given storm *after* the service is removed (a la service.del), but not on a disconnect.

        Returns:
            dict: An updated storm service definition dictionary.
        '''
        sdef = self.svcdefs.get(iden)
        if sdef is None:
            mesg = f'No storm service with iden: {iden}'
            raise s_exc.NoSuchStormSvc(mesg=mesg)

        sdef['evts'] = edef
        self.svcdefs.set(iden, sdef)
        return sdef

    async def _runStormSvcAdd(self, iden):
        sdef = self.svcdefs.get(iden)
        if sdef is None:
            mesg = f'No storm service with iden: {iden}'
            raise s_exc.NoSuchStormSvc(mesg=mesg)

        if sdef.get('added', False):
            return

        try:
            await self.runStormSvcEvent(iden, 'add')
        except Exception as e:
            logger.exception(f'runStormSvcEvent service.add failed with error {e}')
            return

        sdef['added'] = True
        self.svcdefs.set(iden, sdef)

    async def runStormSvcEvent(self, iden, name):
        assert name in ('add', 'del')

        sdef = self.svcdefs.get(iden)
        if sdef is None:
            mesg = f'No storm service with iden: {iden}'
            raise s_exc.NoSuchStormSvc(mesg=mesg)

        evnt = sdef.get('evts', {}).get(name, {}).get('storm')
        if evnt is None:
            return

        opts = {'vars': {'cmdconf': {'svciden': iden}}}
        coro = s_common.aspin(self.storm(evnt, opts=opts))
        if name == 'add':
            await coro
        else:
            self.schedCoro(coro)

    async def _setStormSvc(self, sdef):

        ssvc = await s_stormsvc.StormSvcClient.anit(self, sdef)

        self.onfini(ssvc)

        self.svcsbyiden[ssvc.iden] = ssvc
        self.svcsbyname[ssvc.name] = ssvc

        return ssvc

    def getStormSvcs(self):
        return list(self.svcsbyiden.values())

    # Global stormvars APIs

    async def getStormVar(self, name, default=None):
        return self.stormvars.get(name, defv=default)

    @s_nexus.Pusher.onPushAuto('stormvar:pop')
    async def popStormVar(self, name, default=None):
        return self.stormvars.pop(name, defv=default)

    @s_nexus.Pusher.onPushAuto('stormvar:set')
    async def setStormVar(self, name, valu):
        return self.stormvars.set(name, valu)

    async def itemsStormVar(self):
        for item in self.stormvars.items():
            yield item

    # Storm package vars APIs

    def _getStormPkgVarKV(self, name):
        if (pkgvars := self.stormpkgvars.get(name)) is None:
            self.stormpkgvars[name] = pkgvars = self.cortexdata.getSubKeyVal(f'stormpkg:vars:{name}:')
        return pkgvars

    async def getStormPkgVar(self, name, key, default=None):
        pkgvars = self._getStormPkgVarKV(name)
        return pkgvars.get(key, defv=default)

    @s_nexus.Pusher.onPushAuto('storm:pkg:var:pop')
    async def popStormPkgVar(self, name, key, default=None):
        pkgvars = self._getStormPkgVarKV(name)
        return pkgvars.pop(key, defv=default)

    @s_nexus.Pusher.onPushAuto('storm:pkg:var:set')
    async def setStormPkgVar(self, name, key, valu):
        pkgvars = self._getStormPkgVarKV(name)
        return pkgvars.set(key, valu)

    async def iterStormPkgVars(self, name):
        pkgvars = self._getStormPkgVarKV(name)
        for item in pkgvars.items():
            yield item

    async def addStormPkgQueue(self, pkgname, name):
        guid = s_common.guid((pkgname, name))
        if self.stormpkgqueue.exists(guid):
            mesg = f'Queue named {name} already exists for package {pkgname}!'
            raise s_exc.DupName(mesg=mesg)

        info = {
            'iden': guid,
            'name': name,
            'pkgname': pkgname,
            'created': s_common.now()
        }

        await self._push('storm:pkg:queue:add', pkgname, name, info)

    @s_nexus.Pusher.onPush('storm:pkg:queue:add')
    async def _addStormPkgQueue(self, pkgname, name, info):
        guid = s_common.guid((pkgname, name))
        if self.stormpkgqueue.exists(guid):
            return
        await self.stormpkgqueue.add(guid, info)

    async def listStormPkgQueues(self, pkgname=None):
        for pkginfo in self.stormpkgqueue.list():
            if pkgname is None or pkginfo.get('pkgname') == pkgname:
                yield pkginfo

    async def getStormPkgQueue(self, pkgname, name):
        guid = s_common.guid((pkgname, name))
        return self.stormpkgqueue.status(guid)

    async def delStormPkgQueue(self, pkgname, name):
        guid = s_common.guid((pkgname, name))
        if not self.stormpkgqueue.exists(guid):
            mesg = f'No queue named {name} exists for package {pkgname}!'
            raise s_exc.NoSuchName(mesg=mesg)

        await self._push('storm:pkg:queue:del', pkgname, name)

    @s_nexus.Pusher.onPush('storm:pkg:queue:del')
    async def _delStormPkgQueue(self, pkgname, name):
        guid = s_common.guid((pkgname, name))
        if not self.stormpkgqueue.exists(guid):
            return
        await self.stormpkgqueue.rem(guid)

    async def stormPkgQueueGet(self, pkgname, name, offs=0, wait=False):
        guid = s_common.guid((pkgname, name))
        async for item in self.stormpkgqueue.gets(guid, offs, cull=False, wait=wait):
            return item

    async def stormPkgQueueGets(self, pkgname, name, offs=0, wait=False, size=None):
        count = 0
        guid = s_common.guid((pkgname, name))
        async for item in self.stormpkgqueue.gets(guid, offs, cull=False, wait=wait):

            yield item

            count += 1
            if size is not None and count >= size:
                return

    async def stormPkgQueuePuts(self, pkgname, name, items):
        return await self._push('storm:pkg:queue:puts', pkgname, name, items)

    @s_nexus.Pusher.onPush('storm:pkg:queue:puts', passitem=True)
    async def _stormPkgQueuePuts(self, pkgname, name, items, nexsitem):
        nexsoff, nexsmesg = nexsitem
        guid = s_common.guid((pkgname, name))
        return await self.stormpkgqueue.puts(guid, items, reqid=nexsoff)

    @s_nexus.Pusher.onPushAuto('storm:pkg:queue:cull')
    async def stormPkgQueueCull(self, pkgname, name, offs):
        guid = s_common.guid((pkgname, name))
        await self.stormpkgqueue.cull(guid, offs)

    @s_nexus.Pusher.onPushAuto('storm:pkg:queue:pop')
    async def stormPkgQueuePop(self, pkgname, name, offs):
        guid = s_common.guid((pkgname, name))
        return await self.stormpkgqueue.pop(guid, offs)

    async def stormPkgQueueSize(self, pkgname, name):
        guid = s_common.guid((pkgname, name))
        return self.stormpkgqueue.size(guid)

    async def _cortexHealth(self, health):
        health.update('cortex', 'nominal')

    async def _loadModels(self):
        mdefs = []

        for path in s_models.modeldefs:
            if (defs := s_dyndeps.getDynLocal(path)) is not None:
                mdefs.extend(defs)

        self.model.addDataModels(mdefs)

    async def _addDataModels(self, mods):
        self.model.addDataModels(mods)
        await self._initDeprLocks()
        await self._warnDeprLocks()

    async def _loadExtModel(self):

        self.exttypes = self.cortexdata.getSubKeyVal('model:types:')
        self.extforms = self.cortexdata.getSubKeyVal('model:forms:')
        self.extprops = self.cortexdata.getSubKeyVal('model:props:')
        self.extedges = self.cortexdata.getSubKeyVal('model:edges:')
        self.exttagprops = self.cortexdata.getSubKeyVal('model:tagprops:')

        for typename, basetype, typeopts, typeinfo in self.exttypes.values():
            try:
                self.model.addType(typename, basetype, typeopts, typeinfo)
            except Exception as e:
                logger.warning(f'Extended type ({typename}) error: {e}')

        formchildren = collections.defaultdict(list)

        def addForms(infos):
            for formname, basetype, typeopts, typeinfo in infos:
                try:
                    if self.model.type(basetype) is None:
                        formchildren[basetype].append((formname, basetype, typeopts, typeinfo))
                        continue

                    self.model.addType(formname, basetype, typeopts, typeinfo)
                    form = self.model.addForm(formname, {}, ())

                    if (cinfos := formchildren.pop(formname, None)) is not None:
                        addForms(cinfos)

                except Exception as e:
                    logger.warning(f'Extended form ({formname}) error: {e}')
                else:
                    if form.type.deprecated:
                        mesg = f'The extended property {formname} is using a deprecated type {form.type.name} which will' \
                               f' be removed in 4.0.0'
                        logger.warning(mesg)

        addForms(self.extforms.values())

        for form, prop, tdef, info in self.extprops.values():
            try:
                prop = self.model.addFormProp(form, prop, tdef, info)
            except Exception as e:
                logger.warning(f'ext prop ({form}:{prop}) error: {e}')
            else:
                if prop.type.deprecated:
                    mesg = f'The extended property {prop.full} is using a deprecated type {prop.type.name} which will' \
                           f' be removed in 4.0.0'
                    logger.warning(mesg)

        for prop, tdef, info in self.exttagprops.values():
            try:
                self.model.addTagProp(prop, tdef, info)
            except Exception as e:
                logger.warning(f'ext tag prop ({prop}) error: {e}')

        for edge, info in self.extedges.values():
            try:
                self.model.addEdge(edge, info)
            except Exception as e:
                logger.warning(f'ext edge ({edge}) error: {e}')

    async def getExtModel(self):
        '''
        Get all extended model properties in the Cortex.

        Returns:
            dict: A dictionary containing forms, form properties, and tag properties.
        '''
        ret = collections.defaultdict(list)
        for typename, basetype, typeopts, typeinfo in self.exttypes.values():
            ret['types'].append((typename, basetype, typeopts, typeinfo))

        for formname, basetype, typeopts, typeinfo in self.extforms.values():
            ret['forms'].append((formname, basetype, typeopts, typeinfo))

        for form, prop, tdef, info in self.extprops.values():
            ret['props'].append((form, prop, tdef, info))

        for prop, tdef, info in self.exttagprops.values():
            ret['tagprops'].append((prop, tdef, info))

        for edge, info in self.extedges.values():
            ret['edges'].append((edge, info))

        ret['version'] = (1, 0)
        return copy.deepcopy(dict(ret))

    async def addExtModel(self, model):
        '''
        Add an extended model definition to a Cortex from the output of getExtModel().

        Args:
            model (dict): An extended model dictionary.

        Returns:
            Bool: True when the model was added.

        Raises:
            s_exc.BadFormDef: If a form exists with a different definition than the provided definition.
            s_exc.BadPropDef: If a property or tagprop exists with a different definition
                              than the provided definition.
            s_exc.BadEdgeDef: If an edge exists with a different definition than the provided definition.
        '''

        # Get our current model definition
        emodl = await self.getExtModel()
        amodl = collections.defaultdict(list)

        types = {info[0]: info for info in model.get('types', ())}
        forms = {info[0]: info for info in model.get('forms', ())}
        props = {(info[0], info[1]): info for info in model.get('props', ())}
        tagprops = {info[0]: info for info in model.get('tagprops', ())}
        edges = {info[0]: info for info in model.get('edges', ())}

        etyps = {info[0]: info for info in emodl.get('types', ())}
        efrms = {info[0]: info for info in emodl.get('forms', ())}
        eprops = {(info[0], info[1]): info for info in emodl.get('props', ())}
        etagprops = {info[0]: info for info in emodl.get('tagprops', ())}
        eedges = {info[0]: info for info in emodl.get('edges', ())}

        for (name, info) in types.items():
            enfo = etyps.get(name)
            if enfo is None:
                amodl['types'].append(info)
                continue
            if enfo == info:
                continue
            mesg = f'Extended type definition differs from existing definition for {name}.'
            raise s_exc.BadTypeDef(mesg=mesg, name=name)

        for (name, info) in forms.items():
            enfo = efrms.get(name)
            if enfo is None:
                amodl['forms'].append(info)
                continue
            if enfo == info:
                continue
            mesg = f'Extended form definition differs from existing definition for {name}.'
            raise s_exc.BadFormDef(mesg=mesg, name=name)

        for (name, info) in props.items():
            enfo = eprops.get(name)
            if enfo is None:
                amodl['props'].append(info)
                continue
            if enfo == info:
                continue
            mesg = f'Extended prop definition differs from existing definition for {name}'
            raise s_exc.BadPropDef(mesg=mesg, name=name)

        for (name, info) in tagprops.items():
            enfo = etagprops.get(name)
            if enfo is None:
                amodl['tagprops'].append(info)
                continue
            if enfo == info:
                continue
            mesg = f'Extended tagprop definition differs from existing definition for {name}'
            raise s_exc.BadPropDef(mesg=mesg, name=name)

        for (name, info) in edges.items():
            enfo = eedges.get(name)
            if enfo is None:
                amodl['edges'].append(info)
                continue
            if enfo == info:
                continue

            (n1form, verb, n2form) = info[0]
            mesg = f'Extended edge definition differs from existing definition for {info[0]}'
            raise s_exc.BadEdgeDef(mesg=mesg, n1form=n1form, verb=verb, n2form=n2form)

        for typename, basetype, typeopts, typeinfo in amodl['types']:
            await self.addType(typename, basetype, typeopts, typeinfo)

        formchildren = collections.defaultdict(list)

        async def addForms(infos):
            for formname, basetype, typeopts, typeinfo in infos:
                if self.model.type(basetype) is None:
                    formchildren[basetype].append((formname, basetype, typeopts, typeinfo))
                    continue

                form = await self.addForm(formname, basetype, typeopts, typeinfo)

                if (cinfos := formchildren.pop(formname, None)) is not None:
                    await addForms(cinfos)

        await addForms(amodl['forms'])

        for form, prop, tdef, info in amodl['props']:
            await self.addFormProp(form, prop, tdef, info)

        for prop, tdef, info in amodl['tagprops']:
            await self.addTagProp(prop, tdef, info)

        for edge, info in amodl['edges']:
            await self.addEdge(edge, info)

        return True

    @s_cell.from_leader
    async def addForm(self, formname, basetype, typeopts, typeinfo):
        if not isinstance(typeopts, dict):
            mesg = 'Form type options should be a dict.'
            raise s_exc.BadArg(form=formname, mesg=mesg)

        if not isinstance(typeinfo, dict):
            mesg = 'Form type info should be a dict.'
            raise s_exc.BadArg(form=formname, mesg=mesg)

        if not formname.startswith('_'):
            mesg = 'Extended form must begin with "_"'
            raise s_exc.BadFormDef(form=formname, mesg=mesg)

        if self.model.form(formname) is not None:
            mesg = f'Form name already exists: {formname}'
            raise s_exc.DupFormName(mesg=mesg)

        if self.model.type(formname) is not None:
            mesg = f'Type already exists: {formname}'
            raise s_exc.DupTypeName.init(formname)

        self.model.getTypeClone((basetype, typeopts))

        return await self._push('model:form:add', formname, basetype, typeopts, typeinfo)

    @s_nexus.Pusher.onPush('model:form:add')
    async def _addForm(self, formname, basetype, typeopts, typeinfo):
        if self.model.form(formname) is not None:
            return

        self.model.addType(formname, basetype, typeopts, typeinfo)
        self.model.addForm(formname, typeinfo, ())

        self.extforms.set(formname, (formname, basetype, typeopts, typeinfo))
        await self.fire('core:extmodel:change', form=formname, act='add', type='form')
        form = self.model.form(formname)
        ftyp = self.model.type(formname)
        if form and ftyp:
            await self.feedBeholder('model:form:add', {'form': form.pack(), 'type': ftyp.pack()})

    async def delForm(self, formname):
        if not formname.startswith('_'):
            mesg = 'Extended form must begin with "_"'
            raise s_exc.BadFormDef(form=formname, mesg=mesg)

        if self.model.form(formname) is None:
            raise s_exc.NoSuchForm.init(formname)

        return await self._push('model:form:del', formname)

    @s_nexus.Pusher.onPush('model:form:del')
    async def _delForm(self, formname):
        if self.model.form(formname) is None:
            return

        for layr in self.layers.values():
            async for item in layr.iterFormRows(formname):
                mesg = f'Nodes still exist with form: {formname} in layer {layr.iden}'
                raise s_exc.CantDelForm(mesg=mesg)

        self.model.reqTypeNotInUse(formname)

        self.model.delForm(formname)
        self.model.delType(formname)

        self.extforms.pop(formname, None)
        await self.fire('core:extmodel:change', form=formname, act='del', type='form')
        await self.feedBeholder('model:form:del', {'form': formname})

    @s_cell.from_leader
    async def addType(self, typename, basetype, typeopts, typeinfo):
        if not isinstance(typeopts, dict):
            mesg = 'Type options should be a dict.'
            raise s_exc.BadArg(type=typename, mesg=mesg)

        if not isinstance(typeinfo, dict):
            mesg = 'Type info should be a dict.'
            raise s_exc.BadArg(type=typename, mesg=mesg)

        if not typename.startswith('_'):
            mesg = 'Extended type must begin with "_".'
            raise s_exc.BadTypeDef(type=typename, mesg=mesg)

        if self.model.type(typename) is not None:
            raise s_exc.DupTypeName.init(typename)

        if (base := self.model.type(basetype)) is None:
            mesg = f'Specified base type {basetype} does not exist.'
            raise s_exc.NoSuchType(mesg=mesg, name=basetype)

        base.clone(typeopts)

        return await self._push('model:type:add', typename, basetype, typeopts, typeinfo)

    @s_nexus.Pusher.onPush('model:type:add')
    async def _addType(self, typename, basetype, typeopts, typeinfo):
        if self.model.type(typename) is not None:
            return

        self.model.addType(typename, basetype, typeopts, typeinfo)

        self.exttypes.set(typename, (typename, basetype, typeopts, typeinfo))
        await self.fire('core:extmodel:change', name=typename, act='add', type='type')

        if (_type := self.model.type(typename)) is not None:
            await self.feedBeholder('model:type:add', {'type': _type.pack()})

    async def delType(self, typename):
        if not typename.startswith('_'):
            mesg = 'Extended type must begin with "_".'
            raise s_exc.BadTypeDef(type=typename, mesg=mesg)

        if self.model.type(typename) is None:
            raise s_exc.NoSuchType.init(typename)

        return await self._push('model:type:del', typename)

    @s_nexus.Pusher.onPush('model:type:del')
    async def _delType(self, typename):
        if self.model.type(typename) is None:
            return

        self.model.delType(typename)

        self.exttypes.pop(typename, None)
        await self.fire('core:extmodel:change', name=typename, act='del', type='type')
        await self.feedBeholder('model:type:del', {'type': typename})

    @s_cell.from_leader
    async def addFormProp(self, form, prop, tdef, info):
        if not isinstance(tdef, tuple):
            mesg = 'Form property type definitions should be a tuple.'
            raise s_exc.BadArg(form=form, mesg=mesg)

        if not isinstance(info, dict):
            mesg = 'Form property definitions should be a dict.'
            raise s_exc.BadArg(form=form, mesg=mesg)

        if not prop.startswith('_'):
            mesg = 'Extended prop must begin with "_".'
            raise s_exc.BadPropDef(prop=prop, mesg=mesg)
<<<<<<< HEAD

        for formname in self.model.getChildForms(form):
            _form = self.model.form(formname)
            if _form is None:
                raise s_exc.NoSuchForm.init(formname)
            if _form.prop(prop):
                raise s_exc.DupPropName(mesg=f'Cannot add duplicate form prop {form} {prop}',
                                         form=formname, prop=prop)
=======
        _form = self.model.form(form)
        if _form is None:
            raise s_exc.NoSuchForm.init(form)
        if _form.prop(prop):
            raise s_exc.DupPropName(mesg=f'Cannot add duplicate form prop {form} {prop}',
                                     form=form, prop=prop)

        self.model.getTypeClone(tdef)

>>>>>>> e96cd20e
        await self._push('model:prop:add', form, prop, tdef, info)

    @s_nexus.Pusher.onPush('model:prop:add')
    async def _addFormProp(self, form, prop, tdef, info):
        if (_form := self.model.form(form)) is not None and _form.prop(prop) is not None:
            return

        _prop = self.model.addFormProp(form, prop, tdef, info)
        if _prop.type.deprecated:
            mesg = f'The extended property {_prop.full} is using a deprecated type {_prop.type.name} which will' \
                   f' be removed in 4.0.0'
            logger.warning(mesg)

        full = f'{form}:{prop}'
        self.extprops.set(full, (form, prop, tdef, info))
        await self.fire('core:extmodel:change', form=form, prop=prop, act='add', type='formprop')
        prop = self.model.prop(full)
        if prop:
            await self.feedBeholder('model:prop:add', {'form': form, 'prop': prop.pack()})

    async def delFormProp(self, form, prop):
        self.reqExtProp(form, prop)
        return await self._push('model:prop:del', form, prop)

    async def _delAllFormProp(self, formname, propname, meta):
        '''
        Delete all instances of a property from all layers.

        NOTE: This does not fire triggers.
        '''
        self.reqExtProp(formname, propname)

        for formname in self.model.getChildForms(formname):
            fullname = f'{formname}:{propname}'
            prop = self.model.prop(fullname)

            await self.setPropLocked(fullname, True)

            for layr in list(self.layers.values()):

                genr = layr.iterPropRows(formname, propname)

                async for rows in s_coro.chunks(genr):
                    nodeedits = []
                    for nid, valu in rows:
                        nodeedits.append((s_common.int64un(nid), prop.form.name, (
                            (s_layer.EDIT_PROP_DEL, (prop.name, None, prop.type.stortype), ()),
                        )))

                    await layr.saveNodeEdits(nodeedits, meta)
                    await asyncio.sleep(0)

    async def _delAllTagProp(self, propname, meta):
        '''
        Delete all instances of a tag property from all layers.

        NOTE: This does not fire triggers.
        '''
        self.reqExtTagProp(propname)
        prop = self.model.getTagProp(propname)

        await self.setTagPropLocked(propname, True)

        for layr in list(self.layers.values()):

            for form, tag, tagprop in layr.getTagProps():

                if tagprop != propname: # pragma: no cover
                    await asyncio.sleep(0)
                    continue

                genr = layr.iterTagPropRows(tag, tagprop, form)

                async for rows in s_coro.chunks(genr):
                    nodeedits = []
                    for nid, valu in rows:
                        nodeedits.append((s_common.int64un(nid), form, (
                            (s_layer.EDIT_TAGPROP_DEL, (tag, prop.name), ()),
                        )))

                    await layr.saveNodeEdits(nodeedits, meta)
                    await asyncio.sleep(0)

    def reqExtProp(self, form, prop):
        full = f'{form}:{prop}'
        pdef = self.extprops.get(full)
        if pdef is None:
            mesg = f'No ext prop named {full}'
            raise s_exc.NoSuchProp(form=form, prop=prop, mesg=mesg)
        return pdef

    def reqExtTagProp(self, name):
        pdef = self.exttagprops.get(name)
        if pdef is None:
            mesg = f'No tag prop named {name}'
            raise s_exc.NoSuchTagProp(mesg=mesg, name=name)
        return pdef

    @s_nexus.Pusher.onPush('model:prop:del')
    async def _delFormProp(self, form, prop):
        '''
        Remove an extended property from the cortex.
        '''
        full = f'{form}:{prop}'

        pdef = self.extprops.get(full)
        if pdef is None:
            return

        for formname in self.model.getChildForms(form):
            for layr in self.layers.values():
                async for item in layr.iterPropRows(formname, prop):
                    mesg = f'Nodes still exist with prop: {formname}:{prop} in layer {layr.iden}'
                    raise s_exc.CantDelProp(mesg=mesg)

        self.model.delFormProp(form, prop)
        self.extprops.pop(full, None)
        self.modellocks.pop(f'prop/{full}', None)
        await self.fire('core:extmodel:change',
                        form=form, prop=prop, act='del', type='formprop')

        await self.feedBeholder('model:prop:del', {'form': form, 'prop': prop})

    @s_cell.from_leader
    async def addTagProp(self, name, tdef, info):
        if not isinstance(tdef, tuple):
            mesg = 'Tag property type definitions should be a tuple.'
            raise s_exc.BadArg(name=name, mesg=mesg)

        if not isinstance(info, dict):
            mesg = 'Tag property definitions should be a dict.'
            raise s_exc.BadArg(name=name, mesg=mesg)

        if self.exttagprops.get(name) is not None:
            raise s_exc.DupPropName(name=name)

        self.model.getTypeClone(tdef)

        return await self._push('model:tagprop:add', name, tdef, info)

    @s_nexus.Pusher.onPush('model:tagprop:add')
    async def _addTagProp(self, name, tdef, info):
        if self.exttagprops.get(name) is not None:
            return

        self.model.addTagProp(name, tdef, info)

        self.exttagprops.set(name, (name, tdef, info))
        await self.fire('core:tagprop:change', name=name, act='add')
        tagp = self.model.tagprop(name)
        if tagp:
            await self.feedBeholder('model:tagprop:add', tagp.pack())

    async def delTagProp(self, name):
        self.reqExtTagProp(name)
        return await self._push('model:tagprop:del', name)

    @s_nexus.Pusher.onPush('model:tagprop:del')
    async def _delTagProp(self, name):
        pdef = self.exttagprops.get(name)
        if pdef is None:
            return

        for layr in self.layers.values():
            if await layr.hasTagProp(name):
                mesg = f'Nodes still exist with tagprop: {name} in layer {layr.iden}'
                raise s_exc.CantDelProp(mesg=mesg)

        self.model.delTagProp(name)

        self.exttagprops.pop(name, None)
        self.modellocks.pop(f'tagprop/{name}', None)
        await self.fire('core:tagprop:change', name=name, act='del')
        await self.feedBeholder('model:tagprop:del', {'tagprop': name})

    @s_cell.from_leader
    async def addEdge(self, edge, edgeinfo):
        if not isinstance(edgeinfo, dict):
            mesg = 'Edge info should be a dict.'
            raise s_exc.BadArg(mesg=mesg, edgeinfo=edgeinfo)

        (n1form, verb, n2form) = edge
        if not verb.startswith('_'):
            mesg = f'Extended edge verb must begin with "_"; got {verb}'
            raise s_exc.BadEdgeDef(mesg=mesg, n1form=n1form, verb=verb, n2form=n2form)

        if n1form is not None:
            self.model._reqFormName(n1form)

        if n2form is not None:
            self.model._reqFormName(n2form)

        if self.model.edge(edge) is not None:
            raise s_exc.DupEdgeType.init(edge)

        return await self._push('model:edge:add', edge, edgeinfo)

    @s_nexus.Pusher.onPush('model:edge:add')
    async def _addEdge(self, edge, edgeinfo):
        if self.model.edge(edge) is not None:
            return

        self.model.addEdge(edge, edgeinfo)

        self.extedges.set(s_common.guid(edge), (edge, edgeinfo))
        await self.fire('core:extmodel:change', edge=edge, act='add', type='edge')
        await self.feedBeholder('model:edge:add', {'edge': edge, 'info': edgeinfo})

    async def delEdge(self, edge):
        if self.extedges.get(s_common.guid(edge)) is None:
            raise s_exc.NoSuchEdge.init(edge)

        return await self._push('model:edge:del', edge)

    @s_nexus.Pusher.onPush('model:edge:del')
    async def _delEdge(self, edge):
        edgeguid = s_common.guid(edge)
        if self.extedges.get(edgeguid) is None:
            return

        (n1form, verb, n2form) = edge

        for layr in self.layers.values():
            if layr.getEdgeVerbCount(verb, n1form=n1form, n2form=n2form) > 0:
                mesg = f'Nodes still exist with edge: {edge} in layer {layr.iden}'
                raise s_exc.CantDelEdge(mesg=mesg)

        self.model.delEdge(edge)

        self.extedges.pop(edgeguid, None)
        await self.fire('core:extmodel:change', edge=edge, act='del', type='edge')
        await self.feedBeholder('model:edge:del', {'edge': edge})

    async def _onCoreFini(self):
        '''
        Generic fini handler for cortex components which may change or vary at runtime.
        '''
        if self.axon:
            await self.axon.fini()

    async def syncLayerNodeEdits(self, iden, offs, wait=True, compat=False):
        '''
        Yield (offs, mesg) tuples for nodeedits in a layer.
        '''
        layr = self.getLayer(iden)
        if layr is None:
            raise s_exc.NoSuchLayer(mesg=f'No such layer {iden}', iden=iden)

        async for item in layr.syncNodeEdits(offs, wait=wait, compat=compat):
            yield item

    async def syncLayersEvents(self, offsdict=None, wait=True):
        '''
        Yield (offs, layriden, STYP, item, meta) tuples for nodeedits for *all* layers, interspersed with add/del
        layer messages.

        STYP is one of the following constants:
            SYNC_NODEEDITS:  item is a nodeedits (buid, form, edits)
            SYNC_LAYR_ADD:   A layer was added (item and meta are empty)
            SYNC_LAYR_DEL:   A layer was deleted (item and meta are empty)

        Args:
            offsdict(Optional(Dict[str,int])): starting nexus/editlog offset by layer iden.  Defaults to 0 for
                unspecified layers or if offsdict is None.
            wait(bool):  whether to pend and stream value until this layer is fini'd
        '''
        async def layrgenr(layr, startoff, endoff=None, newlayer=False):
            if newlayer:
                yield layr.addoffs, layr.iden, SYNC_LAYR_ADD, (), {}

            wait = endoff is None

            if not layr.isfini:

                async for ioff, item, meta in layr.syncNodeEdits2(startoff, wait=wait):
                    if endoff is not None and ioff >= endoff:  # pragma: no cover
                        break

                    yield ioff, layr.iden, SYNC_NODEEDITS, item, meta
                    await asyncio.sleep(0)

            if layr.isdeleted:
                yield layr.deloffs, layr.iden, SYNC_LAYR_DEL, (), {}

        # End of layrgenr

        async for item in self._syncNodeEdits(offsdict, layrgenr, wait=wait):
            yield item

    async def syncIndexEvents(self, matchdef, offsdict=None, wait=True):
        '''
        Yield (offs, layriden, <STYPE>, <item>) tuples from the nodeedit logs of all layers starting
        from the given nexus/layer offset (they are synchronized).  Only edits that match the filter in matchdef will
        be yielded, plus EDIT_PROGRESS (see layer.syncIndexEvents) messages.

        The format of the 4th element of the tuple depends on STYPE.  STYPE is one of the following constants:

          SYNC_LAYR_ADD:  item is an empty tuple ()
          SYNC_LAYR_DEL:  item is an empty tuple ()
          SYNC_NODEEDIT:  item is (buid, form, ETYPE, VALS)) or (None, None, s_layer.EDIT_PROGRESS, ())

        For edits in the past, events are yielded in offset order across all layers.  For current data (wait=True),
        events across different layers may be emitted slightly out of offset order.

        Note:
            Will not yield any values from layers created with logedits disabled

        Args:
            matchdef(Dict[str, Sequence[str]]):  a dict describing which events are yielded.  See
                layer.syncIndexEvents for matchdef specification.
            offsdict(Optional(Dict[str,int])): starting nexus/editlog offset by layer iden.  Defaults to 0 for
                unspecified layers or if offsdict is None.
            wait(bool):  whether to pend and stream value until this layer is fini'd
        '''
        async def layrgenr(layr, startoff, endoff=None, newlayer=False):
            ''' Yields matching results from a single layer '''

            if newlayer:
                yield layr.addoffs, layr.iden, SYNC_LAYR_ADD, ()

            wait = endoff is None
            ioff = startoff

            if not layr.isfini:

                async for ioff, item in layr.syncIndexEvents(startoff, matchdef, wait=wait):
                    if endoff is not None and ioff >= endoff:  # pragma: no cover
                        break

                    yield ioff, layr.iden, SYNC_NODEEDIT, item

            if layr.isdeleted:
                yield layr.deloffs, layr.iden, SYNC_LAYR_DEL, ()

        # End of layrgenr

        async for item in self._syncNodeEdits(offsdict, layrgenr, wait=wait):
            yield item

    async def _syncNodeEdits(self, offsdict, genrfunc, wait=True):
        '''
        Common guts between syncIndexEvents and syncLayersEvents

        First, it streams from the layers up to the current offset, sorted by offset.
        Then it streams from all the layers simultaneously.

        Args:
            offsdict(Dict[str, int]): starting nexus/editlog offset per layer.  Defaults to 0 if layer not present
            genrfunc(Callable): an async generator function that yields tuples that start with an offset.  The input
               parameters are:
                layr(Layer): a Layer object
                startoff(int);  the starting offset
                endoff(Optional[int]):  the ending offset
                newlayer(bool):  whether to emit a new layer item first
            wait(bool): when the end of the log is hit, whether to continue to wait for new entries and yield them
        '''
        catchingup = True                   # whether we've caught up to topoffs
        layrsadded = {}                     # layriden -> True.  Captures all the layers added while catching up
        todo = set()                        # outstanding futures of active live streaming from layers
        layrgenrs = {}                      # layriden -> genr.  maps active layers to that layer's async generator

        # The offset to start from once the catch-up phase is complete
        topoffs = max(layr.nodeeditlog.index() for layr in self.layers.values())

        if offsdict is None:
            offsdict = {}

        newtodoevent = asyncio.Event()

        async with await s_base.Base.anit() as base:

            def addlayr(layr, newlayer=False, startoffs=topoffs):
                '''
                A new layer joins the live stream
                '''
                genr = genrfunc(layr, startoffs, newlayer=newlayer)
                layrgenrs[layr.iden] = genr
                task = base.schedCoro(genr.__anext__())
                task.iden = layr.iden
                todo.add(task)
                newtodoevent.set()

            def onaddlayr(mesg):
                etyp, event = mesg
                layriden = event['iden']
                layr = self.getLayer(layriden)
                if catchingup:
                    layrsadded[layr] = True
                    return

                addlayr(layr, newlayer=True)

            self.on('core:layr:add', onaddlayr, base=base)

            # First, catch up to what was the current offset when we started, guaranteeing order

            logger.debug(f'_syncNodeEdits() running catch-up sync to offs={topoffs}')

            genrs = [genrfunc(layr, offsdict.get(layr.iden, 0), endoff=topoffs) for layr in self.layers.values()]
            async for item in s_common.merggenr(genrs, lambda x, y: x[0] < y[0]):
                yield item

            catchingup = False

            if not wait:
                return

            # After we've caught up, read on genrs from all the layers simultaneously

            logger.debug('_syncNodeEdits() entering into live sync')

            lastoffs = {}

            todo.clear()

            for layr in self.layers.values():
                if layr not in layrsadded:
                    addlayr(layr)

            for layr in layrsadded:
                addlayr(layr, newlayer=True)

            # Also, wake up if we get fini'd
            finitask = base.schedCoro(self.waitfini())
            todo.add(finitask)

            newtodotask = base.schedCoro(newtodoevent.wait())
            todo.add(newtodotask)

            while not self.isfini:
                newtodoevent.clear()
                done, _ = await asyncio.wait(todo, return_when=asyncio.FIRST_COMPLETED)

                for donetask in done:
                    try:
                        todo.remove(donetask)

                        if donetask is finitask:  # pragma: no cover  # We were fini'd
                            return

                        if donetask is newtodotask:
                            newtodotask = base.schedCoro(newtodoevent.wait())
                            todo.add(newtodotask)
                            continue

                        layriden = donetask.iden

                        result = donetask.result()

                        yield result

                        lastoffs[layriden] = result[0]

                        # Re-add a task to wait on the next iteration of the generator
                        genr = layrgenrs[layriden]
                        task = base.schedCoro(genr.__anext__())
                        task.iden = layriden
                        todo.add(task)

                    except StopAsyncIteration:

                        # Help out the garbage collector
                        del layrgenrs[layriden]

                        layr = self.getLayer(iden=layriden)
                        if layr is None or not layr.logedits:
                            logger.debug(f'_syncNodeEdits() removed {layriden=} from sync')
                            continue

                        startoffs = lastoffs[layriden] + 1 if layriden in lastoffs else topoffs
                        logger.debug(f'_syncNodeEdits() restarting {layriden=} live sync from offs={startoffs}')
                        addlayr(layr, startoffs=startoffs)

                        await self.waitfini(1)

    async def _initCoreInfo(self):
        self.stormvars = self.cortexdata.getSubKeyVal('storm:vars:')
        if self.inaugural:
            self.stormvars.set(s_stormlib_cell.runtime_fixes_key, s_stormlib_cell.getMaxHotFixes())

    async def _initDeprLocks(self):

        self.deprlocks = self.cortexdata.getSubKeyVal('model:deprlocks:')
        self.modellocks = self.cortexdata.getSubKeyVal('model:locks:')

        # TODO: 3.0.0 conversion will truncate this hive key

        if self.inaugural:
            locks = ()
            for k, v in locks:
                await self._hndlsetDeprLock(k, v)

        for name, locked in self.deprlocks.items():

            form = self.model.form(name)
            if form is not None:
                form.locked = locked

            prop = self.model.prop(name)
            if prop is not None:
                prop.locked = locked

            _type = self.model.type(name)
            if _type is not None:
                _type.locked = locked

        for name, locked in self.modellocks.items():

            prop = None
            elemtype, elemname = name.split('/', 1)

            if elemtype == 'prop':
                prop = self.model.prop(elemname)
            elif elemtype == 'tagprop':
                prop = self.model.getTagProp(elemname)

            if prop is not None:
                prop.locked = locked

    async def _initJsonStor(self):

        self.jsonurl = self.conf.get('jsonstor')
        if self.jsonurl is not None:

            async def onlink(proxy: s_telepath.Proxy):
                logger.debug(f'Connected to remote jsonstor {s_urlhelp.sanitizeUrl(self.jsonurl)}')

            self.jsonstor = await s_telepath.Client.anit(self.jsonurl, onlink=onlink)
        else:
            path = os.path.join(self.dirn, 'jsonstor')
            jsoniden = s_common.guid((self.iden, 'jsonstor'))

            idenpath = os.path.join(path, 'cell.guid')
            # check that the jsonstor cell GUID is what it should be. If not, update it.
            # ( bugfix for first release where cell was allowed to generate it's own iden )
            if os.path.isfile(idenpath):

                with open(idenpath, 'r') as fd:
                    existiden = fd.read()

                if jsoniden != existiden:
                    with open(idenpath, 'w') as fd:
                        fd.write(jsoniden)

            # Disable sysctl checks for embedded jsonstor server
            conf = {'cell:guid': jsoniden, 'health:sysctl:checks': False}
            self.jsonstor = await s_jsonstor.JsonStorCell.anit(path, conf=conf, parent=self)

        self.onfini(self.jsonstor)

    async def getJsonObj(self, path):
        if self.jsonurl is not None:
            await self.jsonstor.waitready()
        return await self.jsonstor.getPathObj(path)

    async def hasJsonObj(self, path):
        if self.jsonurl is not None:
            await self.jsonstor.waitready()
        return await self.jsonstor.hasPathObj(path)

    async def getJsonObjs(self, path):
        if self.jsonurl is not None:
            await self.jsonstor.waitready()
        async for item in self.jsonstor.getPathObjs(path):
            yield item

    async def getJsonObjProp(self, path, prop):
        if self.jsonurl is not None:
            await self.jsonstor.waitready()
        return await self.jsonstor.getPathObjProp(path, prop)

    async def delJsonObj(self, path):
        if self.jsonurl is not None:
            await self.jsonstor.waitready()
        return await self.jsonstor.delPathObj(path)

    async def delJsonObjProp(self, path, prop):
        if self.jsonurl is not None:
            await self.jsonstor.waitready()
        return await self.jsonstor.delPathObjProp(path, prop)

    async def setJsonObj(self, path, item):
        if self.jsonurl is not None:
            await self.jsonstor.waitready()
        return await self.jsonstor.setPathObj(path, item)

    async def setJsonObjProp(self, path, prop, item):
        if self.jsonurl is not None:
            await self.jsonstor.waitready()
        return await self.jsonstor.setPathObjProp(path, prop, item)

    async def getUserNotif(self, indx):
        if self.jsonurl is not None:
            await self.jsonstor.waitready()
        return await self.jsonstor.getUserNotif(indx)

    async def delUserNotif(self, indx):
        if self.jsonurl is not None:
            await self.jsonstor.waitready()
        return await self.jsonstor.delUserNotif(indx)

    async def addUserNotif(self, useriden, mesgtype, mesgdata=None):
        if self.jsonurl is not None:
            await self.jsonstor.waitready()
        return await self.jsonstor.addUserNotif(useriden, mesgtype, mesgdata=mesgdata)

    async def iterUserNotifs(self, useriden, size=None):
        if self.jsonurl is not None:
            await self.jsonstor.waitready()
        async for item in self.jsonstor.iterUserNotifs(useriden, size=size):
            yield item

    async def watchAllUserNotifs(self, offs=None):
        if self.jsonurl is not None:
            await self.jsonstor.waitready()
        async for item in self.jsonstor.watchAllUserNotifs(offs=offs):
            yield item

    async def _initCoreAxon(self):
        turl = self.conf.get('axon')
        if turl is None:
            path = os.path.join(self.dirn, 'axon')
            # Disable sysctl checks for embedded axon server
            conf = {'health:sysctl:checks': False}

            proxyurl = self.conf.get('http:proxy')
            if proxyurl is not None:
                conf['http:proxy'] = proxyurl

            cadir = self.conf.get('tls:ca:dir')
            if cadir is not None:
                conf['tls:ca:dir'] = cadir

            self.axon = await s_axon.Axon.anit(path, conf=conf, parent=self)
            self.axoninfo = await self.axon.getCellInfo()
            self.axon.onfini(self.axready.clear)
            self.dynitems['axon'] = self.axon
            self.axready.set()
            return

        async def onlink(proxy: s_telepath.Proxy):
            logger.debug(f'Connected to remote axon {s_urlhelp.sanitizeUrl(turl)}')

            async def fini():
                self.axready.clear()

            self.axoninfo = await proxy.getCellInfo()

            proxy.onfini(fini)
            self.axready.set()

        self.axon = await s_telepath.Client.anit(turl, onlink=onlink)
        self.dynitems['axon'] = self.axon
        self.onfini(self.axon)

    async def _initStormCmds(self):
        '''
        Registration for built-in Storm commands.
        '''
        self.addStormCmd(s_storm.MaxCmd)
        self.addStormCmd(s_storm.MinCmd)
        self.addStormCmd(s_storm.TeeCmd)
        self.addStormCmd(s_storm.DiffCmd)
        self.addStormCmd(s_storm.OnceCmd)
        self.addStormCmd(s_storm.TreeCmd)
        self.addStormCmd(s_storm.HelpCmd)
        self.addStormCmd(s_storm.IdenCmd)
        self.addStormCmd(s_storm.SpinCmd)
        self.addStormCmd(s_storm.UniqCmd)
        self.addStormCmd(s_storm.BatchCmd)
        self.addStormCmd(s_storm.CountCmd)
        self.addStormCmd(s_storm.GraphCmd)
        self.addStormCmd(s_storm.LimitCmd)
        self.addStormCmd(s_storm.MergeCmd)
        self.addStormCmd(s_storm.RunAsCmd)
        self.addStormCmd(s_storm.SleepCmd)
        self.addStormCmd(s_storm.CopyToCmd)
        self.addStormCmd(s_storm.DivertCmd)
        self.addStormCmd(s_storm.ScrapeCmd)
        self.addStormCmd(s_storm.DelNodeCmd)
        self.addStormCmd(s_storm.LiftByVerb)
        self.addStormCmd(s_storm.MoveTagCmd)
        self.addStormCmd(s_storm.ReIndexCmd)
        self.addStormCmd(s_storm.EdgesDelCmd)
        self.addStormCmd(s_storm.ParallelCmd)
        self.addStormCmd(s_storm.TagPruneCmd)
        self.addStormCmd(s_storm.ViewExecCmd)
        self.addStormCmd(s_storm.IntersectCmd)
        self.addStormCmd(s_storm.MoveNodesCmd)
        self.addStormCmd(s_storm.BackgroundCmd)
        self.addStormCmd(s_stormlib_macro.MacroExecCmd)
        self.addStormCmd(s_stormlib_storm.StormExecCmd)
        self.addStormCmd(s_stormlib_stats.StatsCountByCmd)
        self.addStormCmd(s_stormlib_cortex.StormPoolDelCmd)
        self.addStormCmd(s_stormlib_cortex.StormPoolGetCmd)
        self.addStormCmd(s_stormlib_cortex.StormPoolSetCmd)

        cmdmods = [
            s_storm,
            s_stormsvc,
            s_stormlib_aha,
            s_stormlib_auth,
            s_stormlib_cortex,
            s_stormlib_gen,
            s_stormlib_index,
            s_stormlib_macro,
            s_stormlib_model,
            s_stormlib_pkg,
            s_stormlib_task,
            s_stormlib_vault,
        ]

        for cmod in cmdmods:
            for cdef in cmod.stormcmds:
                await self._trySetStormCmd(cdef.get('name'), cdef)

    async def _initPureStormCmds(self):
        oldcmds = []
        for name, cdef in self.cmddefs.items():
            cmdiden = cdef.get('cmdconf', {}).get('svciden')
            if cmdiden and self.svcdefs.get(cmdiden) is None:
                oldcmds.append(name)
            else:
                await self._trySetStormCmd(name, cdef)

        for name in oldcmds:
            logger.warning(f'Removing old command: [{name}]')
            self.cmddefs.pop(name)

        for pkgdef in self.pkgdefs.values():
            await self._tryLoadStormPkg(pkgdef)

    async def _trySetStormCmd(self, name, cdef):
        try:
            self._setStormCmd(cdef)
        except (asyncio.CancelledError, Exception):
            logger.exception(f'Storm command load failed: {name}')

    def _initStormLibs(self):
        '''
        Registration for built-in Storm Libraries
        '''

        for path, ctor in s_stormtypes.registry.iterLibs():
            # Ensure each ctor's permdefs are valid
            for pdef in ctor._storm_lib_perms:
                s_schemas.reqValidPermDef(pdef)

            self.addStormLib(path, ctor)

    def _initCortexHttpApi(self):
        '''
        Registration for built-in Cortex httpapi endpoints
        '''
        self.addHttpApi('/api/v1/feed', s_httpapi.FeedV1, {'cell': self})
        self.addHttpApi('/api/v1/storm', s_httpapi.StormV1, {'cell': self})
        self.addHttpApi('/api/v1/storm/call', s_httpapi.StormCallV1, {'cell': self})
        self.addHttpApi('/api/v1/storm/export', s_httpapi.StormExportV1, {'cell': self})
        self.addHttpApi('/api/v1/reqvalidstorm', s_httpapi.ReqValidStormV1, {'cell': self})

        self.addHttpApi('/api/v1/storm/vars/set', s_httpapi.StormVarsSetV1, {'cell': self})
        self.addHttpApi('/api/v1/storm/vars/get', s_httpapi.StormVarsGetV1, {'cell': self})
        self.addHttpApi('/api/v1/storm/vars/pop', s_httpapi.StormVarsPopV1, {'cell': self})

        self.addHttpApi('/api/v1/model', s_httpapi.ModelV1, {'cell': self})
        self.addHttpApi('/api/v1/model/norm', s_httpapi.ModelNormV1, {'cell': self})

        self.addHttpApi('/api/v1/core/info', s_httpapi.CoreInfoV1, {'cell': self})

        self.addHttpApi('/api/v1/axon/files/del', CortexAxonHttpDelV1, {'cell': self})
        self.addHttpApi('/api/v1/axon/files/put', CortexAxonHttpUploadV1, {'cell': self})
        self.addHttpApi('/api/v1/axon/files/has/sha256/([0-9a-fA-F]{64}$)', CortexAxonHttpHasV1, {'cell': self})
        self.addHttpApi('/api/v1/axon/files/by/sha256/([0-9a-fA-F]{64}$)', CortexAxonHttpBySha256V1, {'cell': self})
        self.addHttpApi('/api/v1/axon/files/by/sha256/(.*)', CortexAxonHttpBySha256InvalidV1, {'cell': self})

        self.addHttpApi('/api/ext/(.*)', s_httpapi.ExtApiHandler, {'cell': self})

    def _initCortexExtHttpApi(self):
        self._exthttpapis.clear()
        self._exthttpapicache.clear()

        byts = self.slab.get(self._exthttpapiorder, self.httpextapidb)
        if byts is None:
            return

        order = s_msgpack.un(byts)

        for iden in order:
            byts = self.slab.get(s_common.uhex(iden), self.httpextapidb)
            if byts is None:  # pragma: no cover
                logger.error(f'Missing HTTP API definition for iden={iden}')
                continue
            adef = s_msgpack.un(byts)
            self._exthttpapis[adef.get('iden')] = adef

    async def addHttpExtApi(self, adef):
        path = adef.get('path')
        try:
            _ = regex.compile(path)
        except Exception as e:
            mesg = f'Invalid path for Extended HTTP API - cannot compile regular expression for [{path}] : {e}'
            raise s_exc.BadArg(mesg=mesg) from None

        if adef.get('iden') is None:
            adef['iden'] = s_common.guid()

        iden = adef['iden']
        if self._exthttpapis.get(iden) is not None:
            raise s_exc.DupIden(mesg=f'Duplicate iden specified for Extended HTTP API: {iden}', iden=iden)

        adef['created'] = s_common.now()
        adef['updated'] = adef['created']
        adef = s_schemas.reqValidHttpExtAPIConf(adef)
        return await self._push('http:api:add', adef)

    @s_nexus.Pusher.onPush('http:api:add')
    async def _addHttpExtApi(self, adef):
        iden = adef.get('iden')
        await self.slab.put(s_common.uhex(iden), s_msgpack.en(adef), db=self.httpextapidb)

        order = self.slab.get(self._exthttpapiorder, db=self.httpextapidb)
        if order is None:
            await self.slab.put(self._exthttpapiorder, s_msgpack.en([iden]), db=self.httpextapidb)
        else:
            order = s_msgpack.un(order)  # type: tuple
            if iden not in order:
                # Replay safety
                order = order + (iden, )  # New handlers go to the end of the list of handlers
                await self.slab.put(self._exthttpapiorder, s_msgpack.en(order), db=self.httpextapidb)

        # Re-initialize the HTTP API list from the index order
        self._initCortexExtHttpApi()
        return adef

    @s_nexus.Pusher.onPushAuto('http:api:del')
    async def delHttpExtApi(self, iden):
        if s_common.isguid(iden) is False:
            raise s_exc.BadArg(mesg=f'Must provide an iden. Got {iden}')

        self.slab.pop(s_common.uhex(iden), db=self.httpextapidb)

        byts = self.slab.get(self._exthttpapiorder, self.httpextapidb)
        order = list(s_msgpack.un(byts))
        if iden in order:
            order.remove(iden)
            await self.slab.put(self._exthttpapiorder, s_msgpack.en(order), db=self.httpextapidb)

        self._initCortexExtHttpApi()

        return

    @s_nexus.Pusher.onPushAuto('http:api:mod')
    async def modHttpExtApi(self, iden, name, valu):
        # Created, Creator, Updated are not mutable
        if name in ('name', 'desc', 'runas', 'methods', 'authenticated', 'pool', 'perms', 'readonly', 'vars'):
            # Schema takes care of these values
            pass
        elif name == 'owner':
            _obj = await self.getUserDef(valu, packroles=False)
            if _obj is None:
                raise s_exc.NoSuchUser(mesg=f'Cannot set owner={valu} on extended httpapi, it does not exist.')
        elif name == 'view':
            _obj = self.getView(valu)
            if _obj is None:
                raise s_exc.NoSuchView(mesg=f'Cannot set view={valu} on extended httpapi, it does not exist.')
        elif name == 'path':
            try:
                _ = regex.compile(valu)
            except Exception as e:
                mesg = f'Invalid path for Extended HTTP API - cannot compile regular expression for [{valu}] : {e}'
                raise s_exc.BadArg(mesg=mesg) from None
        else:
            raise s_exc.BadArg(mesg=f'Cannot set {name=} on extended httpapi')

        byts = self.slab.get(s_common.uhex(iden), db=self.httpextapidb)
        if byts is None:
            raise s_exc.NoSuchIden(mesg=f'No http api for {iden=}', iden=iden)

        adef = s_msgpack.un(byts)
        adef[name] = valu
        adef['updated'] = s_common.now()
        adef = s_schemas.reqValidHttpExtAPIConf(adef)
        await self.slab.put(s_common.uhex(iden), s_msgpack.en(adef), db=self.httpextapidb)

        self._initCortexExtHttpApi()

        return adef

    @s_nexus.Pusher.onPushAuto('http:api:indx')
    async def setHttpApiIndx(self, iden, indx):
        if indx < 0:
            raise s_exc.BadArg(mesg=f'indx must be greater than or equal to 0; got {indx}')
        byts = self.slab.get(self._exthttpapiorder, db=self.httpextapidb)
        if byts is None:
            raise s_exc.SynErr(mesg='No Extended HTTP handlers registered. Cannot set order.')

        order = list(s_msgpack.un(byts))

        if iden not in order:
            raise s_exc.NoSuchIden(mesg=f'Extended HTTP API is not set: {iden}')

        if order.index(iden) == indx:
            return indx
        order.remove(iden)
        # indx values > length of the list end up at the end of the list.
        order.insert(indx, iden)
        await self.slab.put(self._exthttpapiorder, s_msgpack.en(order), db=self.httpextapidb)
        self._initCortexExtHttpApi()
        return order.index(iden)

    async def getHttpExtApis(self):
        return copy.deepcopy(list(self._exthttpapis.values()))

    async def getHttpExtApi(self, iden):
        adef = self._exthttpapis.get(iden)
        if adef is None:
            raise s_exc.NoSuchIden(mesg=f'No extended http api for {iden=}', iden=iden)
        return copy.deepcopy(adef)

    async def getHttpExtApiByPath(self, path):
        iden, args = self._exthttpapicache.get(path)
        adef = copy.deepcopy(self._exthttpapis.get(iden))
        return adef, args

    def _getHttpExtApiByPath(self, key):
        # Cache callback.
        # Returns (iden, args) or (None, ()) for caching.
        for iden, adef in self._exthttpapis.items():
            match = regex.fullmatch(adef.get('path'), key)
            if match is None:
                continue
            return iden, match.groups()
        return None, ()

    async def getCellApi(self, link, user, path):

        if not path:
            return await self.cellapi.anit(self, link, user)

        if path[0] == 'layer':

            if len(path) == 1:
                # get the top layer for the default view
                layr = self.getLayer()
                return await self.layerapi.anit(self, link, user, layr)

            if len(path) == 2:
                layr = self.getLayer(path[1])
                if layr is None:
                    raise s_exc.NoSuchLayer(mesg=f'No such layer {path[1]}', iden=path[1])

                return await self.layerapi.anit(self, link, user, layr)

        if path[0] == 'view':

            view = None
            if len(path) == 1:
                view = self.getView(user=user)

            elif len(path) == 2:
                view = self.getView(path[1], user=user)

            if view is not None:
                return await self.viewapi.anit(self, link, user, view)

        raise s_exc.NoSuchPath(mesg=f'Invalid telepath path={path}', path=path)

    async def getModelDict(self):
        return self.model.getModelDict()

    async def getModelDefs(self):
        return self.model.getModelDefs()

    async def getFormCounts(self):
        '''
        Return total form counts for all existing layers
        '''
        counts = collections.defaultdict(int)
        for layr in self.layers.values():
            layrcounts = await layr.getFormCounts()
            for name, valu in layrcounts.items():
                counts[name] += valu
        return dict(counts)

    def addRuntLift(self, formname, func):
        '''
        Register a runt lift helper for a given form.

        Args:
            formname (str): The form name to register the callback for.
            func: (function): A callback func(view) which yields packed nodes.

        Returns:
            None: None.
        '''
        self._runtLiftFuncs[formname] = func

    def getRuntLift(self, formname):
        return self._runtLiftFuncs.get(formname)

    def addRuntPropSet(self, full, func):
        '''
        Register a prop set helper for a runt form
        '''
        self._runtPropSetFuncs[full] = func

    async def runRuntPropSet(self, node, prop, valu):
        func = self._runtPropSetFuncs.get(prop.full)
        if func is None:
            mesg = f'Property {prop.full} may not be set on a runtime node.'
            raise s_exc.IsRuntForm(mesg=mesg)
        return await s_coro.ornot(func, node, prop, valu)

    def addRuntPropDel(self, full, func):
        '''
        Register a prop set helper for a runt form
        '''
        self._runtPropDelFuncs[full] = func

    async def runRuntPropDel(self, node, prop):
        func = self._runtPropDelFuncs.get(prop.full)
        if func is None:
            mesg = f'Property {prop.full} may not be deleted from a runtime node.'
            raise s_exc.IsRuntForm(mesg=mesg)
        return await s_coro.ornot(func, node, prop)

    async def _checkLayerModels(self):
        async with self.enterMigrationMode():
            mrev = s_modelrev.ModelRev(self)
            await mrev.revCoreLayers()

    async def _loadView(self, vdef):

        view = await self.viewctor(self, vdef)

        self.views[view.iden] = view
        self.dynitems[view.iden] = view

        async def fini():
            self.views.pop(view.iden, None)
            self.dynitems.pop(view.iden, None)

        view.onfini(fini)

        return view

    def _calcViewsByLayer(self):
        # keep track of views by layer
        self.viewsbylayer.clear()
        for view in self.views.values():
            for layr in view.layers:
                self.viewsbylayer[layr.iden].append(view)

    async def _initCoreViews(self):

        defiden = self.cellinfo.get('defaultview')

        self.viewdefs = self.cortexdata.getSubKeyVal('view:info:')

        for iden, vdef in self.viewdefs.items():
            view = await self._loadView(vdef)
            if iden == defiden:
                self.view = view

        for view in self.views.values():
            view.init2()

        # if we have no views, we are initializing.  Add a default main view and layer.
        if not self.views:
            assert self.inaugural, 'Cortex initialization failed: there are no views.'
            ldef = {'name': 'default'}
            ldef = await self.addLayer(ldef=ldef, nexs=False)
            layriden = ldef.get('iden')

            role = await self.auth.getRoleByName('all')
            await role.addRule((True, ('layer', 'read')), gateiden=layriden, nexs=False)

            vdef = {
                'name': 'default',
                'layers': (layriden,),
                'worldreadable': True,
            }
            vdef = await self.addView(vdef, nexs=False)
            iden = vdef.get('iden')
            self.cellinfo.set('defaultview', iden)
            self.view = self.getView(iden)

        self._calcViewsByLayer()

    async def addView(self, vdef, nexs=True):

        vdef['iden'] = s_common.guid()
        vdef['created'] = s_common.now()

        vdef.setdefault('parent', None)
        vdef.setdefault('worldreadable', False)
        vdef.setdefault('creator', self.auth.rootuser.iden)

        s_schemas.reqValidView(vdef)

        if nexs:
            return await self._push('view:add', vdef)
        else:
            return await self._addView(vdef)

    @s_nexus.Pusher.onPush('view:add')
    async def _addView(self, vdef):

        s_schemas.reqValidView(vdef)

        iden = vdef['iden']
        if iden in self.views:
            return

        for lyriden in vdef['layers']:
            if lyriden not in self.layers:
                raise s_exc.NoSuchLayer(mesg=f'No such layer {lyriden}', iden=lyriden)

        creator = vdef.get('creator', self.auth.rootuser.iden)
        user = await self.auth.reqUser(creator)

        await self.auth.addAuthGate(iden, 'view')
        await user.setAdmin(True, gateiden=iden, logged=False)

        # worldreadable does not get persisted with the view; the state ends up in perms
        worldread = vdef.pop('worldreadable', False)

        if worldread:
            role = await self.auth.getRoleByName('all')
            await role.addRule((True, ('view', 'read')), gateiden=iden, nexs=False)

        self.viewdefs.set(iden, vdef)

        view = await self._loadView(vdef)
        view.init2()

        self._calcViewsByLayer()
        pack = await view.pack()
        await self.feedBeholder('view:add', pack, gates=[iden])
        return pack

    async def delViewWithLayer(self, iden):
        '''
        Delete a Cortex View and its write Layer if not in use by other View stacks.

        Note:
            Any children of the View will have their parent View updated to
            the deleted View's parent (if present). The deleted View's write Layer
            will also be removed from any child Views which contain it in their
            Layer stack. If the Layer is used in Views which are not children of
            the deleted View, the Layer will be preserved, otherwise it will be
            deleted as well.
        '''
        view = self.views.get(iden)
        if view is None:
            raise s_exc.NoSuchView(mesg=f'No such view {iden=}', iden=iden)

        if view.info.get('protected'):
            mesg = f'Cannot delete view ({iden}) that has protected set.'
            raise s_exc.CantDelView(mesg=mesg)

        layriden = view.wlyr.iden
        pareiden = None
        if view.parent is not None:
            pareiden = view.parent.iden

        return await self._push('view:delwithlayer', iden, layriden, newparent=pareiden)

    @s_nexus.Pusher.onPush('view:delwithlayer', passitem=True)
    async def _delViewWithLayer(self, viewiden, layriden, nexsitem, newparent=None):

        if viewiden == self.view.iden:
            raise s_exc.SynErr(mesg='Cannot delete the main view')

        if (view := self.views.get(viewiden)) is not None:

            self.viewdefs.pop(viewiden)
            await view.delete()

            self._calcViewsByLayer()
            await self.feedBeholder('view:del', {'iden': viewiden}, gates=[viewiden])
            await self.auth.delAuthGate(viewiden)

        if newparent is not None:
            newview = self.views.get(newparent)

        layrinuse = False
        for view in self.viewsbylayer[layriden]:
            if not view.isForkOf(viewiden):
                layrinuse = True
                continue

            view.layers = [lyr for lyr in view.layers if lyr.iden != layriden]

            layridens = [lyr.iden for lyr in view.layers]
            view.info['layers'] = layridens

            mesg = {'iden': view.iden, 'layers': layridens}
            await self.feedBeholder('view:setlayers', mesg, gates=[view.iden, layridens[0]])

            if view.parent.iden == viewiden:
                if newparent is None:
                    view.parent = None
                    view.info['parent'] = None
                else:
                    view.parent = newview
                    view.info['parent'] = newparent

                mesg = {'iden': view.iden, 'name': 'parent', 'valu': newparent}
                await self.feedBeholder('view:set', mesg, gates=[view.iden, layridens[0]])

            self.viewdefs.set(view.iden, view.info)

        if not layrinuse and (layr := self.layers.get(layriden)) is not None:
            del self.layers[layriden]

            for pdef in layr.layrinfo.get('pushs', {}).values():
                await self.delActiveCoro(pdef.get('iden'))

            for pdef in layr.layrinfo.get('pulls', {}).values():
                await self.delActiveCoro(pdef.get('iden'))

            await self.feedBeholder('layer:del', {'iden': layriden}, gates=[layriden])
            await self.auth.delAuthGate(layriden)
            self.dynitems.pop(layriden)

            self.layerdefs.pop(layriden)
            await layr.delete()

            layr.deloffs = nexsitem[0]

    async def delView(self, iden):
        view = self.views.get(iden)
        if view is None:
            raise s_exc.NoSuchView(mesg=f'No such view {iden=}', iden=iden)

        if view.info.get('protected'):
            mesg = f'Cannot delete view ({iden}) that has protected set.'
            raise s_exc.CantDelView(mesg=mesg)

        return await self._push('view:del', iden)

    @s_nexus.Pusher.onPush('view:del')
    async def _delView(self, iden):
        '''
        Delete a cortex view by iden.

        Note:
            This does not delete any of the view's layers
        '''
        view = self.views.get(iden, None)
        if view is None:
            return

        if iden == self.view.iden:
            raise s_exc.SynErr(mesg='Cannot delete the main view')

        for cview in self.views.values():
            if cview.parent is not None and cview.parent.iden == iden:
                raise s_exc.SynErr(mesg='Cannot delete a view that has children')

        self.viewdefs.pop(iden)
        await view.delete()

        self._calcViewsByLayer()
        await self.feedBeholder('view:del', {'iden': iden}, gates=[iden])
        await self.auth.delAuthGate(iden)

    async def delLayer(self, iden):
        layr = self.layers.get(iden, None)
        if layr is None:
            raise s_exc.NoSuchLayer(mesg=f'No such layer {iden}', iden=iden)

        return await self._push('layer:del', iden)

    @s_nexus.Pusher.onPush('layer:del', passitem=True)
    async def _delLayer(self, iden, nexsitem):
        layr = self.layers.get(iden, None)
        if layr is None:
            return

        for view in self.views.values():
            if layr in view.layers:
                raise s_exc.LayerInUse(iden=iden)

        del self.layers[iden]

        for pdef in layr.layrinfo.get('pushs', {}).values():
            await self.delActiveCoro(pdef.get('iden'))

        for pdef in layr.layrinfo.get('pulls', {}).values():
            await self.delActiveCoro(pdef.get('iden'))

        await self.feedBeholder('layer:del', {'iden': iden}, gates=[iden])
        await self.auth.delAuthGate(iden)
        self.dynitems.pop(iden)

        self.layerdefs.pop(iden)

        await layr.delete()

        layr.deloffs = nexsitem[0]

    async def setViewLayers(self, layers, iden=None):
        '''
        Args:
            layers ([str]): A top-down list of of layer guids
            iden (str): The view iden (defaults to default view).
        '''
        view = self.getView(iden)
        if view is None:
            raise s_exc.NoSuchView(mesg=f'No such view {iden=}', iden=iden)

        await view.setLayers(layers)
        self._calcViewsByLayer()

    def getLayer(self, iden=None):
        '''
        Get a Layer object.

        Args:
            iden (str): The layer iden to retrieve.

        Returns:
            Layer: A Layer object.
        '''
        if iden is None:
            return self.view.wlyr

        return self.layers.get(iden)

    def reqLayer(self, iden=None):
        layr = self.getLayer(iden=iden)
        if layr is None:
            mesg = f'No layer found with iden: {iden}'
            raise s_exc.NoSuchLayer(mesg=mesg, iden=iden)
        return layr

    def listLayers(self):
        return self.layers.values()

    async def getLayerDef(self, iden=None):
        layr = self.getLayer(iden)
        if layr is not None:
            return await layr.pack()

    async def getLayerDefs(self):
        return [await lyr.pack() for lyr in list(self.layers.values())]

    def getView(self, iden=None, user=None):
        '''
        Get a View object.

        Args:
            iden (str): The View iden to retrieve.

        Returns:
            View: A View object.
        '''
        if iden is None:
            if user is not None:
                iden = user.profile.get('cortex:view')

            if iden is None:
                iden = self.view.iden

        view = self.views.get(iden)
        if view is None:
            return None

        if user is not None:
            user.confirm(('view', 'read'), gateiden=iden)

        return view

    def reqView(self, iden, mesg=None):
        view = self.getView(iden)
        if view is None: # pragma: no cover
            if mesg is None:
                mesg = f'No view with iden: {iden}'
            raise s_exc.NoSuchView(mesg=mesg, iden=iden)
        return view

    def listViews(self):
        return list(self.views.values())

    async def getViewDef(self, iden):
        view = self.getView(iden=iden)
        if view is not None:
            return await view.pack()

    async def getViewDefs(self, deporder=False):

        views = list(self.views.values())
        if not deporder:
            return [await v.pack() for v in views]

        def depth(view):
            x = 0
            llen = len(view.layers)
            while view:
                x += 1
                view = view.parent
            return (x, llen)
        views.sort(key=lambda x: depth(x))

        return [await v.pack() for v in views]

    async def addLayer(self, ldef=None, nexs=True):
        '''
        Add a Layer to the cortex.

        Args:
            ldef (Optional[Dict]):  layer configuration
            nexs (bool):            whether to record a nexus transaction (internal use only)
        '''
        ldef = ldef or {}

        ldef['iden'] = s_common.guid()
        ldef['created'] = s_common.now()

        ldef.setdefault('creator', self.auth.rootuser.iden)
        ldef.setdefault('logedits', self.conf.get('layers:logedits'))
        ldef.setdefault('readonly', False)

        s_layer.reqValidLdef(ldef)

        if nexs:
            return await self._push('layer:add', ldef)
        else:
            return await self._addLayer(ldef, (None, None))

    async def _twinLayer(self, oldlayr):

        newldef = s_msgpack.deepcopy(oldlayr.layrinfo)

        newldef.pop('iden', None)

        newldef = await self.addLayer(newldef)
        newlayr = self.reqLayer(newldef.get('iden'))

        oldinfo = self.auth.reqAuthGate(oldlayr.iden).pack()

        for userinfo in oldinfo.get('users', ()):

            user = self.auth.user(userinfo.get('iden'))
            if user is None: # pragma: no cover
                continue

            if userinfo.get('admin'):
                await user.setAdmin(True, gateiden=newlayr.iden)

            for rule in userinfo.get('rules', ()):
                await user.addRule(rule, gateiden=newlayr.iden)

        for roleinfo in oldinfo.get('roles', ()):

            role = self.auth.role(roleinfo.get('iden'))
            if role is None: # pragma: no cover
                continue

            for rule in roleinfo.get('rules', ()):
                await role.addRule(rule, gateiden=newlayr.iden)

        return newlayr

    @s_nexus.Pusher.onPushAuto('layer:swap')
    async def swapLayer(self, oldiden, newiden):
        '''
        Atomically swap out a layer from all views that contain it.
        '''
        self.reqLayer(oldiden)
        self.reqLayer(newiden)

        for view in list(self.views.values()):
            await asyncio.sleep(0)

            oldlayers = view.info.get('layers')
            if oldiden not in oldlayers:
                continue

            newlayers = list(oldlayers)
            newlayers[oldlayers.index(oldiden)] = newiden

            await view._setLayerIdens(newlayers)

    @s_nexus.Pusher.onPush('layer:add', passitem=True)
    async def _addLayer(self, ldef, nexsitem):

        s_layer.reqValidLdef(ldef)

        iden = ldef.get('iden')
        if iden in self.layers:
            return

        layr = self.layers.get(iden)
        if layr is not None:
            return await layr.pack()
        creator = ldef.get('creator')

        user = await self.auth.reqUser(creator)

        self.layerdefs.set(iden, ldef)

        layr = await self._initLayr(ldef, nexsoffs=nexsitem[0])
        await user.setAdmin(True, gateiden=iden, logged=False)

        # forward wind the new layer to the current model version
        await layr._setModelVers(s_modelrev.maxvers)

        pack = await layr.pack()
        await self.feedBeholder('layer:add', pack, gates=[iden])
        return pack

    def _checkMaxNodes(self, delta=1):

        if self.maxnodes is None:
            return

        remain = self.maxnodes - self.nodecount
        if remain < delta:
            mesg = f'Cortex is at node:count limit: {self.maxnodes}'
            raise s_exc.HitLimit(mesg=mesg)

    async def _initLayr(self, layrinfo, nexsoffs=None):
        '''
        Instantiate a Layer() instance via the provided layer info dict.
        '''
        layr = await self._ctorLayr(layrinfo)
        layr.addoffs = nexsoffs

        self.layers[layr.iden] = layr
        self.dynitems[layr.iden] = layr

        if self.maxnodes:
            counts = await layr.getFormCounts()
            self.nodecount += sum(counts.values())

            def onadd():
                self.nodecount += 1

            def ondel():
                self.nodecount -= 1
            layr.nodeAddHook = onadd
            layr.nodeDelHook = ondel

        await self.auth.addAuthGate(layr.iden, 'layer')

        for pdef in layrinfo.get('pushs', {}).values():
            await self.runLayrPush(layr, pdef)

        for pdef in layrinfo.get('pulls', {}).values():
            await self.runLayrPull(layr, pdef)

        await self.fire('core:layr:add', iden=layr.iden)

        return layr

    async def _ctorLayr(self, layrinfo):
        '''
        Actually construct the Layer instance for the given layrinfo.
        '''
        return await s_layer.Layer.anit(self, layrinfo)

    async def _initCoreLayers(self):
        self.layerdefs = self.cortexdata.getSubKeyVal('layer:info:')
        for ldef in self.layerdefs.values():
            await self._initLayr(ldef)

    async def setLayrSyncOffs(self, iden, offs):
        await self._push('layer:sync:offs:set', iden, offs)

    @s_nexus.Pusher.onPush('layer:sync:offs:set')
    async def _setLayrSyncOffs(self, iden, offs):
        if offs is not None:
            self.layeroffs.set(iden, offs)
        else:
            self.layeroffs.delete(iden)

    @s_nexus.Pusher.onPushAuto('layer:push:add')
    async def addLayrPush(self, layriden, pdef):

        s_schemas.reqValidPush(pdef)

        iden = pdef.get('iden')

        layr = self.layers.get(layriden)
        if layr is None:
            return

        pushs = layr.layrinfo.get('pushs')
        if pushs is None:
            pushs = {}

        # handle last-message replay
        if pushs.get(iden) is not None:
            return

        pushs[iden] = pdef

        layr.layrinfo['pushs'] = pushs
        self.layerdefs.set(layr.iden, layr.layrinfo)

        await self.runLayrPush(layr, pdef)

    @s_nexus.Pusher.onPushAuto('layer:push:del')
    async def delLayrPush(self, layriden, pushiden):

        layr = self.layers.get(layriden)
        if layr is None:
            return

        pushs = layr.layrinfo.get('pushs')
        if pushs is None:
            return

        pdef = pushs.pop(pushiden, None)
        await self._setLayrSyncOffs(pushiden, None)
        if pdef is None:
            return

        layr.layrinfo['pushs'] = pushs
        self.layerdefs.set(layr.iden, layr.layrinfo)

        await self.delActiveCoro(pushiden)

    @s_nexus.Pusher.onPushAuto('layer:pull:add')
    async def addLayrPull(self, layriden, pdef):

        s_schemas.reqValidPull(pdef)

        iden = pdef.get('iden')

        layr = self.layers.get(layriden)
        if layr is None:
            return

        pulls = layr.layrinfo.get('pulls')
        if pulls is None:
            pulls = {}

        # handle last-message replay
        if pulls.get(iden) is not None:
            return

        pulls[iden] = pdef

        layr.layrinfo['pulls'] = pulls
        self.layerdefs.set(layr.iden, layr.layrinfo)

        await self.runLayrPull(layr, pdef)

    @s_nexus.Pusher.onPushAuto('layer:pull:del')
    async def delLayrPull(self, layriden, pulliden):

        layr = self.layers.get(layriden)
        if layr is None:
            return

        pulls = layr.layrinfo.get('pulls')
        if pulls is None:
            return

        pdef = pulls.pop(pulliden, None)
        await self._setLayrSyncOffs(pulliden, None)
        if pdef is None:
            return

        layr.layrinfo['pulls'] = pulls
        self.layerdefs.set(layr.iden, layr.layrinfo)

        await self.delActiveCoro(pulliden)

    async def runLayrPush(self, layr, pdef):
        url = pdef.get('url')
        iden = pdef.get('iden')
        # push() will refire as needed

        async def push():
            taskname = f'layer push: {layr.iden} {iden}'
            async with await self.boss.promote(taskname, self.auth.rootuser, background=True):
                async with await s_telepath.openurl(url) as proxy:
                    await self._pushBulkEdits(layr, proxy, pdef)

        self.addActiveCoro(push, iden=iden)

    async def runLayrPull(self, layr, pdef):
        url = pdef.get('url')
        iden = pdef.get('iden')
        # pull() will refire as needed

        async def pull():
            taskname = f'layer pull: {layr.iden} {iden}'
            async with await self.boss.promote(taskname, self.auth.rootuser, background=True):
                async with await s_telepath.openurl(url) as proxy:
                    await self._pushBulkEdits(proxy, layr, pdef)

        self.addActiveCoro(pull, iden=iden)

    def localToRemoteEdits(self, lnodeedits):
        rnodeedits = []
        for nid, form, ledits in lnodeedits:
            if (ndef := self.getNidNdef(s_common.int64en(nid))) is None:
                continue

            redits = []
            for edit in ledits:
                if edit[0] in (10, 11):
                    verb, n2nid = edit[1]
                    if (n2ndef := self.getNidNdef(s_common.int64en(n2nid))) is None:
                        continue

                    redits.append((edit[0], (verb, n2ndef)))
                    continue

                redits.append(edit)

            if redits:
                rnodeedits.append((*ndef, redits))

        return rnodeedits

    async def remoteToLocalEdits(self, rnodeedits):
        lnodeedits = []
        for form, valu, redits in rnodeedits:

            buid = s_common.buid((form, valu))
            if (nid := self.getNidByBuid(buid)) is None:
                if redits[0][0] != 0:
                    # If we don't know this buid and the first edit isn't
                    # a node add, this is an edit to a node we won't have
                    # and we need to use a nexus event to generate the NID
                    nid = s_common.int64un(await self.genNdefNid((form, valu)))
            else:
                nid = s_common.int64un(nid)

            ledits = []
            for edit in redits:
                if edit[0] in (10, 11):
                    verb, n2ndef = edit[1]
                    n2nid = await self.genNdefNid(n2ndef)
                    ledits.append((edit[0], (verb, s_common.int64un(n2nid))))
                    continue

                ledits.append(edit)

            lnodeedits.append((nid, form, ledits))

        return lnodeedits

    async def _pushBulkEdits(self, layr0, layr1, pdef):

        iden = pdef.get('iden')
        user = pdef.get('user')

        csize = pdef.get('chunk:size')
        qsize = pdef.get('queue:size')
        soffs = max(pdef.get('offs', 0), 0)

        async with await s_base.Base.anit() as base:
            queue = s_queue.Queue(maxsize=qsize)

            async def fill():

                try:
                    if (filloffs := self.layeroffs.get(iden, defv=None)) is not None:
                        filloffs += 1
                    else:
                        filloffs = soffs

                    async for (offs, nodeedits) in layr0.syncNodeEdits(filloffs, wait=True, compat=True):
                        await queue.put((offs, await self.remoteToLocalEdits(nodeedits)))
                    await queue.close()

                except asyncio.CancelledError:  # pragma: no cover
                    raise

                except Exception as e:
                    logger.exception(f'pushBulkEdits fill() error: {e}')
                    await queue.close()

            base.schedCoro(fill())

            async for chunk in queue.slices():

                meta = {'time': s_common.now(), 'user': user}

                alledits = []
                for offs, edits in chunk:
                    # prevent push->push->push nodeedits growth
                    alledits.extend(edits)
                    if len(alledits) > csize:
                        await layr1.saveNodeEdits(alledits, meta)
                        await self.setLayrSyncOffs(iden, offs)
                        alledits.clear()

                if alledits:
                    await layr1.saveNodeEdits(alledits, meta)
                    await self.setLayrSyncOffs(iden, offs)

    async def _checkNexsIndx(self):
        layroffs = [await layr.getEditIndx() for layr in list(self.layers.values())]
        if layroffs:
            maxindx = max(layroffs)
            if maxindx > await self.getNexsIndx():
                await self.setNexsIndx(maxindx)

    async def saveLayerNodeEdits(self, layriden, edits, meta):
        layr = self.reqLayer(layriden)
        return await layr.saveNodeEdits(edits, meta)

    async def cloneLayer(self, iden, ldef=None):
        '''
        Make a copy of a Layer in the cortex.

        Args:
            iden (str): Layer iden to clone
            ldef (Optional[Dict]): Layer configuration overrides

        Note:
            This should only be called with a reasonably static Cortex
            due to possible races.
        '''
        layr = self.layers.get(iden, None)
        if layr is None:
            raise s_exc.NoSuchLayer(mesg=f'No such layer {iden}', iden=iden)

        ldef = ldef or {}
        ldef['iden'] = s_common.guid()
        ldef.setdefault('creator', self.auth.rootuser.iden)

        return await self._push('layer:clone', iden, ldef)

    @s_nexus.Pusher.onPush('layer:clone', passitem=True)
    async def _cloneLayer(self, iden, ldef, nexsitem):

        layr = self.layers.get(iden)
        if layr is None:
            return

        newiden = ldef.get('iden')
        if newiden in self.layers:
            return

        newpath = s_common.gendir(self.dirn, 'layers', newiden)
        await layr.clone(newpath)

        copyinfo = self.layerdefs.get(iden)

        for name, valu in copyinfo.items():
            ldef.setdefault(name, valu)

        self.layerdefs.set(newiden, ldef)

        copylayr = await self._initLayr(ldef, nexsoffs=nexsitem[0])

        creator = copyinfo.get('creator')
        user = await self.auth.reqUser(creator)
        await user.setAdmin(True, gateiden=newiden, logged=False)

        return ldef

    def addStormCmd(self, ctor):
        '''
        Add a synapse.lib.storm.Cmd class to the cortex.
        '''
        if not s_grammar.isCmdName(ctor.name):
            raise s_exc.BadCmdName(name=ctor.name)

        self.stormcmds[ctor.name] = ctor

    async def addStormDmon(self, ddef):
        '''
        Add a storm dmon task.
        '''
        if ddef.get('iden') is None:
            ddef['iden'] = s_common.guid()

        if await self.getStormDmon(ddef['iden']) is not None:
            mesg = f'Duplicate iden specified for dmon: {ddef["iden"]}'
            raise s_exc.DupIden(mesg=mesg)

        return await self._push('storm:dmon:add', ddef)

    @s_nexus.Pusher.onPushAuto('storm:dmon:bump')
    async def bumpStormDmon(self, iden):
        ddef = self.stormdmondefs.get(iden)
        if ddef is None:
            return False

        if self.isactive:
            dmon = self.stormdmons.getDmon(iden)
            if dmon is not None:
                await dmon.bump()

        return True

    async def _bumpUserDmons(self, iden):
        '''
        Bump all the Dmons for a given user.
        Args:
            iden (str): User iden.
        '''
        for dmoniden, ddef in list(self.stormdmondefs.items()):
            if ddef.get('user') == iden:
                await self.bumpStormDmon(dmoniden)

    @s_nexus.Pusher.onPushAuto('storm:dmon:enable')
    async def enableStormDmon(self, iden):
        dmon = self.stormdmons.getDmon(iden)
        if dmon is None:
            return False

        if dmon.enabled:
            return False

        dmon.enabled = True
        dmon.ddef['enabled'] = True

        self.stormdmondefs.set(iden, dmon.ddef)

        if self.isactive:
            await dmon.run()

        return True

    @s_nexus.Pusher.onPushAuto('storm:dmon:disable')
    async def disableStormDmon(self, iden):

        dmon = self.stormdmons.getDmon(iden)
        if dmon is None:
            return False

        if not dmon.enabled:
            return False

        dmon.enabled = False
        dmon.ddef['enabled'] = False

        self.stormdmondefs.set(iden, dmon.ddef)

        if self.isactive:
            await dmon.stop()

        return True

    @s_nexus.Pusher.onPush('storm:dmon:add')
    async def _onAddStormDmon(self, ddef):
        iden = ddef['iden']

        dmon = self.stormdmons.getDmon(iden)
        if dmon is not None:
            return dmon.pack()

        if ddef.get('user') is None:
            user = await self.auth.getUserByName('root')
            ddef['user'] = user.iden

        dmon = await self.runStormDmon(iden, ddef)

        self.stormdmondefs.set(iden, ddef)
        return dmon.pack()

    async def delStormDmon(self, iden):
        '''
        Stop and remove a storm dmon.
        '''
        ddef = self.stormdmondefs.get(iden)
        if ddef is None:
            mesg = f'No storm daemon exists with iden {iden}.'
            raise s_exc.NoSuchIden(mesg=mesg)

        return await self._push('storm:dmon:del', iden)

    @s_nexus.Pusher.onPush('storm:dmon:del')
    async def _delStormDmon(self, iden):
        ddef = self.stormdmondefs.pop(iden)
        if ddef is None:  # pragma: no cover
            return
        await self.stormdmons.popDmon(iden)

    def getStormCmd(self, name):
        return self.stormcmds.get(name)

    async def runStormDmon(self, iden, ddef):

        # validate ddef before firing task
        s_schemas.reqValidDdef(ddef)

        dmon = self.stormdmons.getDmon(iden)
        if dmon is not None:
            return dmon

        await self.auth.reqUser(ddef['user'])

        # raises if parser failure
        await self.getStormQuery(ddef.get('storm'))

        dmon = await self.stormdmons.addDmon(iden, ddef)

        return dmon

    @s_cell.from_leader
    async def getStormDmon(self, iden):
        return self.stormdmons.getDmonDef(iden)

    @s_cell.from_leader
    async def getStormDmons(self):
        return self.stormdmons.getDmonDefs()

    @s_cell.from_leader
    async def getStormDmonLog(self, iden):
        return self.stormdmons.getDmonRunlog(iden)

    def addStormLib(self, path, ctor):

        self.stormlibs.append((path, ctor))

        # Skip libbase which is registered as a default ctor in the storm Runtime
        if not path:
            return

        root = self.libroot
        # (name, {kids}, {funcs})

        for name in path:
            step = root[1].get(name)
            if step is None:
                step = (name, {}, {})
                root[1][name] = step
            root = step

        root[2]['ctor'] = ctor

    def getStormLib(self, path):
        root = self.libroot
        for name in path:
            step = root[1].get(name)
            if step is None:
                return None
            root = step
        return root

    def getStormCmds(self):
        return list(self.stormcmds.items())

    async def getAxon(self):
        await self.axready.wait()
        return self.axon.iden

    async def setUserLocked(self, iden, locked):
        retn = await s_cell.Cell.setUserLocked(self, iden, locked)
        await self._bumpUserDmons(iden)
        return retn

    def _initStormOpts(self, opts):
        if opts is None:
            opts = {}

        varz = opts.get('vars')
        if varz is not None:
            for valu in varz.keys():
                if not isinstance(valu, str):
                    mesg = f"Storm var names must be strings (got {valu} of type {type(valu)})"
                    raise s_exc.BadArg(mesg=mesg)

        opts.setdefault('user', self.auth.rootuser.iden)
        return opts

    def _viewFromOpts(self, opts, user=None):

        if user is None:
            user = self._userFromOpts(opts)

        viewiden = opts.get('view')
        if viewiden is None:
            viewiden = user.profile.get('cortex:view')

        if viewiden is None:
            viewiden = self.view.iden

        view = self.views.get(viewiden)
        if view is None:
            raise s_exc.NoSuchView(mesg=f'No such view iden={viewiden}', iden=viewiden)

        user.confirm(('view', 'read'), gateiden=viewiden)

        return view

    def _userFromOpts(self, opts):

        if opts is None:
            return self.auth.rootuser

        useriden = opts.get('user')
        if useriden is None:
            return self.auth.rootuser

        user = self.auth.user(useriden)
        if user is None:
            mesg = f'No user found with iden: {useriden}'
            raise s_exc.NoSuchUser(mesg=mesg, user=useriden)

        return user

    async def count(self, text, opts=None):

        opts = self._initStormOpts(opts)

        if self.stormpool is not None and opts.get('mirror', True):
            proxy = await self._getMirrorProxy(opts)

            if proxy is not None:
                proxname = proxy._ahainfo.get('name')
                extra = await self.getLogExtra(mirror=proxname, hash=s_storm.queryhash(text))
                logger.info(f'Offloading Storm query to mirror {proxname}.', extra=extra)

                mirropts = await self._getMirrorOpts(opts)

                mirropts.setdefault('_loginfo', {})
                mirropts['_loginfo']['pool:from'] = self.ahasvcname

                try:
                    return await proxy.count(text, opts=mirropts)

                except s_exc.TimeOut:
                    mesg = 'Timeout waiting for query mirror, running locally instead.'
                    logger.warning(mesg)

        if (nexsoffs := opts.get('nexsoffs')) is not None:
            if not await self.waitNexsOffs(nexsoffs, timeout=opts.get('nexstimeout')):
                raise s_exc.TimeOut(mesg=f'Timeout waiting for nexus offset {nexsoffs} in count()')

        view = self._viewFromOpts(opts)

        i = 0
        async for _ in view.eval(text, opts=opts):
            i += 1

        return i

    async def _getMirrorOpts(self, opts):
        assert 'nexsoffs' in opts
        mirropts = s_msgpack.deepcopy(opts)
        mirropts['mirror'] = False
        mirropts['nexstimeout'] = self.stormpoolopts.get('timeout:sync')
        return mirropts

    async def _getMirrorProxy(self, opts):

        if self.stormpool is None:  # pragma: no cover
            return None

        size = self.stormpool.size()
        if size == 0:
            logger.warning('Storm query mirror pool is empty, running query locally.')
            return None

        timeout = self.stormpoolopts.get('timeout:connection')

        for _ in range(size):

            try:
                proxy = await self.stormpool.proxy(timeout=timeout)

                proxyname = proxy._ahainfo.get('name')
                if proxyname is not None and proxyname == self.ahasvcname:
                    # we are part of the pool and were selected. Skip.
                    continue

            except TimeoutError:
                logger.warning('Timeout waiting for pool mirror proxy.')
                continue

            try:

                curoffs = opts.setdefault('nexsoffs', await self.getNexsIndx() - 1)
                miroffs = await asyncio.wait_for(proxy.getNexsIndx(), timeout) - 1
                if (delta := curoffs - miroffs) <= MAX_NEXUS_DELTA:
                    return proxy

                mesg = f'Pool mirror [{proxyname}] is too far out of sync. Skipping.'
                logger.warning(mesg, extra=await self.getLogExtra(delta=delta, mirror=proxyname, mirror_offset=miroffs))

            except s_exc.ShuttingDown:
                mesg = f'Proxy for pool mirror [{proxyname}] is shutting down. Skipping.'
                logger.warning(mesg, extra=await self.getLogExtra(mirror=proxyname))

            except s_exc.IsFini:
                mesg = f'Proxy for pool mirror [{proxyname}] was shutdown. Skipping.'
                logger.warning(mesg, extra=await self.getLogExtra(mirror=proxyname))

            except TimeoutError:
                mesg = f'Timeout waiting for pool mirror [{proxyname}] Nexus offset.'
                logger.warning(mesg, extra=await self.getLogExtra(mirror=proxyname))

        logger.warning('Pool members exhausted. Running query locally.', extra=await self.getLogExtra())
        return None

    async def storm(self, text, opts=None):

        opts = self._initStormOpts(opts)

        if self.stormpool is not None and opts.get('mirror', True):
            proxy = await self._getMirrorProxy(opts)

            if proxy is not None:
                proxname = proxy._ahainfo.get('name')
                extra = await self.getLogExtra(mirror=proxname, hash=s_storm.queryhash(text))
                logger.info(f'Offloading Storm query to mirror {proxname}.', extra=extra)

                mirropts = await self._getMirrorOpts(opts)

                mirropts.setdefault('_loginfo', {})
                mirropts['_loginfo']['pool:from'] = self.ahasvcname

                try:
                    async for mesg in proxy.storm(text, opts=mirropts):
                        yield mesg
                    return

                except s_exc.TimeOut:
                    mesg = 'Timeout waiting for query mirror, running locally instead.'
                    logger.warning(mesg, extra=extra)

        if (nexsoffs := opts.get('nexsoffs')) is not None:
            if not await self.waitNexsOffs(nexsoffs, timeout=opts.get('nexstimeout')):
                raise s_exc.TimeOut(mesg=f'Timeout waiting for nexus offset {nexsoffs} in storm().')

        view = self._viewFromOpts(opts)
        async for mesg in view.storm(text, opts=opts):
            yield mesg

    async def callStorm(self, text, opts=None):

        opts = self._initStormOpts(opts)

        if self.stormpool is not None and opts.get('mirror', True):
            proxy = await self._getMirrorProxy(opts)

            if proxy is not None:
                proxname = proxy._ahainfo.get('name')
                extra = await self.getLogExtra(mirror=proxname, hash=s_storm.queryhash(text))
                logger.info(f'Offloading Storm query to mirror {proxname}.', extra=extra)

                mirropts = await self._getMirrorOpts(opts)

                mirropts.setdefault('_loginfo', {})
                mirropts['_loginfo']['pool:from'] = self.ahasvcname

                try:
                    return await proxy.callStorm(text, opts=mirropts)
                except s_exc.TimeOut:
                    mesg = 'Timeout waiting for query mirror, running locally instead.'
                    logger.warning(mesg, extra=extra)

        if (nexsoffs := opts.get('nexsoffs')) is not None:
            if not await self.waitNexsOffs(nexsoffs, timeout=opts.get('nexstimeout')):
                raise s_exc.TimeOut(mesg=f'Timeout waiting for nexus offset {nexsoffs} in callStorm().')

        view = self._viewFromOpts(opts)
        return await view.callStorm(text, opts=opts)

    async def exportStorm(self, text, opts=None):

        opts = self._initStormOpts(opts)

        if self.stormpool is not None and opts.get('mirror', True):
            proxy = await self._getMirrorProxy(opts)

            if proxy is not None:
                proxname = proxy._ahainfo.get('name')
                extra = await self.getLogExtra(mirror=proxname, hash=s_storm.queryhash(text))
                logger.info(f'Offloading Storm query to mirror {proxname}.', extra=extra)

                mirropts = await self._getMirrorOpts(opts)

                mirropts.setdefault('_loginfo', {})
                mirropts['_loginfo']['pool:from'] = self.ahasvcname

                try:
                    async for mesg in proxy.exportStorm(text, opts=mirropts):
                        yield mesg
                    return

                except s_exc.TimeOut:
                    mesg = 'Timeout waiting for query mirror, running locally instead.'
                    logger.warning(mesg, extra=extra)

        if (nexsoffs := opts.get('nexsoffs')) is not None:
            if not await self.waitNexsOffs(nexsoffs, timeout=opts.get('nexstimeout')):
                raise s_exc.TimeOut(mesg=f'Timeout waiting for nexus offset {nexsoffs} in exportStorm().')

        user = self._userFromOpts(opts)
        view = self._viewFromOpts(opts)

        taskinfo = {'query': text, 'view': view.iden}
        taskiden = opts.get('task')
        await self.boss.promote('storm:export', user=user, info=taskinfo, taskiden=taskiden)

        with s_scope.enter({'user': user}):
            async with await s_spooled.Dict.anit(dirn=self.dirn, cell=self) as spooldict:

                query = await self.getStormQuery(text, mode=opts.get('mode', 'storm'))
                async with await s_storm.Runtime.anit(query, view, opts=opts, user=user) as runt:

                    info = opts.get('_loginfo', {})
                    info.update({'mode': opts.get('mode', 'storm'), 'view': self.iden})
                    self._logStormQuery(text, user, info=info)

                    forms = collections.Counter()
                    nodec = 0

                    async for node, path in runt.execute():
                        await spooldict.set(node.nid, (node.lastlayr(), node.pack()))
                        forms[node.form.name] += 1
                        nodec += 1

                    node_edges = collections.defaultdict(list)
                    edges_meta = collections.defaultdict(lambda: collections.defaultdict(set))
                    for nid1, (stoplayr, pode1) in spooldict.items():
                        await asyncio.sleep(0)
                        src_form = pode1[0][0]
                        for nid2, pode2 in spooldict.items():
                            await asyncio.sleep(0)
                            tgt_form = pode2[1][0][0]
                            n2buid = self.getBuidByNid(nid2)
                            async for verb in view.iterEdgeVerbs(nid1, nid2, stop=stoplayr):
                                node_edges[nid1].append((verb, s_common.ehex(n2buid)))
                                edges_meta[src_form][verb].add(tgt_form)

                    edges_meta = {k: {vk: sorted(list(vv)) for vk, vv in v.items()} for k, v in edges_meta.items()}

                    metadata = {
                        'type': 'meta',
                        'vers': 1,
                        'forms': dict(forms),
                        'edges': edges_meta,
                        'count': nodec,
                        'creatorname': user.name,
                        'creatoriden': user.iden,
                        'created': s_common.now(),
                        'synapse_ver': s_version.verstring,
                        'query': text,
                    }

                    s_schemas.reqValidExportStormMeta(metadata)
                    yield metadata

                    for nid1, (stoplayr, pode1) in spooldict.items():
                        await asyncio.sleep(0)
                        edges = node_edges.get(nid1)
                        if edges:
                            pode1[1]['edges'] = edges

                        yield pode1

    async def exportStormToAxon(self, text, opts=None):
        async with await self.axon.upload() as fd:
            async for pode in self.exportStorm(text, opts=opts):
                await fd.write(s_msgpack.en(pode))
            size, sha256 = await fd.save()
            return (size, s_common.ehex(sha256))

    def _reqValidExportStormMeta(self, meta, synver_range='>=3.0.0,<4.0.0'):
        '''
        Validate an export storm meta dict for schema, version, and synapse version compatibility.

        Raises:
            s_exc.BadDataValu: If the schema is invalid, vers is unsupported, or synapse_ver is malformed.
            s_exc.BadVersion: If the synapse_ver is not in the supported range.
        '''
        try:
            s_schemas.reqValidExportStormMeta(meta)
        except s_exc.SchemaViolation as e:
            raise s_exc.BadDataValu(mesg=f'Invalid syn.nodes data.')

        if meta['vers'] != 1:
            mesg = f"Unsupported export version: {meta['vers']}, expected 1"
            raise s_exc.BadVersion(mesg=mesg)

        meta_syn_vers = meta['synapse_ver']
        parts = s_version.parseSemver(meta_syn_vers)
        if parts is None:
            mesg = f"Malformed synapse version: {meta_syn_vers}, expected {synver_range}"
            raise s_exc.BadVersion(mesg=mesg)
        meta_syn_vers_tupl = (parts['major'], parts['minor'], parts['patch'])
        s_version.reqVersion(meta_syn_vers_tupl, synver_range)

    async def feedFromAxon(self, sha256, opts=None):

        opts = self._initStormOpts(opts)
        user = self._userFromOpts(opts)
        view = self._viewFromOpts(opts)

        taskiden = opts.get('task')
        taskinfo = {'name': 'syn.nodes', 'sha256': sha256, 'view': view.iden}

        await self.boss.promote('feeddata', user=user, info=taskinfo, taskiden=taskiden)

        # ensure that the user can make all node edits in the layer
        user.confirm(('node',), gateiden=view.wlyr.iden)

        q = s_queue.Queue(maxsize=10000)
        feedexc = None

        async with await s_base.Base.anit() as base:

            async def fill():
                nonlocal feedexc
                try:

                    # We avoid using anext() because telepath client objects return GenrIter
                    # objects which don't implement __anext__, causing AttributeError
                    first = True
                    async for item in self.axon.iterMpkFile(sha256):
                        if first:
                            self._reqValidExportStormMeta(item)
                            first = False
                            continue
                        await q.put(item)

                except Exception as e:
                    logger.exception(f'feedFromAxon.fill(): {e}')
                    feedexc = e

                finally:
                    await q.close()

            base.schedCoro(fill())

            count = 0

            # feed the items directly to syn.nodes
            async for items in q.slices(size=100):
                async for node in view.addNodes(items):
                    count += 1

            if feedexc is not None:
                raise feedexc

        return count

    async def nodes(self, text, opts=None):
        '''
        A simple non-streaming way to return a list of nodes.
        '''
        if self.isfini:  # pragma: no cover
            raise s_exc.IsFini()

        opts = self._initStormOpts(opts)

        view = self._viewFromOpts(opts)
        return await view.nodes(text, opts=opts)

    async def stormlist(self, text, opts=None):
        return [m async for m in self.storm(text, opts=opts)]

    async def _getStormEval(self, text):
        try:
            astvalu = copy.deepcopy(await s_parser.evalcache.aget(text))
        except s_exc.FatalErr:
            logger.exception(f'Fatal error while parsing [{text}]', extra={'synapse': {'text': text}})
            await self.fini()
            raise
        astvalu.init(self)
        return astvalu

    async def _getStormQuery(self, args):
        try:
            query = copy.deepcopy(await s_parser.querycache.aget(args))
        except s_exc.FatalErr:
            logger.exception(f'Fatal error while parsing [{args}]', extra={'synapse': {'text': args[0]}})
            await self.fini()
            raise
        query.init(self)
        await asyncio.sleep(0)
        return query

    async def getStormQuery(self, text, mode='storm'):
        return await self.querycache.aget((text, mode))

    @contextlib.asynccontextmanager
    async def getStormRuntime(self, query, opts=None):

        opts = self._initStormOpts(opts)

        view = self._viewFromOpts(opts)
        user = self._userFromOpts(opts)

        async with await s_storm.Runtime.anit(query, view, opts=opts, user=user) as runt:
            yield runt

    async def reqValidStorm(self, text, opts=None):
        '''
        Parse a storm query to validate it.

        Args:
            text (str): The text of the Storm query to parse.
            opts (dict): A Storm options dictionary.

        Returns:
            True: If the query is valid.

        Raises:
            BadSyntaxError: If the query is invalid.
        '''
        if opts is None:
            opts = {}
        mode = opts.get('mode', 'storm')
        await self.getStormQuery(text, mode=mode)
        return True

    def _logStormQuery(self, text, user, info=None):
        '''
        Log a storm query.
        '''
        if self.stormlog:
            if info is None:
                info = {}
            info['text'] = text
            info['username'] = user.name
            info['user'] = user.iden
            info['hash'] = s_storm.queryhash(text)
            stormlogger.log(self.stormloglvl, 'Executing storm query {%s} as [%s]', text, user.name,
                            extra={'synapse': info})

    async def getCoreInfoV2(self):
        return {
            'version': synapse.version,
            'modeldict': await self.getModelDict(),
            'stormdocs': await self.getStormDocs(),
        }

    async def getStormDocs(self):
        '''
        Get a struct containing the Storm Types documentation.

        Returns:
            dict: A Dictionary of storm documentation information.
        '''

        cmds = []

        for name, cmd in self.stormcmds.items():
            entry = {
                'name': name,
                'doc': cmd.getCmdBrief(),
            }

            if cmd.pkgname:
                entry['package'] = cmd.pkgname

            if cmd.svciden:
                entry['svciden'] = cmd.svciden

            cmds.append(entry)

        ret = {
            'libraries': s_stormtypes.registry.getLibDocs(),
            'types': s_stormtypes.registry.getTypeDocs(),
            'commands': cmds,
            # 'packages': ...  # TODO - Support inline information for packages?
        }
        return ret

    async def addFeedData(self, items, *, user=None, viewiden=None, reqmeta=True):
        '''
        Add bulk data in nodes format.

        Args:
            items (list): A list of items to ingest.
            viewiden (str): The iden of a view to use.
                If a view is not specified, the default view is used.
        '''

        view = self.getView(viewiden)
        if view is None:
            raise s_exc.NoSuchView(mesg=f'No such view iden={viewiden}', iden=viewiden)

        if user is None:
            user = self.auth.rootuser

        logger.info(f'User (user.name) adding feed data: {len(items)}')

        async for node in view.addNodes(items, user=user, reqmeta=reqmeta):
            await asyncio.sleep(0)

    async def getPropNorm(self, prop, valu, typeopts=None):
        '''
        Get the normalized property value based on the Cortex data model.

        Args:
            prop (str): The property to normalize.
            valu: The value to normalize.
            typeopts: A Synapse type opts dictionary used to further normalize the value.

        Returns:
            (tuple): A two item tuple, containing the normed value and the info dictionary.

        Raises:
            s_exc.NoSuchProp: If the prop does not exist.
            s_exc.BadTypeValu: If the value fails to normalize.
        '''
        pobj = self.model.prop(prop)
        if pobj is None:
            raise s_exc.NoSuchProp(mesg=f'The property {prop} does not exist.',
                                   prop=prop)

        tobj = pobj.type
        if typeopts:
            tobj = tobj.clone(typeopts)

        norm, info = await tobj.norm(valu)
        return norm, info

    async def getTypeNorm(self, name, valu, typeopts=None):
        '''
        Get the normalized type value based on the Cortex data model.

        Args:
            name (str): The type to normalize.
            valu: The value to normalize.
            typeopts: A Synapse type opts dictionary used to further normalize the value.

        Returns:
            (tuple): A two item tuple, containing the normed value and the info dictionary.

        Raises:
            s_exc.NoSuchType: If the type does not exist.
            s_exc.BadTypeValu: If the value fails to normalize.
        '''
        tobj = self.model.type(name)
        if tobj is None:
            raise s_exc.NoSuchType(mesg=f'The type {name} does not exist.',
                                   name=name)
        if typeopts:
            tobj = tobj.clone(typeopts)

        norm, info = await tobj.norm(valu)
        return norm, info

    @staticmethod
    def _convert_reqdict(reqdict):
        return {s_agenda.TimeUnit.fromString(k): v for (k, v) in reqdict.items()}

    async def addCronJob(self, cdef):
        '''
        Add a cron job to the cortex.  Convenience wrapper around agenda.add

        A cron job is a persistently-stored item that causes storm queries to be run in the future.  The specification
        for the times that the queries run can be one-shot or recurring.

        Args:
            query (str):  The storm query to execute in the future
            reqs (Union[Dict[str, Union[int, List[int]]], List[Dict[...]]]):
                Either a dict of the fixed time fields or a list of such dicts.  The keys are in the set ('year',
                'month', 'dayofmonth', 'dayofweek', 'hour', 'minute'.  The values must be positive integers, except for
                the key of 'dayofmonth' in which it may also be a negative integer which represents the number of days
                from the end of the month with -1 representing the last day of the month.  All values may also be lists
                of valid values.
            incunit (Optional[str]):
                A member of the same set as above, with an additional member 'day'.  If is None (default), then the
                appointment is one-shot and will not recur.
            incvals (Union[int, List[int]):
                A integer or a list of integers of the number of units

        Returns (bytes):
            An iden that can be used to later modify, query, and delete the job.

        Notes:
            reqs must have fields present or incunit must not be None (or both)
            The incunit if not None it must be larger in unit size than all the keys in all reqs elements.
            Non-recurring jobs may also have a req of 'now' which will cause the job to also execute immediately.
        '''
        s_schemas.reqValidCronDef(cdef)

        iden = cdef.get('iden')
        appt = self.agenda.appts.get(iden)
        if appt is not None:
            raise s_exc.DupIden(mesg=f'Duplicate cron iden ({iden})')

        incunit = cdef.get('incunit')
        reqs = cdef.get('reqs')

        try:
            if incunit is not None:
                if isinstance(incunit, (list, tuple)):
                    incunit = [s_agenda.TimeUnit.fromString(i) for i in incunit]
                else:
                    incunit = s_agenda.TimeUnit.fromString(incunit)
                cdef['incunit'] = incunit

            if isinstance(reqs, Mapping):
                reqs = self._convert_reqdict(reqs)
            else:
                reqs = [self._convert_reqdict(req) for req in reqs]

            if incunit is not None and s_agenda.TimeUnit.NOW in reqs:
                mesg = "Recurring jobs may not be scheduled to run 'now'"
                raise s_exc.BadConfValu(mesg)

            cdef['reqs'] = reqs
        except KeyError:
            raise s_exc.BadConfValu(mesg='Unrecognized time unit')

        if not cdef.get('iden'):
            cdef['iden'] = s_common.guid()

        cdef['created'] = s_common.now()

        opts = {'user': cdef['user'], 'view': cdef.get('view')}

        view = self._viewFromOpts(opts)
        cdef['view'] = view.iden

        return await self._push('cron:add', cdef)

    @s_nexus.Pusher.onPush('cron:add')
    async def _onAddCronJob(self, cdef):

        iden = cdef['iden']

        appt = self.agenda.appts.get(iden)
        if appt is not None:
            return appt.pack()

        self.auth.reqNoAuthGate(iden)

        user = await self.auth.reqUser(cdef['user'])

        cdef = await self.agenda.add(cdef)

        await self.auth.addAuthGate(iden, 'cronjob')
        await user.setAdmin(True, gateiden=iden, logged=False)

        await self.feedBeholder('cron:add', cdef, gates=[iden])
        return cdef

    @s_nexus.Pusher.onPushAuto('cron:del')
    async def delCronJob(self, iden):
        '''
        Delete a cron job

        Args:
            iden (bytes):  The iden of the cron job to be deleted
        '''
        await self._killCronTask(iden)
        try:
            await self.agenda.delete(iden)
        except s_exc.NoSuchIden:
            return

        await self.feedBeholder('cron:del', {'iden': iden}, gates=[iden])
        await self.auth.delAuthGate(iden)

    async def editCronJob(self, iden, edits):

        appt = await self.agenda.get(iden)
        cdef = appt.pack()

        realedits = {}

        for name, valu in edits.items():
            if name == 'user':
                await self.auth.reqUser(valu)

            elif name == 'view':
                self.reqView(valu)

            elif name == 'storm':
                await self.getStormQuery(valu)

            elif name not in ('name', 'enabled', 'pool', 'doc', 'loglevel'):
                raise s_exc.BadOptValu(mesg='Cron Job does not support setting specified property.', prop=name)

            if cdef.get(name) == valu:
                continue

            cdef[name] = valu
            realedits[name] = valu

        s_schemas.reqValidCronDef(cdef)

        if realedits:
            cdef = await self._push('cron:edit', iden, realedits)

        return cdef

    @s_nexus.Pusher.onPush('cron:edit')
    async def _editCronJob(self, iden, edits):
        '''
        Edit properties on an existing cron job.

        Args:
            iden (str):  The iden of the cron job to edit.
        '''
        appt = await self.agenda.get(iden)

        for name, valu in edits.items():
            if name == 'user':
                await self.auth.reqUser(valu)
                appt.user = valu

            elif name == 'view':
                self.reqView(valu)
                appt.view = valu

            elif name == 'storm':
                await self.getStormQuery(valu)
                appt.storm = valu

            elif name == 'name':
                appt.name = valu

            elif name == 'doc':
                appt.doc = valu

            elif name == 'pool':
                appt.pool = bool(valu)

            elif name == 'loglevel':
                appt.loglevel = valu

            elif name == 'enabled':
                if appt.enabled == valu:
                    continue

                appt.enabled = valu
                if valu is True:
                    logger.info(f'Enabled cron job {iden}', extra=await self.getLogExtra(iden=iden, status='MODIFY'))
                else:
                    await self._killCronTask(iden)
                    logger.info(f'Disabled cron job {iden}', extra=await self.getLogExtra(iden=iden, status='MODIFY'))

            else:
                mesg = f'editCronJob name {name} is not supported for editing.'
                raise s_exc.BadArg(mesg=mesg)

        await appt.save()

        cdef = appt.pack()
        await self.feedBeholder('cron:edit', cdef, gates=[iden])

        return cdef

    async def killCronTask(self, iden):
        if self.agenda.appts.get(iden) is None:
            return False
        return await self._push('cron:task:kill', iden)

    @s_nexus.Pusher.onPush('cron:task:kill')
    async def _killCronTask(self, iden):

        appt = self.agenda.appts.get(iden)
        if appt is None:
            return False

        task = appt.task
        if task is None:
            return False

        self.schedCoro(task.kill())
        return True

    async def listCronJobs(self):
        '''
        Get information about all the cron jobs accessible to the current user
        '''
        crons = []

        for _, cron in self.agenda.list():

            info = cron.pack()

            user = self.auth.user(cron.user)
            if user is not None:
                info['username'] = user.name

            creator = self.auth.user(cron.creator)
            if creator is not None:
                info['creatorname'] = creator.name

            crons.append(info)

        return crons

    @s_nexus.Pusher.onPushAuto('cron:edits')
    async def addCronEdits(self, iden, edits):
        '''
        Take a dictionary of edits and apply them to the appointment (cron job)
        '''
        appt = await self.agenda.get(iden)
        await appt.edits(edits)

    @contextlib.asynccontextmanager
    async def enterMigrationMode(self):
        async with self._migration_lock:
            self.migration = True
            yield
            self.migration = False

    async def iterFormRows(self, layriden, form, stortype=None, startvalu=None):
        '''
        Yields nid, valu tuples of nodes of a single form, optionally (re)starting at startvalu.

        Args:
            layriden (str):  Iden of the layer to retrieve the nodes
            form (str):  A form name.
            stortype (Optional[int]): a STOR_TYPE_* integer representing the type of form:prop
            startvalu (Any):  The value to start at.  May only be not None if stortype is not None.

        Returns:
            AsyncIterator[Tuple(nid, valu)]
        '''
        layr = self.getLayer(layriden)
        if layr is None:
            raise s_exc.NoSuchLayer(mesg=f'No such layer {layriden}', iden=layriden)

        async for nid, valu in layr.iterFormRows(form, stortype=stortype, startvalu=startvalu):
            yield s_common.int64un(nid), valu

    async def iterPropRows(self, layriden, form, prop, stortype=None, startvalu=None):
        '''
        Yields nid, valu tuples of nodes with a particular secondary property, optionally (re)starting at startvalu.

        Args:
            layriden (str):  Iden of the layer to retrieve the nodes
            form (str):  A form name.
            prop (str):  A property name.
            stortype (Optional[int]): a STOR_TYPE_* integer representing the type of form:prop
            startvalu (Any):  The value to start at.  May only be not None if stortype is not None.

        Returns:
            AsyncIterator[Tuple(nid, valu)]
        '''
        layr = self.getLayer(layriden)
        if layr is None:
            raise s_exc.NoSuchLayer(mesg=f'No such layer {layriden}', iden=layriden)

        async for nid, valu in layr.iterPropRows(form, prop, stortype=stortype, startvalu=startvalu):
            yield s_common.int64un(nid), valu

    async def iterTagRows(self, layriden, tag, form=None, starttupl=None):
        '''
        Yields (nid, valu) values that match a tag and optional form.

        Args:
            layriden (str):  Iden of the layer to retrieve the nodes
            tag (str): the tag to match
            form (Optional[str]):  if present, only yields nids of nodes that match the form.
            starttupl (Optional[Tuple[nid, Tuple[int, int] | Tuple[None, None]]]): if present, (re)starts the stream of values there.

        Returns:
            AsyncIterator[Tuple(nid, valu)]
        '''
        layr = self.getLayer(layriden)
        if layr is None:
            raise s_exc.NoSuchLayer(mesg=f'No such layer {layriden}', iden=layriden)

        if starttupl is not None:
            starttupl = (s_common.int64en(starttupl[0]), starttupl[1])

        async for nid, valu in layr.iterTagRows(tag, form=form, starttupl=starttupl):
            yield s_common.int64un(nid), valu

    async def iterTagPropRows(self, layriden, tag, prop, form=None, stortype=None, startvalu=None):
        '''
        Yields (nid, valu) that match a tag:prop, optionally (re)starting at startvalu.

        Args:
            layriden (str):  Iden of the layer to retrieve the nodes
            tag (str):  tag name
            prop (str):  prop name
            form (Optional[str]):  optional form name
            stortype (Optional[int]): a STOR_TYPE_* integer representing the type of form:prop
            startvalu (Any):  The value to start at.  May only be not None if stortype is not None.

        Returns:
            AsyncIterator[Tuple(nid, valu)]
        '''
        layr = self.getLayer(layriden)
        if layr is None:
            raise s_exc.NoSuchLayer(mesg=f'No such layer {layriden}', iden=layriden)

        async for nid, valu in layr.iterTagPropRows(tag, prop, form=form, stortype=stortype, startvalu=startvalu):
            yield s_common.int64un(nid), valu

    def _initVaults(self):
        self.vaultsdb = self.slab.initdb('vaults')
        # { idenb: s_msgpack.en(vault), ... }

        self.vaultsbynamedb = self.slab.initdb('vaults:byname')
        # { name.encode(): idenb, ... }

        # TSI = type, scope, iden. This is used to deconflict uniqueness of
        # scoped vaults without requiring a bunch of other indexes.
        self.vaultsbyTSIdb = self.slab.initdb('vaults:byTSI')
        # { TSI.encode(): idenb, ... }

    def _getVaults(self):
        '''
        Slab helper function for getting all vaults.
        '''
        genr = self.slab.scanByFull(db=self.vaultsdb)
        for idenb, byts in genr:
            vault = s_msgpack.un(byts)
            yield vault

    def _getVaultByBidn(self, bidn):
        '''
        Slab helper function for getting a vault by iden (bytes).
        '''
        byts = self.slab.get(bidn, db=self.vaultsdb)
        if byts is None:
            return None

        vault = s_msgpack.un(byts)

        return vault

    def _getVaultByTSI(self, vtype, scope, iden):
        '''
        Slab helper function for getting a vault by type,scope,iden.
        '''
        if scope == 'global':
            tsi = f'{vtype}:global'
        elif scope in ('user', 'role'):
            tsi = f'{vtype}:{scope}:{iden}'
        else:
            raise s_exc.BadArg(mesg=f'Invalid scope: {scope}.')

        bidn = self.slab.get(tsi.encode(), db=self.vaultsbyTSIdb)
        if bidn is None:
            return None

        return self._getVaultByBidn(bidn)

    def getVault(self, iden):
        '''
        Get a vault.

        Args:
            iden (str): Iden of the vault to get.

        Returns: vault or None
        '''
        if not s_common.isguid(iden):
            return None

        bidn = s_common.uhex(iden)
        return self._getVaultByBidn(bidn)

    def getVaultByName(self, name):
        '''
        Get a vault by name.

        Args:
            name (str): Name of the vault to get.

        Returns: vault or None
        '''
        bidn = self.slab.get(name.encode(), db=self.vaultsbynamedb)
        if bidn is None:
            return None
        return self._getVaultByBidn(bidn)

    def getVaultByType(self, vtype, useriden, scope=None):
        '''
        Get a vault of type `vtype` and scope `scope` for user with `iden`.

        This function allows the caller to retrieve a vault of the specified
        `vtype` by searching for the first available vault that matches the
        `vtype` and `scope` criteria. The search order for opening vaults is as
        follows:
            - If `scope` is specified, return the vault with `vtype` and `scope`.
              Return None if such a vault doesn't exist.
            - Check 'user' scope for a vault of `vtype`. Continue if non-existent.
            - Check 'role' scope for a vault of `vtype`. Continue if non-existent.
            - Check 'global' scope for a vault of `vtype`. Continue if non-existent.
            - Return None

        Args:
            vtype (str): Type of the vault to open.
            useriden (str): Iden of user trying to open the vault.
            scope (str|None): The vault scope to open.

        Raises:
            synapse.exc.BadArg: Invalid scope specified.

        Returns: vault or None if matching vault could not be found.
        '''
        if scope not in (None, 'user', 'role', 'global'):
            raise s_exc.BadArg(mesg=f'Invalid scope: {scope}.')

        def _getVault(_scope):
            vault = None
            if _scope == 'user':
                vault = self._getVaultByTSI(vtype, _scope, useriden)

            elif _scope == 'role':
                user = self.auth.user(useriden)
                if user is None:
                    mesg = f'No user with iden {useriden}.'
                    raise s_exc.NoSuchUser(mesg=mesg, user=useriden)

                for role in user.getRoles():
                    vault = self._getVaultByTSI(vtype, _scope, role.iden)
                    if vault:
                        if not self._hasEasyPerm(vault, user, s_cell.PERM_READ):
                            vault = None
                            continue

                        break

            elif _scope == 'global':
                vault = self._getVaultByTSI(vtype, _scope, None)

            return vault

        # If caller specified a scope, return that vault if it exists
        if scope is not None:
            return _getVault(scope)

        # Finally, try the user, role, and global vaults in order
        for _scope in ('user', 'role', 'global'):
            vault = _getVault(_scope)
            if vault:
                return vault

        return None

    def reqVault(self, iden):
        '''
        Get a vault by iden.

        Args:
            iden (str): Iden of the vault to get.

        Raises:
            synapse.exc.NoSuchIden: Vault with `iden` not found.

        Returns: vault
        '''
        if not s_common.isguid(iden):
            raise s_exc.BadArg(mesg=f'Iden is not a valid iden: {iden}.')

        vault = self.getVault(iden)
        if vault is None:
            raise s_exc.NoSuchIden(mesg=f'Vault not found for iden: {iden}.', iden=iden)

        return vault

    def reqVaultByName(self, name):
        '''
        Get a vault by name.

        Args:
            name (str): Name of the vault to get.

        Raises:
            synapse.exc.NoSuchName: Vault with `name` not found.

        Returns: vault
        '''
        vault = self.getVaultByName(name)
        if vault is None:
            raise s_exc.NoSuchName(mesg=f'Vault not found for name: {name}.')

        return vault

    def reqVaultByType(self, vtype, iden, scope=None):
        '''
        Get a vault by type.

        Args:
            vtype (str): Type of the vault to get.
            iden (str): Iden of the user or role for the vault type.
            scope (str|None): Scope of the vault to get.

        Raises:
            synapse.exc.NoSuchName: Vault with `vtype`/`iden`/`scope` not found.

        Returns: vault
        '''
        vault = self.getVaultByType(vtype, iden, scope)
        if vault is None:
            raise s_exc.NoSuchName(mesg=f'Vault not found for type: {vtype}.')

        return vault

    async def addVault(self, vdef):
        '''
        Create a new vault.

        Args:
            vdef (dict): The vault to add.

        Raises:
            synapse.exc.SchemaViolation: `vdef` does not conform to the vault schema.
            synapse.exc.DupName:
                - Vault already exists for type/scope/owner.
                - Vault already exists with specified name.
            synapse.exc.BadArg:
                - Invalid vault definition provided.
                - Owner required for unscoped, user, and role vaults.
                - Vault secrets is not msgpack safe.
                - Vault configs is not msgpack safe.

        Returns: iden of new vault
        '''
        if not isinstance(vdef, dict):
            raise s_exc.BadArg(mesg='Invalid vault definition provided.')

        # Set some standard properties on the vdef before validating
        vdef['iden'] = s_common.guid()

        if 'permissions' in vdef:
            vdef.pop('permissions')

        self._initEasyPerm(vdef, default=s_cell.PERM_DENY)

        vault = s_schemas.reqValidVault(vdef)

        scope = vault.get('scope')
        vtype = vault.get('type')
        owner = vault.get('owner')
        name = vault.get('name')

        if owner is None and scope != 'global':
            raise s_exc.BadArg(mesg='Owner required for unscoped, user, and role vaults.')

        # Make sure the type/scope/owner combination is unique. Not for unscoped vaults
        if scope is not None and self._getVaultByTSI(vtype, scope, owner) is not None:
            raise s_exc.DupName(mesg=f'Vault already exists for type {vtype}, scope {scope}, owner {owner}.')

        # Make sure the requested name is unique
        if self.getVaultByName(name) is not None:
            raise s_exc.DupName(mesg=f'Vault {name} already exists.')

        secrets = vault.get('secrets')
        configs = vault.get('configs')

        try:
            s_msgpack.en(secrets)
        except s_exc.NotMsgpackSafe as exc:
            raise s_exc.BadArg(mesg=f'Vault secrets must be msgpack safe.') from None

        try:
            s_msgpack.en(configs)
        except s_exc.NotMsgpackSafe as exc:
            raise s_exc.BadArg(mesg=f'Vault configs must be msgpack safe.') from None

        if scope == 'global':
            # everyone gets read access
            await self._setEasyPerm(vault, 'roles', self.auth.allrole.iden, s_cell.PERM_READ)

        elif scope == 'user':
            user = self.auth.user(owner)
            if user is None:
                raise s_exc.NoSuchUser(mesg=f'User with iden {owner} not found.')

            # The user is the admin, everyone else no access
            await self._setEasyPerm(vault, 'users', owner, s_cell.PERM_ADMIN)

        elif scope == 'role':
            role = self.auth.role(owner)
            if role is None:
                raise s_exc.NoSuchRole(mesg=f'Role with iden {owner} not found.')

            # role members gets read access
            await self._setEasyPerm(vault, 'roles', owner, s_cell.PERM_READ)

        else:
            # Unscoped vaults

            # The creator gets admin, everyone else no access
            await self._setEasyPerm(vault, 'users', owner, s_cell.PERM_ADMIN)

        return await self._push('vault:add', vault)

    @s_nexus.Pusher.onPush('vault:add')
    async def _addVault(self, vault):
        iden = vault.get('iden')
        name = vault.get('name')
        scope = vault.get('scope')

        bidn = s_common.uhex(iden)

        if scope is not None:
            vtype = vault.get('type')
            owner = vault.get('owner')

            if scope == 'global':
                tsi = f'{vtype}:global'
            else:
                tsi = f'{vtype}:{scope}:{owner}'

            await self.slab.put(tsi.encode(), bidn, db=self.vaultsbyTSIdb)

        await self.slab.put(name.encode(), bidn, db=self.vaultsbynamedb)
        await self.slab.put(bidn, s_msgpack.en(vault), db=self.vaultsdb)
        return iden

    async def setVaultSecrets(self, iden, key, valu):
        '''
        Set vault secret item.

        This function sets the `key`:`valu` into the vault secrets.

        Args:
            iden (str): The iden of the vault to edit.
            key (str): Vault secret key.
            valu (str): Vault secret value. s_common.novalu to delete a key.

        Raises:
            synapse.exc.NoSuchIden: Vault with `iden` does not exist.
            synapse.exc.NotMsgpackSafe: One of `key` or `valu` is not msgpack safe.

        Returns: Updated vault.
        '''
        vault = self.reqVault(iden)

        secrets = vault.get('secrets')

        delete = False

        if valu is s_common.novalu:
            if key not in secrets:
                raise s_exc.BadArg(mesg=f'Key {key} not found in vault secrets.')

            valu = None
            delete = True

        else:
            try:
                s_msgpack.en({key: valu})
            except s_exc.NotMsgpackSafe as exc:
                raise s_exc.NotMsgpackSafe(mesg=f'Vault secrets must be msgpack safe.') from None

        return await self._push('vault:data:set', iden, 'secrets', key, valu, delete)

    async def setVaultConfigs(self, iden, key, valu):
        '''
        Set vault config item.

        This function sets the `key`:`valu` into the vault configs.

        Args:
            iden (str): The iden of the vault to edit.
            key (str): Vault secret key.
            valu (str): Vault secret value. s_common.novalu to delete a key.

        Raises:
            synapse.exc.NoSuchIden: Vault with `iden` does not exist.
            synapse.exc.NotMsgpackSafe: One of `key` or `valu` is not msgpack safe.

        Returns: Updated vault.
        '''
        vault = self.reqVault(iden)

        configs = vault.get('configs')

        delete = False

        if valu is s_common.novalu:
            if key not in configs:
                raise s_exc.BadArg(mesg=f'Key {key} not found in vault configs.')

            valu = None
            delete = True

        else:
            try:
                s_msgpack.en({key: valu})
            except s_exc.NotMsgpackSafe as exc:
                raise s_exc.NotMsgpackSafe(mesg=f'Vault configs must be msgpack safe.') from None

        return await self._push('vault:data:set', iden, 'configs', key, valu, delete)

    @s_nexus.Pusher.onPush('vault:data:set')
    async def _setVaultData(self, iden, obj, key, valu, delete):
        vault = self.reqVault(iden)
        data = vault.get(obj)

        bidn = s_common.uhex(iden)

        if delete:
            if key in data:
                data.pop(key)
        else:
            data[key] = valu

        await self.slab.put(bidn, s_msgpack.en(vault), db=self.vaultsdb)
        return data

    async def replaceVaultConfigs(self, iden, valu):
        '''
        Replace the entire vault config.

        Args:
            iden (str): The iden of the vault to edit.
            valu (str): New configs object to store on the vault.

        Raises:
            synapse.exc.BadArg: `valu` is not a dictionary.
            synapse.exc.NoSuchIden: Vault with `iden` does not exist.
            synapse.exc.NotMsgpackSafe: `valu` is not msgpack safe.

        Returns: New configs.
        '''
        vault = self.reqVault(iden)

        if not isinstance(valu, dict):
            raise s_exc.BadArg(mesg='valu must be a dictionary.', name='valu', valu=valu)

        try:
            s_msgpack.en(valu)
        except s_exc.NotMsgpackSafe:
            short = textwrap.shorten(repr(valu), width=64)
            raise s_exc.NotMsgpackSafe(
                mesg='Vault configs must be msgpack safe.',
                name='valu',
                valu=short) from None

        return await self._push('vault:data:replace', iden, 'configs', valu)

    async def replaceVaultSecrets(self, iden, valu):
        '''
        Replace the entire vault config.

        Args:
            iden (str): The iden of the vault to edit.
            valu (str): New secrets object to store on the vault.

        Raises:
            synapse.exc.BadArg: `valu` is not a dictionary.
            synapse.exc.NoSuchIden: Vault with `iden` does not exist.
            synapse.exc.NotMsgpackSafe: `valu` is not msgpack safe.

        Returns: New secrets.
        '''
        vault = self.reqVault(iden)

        if not isinstance(valu, dict):
            raise s_exc.BadArg(mesg='valu must be a dictionary.', name='valu', valu=valu)

        try:
            s_msgpack.en(valu)
        except s_exc.NotMsgpackSafe:
            short = textwrap.shorten(repr(valu), width=64)
            raise s_exc.NotMsgpackSafe(
                mesg='Vault secrets must be msgpack safe.',
                name='valu',
                valu=short) from None

        return await self._push('vault:data:replace', iden, 'secrets', valu)

    @s_nexus.Pusher.onPush('vault:data:replace')
    async def _replaceVaultData(self, iden, obj, valu):
        vault = self.reqVault(iden)
        bidn = s_common.uhex(iden)

        vault[obj] = valu

        await self.slab.put(bidn, s_msgpack.en(vault), db=self.vaultsdb)
        return valu

    def listVaults(self):
        '''
        List all vaults.

        Args: None

        Raises: None

        Yields: tuples of vault info: (<iden>, <name>, <type>, <scope>).
        '''
        for vault in self._getVaults():
            yield vault

    async def setVaultPerm(self, viden, iden, level):
        '''
        Set vault permissions.
        Args:
            viden (str): The iden of the vault to edit.
            iden (str): Iden of the user/role to add permissions for.
            level (int): Easy perms level.

        Raises:
            synapse.exc.NoSuchIden: Vault with `iden` does not exist.

        Returns: Updated vault.
        '''
        vault = self.reqVault(viden)

        scope = 'users'
        ident = self.auth.user(iden)
        if ident is None:
            scope = 'roles'
            ident = self.auth.role(iden)
            if ident is None:
                raise s_exc.NoSuchIden(mesg=f'Iden {iden} is not a valid user or role.', iden=iden)

        await self._setEasyPerm(vault, scope, ident.iden, level)
        permissions = vault.get('permissions')
        return await self._push(('vault:set'), viden, 'permissions', permissions)

    async def renameVault(self, iden, name):
        '''
        Rename a vault.

        Args:
            iden (str): Iden of the vault to rename.
            name (str): New vault name.

        Raises:
            synapse.exc.NoSuchIden: Vault with `iden` does not exist.
            synapse.exc.DupName: Vault with `name` already exists.

        Returns: Updated vault.
        '''
        if self.getVaultByName(name) is not None:
            raise s_exc.DupName(mesg=f'Vault with name {name} already exists.', name=name)

        return await self._push(('vault:set'), iden, 'name', name)

    @s_nexus.Pusher.onPush('vault:set')
    async def _setVault(self, iden, key, valu):
        if key not in ('name', 'permissions'):  # pragma: no cover
            raise s_exc.BadArg(mesg='Only vault names and permissions can be changed.')

        vault = self.reqVault(iden)
        oldv = vault.get(key)
        vault[key] = valu

        s_schemas.reqValidVault(vault)

        bidn = s_common.uhex(iden)

        if key == 'name':
            self.slab.delete(oldv.encode(), db=self.vaultsbynamedb)
            await self.slab.put(valu.encode(), bidn, db=self.vaultsbynamedb)

        await self.slab.put(bidn, s_msgpack.en(vault), db=self.vaultsdb)
        return vault

    @s_nexus.Pusher.onPushAuto('vault:del')
    async def delVault(self, iden):
        '''
        Delete a vault.

        Args:
            iden (str): Iden of the vault to delete.

        Returns: None
        '''
        vault = self.getVault(iden)
        if vault is None:
            return

        bidn = s_common.uhex(iden)

        name = vault.get('name')
        vtype = vault.get('type')
        scope = vault.get('scope')

        tsi = None
        if scope == 'global':
            tsi = f'{vtype}:global'
        elif scope in ('user', 'role'):
            owner = vault.get('owner')
            tsi = f'{vtype}:{scope}:{owner}'

        if tsi is not None:
            self.slab.delete(tsi.encode(), db=self.vaultsbyTSIdb)

        self.slab.delete(name.encode(), db=self.vaultsbynamedb)
        self.slab.delete(bidn, db=self.vaultsdb)

@contextlib.asynccontextmanager
async def getTempCortex():
    '''
    Get a proxy to a cortex backed by a temporary directory.

    Notes:
        The cortex and temporary directory are town down on exit.
        This should only be called from synchronous code.

    Returns:
        Proxy to the cortex.
    '''
    with s_common.getTempDir() as dirn:
        logger.debug(f'Creating temporary cortex as {dirn}')
        conf = {
            'health:sysctl:checks': False,
        }
        async with await Cortex.anit(dirn, conf=conf) as core:
            async with core.getLocalProxy() as prox:
                yield prox<|MERGE_RESOLUTION|>--- conflicted
+++ resolved
@@ -3311,7 +3311,6 @@
         if not prop.startswith('_'):
             mesg = 'Extended prop must begin with "_".'
             raise s_exc.BadPropDef(prop=prop, mesg=mesg)
-<<<<<<< HEAD
 
         for formname in self.model.getChildForms(form):
             _form = self.model.form(formname)
@@ -3320,17 +3319,9 @@
             if _form.prop(prop):
                 raise s_exc.DupPropName(mesg=f'Cannot add duplicate form prop {form} {prop}',
                                          form=formname, prop=prop)
-=======
-        _form = self.model.form(form)
-        if _form is None:
-            raise s_exc.NoSuchForm.init(form)
-        if _form.prop(prop):
-            raise s_exc.DupPropName(mesg=f'Cannot add duplicate form prop {form} {prop}',
-                                     form=form, prop=prop)
 
         self.model.getTypeClone(tdef)
 
->>>>>>> e96cd20e
         await self._push('model:prop:add', form, prop, tdef, info)
 
     @s_nexus.Pusher.onPush('model:prop:add')
