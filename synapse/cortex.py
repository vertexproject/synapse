--- conflicted
+++ resolved
@@ -47,15 +47,10 @@
 import synapse.lib.provenance as s_provenance
 import synapse.lib.stormtypes as s_stormtypes
 
-<<<<<<< HEAD
+import synapse.lib.stormlib.hex as s_stormlib_hex  # NOQA
+import synapse.lib.stormlib.xml as s_stormlib_xml  # NOQA
 import synapse.lib.stormlib.auth as s_stormlib_auth  # NOQA
 import synapse.lib.stormlib.cell as s_stormlib_cell  # NOQA
-=======
-import synapse.lib.stormlib.hex as s_stormlib_hex # NOQA
-import synapse.lib.stormlib.xml as s_stormlib_xml  # NOQA
-import synapse.lib.stormlib.auth as s_stormlib_auth # NOQA
-import synapse.lib.stormlib.cell as s_stormlib_cell # NOQA
->>>>>>> d0a886e5
 import synapse.lib.stormlib.imap as s_stormlib_imap  # NOQA
 import synapse.lib.stormlib.json as s_stormlib_json  # NOQA
 import synapse.lib.stormlib.smtp as s_stormlib_smtp  # NOQA
