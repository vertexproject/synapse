import os
import copy
import regex
import asyncio
import logging
import textwrap
import contextlib
import collections

from collections.abc import Mapping

import synapse
import synapse.exc as s_exc
import synapse.axon as s_axon
import synapse.common as s_common
import synapse.telepath as s_telepath
import synapse.datamodel as s_datamodel

import synapse.lib.base as s_base
import synapse.lib.cell as s_cell
import synapse.lib.chop as s_chop
import synapse.lib.coro as s_coro
import synapse.lib.hive as s_hive
import synapse.lib.view as s_view
import synapse.lib.cache as s_cache
import synapse.lib.const as s_const
import synapse.lib.layer as s_layer
import synapse.lib.nexus as s_nexus
import synapse.lib.oauth as s_oauth
import synapse.lib.queue as s_queue
import synapse.lib.scope as s_scope
import synapse.lib.storm as s_storm
import synapse.lib.agenda as s_agenda
import synapse.lib.config as s_config
import synapse.lib.parser as s_parser
import synapse.lib.dyndeps as s_dyndeps
import synapse.lib.grammar as s_grammar
import synapse.lib.httpapi as s_httpapi
import synapse.lib.msgpack as s_msgpack
import synapse.lib.modules as s_modules
import synapse.lib.schemas as s_schemas
import synapse.lib.spooled as s_spooled
import synapse.lib.version as s_version
import synapse.lib.urlhelp as s_urlhelp
import synapse.lib.jsonstor as s_jsonstor
import synapse.lib.modelrev as s_modelrev
import synapse.lib.stormsvc as s_stormsvc
import synapse.lib.lmdbslab as s_lmdbslab

import synapse.lib.crypto.rsa as s_rsa

# Importing these registers their commands
import synapse.lib.stormhttp as s_stormhttp  # NOQA
import synapse.lib.stormwhois as s_stormwhois  # NOQA

import synapse.lib.provenance as s_provenance
import synapse.lib.stormtypes as s_stormtypes

import synapse.lib.stormlib.aha as s_stormlib_aha  # NOQA
import synapse.lib.stormlib.gen as s_stormlib_gen  # NOQA
import synapse.lib.stormlib.gis as s_stormlib_gis  # NOQA
import synapse.lib.stormlib.hex as s_stormlib_hex  # NOQA
import synapse.lib.stormlib.log as s_stormlib_log  # NOQA
import synapse.lib.stormlib.xml as s_stormlib_xml  # NOQA
import synapse.lib.stormlib.auth as s_stormlib_auth  # NOQA
import synapse.lib.stormlib.cell as s_stormlib_cell  # NOQA
import synapse.lib.stormlib.imap as s_stormlib_imap  # NOQA
import synapse.lib.stormlib.ipv6 as s_stormlib_ipv6  # NOQA
import synapse.lib.stormlib.json as s_stormlib_json  # NOQA
import synapse.lib.stormlib.math as s_stormlib_math  # NOQA
import synapse.lib.stormlib.mime as s_stormlib_mime  # NOQA
import synapse.lib.stormlib.pack as s_stormlib_pack  # NOQA
import synapse.lib.stormlib.smtp as s_stormlib_smtp  # NOQA
import synapse.lib.stormlib.stix as s_stormlib_stix  # NOQA
import synapse.lib.stormlib.yaml as s_stormlib_yaml  # NOQA
import synapse.lib.stormlib.basex as s_stormlib_basex  # NOQA
import synapse.lib.stormlib.graph as s_stormlib_graph  # NOQA
import synapse.lib.stormlib.iters as s_stormlib_iters  # NOQA
import synapse.lib.stormlib.macro as s_stormlib_macro
import synapse.lib.stormlib.model as s_stormlib_model
import synapse.lib.stormlib.oauth as s_stormlib_oauth  # NOQA
import synapse.lib.stormlib.stats as s_stormlib_stats  # NOQA
import synapse.lib.stormlib.storm as s_stormlib_storm  # NOQA
import synapse.lib.stormlib.vault as s_stormlib_vault  # NOQA
import synapse.lib.stormlib.backup as s_stormlib_backup  # NOQA
import synapse.lib.stormlib.cortex as s_stormlib_cortex  # NOQA
import synapse.lib.stormlib.hashes as s_stormlib_hashes  # NOQA
import synapse.lib.stormlib.random as s_stormlib_random  # NOQA
import synapse.lib.stormlib.scrape as s_stormlib_scrape   # NOQA
import synapse.lib.stormlib.infosec as s_stormlib_infosec  # NOQA
import synapse.lib.stormlib.project as s_stormlib_project  # NOQA
import synapse.lib.stormlib.version as s_stormlib_version  # NOQA
import synapse.lib.stormlib.easyperm as s_stormlib_easyperm  # NOQA
import synapse.lib.stormlib.ethereum as s_stormlib_ethereum  # NOQA
import synapse.lib.stormlib.modelext as s_stormlib_modelext  # NOQA
import synapse.lib.stormlib.compression as s_stormlib_compression  # NOQA
import synapse.lib.stormlib.notifications as s_stormlib_notifications  # NOQA

logger = logging.getLogger(__name__)
stormlogger = logging.getLogger('synapse.storm')

'''
A Cortex implements the synapse hypergraph object.
'''

reqver = '>=0.2.0,<3.0.0'

# Constants returned in results from syncLayersEvents and syncIndexEvents
SYNC_NODEEDITS = 0  # A nodeedits: (<offs>, 0, <etyp>, (<etype args>), {<meta>})
SYNC_NODEEDIT = 1   # A nodeedit:  (<offs>, 0, <etyp>, (<etype args>))
SYNC_LAYR_ADD = 3   # A layer was added
SYNC_LAYR_DEL = 4   # A layer was deleted

reqValidTagModel = s_config.getJsValidator({
    'type': 'object',
    'properties': {
        'prune': {'type': 'number', 'minimum': 1},
        'regex': {'type': 'array', 'items': {'type': ['string', 'null']}},
    },
    'additionalProperties': False,
    'required': [],
})

reqValidStormMacro = s_config.getJsValidator({
    'type': 'object',
    'properties': {
        'name': {'type': 'string', 'pattern': '^.{1,491}$'},
        'iden': {'type': 'string', 'pattern': s_config.re_iden},
        # user kept for backward compat. remove eventually...
        'user': {'type': 'string', 'pattern': s_config.re_iden},
        'creator': {'type': 'string', 'pattern': s_config.re_iden},
        'desc': {'type': 'string', 'default': ''},
        'storm': {'type': 'string'},
        'created': {'type': 'number'},
        'updated': {'type': 'number'},
        'permissions': s_msgpack.deepcopy(s_schemas.easyPermSchema),
    },
    'required': [
        'name',
        'iden',
        'user',
        'storm',
        'creator',
        'created',
        'updated',
        'permissions',
    ],
})

def cmprkey_indx(x):
    return x[1]

def cmprkey_buid(x):
    return x[1][1]

async def wrap_liftgenr(iden, genr):
    async for indx, buid, sode in genr:
        yield iden, (indx, buid), sode

class CortexAxonMixin:

    async def prepare(self):
        await self.cell.axready.wait()
        await s_coro.ornot(super().prepare)

    def getAxon(self):
        return self.cell.axon

    async def getAxonInfo(self):
        return self.cell.axoninfo

class CortexAxonHttpHasV1(CortexAxonMixin, s_axon.AxonHttpHasV1):
    pass

class CortexAxonHttpDelV1(CortexAxonMixin, s_axon.AxonHttpDelV1):
    pass

class CortexAxonHttpUploadV1(CortexAxonMixin, s_axon.AxonHttpUploadV1):
    pass

class CortexAxonHttpBySha256V1(CortexAxonMixin, s_axon.AxonHttpBySha256V1):
    pass

class CortexAxonHttpBySha256InvalidV1(CortexAxonMixin, s_axon.AxonHttpBySha256InvalidV1):
    pass

class CoreApi(s_cell.CellApi):
    '''
    The CoreApi is exposed when connecting to a Cortex over Telepath.

    Many CoreApi methods operate on packed nodes consisting of primitive data structures
    which can be serialized with msgpack/json.

    An example of a packaged Node::

        ( (<form>, <valu>), {

            "props": {
                <name>: <valu>,
                ...
            },
            "tags": {
                "foo": <time>,
                "foo.bar": <time>,
            },
        })

    '''
    @s_cell.adminapi()
    def getCoreMods(self):
        return self.cell.getCoreMods()

    async def getModelDict(self):
        '''
        Return a dictionary which describes the data model.

        Returns:
            (dict): A model description dictionary.
        '''
        return await self.cell.getModelDict()

    async def getModelDefs(self):
        return await self.cell.getModelDefs()

    def getCoreInfo(self):
        '''
        Return static generic information about the cortex including model definition
        '''
        return self.cell.getCoreInfo()

    async def getCoreInfoV2(self):
        '''
        Return static generic information about the cortex including model definition
        '''
        return await self.cell.getCoreInfoV2()

    @s_cell.adminapi()
    async def saveLayerNodeEdits(self, layriden, edits, meta):
        return await self.cell.saveLayerNodeEdits(layriden, edits, meta)

    def _reqValidStormOpts(self, opts):

        if opts is None:
            opts = {}

        opts.setdefault('user', self.user.iden)
        if opts.get('user') != self.user.iden:
            self.user.confirm(('impersonate',))

        return opts

    async def callStorm(self, text, opts=None):
        '''
        Return the value expressed in a return() statement within storm.
        '''
        opts = self._reqValidStormOpts(opts)
        return await self.cell.callStorm(text, opts=opts)

    async def exportStorm(self, text, opts=None):
        '''
        Execute a storm query and package nodes for export/import.

        NOTE: This API yields nodes after an initial complete lift
              in order to limit exported edges.
        '''
        opts = self._reqValidStormOpts(opts)
        async for pode in self.cell.exportStorm(text, opts=opts):
            yield pode

    async def feedFromAxon(self, sha256, opts=None):
        '''
        Import a msgpack .nodes file from the axon.
        '''
        opts = self._reqValidStormOpts(opts)
        return await self.cell.feedFromAxon(sha256, opts=opts)

    async def _reqDefLayerAllowed(self, perms):
        view = self.cell.getView()
        wlyr = view.layers[0]
        self.user.confirm(perms, gateiden=wlyr.iden)

    async def addNode(self, form, valu, props=None):
        '''
        Deprecated in 2.0.0.
        '''
        s_common.deprecated('CoreApi.addNode')
        async with await self.cell.snap(user=self.user) as snap:
            self.user.confirm(('node', 'add', form), gateiden=snap.wlyr.iden)
            with s_provenance.claim('coreapi', meth='node:add', user=snap.user.iden):

                node = await snap.addNode(form, valu, props=props)
                return node.pack()

    async def addNodes(self, nodes):
        '''
        Add a list of packed nodes to the cortex.

        Args:
            nodes (list): [ ( (form, valu), {'props':{}, 'tags':{}}), ... ]

        Yields:
            (tuple): Packed node tuples ((form,valu), {'props': {}, 'tags':{}})

        Deprecated in 2.0.0
        '''
        s_common.deprecated('CoreApi.addNodes')

        # First check that that user may add each form
        done = {}
        for node in nodes:

            formname = node[0][0]
            if done.get(formname):
                continue

            await self._reqDefLayerAllowed(('node', 'add', formname))
            done[formname] = True

        async with await self.cell.snap(user=self.user) as snap:
            with s_provenance.claim('coreapi', meth='node:add', user=snap.user.iden):

                snap.strict = False

                async for node in snap.addNodes(nodes):

                    if node is not None:
                        node = node.pack()

                    yield node

    async def getFeedFuncs(self):
        '''
        Get a list of Cortex feed functions.

        Notes:
            Each feed dictionary has the name of the feed function, the
            full docstring for the feed function, and the first line of
            the docstring broken out in their own keys for easy use.

        Returns:
            tuple: A tuple of dictionaries.
        '''
        return await self.cell.getFeedFuncs()

    async def addFeedData(self, name, items, *, viewiden=None):

        view = self.cell.getView(viewiden, user=self.user)
        if view is None:
            raise s_exc.NoSuchView(mesg=f'No such view iden={viewiden}', iden=viewiden)

        wlyr = view.layers[0]
        parts = name.split('.')

        self.user.confirm(('feed:data', *parts), gateiden=wlyr.iden)

        await self.cell.boss.promote('feeddata',
                                     user=self.user,
                                     info={'name': name,
                                           'view': view.iden,
                                           'nitems': len(items),
                                           })

        async with await self.cell.snap(user=self.user, view=view) as snap:
            with s_provenance.claim('feed:data', name=name, user=snap.user.iden):
                snap.strict = False
                await snap.addFeedData(name, items)

    async def count(self, text, opts=None):
        '''
        Count the number of nodes which result from a storm query.

        Args:
            text (str): Storm query text.
            opts (dict): Storm query options.

        Returns:
            (int): The number of nodes resulting from the query.
        '''
        opts = self._reqValidStormOpts(opts)
        return await self.cell.count(text, opts=opts)

    async def storm(self, text, opts=None):
        '''
        Evaluate a storm query and yield result messages.

        Yields:
            ((str,dict)): Storm messages.
        '''
        opts = self._reqValidStormOpts(opts)

        async for mesg in self.cell.storm(text, opts=opts):
            yield mesg

    async def reqValidStorm(self, text, opts=None):
        '''
        Parse a Storm query to validate it.

        Args:
            text (str): The text of the Storm query to parse.
            opts (dict): A Storm options dictionary.

        Returns:
            True: If the query is valid.

        Raises:
            BadSyntaxError: If the query is invalid.
        '''
        return await self.cell.reqValidStorm(text, opts)

    async def syncLayerNodeEdits(self, offs, layriden=None, wait=True):
        '''
        Yield (indx, mesg) nodeedit sets for the given layer beginning at offset.

        Once caught up, this API will begin yielding nodeedits in real-time.
        The generator will only terminate on network disconnect or if the
        consumer falls behind the max window size of 10,000 nodeedit messages.
        '''
        layr = self.cell.getLayer(layriden)
        if layr is None:
            raise s_exc.NoSuchLayer(mesg=f'No such layer {layriden}', iden=layriden)

        self.user.confirm(('sync',), gateiden=layr.iden)

        async for item in self.cell.syncLayerNodeEdits(layr.iden, offs, wait=wait):
            yield item

    async def getPropNorm(self, prop, valu):
        '''
        Get the normalized property value based on the Cortex data model.

        Args:
            prop (str): The property to normalize.
            valu: The value to normalize.

        Returns:
            (tuple): A two item tuple, containing the normed value and the info dictionary.

        Raises:
            s_exc.NoSuchProp: If the prop does not exist.
            s_exc.BadTypeValu: If the value fails to normalize.
        '''
        return await self.cell.getPropNorm(prop, valu)

    async def getTypeNorm(self, name, valu):
        '''
        Get the normalized type value based on the Cortex data model.

        Args:
            name (str): The type to normalize.
            valu: The value to normalize.

        Returns:
            (tuple): A two item tuple, containing the normed value and the info dictionary.

        Raises:
            s_exc.NoSuchType: If the type does not exist.
            s_exc.BadTypeValu: If the value fails to normalize.
        '''
        return await self.cell.getTypeNorm(name, valu)

    async def addForm(self, formname, basetype, typeopts, typeinfo):
        '''
        Add an extended form to the data model.

        Extended forms *must* begin with _
        '''
        self.user.confirm(('model', 'form', 'add', formname))
        return await self.cell.addForm(formname, basetype, typeopts, typeinfo)

    async def delForm(self, formname):
        '''
        Remove an extended form from the data model.
        '''
        self.user.confirm(('model', 'form', 'del', formname))
        return await self.cell.delForm(formname)

    async def addFormProp(self, form, prop, tdef, info):
        '''
        Add an extended property to the given form.

        Extended properties *must* begin with _
        '''
        self.user.confirm(('model', 'prop', 'add', form))
        if not s_grammar.isBasePropNoPivprop(prop):
            mesg = f'Invalid prop name {prop}'
            raise s_exc.BadPropDef(prop=prop, mesg=mesg)
        return await self.cell.addFormProp(form, prop, tdef, info)

    async def delFormProp(self, form, name):
        '''
        Remove an extended property from the given form.
        '''
        self.user.confirm(('model', 'prop', 'del', form))
        return await self.cell.delFormProp(form, name)

    async def addUnivProp(self, name, tdef, info):
        '''
        Add an extended universal property.

        Extended properties *must* begin with _
        '''
        self.user.confirm(('model', 'univ', 'add'))
        if not s_grammar.isBasePropNoPivprop(name):
            mesg = f'Invalid prop name {name}'
            raise s_exc.BadPropDef(name=name, mesg=mesg)
        return await self.cell.addUnivProp(name, tdef, info)

    async def delUnivProp(self, name):
        '''
        Remove an extended universal property.
        '''
        self.user.confirm(('model', 'univ', 'del'))
        return await self.cell.delUnivProp(name)

    async def addTagProp(self, name, tdef, info):
        '''
        Add a tag property to record data about tags on nodes.
        '''
        self.user.confirm(('model', 'tagprop', 'add'))
        if not s_grammar.isBasePropNoPivprop(name):
            mesg = f'Invalid prop name {name}'
            raise s_exc.BadPropDef(name=name, mesg=mesg)
        return await self.cell.addTagProp(name, tdef, info)

    async def delTagProp(self, name):
        '''
        Remove a previously added tag property.
        '''
        self.user.confirm(('model', 'tagprop', 'del'))
        return await self.cell.delTagProp(name)

    async def addStormPkg(self, pkgdef, verify=False):
        self.user.confirm(('pkg', 'add'))
        return await self.cell.addStormPkg(pkgdef, verify=verify)

    async def delStormPkg(self, iden):
        self.user.confirm(('pkg', 'del'))
        return await self.cell.delStormPkg(iden)

    @s_cell.adminapi()
    async def getStormPkgs(self):
        return await self.cell.getStormPkgs()

    @s_cell.adminapi()
    async def getStormPkg(self, name):
        return await self.cell.getStormPkg(name)

    @s_cell.adminapi()
    async def addStormDmon(self, ddef):
        return await self.cell.addStormDmon(ddef)

    @s_cell.adminapi()
    async def getStormDmons(self):
        return await self.cell.getStormDmons()

    @s_cell.adminapi()
    async def getStormDmonLog(self, iden):
        return await self.cell.getStormDmonLog(iden)

    @s_cell.adminapi()
    async def getStormDmon(self, iden):
        return await self.cell.getStormDmon(iden)

    @s_cell.adminapi()
    async def bumpStormDmon(self, iden):
        return await self.cell.bumpStormDmon(iden)

    @s_cell.adminapi()
    async def disableStormDmon(self, iden):
        return await self.cell.disableStormDmon(iden)

    @s_cell.adminapi()
    async def enableStormDmon(self, iden):
        return await self.cell.enableStormDmon(iden)

    @s_cell.adminapi()
    async def delStormDmon(self, iden):
        return await self.cell.delStormDmon(iden)

    @s_cell.adminapi(log=True)
    async def enableMigrationMode(self):
        await self.cell._enableMigrationMode()

    @s_cell.adminapi(log=True)
    async def disableMigrationMode(self):
        await self.cell._disableMigrationMode()

    @s_cell.adminapi()
    async def cloneLayer(self, iden, ldef=None):

        ldef = ldef or {}
        ldef['creator'] = self.user.iden

        return await self.cell.cloneLayer(iden, ldef)

    async def getStormVar(self, name, default=None):
        self.user.confirm(('globals', 'get', name))
        return await self.cell.getStormVar(name, default=default)

    async def popStormVar(self, name, default=None):
        self.user.confirm(('globals', 'pop', name))
        return await self.cell.popStormVar(name, default=default)

    async def setStormVar(self, name, valu):
        self.user.confirm(('globals', 'set', name))
        return await self.cell.setStormVar(name, valu)

    async def syncLayersEvents(self, offsdict=None, wait=True):
        self.user.confirm(('sync',))
        async for item in self.cell.syncLayersEvents(offsdict=offsdict, wait=wait):
            yield item

    async def syncIndexEvents(self, matchdef, offsdict=None, wait=True):
        self.user.confirm(('sync',))
        async for item in self.cell.syncIndexEvents(matchdef, offsdict=offsdict, wait=wait):
            yield item

    async def iterFormRows(self, layriden, form, stortype=None, startvalu=None):
        '''
        Yields buid, valu tuples of nodes of a single form, optionally (re)starting at startvalue

        Args:
            layriden (str):  Iden of the layer to retrieve the nodes
            form(str):  A form name
            stortype (Optional[int]): a STOR_TYPE_* integer representing the type of form:prop
            startvalu (Any):  The value to start at.  May only be not None if stortype is not None.

        Returns:
            AsyncIterator[Tuple(buid, valu)]
        '''
        self.user.confirm(('layer', 'lift', layriden))
        async for item in self.cell.iterFormRows(layriden, form, stortype=stortype, startvalu=startvalu):
            yield item

    async def iterPropRows(self, layriden, form, prop, stortype=None, startvalu=None):
        '''
        Yields buid, valu tuples of nodes with a particular secondary property, optionally (re)starting at startvalue

        Args:
            layriden (str):  Iden of the layer to retrieve the nodes
            form(str):  A form name.
            prop (str):  A secondary property name.
            stortype (Optional[int]): a STOR_TYPE_* integer representing the type of form:prop
            startvalu (Any):  The value to start at.  May only be not None if stortype is not None.

        Returns:
            AsyncIterator[Tuple(buid, valu)]
        '''
        self.user.confirm(('layer', 'lift', layriden))
        async for item in self.cell.iterPropRows(layriden, form, prop, stortype=stortype, startvalu=startvalu):
            yield item

    async def iterUnivRows(self, layriden, prop, stortype=None, startvalu=None):
        '''
        Yields buid, valu tuples of nodes with a particular universal property, optionally (re)starting at startvalue

        Args:
            layriden (str):  Iden of the layer to retrieve the nodes
            prop (str):  A universal property name.
            stortype (Optional[int]): a STOR_TYPE_* integer representing the type of form:prop
            startvalu (Any):  The value to start at.  May only be not None if stortype is not None.

        Returns:
            AsyncIterator[Tuple(buid, valu)]
        '''
        self.user.confirm(('layer', 'lift', layriden))
        async for item in self.cell.iterUnivRows(layriden, prop, stortype=stortype, startvalu=startvalu):
            yield item

    async def iterTagRows(self, layriden, tag, form=None):
        '''
        Yields (buid, (valu, form)) values that match a tag and optional form.

        Args:
            layriden (str):  Iden of the layer to retrieve the nodes
            tag (str): the tag to match
            form (Optional[str]): if present, only yields buids of nodes that match the form.

        Returns:
            AsyncIterator[Tuple(buid, (valu, form))]
        '''
        self.user.confirm(('layer', 'lift', layriden))
        async for item in self.cell.iterTagRows(layriden, tag, form=form):
            yield item

    async def iterTagPropRows(self, layriden, tag, prop, form=None, stortype=None, startvalu=None):
        '''
        Yields (buid, valu) that match a tag:prop, optionally (re)starting at startvalu.

        Args:
            layriden (str):  Iden of the layer to retrieve the nodes
            tag (str):  tag name
            prop (str):  prop name
            form (Optional[str]):  optional form name
            stortype (Optional[int]): a STOR_TYPE_* integer representing the type of form:prop
            startvalu (Any):  The value to start at.  May only be not None if stortype is not None.

        Returns:
            AsyncIterator[Tuple(buid, valu)]
        '''
        self.user.confirm(('layer', 'lift', layriden))
        async for item in self.cell.iterTagPropRows(layriden, tag, prop, form=form, stortype=stortype,
                                                    startvalu=startvalu):
            yield item

    async def getAxonUpload(self):
        self.user.confirm(('axon', 'upload'))
        await self.cell.axready.wait()
        upload = await self.cell.axon.upload()
        return await s_axon.UpLoadProxy.anit(self.link, upload)

    async def getAxonBytes(self, sha256):
        self.user.confirm(('axon', 'get'))
        await self.cell.axready.wait()
        async for byts in self.cell.axon.get(s_common.uhex(sha256)):
            yield byts

    @s_cell.adminapi()
    async def getUserNotif(self, indx):
        return await self.cell.getUserNotif(indx)

    @s_cell.adminapi()
    async def delUserNotif(self, indx):
        return await self.cell.delUserNotif(indx)

    @s_cell.adminapi()
    async def addUserNotif(self, useriden, mesgtype, mesgdata=None):
        return await self.cell.addUserNotif(useriden, mesgtype, mesgdata=mesgdata)

    @s_cell.adminapi()
    async def iterUserNotifs(self, useriden, size=None):
        async for item in self.cell.iterUserNotifs(useriden, size=size):
            yield item

    @s_cell.adminapi()
    async def watchAllUserNotifs(self, offs=None):
        async for item in self.cell.watchAllUserNotifs(offs=offs):
            yield item

    @s_cell.adminapi()
    async def getHttpExtApiByPath(self, path):
        return await self.cell.getHttpExtApiByPath(path)

class Cortex(s_oauth.OAuthMixin, s_cell.Cell):  # type: ignore
    '''
    A Cortex implements the synapse hypergraph.

    The bulk of the Cortex API lives on the Snap() object which can
    be obtained by calling Cortex.snap() in a with block.  This allows
    callers to manage transaction boundaries explicitly and dramatically
    increases performance.
    '''

    # For the cortex, nexslog:en defaults to True
    confbase = copy.deepcopy(s_cell.Cell.confbase)
    confbase['nexslog:en']['default'] = True  # type: ignore
    confbase['mirror']['hidedocs'] = False  # type: ignore
    confbase['mirror']['hidecmdl'] = False  # type: ignore

    confdefs = {
        'axon': {
            'description': 'A telepath URL for a remote axon.',
            'type': 'string'
        },
        'jsonstor': {
            'description': 'A telepath URL for a remote jsonstor.',
            'type': 'string'
        },
        'cron:enable': {
            'default': True,
            'description': 'Enable cron jobs running.',
            'type': 'boolean'
        },
        'trigger:enable': {
            'default': True,
            'description': 'Enable triggers running.',
            'type': 'boolean'
        },
        'layer:lmdb:map_async': {
            'default': True,
            'description': 'Set the default lmdb:map_async value in LMDB layers.',
            'type': 'boolean'
        },
        'layer:lmdb:max_replay_log': {
            'default': 10000,
            'description': 'Set the max size of the replay log for all layers.',
            'type': 'integer'
        },
        'layers:lockmemory': {
            'default': False,
            'description': 'Should new layers lock memory for performance by default.',
            'type': 'boolean'
        },
        'layers:logedits': {
            'default': True,
            'description': 'Whether nodeedits are logged in each layer.',
            'type': 'boolean'
        },
        'provenance:en': {  # TODO: Remove in 3.0.0
            'default': False,
            'description': 'This no longer does anything.',
            'type': 'boolean',
            'hideconf': True,
        },
        'max:nodes': {
            'description': 'Maximum number of nodes which are allowed to be stored in a Cortex.',
            'type': 'integer',
            'minimum': 1,
            'hidecmdl': True,
        },
        'modules': {
            'default': [],
            'description': 'A list of module classes to load.',
            'type': 'array'
        },
        'storm:log': {
            'default': False,
            'description': 'Log storm queries via system logger.',
            'type': 'boolean'
        },
        'storm:log:level': {
            'default': 'INFO',
            'description': 'Logging log level to emit storm logs at.',
            'type': [
                'integer',
                'string',
            ],
        },
        'storm:interface:search': {
            'default': True,
            'description': 'Enable Storm search interfaces for lookup mode.',
            'type': 'boolean',
        },
        'storm:interface:scrape': {
            'default': True,
            'description': 'Enable Storm scrape interfaces when using $lib.scrape APIs.',
            'type': 'boolean',
        },
        'http:proxy': {
            'description': 'An aiohttp-socks compatible proxy URL to use storm HTTP API.',
            'type': 'string',
        },
        'tls:ca:dir': {
            'description': 'An optional directory of CAs which are added to the TLS CA chain for Storm HTTP API calls.',
            'type': 'string',
        },
    }

    cellapi = CoreApi
    viewapi = s_view.ViewApi
    layerapi = s_layer.LayerApi
    hiveapi = s_hive.HiveApi

    viewctor = s_view.View.anit
    layrctor = s_layer.Layer.anit

    # phase 2 - service storage
    async def initServiceStorage(self):

        # NOTE: we may not make *any* nexus actions in this method
        self.macrodb = self.slab.initdb('storm:macros')
        self.httpextapidb = self.slab.initdb('http:ext:apis')

        if self.inaugural:
            await self.cellinfo.set('cortex:version', s_version.version)

        corevers = self.cellinfo.get('cortex:version')
        s_version.reqVersion(corevers, reqver, exc=s_exc.BadStorageVersion,
                             mesg='cortex version in storage is incompatible with running software')

        self.viewmeta = self.slab.initdb('view:meta')

        self.views = {}
        self.layers = {}
        self.viewsbylayer = collections.defaultdict(list)

        self.modules = {}
        self.feedfuncs = {}
        self.stormcmds = {}

        self.maxnodes = self.conf.get('max:nodes')
        self.nodecount = 0
        self.migration = False

        self.stormmods = {}     # name: mdef
        self.stormpkgs = {}     # name: pkgdef
        self.stormvars = None   # type: s_hive.HiveDict

        self.svcsbyiden = {}
        self.svcsbyname = {}
        self.svcsbysvcname = {}  # remote name, not local name

        self._propSetHooks = {}
        self._runtLiftFuncs = {}
        self._runtPropSetFuncs = {}
        self._runtPropDelFuncs = {}

        self.ontagadds = collections.defaultdict(list)
        self.ontagdels = collections.defaultdict(list)
        self.ontagaddglobs = s_cache.TagGlobs()
        self.ontagdelglobs = s_cache.TagGlobs()

        self.tagvalid = s_cache.FixedCache(self._isTagValid, size=1000)
        self.tagprune = s_cache.FixedCache(self._getTagPrune, size=1000)

        self.querycache = s_cache.FixedCache(self._getStormQuery, size=10000)

        self.stormpool = None
        self.stormpoolurl = None
        self.stormpoolopts = None

        self.libroot = (None, {}, {})
        self.stormlibs = []

        self.bldgbuids = {}  # buid -> (Node, Event)  Nodes under construction

        self.axon = None  # type: s_axon.AxonApi
        self.axready = asyncio.Event()
        self.axoninfo = {}

        self.view = None  # The default/main view

        self._cortex_permdefs = []
        self._initCorePerms()

        # Reset the storm:log:level from the config value to an int for internal use.
        self.conf['storm:log:level'] = s_common.normLogLevel(self.conf.get('storm:log:level'))
        self.stormlog = self.conf.get('storm:log')
        self.stormloglvl = self.conf.get('storm:log:level')

        # generic fini handler for the Cortex
        self.onfini(self._onCoreFini)

        await self._initCoreHive()
        self._initStormLibs()
        self._initFeedFuncs()

        self.modsbyiface = {}
        self.stormiface_search = self.conf.get('storm:interface:search')
        self.stormiface_scrape = self.conf.get('storm:interface:scrape')

        self._initCortexHttpApi()
        self._exthttpapis = {}  # iden -> adef; relies on cpython ordered dictionary behavior.
        self._exthttpapiorder = b'exthttpapiorder'
        self._exthttpapicache = s_cache.FixedCache(self._getHttpExtApiByPath, size=1000)
        self._initCortexExtHttpApi()

        self.model = s_datamodel.Model()

        await self._bumpCellVers('cortex:extmodel', (
            (1, self._migrateTaxonomyIface),
        ), nexs=False)

        # Perform module loading
        await self._loadCoreMods()
        await self._loadExtModel()
        await self._initStormCmds()

        # Initialize our storage and views
        await self._initCoreAxon()

        await self._initLayerV3Stor()
        await self._initCoreLayers()
        await self._initCoreViews()
        self.onfini(self._finiStor)
        await self._initCoreQueues()

        self.addHealthFunc(self._cortexHealth)

        await self._initOAuthManager()

        stormdmonhive = await self.hive.open(('cortex', 'storm', 'dmons'))
        self.stormdmonhive = await stormdmonhive.dict()
        self.stormdmons = await s_storm.DmonManager.anit(self)
        self.onfini(self.stormdmons)

        self.agenda = await s_agenda.Agenda.anit(self)
        self.onfini(self.agenda)

        await self._initStormGraphs()

        self.trigson = self.conf.get('trigger:enable')

        taghive = await self.hive.open(('cortex', 'tagmeta'))
        cmdhive = await self.hive.open(('cortex', 'storm', 'cmds'))
        pkghive = await self.hive.open(('cortex', 'storm', 'packages'))
        svchive = await self.hive.open(('cortex', 'storm', 'services'))

        self.taghive = await taghive.dict()
        self.cmdhive = await cmdhive.dict()
        self.pkghive = await pkghive.dict()
        self.svchive = await svchive.dict()

        await self._initDeprLocks()
        await self._warnDeprLocks()

        # Finalize coremodule loading & give svchive a shot to load
        await self._initPureStormCmds()

        self.dynitems.update({
            'cron': self.agenda,
            'cortex': self,
            'multiqueue': self.multiqueue,
        })

        await self.auth.addAuthGate('cortex', 'cortex')

        self._initVaults()

        await self._bumpCellVers('cortex:storage', (
            (1, self._storUpdateMacros),
            (2, self._storLayrFeedDefaults),
        ), nexs=False)

    async def _storUpdateMacros(self):
        for name, node in await self.hive.open(('cortex', 'storm', 'macros')):

            try:

                info = {
                    'name': name,
                    'storm': node.valu.get('storm'),
                }

                user = node.valu.get('user')
                if user is not None:
                    info['user'] = user

                created = node.valu.get('created')
                if created is not None:
                    info['created'] = created

                edited = node.valu.get('edited')
                if edited is not None:
                    info['updated'] = edited

                    if info.get('created') is None:
                        info['created'] = edited

                mdef = self._initStormMacro(info)

                await self._addStormMacro(mdef)

            except Exception as e:
                logger.exception(f'Macro migration error for macro: {name} (skipped).')

    def getStormMacro(self, name, user=None):

        if len(name) > 491:
            raise s_exc.BadArg(mesg='Macro names may only be up to 491 chars.')

        byts = self.slab.get(name.encode(), db=self.macrodb)
        if byts is None:
            return None

        mdef = s_msgpack.un(byts)

        if user is not None:
            mesg = f'User requires read permission on macro: {name}.'
            self._reqEasyPerm(mdef, user, s_cell.PERM_READ, mesg=mesg)

        return mdef

    def reqStormMacro(self, name, user=None):

        mdef = self.getStormMacro(name)
        if mdef is None:
            raise s_exc.NoSuchName(mesg=f'Macro name not found: {name}')

        if user is not None:
            mesg = f'User requires read permission on macro: {name}.'
            self._reqEasyPerm(mdef, user, s_cell.PERM_READ, mesg=mesg)

        return mdef

    def _reqStormMacroPerm(self, user, name, level):
        mdef = self.reqStormMacro(name)
        mesg = f'User requires {s_cell.permnames.get(level)} permission on macro: {name}'

        if level == s_cell.PERM_EDIT and (
            user.allowed(('storm', 'macro', 'edit')) or
            user.allowed(('storm', 'macro', 'admin'))):
            return mdef

        if level == s_cell.PERM_ADMIN and user.allowed(('storm', 'macro', 'admin')):
            return mdef

        self._reqEasyPerm(mdef, user, level, mesg=mesg)
        return mdef

    async def addStormMacro(self, mdef, user=None):

        if user is None:
            user = self.auth.rootuser

        user.confirm(('storm', 'macro', 'add'), default=True)

        mdef = self._initStormMacro(mdef, user=user)

        reqValidStormMacro(mdef)

        return await self._push('storm:macro:add', mdef)

    def _initStormMacro(self, mdef, user=None):

        if user is None:
            user = self.auth.rootuser

        mdef['iden'] = s_common.guid()

        now = s_common.now()

        mdef.setdefault('updated', now)
        mdef.setdefault('created', now)

        useriden = mdef.get('user', user.iden)

        mdef['user'] = useriden
        mdef['creator'] = useriden

        mdef.setdefault('storm', '')
        self._initEasyPerm(mdef)

        mdef['permissions']['users'][useriden] = s_cell.PERM_ADMIN

        return mdef

    @s_nexus.Pusher.onPush('storm:macro:add')
    async def _addStormMacro(self, mdef):
        name = mdef.get('name')
        reqValidStormMacro(mdef)

        # idempotency protection...
        oldv = self.getStormMacro(name)
        if oldv is not None and oldv.get('iden') != mdef.get('iden'):
            raise s_exc.BadArg(mesg=f'Duplicate macro name: {name}')

        self.slab.put(name.encode(), s_msgpack.en(mdef), db=self.macrodb)
        return mdef

    async def delStormMacro(self, name, user=None):

        if user is not None:
            self._reqStormMacroPerm(user, name, s_cell.PERM_ADMIN)

        return await self._push('storm:macro:del', name)

    @s_nexus.Pusher.onPush('storm:macro:del')
    async def _delStormMacro(self, name):
        byts = self.slab.pop(name.encode(), db=self.macrodb)
        if byts is not None:
            return s_msgpack.un(byts)

    async def modStormMacro(self, name, info, user=None):
        if user is not None:
            self._reqStormMacroPerm(user, name, s_cell.PERM_EDIT)
        return await self._push('storm:macro:mod', name, info)

    @s_nexus.Pusher.onPush('storm:macro:mod')
    async def _modStormMacro(self, name, info):

        mdef = self.getStormMacro(name)
        if mdef is None:
            return

        mdef.update(info)

        reqValidStormMacro(mdef)

        newname = info.get('name')
        if newname is not None and newname != name:

            byts = self.slab.get(newname.encode(), db=self.macrodb)
            if byts is not None:
                raise s_exc.DupName('A macro named {newname} already exists!')

            self.slab.put(newname.encode(), s_msgpack.en(mdef), db=self.macrodb)
            self.slab.pop(name.encode(), db=self.macrodb)
        else:
            self.slab.put(name.encode(), s_msgpack.en(mdef), db=self.macrodb)

        return mdef

    async def setStormMacroPerm(self, name, scope, iden, level, user=None):

        if user is not None:
            self._reqStormMacroPerm(user, name, s_cell.PERM_ADMIN)

        return await self._push('storm:macro:set:perm', name, scope, iden, level)

    @s_nexus.Pusher.onPush('storm:macro:set:perm')
    async def _setStormMacroPerm(self, name, scope, iden, level):

        mdef = self.reqStormMacro(name)
        await self._setEasyPerm(mdef, scope, iden, level)

        reqValidStormMacro(mdef)

        self.slab.put(name.encode(), s_msgpack.en(mdef), db=self.macrodb)
        return mdef

    async def getStormMacros(self, user=None):

        retn = []

        for lkey, byts in self.slab.scanByFull(db=self.macrodb):

            await asyncio.sleep(0)

            mdef = s_msgpack.un(byts)

            if user is not None and not self._hasEasyPerm(mdef, user, s_cell.PERM_READ):
                continue

            retn.append(mdef)

        return retn

    async def getStormIfaces(self, name):

        mods = self.modsbyiface.get(name)
        if mods is not None:
            return mods

        mods = []
        for moddef in self.stormmods.values():

            ifaces = moddef.get('interfaces')
            if ifaces is None:
                continue

            if name not in ifaces:
                continue

            mods.append(moddef)

        self.modsbyiface[name] = tuple(mods)
        return mods

    def _initCorePerms(self):
        self._cortex_permdefs.extend((
            {'perm': ('model', 'form', 'add'), 'gate': 'cortex',
             'desc': 'Controls access to adding extended model forms.'},
            {'perm': ('model', 'form', 'add', '<form>'), 'gate': 'cortex',
             'desc': 'Controls access to adding specific extended model forms.',
             'ex': 'model.form.add._foo:bar'},
            {'perm': ('model', 'form', 'del'), 'gate': 'cortex',
             'desc': 'Controls access to deleting extended model forms.'},
            {'perm': ('model', 'form', 'del', '<form>'), 'gate': 'cortex',
             'desc': 'Controls access to deleting specific extended model forms.',
             'ex': 'model.form.del._foo:bar'},

            {'perm': ('model', 'prop', 'add'), 'gate': 'cortex',
             'desc': 'Controls access to adding extended model properties.'},
            {'perm': ('model', 'prop', 'add', '<form>'), 'gate': 'cortex',
             'desc': 'Controls access to adding specific extended model properties.',
             'ex': 'model.prop.add._foo:bar'},
            {'perm': ('model', 'prop', 'del'), 'gate': 'cortex',
             'desc': 'Controls access to deleting extended model properties.'},
            {'perm': ('model', 'prop', 'del', '<form>'), 'gate': 'cortex',
             'desc': 'Controls access to deleting specific extended model properties.',
             'ex': 'model.prop.del._foo:bar'},

            {'perm': ('model', 'tagprop', 'add'), 'gate': 'cortex',
             'desc': 'Controls access to adding extended model tag properties.'},
            {'perm': ('model', 'tagprop', 'del'), 'gate': 'cortex',
             'desc': 'Controls access to deleting extended model tag properties.'},

            {'perm': ('model', 'univ', 'add'), 'gate': 'cortex',
             'desc': 'Controls access to adding extended model universal properties.'},
            {'perm': ('model', 'univ', 'del'), 'gate': 'cortex',
             'desc': 'Controls access to deleting extended model universal properties.'},

            {'perm': ('node',), 'gate': 'layer',
             'desc': 'Controls all node edits in a layer.'},
            {'perm': ('node', 'add'), 'gate': 'layer',
             'desc': 'Controls adding any form of node in a layer.'},
            {'perm': ('node', 'del'), 'gate': 'layer',
             'desc': 'Controls removing any form of node in a layer.'},

            {'perm': ('node', 'add', '<form>'), 'gate': 'layer',
             'ex': 'node.add.inet:ipv4',
             'desc': 'Controls adding a specific form of node in a layer.'},
            {'perm': ('node', 'del', '<form>'), 'gate': 'layer',
             'desc': 'Controls removing a specific form of node in a layer.'},

            {'perm': ('node', 'tag'), 'gate': 'layer',
             'desc': 'Controls editing any tag on any node in a layer.'},
            {'perm': ('node', 'tag', 'add'), 'gate': 'layer',
             'desc': 'Controls adding any tag on any node in a layer.'},
            {'perm': ('node', 'tag', 'del'), 'gate': 'layer',
             'desc': 'Controls removing any tag on any node in a layer.'},

            {'perm': ('node', 'tag', 'add', '<tag...>'), 'gate': 'layer',
             'ex': 'node.tag.add.cno.mal.redtree',
             'desc': 'Controls adding a specific tag on any node in a layer.'},
            {'perm': ('node', 'tag', 'del', '<tag...>'), 'gate': 'layer',
             'ex': 'node.tag.del.cno.mal.redtree',
             'desc': 'Controls removing a specific tag on any node in a layer.'},

            {'perm': ('node', 'prop'), 'gate': 'layer',
             'desc': 'Controls editing any prop on any node in the layer.'},

            {'perm': ('node', 'prop', 'set'), 'gate': 'layer',
             'desc': 'Controls setting any prop on any node in a layer.'},
            {'perm': ('node', 'prop', 'set', '<form>'), 'gate': 'layer',
             'ex': 'node.prop.set.inet:ipv4',
             'desc': 'Controls setting any property on a form of node in a layer.'},
            {'perm': ('node', 'prop', 'set', '<form>', '<prop>'), 'gate': 'layer',
             'ex': 'node.prop.set.inet:ipv4.asn',
             'desc': 'Controls setting a specific property on a form of node in a layer.'},

            {'perm': ('node', 'prop', 'del'), 'gate': 'layer',
             'desc': 'Controls removing any prop on any node in a layer.'},
            {'perm': ('node', 'prop', 'del', '<form>'), 'gate': 'layer',
             'ex': 'node.prop.del.inet:ipv4',
             'desc': 'Controls removing any property from a form of node in a layer.'},
            {'perm': ('node', 'prop', 'del', '<form>', '<prop>'), 'gate': 'layer',
             'ex': 'node.prop.del.inet:ipv4.asn',
             'desc': 'Controls removing a specific property from a form of node in a layer.'},

            {'perm': ('pkg', 'add'), 'gate': 'cortex',
             'desc': 'Controls access to adding storm packages.'},
            {'perm': ('pkg', 'del'), 'gate': 'cortex',
             'desc': 'Controls access to deleting storm packages.'},

            {'perm': ('storm', 'asroot', 'cmd', '<cmdname>'), 'gate': 'cortex',
            'desc': 'Controls running storm commands requiring root privileges.',
             'ex': 'storm.asroot.cmd.movetag'},
            {'perm': ('storm', 'asroot', 'mod', '<modname>'), 'gate': 'cortex',
            'desc': 'Controls importing modules requiring root privileges.',
             'ex': 'storm.asroot.cmd.synapse-misp.privsep'},

            {'perm': ('storm', 'graph', 'add'), 'gate': 'cortex',
             'desc': 'Controls access to add a storm graph.',
             'default': True},
            {'perm': ('storm', 'macro', 'add'), 'gate': 'cortex',
             'desc': 'Controls access to add a storm macro.',
             'default': True},
            {'perm': ('storm', 'macro', 'admin'), 'gate': 'cortex',
             'desc': 'Controls access to edit/set/delete a storm macro.'},
            {'perm': ('storm', 'macro', 'edit'), 'gate': 'cortex',
             'desc': 'Controls access to edit a storm macro.'},

            {'perm': ('view',), 'gate': 'cortex',
             'desc': 'Controls all view permissions.'},
            {'perm': ('view', 'add'), 'gate': 'cortex',
             'desc': 'Controls access to add a new view including forks.'},
            {'perm': ('view', 'del'), 'gate': 'view',
             'desc': 'Controls access to delete a view.'},
            {'perm': ('view', 'fork'), 'gate': 'view', 'default': True,
             'desc': 'Controls access to fork a view.'},
            {'perm': ('view', 'read'), 'gate': 'view',
             'desc': 'Controls read access to view.'},
            {'perm': ('view', 'set', '<setting>'), 'gate': 'view',
             'desc': 'Controls access to change view settings.',
             'ex': 'view.set.name'},

            {'perm': ('axon', 'upload'), 'gate': 'cortex',
             'desc': 'Controls the ability to upload a file to the Axon.'},
            {'perm': ('axon', 'get'), 'gate': 'cortex',
             'desc': 'Controls the ability to retrieve a file from the Axon.'},
            {'perm': ('axon', 'has'), 'gate': 'cortex',
             'desc': 'Controls the ability to check if the Axon contains a file.'},
            {'perm': ('axon', 'del'), 'gate': 'cortex',
             'desc': 'Controls the ability to remove a file from the Axon.'},
        ))
        for pdef in self._cortex_permdefs:
            s_storm.reqValidPermDef(pdef)

    def _getPermDefs(self):

        permdefs = list(s_cell.Cell._getPermDefs(self))
        permdefs.extend(self._cortex_permdefs)

        for spkg in self._getStormPkgs():
            permdefs.extend(spkg.get('perms', ()))

        for (path, ctor) in self.stormlibs:
            permdefs.extend(ctor._storm_lib_perms)

        permdefs.sort(key=lambda x: x['perm'])

        return tuple(permdefs)

    def _setPropSetHook(self, name, hook):
        self._propSetHooks[name] = hook

    async def _callPropSetHook(self, node, prop, norm):
        hook = self._propSetHooks.get(prop.full)
        if hook is None:
            return
        await hook(node, prop, norm)

    async def _execCellUpdates(self):

        await self._bumpCellVers('cortex:defaults', (
            (1, self._addAllLayrRead),
        ))

    async def _addAllLayrRead(self):
        layriden = self.getView().layers[0].iden
        role = await self.auth.getRoleByName('all')
        await role.addRule((True, ('layer', 'read')), gateiden=layriden)

    async def _storLayrFeedDefaults(self):

        for layer in list(self.layers.values()):
            layrinfo = layer.layrinfo  # type: s_hive.HiveDict

            pushs = layrinfo.get('pushs', {})
            if pushs:
                for pdef in pushs.values():
                    pdef.setdefault('chunk:size', s_const.layer_pdef_csize)
                    pdef.setdefault('queue:size', s_const.layer_pdef_qsize)
                await layrinfo.set('pushs', pushs, nexs=False)

            pulls = layrinfo.get('pulls', {})
            if pulls:
                pulls = layrinfo.get('pulls', {})
                for pdef in pulls.values():
                    pdef.setdefault('chunk:size', s_const.layer_pdef_csize)
                    pdef.setdefault('queue:size', s_const.layer_pdef_qsize)
                await layrinfo.set('pulls', pulls, nexs=False)

    async def initServiceRuntime(self):

        # do any post-nexus initialization here...
        await self._initJsonStor()

        if self.isactive:
            await self._checkNexsIndx()

        await self._initCoreMods()

        if self.isactive:
            await self._checkLayerModels()

        await self._initStormDmons()
        await self._initStormSvcs()

        # share ourself via the cell dmon as "cortex"
        # for potential default remote use
        self.dmon.share('cortex', self)

    async def initServiceActive(self):
        if self.conf.get('cron:enable'):
            await self.agenda.start()
        await self.stormdmons.start()

        for view in self.views.values():
            await view.initTrigTask()
            await view.initMergeTask()

<<<<<<< HEAD
        await self.initQueryMirror()
=======
        for layer in self.layers.values():
            await layer.initLayerActive()

        await self.initStormPool()
>>>>>>> 9329818e

    async def initServicePassive(self):

        await self.agenda.stop()
        await self.stormdmons.stop()

        for view in self.views.values():
            await view.finiTrigTask()
            await view.finiMergeTask()

<<<<<<< HEAD
=======
        for layer in self.layers.values():
            await layer.initLayerPassive()

        await self.finiStormPool()

    async def initStormPool(self):

        byts = self.slab.get(b'storm:pool', db='cell:conf')
        if byts is None:
            return

        url, opts = s_msgpack.un(byts)

        self.stormpoolurl = url
        self.stormpoolopts = opts

        self.stormpool = await s_telepath.open(url)

        # make this one a fini weakref vs the fini() handler
        self.onfini(self.stormpool)

    async def finiStormPool(self):

>>>>>>> 9329818e
        if self.stormpool is not None:
            await self.stormpool.fini()
            self.stormpool = None

    async def getStormPool(self):
        byts = self.slab.get(b'storm:pool', db='cell:conf')
        if byts is None:
            return None
        return s_msgpack.un(byts)

    @s_nexus.Pusher.onPushAuto('storm:pool:set')
    async def setStormPool(self, url, opts):

        s_schemas.reqValidStormPoolOpts(opts)

        info = (url, opts)
        self.slab.put(b'storm:pool', s_msgpack.en(info), db='cell:conf')

        if self.isactive:
            await self.finiStormPool()
            await self.initStormPool()

    @s_nexus.Pusher.onPushAuto('storm:pool:del')
    async def delStormPool(self):

        self.slab.pop(b'storm:pool', db='cell:conf')

        if self.isactive:
            await self.finiStormPool()

    @s_nexus.Pusher.onPushAuto('model:depr:lock')
    async def setDeprLock(self, name, locked):

        todo = []
        prop = self.model.prop(name)
        if prop is not None and prop.deprecated:
            todo.append(prop)

        _type = self.model.type(name)
        if _type is not None and _type.deprecated:
            todo.append(_type)

        if not todo:
            mesg = 'setDeprLock() called on non-existant or non-deprecated form, property, or type.'
            raise s_exc.NoSuchProp(name=name, mesg=mesg)

        self.deprlocks[name] = locked
        await self.hive.set(('cortex', 'model', 'deprlocks'), self.deprlocks)

        for elem in todo:
            elem.locked = locked

    async def getDeprLocks(self):
        '''
        Return a dictionary of deprecated properties and their lock status.
        '''
        retn = {}

        for prop in self.model.props.values():
            if not prop.deprecated:
                continue

            # Skip universal properties on other props
            if not prop.isform and prop.univ is not None:
                continue

            retn[prop.full] = prop.locked

        return retn

    async def _warnDeprLocks(self):
        # Check for deprecated properties which are unused and unlocked
        deprs = await self.getDeprLocks()

        count = 0

        for propname, locked in deprs.items():
            if locked:
                continue

            prop = self.model.props.get(propname)

            for layr in self.layers.values():
                if not prop.isform and prop.isuniv:
                    if await layr.getPropCount(None, prop.name):
                        break

                else:
                    if await layr.getPropCount(propname):
                        break

                    if await layr.getPropCount(prop.form.name, prop.name):
                        break
            else:
                count += 1

        if count:
            mesg = f'Detected {count} deprecated properties unlocked and not in use, '
            mesg += 'recommend locking (https://v.vtx.lk/deprlock).'
            logger.warning(mesg)

    async def reqValidStormGraph(self, gdef):
        for filt in gdef.get('filters', ()):
            await self.getStormQuery(filt)

        for pivo in gdef.get('filters', ()):
            await self.getStormQuery(pivo)

        for form, rule in gdef.get('forms', {}).items():
            if form != '*' and self.model.form(form) is None:
                raise s_exc.NoSuchForm.init(form)

            for filt in rule.get('filters', ()):
                await self.getStormQuery(filt)

            for pivo in rule.get('filters', ()):
                await self.getStormQuery(pivo)

    async def addStormGraph(self, gdef, user=None):

        if user is None:
            user = self.auth.rootuser

        user.confirm(('storm', 'graph', 'add'), default=True)

        self._initEasyPerm(gdef)

        now = s_common.now()

        gdef['iden'] = s_common.guid()
        gdef['scope'] = 'user'
        gdef['creator'] = user.iden
        gdef['created'] = now
        gdef['updated'] = now
        gdef['permissions']['users'][user.iden] = s_cell.PERM_ADMIN

        s_stormlib_graph.reqValidGdef(gdef)

        await self.reqValidStormGraph(gdef)

        return await self._push('storm:graph:add', gdef)

    @s_nexus.Pusher.onPush('storm:graph:add')
    async def _addStormGraph(self, gdef):
        s_stormlib_graph.reqValidGdef(gdef)

        await self.reqValidStormGraph(gdef)

        if gdef['scope'] == 'power-up':
            mesg = 'Power-up graph projections may only be added by power-ups.'
            raise s_exc.SynErr(mesg=mesg)

        iden = gdef['iden']
        if self.graphs.get(iden) is not None:
            return

        self.graphs.set(iden, gdef)

        await self.feedBeholder('storm:graph:add', {'gdef': gdef})
        return copy.deepcopy(gdef)

    def _reqStormGraphPerm(self, user, iden, level):
        gdef = self.graphs.get(iden)
        if gdef is None:
            gdef = self.pkggraphs.get(iden)

        if gdef is None:
            mesg = f'No graph projection with iden {iden} exists!'
            raise s_exc.NoSuchIden(mesg=mesg)

        if gdef['scope'] == 'power-up' and level > s_cell.PERM_READ:
            mesg = 'Power-up graph projections may not be modified.'
            raise s_exc.AuthDeny(mesg=mesg, user=user.iden, username=user.name)

        if user is not None:
            mesg = f'User requires {s_cell.permnames.get(level)} permission on graph: {iden}.'
            self._reqEasyPerm(gdef, user, level, mesg=mesg)

        return gdef

    async def delStormGraph(self, iden, user=None):
        self._reqStormGraphPerm(user, iden, s_cell.PERM_ADMIN)
        return await self._push('storm:graph:del', iden)

    @s_nexus.Pusher.onPush('storm:graph:del')
    async def _delStormGraph(self, iden):
        gdef = self.graphs.pop(iden, None)
        if gdef is not None:
            await self.feedBeholder('storm:graph:del', {'iden': iden})
            return gdef

    async def getStormGraph(self, iden, user=None):
        gdef = self._reqStormGraphPerm(user, iden, s_cell.PERM_READ)
        return copy.deepcopy(gdef)

    async def getStormGraphs(self, user=None):

        for _, gdef in self.graphs.items():

            await asyncio.sleep(0)

            if user is not None and self._hasEasyPerm(gdef, user, s_cell.PERM_READ):
                yield copy.deepcopy(gdef)

        for gdef in self.pkggraphs.values():

            await asyncio.sleep(0)

            if user is not None and self._hasEasyPerm(gdef, user, s_cell.PERM_READ):
                yield copy.deepcopy(gdef)

    async def modStormGraph(self, iden, info, user=None):
        self._reqStormGraphPerm(user, iden, s_cell.PERM_EDIT)
        info['updated'] = s_common.now()
        return await self._push('storm:graph:mod', iden, info)

    @s_nexus.Pusher.onPush('storm:graph:mod')
    async def _modStormGraph(self, iden, info):

        gdef = self._reqStormGraphPerm(None, iden, s_cell.PERM_EDIT)
        gdef = copy.deepcopy(gdef)
        gdef.update(info)

        s_stormlib_graph.reqValidGdef(gdef)

        await self.reqValidStormGraph(gdef)

        self.graphs.set(iden, gdef)

        await self.feedBeholder('storm:graph:mod', {'gdef': gdef})
        return copy.deepcopy(gdef)

    async def setStormGraphPerm(self, gden, scope, iden, level, user=None):
        self._reqStormGraphPerm(user, gden, s_cell.PERM_ADMIN)
        return await self._push('storm:graph:set:perm', gden, scope, iden, level, s_common.now())

    @s_nexus.Pusher.onPush('storm:graph:set:perm')
    async def _setStormGraphPerm(self, gden, scope, iden, level, utime):

        gdef = self._reqStormGraphPerm(None, gden, s_cell.PERM_ADMIN)
        gdef = copy.deepcopy(gdef)
        gdef['updated'] = utime

        await self._setEasyPerm(gdef, scope, iden, level)

        s_stormlib_graph.reqValidGdef(gdef)

        self.graphs.set(gden, gdef)

        await self.feedBeholder('storm:graph:set:perm', {'gdef': gdef})
        return copy.deepcopy(gdef)

    async def addCoreQueue(self, name, info):

        if self.multiqueue.exists(name):
            mesg = f'Queue named {name} already exists!'
            raise s_exc.DupName(mesg=mesg)

        await self._push('queue:add', name, info)

    @s_nexus.Pusher.onPush('queue:add')
    async def _addCoreQueue(self, name, info):
        if self.multiqueue.exists(name):
            return

        await self.auth.addAuthGate(f'queue:{name}', 'queue')

        creator = info.get('creator')
        if creator is not None:
            user = await self.auth.reqUser(creator)
            await user.setAdmin(True, gateiden=f'queue:{name}', logged=False)

        await self.multiqueue.add(name, info)

    async def listCoreQueues(self):
        return self.multiqueue.list()

    async def getCoreQueue(self, name):
        return self.multiqueue.status(name)

    async def delCoreQueue(self, name):

        if not self.multiqueue.exists(name):
            mesg = f'No queue named {name} exists!'
            raise s_exc.NoSuchName(mesg=mesg)

        await self._push('queue:del', name)
        await self.auth.delAuthGate(f'queue:{name}')

    @s_nexus.Pusher.onPush('queue:del')
    async def _delCoreQueue(self, name):
        if not self.multiqueue.exists(name):
            return

        await self.multiqueue.rem(name)

    async def coreQueueGet(self, name, offs=0, cull=True, wait=False):
        if offs and cull:
            await self.coreQueueCull(name, offs - 1)

        async for item in self.multiqueue.gets(name, offs, cull=False, wait=wait):
            return item

    async def coreQueueGets(self, name, offs=0, cull=True, wait=False, size=None):
        if offs and cull:
            await self.coreQueueCull(name, offs - 1)

        count = 0
        async for item in self.multiqueue.gets(name, offs, cull=False, wait=wait):

            yield item

            count += 1
            if size is not None and count >= size:
                return

    async def coreQueuePuts(self, name, items):
        await self._push('queue:puts', name, items)

    @s_nexus.Pusher.onPush('queue:puts', passitem=True)
    async def _coreQueuePuts(self, name, items, nexsitem):
        nexsoff, nexsmesg = nexsitem
        await self.multiqueue.puts(name, items, reqid=nexsoff)

    @s_nexus.Pusher.onPushAuto('queue:cull')
    async def coreQueueCull(self, name, offs):
        await self.multiqueue.cull(name, offs)

    @s_nexus.Pusher.onPushAuto('queue:pop')
    async def coreQueuePop(self, name, offs):
        return await self.multiqueue.pop(name, offs)

    async def coreQueueSize(self, name):
        return self.multiqueue.size(name)

    @s_nexus.Pusher.onPushAuto('tag:model:set')
    async def setTagModel(self, tagname, name, valu):
        '''
        Set a model specification property for a tag.

        Arguments:
            tagname (str): The name of the tag.
            name (str): The name of the property.
            valu (object): The value of the property.

        Tag Model Properties:
            regex - A list of None or regular expression strings to match each tag level.
            prune - A number that determines how many levels of pruning are desired.

        Examples:
            await core.setTagModel("cno.cve", "regex", (None, None, "[0-9]{4}", "[0-9]{5}"))

        '''
        meta = self.taghive.get(tagname)
        if meta is None:
            meta = {}

        meta[name] = valu
        reqValidTagModel(meta)

        await self.taghive.set(tagname, meta)

        # clear cached entries
        if name == 'regex':
            self.tagvalid.clear()
        elif name == 'prune':
            self.tagprune.clear()

    @s_nexus.Pusher.onPushAuto('tag:model:del')
    async def delTagModel(self, tagname):
        '''
        Delete all the model specification properties for a tag.

        Arguments:
            tagname (str): The name of the tag.
        '''
        await self.taghive.pop(tagname)
        self.tagvalid.clear()
        self.tagprune.clear()

    @s_nexus.Pusher.onPushAuto('tag:model:pop')
    async def popTagModel(self, tagname, name):
        '''
        Pop a property from the model specification of a tag.

        Arguments:
            tagname (str): The name of the tag.
            name (str): The name of the specification property.

        Returns:
            (object): The current value of the property.
        '''

        meta = self.taghive.get(tagname)
        if meta is None:
            return None

        retn = meta.pop(name, None)
        await self.taghive.set(name, meta)

        if name == 'regex':
            self.tagvalid.clear()
        elif name == 'prune':
            self.tagprune.clear()

        return retn

    def isTagValid(self, tagname):
        '''
        Check if a tag name is valid according to tag model regular expressions.

        Returns:
            (bool): True if the tag is valid.
        '''
        return self.tagvalid.get(tagname)

    def _isTagValid(self, tagname):

        parts = s_chop.tagpath(tagname)
        for tag in s_chop.tags(tagname):

            meta = self.taghive.get(tag)
            if meta is None:
                continue

            regx = meta.get('regex')
            if regx is None:
                continue

            for i in range(min(len(regx), len(parts))):

                if regx[i] is None:
                    continue

                if not regex.fullmatch(regx[i], parts[i]):
                    return False

        return True

    async def getTagPrune(self, tagname):
        return self.tagprune.get(tagname)

    def _getTagPrune(self, tagname):

        prune = []

        pruning = 0
        for tag in s_chop.tags(tagname):

            if pruning:
                pruning -= 1
                prune.append(tag)
                continue

            meta = self.taghive.get(tag)
            if meta is None:
                continue

            pruning = meta.get('prune', 0)
            if pruning:
                pruning -= 1
                prune.append(tag)

        # if we dont reach the final tag for pruning, skip it.
        if prune and not prune[-1] == tagname:
            return ()

        return tuple(prune)

    async def getTagModel(self, tagname):
        '''
        Retrieve the tag model specification for a tag.

        Returns:
            (dict): The tag model specification or None.
        '''
        retn = self.taghive.get(tagname)
        if retn is not None:
            return dict(retn)

    async def listTagModel(self):
        '''
        Retrieve a list of the tag model specifications.

        Returns:
            ([(str, dict), ...]): A list of tag model specification tuples.
        '''
        return list(self.taghive.items())

    async def _finiStor(self):
        await asyncio.gather(*[view.fini() for view in self.views.values()])
        await asyncio.gather(*[layr.fini() for layr in self.layers.values()])

    async def _initStormDmons(self):

        for iden, ddef in self.stormdmonhive.items():
            try:
                await self.runStormDmon(iden, ddef)

            except asyncio.CancelledError:  # pragma: no cover  TODO:  remove once >= py 3.8 only
                raise

            except Exception as e:
                logger.warning(f'initStormDmon ({iden}) failed: {e}')

    async def _initStormSvcs(self):

        for iden, sdef in self.svchive.items():

            try:
                await self._setStormSvc(sdef)

            except asyncio.CancelledError:  # pragma: no cover  TODO:  remove once >= py 3.8 only
                raise

            except Exception as e:
                logger.warning(f'initStormService ({iden}) failed: {e}')

    async def _initCoreQueues(self):
        path = os.path.join(self.dirn, 'slabs', 'queues.lmdb')

        slab = await s_lmdbslab.Slab.anit(path)
        self.onfini(slab.fini)

        self.multiqueue = await slab.getMultiQueue('cortex:queue', nexsroot=self.nexsroot)

    async def _initStormGraphs(self):
        # TODO we should probably just store this in the cell.slab to save a file handle :D
        path = os.path.join(self.dirn, 'slabs', 'graphs.lmdb')

        slab = await s_lmdbslab.Slab.anit(path)
        self.onfini(slab.fini)

        self.pkggraphs = {}
        self.graphs = s_lmdbslab.SlabDict(slab, db=slab.initdb('graphs'))

    async def _initLayerV3Stor(self):

        path = os.path.join(self.dirn, 'slabs', 'layersv3.lmdb')
        self.v3stor = await s_lmdbslab.Slab.anit(path)

        self.onfini(self.v3stor.fini)

        self.indxabrv = self.v3stor.getNameAbrv('indxabrv')

        self.nid2ndef = self.v3stor.initdb('nid2ndef', integerkey=True)
        self.nid2buid = self.v3stor.initdb('nid2buid', integerkey=True)
        self.buid2nid = self.v3stor.initdb('buid2nid')

        self.nextnid = 0
        byts = self.v3stor.lastkey(db=self.nid2buid)
        if byts is not None:
            self.nextnid = int.from_bytes(byts) + 1

    def getNidNdef(self, nid):
        byts = self.v3stor.get(nid, db=self.nid2ndef)
        if byts is not None:
            return s_msgpack.un(byts)

    def setNidNdef(self, nid, ndef):
        buid = s_common.buid(ndef)
        self.v3stor.put(nid, buid, db=self.nid2buid)
        self.v3stor.put(buid, nid, db=self.buid2nid)
        self.v3stor.put(nid, s_msgpack.en(ndef), db=self.nid2ndef)

        if (nid := int.from_bytes(nid)) >= self.nextnid:
            self.nextnid = nid + 1

    def getBuidByNid(self, nid):
        return self.v3stor.get(nid, db=self.nid2buid)

    def getNidByBuid(self, buid):
        return self.v3stor.get(buid, db=self.buid2nid)

    async def genNdefNid(self, ndef):
        buid = s_common.buid(ndef)
        nid = self.v3stor.get(buid, db=self.buid2nid)
        if nid is not None:
            return nid
        return await self._push('nid:gen', ndef)

    @s_nexus.Pusher.onPush('nid:gen')
    async def _genNdefNid(self, ndef):
        buid = s_common.buid(ndef)
        nid = self.v3stor.get(buid, db=self.buid2nid)
        if nid is not None:
            return nid

        nid = self.nextnid.to_bytes(8)
        self.nextnid += 1

        self.v3stor.put(nid, buid, db=self.nid2buid)
        self.v3stor.put(nid, s_msgpack.en(ndef), db=self.nid2ndef)
        self.v3stor.put(buid, nid, db=self.buid2nid)

        return nid

    @s_cache.memoizemethod()
    def getIndxAbrv(self, indx, *args):
        return self.indxabrv.bytsToAbrv(indx + s_msgpack.en(args))

    @s_cache.memoizemethod()
    def setIndxAbrv(self, indx, *args):
        return self.indxabrv.setBytsToAbrv(indx + s_msgpack.en(args))

    @s_cache.memoizemethod()
    def getAbrvIndx(self, abrv):
        byts = self.indxabrv.abrvToByts(abrv)
        return s_msgpack.un(byts[2:])

    async def setStormCmd(self, cdef):
        await self._reqStormCmd(cdef)
        return await self._push('cmd:set', cdef)

    @s_nexus.Pusher.onPush('cmd:set')
    async def _onSetStormCmd(self, cdef):
        '''
        Set pure storm command definition.

        Args:
            cdef (dict): A Pure Stormcmd definition dictionary.

        Notes:

            The definition dictionary is formatted like the following::

                {

                    'name': <name>,

                    'cmdargs': [
                        (<name>, <opts>),
                    ]

                    'cmdconf': {
                        <str>: <valu>
                    },

                    'storm': <text>,

                }

        '''
        name = cdef.get('name')
        await self._setStormCmd(cdef)
        await self.cmdhive.set(name, cdef)

    async def _reqStormCmd(self, cdef):

        name = cdef.get('name')
        if not s_grammar.isCmdName(name):
            raise s_exc.BadCmdName(name=name)

        await self.getStormQuery(cdef.get('storm'))

    async def _setStormCmd(self, cdef):
        '''
        Note:
            No change control or persistence
        '''
        def ctor(runt, runtsafe):
            return s_storm.PureCmd(cdef, runt, runtsafe)

        # TODO unify class ctors and func ctors vs briefs...
        def getCmdBrief():
            return cdef.get('descr', 'No description').strip().split('\n')[0]

        # TODO this is super ugly...
        ctor.getCmdBrief = getCmdBrief
        ctor.pkgname = cdef.get('pkgname')
        ctor.svciden = cdef.get('cmdconf', {}).get('svciden', '')
        ctor.forms = cdef.get('forms', {})

        def getRuntPode():
            ndef = ('syn:cmd', cdef.get('name'))
            buid = s_common.buid(ndef)

            props = {
                'doc': ctor.getCmdBrief()
            }

            inpt = ctor.forms.get('input')
            outp = ctor.forms.get('output')
            nodedata = ctor.forms.get('nodedata')

            if inpt:
                props['input'] = tuple(inpt)

            if outp:
                props['output'] = tuple(outp)

            if nodedata:
                props['nodedata'] = tuple(nodedata)

            if ctor.svciden:
                props['svciden'] = ctor.svciden

            if ctor.pkgname:
                props['package'] = ctor.pkgname

            return (ndef, {
                'iden': s_common.ehex(s_common.buid(ndef)),
                'props': props,
            })

        ctor.getRuntPode = getRuntPode

        name = cdef.get('name')
        self.stormcmds[name] = ctor

        await self.fire('core:cmd:change', cmd=name, act='add')

    async def _popStormCmd(self, name):
        self.stormcmds.pop(name, None)

        await self.fire('core:cmd:change', cmd=name, act='del')

    async def delStormCmd(self, name):
        '''
        Remove a previously set pure storm command.
        '''
        ctor = self.stormcmds.get(name)
        if ctor is None:
            mesg = f'No storm command named {name}.'
            raise s_exc.NoSuchCmd(name=name, mesg=mesg)

        return await self._push('cmd:del', name)

    @s_nexus.Pusher.onPush('cmd:del')
    async def _delStormCmd(self, name):
        ctor = self.stormcmds.get(name)
        if ctor is None:
            return

        cdef = self.cmdhive.get(name)
        if cdef is None:
            mesg = f'The storm command ({name}) is not dynamic.'
            raise s_exc.CantDelCmd(mesg=mesg)

        await self.cmdhive.pop(name)
        self.stormcmds.pop(name, None)

        await self.fire('core:cmd:change', cmd=name, act='del')

    async def addStormPkg(self, pkgdef, verify=False):
        '''
        Add the given storm package to the cortex.

        This will store the package for future use.
        '''
        # do validation before nexs...
        if verify:
            pkgcopy = s_msgpack.deepcopy(pkgdef)
            codesign = pkgcopy.pop('codesign', None)
            if codesign is None:
                mesg = 'Storm package is not signed!'
                raise s_exc.BadPkgDef(mesg=mesg)

            certbyts = codesign.get('cert')
            if certbyts is None:
                mesg = 'Storm package has no certificate!'
                raise s_exc.BadPkgDef(mesg=mesg)

            signbyts = codesign.get('sign')
            if signbyts is None:
                mesg = 'Storm package has no signature!'
                raise s_exc.BadPkgDef(mesg=mesg)

            try:
                cert = self.certdir.loadCertByts(certbyts.encode('utf-8'))
            except s_exc.BadCertBytes as e:
                raise s_exc.BadPkgDef(mesg='Storm package has malformed certificate!') from None

            try:
                self.certdir.valCodeCert(certbyts.encode())
            except s_exc.BadCertVerify as e:
                mesg = e.get('mesg')
                if mesg:
                    mesg = f'Storm package has invalid certificate: {mesg}'
                else:
                    mesg = 'Storm package has invalid certificate!'
                raise s_exc.BadPkgDef(mesg=mesg) from None

            pubk = s_rsa.PubKey(cert.public_key())
            if not pubk.verifyitem(pkgcopy, s_common.uhex(signbyts)):
                mesg = 'Storm package signature does not match!'
                raise s_exc.BadPkgDef(mesg=mesg)

        await self._normStormPkg(pkgdef)
        return await self._push('pkg:add', pkgdef)

    @s_nexus.Pusher.onPush('pkg:add')
    async def _addStormPkg(self, pkgdef):
        name = pkgdef.get('name')
        olddef = self.pkghive.get(name, None)
        if olddef is not None:
            await self._dropStormPkg(olddef)

        await self.loadStormPkg(pkgdef)
        await self.pkghive.set(name, pkgdef)

        self._clearPermDefs()

        gates = []
        perms = []
        pkgperms = pkgdef.get('perms')
        if pkgperms:
            gates = [p['gate'] for p in pkgperms if p.get('gate') is not None]
            perms = [p['perm'] for p in pkgperms if p.get('perm') is not None]
        await self.feedBeholder('pkg:add', pkgdef, gates=gates, perms=perms)

    async def delStormPkg(self, name):
        pkgdef = self.pkghive.get(name, None)
        if pkgdef is None:
            mesg = f'No storm package: {name}.'
            raise s_exc.NoSuchPkg(mesg=mesg)

        return await self._push('pkg:del', name)

    @s_nexus.Pusher.onPush('pkg:del')
    async def _delStormPkg(self, name):
        '''
        Delete a storm package by name.
        '''
        pkgdef = await self.pkghive.pop(name, None)
        if pkgdef is None:
            return

        await self._dropStormPkg(pkgdef)

        self._clearPermDefs()

        gates = []
        perms = []
        pkgperms = pkgdef.get('perms')
        if pkgperms:
            gates = [p['gate'] for p in pkgperms if p.get('gate') is not None]
            perms = [p['perm'] for p in pkgperms if p.get('perm') is not None]
        await self.feedBeholder('pkg:del', {'name': name}, gates=gates, perms=perms)

    async def getStormPkg(self, name):
        return copy.deepcopy(self.stormpkgs.get(name))

    async def getStormPkgs(self):
        return self._getStormPkgs()

    def _getStormPkgs(self):
        return copy.deepcopy(list(self.pkghive.values()))

    async def getStormMods(self):
        return copy.deepcopy(self.stormmods)

    async def getStormMod(self, name, reqvers=None):

        mdef = copy.deepcopy(self.stormmods.get(name))
        if mdef is None or reqvers is None:
            return mdef

        pkgvers = mdef.get('pkgvers')
        if pkgvers is None:
            mesg = f'getStormMod: requested storm module {name}@{reqvers}' \
                    'has no version information to check.'
            logger.warning(mesg)
            return

        if isinstance(pkgvers, tuple):
            pkgvers = '%d.%d.%d' % pkgvers

        if s_version.matches(pkgvers, reqvers):
            return mdef

    def getDataModel(self):
        return self.model

    async def _tryLoadStormPkg(self, pkgdef):
        try:
            await self._normStormPkg(pkgdef, validstorm=False)
            await self.loadStormPkg(pkgdef)

        except asyncio.CancelledError:  # pragma: no cover  TODO:  remove once >= py 3.8 only
            raise

        except Exception as e:
            name = pkgdef.get('name', '')
            logger.exception(f'Error loading pkg: {name}, {str(e)}')

    async def verifyStormPkgDeps(self, pkgdef):

        result = {
            'requires': [],
            'conflicts': [],
        }

        deps = pkgdef.get('depends')
        if deps is None:
            return result

        requires = deps.get('requires', ())
        for require in requires:

            pkgname = require.get('name')
            cmprvers = require.get('version')

            item = require.copy()
            item.setdefault('desc', None)

            cpkg = await self.getStormPkg(pkgname)

            if cpkg is None:
                item.update({'ok': False, 'actual': None})
            else:
                cver = cpkg.get('version')
                ok = s_version.matches(cver, cmprvers)
                item.update({'ok': ok, 'actual': cver})

            result['requires'].append(item)

        conflicts = deps.get('conflicts', ())
        for conflict in conflicts:

            pkgname = conflict.get('name')
            cmprvers = conflict.get('version')

            item = conflict.copy()
            item.setdefault('version', None)
            item.setdefault('desc', None)

            cpkg = await self.getStormPkg(pkgname)

            if cpkg is None:
                item.update({'ok': True, 'actual': None})
            else:
                cver = cpkg.get('version')
                ok = cmprvers is not None and not s_version.matches(cver, cmprvers)
                item.update({'ok': ok, 'actual': cver})

            result['conflicts'].append(item)

        return result

    async def _reqStormPkgDeps(self, pkgdef):

        name = pkgdef.get('name')

        deps = await self.verifyStormPkgDeps(pkgdef)

        for require in deps['requires']:

            if require['ok']:
                continue

            option = ' '
            if require.get('optional'):
                option = ' optional '

            mesg = f'Storm package {name}{option}requirement {require.get("name")}{require.get("version")} is currently unmet.'
            logger.debug(mesg)

        for conflict in deps['conflicts']:

            if conflict['ok']:
                continue

            mesg = f'Storm package {name} conflicts with {conflict.get("name")}{conflict.get("version") or ""}.'
            raise s_exc.StormPkgConflicts(mesg=mesg)

    def _reqStormPkgVarType(self, pkgname, vartype):
        if isinstance(vartype, (tuple, list)):
            for vtyp in vartype:
                self._reqStormPkgVarType(pkgname, vtyp)
        else:
            if vartype not in self.model.types:
                mesg = f'Storm package {pkgname} has unknown config var type {vartype}.'
                raise s_exc.NoSuchType(mesg=mesg, type=vartype)

    async def _normStormPkg(self, pkgdef, validstorm=True):
        '''
        Normalize and validate a storm package (optionally storm code).
        '''
        version = pkgdef.get('version')
        if isinstance(version, (tuple, list)):
            pkgdef['version'] = '%d.%d.%d' % tuple(version)

        await self._reqStormPkgDeps(pkgdef)

        pkgname = pkgdef.get('name')

        # Check minimum synapse version
        minversion = pkgdef.get('synapse_minversion')
        if minversion is not None and tuple(minversion) > s_version.version:
            mesg = f'Storm package {pkgname} requires Synapse {minversion} but ' \
                   f'Cortex is running {s_version.version}'
            raise s_exc.BadVersion(mesg=mesg)

        # Check synapse version requirement
        reqversion = pkgdef.get('synapse_version')
        if reqversion is not None:
            mesg = f'Storm package {pkgname} requires Synapse {reqversion} but ' \
                   f'Cortex is running {s_version.version}'
            s_version.reqVersion(s_version.version, reqversion, mesg=mesg)

        # Validate storm contents from modules and commands
        mods = pkgdef.get('modules', ())
        cmds = pkgdef.get('commands', ())
        onload = pkgdef.get('onload')
        svciden = pkgdef.get('svciden')

        if onload is not None and validstorm:
            await self.getStormQuery(onload)

        for mdef in mods:
            mdef.setdefault('modconf', {})
            if svciden:
                mdef['modconf']['svciden'] = svciden

            if validstorm:
                modtext = mdef.get('storm')
                await self.getStormQuery(modtext)

        for cdef in cmds:
            cdef['pkgname'] = pkgname
            cdef.setdefault('cmdconf', {})
            if svciden:
                cdef['cmdconf']['svciden'] = svciden

            if validstorm:
                cmdtext = cdef.get('storm')
                await self.getStormQuery(cmdtext)

        for gdef in pkgdef.get('graphs', ()):
            gdef['iden'] = s_common.guid((pkgname, gdef.get('name')))
            gdef['scope'] = 'power-up'
            gdef['power-up'] = pkgname

            if validstorm:
                await self.reqValidStormGraph(gdef)

        # Validate package def (post normalization)
        s_storm.reqValidPkgdef(pkgdef)

        for configvar in pkgdef.get('configvars', ()):
            self._reqStormPkgVarType(pkgname, configvar.get('type'))

    async def loadStormPkg(self, pkgdef):
        '''
        Load a storm package into the storm library for this cortex.

        NOTE: This will *not* persist the package (allowing service dynamism).
        '''
        self.modsbyiface.clear()
        name = pkgdef.get('name')

        mods = pkgdef.get('modules', ())
        cmds = pkgdef.get('commands', ())

        # now actually load...
        self.stormpkgs[name] = pkgdef

        pkgvers = pkgdef.get('version')

        # copy the mods dict and smash the ref so
        # updates are atomic and dont effect running
        # storm queries.
        stormmods = self.stormmods.copy()
        for mdef in mods:
            mdef = mdef.copy()
            modname = mdef.get('name')
            mdef['pkgvers'] = pkgvers
            stormmods[modname] = mdef

        self.stormmods = stormmods

        for cdef in cmds:
            await self._setStormCmd(cdef)

        for gdef in pkgdef.get('graphs', ()):
            gdef = copy.deepcopy(gdef)
            self._initEasyPerm(gdef)
            self.pkggraphs[gdef['iden']] = gdef

        onload = pkgdef.get('onload')
        if onload is not None and self.isactive:
            async def _onload():
                try:
                    async for mesg in self.storm(onload):
                        if mesg[0] == 'print':
                            logger.info(f'{name} onload output: {mesg[1].get("mesg")}')
                        if mesg[0] == 'warn':
                            logger.warning(f'{name} onload output: {mesg[1].get("mesg")}')
                        if mesg[0] == 'err':
                            logger.error(f'{name} onload output: {mesg[1]}')
                        await asyncio.sleep(0)
                except asyncio.CancelledError:  # pragma: no cover
                    raise
                except Exception:  # pragma: no cover
                    logger.warning(f'onload failed for package: {name}')
                await self.fire('core:pkg:onload:complete', pkg=name)
            self.schedCoro(_onload())

    async def _dropStormPkg(self, pkgdef):
        '''
        Reverse the process of loadStormPkg()
        '''
        self.modsbyiface.clear()
        for mdef in pkgdef.get('modules', ()):
            modname = mdef.get('name')
            self.stormmods.pop(modname, None)

        for cdef in pkgdef.get('commands', ()):
            name = cdef.get('name')
            await self._popStormCmd(name)

        pkgname = pkgdef.get('name')

        for gdef in pkgdef.get('graphs', ()):
            self.pkggraphs.pop(gdef['iden'], None)

        self.stormpkgs.pop(pkgname, None)

    def getStormSvc(self, name):

        ssvc = self.svcsbyiden.get(name)
        if ssvc is not None:
            return ssvc

        ssvc = self.svcsbyname.get(name)
        if ssvc is not None:
            return ssvc

        ssvc = self.svcsbysvcname.get(name)
        if name is not None:
            return ssvc

    async def waitStormSvc(self, name, timeout=None):
        ssvc = self.getStormSvc(name)
        return await s_coro.event_wait(ssvc.ready, timeout=timeout)

    async def addStormSvc(self, sdef):
        '''
        Add a registered storm service to the cortex.
        '''
        iden = sdef.get('iden')
        if iden is None:
            iden = sdef['iden'] = s_common.guid()

        if self.svcsbyiden.get(iden) is not None:
            mesg = f'Storm service already exists: {iden}'
            raise s_exc.DupStormSvc(mesg=mesg)

        return await self._push('svc:add', sdef)

    @s_nexus.Pusher.onPush('svc:add')
    async def _addStormSvc(self, sdef):

        iden = sdef.get('iden')
        ssvc = self.svcsbyiden.get(iden)
        if ssvc is not None:
            return ssvc.sdef

        ssvc = await self._setStormSvc(sdef)
        await self.svchive.set(iden, sdef)

        await self.feedBeholder('svc:add', {'name': sdef.get('name'), 'iden': iden})
        return ssvc.sdef

    async def delStormSvc(self, iden):
        sdef = self.svchive.get(iden)
        if sdef is None:
            mesg = f'No storm service with iden: {iden}'
            raise s_exc.NoSuchStormSvc(mesg=mesg, iden=iden)

        return await self._push('svc:del', iden)

    @s_nexus.Pusher.onPush('svc:del')
    async def _delStormSvc(self, iden):
        '''
        Delete a registered storm service from the cortex.
        '''
        sdef = self.svchive.get(iden)
        if sdef is None:  # pragma: no cover
            return

        try:
            if self.isactive:
                await self.runStormSvcEvent(iden, 'del')
        except asyncio.CancelledError:  # pragma: no cover  TODO:  remove once py 3.8 only
            raise
        except Exception as e:
            logger.exception(f'service.del hook for service {iden} failed with error: {e}')

        sdef = await self.svchive.pop(iden)

        await self._delStormSvcPkgs(iden)

        name = sdef.get('name')
        if name is not None:
            self.svcsbyname.pop(name, None)

        ssvc = self.svcsbyiden.pop(iden, None)
        if ssvc is not None:
            self.svcsbysvcname.pop(ssvc.svcname, None)
            await ssvc.fini()

        await self.feedBeholder('svc:del', {'iden': iden, 'name': name, 'svcname': ssvc.svcname})

    async def _delStormSvcPkgs(self, iden):
        '''
        Delete storm packages associated with a service.
        '''
        oldpkgs = []
        for _, pdef in self.pkghive.items():
            pkgiden = pdef.get('svciden')
            if pkgiden and pkgiden == iden:
                oldpkgs.append(pdef)

        for pkg in oldpkgs:
            name = pkg.get('name')
            if name:
                await self._delStormPkg(name)

    async def setStormSvcEvents(self, iden, edef):
        '''
        Set the event callbacks for a storm service. Extends the sdef dict.

        Args:
            iden (str): The service iden.
            edef (dict): The events definition.

        Notes:

            The edef is formatted like the following::

                {
                    <name> : {
                        'storm': <storm>
                    }
                }

            where ``name`` is one of the following items:

            add

                Run the given storm '*before* the service is first added (a la service.add), but not on a reconnect.

            del

                Run the given storm *after* the service is removed (a la service.del), but not on a disconnect.

        Returns:
            dict: An updated storm service definition dictionary.
        '''
        sdef = self.svchive.get(iden)
        if sdef is None:
            mesg = f'No storm service with iden: {iden}'
            raise s_exc.NoSuchStormSvc(mesg=mesg)

        sdef['evts'] = edef
        await self.svchive.set(iden, sdef)
        return sdef

    async def _runStormSvcAdd(self, iden):
        sdef = self.svchive.get(iden)
        if sdef is None:
            mesg = f'No storm service with iden: {iden}'
            raise s_exc.NoSuchStormSvc(mesg=mesg)

        if sdef.get('added', False):
            return

        try:
            await self.runStormSvcEvent(iden, 'add')
        except asyncio.CancelledError:  # pragma: no cover  TODO:  remove once py 3.8 only
            raise
        except Exception as e:
            logger.exception(f'runStormSvcEvent service.add failed with error {e}')
            return

        sdef['added'] = True
        await self.svchive.set(iden, sdef)

    async def runStormSvcEvent(self, iden, name):
        assert name in ('add', 'del')

        sdef = self.svchive.get(iden)
        if sdef is None:
            mesg = f'No storm service with iden: {iden}'
            raise s_exc.NoSuchStormSvc(mesg=mesg)

        evnt = sdef.get('evts', {}).get(name, {}).get('storm')
        if evnt is None:
            return

        opts = {'vars': {'cmdconf': {'svciden': iden}}}
        coro = s_common.aspin(self.storm(evnt, opts=opts))
        if name == 'add':
            await coro
        else:
            self.schedCoro(coro)

    async def _setStormSvc(self, sdef):

        ssvc = await s_stormsvc.StormSvcClient.anit(self, sdef)

        self.onfini(ssvc)

        self.svcsbyiden[ssvc.iden] = ssvc
        self.svcsbyname[ssvc.name] = ssvc

        return ssvc

    def getStormSvcs(self):
        return list(self.svcsbyiden.values())

    # Global stormvars APIs

    async def getStormVar(self, name, default=None):
        return self.stormvars.get(name, default=default)

    @s_nexus.Pusher.onPushAuto('stormvar:pop')
    async def popStormVar(self, name, default=None):
        return await self.stormvars.pop(name, default=default)

    @s_nexus.Pusher.onPushAuto('stormvar:set')
    async def setStormVar(self, name, valu):
        return await self.stormvars.set(name, valu)

    async def itemsStormVar(self):
        for item in self.stormvars.items():
            yield item

    async def _cortexHealth(self, health):
        health.update('cortex', 'nominal')

    async def _migrateTaxonomyIface(self):

        extforms = await (await self.hive.open(('cortex', 'model', 'forms'))).dict()

        for formname, basetype, typeopts, typeinfo in extforms.values():
            try:
                ifaces = typeinfo.get('interfaces')

                if ifaces and 'taxonomy' in ifaces:
                    logger.warning(f'Migrating taxonomy interface on form {formname} to meta:taxonomy.')

                    ifaces = set(ifaces)
                    ifaces.remove('taxonomy')
                    ifaces.add('meta:taxonomy')
                    typeinfo['interfaces'] = tuple(ifaces)

                    await extforms.set(formname, (formname, basetype, typeopts, typeinfo))

            except Exception as e:  # pragma: no cover
                logger.exception(f'Taxonomy migration error for form: {formname} (skipped).')

    async def _loadExtModel(self):

        self.extforms = await (await self.hive.open(('cortex', 'model', 'forms'))).dict()
        self.extprops = await (await self.hive.open(('cortex', 'model', 'props'))).dict()
        self.extunivs = await (await self.hive.open(('cortex', 'model', 'univs'))).dict()
        self.exttagprops = await (await self.hive.open(('cortex', 'model', 'tagprops'))).dict()

        for formname, basetype, typeopts, typeinfo in self.extforms.values():
            try:
                self.model.addType(formname, basetype, typeopts, typeinfo)
                form = self.model.addForm(formname, {}, ())
            except asyncio.CancelledError:  # pragma: no cover  TODO:  remove once >= py 3.8 only
                raise
            except Exception as e:
                logger.warning(f'Extended form ({formname}) error: {e}')
            else:
                if form.type.deprecated:
                    mesg = f'The extended property {formname} is using a deprecated type {form.type.name} which will' \
                           f' be removed in 3.0.0'
                    logger.warning(mesg)

        for form, prop, tdef, info in self.extprops.values():
            try:
                prop = self.model.addFormProp(form, prop, tdef, info)
            except asyncio.CancelledError:  # pragma: no cover  TODO:  remove once >= py 3.8 only
                raise
            except Exception as e:
                logger.warning(f'ext prop ({form}:{prop}) error: {e}')
            else:
                if prop.type.deprecated:
                    mesg = f'The extended property {prop.full} is using a deprecated type {prop.type.name} which will' \
                           f' be removed in 3.0.0'
                    logger.warning(mesg)

        for prop, tdef, info in self.extunivs.values():
            try:
                self.model.addUnivProp(prop, tdef, info)
            except asyncio.CancelledError:  # pragma: no cover  TODO:  remove once >= py 3.8 only
                raise
            except Exception as e:
                logger.warning(f'ext univ ({prop}) error: {e}')

        for prop, tdef, info in self.exttagprops.values():
            try:
                self.model.addTagProp(prop, tdef, info)
            except asyncio.CancelledError:  # pragma: no cover  TODO:  remove once >= py 3.8 only
                raise
            except Exception as e:
                logger.warning(f'ext tag prop ({prop}) error: {e}')

    async def getExtModel(self):
        '''
        Get all extended model properties in the Cortex.

        Returns:
            dict: A dictionary containing forms, form properties, universal properties and tag properties.
        '''
        ret = collections.defaultdict(list)
        for formname, basetype, typeopts, typeinfo in self.extforms.values():
            ret['forms'].append((formname, basetype, typeopts, typeinfo))

        for form, prop, tdef, info in self.extprops.values():
            ret['props'].append((form, prop, tdef, info))

        for prop, tdef, info in self.extunivs.values():
            ret['univs'].append((prop, tdef, info))

        for prop, tdef, info in self.exttagprops.values():
            ret['tagprops'].append((prop, tdef, info))
        ret['version'] = (1, 0)
        return copy.deepcopy(dict(ret))

    async def addExtModel(self, model):
        '''
        Add an extended model definition to a Cortex from the output of getExtModel().

        Args:
            model (dict): An extended model dictionary.

        Returns:
            Bool: True when the model was added.

        Raises:
            s_exc.BadFormDef: If a form exists with a different definition the provided definition.
            s_exc.BadPropDef: If a propery, tagprop, or universal propert from exists with a different definition
                              than the provided definition.
        '''

        # Get our current model definition
        emodl = await self.getExtModel()
        amodl = collections.defaultdict(list)

        forms = {info[0]: info for info in model.get('forms', ())}
        props = {(info[0], info[1]): info for info in model.get('props', ())}
        tagprops = {info[0]: info for info in model.get('tagprops', ())}
        univs = {info[0]: info for info in model.get('univs', ())}

        efrms = {info[0]: info for info in emodl.get('forms', ())}
        eprops = {(info[0], info[1]): info for info in emodl.get('props', ())}
        etagprops = {info[0]: info for info in emodl.get('tagprops', ())}
        eunivs = {info[0]: info for info in emodl.get('univs', ())}

        for (name, info) in forms.items():
            enfo = efrms.get(name)
            if enfo is None:
                amodl['forms'].append(info)
                continue
            if enfo == info:
                continue
            mesg = f'Extended form definition differs from existing definition for {name}.'
            raise s_exc.BadFormDef(mesg)

        for (name, info) in props.items():
            enfo = eprops.get(name)
            if enfo is None:
                amodl['props'].append(info)
                continue
            if enfo == info:
                continue
            mesg = f'Extended prop definition differs from existing definition for {name}'
            raise s_exc.BadPropDef(mesg)

        for (name, info) in tagprops.items():
            enfo = etagprops.get(name)
            if enfo is None:
                amodl['tagprops'].append(info)
                continue
            if enfo == info:
                continue
            mesg = f'Extended tagprop definition differs from existing definition for {name}'
            raise s_exc.BadPropDef(mesg)

        for (name, info) in univs.items():
            enfo = eunivs.get(name)
            if enfo is None:
                amodl['univs'].append(info)
                continue
            if enfo == info:
                continue
            mesg = f'Extended universal poroperty definition differs from existing definition for {name}'
            raise s_exc.BadPropDef(mesg)

        for formname, basetype, typeopts, typeinfo in amodl['forms']:
            await self.addForm(formname, basetype, typeopts, typeinfo)

        for form, prop, tdef, info in amodl['props']:
            await self.addFormProp(form, prop, tdef, info)

        for prop, tdef, info in amodl['tagprops']:
            await self.addTagProp(prop, tdef, info)

        for prop, tdef, info in amodl['univs']:
            await self.addUnivProp(prop, tdef, info)

        return True

    async def addUnivProp(self, name, tdef, info):
        if not isinstance(tdef, tuple):
            mesg = 'Universal property type definitions should be a tuple.'
            raise s_exc.BadArg(name=name, mesg=mesg)

        if not isinstance(info, dict):
            mesg = 'Universal property definitions should be a dict.'
            raise s_exc.BadArg(name=name, mesg=mesg)

        # the loading function does the actual validation...
        if not name.startswith('_'):
            mesg = 'ext univ name must start with "_"'
            raise s_exc.BadPropDef(name=name, mesg=mesg)

        base = '.' + name
        if base in self.model.props:
            raise s_exc.DupPropName(mesg=f'Cannot add duplicate universal property {base}',
                                    prop=name)
        await self._push('model:univ:add', name, tdef, info)

    @s_nexus.Pusher.onPush('model:univ:add')
    async def _addUnivProp(self, name, tdef, info):
        base = '.' + name
        if base in self.model.props:
            return

        self.model.addUnivProp(name, tdef, info)

        await self.extunivs.set(name, (name, tdef, info))
        await self.fire('core:extmodel:change', prop=name, act='add', type='univ')
        base = '.' + name
        univ = self.model.univ(base)
        if univ:
            await self.feedBeholder('model:univ:add', univ.pack())

    async def addForm(self, formname, basetype, typeopts, typeinfo):
        if not isinstance(typeopts, dict):
            mesg = 'Form type options should be a dict.'
            raise s_exc.BadArg(form=formname, mesg=mesg)

        if not isinstance(typeinfo, dict):
            mesg = 'Form type info should be a dict.'
            raise s_exc.BadArg(form=formname, mesg=mesg)

        if not formname.startswith('_'):
            mesg = 'Extended form must begin with "_"'
            raise s_exc.BadFormDef(form=formname, mesg=mesg)
        if self.model.form(formname) is not None:
            mesg = f'Form name already exists: {formname}'
            raise s_exc.DupFormName(mesg=mesg)
        return await self._push('model:form:add', formname, basetype, typeopts, typeinfo)

    @s_nexus.Pusher.onPush('model:form:add')
    async def _addForm(self, formname, basetype, typeopts, typeinfo):
        if self.model.form(formname) is not None:
            return

        ifaces = typeinfo.get('interfaces')

        if ifaces and 'taxonomy' in ifaces:
            logger.warning(f'{formname} is using the deprecated taxonomy interface, updating to meta:taxonomy.')

            ifaces = set(ifaces)
            ifaces.remove('taxonomy')
            ifaces.add('meta:taxonomy')
            typeinfo['interfaces'] = tuple(ifaces)

        self.model.addType(formname, basetype, typeopts, typeinfo)
        self.model.addForm(formname, {}, ())

        await self.extforms.set(formname, (formname, basetype, typeopts, typeinfo))
        await self.fire('core:extmodel:change', form=formname, act='add', type='form')
        form = self.model.form(formname)
        ftyp = self.model.type(formname)
        if form and ftyp:
            await self.feedBeholder('model:form:add', {'form': form.pack(), 'type': ftyp.pack()})

    async def delForm(self, formname):
        if not formname.startswith('_'):
            mesg = 'Extended form must begin with "_"'
            raise s_exc.BadFormDef(form=formname, mesg=mesg)

        if self.model.form(formname) is None:
            raise s_exc.NoSuchForm.init(formname)

        return await self._push('model:form:del', formname)

    @s_nexus.Pusher.onPush('model:form:del')
    async def _delForm(self, formname):
        if self.model.form(formname) is None:
            return

        for layr in self.layers.values():
            async for item in layr.iterFormRows(formname):
                mesg = f'Nodes still exist with form: {formname}'
                raise s_exc.CantDelForm(mesg=mesg)

        self.model.delForm(formname)
        self.model.delType(formname)

        await self.extforms.pop(formname, None)
        await self.fire('core:extmodel:change', form=formname, act='del', type='form')
        await self.feedBeholder('model:form:del', {'form': formname})

    async def addFormProp(self, form, prop, tdef, info):
        if not isinstance(tdef, tuple):
            mesg = 'Form property type definitions should be a tuple.'
            raise s_exc.BadArg(form=form, mesg=mesg)

        if not isinstance(info, dict):
            mesg = 'Form property definitions should be a dict.'
            raise s_exc.BadArg(form=form, mesg=mesg)

        if not prop.startswith('_') and not form.startswith('_'):
            mesg = 'Extended prop must begin with "_" or be added to an extended form.'
            raise s_exc.BadPropDef(prop=prop, mesg=mesg)
        _form = self.model.form(form)
        if _form is None:
            raise s_exc.NoSuchForm.init(form)
        if _form.prop(prop):
            raise s_exc.DupPropName(mesg=f'Cannot add duplicate form prop {form} {prop}',
                                     form=form, prop=prop)
        await self._push('model:prop:add', form, prop, tdef, info)

    @s_nexus.Pusher.onPush('model:prop:add')
    async def _addFormProp(self, form, prop, tdef, info):
        if (_form := self.model.form(form)) is not None and _form.prop(prop) is not None:
            return

        _prop = self.model.addFormProp(form, prop, tdef, info)
        if _prop.type.deprecated:
            mesg = f'The extended property {_prop.full} is using a deprecated type {_prop.type.name} which will' \
                   f' be removed in 3.0.0'
            logger.warning(mesg)

        full = f'{form}:{prop}'
        await self.extprops.set(full, (form, prop, tdef, info))
        await self.fire('core:extmodel:change', form=form, prop=prop, act='add', type='formprop')
        prop = self.model.prop(full)
        if prop:
            await self.feedBeholder('model:prop:add', {'form': form, 'prop': prop.pack()})

    async def delFormProp(self, form, prop):
        full = f'{form}:{prop}'
        pdef = self.extprops.get(full)

        if pdef is None:
            mesg = f'No ext prop named {full}'
            raise s_exc.NoSuchProp(form=form, prop=prop, mesg=mesg)

        return await self._push('model:prop:del', form, prop)

    @s_nexus.Pusher.onPush('model:prop:del')
    async def _delFormProp(self, form, prop):
        '''
        Remove an extended property from the cortex.
        '''
        full = f'{form}:{prop}'

        pdef = self.extprops.get(full)
        if pdef is None:
            return

        for layr in self.layers.values():
            async for item in layr.iterPropRows(form, prop):
                mesg = f'Nodes still exist with prop: {form}:{prop} in layer: {layr.iden}'
                raise s_exc.CantDelProp(mesg=mesg)

        self.model.delFormProp(form, prop)
        await self.extprops.pop(full, None)
        await self.fire('core:extmodel:change',
                        form=form, prop=prop, act='del', type='formprop')

        await self.feedBeholder('model:prop:del', {'form': form, 'prop': prop})

    async def delUnivProp(self, prop):
        udef = self.extunivs.get(prop)
        if udef is None:
            mesg = f'No ext univ named {prop}'
            raise s_exc.NoSuchUniv(name=prop, mesg=mesg)

        return await self._push('model:univ:del', prop)

    @s_nexus.Pusher.onPush('model:univ:del')
    async def _delUnivProp(self, prop):
        '''
        Remove an extended universal property from the cortex.
        '''
        udef = self.extunivs.get(prop)
        if udef is None:
            return

        univname = '.' + prop
        for layr in self.layers.values():
            async for item in layr.iterUnivRows(univname):
                mesg = f'Nodes still exist with universal prop: {prop}'
                raise s_exc.CantDelUniv(mesg=mesg)

        self.model.delUnivProp(prop)
        await self.extunivs.pop(prop, None)
        await self.fire('core:extmodel:change', name=prop, act='del', type='univ')
        await self.feedBeholder('model:univ:del', {'prop': univname})

    async def addTagProp(self, name, tdef, info):
        if not isinstance(tdef, tuple):
            mesg = 'Tag property type definitions should be a tuple.'
            raise s_exc.BadArg(name=name, mesg=mesg)

        if not isinstance(info, dict):
            mesg = 'Tag property definitions should be a dict.'
            raise s_exc.BadArg(name=name, mesg=mesg)

        if self.exttagprops.get(name) is not None:
            raise s_exc.DupPropName(name=name)

        return await self._push('model:tagprop:add', name, tdef, info)

    @s_nexus.Pusher.onPush('model:tagprop:add')
    async def _addTagProp(self, name, tdef, info):
        if self.exttagprops.get(name) is not None:
            return

        self.model.addTagProp(name, tdef, info)

        await self.exttagprops.set(name, (name, tdef, info))
        await self.fire('core:tagprop:change', name=name, act='add')
        tagp = self.model.tagprop(name)
        if tagp:
            await self.feedBeholder('model:tagprop:add', tagp.pack())

    async def delTagProp(self, name):
        pdef = self.exttagprops.get(name)
        if pdef is None:
            mesg = f'No tag prop named {name}'
            raise s_exc.NoSuchProp(mesg=mesg, name=name)

        return await self._push('model:tagprop:del', name)

    @s_nexus.Pusher.onPush('model:tagprop:del')
    async def _delTagProp(self, name):
        pdef = self.exttagprops.get(name)
        if pdef is None:
            return

        for layr in self.layers.values():
            if await layr.hasTagProp(name):
                mesg = f'Nodes still exist with tagprop: {name}'
                raise s_exc.CantDelProp(mesg=mesg)

        self.model.delTagProp(name)

        await self.exttagprops.pop(name, None)
        await self.fire('core:tagprop:change', name=name, act='del')
        await self.feedBeholder('model:tagprop:del', {'tagprop': name})

    async def addNodeTag(self, user, iden, tag, valu=(None, None)):
        '''
        Add a tag to a node specified by iden.

        Args:
            iden (str): A hex encoded node BUID.
            tag (str):  A tag string.
            valu (tuple):  A time interval tuple or (None, None).
        '''

        buid = s_common.uhex(iden)
        async with await self.snap(user=user) as snap:

            with s_provenance.claim('coreapi', meth='tag:add', user=snap.user.iden):

                node = await snap.getNodeByBuid(buid)
                if node is None:
                    raise s_exc.NoSuchIden(iden=iden)

                await node.addTag(tag, valu=valu)
                return node.pack()

    async def addNode(self, user, form, valu, props=None):

        async with await self.snap(user=user) as snap:
            node = await snap.addNode(form, valu, props=props)
            return node.pack()

    async def delNodeTag(self, user, iden, tag):
        '''
        Delete a tag from the node specified by iden.

        Args:
            iden (str): A hex encoded node BUID.
            tag (str):  A tag string.
        '''
        buid = s_common.uhex(iden)

        async with await self.snap(user=user) as snap:

            with s_provenance.claim('coreapi', meth='tag:del', user=snap.user.iden):

                node = await snap.getNodeByBuid(buid)
                if node is None:
                    raise s_exc.NoSuchIden(iden=iden)

                await node.delTag(tag)
                return node.pack()

    async def _onCoreFini(self):
        '''
        Generic fini handler for cortex components which may change or vary at runtime.
        '''
        if self.axon:
            await self.axon.fini()

    async def syncLayerNodeEdits(self, iden, offs, wait=True, compat=False):
        '''
        Yield (offs, mesg) tuples for nodeedits in a layer.
        '''
        layr = self.getLayer(iden)
        if layr is None:
            raise s_exc.NoSuchLayer(mesg=f'No such layer {iden}', iden=iden)

        async for item in layr.syncNodeEdits(offs, wait=wait, compat=compat):
            yield item

    async def syncLayersEvents(self, offsdict=None, wait=True):
        '''
        Yield (offs, layriden, STYP, item, meta) tuples for nodeedits for *all* layers, interspersed with add/del
        layer messages.

        STYP is one of the following constants:
            SYNC_NODEEDITS:  item is a nodeedits (buid, form, edits)
            SYNC_LAYR_ADD:   A layer was added (item and meta are empty)
            SYNC_LAYR_DEL:   A layer was deleted (item and meta are empty)

        Args:
            offsdict(Optional(Dict[str,int])): starting nexus/editlog offset by layer iden.  Defaults to 0 for
                unspecified layers or if offsdict is None.
            wait(bool):  whether to pend and stream value until this layer is fini'd
        '''
        async def layrgenr(layr, startoff, endoff=None, newlayer=False):
            if newlayer:
                yield layr.addoffs, layr.iden, SYNC_LAYR_ADD, (), {}

            wait = endoff is None

            if not layr.isfini:

                async for ioff, item, meta in layr.syncNodeEdits2(startoff, wait=wait):
                    if endoff is not None and ioff >= endoff:  # pragma: no cover
                        break

                    yield ioff, layr.iden, SYNC_NODEEDITS, item, meta

            if layr.isdeleted:
                yield layr.deloffs, layr.iden, SYNC_LAYR_DEL, (), {}

        # End of layrgenr

        async for item in self._syncNodeEdits(offsdict, layrgenr, wait=wait):
            yield item

    async def syncIndexEvents(self, matchdef, offsdict=None, wait=True):
        '''
        Yield (offs, layriden, <STYPE>, <item>) tuples from the nodeedit logs of all layers starting
        from the given nexus/layer offset (they are synchronized).  Only edits that match the filter in matchdef will
        be yielded, plus EDIT_PROGRESS (see layer.syncIndexEvents) messages.

        The format of the 4th element of the tuple depends on STYPE.  STYPE is one of the following constants:

          SYNC_LAYR_ADD:  item is an empty tuple ()
          SYNC_LAYR_DEL:  item is an empty tuple ()
          SYNC_NODEEDIT:  item is (buid, form, ETYPE, VALS)) or (None, None, s_layer.EDIT_PROGRESS, ())

        For edits in the past, events are yielded in offset order across all layers.  For current data (wait=True),
        events across different layers may be emitted slightly out of offset order.

        Note:
            Will not yield any values from layers created with logedits disabled

        Args:
            matchdef(Dict[str, Sequence[str]]):  a dict describing which events are yielded.  See
                layer.syncIndexEvents for matchdef specification.
            offsdict(Optional(Dict[str,int])): starting nexus/editlog offset by layer iden.  Defaults to 0 for
                unspecified layers or if offsdict is None.
            wait(bool):  whether to pend and stream value until this layer is fini'd
        '''
        async def layrgenr(layr, startoff, endoff=None, newlayer=False):
            ''' Yields matching results from a single layer '''

            if newlayer:
                yield layr.addoffs, layr.iden, SYNC_LAYR_ADD, ()

            wait = endoff is None
            ioff = startoff

            if not layr.isfini:

                async for ioff, item in layr.syncIndexEvents(startoff, matchdef, wait=wait):
                    if endoff is not None and ioff >= endoff:  # pragma: no cover
                        break

                    yield ioff, layr.iden, SYNC_NODEEDIT, item

            if layr.isdeleted:
                yield layr.deloffs, layr.iden, SYNC_LAYR_DEL, ()

        # End of layrgenr

        async for item in self._syncNodeEdits(offsdict, layrgenr, wait=wait):
            yield item

    async def _syncNodeEdits(self, offsdict, genrfunc, wait=True):
        '''
        Common guts between syncIndexEvents and syncLayersEvents

        First, it streams from the layers up to the current offset, sorted by offset.
        Then it streams from all the layers simultaneously.

        Args:
            offsdict(Dict[str, int]): starting nexus/editlog offset per layer.  Defaults to 0 if layer not present
            genrfunc(Callable): an async generator function that yields tuples that start with an offset.  The input
               parameters are:
                layr(Layer): a Layer object
                startoff(int);  the starting offset
                endoff(Optional[int]):  the ending offset
                newlayer(bool):  whether to emit a new layer item first
            wait(bool): when the end of the log is hit, whether to continue to wait for new entries and yield them
        '''
        catchingup = True                   # whether we've caught up to topoffs
        layrsadded = {}                     # layriden -> True.  Captures all the layers added while catching up
        todo = set()                        # outstanding futures of active live streaming from layers
        layrgenrs = {}                      # layriden -> genr.  maps active layers to that layer's async generator

        # The offset to start from once the catch-up phase is complete
        topoffs = max(layr.nodeeditlog.index() for layr in self.layers.values())

        if offsdict is None:
            offsdict = {}

        newtodoevent = asyncio.Event()

        async with await s_base.Base.anit() as base:

            def addlayr(layr, newlayer=False, startoffs=topoffs):
                '''
                A new layer joins the live stream
                '''
                genr = genrfunc(layr, startoffs, newlayer=newlayer)
                layrgenrs[layr.iden] = genr
                task = base.schedCoro(genr.__anext__())
                task.iden = layr.iden
                todo.add(task)
                newtodoevent.set()

            def onaddlayr(mesg):
                etyp, event = mesg
                layriden = event['iden']
                layr = self.getLayer(layriden)
                if catchingup:
                    layrsadded[layr] = True
                    return

                addlayr(layr, newlayer=True)

            self.on('core:layr:add', onaddlayr, base=base)

            # First, catch up to what was the current offset when we started, guaranteeing order

            logger.debug(f'_syncNodeEdits() running catch-up sync to offs={topoffs}')

            genrs = [genrfunc(layr, offsdict.get(layr.iden, 0), endoff=topoffs) for layr in self.layers.values()]
            async for item in s_common.merggenr(genrs, lambda x, y: x[0] < y[0]):
                yield item

            catchingup = False

            if not wait:
                return

            # After we've caught up, read on genrs from all the layers simultaneously

            logger.debug('_syncNodeEdits() entering into live sync')

            lastoffs = {}

            todo.clear()

            for layr in self.layers.values():
                if layr not in layrsadded:
                    addlayr(layr)

            for layr in layrsadded:
                addlayr(layr, newlayer=True)

            # Also, wake up if we get fini'd
            finitask = base.schedCoro(self.waitfini())
            todo.add(finitask)

            newtodotask = base.schedCoro(newtodoevent.wait())
            todo.add(newtodotask)

            while not self.isfini:
                newtodoevent.clear()
                done, _ = await asyncio.wait(todo, return_when=asyncio.FIRST_COMPLETED)

                for donetask in done:
                    try:
                        todo.remove(donetask)

                        if donetask is finitask:  # pragma: no cover  # We were fini'd
                            return

                        if donetask is newtodotask:
                            newtodotask = base.schedCoro(newtodoevent.wait())
                            todo.add(newtodotask)
                            continue

                        layriden = donetask.iden

                        result = donetask.result()

                        yield result

                        lastoffs[layriden] = result[0]

                        # Re-add a task to wait on the next iteration of the generator
                        genr = layrgenrs[layriden]
                        task = base.schedCoro(genr.__anext__())
                        task.iden = layriden
                        todo.add(task)

                    except StopAsyncIteration:

                        # Help out the garbage collector
                        del layrgenrs[layriden]

                        layr = self.getLayer(iden=layriden)
                        if layr is None or not layr.logedits:
                            logger.debug(f'_syncNodeEdits() removed {layriden=} from sync')
                            continue

                        startoffs = lastoffs[layriden] + 1 if layriden in lastoffs else topoffs
                        logger.debug(f'_syncNodeEdits() restarting {layriden=} live sync from offs={startoffs}')
                        addlayr(layr, startoffs=startoffs)

                        await self.waitfini(1)

    async def _initCoreHive(self):
        stormvarsnode = await self.hive.open(('cortex', 'storm', 'vars'))
        self.stormvars = await stormvarsnode.dict()
        if self.inaugural:
            await self.stormvars.set(s_stormlib_cell.runtime_fixes_key, s_stormlib_cell.getMaxHotFixes())
        self.onfini(self.stormvars)

    async def _initDeprLocks(self):
        self.deprlocks = await self.hive.get(('cortex', 'model', 'deprlocks'), {})  # type: s_hive.Node
        # TODO: 3.0.0 conversion will truncate this hive key

        if self.inaugural:
            locks = (
                # 2.87.0 - lock out incorrect crypto model
                ('crypto:currency:transaction:inputs', True),
                ('crypto:currency:transaction:outputs', True),
            )
            for k, v in locks:
                await self._hndlsetDeprLock(k, v)

        for name, locked in self.deprlocks.items():

            form = self.model.form(name)
            if form is not None:
                form.locked = locked

            prop = self.model.prop(name)
            if prop is not None:
                prop.locked = locked

            _type = self.model.type(name)
            if _type is not None:
                _type.locked = locked

    async def _initJsonStor(self):

        self.jsonurl = self.conf.get('jsonstor')
        if self.jsonurl is not None:

            async def onlink(proxy: s_telepath.Proxy):
                logger.debug(f'Connected to remote jsonstor {s_urlhelp.sanitizeUrl(self.jsonurl)}')

            self.jsonstor = await s_telepath.Client.anit(self.jsonurl, onlink=onlink)
        else:
            path = os.path.join(self.dirn, 'jsonstor')
            jsoniden = s_common.guid((self.iden, 'jsonstor'))

            idenpath = os.path.join(path, 'cell.guid')
            # check that the jsonstor cell GUID is what it should be. If not, update it.
            # ( bugfix for first release where cell was allowed to generate it's own iden )
            if os.path.isfile(idenpath):

                with open(idenpath, 'r') as fd:
                    existiden = fd.read()

                if jsoniden != existiden:
                    with open(idenpath, 'w') as fd:
                        fd.write(jsoniden)

            conf = {'cell:guid': jsoniden}
            self.jsonstor = await s_jsonstor.JsonStorCell.anit(path, conf=conf, parent=self)

        self.onfini(self.jsonstor)

    async def getJsonObj(self, path):
        if self.jsonurl is not None:
            await self.jsonstor.waitready()
        return await self.jsonstor.getPathObj(path)

    async def hasJsonObj(self, path):
        if self.jsonurl is not None:
            await self.jsonstor.waitready()
        return await self.jsonstor.hasPathObj(path)

    async def getJsonObjs(self, path):
        if self.jsonurl is not None:
            await self.jsonstor.waitready()
        async for item in self.jsonstor.getPathObjs(path):
            yield item

    async def getJsonObjProp(self, path, prop):
        if self.jsonurl is not None:
            await self.jsonstor.waitready()
        return await self.jsonstor.getPathObjProp(path, prop)

    async def delJsonObj(self, path):
        if self.jsonurl is not None:
            await self.jsonstor.waitready()
        return await self.jsonstor.delPathObj(path)

    async def delJsonObjProp(self, path, prop):
        if self.jsonurl is not None:
            await self.jsonstor.waitready()
        return await self.jsonstor.delPathObjProp(path, prop)

    async def setJsonObj(self, path, item):
        if self.jsonurl is not None:
            await self.jsonstor.waitready()
        return await self.jsonstor.setPathObj(path, item)

    async def setJsonObjProp(self, path, prop, item):
        if self.jsonurl is not None:
            await self.jsonstor.waitready()
        return await self.jsonstor.setPathObjProp(path, prop, item)

    async def getUserNotif(self, indx):
        if self.jsonurl is not None:
            await self.jsonstor.waitready()
        return await self.jsonstor.getUserNotif(indx)

    async def delUserNotif(self, indx):
        if self.jsonurl is not None:
            await self.jsonstor.waitready()
        return await self.jsonstor.delUserNotif(indx)

    async def addUserNotif(self, useriden, mesgtype, mesgdata=None):
        if self.jsonurl is not None:
            await self.jsonstor.waitready()
        return await self.jsonstor.addUserNotif(useriden, mesgtype, mesgdata=mesgdata)

    async def iterUserNotifs(self, useriden, size=None):
        if self.jsonurl is not None:
            await self.jsonstor.waitready()
        async for item in self.jsonstor.iterUserNotifs(useriden, size=size):
            yield item

    async def watchAllUserNotifs(self, offs=None):
        if self.jsonurl is not None:
            await self.jsonstor.waitready()
        async for item in self.jsonstor.watchAllUserNotifs(offs=offs):
            yield item

    async def _initCoreAxon(self):
        turl = self.conf.get('axon')
        if turl is None:
            path = os.path.join(self.dirn, 'axon')
            conf = {}

            proxyurl = self.conf.get('http:proxy')
            if proxyurl is not None:
                conf['http:proxy'] = proxyurl

            cadir = self.conf.get('tls:ca:dir')
            if cadir is not None:
                conf['tls:ca:dir'] = cadir

            self.axon = await s_axon.Axon.anit(path, conf=conf, parent=self)
            self.axoninfo = await self.axon.getCellInfo()
            self.axon.onfini(self.axready.clear)
            self.dynitems['axon'] = self.axon
            self.axready.set()
            return

        async def onlink(proxy: s_telepath.Proxy):
            logger.debug(f'Connected to remote axon {s_urlhelp.sanitizeUrl(turl)}')

            async def fini():
                self.axready.clear()

            self.axoninfo = await proxy.getCellInfo()

            proxy.onfini(fini)
            self.axready.set()

        self.axon = await s_telepath.Client.anit(turl, onlink=onlink)
        self.dynitems['axon'] = self.axon
        self.onfini(self.axon)

    async def _initStormCmds(self):
        '''
        Registration for built-in Storm commands.
        '''
        self.addStormCmd(s_storm.MaxCmd)
        self.addStormCmd(s_storm.MinCmd)
        self.addStormCmd(s_storm.TeeCmd)
        self.addStormCmd(s_storm.DiffCmd)
        self.addStormCmd(s_storm.OnceCmd)
        self.addStormCmd(s_storm.TreeCmd)
        self.addStormCmd(s_storm.HelpCmd)
        self.addStormCmd(s_storm.IdenCmd)
        self.addStormCmd(s_storm.SpinCmd)
        self.addStormCmd(s_storm.UniqCmd)
        self.addStormCmd(s_storm.BatchCmd)
        self.addStormCmd(s_storm.CountCmd)
        self.addStormCmd(s_storm.GraphCmd)
        self.addStormCmd(s_storm.LimitCmd)
        self.addStormCmd(s_storm.MergeCmd)
        self.addStormCmd(s_storm.RunAsCmd)
        self.addStormCmd(s_storm.SleepCmd)
        self.addStormCmd(s_storm.CopyToCmd)
        self.addStormCmd(s_storm.DivertCmd)
        self.addStormCmd(s_storm.ScrapeCmd)
        self.addStormCmd(s_storm.DelNodeCmd)
        self.addStormCmd(s_storm.LiftByVerb)
        self.addStormCmd(s_storm.MoveTagCmd)
        self.addStormCmd(s_storm.ReIndexCmd)
        self.addStormCmd(s_storm.EdgesDelCmd)
        self.addStormCmd(s_storm.ParallelCmd)
        self.addStormCmd(s_storm.TagPruneCmd)
        self.addStormCmd(s_storm.ViewExecCmd)
        self.addStormCmd(s_storm.IntersectCmd)
        self.addStormCmd(s_storm.MoveNodesCmd)
        self.addStormCmd(s_storm.BackgroundCmd)
        self.addStormCmd(s_stormlib_macro.MacroExecCmd)
        self.addStormCmd(s_stormlib_stats.StatsCountByCmd)
        self.addStormCmd(s_stormlib_cortex.StormPoolDelCmd)
        self.addStormCmd(s_stormlib_cortex.StormPoolGetCmd)
        self.addStormCmd(s_stormlib_cortex.StormPoolSetCmd)

        for cdef in s_stormsvc.stormcmds:
            await self._trySetStormCmd(cdef.get('name'), cdef)

        for cdef in s_storm.stormcmds:
            await self._trySetStormCmd(cdef.get('name'), cdef)

        for cdef in s_stormlib_aha.stormcmds:
            await self._trySetStormCmd(cdef.get('name'), cdef)

        for cdef in s_stormlib_gen.stormcmds:
            await self._trySetStormCmd(cdef.get('name'), cdef)

        for cdef in s_stormlib_auth.stormcmds:
            await self._trySetStormCmd(cdef.get('name'), cdef)

        for cdef in s_stormlib_macro.stormcmds:
            await self._trySetStormCmd(cdef.get('name'), cdef)

        for cdef in s_stormlib_model.stormcmds:
            await self._trySetStormCmd(cdef.get('name'), cdef)

        for cdef in s_stormlib_cortex.stormcmds:
            await self._trySetStormCmd(cdef.get('name'), cdef)

        for cdef in s_stormlib_vault.stormcmds:
            await self._trySetStormCmd(cdef.get('name'), cdef)

    async def _initPureStormCmds(self):
        oldcmds = []
        for name, cdef in self.cmdhive.items():
            cmdiden = cdef.get('cmdconf', {}).get('svciden')
            if cmdiden and self.svchive.get(cmdiden) is None:
                oldcmds.append(name)
            else:
                await self._trySetStormCmd(name, cdef)

        for name in oldcmds:
            logger.warning(f'Removing old command: [{name}]')
            await self.cmdhive.pop(name)

        for pkgdef in self.pkghive.values():
            await self._tryLoadStormPkg(pkgdef)

    async def _trySetStormCmd(self, name, cdef):
        try:
            await self._setStormCmd(cdef)
        except (asyncio.CancelledError, Exception):
            logger.exception(f'Storm command load failed: {name}')

    def _initStormLibs(self):
        '''
        Registration for built-in Storm Libraries
        '''

        for path, ctor in s_stormtypes.registry.iterLibs():
            # Ensure each ctor's permdefs are valid
            for pdef in ctor._storm_lib_perms:
                s_storm.reqValidPermDef(pdef)
            # Skip libbase which is registered as a default ctor in the storm Runtime
            if path:
                self.addStormLib(path, ctor)

    def _initFeedFuncs(self):
        '''
        Registration for built-in Cortex feed functions.
        '''
        self.setFeedFunc('syn.nodes', self._addSynNodes)

    def _initCortexHttpApi(self):
        '''
        Registration for built-in Cortex httpapi endpoints
        '''
        self.addHttpApi('/api/v1/feed', s_httpapi.FeedV1, {'cell': self})
        self.addHttpApi('/api/v1/storm', s_httpapi.StormV1, {'cell': self})
        self.addHttpApi('/api/v1/storm/call', s_httpapi.StormCallV1, {'cell': self})
        self.addHttpApi('/api/v1/storm/nodes', s_httpapi.StormNodesV1, {'cell': self})
        self.addHttpApi('/api/v1/storm/export', s_httpapi.StormExportV1, {'cell': self})
        self.addHttpApi('/api/v1/reqvalidstorm', s_httpapi.ReqValidStormV1, {'cell': self})

        self.addHttpApi('/api/v1/storm/vars/set', s_httpapi.StormVarsSetV1, {'cell': self})
        self.addHttpApi('/api/v1/storm/vars/get', s_httpapi.StormVarsGetV1, {'cell': self})
        self.addHttpApi('/api/v1/storm/vars/pop', s_httpapi.StormVarsPopV1, {'cell': self})

        self.addHttpApi('/api/v1/model', s_httpapi.ModelV1, {'cell': self})
        self.addHttpApi('/api/v1/model/norm', s_httpapi.ModelNormV1, {'cell': self})

        self.addHttpApi('/api/v1/core/info', s_httpapi.CoreInfoV1, {'cell': self})

        self.addHttpApi('/api/v1/axon/files/del', CortexAxonHttpDelV1, {'cell': self})
        self.addHttpApi('/api/v1/axon/files/put', CortexAxonHttpUploadV1, {'cell': self})
        self.addHttpApi('/api/v1/axon/files/has/sha256/([0-9a-fA-F]{64}$)', CortexAxonHttpHasV1, {'cell': self})
        self.addHttpApi('/api/v1/axon/files/by/sha256/([0-9a-fA-F]{64}$)', CortexAxonHttpBySha256V1, {'cell': self})
        self.addHttpApi('/api/v1/axon/files/by/sha256/(.*)', CortexAxonHttpBySha256InvalidV1, {'cell': self})

        self.addHttpApi('/api/ext/(.*)', s_httpapi.ExtApiHandler, {'cell': self})

    def _initCortexExtHttpApi(self):
        self._exthttpapis.clear()
        self._exthttpapicache.clear()

        byts = self.slab.get(self._exthttpapiorder, self.httpextapidb)
        if byts is None:
            return

        order = s_msgpack.un(byts)

        for iden in order:
            byts = self.slab.get(s_common.uhex(iden), self.httpextapidb)
            if byts is None:  # pragma: no cover
                logger.error(f'Missing HTTP API definition for iden={iden}')
                continue
            adef = s_msgpack.un(byts)
            self._exthttpapis[adef.get('iden')] = adef

    async def addHttpExtApi(self, adef):
        path = adef.get('path')
        try:
            _ = regex.compile(path)
        except Exception as e:
            mesg = f'Invalid path for Extended HTTP API - cannot compile regular expression for [{path}] : {e}'
            raise s_exc.BadArg(mesg=mesg) from None
        adef['iden'] = s_common.guid()
        adef['created'] = s_common.now()
        adef['updated'] = adef['created']
        adef = s_schemas.reqValidHttpExtAPIConf(adef)
        return await self._push('http:api:add', adef)

    @s_nexus.Pusher.onPush('http:api:add')
    async def _addHttpExtApi(self, adef):
        iden = adef.get('iden')
        self.slab.put(s_common.uhex(iden), s_msgpack.en(adef), db=self.httpextapidb)

        order = self.slab.get(self._exthttpapiorder, db=self.httpextapidb)
        if order is None:
            self.slab.put(self._exthttpapiorder, s_msgpack.en([iden]), db=self.httpextapidb)
        else:
            order = s_msgpack.un(order)  # type: tuple
            if iden not in order:
                # Replay safety
                order = order + (iden, )  # New handlers go to the end of the list of handlers
                self.slab.put(self._exthttpapiorder, s_msgpack.en(order), db=self.httpextapidb)

        # Re-initialize the HTTP API list from the index order
        self._initCortexExtHttpApi()
        return adef

    @s_nexus.Pusher.onPushAuto('http:api:del')
    async def delHttpExtApi(self, iden):
        if s_common.isguid(iden) is False:
            raise s_exc.BadArg(mesg=f'Must provide an iden. Got {iden}')

        self.slab.pop(s_common.uhex(iden), db=self.httpextapidb)

        byts = self.slab.get(self._exthttpapiorder, self.httpextapidb)
        order = list(s_msgpack.un(byts))
        if iden in order:
            order.remove(iden)
            self.slab.put(self._exthttpapiorder, s_msgpack.en(order), db=self.httpextapidb)

        self._initCortexExtHttpApi()

        return

    @s_nexus.Pusher.onPushAuto('http:api:mod')
    async def modHttpExtApi(self, iden, name, valu):
        # Created, Creator, Updated are not mutable
        if name in ('name', 'desc', 'runas', 'methods', 'authenticated', 'perms', 'readonly', 'vars'):
            # Schema takes care of these values
            pass
        elif name == 'owner':
            _obj = await self.getUserDef(valu, packroles=False)
            if _obj is None:
                raise s_exc.NoSuchUser(mesg=f'Cannot set owner={valu} on extended httpapi, it does not exist.')
        elif name == 'view':
            _obj = self.getView(valu)
            if _obj is None:
                raise s_exc.NoSuchView(mesg=f'Cannot set view={valu} on extended httpapi, it does not exist.')
        elif name == 'path':
            try:
                _ = regex.compile(valu)
            except Exception as e:
                mesg = f'Invalid path for Extended HTTP API - cannot compile regular expression for [{valu}] : {e}'
                raise s_exc.BadArg(mesg=mesg) from None
        else:
            raise s_exc.BadArg(mesg=f'Cannot set {name=} on extended httpapi')

        byts = self.slab.get(s_common.uhex(iden), db=self.httpextapidb)
        if byts is None:
            raise s_exc.NoSuchIden(mesg=f'No http api for {iden=}', iden=iden)

        adef = s_msgpack.un(byts)
        adef[name] = valu
        adef['updated'] = s_common.now()
        adef = s_schemas.reqValidHttpExtAPIConf(adef)
        self.slab.put(s_common.uhex(iden), s_msgpack.en(adef), db=self.httpextapidb)

        self._initCortexExtHttpApi()

        return adef

    @s_nexus.Pusher.onPushAuto('http:api:indx')
    async def setHttpApiIndx(self, iden, indx):
        if indx < 0:
            raise s_exc.BadArg(mesg=f'indx must be greater than or equal to 0; got {indx}')
        byts = self.slab.get(self._exthttpapiorder, db=self.httpextapidb)
        if byts is None:
            raise s_exc.SynErr(mesg='No Extended HTTP handlers registered. Cannot set order.')

        order = list(s_msgpack.un(byts))

        if iden not in order:
            raise s_exc.NoSuchIden(mesg=f'Extended HTTP API is not set: {iden}')

        if order.index(iden) == indx:
            return indx
        order.remove(iden)
        # indx values > length of the list end up at the end of the list.
        order.insert(indx, iden)
        self.slab.put(self._exthttpapiorder, s_msgpack.en(order), db=self.httpextapidb)
        self._initCortexExtHttpApi()
        return order.index(iden)

    async def getHttpExtApis(self):
        return copy.deepcopy(list(self._exthttpapis.values()))

    async def getHttpExtApi(self, iden):
        adef = self._exthttpapis.get(iden)
        if adef is None:
            raise s_exc.NoSuchIden(mesg=f'No extended http api for {iden=}', iden=iden)
        return copy.deepcopy(adef)

    async def getHttpExtApiByPath(self, path):
        iden, args = self._exthttpapicache.get(path)
        adef = copy.deepcopy(self._exthttpapis.get(iden))
        return adef, args

    def _getHttpExtApiByPath(self, key):
        # Cache callback.
        # Returns (iden, args) or (None, ()) for caching.
        for iden, adef in self._exthttpapis.items():
            match = regex.fullmatch(adef.get('path'), key)
            if match is None:
                continue
            return iden, match.groups()
        return None, ()

    async def getCellApi(self, link, user, path):

        if not path:
            return await self.cellapi.anit(self, link, user)

        # allow an admin to directly open the cortex hive
        # (perhaps this should be a Cell() level pattern)
        if path[0] == 'hive' and user.isAdmin():
            return await self.hiveapi.anit(self.hive, user)

        if path[0] == 'layer':

            if len(path) == 1:
                # get the top layer for the default view
                layr = self.getLayer()
                return await self.layerapi.anit(self, link, user, layr)

            if len(path) == 2:
                layr = self.getLayer(path[1])
                if layr is None:
                    raise s_exc.NoSuchLayer(mesg=f'No such layer {path[1]}', iden=path[1])

                return await self.layerapi.anit(self, link, user, layr)

        if path[0] == 'view':

            view = None
            if len(path) == 1:
                view = self.getView(user=user)

            elif len(path) == 2:
                view = self.getView(path[1], user=user)

            if view is not None:
                return await self.viewapi.anit(self, link, user, view)

        raise s_exc.NoSuchPath(mesg=f'Invalid telepath path={path}', path=path)

    async def getModelDict(self):
        return self.model.getModelDict()

    async def getModelDefs(self):
        return self.model.getModelDefs()

    async def getFormCounts(self):
        '''
        Return total form counts for all existing layers
        '''
        counts = collections.defaultdict(int)
        for layr in self.layers.values():
            layrcounts = await layr.getFormCounts()
            for name, valu in layrcounts.items():
                counts[name] += valu
        return dict(counts)

    def onTagAdd(self, name, func):
        '''
        Register a callback for tag addition.

        Args:
            name (str): The name of the tag or tag glob.
            func (function): The callback func(node, tagname, tagval).

        '''
        # TODO allow name wild cards
        if '*' in name:
            self.ontagaddglobs.add(name, func)
        else:
            self.ontagadds[name].append(func)

    def offTagAdd(self, name, func):
        '''
        Unregister a callback for tag addition.

        Args:
            name (str): The name of the tag or tag glob.
            func (function): The callback func(node, tagname, tagval).

        '''
        if '*' in name:
            self.ontagaddglobs.rem(name, func)
            return

        cblist = self.ontagadds.get(name)
        if cblist is None:
            return
        try:
            cblist.remove(func)
        except ValueError:
            pass

    def onTagDel(self, name, func):
        '''
        Register a callback for tag deletion.

        Args:
            name (str): The name of the tag or tag glob.
            func (function): The callback func(node, tagname, tagval).

        '''
        if '*' in name:
            self.ontagdelglobs.add(name, func)
        else:
            self.ontagdels[name].append(func)

    def offTagDel(self, name, func):
        '''
        Unregister a callback for tag deletion.

        Args:
            name (str): The name of the tag or tag glob.
            func (function): The callback func(node, tagname, tagval).

        '''
        if '*' in name:
            self.ontagdelglobs.rem(name, func)
            return

        cblist = self.ontagdels.get(name)
        if cblist is None:
            return
        try:
            cblist.remove(func)
        except ValueError:
            pass

    def addRuntLift(self, formname, func):
        '''
        Register a runt lift helper for a given form.

        Args:
            formname (str): The form name to register the callback for.
            func: (function): A callback func(view) which yields packed nodes.

        Returns:
            None: None.
        '''
        self._runtLiftFuncs[formname] = func

    def getRuntLift(self, formname):
        return self._runtLiftFuncs.get(formname)

    def addRuntPropSet(self, full, func):
        '''
        Register a prop set helper for a runt form
        '''
        self._runtPropSetFuncs[full] = func

    async def runRuntPropSet(self, node, prop, valu):
        func = self._runtPropSetFuncs.get(prop.full)
        if func is None:
            mesg = f'Property {prop.full} may not be set on a runtime node.'
            raise s_exc.IsRuntForm(mesg=mesg)
        return await s_coro.ornot(func, node, prop, valu)

    def addRuntPropDel(self, full, func):
        '''
        Register a prop set helper for a runt form
        '''
        self._runtPropDelFuncs[full] = func

    async def runRuntPropDel(self, node, prop):
        func = self._runtPropDelFuncs.get(prop.full)
        if func is None:
            mesg = f'Property {prop.full} may not be deleted from a runtime node.'
            raise s_exc.IsRuntForm(mesg=mesg)
        return await s_coro.ornot(func, node, prop)

    async def _checkLayerModels(self):
        mrev = s_modelrev.ModelRev(self)
        await mrev.revCoreLayers()

    async def _loadView(self, node):

        view = await self.viewctor(self, node)

        self.views[view.iden] = view
        self.dynitems[view.iden] = view

        async def fini():
            self.views.pop(view.iden, None)
            self.dynitems.pop(view.iden, None)

        view.onfini(fini)

        return view

    def _calcViewsByLayer(self):
        # keep track of views by layer
        self.viewsbylayer.clear()
        for view in self.views.values():
            for layr in view.layers:
                self.viewsbylayer[layr.iden].append(view)

    async def _initCoreViews(self):

        defiden = self.cellinfo.get('defaultview')

        for iden, node in await self.hive.open(('cortex', 'views')):
            view = await self._loadView(node)
            if iden == defiden:
                self.view = view

        for view in self.views.values():
            view.init2()

        # if we have no views, we are initializing.  Add a default main view and layer.
        if not self.views:
            assert self.inaugural, 'Cortex initialization failed: there are no views.'
            ldef = {'name': 'default'}
            ldef = await self.addLayer(ldef=ldef, nexs=False)
            layriden = ldef.get('iden')

            role = await self.auth.getRoleByName('all')
            await role.addRule((True, ('layer', 'read')), gateiden=layriden, nexs=False)

            vdef = {
                'name': 'default',
                'layers': (layriden,),
                'worldreadable': True,
            }
            vdef = await self.addView(vdef, nexs=False)
            iden = vdef.get('iden')
            await self.cellinfo.set('defaultview', iden)
            self.view = self.getView(iden)

        self._calcViewsByLayer()

    async def addView(self, vdef, nexs=True):

        vdef['iden'] = s_common.guid()
        vdef['created'] = s_common.now()

        vdef.setdefault('parent', None)
        vdef.setdefault('worldreadable', False)
        vdef.setdefault('creator', self.auth.rootuser.iden)

        s_schemas.reqValidView(vdef)

        if nexs:
            return await self._push('view:add', vdef)
        else:
            return await self._addView(vdef)

    @s_nexus.Pusher.onPush('view:add')
    async def _addView(self, vdef):

        s_schemas.reqValidView(vdef)

        iden = vdef['iden']
        if iden in self.views:
            return

        for lyriden in vdef['layers']:
            if lyriden not in self.layers:
                raise s_exc.NoSuchLayer(mesg=f'No such layer {lyriden}', iden=lyriden)

        creator = vdef.get('creator', self.auth.rootuser.iden)
        user = await self.auth.reqUser(creator)

        await self.auth.addAuthGate(iden, 'view')
        await user.setAdmin(True, gateiden=iden, logged=False)

        # worldreadable does not get persisted with the view; the state ends up in perms
        worldread = vdef.pop('worldreadable', False)

        if worldread:
            role = await self.auth.getRoleByName('all')
            await role.addRule((True, ('view', 'read')), gateiden=iden, nexs=False)

        node = await self.hive.open(('cortex', 'views', iden))

        info = await node.dict()
        for name, valu in vdef.items():
            await info.set(name, valu)

        view = await self._loadView(node)
        view.init2()

        self._calcViewsByLayer()
        pack = await view.pack()
        await self.feedBeholder('view:add', pack, gates=[iden])
        return pack

    async def delView(self, iden):
        view = self.views.get(iden)
        if view is None:
            raise s_exc.NoSuchView(mesg=f'No such view {iden=}', iden=iden)

        return await self._push('view:del', iden)

    @s_nexus.Pusher.onPush('view:del')
    async def _delView(self, iden):
        '''
        Delete a cortex view by iden.

        Note:
            This does not delete any of the view's layers
        '''
        view = self.views.get(iden, None)
        if view is None:
            return

        if iden == self.view.iden:
            raise s_exc.SynErr(mesg='Cannot delete the main view')

        for cview in self.views.values():
            if cview.parent is not None and cview.parent.iden == iden:
                raise s_exc.SynErr(mesg='Cannot delete a view that has children')

        await self.hive.pop(('cortex', 'views', iden))
        await view.delete()

        self._calcViewsByLayer()
        await self.feedBeholder('view:del', {'iden': iden}, gates=[iden])
        await self.auth.delAuthGate(iden)

    async def delLayer(self, iden):
        layr = self.layers.get(iden, None)
        if layr is None:
            raise s_exc.NoSuchLayer(mesg=f'No such layer {iden}', iden=iden)

        return await self._push('layer:del', iden)

    @s_nexus.Pusher.onPush('layer:del', passitem=True)
    async def _delLayer(self, iden, nexsitem):
        layr = self.layers.get(iden, None)
        if layr is None:
            return

        for view in self.views.values():
            if layr in view.layers:
                raise s_exc.LayerInUse(iden=iden)

        del self.layers[iden]

        for pdef in layr.layrinfo.get('pushs', {}).values():
            await self.delActiveCoro(pdef.get('iden'))

        for pdef in layr.layrinfo.get('pulls', {}).values():
            await self.delActiveCoro(pdef.get('iden'))

        await self.feedBeholder('layer:del', {'iden': iden}, gates=[iden])
        await self.auth.delAuthGate(iden)
        self.dynitems.pop(iden)

        await self.hive.pop(('cortex', 'layers', iden))

        await layr.delete()

        layr.deloffs = nexsitem[0]

    async def setViewLayers(self, layers, iden=None):
        '''
        Args:
            layers ([str]): A top-down list of of layer guids
            iden (str): The view iden (defaults to default view).
        '''
        view = self.getView(iden)
        if view is None:
            raise s_exc.NoSuchView(mesg=f'No such view {iden=}', iden=iden)

        await view.setLayers(layers)
        self._calcViewsByLayer()

    def getLayer(self, iden=None):
        '''
        Get a Layer object.

        Args:
            iden (str): The layer iden to retrieve.

        Returns:
            Layer: A Layer object.
        '''
        if iden is None:
            return self.view.layers[0]

        # For backwards compatibility, resolve references to old layer iden == cortex.iden to the main layer
        # TODO:  due to our migration policy, remove in 3.0.0
        if iden == self.iden:
            return self.view.layers[0]

        return self.layers.get(iden)

    def listLayers(self):
        return self.layers.values()

    async def getLayerDef(self, iden=None):
        layr = self.getLayer(iden)
        if layr is not None:
            return await layr.pack()

    async def getLayerDefs(self):
        return [await lyr.pack() for lyr in list(self.layers.values())]

    def getView(self, iden=None, user=None):
        '''
        Get a View object.

        Args:
            iden (str): The View iden to retrieve.

        Returns:
            View: A View object.
        '''
        if iden is None:
            if user is not None:
                iden = user.profile.get('cortex:view')

            if iden is None:
                iden = self.view.iden

        # For backwards compatibility, resolve references to old view iden == cortex.iden to the main view
        # TODO:  due to our migration policy, remove in 3.0.0
        if iden == self.iden:
            iden = self.view.iden

        view = self.views.get(iden)
        if view is None:
            return None

        if user is not None:
            user.confirm(('view', 'read'), gateiden=iden)

        return view

    def reqView(self, iden, mesg=None):
        view = self.getView(iden)
        if view is None: # pragma: no cover
            if mesg is None:
                mesg = f'No view with iden: {iden}'
            raise s_exc.NoSuchView(mesg=mesg, iden=iden)
        return view

    def listViews(self):
        return list(self.views.values())

    async def getViewDef(self, iden):
        view = self.getView(iden=iden)
        if view is not None:
            return await view.pack()

    async def getViewDefs(self, deporder=False):

        views = list(self.views.values())
        if not deporder:
            return [await v.pack() for v in views]

        def depth(view):
            x = 0
            llen = len(view.layers)
            while view:
                x += 1
                view = view.parent
            return (x, llen)
        views.sort(key=lambda x: depth(x))

        return [await v.pack() for v in views]

    async def addLayer(self, ldef=None, nexs=True):
        '''
        Add a Layer to the cortex.

        Args:
            ldef (Optional[Dict]):  layer configuration
            nexs (bool):            whether to record a nexus transaction (internal use only)
        '''
        ldef = ldef or {}

        ldef['iden'] = s_common.guid()
        ldef['created'] = s_common.now()

        ldef.setdefault('creator', self.auth.rootuser.iden)
        ldef.setdefault('lockmemory', self.conf.get('layers:lockmemory'))
        ldef.setdefault('logedits', self.conf.get('layers:logedits'))
        ldef.setdefault('readonly', False)

        s_layer.reqValidLdef(ldef)

        if nexs:
            return await self._push('layer:add', ldef)
        else:
            return await self._addLayer(ldef, (None, None))

    @s_nexus.Pusher.onPush('layer:add', passitem=True)
    async def _addLayer(self, ldef, nexsitem):

        s_layer.reqValidLdef(ldef)

        iden = ldef.get('iden')
        if iden in self.layers:
            return

        layr = self.layers.get(iden)
        if layr is not None:
            return await layr.pack()
        creator = ldef.get('creator')

        user = await self.auth.reqUser(creator)

        node = await self.hive.open(('cortex', 'layers', iden))

        layrinfo = await node.dict()
        for name, valu in ldef.items():
            await layrinfo.set(name, valu)

        layr = await self._initLayr(layrinfo, nexsoffs=nexsitem[0])
        await user.setAdmin(True, gateiden=iden, logged=False)

        # forward wind the new layer to the current model version
        await layr._setModelVers(s_modelrev.maxvers)

        pack = await layr.pack()
        await self.feedBeholder('layer:add', pack, gates=[iden])
        return pack

    def _checkMaxNodes(self, delta=1):

        if self.maxnodes is None:
            return

        remain = self.maxnodes - self.nodecount
        if remain < delta:
            mesg = f'Cortex is at node:count limit: {self.maxnodes}'
            raise s_exc.HitLimit(mesg=mesg)

    async def _initLayr(self, layrinfo, nexsoffs=None):
        '''
        Instantiate a Layer() instance via the provided layer info HiveDict.
        '''
        layr = await self._ctorLayr(layrinfo)
        layr.addoffs = nexsoffs

        self.layers[layr.iden] = layr
        self.dynitems[layr.iden] = layr

        if self.maxnodes:
            counts = await layr.getFormCounts()
            self.nodecount += sum(counts.values())

            def onadd():
                self.nodecount += 1

            def ondel():
                self.nodecount -= 1
            layr.nodeAddHook = onadd
            layr.nodeDelHook = ondel

        await self.auth.addAuthGate(layr.iden, 'layer')

        for pdef in layrinfo.get('pushs', {}).values():
            await self.runLayrPush(layr, pdef)

        for pdef in layrinfo.get('pulls', {}).values():
            await self.runLayrPull(layr, pdef)

        await self.fire('core:layr:add', iden=layr.iden)

        return layr

    async def _ctorLayr(self, layrinfo):
        '''
        Actually construct the Layer instance for the given HiveDict.
        '''
        return await s_layer.Layer.anit(self, layrinfo)

    async def _initCoreLayers(self):
        node = await self.hive.open(('cortex', 'layers'))
        for _, node in node:
            layrinfo = await node.dict()
            await self._initLayr(layrinfo)

    @s_nexus.Pusher.onPushAuto('layer:push:add')
    async def addLayrPush(self, layriden, pdef):

        s_schemas.reqValidPush(pdef)

        iden = pdef.get('iden')

        layr = self.layers.get(layriden)
        if layr is None:
            return

        pushs = layr.layrinfo.get('pushs')
        if pushs is None:
            pushs = {}

        # handle last-message replay
        if pushs.get(iden) is not None:
            return

        pushs[iden] = pdef

        await layr.layrinfo.set('pushs', pushs)
        await self.runLayrPush(layr, pdef)

    @s_nexus.Pusher.onPushAuto('layer:push:del')
    async def delLayrPush(self, layriden, pushiden):

        layr = self.layers.get(layriden)
        if layr is None:
            return

        pushs = layr.layrinfo.get('pushs')
        if pushs is None:
            return

        pdef = pushs.pop(pushiden, None)
        if pdef is None:
            return

        await layr.layrinfo.set('pushs', pushs)
        await self.delActiveCoro(pushiden)

    @s_nexus.Pusher.onPushAuto('layer:pull:add')
    async def addLayrPull(self, layriden, pdef):

        s_schemas.reqValidPull(pdef)

        iden = pdef.get('iden')

        layr = self.layers.get(layriden)
        if layr is None:
            return

        pulls = layr.layrinfo.get('pulls')
        if pulls is None:
            pulls = {}

        # handle last-message replay
        if pulls.get(iden) is not None:
            return

        pulls[iden] = pdef
        await layr.layrinfo.set('pulls', pulls)

        await self.runLayrPull(layr, pdef)

    @s_nexus.Pusher.onPushAuto('layer:pull:del')
    async def delLayrPull(self, layriden, pulliden):

        layr = self.layers.get(layriden)
        if layr is None:
            return

        pulls = layr.layrinfo.get('pulls')
        if pulls is None:
            return

        pdef = pulls.pop(pulliden, None)
        if pdef is None:
            return

        await layr.layrinfo.set('pulls', pulls)
        await self.delActiveCoro(pulliden)

    async def runLayrPush(self, layr, pdef):
        url = pdef.get('url')
        iden = pdef.get('iden')
        # push() will refire as needed

        async def push():
            async with await self.boss.promote(f'layer push: {layr.iden} {iden}', self.auth.rootuser):
                async with await s_telepath.openurl(url) as proxy:
                    await self._pushBulkEdits(layr, proxy, pdef)

        self.addActiveCoro(push, iden=iden)

    async def runLayrPull(self, layr, pdef):
        url = pdef.get('url')
        iden = pdef.get('iden')
        # pull() will refire as needed

        async def pull():
            async with await self.boss.promote(f'layer pull: {layr.iden} {iden}', self.auth.rootuser):
                async with await s_telepath.openurl(url) as proxy:
                    await self._pushBulkEdits(proxy, layr, pdef)

        self.addActiveCoro(pull, iden=iden)

    def localToRemoteEdits(self, lnodeedits):
        rnodeedits = []
        for nid, form, ledits in lnodeedits:
            if (ndef := self.getNidNdef(nid)) is None:
                continue

            redits = []
            for edit in ledits:
                if edit[0] in (10, 11):
                    verb, n2nid = edit[1]
                    if (n2ndef := self.getNidNdef(n2nid)) is None:
                        continue

                    redits.append((edit[0], (verb, n2ndef)))
                    continue

                redits.append(edit)

            if redits:
                rnodeedits.append((*ndef, redits))

        return rnodeedits

    async def remoteToLocalEdits(self, rnodeedits):
        lnodeedits = []
        for form, valu, redits in rnodeedits:

            buid = s_common.buid((form, valu))
            nid = self.getNidByBuid(buid)
            if nid is None and redits[0][0] != 0:
                # If we don't know this buid and the first edit isn't
                # a node add, this is an edit to a node we won't have
                # and we need to use a nexus event to generate the NID
                nid = await self.genNdefNid((form, valu))

            ledits = []
            for edit in redits:
                if edit[0] in (10, 11):
                    verb, n2ndef = edit[1]
                    n2nid = await self.genNdefNid(n2ndef)
                    ledits.append((edit[0], (verb, n2nid)))
                    continue

                ledits.append(edit)

            lnodeedits.append((nid, form, ledits))

        return lnodeedits

    async def _pushBulkEdits(self, layr0, layr1, pdef):

        iden = pdef.get('iden')
        user = pdef.get('user')
        gvar = f'push:{iden}'
        # TODO Remove the defaults in 3.0.0
        csize = pdef.get('chunk:size', s_const.layer_pdef_csize)
        qsize = pdef.get('queue:size', s_const.layer_pdef_qsize)

        async with await s_base.Base.anit() as base:

            queue = s_queue.Queue(maxsize=qsize)

            async def fill():

                try:
                    filloffs = await self.getStormVar(gvar, -1)
                    async for (offs, nodeedits) in layr0.syncNodeEdits(filloffs + 1, wait=True, compat=True):
                        await queue.put((offs, await self.remoteToLocalEdits(nodeedits)))
                    await queue.close()

                except asyncio.CancelledError:  # pragma: no cover
                    raise

                except Exception as e:
                    logger.exception(f'pushBulkEdits fill() error: {e}')
                    await queue.close()

            base.schedCoro(fill())

            async for chunk in queue.slices():

                meta = {'time': s_common.now(), 'user': user}

                alledits = []
                for offs, edits in chunk:
                    # prevent push->push->push nodeedits growth
                    alledits.extend(edits)
                    if len(alledits) > csize:
                        await layr1.saveNodeEdits(alledits, meta)
                        await self.setStormVar(gvar, offs)
                        alledits.clear()

                if alledits:
                    await layr1.saveNodeEdits(alledits, meta)
                    await self.setStormVar(gvar, offs)

    async def _checkNexsIndx(self):
        layroffs = [await layr.getEditIndx() for layr in list(self.layers.values())]
        if layroffs:
            maxindx = max(layroffs)
            if maxindx > await self.getNexsIndx():
                await self.setNexsIndx(maxindx)

    async def saveLayerNodeEdits(self, layriden, edits, meta):
        layr = self.getLayer(layriden)
        if layr is None:
            mesg = f'No layer found with iden: {layriden}'
            raise s_exc.NoSuchLayer(mesg=mesg, iden=layriden)
        return await layr.saveNodeEdits(edits, meta)

    async def cloneLayer(self, iden, ldef=None):
        '''
        Make a copy of a Layer in the cortex.

        Args:
            iden (str): Layer iden to clone
            ldef (Optional[Dict]): Layer configuration overrides

        Note:
            This should only be called with a reasonably static Cortex
            due to possible races.
        '''
        layr = self.layers.get(iden, None)
        if layr is None:
            raise s_exc.NoSuchLayer(mesg=f'No such layer {iden}', iden=iden)

        ldef = ldef or {}
        ldef['iden'] = s_common.guid()
        ldef.setdefault('creator', self.auth.rootuser.iden)

        return await self._push('layer:clone', iden, ldef)

    @s_nexus.Pusher.onPush('layer:clone', passitem=True)
    async def _cloneLayer(self, iden, ldef, nexsitem):

        layr = self.layers.get(iden)
        if layr is None:
            return

        newiden = ldef.get('iden')
        if newiden in self.layers:
            return

        newpath = s_common.gendir(self.dirn, 'layers', newiden)
        await layr.clone(newpath)

        node = await self.hive.open(('cortex', 'layers', iden))
        copynode = await self.hive.open(('cortex', 'layers', newiden))

        layrinfo = await node.dict()
        copyinfo = await copynode.dict()
        for name, valu in layrinfo.items():
            await copyinfo.set(name, valu)

        for name, valu in ldef.items():
            await copyinfo.set(name, valu)

        copylayr = await self._initLayr(copyinfo, nexsoffs=nexsitem[0])

        creator = copyinfo.get('creator')
        user = await self.auth.reqUser(creator)
        await user.setAdmin(True, gateiden=newiden, logged=False)

        return await copylayr.pack()

    def addStormCmd(self, ctor):
        '''
        Add a synapse.lib.storm.Cmd class to the cortex.
        '''
        if not s_grammar.isCmdName(ctor.name):
            raise s_exc.BadCmdName(name=ctor.name)

        self.stormcmds[ctor.name] = ctor

    async def addStormDmon(self, ddef):
        '''
        Add a storm dmon task.
        '''
        if ddef.get('iden') is None:
            ddef['iden'] = s_common.guid()

        if await self.getStormDmon(ddef['iden']) is not None:
            mesg = f'Duplicate iden specified for dmon: {ddef["iden"]}'
            raise s_exc.DupIden(mesg=mesg)

        return await self._push('storm:dmon:add', ddef)

    @s_nexus.Pusher.onPushAuto('storm:dmon:bump')
    async def bumpStormDmon(self, iden):
        ddef = self.stormdmonhive.get(iden)
        if ddef is None:
            return False

        if self.isactive:
            dmon = self.stormdmons.getDmon(iden)
            if dmon is not None:
                await dmon.bump()

        return True

    async def _bumpUserDmons(self, iden):
        '''
        Bump all the Dmons for a given user.
        Args:
            iden (str): User iden.
        '''
        for dmoniden, ddef in list(self.stormdmonhive.items()):
            if ddef.get('user') == iden:
                await self.bumpStormDmon(dmoniden)

    @s_nexus.Pusher.onPushAuto('storm:dmon:enable')
    async def enableStormDmon(self, iden):
        dmon = self.stormdmons.getDmon(iden)
        if dmon is None:
            return False

        if dmon.enabled:
            return False

        dmon.enabled = True
        dmon.ddef['enabled'] = True

        await self.stormdmonhive.set(iden, dmon.ddef)

        if self.isactive:
            await dmon.run()

        return True

    @s_nexus.Pusher.onPushAuto('storm:dmon:disable')
    async def disableStormDmon(self, iden):

        dmon = self.stormdmons.getDmon(iden)
        if dmon is None:
            return False

        if not dmon.enabled:
            return False

        dmon.enabled = False
        dmon.ddef['enabled'] = False

        await self.stormdmonhive.set(iden, dmon.ddef)

        if self.isactive:
            await dmon.stop()

        return True

    @s_nexus.Pusher.onPush('storm:dmon:add')
    async def _onAddStormDmon(self, ddef):
        iden = ddef['iden']

        dmon = self.stormdmons.getDmon(iden)
        if dmon is not None:
            return dmon.pack()

        if ddef.get('user') is None:
            user = await self.auth.getUserByName('root')
            ddef['user'] = user.iden

        dmon = await self.runStormDmon(iden, ddef)

        await self.stormdmonhive.set(iden, ddef)
        return dmon.pack()

    async def delStormDmon(self, iden):
        '''
        Stop and remove a storm dmon.
        '''
        ddef = self.stormdmonhive.get(iden)
        if ddef is None:
            mesg = f'No storm daemon exists with iden {iden}.'
            raise s_exc.NoSuchIden(mesg=mesg)

        return await self._push('storm:dmon:del', iden)

    @s_nexus.Pusher.onPush('storm:dmon:del')
    async def _delStormDmon(self, iden):
        ddef = await self.stormdmonhive.pop(iden)
        if ddef is None:  # pragma: no cover
            return
        await self.stormdmons.popDmon(iden)

    def getStormCmd(self, name):
        return self.stormcmds.get(name)

    async def runStormDmon(self, iden, ddef):

        # validate ddef before firing task
        s_storm.reqValidDdef(ddef)

        dmon = self.stormdmons.getDmon(iden)
        if dmon is not None:
            return dmon

        await self.auth.reqUser(ddef['user'])

        # raises if parser failure
        await self.getStormQuery(ddef.get('storm'))

        dmon = await self.stormdmons.addDmon(iden, ddef)

        return dmon

    async def getStormDmon(self, iden):
        return self.stormdmons.getDmonDef(iden)

    async def getStormDmons(self):
        return self.stormdmons.getDmonDefs()

    async def getStormDmonLog(self, iden):
        return self.stormdmons.getDmonRunlog(iden)

    def addStormLib(self, path, ctor):

        self.stormlibs.append((path, ctor))

        root = self.libroot
        # (name, {kids}, {funcs})

        for name in path:
            step = root[1].get(name)
            if step is None:
                step = (name, {}, {})
                root[1][name] = step
            root = step

        root[2]['ctor'] = ctor

    def getStormLib(self, path):
        root = self.libroot
        for name in path:
            step = root[1].get(name)
            if step is None:
                return None
            root = step
        return root

    def getStormCmds(self):
        return list(self.stormcmds.items())

    async def getAxon(self):
        await self.axready.wait()
        return self.axon.iden

    def setFeedFunc(self, name, func):
        '''
        Set a data ingest function.

        def func(snap, items):
            loaditems...
        '''
        self.feedfuncs[name] = func

    def getFeedFunc(self, name):
        '''
        Get a data ingest function.
        '''
        return self.feedfuncs.get(name)

    async def getFeedFuncs(self):
        ret = []
        for name, ctor in self.feedfuncs.items():
            # TODO - Future support for feed functions defined via Storm.
            doc = getattr(ctor, '__doc__', None)
            if doc is None:
                doc = 'No feed docstring'
            doc = doc.strip()
            desc = doc.split('\n')[0]
            ret.append({'name': name,
                        'desc': desc,
                        'fulldoc': doc,
                        })
        return tuple(ret)

    async def _addSynNodes(self, snap, items):
        '''
        Add nodes to the Cortex via the packed node format.
        '''
        async for node in snap.addNodes(items):
            await asyncio.sleep(0)

    async def setUserLocked(self, iden, locked):
        retn = await s_cell.Cell.setUserLocked(self, iden, locked)
        await self._bumpUserDmons(iden)
        return retn

    def getCoreMod(self, name):
        return self.modules.get(name)

    def getCoreMods(self):
        ret = []
        for modname, mod in self.modules.items():
            ret.append((modname, mod.conf))
        return ret

    def _initStormOpts(self, opts):
        if opts is None:
            opts = {}

        opts.setdefault('user', self.auth.rootuser.iden)
        return opts

    def _viewFromOpts(self, opts, user=None):

        if user is None:
            user = self._userFromOpts(opts)

        viewiden = opts.get('view')
        if viewiden is None:
            viewiden = user.profile.get('cortex:view')

        if viewiden is None:
            viewiden = self.view.iden

        # For backwards compatibility, resolve references to old view iden == cortex.iden to the main view
        # TODO:  due to our migration policy, remove in 3.0.0
        if viewiden == self.iden:  # pragma: no cover
            viewiden = self.view.iden

        view = self.views.get(viewiden)
        if view is None:
            raise s_exc.NoSuchView(mesg=f'No such view iden={viewiden}', iden=viewiden)

        user.confirm(('view', 'read'), gateiden=viewiden)

        return view

    def _userFromOpts(self, opts):

        if opts is None:
            return self.auth.rootuser

        useriden = opts.get('user')
        if useriden is None:
            return self.auth.rootuser

        user = self.auth.user(useriden)
        if user is None:
            mesg = f'No user found with iden: {useriden}'
            raise s_exc.NoSuchUser(mesg=mesg, user=useriden)

        return user

    async def count(self, text, opts=None):

        opts = self._initStormOpts(opts)

        if self.stormpool is not None and opts.get('mirror', True):
            extra = await self.getLogExtra(text=text)
            proxy = await self._getMirrorProxy()

            if proxy is not None:
                logger.info(f'Offloading Storm query {{{text}}} to mirror.', extra=extra)

                mirropts = await self._getMirrorOpts(opts)

                try:
                    return await proxy.count(text, opts=mirropts)

                except s_exc.TimeOut:
                    mesg = 'Timeout waiting for query mirror, running locally instead.'
                    logger.warning(mesg)

        if (nexsoffs := opts.get('nexsoffs')) is not None:
            if not await self.waitNexsOffs(nexsoffs, timeout=opts.get('nexstimeout')):
                raise s_exc.TimeOut(mesg=f'Timeout waiting for nexus offset {nexsoffs}.')

        view = self._viewFromOpts(opts)

        i = 0
        async for _ in view.eval(text, opts=opts):
            i += 1

        return i

    async def _getMirrorOpts(self, opts):
        mirropts = s_msgpack.deepcopy(opts)
        mirropts['mirror'] = False
        mirropts['nexsoffs'] = (await self.getNexsIndx() - 1)
        mirropts['nexstimeout'] = self.stormpoolopts.get('timeout:sync')
        return mirropts

    async def _getMirrorProxy(self):
        if isinstance(self.stormpool, s_telepath.Pool) and self.stormpool.size() == 0:
            mesg = 'Storm query mirror pool is empty, running locally instead.'
            logger.warning(mesg)
            return None

        proxy = None
        try:
            timeout = self.stormpoolopts.get('timeout:connection')
            proxy = await self.stormpool.proxy(timeout=timeout)
            proxyname = proxy._ahainfo.get('name')
            if proxyname is not None and proxyname == self.ahasvcname:
                # we are part of the pool and were selected. Convert to local use.
                return None
        except (TimeoutError, s_exc.IsFini):
            mesg = 'Unable to get proxy for query mirror, running locally instead.'
            logger.warning(mesg)
        return proxy

    async def storm(self, text, opts=None):

        opts = self._initStormOpts(opts)

        if self.stormpool is not None and opts.get('mirror', True):
            extra = await self.getLogExtra(text=text)
            proxy = await self._getMirrorProxy()

            if proxy is not None:
                logger.info(f'Offloading Storm query {{{text}}} to mirror.', extra=extra)

                mirropts = await self._getMirrorOpts(opts)

                try:
                    async for mesg in proxy.storm(text, opts=mirropts):
                        yield mesg
                    return

                except s_exc.TimeOut:
                    mesg = 'Timeout waiting for query mirror, running locally instead.'
                    logger.warning(mesg)

        if (nexsoffs := opts.get('nexsoffs')) is not None:
            if not await self.waitNexsOffs(nexsoffs, timeout=opts.get('nexstimeout')):
                raise s_exc.TimeOut(mesg=f'Timeout waiting for nexus offset {nexsoffs}.')

        view = self._viewFromOpts(opts)
        async for mesg in view.storm(text, opts=opts):
            yield mesg

    async def callStorm(self, text, opts=None):

        opts = self._initStormOpts(opts)

        if self.stormpool is not None and opts.get('mirror', True):
            extra = await self.getLogExtra(text=text)
            proxy = await self._getMirrorProxy()

            if proxy is not None:
                logger.info(f'Offloading Storm query {{{text}}} to mirror.', extra=extra)

                mirropts = await self._getMirrorOpts(opts)

                try:
                    return await proxy.callStorm(text, opts=mirropts)
                except s_exc.TimeOut:
                    mesg = 'Timeout waiting for query mirror, running locally instead.'
                    logger.warning(mesg)

        if (nexsoffs := opts.get('nexsoffs')) is not None:
            if not await self.waitNexsOffs(nexsoffs, timeout=opts.get('nexstimeout')):
                raise s_exc.TimeOut(mesg=f'Timeout waiting for nexus offset {nexsoffs}.')

        view = self._viewFromOpts(opts)
        return await view.callStorm(text, opts=opts)

    async def exportStorm(self, text, opts=None):
        opts = self._initStormOpts(opts)

        if self.stormpool is not None and opts.get('mirror', True):
            extra = await self.getLogExtra(text=text)
            proxy = await self._getMirrorProxy()

            if proxy is not None:
                logger.info(f'Offloading Storm query {{{text}}} to mirror.', extra=extra)

                mirropts = await self._getMirrorOpts(opts)

                try:
                    async for mesg in proxy.exportStorm(text, opts=mirropts):
                        yield mesg
                    return

                except s_exc.TimeOut:
                    mesg = 'Timeout waiting for query mirror, running locally instead.'
                    logger.warning(mesg)

        if (nexsoffs := opts.get('nexsoffs')) is not None:
            if not await self.waitNexsOffs(nexsoffs, timeout=opts.get('nexstimeout')):
                raise s_exc.TimeOut(mesg=f'Timeout waiting for nexus offset {nexsoffs}.')

        user = self._userFromOpts(opts)
        view = self._viewFromOpts(opts)

        taskinfo = {'query': text, 'view': view.iden}
        taskiden = opts.get('task')
        await self.boss.promote('storm:export', user=user, info=taskinfo, taskiden=taskiden)

        with s_scope.enter({'user': user}):
            async with await s_spooled.Dict.anit(dirn=self.dirn, cell=self) as spooldict:

                async with await self.snap(user=user, view=view) as snap:

                    async for node, path in snap.storm(text, opts=opts):
                        await spooldict.set(node.nid, node.pack())

                    for nid1, pode1 in spooldict.items():
                        await asyncio.sleep(0)

                        edges = []

                        for nid2, pode2 in spooldict.items():
                            await asyncio.sleep(0)

                            async for verb in snap.iterEdgeVerbs(nid1, nid2):
                                n2buid = snap.core.getBuidByNid(nid2)
                                edges.append((verb, s_common.ehex(n2buid)))

                        if edges:
                            pode1[1]['edges'] = edges

                        yield pode1

    async def exportStormToAxon(self, text, opts=None):
        async with await self.axon.upload() as fd:
            async for pode in self.exportStorm(text, opts=opts):
                await fd.write(s_msgpack.en(pode))
            size, sha256 = await fd.save()
            return (size, s_common.ehex(sha256))

    async def feedFromAxon(self, sha256, opts=None):

        opts = self._initStormOpts(opts)
        user = self._userFromOpts(opts)
        view = self._viewFromOpts(opts)

        taskiden = opts.get('task')
        taskinfo = {'name': 'syn.nodes', 'sha256': sha256, 'view': view.iden}

        await self.boss.promote('feeddata', user=user, info=taskinfo, taskiden=taskiden)

        # ensure that the user can make all node edits in the layer
        user.confirm(('node',), gateiden=view.layers[0].iden)

        q = s_queue.Queue(maxsize=10000)
        feedexc = None

        async with await s_base.Base.anit() as base:

            async def fill():
                nonlocal feedexc
                try:

                    async for item in self.axon.iterMpkFile(sha256):
                        await q.put(item)

                except Exception as e:
                    logger.exception(f'feedFromAxon.fill(): {e}')
                    feedexc = e

                finally:
                    await q.close()

            base.schedCoro(fill())

            count = 0
            async with await self.snap(user=user, view=view) as snap:

                # feed the items directly to syn.nodes
                async for items in q.slices(size=100):
                    async for node in snap.addNodes(items):
                        count += 1

                if feedexc is not None:
                    raise feedexc

        return count

    async def nodes(self, text, opts=None):
        '''
        A simple non-streaming way to return a list of nodes.
        '''
        if self.isfini:  # pragma: no cover
            raise s_exc.IsFini()

        opts = self._initStormOpts(opts)

        view = self._viewFromOpts(opts)
        return await view.nodes(text, opts=opts)

    async def stormlist(self, text, opts=None):
        return [m async for m in self.storm(text, opts=opts)]

    async def _getStormEval(self, text):
        try:
            astvalu = copy.deepcopy(await s_parser.evalcache.aget(text))
        except s_exc.FatalErr:
            logger.exception(f'Fatal error while parsing [{text}]', extra={'synapse': {'text': text}})
            await self.fini()
            raise
        astvalu.init(self)
        return astvalu

    async def _getStormQuery(self, args):
        try:
            query = copy.deepcopy(await s_parser.querycache.aget(args))
        except s_exc.FatalErr:
            logger.exception(f'Fatal error while parsing [{args}]', extra={'synapse': {'text': args[0]}})
            await self.fini()
            raise
        query.init(self)
        await asyncio.sleep(0)
        return query

    async def getStormQuery(self, text, mode='storm'):
        return await self.querycache.aget((text, mode))

    @contextlib.asynccontextmanager
    async def getStormRuntime(self, query, opts=None):

        opts = self._initStormOpts(opts)

        view = self._viewFromOpts(opts)
        user = self._userFromOpts(opts)

        async with await self.snap(user=user, view=view) as snap:
            async with snap.getStormRuntime(query, opts=opts, user=user) as runt:
                yield runt

    async def reqValidStorm(self, text, opts=None):
        '''
        Parse a storm query to validate it.

        Args:
            text (str): The text of the Storm query to parse.
            opts (dict): A Storm options dictionary.

        Returns:
            True: If the query is valid.

        Raises:
            BadSyntaxError: If the query is invalid.
        '''
        if opts is None:
            opts = {}
        mode = opts.get('mode', 'storm')
        await self.getStormQuery(text, mode=mode)
        return True

    def _logStormQuery(self, text, user, info=None):
        '''
        Log a storm query.
        '''
        if self.stormlog:
            if info is None:
                info = {}
            info['text'] = text
            info['username'] = user.name
            info['user'] = user.iden
            stormlogger.log(self.stormloglvl, 'Executing storm query {%s} as [%s]', text, user.name,
                            extra={'synapse': info})

    async def getNodeByNdef(self, ndef, view=None):
        '''
        Return a single Node() instance by (form,valu) tuple.
        '''
        name, valu = ndef

        form = self.model.forms.get(name)
        if form is None:
            raise s_exc.NoSuchForm.init(name)

        norm, info = form.type.norm(valu)

        buid = s_common.buid((form.name, norm))

        async with await self.snap(view=view) as snap:
            return await snap.getNodeByBuid(buid)

    def getCoreInfo(self):
        '''This API is deprecated.'''
        s_common.deprecated('Cortex.getCoreInfo')
        return {
            'version': synapse.version,
            'modeldef': self.model.getModelDefs(),
            'stormcmds': {cmd: {} for cmd in self.stormcmds.keys()},
        }

    async def getCoreInfoV2(self):
        return {
            'version': synapse.version,
            'modeldict': await self.getModelDict(),
            'stormdocs': await self.getStormDocs(),
        }

    async def getStormDocs(self):
        '''
        Get a struct containing the Storm Types documentation.

        Returns:
            dict: A Dictionary of storm documentation information.
        '''

        cmds = []

        for name, cmd in self.stormcmds.items():
            entry = {
                'name': name,
                'doc': cmd.getCmdBrief(),
            }

            if cmd.pkgname:
                entry['package'] = cmd.pkgname

            if cmd.svciden:
                entry['svciden'] = cmd.svciden

            cmds.append(entry)

        ret = {
            'libraries': s_stormtypes.registry.getLibDocs(),
            'types': s_stormtypes.registry.getTypeDocs(),
            'commands': cmds,
            # 'packages': ...  # TODO - Support inline information for packages?
        }
        return ret

    async def addNodes(self, nodedefs, view=None):
        '''
        Quickly add/modify a list of nodes from node definition tuples.
        This API is the simplest/fastest way to add nodes, set node props,
        and add tags to nodes remotely.

        Args:

            nodedefs (list): A list of node definition tuples. See below.

        A node definition tuple is defined as:

            ( (form, valu), {'props':{}, 'tags':{})

        The "props" or "tags" keys may be omitted.

        '''
        async with await self.snap(view=view) as snap:
            snap.strict = False
            async for node in snap.addNodes(nodedefs):
                yield node

    async def addFeedData(self, name, items, *, viewiden=None):
        '''
        Add data using a feed/parser function.

        Args:
            name (str): The name of the feed record format.
            items (list): A list of items to ingest.
            viewiden (str): The iden of a view to use.
                If a view is not specified, the default view is used.
        '''

        view = self.getView(viewiden)
        if view is None:
            raise s_exc.NoSuchView(mesg=f'No such view iden={viewiden}', iden=viewiden)

        async with await self.snap(view=view) as snap:
            snap.strict = False
            await snap.addFeedData(name, items)

    async def snap(self, user=None, view=None):
        '''
        Return a transaction object for the default view.

        Args:
            user (str): The user to get the snap for.
            view (View): View object to use when making the snap.

        Notes:
            This must be used as an asynchronous context manager.

        Returns:
            s_snap.Snap: A Snap object for the view.
        '''

        if view is None:
            view = self.view

        if user is None:
            user = await self.auth.getUserByName('root')

        snap = await view.snap(user)

        return snap

    async def loadCoreModule(self, ctor, conf=None):
        '''
        Load a single cortex module with the given ctor and conf.

        Args:
            ctor (str): The python module class path
            conf (dict):Config dictionary for the module
        '''
        if conf is None:
            conf = {}

        modu = self._loadCoreModule(ctor, conf=conf)

        try:
            await s_coro.ornot(modu.preCoreModule)
        except asyncio.CancelledError:  # pragma: no cover  TODO:  remove once >= py 3.8 only
            raise
        except Exception:
            logger.exception(f'module preCoreModule failed: {ctor}')
            self.modules.pop(ctor, None)
            return

        mdefs = modu.getModelDefs()
        self.model.addDataModels(mdefs)

        cmds = modu.getStormCmds()
        [self.addStormCmd(c) for c in cmds]

        try:
            await s_coro.ornot(modu.initCoreModule)
        except asyncio.CancelledError:  # pragma: no cover  TODO:  remove once >= py 3.8 only
            raise
        except Exception:
            logger.exception(f'module initCoreModule failed: {ctor}')
            self.modules.pop(ctor, None)
            return

        await self.fire('core:module:load', module=ctor)

        return modu

    async def _loadCoreMods(self):

        mods = []
        cmds = []
        mdefs = []

        for ctor in list(s_modules.coremods):
            await self._preLoadCoreModule(ctor, mods, cmds, mdefs)
        for ctor in self.conf.get('modules'):
            await self._preLoadCoreModule(ctor, mods, cmds, mdefs, custom=True)

        self.model.addDataModels(mdefs)
        [self.addStormCmd(c) for c in cmds]

    async def _preLoadCoreModule(self, ctor, mods, cmds, mdefs, custom=False):
        conf = None
        # allow module entry to be (ctor, conf) tuple
        if isinstance(ctor, (list, tuple)):
            ctor, conf = ctor

        modu = self._loadCoreModule(ctor, conf=conf)
        if modu is None:
            return

        mods.append(modu)

        try:
            await s_coro.ornot(modu.preCoreModule)
        except asyncio.CancelledError:  # pragma: no cover  TODO:  remove once >= py 3.8 only
            raise
        except Exception:
            logger.exception(f'module preCoreModule failed: {ctor}')
            self.modules.pop(ctor, None)
            return

        cmds.extend(modu.getStormCmds())
        model_defs = modu.getModelDefs()
        if custom:
            for _mdef, mnfo in model_defs:
                mnfo['custom'] = True
        mdefs.extend(model_defs)

    async def _initCoreMods(self):

        with s_provenance.claim('init', meth='_initCoreMods'):
            for ctor, modu in list(self.modules.items()):

                try:
                    await s_coro.ornot(modu.initCoreModule)
                except asyncio.CancelledError:  # pragma: no cover  TODO:  remove once >= py 3.8 only
                    raise
                except Exception:
                    logger.exception(f'module initCoreModule failed: {ctor}')
                    self.modules.pop(ctor, None)

    def _loadCoreModule(self, ctor, conf=None):

        if ctor in self.modules:
            raise s_exc.ModAlreadyLoaded(mesg=f'{ctor} already loaded')
        try:
            modu = s_dyndeps.tryDynFunc(ctor, self, conf=conf)
            self.modules[ctor] = modu
            return modu

        except Exception:
            logger.exception('mod load fail: %s' % (ctor,))
            return None

    async def getPropNorm(self, prop, valu):
        '''
        Get the normalized property value based on the Cortex data model.

        Args:
            prop (str): The property to normalize.
            valu: The value to normalize.

        Returns:
            (tuple): A two item tuple, containing the normed value and the info dictionary.

        Raises:
            s_exc.NoSuchProp: If the prop does not exist.
            s_exc.BadTypeValu: If the value fails to normalize.
        '''
        pobj = self.model.prop(prop)
        if pobj is None:
            raise s_exc.NoSuchProp(mesg=f'The property {prop} does not exist.',
                                   prop=prop)
        norm, info = pobj.type.norm(valu)
        return norm, info

    async def getTypeNorm(self, name, valu):
        '''
        Get the normalized type value based on the Cortex data model.

        Args:
            name (str): The type to normalize.
            valu: The value to normalize.

        Returns:
            (tuple): A two item tuple, containing the normed value and the info dictionary.

        Raises:
            s_exc.NoSuchType: If the type does not exist.
            s_exc.BadTypeValu: If the value fails to normalize.
        '''
        tobj = self.model.type(name)
        if tobj is None:
            raise s_exc.NoSuchType(mesg=f'The type {name} does not exist.',
                                   name=name)
        norm, info = tobj.norm(valu)
        return norm, info

    @staticmethod
    def _convert_reqdict(reqdict):
        return {s_agenda.TimeUnit.fromString(k): v for (k, v) in reqdict.items()}

    async def addCronJob(self, cdef):
        '''
        Add a cron job to the cortex.  Convenience wrapper around agenda.add

        A cron job is a persistently-stored item that causes storm queries to be run in the future.  The specification
        for the times that the queries run can be one-shot or recurring.

        Args:
            query (str):  The storm query to execute in the future
            reqs (Union[Dict[str, Union[int, List[int]]], List[Dict[...]]]):
                Either a dict of the fixed time fields or a list of such dicts.  The keys are in the set ('year',
                'month', 'dayofmonth', 'dayofweek', 'hour', 'minute'.  The values must be positive integers, except for
                the key of 'dayofmonth' in which it may also be a negative integer which represents the number of days
                from the end of the month with -1 representing the last day of the month.  All values may also be lists
                of valid values.
            incunit (Optional[str]):
                A member of the same set as above, with an additional member 'day'.  If is None (default), then the
                appointment is one-shot and will not recur.
            incvals (Union[int, List[int]):
                A integer or a list of integers of the number of units

        Returns (bytes):
            An iden that can be used to later modify, query, and delete the job.

        Notes:
            reqs must have fields present or incunit must not be None (or both)
            The incunit if not None it must be larger in unit size than all the keys in all reqs elements.
            Non-recurring jobs may also have a req of 'now' which will cause the job to also execute immediately.
        '''
        s_schemas.reqValidCronDef(cdef)

        iden = cdef.get('iden')
        appt = self.agenda.appts.get(iden)
        if appt is not None:
            raise s_exc.DupIden(mesg=f'Duplicate cron iden ({iden})')

        incunit = cdef.get('incunit')
        reqs = cdef.get('reqs')

        try:
            if incunit is not None:
                if isinstance(incunit, (list, tuple)):
                    incunit = [s_agenda.TimeUnit.fromString(i) for i in incunit]
                else:
                    incunit = s_agenda.TimeUnit.fromString(incunit)
                cdef['incunit'] = incunit

            if isinstance(reqs, Mapping):
                reqs = self._convert_reqdict(reqs)
            else:
                reqs = [self._convert_reqdict(req) for req in reqs]

            if incunit is not None and s_agenda.TimeUnit.NOW in reqs:
                mesg = "Recurring jobs may not be scheduled to run 'now'"
                raise s_exc.BadConfValu(mesg)

            cdef['reqs'] = reqs
        except KeyError:
            raise s_exc.BadConfValu('Unrecognized time unit')

        if not cdef.get('iden'):
            cdef['iden'] = s_common.guid()

        cdef['created'] = s_common.now()

        opts = {'user': cdef['creator'], 'view': cdef.get('view')}

        view = self._viewFromOpts(opts)
        cdef['view'] = view.iden

        return await self._push('cron:add', cdef)

    @s_nexus.Pusher.onPush('cron:add')
    async def _onAddCronJob(self, cdef):

        iden = cdef['iden']

        appt = self.agenda.appts.get(iden)
        if appt is not None:
            return appt.pack()

        user = await self.auth.reqUser(cdef['creator'])

        cdef = await self.agenda.add(cdef)

        await self.auth.addAuthGate(iden, 'cronjob')
        await user.setAdmin(True, gateiden=iden, logged=False)

        await self.feedBeholder('cron:add', cdef, gates=[iden])
        return cdef

    async def moveCronJob(self, useriden, croniden, viewiden):
        view = self._viewFromOpts({'view': viewiden, 'user': useriden})

        appt = self.agenda.appts.get(croniden)
        if appt is None:
            raise s_exc.NoSuchIden(iden=croniden)

        if appt.view == view.iden:
            return croniden

        return await self._push('cron:move', croniden, viewiden)

    @s_nexus.Pusher.onPush('cron:move')
    async def _onMoveCronJob(self, croniden, viewiden):
        await self.agenda.move(croniden, viewiden)
        await self.feedBeholder('cron:move', {'iden': croniden, 'view': viewiden}, gates=[croniden])
        return croniden

    @s_nexus.Pusher.onPushAuto('cron:del')
    async def delCronJob(self, iden):
        '''
        Delete a cron job

        Args:
            iden (bytes):  The iden of the cron job to be deleted
        '''
        try:
            await self.agenda.delete(iden)
        except s_exc.NoSuchIden:
            return

        await self.feedBeholder('cron:del', {'iden': iden}, gates=[iden])
        await self.auth.delAuthGate(iden)

    @s_nexus.Pusher.onPushAuto('cron:mod')
    async def updateCronJob(self, iden, query):
        '''
        Change an existing cron job's query

        Args:
            iden (bytes):  The iden of the cron job to be changed
        '''
        await self.agenda.mod(iden, query)
        await self.feedBeholder('cron:edit:query', {'iden': iden, 'query': query}, gates=[iden])

    @s_nexus.Pusher.onPushAuto('cron:enable')
    async def enableCronJob(self, iden):
        '''
        Enable a cron job

        Args:
            iden (bytes):  The iden of the cron job to be changed
        '''
        await self.agenda.enable(iden)
        await self.feedBeholder('cron:enable', {'iden': iden}, gates=[iden])

    @s_nexus.Pusher.onPushAuto('cron:disable')
    async def disableCronJob(self, iden):
        '''
        Enable a cron job

        Args:
            iden (bytes):  The iden of the cron job to be changed
        '''
        await self.agenda.disable(iden)
        await self.feedBeholder('cron:disable', {'iden': iden}, gates=[iden])

    async def listCronJobs(self):
        '''
        Get information about all the cron jobs accessible to the current user
        '''
        crons = []

        for _, cron in self.agenda.list():

            info = cron.pack()

            user = self.auth.user(cron.creator)
            if user is not None:
                info['username'] = user.name

            crons.append(info)

        return crons

    @s_nexus.Pusher.onPushAuto('cron:edit')
    async def editCronJob(self, iden, name, valu):
        '''
        Modify a cron job definition.
        '''
        appt = await self.agenda.get(iden)
        # TODO make this generic and check cdef

        if name == 'creator':
            await self.auth.reqUser(valu)
            appt.creator = valu

        elif name == 'name':
            appt.name = str(valu)

        elif name == 'doc':
            appt.doc = str(valu)

        else:
            mesg = f'editCronJob name {name} is not supported for editing.'
            raise s_exc.BadArg(mesg=mesg)

        await appt.save()

        pckd = appt.pack()
        await self.feedBeholder(f'cron:edit:{name}', {'iden': iden, name: pckd.get(name)}, gates=[iden])
        return pckd

    @s_nexus.Pusher.onPushAuto('cron:edits')
    async def addCronEdits(self, iden, edits):
        '''
        Take a dictionary of edits and apply them to the appointment (cron job)
        '''
        appt = await self.agenda.get(iden)
        await appt.edits(edits)

    @contextlib.asynccontextmanager
    async def enterMigrationMode(self):
        await self._enableMigrationMode()
        yield
        await self._disableMigrationMode()

    async def _enableMigrationMode(self):
        '''
        Prevents cron jobs and triggers from running
        '''
        self.migration = True
        self.agenda.enabled = False
        self.trigson = False

    async def _disableMigrationMode(self):
        '''
        Allows cron jobs and triggers to run
        '''
        self.migration = False
        if self.conf.get('cron:enable'):
            self.agenda.enabled = True

        if self.conf.get('trigger:enable'):
            self.trigson = True

    async def iterFormRows(self, layriden, form, stortype=None, startvalu=None):
        '''
        Yields nid, valu tuples of nodes of a single form, optionally (re)starting at startvalu.

        Args:
            layriden (str):  Iden of the layer to retrieve the nodes
            form (str):  A form name.
            stortype (Optional[int]): a STOR_TYPE_* integer representing the type of form:prop
            startvalu (Any):  The value to start at.  May only be not None if stortype is not None.

        Returns:
            AsyncIterator[Tuple(buid, valu)]
        '''
        layr = self.getLayer(layriden)
        if layr is None:
            raise s_exc.NoSuchLayer(mesg=f'No such layer {layriden}', iden=layriden)

        async for item in layr.iterFormRows(form, stortype=stortype, startvalu=startvalu):
            yield item

    async def iterPropRows(self, layriden, form, prop, stortype=None, startvalu=None):
        '''
        Yields buid, valu tuples of nodes with a particular secondary property, optionally (re)starting at startvalu.

        Args:
            layriden (str):  Iden of the layer to retrieve the nodes
            form (str):  A form name.
            prop (str):  A universal property name.
            stortype (Optional[int]): a STOR_TYPE_* integer representing the type of form:prop
            startvalu (Any):  The value to start at.  May only be not None if stortype is not None.

        Returns:
            AsyncIterator[Tuple(buid, valu)]
        '''
        layr = self.getLayer(layriden)
        if layr is None:
            raise s_exc.NoSuchLayer(mesg=f'No such layer {layriden}', iden=layriden)

        async for item in layr.iterPropRows(form, prop, stortype=stortype, startvalu=startvalu):
            yield item

    async def iterUnivRows(self, layriden, prop, stortype=None, startvalu=None):
        '''
        Yields buid, valu tuples of nodes with a particular universal property, optionally (re)starting at startvalu.

        Args:
            layriden (str):  Iden of the layer to retrieve the nodes
            prop (str):  A universal property name.
            stortype (Optional[int]): a STOR_TYPE_* integer representing the type of form:prop
            startvalu (Any):  The value to start at.  May only be not None if stortype is not None.

        Returns:
            AsyncIterator[Tuple(buid, valu)]
        '''
        layr = self.getLayer(layriden)
        if layr is None:
            raise s_exc.NoSuchLayer(mesg=f'No such layer {layriden}', iden=layriden)

        async for item in layr.iterUnivRows(prop, stortype=stortype, startvalu=startvalu):
            yield item

    async def iterTagRows(self, layriden, tag, form=None):
        '''
        Yields (buid, (valu, form)) values that match a tag and optional form.

        Args:
            layriden (str):  Iden of the layer to retrieve the nodes
            tag (str): the tag to match
            form (Optional[str]):  if present, only yields buids of nodes that match the form.

        Returns:
            AsyncIterator[Tuple(buid, (valu, form))]
        '''
        layr = self.getLayer(layriden)
        if layr is None:
            raise s_exc.NoSuchLayer(mesg=f'No such layer {layriden}', iden=layriden)

        async for item in layr.iterTagRows(tag, form=form):
            yield item

    async def iterTagPropRows(self, layriden, tag, prop, form=None, stortype=None, startvalu=None):
        '''
        Yields (buid, valu) that match a tag:prop, optionally (re)starting at startvalu.

        Args:
            layriden (str):  Iden of the layer to retrieve the nodes
            tag (str):  tag name
            prop (str):  prop name
            form (Optional[str]):  optional form name
            stortype (Optional[int]): a STOR_TYPE_* integer representing the type of form:prop
            startvalu (Any):  The value to start at.  May only be not None if stortype is not None.

        Returns:
            AsyncIterator[Tuple(buid, valu)]
        '''
        layr = self.getLayer(layriden)
        if layr is None:
            raise s_exc.NoSuchLayer(mesg=f'No such layer {layriden}', iden=layriden)

        async for item in layr.iterTagPropRows(tag, prop, form=form, stortype=stortype, startvalu=startvalu):
            yield item

    def _initVaults(self):
        self.vaultsdb = self.slab.initdb('vaults')
        # { idenb: s_msgpack.en(vault), ... }

        self.vaultsbynamedb = self.slab.initdb('vaults:byname')
        # { name.encode(): idenb, ... }

        # TSI = type, scope, iden. This is used to deconflict uniqueness of
        # scoped vaults without requiring a bunch of other indexes.
        self.vaultsbyTSIdb = self.slab.initdb('vaults:byTSI')
        # { TSI.encode(): idenb, ... }

    def _getVaults(self):
        '''
        Slab helper function for getting all vaults.
        '''
        genr = self.slab.scanByFull(db=self.vaultsdb)
        for idenb, byts in genr:
            vault = s_msgpack.un(byts)
            yield vault

    def _getVaultByBidn(self, bidn):
        '''
        Slab helper function for getting a vault by iden (bytes).
        '''
        byts = self.slab.get(bidn, db=self.vaultsdb)
        if byts is None:
            return None

        vault = s_msgpack.un(byts)

        return vault

    def _getVaultByTSI(self, vtype, scope, iden):
        '''
        Slab helper function for getting a vault by type,scope,iden.
        '''
        if scope == 'global':
            tsi = f'{vtype}:global'
        elif scope in ('user', 'role'):
            tsi = f'{vtype}:{scope}:{iden}'
        else:
            raise s_exc.BadArg(mesg=f'Invalid scope: {scope}.')

        bidn = self.slab.get(tsi.encode(), db=self.vaultsbyTSIdb)
        if bidn is None:
            return None

        return self._getVaultByBidn(bidn)

    def getVault(self, iden):
        '''
        Get a vault.

        Args:
            iden (str): Iden of the vault to get.

        Returns: vault or None
        '''
        if not s_common.isguid(iden):
            return None

        bidn = s_common.uhex(iden)
        return self._getVaultByBidn(bidn)

    def getVaultByName(self, name):
        '''
        Get a vault by name.

        Args:
            name (str): Name of the vault to get.

        Returns: vault or None
        '''
        bidn = self.slab.get(name.encode(), db=self.vaultsbynamedb)
        if bidn is None:
            return None
        return self._getVaultByBidn(bidn)

    def getVaultByType(self, vtype, useriden, scope=None):
        '''
        Get a vault of type `vtype` and scope `scope` for user with `iden`.

        This function allows the caller to retrieve a vault of the specified
        `vtype` by searching for the first available vault that matches the
        `vtype` and `scope` criteria. The search order for opening vaults is as
        follows:
            - If `scope` is specified, return the vault with `vtype` and `scope`.
              Return None if such a vault doesn't exist.
            - Check 'user' scope for a vault of `vtype`. Continue if non-existent.
            - Check 'role' scope for a vault of `vtype`. Continue if non-existent.
            - Check 'global' scope for a vault of `vtype`. Continue if non-existent.
            - Return None

        Args:
            vtype (str): Type of the vault to open.
            useriden (str): Iden of user trying to open the vault.
            scope (str|None): The vault scope to open.

        Raises:
            synapse.exc.BadArg: Invalid scope specified.

        Returns: vault or None if matching vault could not be found.
        '''
        if scope not in (None, 'user', 'role', 'global'):
            raise s_exc.BadArg(mesg=f'Invalid scope: {scope}.')

        def _getVault(_scope):
            vault = None
            if _scope == 'user':
                vault = self._getVaultByTSI(vtype, _scope, useriden)

            elif _scope == 'role':
                user = self.auth.user(useriden)
                if user is None:
                    mesg = f'No user with iden {useriden}.'
                    raise s_exc.NoSuchUser(mesg=mesg, user=useriden)

                for role in user.getRoles():
                    vault = self._getVaultByTSI(vtype, _scope, role.iden)
                    if vault:
                        if not self._hasEasyPerm(vault, user, s_cell.PERM_READ):
                            vault = None
                            continue

                        break

            elif _scope == 'global':
                vault = self._getVaultByTSI(vtype, _scope, None)

            return vault

        # If caller specified a scope, return that vault if it exists
        if scope is not None:
            return _getVault(scope)

        # Finally, try the user, role, and global vaults in order
        for _scope in ('user', 'role', 'global'):
            vault = _getVault(_scope)
            if vault:
                return vault

        return None

    def reqVault(self, iden):
        '''
        Get a vault by iden.

        Args:
            iden (str): Iden of the vault to get.

        Raises:
            synapse.exc.NoSuchIden: Vault with `iden` not found.

        Returns: vault
        '''
        if not s_common.isguid(iden):
            raise s_exc.BadArg(mesg=f'Iden is not a valid iden: {iden}.')

        vault = self.getVault(iden)
        if vault is None:
            raise s_exc.NoSuchIden(mesg=f'Vault not found for iden: {iden}.')

        return vault

    def reqVaultByName(self, name):
        '''
        Get a vault by name.

        Args:
            name (str): Name of the vault to get.

        Raises:
            synapse.exc.NoSuchName: Vault with `name` not found.

        Returns: vault
        '''
        vault = self.getVaultByName(name)
        if vault is None:
            raise s_exc.NoSuchName(mesg=f'Vault not found for name: {name}.')

        return vault

    def reqVaultByType(self, vtype, iden, scope=None):
        '''
        Get a vault by type.

        Args:
            vtype (str): Type of the vault to get.
            iden (str): Iden of the user or role for the vault type.
            scope (str|None): Scope of the vault to get.

        Raises:
            synapse.exc.NoSuchName: Vault with `vtype`/`iden`/`scope` not found.

        Returns: vault
        '''
        vault = self.getVaultByType(vtype, iden, scope)
        if vault is None:
            raise s_exc.NoSuchName(mesg=f'Vault not found for type: {vtype}.')

        return vault

    async def addVault(self, vdef):
        '''
        Create a new vault.

        Args:
            vdef (dict): The vault to add.

        Raises:
            synapse.exc.SchemaViolation: `vdef` does not conform to the vault schema.
            synapse.exc.DupName:
                - Vault already exists for type/scope/owner.
                - Vault already exists with specified name.
            synapse.exc.BadArg:
                - Invalid vault definition provided.
                - Owner required for unscoped, user, and role vaults.
                - Vault secrets is not msgpack safe.
                - Vault configs is not msgpack safe.

        Returns: iden of new vault
        '''
        if not isinstance(vdef, dict):
            raise s_exc.BadArg(mesg='Invalid vault definition provided.')

        # Set some standard properties on the vdef before validating
        vdef['iden'] = s_common.guid()

        if 'permissions' in vdef:
            vdef.pop('permissions')

        self._initEasyPerm(vdef, default=s_cell.PERM_DENY)

        vault = s_schemas.reqValidVault(vdef)

        scope = vault.get('scope')
        vtype = vault.get('type')
        owner = vault.get('owner')
        name = vault.get('name')

        if owner is None and scope != 'global':
            raise s_exc.BadArg(mesg='Owner required for unscoped, user, and role vaults.')

        # Make sure the type/scope/owner combination is unique. Not for unscoped vaults
        if scope is not None and self._getVaultByTSI(vtype, scope, owner) is not None:
            raise s_exc.DupName(mesg=f'Vault already exists for type {vtype}, scope {scope}, owner {owner}.')

        # Make sure the requested name is unique
        if self.getVaultByName(name) is not None:
            raise s_exc.DupName(mesg=f'Vault {name} already exists.')

        secrets = vault.get('secrets')
        configs = vault.get('configs')

        try:
            s_msgpack.en(secrets)
        except s_exc.NotMsgpackSafe as exc:
            raise s_exc.BadArg(mesg=f'Vault secrets must be msgpack safe.') from None

        try:
            s_msgpack.en(configs)
        except s_exc.NotMsgpackSafe as exc:
            raise s_exc.BadArg(mesg=f'Vault configs must be msgpack safe.') from None

        if scope == 'global':
            # everyone gets read access
            await self._setEasyPerm(vault, 'roles', self.auth.allrole.iden, s_cell.PERM_READ)

        elif scope == 'user':
            user = self.auth.user(owner)
            if user is None:
                raise s_exc.NoSuchUser(mesg=f'User with iden {owner} not found.')

            # The user is the admin, everyone else no access
            await self._setEasyPerm(vault, 'users', owner, s_cell.PERM_ADMIN)

        elif scope == 'role':
            role = self.auth.role(owner)
            if role is None:
                raise s_exc.NoSuchRole(mesg=f'Role with iden {owner} not found.')

            # role members gets read access
            await self._setEasyPerm(vault, 'roles', owner, s_cell.PERM_READ)

        else:
            # Unscoped vaults

            # The creator gets admin, everyone else no access
            await self._setEasyPerm(vault, 'users', owner, s_cell.PERM_ADMIN)

        return await self._push('vault:add', vault)

    @s_nexus.Pusher.onPush('vault:add')
    async def _addVault(self, vault):
        iden = vault.get('iden')
        name = vault.get('name')
        scope = vault.get('scope')

        bidn = s_common.uhex(iden)

        if scope is not None:
            vtype = vault.get('type')
            owner = vault.get('owner')

            if scope == 'global':
                tsi = f'{vtype}:global'
            else:
                tsi = f'{vtype}:{scope}:{owner}'

            self.slab.put(tsi.encode(), bidn, db=self.vaultsbyTSIdb)

        self.slab.put(name.encode(), bidn, db=self.vaultsbynamedb)
        self.slab.put(bidn, s_msgpack.en(vault), db=self.vaultsdb)
        return iden

    async def setVaultSecrets(self, iden, key, valu):
        '''
        Set vault secret item.

        This function sets the `key`:`valu` into the vault secrets.

        Args:
            iden (str): The iden of the vault to edit.
            key (str): Vault secret key.
            valu (str): Vault secret value. s_common.novalu to delete a key.

        Raises:
            synapse.exc.NoSuchIden: Vault with `iden` does not exist.
            synapse.exc.NotMsgpackSafe: One of `key` or `valu` is not msgpack safe.

        Returns: Updated vault.
        '''
        vault = self.reqVault(iden)

        secrets = vault.get('secrets')

        delete = False

        if valu is s_common.novalu:
            if key not in secrets:
                raise s_exc.BadArg(mesg=f'Key {key} not found in vault secrets.')

            valu = None
            delete = True

        else:
            try:
                s_msgpack.en({key: valu})
            except s_exc.NotMsgpackSafe as exc:
                raise s_exc.NotMsgpackSafe(mesg=f'Vault secrets must be msgpack safe.') from None

        return await self._push('vault:data:set', iden, 'secrets', key, valu, delete)

    async def setVaultConfigs(self, iden, key, valu):
        '''
        Set vault config item.

        This function sets the `key`:`valu` into the vault configs.

        Args:
            iden (str): The iden of the vault to edit.
            key (str): Vault secret key.
            valu (str): Vault secret value. s_common.novalu to delete a key.

        Raises:
            synapse.exc.NoSuchIden: Vault with `iden` does not exist.
            synapse.exc.NotMsgpackSafe: One of `key` or `valu` is not msgpack safe.

        Returns: Updated vault.
        '''
        vault = self.reqVault(iden)

        configs = vault.get('configs')

        delete = False

        if valu is s_common.novalu:
            if key not in configs:
                raise s_exc.BadArg(mesg=f'Key {key} not found in vault configs.')

            valu = None
            delete = True

        else:
            try:
                s_msgpack.en({key: valu})
            except s_exc.NotMsgpackSafe as exc:
                raise s_exc.NotMsgpackSafe(mesg=f'Vault configs must be msgpack safe.') from None

        return await self._push('vault:data:set', iden, 'configs', key, valu, delete)

    @s_nexus.Pusher.onPush('vault:data:set')
    async def _setVaultData(self, iden, obj, key, valu, delete):
        vault = self.reqVault(iden)
        data = vault.get(obj)

        bidn = s_common.uhex(iden)

        if delete:
            if key in data:
                data.pop(key)
        else:
            data[key] = valu

        self.slab.put(bidn, s_msgpack.en(vault), db=self.vaultsdb)
        return data

    async def replaceVaultConfigs(self, iden, valu):
        '''
        Replace the entire vault config.

        Args:
            iden (str): The iden of the vault to edit.
            valu (str): New configs object to store on the vault.

        Raises:
            synapse.exc.BadArg: `valu` is not a dictionary.
            synapse.exc.NoSuchIden: Vault with `iden` does not exist.
            synapse.exc.NotMsgpackSafe: `valu` is not msgpack safe.

        Returns: New configs.
        '''
        vault = self.reqVault(iden)

        if not isinstance(valu, dict):
            raise s_exc.BadArg(mesg='valu must be a dictionary.', name='valu', valu=valu)

        try:
            s_msgpack.en(valu)
        except s_exc.NotMsgpackSafe:
            short = textwrap.shorten(repr(valu), width=64)
            raise s_exc.NotMsgpackSafe(
                mesg='Vault configs must be msgpack safe.',
                name='valu',
                valu=short) from None

        return await self._push('vault:data:replace', iden, 'configs', valu)

    async def replaceVaultSecrets(self, iden, valu):
        '''
        Replace the entire vault config.

        Args:
            iden (str): The iden of the vault to edit.
            valu (str): New secrets object to store on the vault.

        Raises:
            synapse.exc.BadArg: `valu` is not a dictionary.
            synapse.exc.NoSuchIden: Vault with `iden` does not exist.
            synapse.exc.NotMsgpackSafe: `valu` is not msgpack safe.

        Returns: New secrets.
        '''
        vault = self.reqVault(iden)

        if not isinstance(valu, dict):
            raise s_exc.BadArg(mesg='valu must be a dictionary.', name='valu', valu=valu)

        try:
            s_msgpack.en(valu)
        except s_exc.NotMsgpackSafe:
            short = textwrap.shorten(repr(valu), width=64)
            raise s_exc.NotMsgpackSafe(
                mesg='Vault secrets must be msgpack safe.',
                name='valu',
                valu=short) from None

        return await self._push('vault:data:replace', iden, 'secrets', valu)

    @s_nexus.Pusher.onPush('vault:data:replace')
    async def _replaceVaultData(self, iden, obj, valu):
        vault = self.reqVault(iden)
        bidn = s_common.uhex(iden)

        vault[obj] = valu

        self.slab.put(bidn, s_msgpack.en(vault), db=self.vaultsdb)
        return valu

    def listVaults(self):
        '''
        List all vaults.

        Args: None

        Raises: None

        Yields: tuples of vault info: (<iden>, <name>, <type>, <scope>).
        '''
        for vault in self._getVaults():
            yield vault

    async def setVaultPerm(self, viden, iden, level):
        '''
        Set vault permissions.
        Args:
            viden (str): The iden of the vault to edit.
            iden (str): Iden of the user/role to add permissions for.
            level (int): Easy perms level.

        Raises:
            synapse.exc.NoSuchIden: Vault with `iden` does not exist.

        Returns: Updated vault.
        '''
        vault = self.reqVault(viden)

        scope = 'users'
        ident = self.auth.user(iden)
        if ident is None:
            scope = 'roles'
            ident = self.auth.role(iden)
            if ident is None:
                raise s_exc.NoSuchIden(mesg=f'Iden {iden} is not a valid user or role.')

        await self._setEasyPerm(vault, scope, ident.iden, level)
        permissions = vault.get('permissions')
        return await self._push(('vault:set'), viden, 'permissions', permissions)

    async def renameVault(self, iden, name):
        '''
        Rename a vault.

        Args:
            iden (str): Iden of the vault to rename.
            name (str): New vault name.

        Raises:
            synapse.exc.NoSuchIden: Vault with `iden` does not exist.
            synapse.exc.DupName: Vault with `name` already exists.

        Returns: Updated vault.
        '''
        if self.getVaultByName(name) is not None:
            raise s_exc.DupName(mesg=f'Vault with name {name} already exists.')

        return await self._push(('vault:set'), iden, 'name', name)

    @s_nexus.Pusher.onPush('vault:set')
    async def _setVault(self, iden, key, valu):
        if key not in ('name', 'permissions'):  # pragma: no cover
            raise s_exc.BadArg('Only vault names and permissions can be changed.')

        vault = self.reqVault(iden)
        vault[key] = valu

        s_schemas.reqValidVault(vault)

        bidn = s_common.uhex(iden)

        if key == 'name':
            name = vault.get('name')
            self.slab.delete(name.encode(), db=self.vaultsbynamedb)
            self.slab.put(valu.encode(), bidn, db=self.vaultsbynamedb)

        self.slab.put(bidn, s_msgpack.en(vault), db=self.vaultsdb)
        return vault

    @s_nexus.Pusher.onPushAuto('vault:del')
    async def delVault(self, iden):
        '''
        Delete a vault.

        Args:
            iden (str): Iden of the vault to delete.

        Returns: None
        '''
        vault = self.getVault(iden)
        if vault is None:
            return

        bidn = s_common.uhex(iden)

        name = vault.get('name')
        vtype = vault.get('type')
        scope = vault.get('scope')

        tsi = None
        if scope == 'global':
            tsi = f'{vtype}:global'
        elif scope in ('user', 'role'):
            owner = vault.get('owner')
            tsi = f'{vtype}:{scope}:{owner}'

        if tsi is not None:
            self.slab.delete(tsi.encode(), db=self.vaultsbyTSIdb)

        self.slab.delete(name.encode(), db=self.vaultsbynamedb)
        self.slab.delete(bidn, db=self.vaultsdb)

@contextlib.asynccontextmanager
async def getTempCortex(mods=None):
    '''
    Get a proxy to a cortex backed by a temporary directory.

    Args:
        mods (list): A list of modules which are loaded into the cortex.

    Notes:
        The cortex and temporary directory are town down on exit.
        This should only be called from synchronous code.

    Returns:
        Proxy to the cortex.
    '''
    with s_common.getTempDir() as dirn:
        logger.debug(f'Creating temporary cortex as {dirn}')
        async with await Cortex.anit(dirn) as core:
            if mods:
                for mod in mods:
                    await core.loadCoreModule(mod)
            async with core.getLocalProxy() as prox:
                yield prox<|MERGE_RESOLUTION|>--- conflicted
+++ resolved
@@ -1452,14 +1452,7 @@
             await view.initTrigTask()
             await view.initMergeTask()
 
-<<<<<<< HEAD
-        await self.initQueryMirror()
-=======
-        for layer in self.layers.values():
-            await layer.initLayerActive()
-
         await self.initStormPool()
->>>>>>> 9329818e
 
     async def initServicePassive(self):
 
@@ -1470,11 +1463,6 @@
             await view.finiTrigTask()
             await view.finiMergeTask()
 
-<<<<<<< HEAD
-=======
-        for layer in self.layers.values():
-            await layer.initLayerPassive()
-
         await self.finiStormPool()
 
     async def initStormPool(self):
@@ -1495,7 +1483,6 @@
 
     async def finiStormPool(self):
 
->>>>>>> 9329818e
         if self.stormpool is not None:
             await self.stormpool.fini()
             self.stormpool = None
