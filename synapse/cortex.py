--- conflicted
+++ resolved
@@ -3125,8 +3125,6 @@
         await self.fire('core:tagprop:change', name=name, act='del')
         await self.feedBeholder('model:tagprop:del', {'tagprop': name})
 
-<<<<<<< HEAD
-=======
     async def addEdge(self, edge, edgeinfo):
         if not isinstance(edgeinfo, dict):
             mesg = 'Edge info should be a dict.'
@@ -3177,52 +3175,6 @@
         await self.fire('core:extmodel:change', edge=edge, act='del', type='edge')
         await self.feedBeholder('model:edge:del', {'edge': edge})
 
-    async def addNodeTag(self, user, iden, tag, valu=(None, None)):
-        '''
-        Add a tag to a node specified by iden.
-
-        Args:
-            iden (str): A hex encoded node BUID.
-            tag (str):  A tag string.
-            valu (tuple):  A time interval tuple or (None, None).
-        '''
-
-        buid = s_common.uhex(iden)
-        async with await self.snap(user=user) as snap:
-
-            node = await snap.getNodeByBuid(buid)
-            if node is None:
-                raise s_exc.NoSuchIden(iden=iden)
-
-            await node.addTag(tag, valu=valu)
-            return node.pack()
-
-    async def addNode(self, user, form, valu, props=None):
-
-        async with await self.snap(user=user) as snap:
-            node = await snap.addNode(form, valu, props=props)
-            return node.pack()
-
-    async def delNodeTag(self, user, iden, tag):
-        '''
-        Delete a tag from the node specified by iden.
-
-        Args:
-            iden (str): A hex encoded node BUID.
-            tag (str):  A tag string.
-        '''
-        buid = s_common.uhex(iden)
-
-        async with await self.snap(user=user) as snap:
-
-            node = await snap.getNodeByBuid(buid)
-            if node is None:
-                raise s_exc.NoSuchIden(iden=iden)
-
-            await node.delTag(tag)
-            return node.pack()
-
->>>>>>> 56bad29e
     async def _onCoreFini(self):
         '''
         Generic fini handler for cortex components which may change or vary at runtime.
@@ -4207,12 +4159,7 @@
             await self.auth.delAuthGate(layriden)
             self.dynitems.pop(layriden)
 
-<<<<<<< HEAD
-            self.layerdefs.delete(layriden)
-
-=======
             self.layerdefs.pop(layriden)
->>>>>>> 56bad29e
             await layr.delete()
 
             layr.deloffs = nexsitem[0]
