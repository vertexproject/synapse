import os
import copy
import asyncio
import logging
import contextlib
import collections

from collections.abc import Mapping

import synapse
import synapse.exc as s_exc
import synapse.axon as s_axon
import synapse.common as s_common
import synapse.telepath as s_telepath
import synapse.datamodel as s_datamodel

import synapse.lib.ast as s_ast
import synapse.lib.cell as s_cell
import synapse.lib.coro as s_coro
import synapse.lib.hive as s_hive
import synapse.lib.view as s_view
import synapse.lib.cache as s_cache
import synapse.lib.layer as s_layer
import synapse.lib.nexus as s_nexus
import synapse.lib.queue as s_queue
import synapse.lib.scope as s_scope
import synapse.lib.storm as s_storm
import synapse.lib.agenda as s_agenda
import synapse.lib.dyndeps as s_dyndeps
import synapse.lib.grammar as s_grammar
import synapse.lib.httpapi as s_httpapi
import synapse.lib.modules as s_modules
import synapse.lib.modelrev as s_modelrev
import synapse.lib.stormsvc as s_stormsvc
import synapse.lib.lmdbslab as s_lmdbslab
import synapse.lib.slaboffs as s_slaboffs
import synapse.lib.stormhttp as s_stormhttp
import synapse.lib.provenance as s_provenance
import synapse.lib.stormtypes as s_stormtypes

logger = logging.getLogger(__name__)

'''
A Cortex implements the synapse hypergraph object.
'''

class CoreApi(s_cell.CellApi):
    '''
    The CoreApi is exposed when connecting to a Cortex over Telepath.

    Many CoreApi methods operate on packed nodes consisting of primitive data structures
    which can be serialized with msgpack/json.

    An example of a packaged Node::

        ( (<form>, <valu>), {

            "props": {
                <name>: <valu>,
                ...
            },
            "tags": {
                "foo": <time>,
                "foo.bar": <time>,
            },
        })

    '''
    @s_cell.adminapi
    def getCoreMods(self):
        return self.cell.getCoreMods()

    @s_cell.adminapi
    def stat(self):
        return self.cell.stat()

    @s_cell.adminapi
    async def joinTeleLayer(self, url, indx=None):
        ret = await self.cell.joinTeleLayer(url, indx=indx)
        return ret

    # FIXME:  ModelDict/Def/Defs is a mess
    async def getModelDict(self):
        '''
        Return a dictionary which describes the data model.

        Returns:
            (dict): A model description dictionary.
        '''
        return await self.cell.getModelDict()

    async def getModelDefs(self):
        return await self.cell.getModelDefs()

    def getCoreInfo(self):
        '''
        Return static generic information about the cortex including model definition
        '''
        return self.cell.getCoreInfo()

    async def _getViewFromOpts(self, opts):
        '''

        Args:
            opts(Optional[Dict]): opts dicts that may contain a view field

        Returns:
            view object

        Raises:
            s_exc.NoSuchView: If the view iden doesn't exist
            s_exc.AuthDeny: If the current user doesn't have read access to the view

        '''
        iden = (opts or {}).get('view')
        return await self._getView(iden)

    async def _getView(self, iden):

        view = self.cell.getView(iden)
        if view is None:
            raise s_exc.NoSuchView(iden=iden)

        self.user.confirm(('view', 'read'), gateiden=view.iden)
        return view

    async def callStorm(self, text, opts=None):
        '''
        Return the value expressed in a return() statement within storm.
        '''
        iden = (opts or {}).get('view')
        view = self.cell.getView(iden)
        try:

            async for pode in view.iterStormPodes(text, opts=opts, user=self.user):
                asyncio.sleep(0)

        except s_ast.StormReturn as e:

            retn = e.item
            if isinstance(retn, s_stormtypes.Prim):
                retn = retn.value()

            return retn

    # FIXME:  add view parm here (it wouldn't be stored on the view though)
    async def addCronJob(self, query, reqs, incunit=None, incval=1):
        '''
        Add a cron job to the cortex

        A cron job is a persistently-stored item that causes storm queries to be run in the future.  The specification
        for the times that the queries run can be one-shot or recurring.

        Args:
            query (str):  The storm query to execute in the future
            reqs (Union[Dict[str, Union[int, List[int]]], List[Dict[...]]]):
                Either a dict of the fixed time fields or a list of such dicts.  The keys are in the set ('year',
                'month', 'dayofmonth', 'dayofweek', 'hour', 'minute'.  The values must be positive integers, except for
                the key of 'dayofmonth' in which it may also be a negative integer which represents the number of days
                from the end of the month with -1 representing the last day of the month.  All values may also be lists
                of valid values.
            incunit (Optional[str]):
                A member of the same set as above, with an additional member 'day'.  If is None (default), then the
                appointment is one-shot and will not recur.
            incval (Union[int, List[int]):
                A integer or a list of integers of the number of units

        Returns (bytes):
            An iden that can be used to later modify, query, and delete the job.

        Notes:
            reqs must have fields present or incunit must not be None (or both)
            The incunit if not None it must be larger in unit size than all the keys in all reqs elements.
        '''
        # FIXME deprecated annotation
        self.user.confirm(('cron', 'add'), gateiden='cortex')
        return await self.cell.addCronJob(self.user.iden, query, reqs, incunit, incval)

    async def delCronJob(self, iden):
        '''
        Delete a cron job

        Args:
            iden (bytes):  The iden of the cron job to be deleted
        '''
        # FIXME deprecated annotation
        self.user.confirm(('cron', 'del'), gateiden=iden)
        await self.cell.delCronJob(iden)

    async def updateCronJob(self, iden, query):
        '''
        Change an existing cron job's query

        Args:
            iden (bytes):  The iden of the cron job to be changed
        '''
        # FIXME deprecated annotation
        self.user.confirm(('cron', 'set'), gateiden=iden)
        await self.cell.updateCronJob(iden, query)

    async def enableCronJob(self, iden):
        '''
        Enable a cron job

        Args:
            iden (bytes):  The iden of the cron job to be changed
        '''
        # FIXME deprecated annotation
        self.user.confirm(('cron', 'set'), gateiden=iden)
        await self.cell.enableCronJob(iden)

    async def disableCronJob(self, iden):
        '''
        Enable a cron job

        Args:
            iden (bytes):  The iden of the cron job to be changed
        '''
        # FIXME deprecated annotation
        self.user.confirm(('cron', 'set'), gateiden=iden)
        await self.cell.disableCronJob(iden)

    async def listCronJobs(self):
        '''
        Get information about all the cron jobs accessible to the current user
        '''
        # FIXME deprecated annotation

        crons = []
        for iden, cron in await self.cell.listCronJobs():

            if not self.user.allowed(('cron', 'get'), gateiden=iden):
                continue

            info = cron.pack()
            info['iden'] = iden
            info['username'] = self.cell.getUserName(cron.useriden)

            crons.append((iden, info))

        return crons

    async def setStormCmd(self, cdef):
        '''
        Set the definition of a pure storm command in the cortex.
        '''
        self.user.confirm(('storm', 'admin', 'cmds'))
        return await self.cell.setStormCmd(cdef)

    async def delStormCmd(self, name):
        '''
        Remove a pure storm command from the cortex.
        '''
        self.user.confirm(('storm', 'admin', 'cmds'))
        return await self.cell.delStormCmd(name)

    async def _reqDefLayerAllowed(self, perms):
        view = self.cell.getView()
        wlyr = view.layers[0]
        self.user.confirm(perms, gateiden=wlyr.iden)

    async def addNodeTag(self, iden, tag, valu=(None, None)):
        '''
        Deprecated in 0.2.0.

        FIXME:  add view parm?
        Add a tag to a node specified by iden.

        Args:
            iden (str): A hex encoded node BUID.
            tag (str):  A tag string.
            valu (tuple):  A time interval tuple or (None, None).
        '''
        await self._reqDefLayerAllowed(('tag:add', *tag.split('.')))
        return await self.cell.addNodeTag(self.user, iden, tag, valu)

    async def delNodeTag(self, iden, tag):
        '''
        Deprecated in 0.2.0.
        Delete a tag from the node specified by iden.

        Args:
            iden (str): A hex encoded node BUID.
            tag (str):  A tag string.
        '''
        await self._reqDefLayerAllowed(('tag:del', *tag.split('.')))
        return await self.cell.delNodeTag(self.user, iden, tag)

    async def setNodeProp(self, iden, name, valu):
        '''
        Deprecated in 0.2.0.

        Set a property on a single node.
        FIXME:  how to move to cortex and still have enforcement?
        '''
        buid = s_common.uhex(iden)

        async with await self.cell.snap(user=self.user) as snap:

            with s_provenance.claim('coreapi', meth='prop:set', user=snap.user.iden):

                node = await snap.getNodeByBuid(buid)
                if node is None:
                    raise s_exc.NoSuchIden(iden=iden)

                prop = node.form.props.get(name)
                self.user.confirm(('prop:set', prop.full), gateiden=snap.wlyr.iden)

                await node.set(name, valu)
                return node.pack()

    async def delNodeProp(self, iden, name):
        '''
        Deprecated in 0.2.0.

        Delete a property from a single node.
        '''

        buid = s_common.uhex(iden)

        async with await self.cell.snap(user=self.user) as snap:

            with s_provenance.claim('coreapi', meth='prop:del', user=snap.user.iden):

                node = await snap.getNodeByBuid(buid)
                if node is None:
                    raise s_exc.NoSuchIden(iden=iden)

                prop = node.form.props.get(name)

                self.user.confirm(('prop:del', prop.full), gateiden=snap.wlyr.iden)

                await node.pop(name)
                return node.pack()

    async def addNode(self, form, valu, props=None):
        '''
        Deprecated in 0.2.0.
        '''
        async with await self.cell.snap(user=self.user) as snap:
            self.user.confirm(('node:add', form), gateiden=snap.wlyr.iden)
            with s_provenance.claim('coreapi', meth='node:add', user=snap.user.iden):

                node = await snap.addNode(form, valu, props=props)
                return node.pack()

    async def addNodes(self, nodes):
        '''
        Add a list of packed nodes to the cortex.

        Args:
            nodes (list): [ ( (form, valu), {'props':{}, 'tags':{}}), ... ]

        Yields:
            (tuple): Packed node tuples ((form,valu), {'props': {}, 'tags':{}})

        Deprecated in 0.2.0
        '''

        # First check that that user may add each form
        done = {}
        for node in nodes:

            formname = node[0][0]
            if done.get(formname):
                continue

            await self._reqDefLayerAllowed(('node:add', formname))
            done[formname] = True

        async with await self.cell.snap(user=self.user) as snap:
            with s_provenance.claim('coreapi', meth='node:add', user=snap.user.iden):

                snap.strict = False

                async for node in snap.addNodes(nodes):

                    if node is not None:
                        node = node.pack()

                    yield node

    async def getFeedFuncs(self):
        '''
        Get a list of Cortex feed functions.

        Notes:
            Each feed dictinonary has the name of the feed function, the
            full docstring for the feed function, and the first line of
            the docstring broken out in their own keys for easy use.

        Returns:
            tuple: A tuple of dictionaries.
        '''
        return await self.cell.getFeedFuncs()

    async def addFeedData(self, name, items, seqn=None):

        wlyr = self.cell.view.layers[0]

        parts = name.split('.')

        self.user.confirm(('feed:data', *parts), gateiden=wlyr.iden)

        with s_provenance.claim('feed:data', name=name):

            async with await self.cell.snap(user=self.user) as snap:
                snap.strict = False
                # FIXME:  is this enough to make snap a nexus?  Alternative is to add a cortex pass-through
                return await snap.addFeedData(name, items, seqn=seqn)

    async def count(self, text, opts=None):
        '''
        Count the number of nodes which result from a storm query.

        Args:
            text (str): Storm query text.
            opts (dict): Storm query options.

        Returns:
            (int): The number of nodes resulting from the query.
        '''
        view = await self._getViewFromOpts(opts)

        i = 0
        # FIXME:  make a count method on view
        async for _ in view.eval(text, opts=opts, user=self.user):
            i += 1
        return i

    async def eval(self, text, opts=None):
        '''
        Evaluate a storm query and yield packed nodes.
        '''

        view = await self._getViewFromOpts(opts)

        async for pode in view.iterStormPodes(text, opts=opts, user=self.user):
            yield pode

    async def storm(self, text, opts=None):
        '''
        Evaluate a storm query and yield result messages.

        Yields:
            ((str,dict)): Storm messages.
        '''
        view = await self._getViewFromOpts(opts)

        if opts is not None and opts.get('spawn'):

            link = s_scope.get('link')

            opts.pop('spawn', None)
            info = {
                'link': link.getSpawnInfo(),
                'view': view.iden,
                'user': self.user.iden,
                'storm': {
                    'opts': opts,
                    'query': text,
                }
            }

            tnfo = {'query': text}
            if opts:
                tnfo['opts'] = opts
            await self.cell.boss.promote('storm:spawn',
                                         user=self.user,
                                         info=tnfo)
            proc = None
            mesg = 'Spawn complete'
            try:
                async with self.cell.spawnpool.get() as proc:
                    if await proc.xact(info):
                        await link.fini()
            except Exception as e:
                if not isinstance(e, asyncio.CancelledError):
                    logger.exception('Error during spawned Storm execution.')
                if not self.cell.isfini:
                    if proc:
                        await proc.fini()
                mesg = repr(e)
                raise
            finally:
                raise s_exc.DmonSpawn(mesg=mesg)

        async for mesg in view.streamstorm(text, opts, user=self.user):
            yield mesg

    async def watch(self, wdef):
        '''
        Hook cortex/view/layer watch points based on a specified watch definition.

        Example:

            wdef = { 'tags': [ 'foo.bar', 'baz.*' ] }

            async for mesg in core.watch(wdef):
                dostuff(mesg)
        '''
        iden = wdef.get('view', self.cell.view.iden)
        self.user.confirm(('watch',), gateiden=iden)

        async for mesg in self.cell.watch(wdef):
            yield mesg

    async def getNexusChanges(self, offs):
        async for item in self.cell.getNexusChanges(offs):
            yield item

    async def syncLayerSplices(self, iden, offs, layriden=None):
        '''
        Yield (indx, mesg) splices for the given layer beginning at offset.

        Once caught up, this API will begin yielding splices in real-time.
        The generator will only terminate on network disconnect or if the
        consumer falls behind the max window size of 10,000 splice messages.
        '''
        self.user.confirm(('sync',), gateiden=iden)
        async for item in self.cell.syncLayerSplices(iden, offs):
            yield item

    @s_cell.adminapi
    async def splices(self, offs, size, layriden=None):
        '''
        Return the list of splices at the given offset.
        '''
        layr = self.cell.getLayer(layriden)
        self.user.confirm(('read',), gateiden=layr.iden)
        count = 0
        async for mesg in layr.splices(offs, size):
            count += 1
            if not count % 1000:
                await asyncio.sleep(0)
            yield mesg

    @s_cell.adminapi
    async def splicesBack(self, offs, size):
        '''
        Return the list of splices backwards from the given offset.
        '''
        # FIXME:  perm check
        count = 0
        async for mesg in self.cell.view.layers[0].splicesBack(offs, size):
            count += 1
            if not count % 1000: # pragma: no cover
                await asyncio.sleep(0)
            yield mesg

    async def spliceHistory(self):
        '''
        Yield splices backwards from the end of the splice log.

        Will only return the user's own splices unless they are an admin.
        '''
        async for splice in self.cell.spliceHistory(self.user):
            yield splice

    @s_cell.adminapi
    async def provStacks(self, offs, size):
        '''
        Return stream of (iden, provenance stack) tuples at the given offset.
        '''
        count = 0
        for iden, stack in self.cell.provstor.provStacks(offs, size):
            count += 1
            if not count % 1000:
                await asyncio.sleep(0)
            yield s_common.ehex(iden), stack

    @s_cell.adminapi
    async def getProvStack(self, iden: str):
        '''
        Return the providence stack associated with the given iden.

        Args:
            iden (str):  the iden from splice

        Note: the iden appears on each splice entry as the 'prov' property
        '''
        return self.cell.provstor.getProvStack(s_common.uhex(iden))

    async def getPropNorm(self, prop, valu):
        '''
        Get the normalized property value based on the Cortex data model.

        Args:
            prop (str): The property to normalize.
            valu: The value to normalize.

        Returns:
            (tuple): A two item tuple, containing the normed value and the info dictionary.

        Raises:
            s_exc.NoSuchProp: If the prop does not exist.
            s_exc.BadTypeValu: If the value fails to normalize.
        '''
        return await self.cell.getPropNorm(prop, valu)

    async def getTypeNorm(self, name, valu):
        '''
        Get the normalized type value based on the Cortex data model.

        Args:
            name (str): The type to normalize.
            valu: The value to normalize.

        Returns:
            (tuple): A two item tuple, containing the normed value and the info dictionary.

        Raises:
            s_exc.NoSuchType: If the type does not exist.
            s_exc.BadTypeValu: If the value fails to normalize.
        '''
        return await self.cell.getTypeNorm(name, valu)

    async def addFormProp(self, form, prop, tdef, info):
        '''
        Add an extended property to the given form.

        Extended properties *must* begin with _
        '''
        self.user.confirm(('model', 'prop', 'add', form))
        return await self.cell.addFormProp(form, prop, tdef, info)

    async def delFormProp(self, form, name):
        '''
        Remove an extended property from the given form.
        '''
        self.user.confirm(('model', 'prop', 'del', form))
        return await self.cell.delFormProp(form, name)

    async def addUnivProp(self, name, tdef, info):
        '''
        Add an extended universal property.

        Extended properties *must* begin with _
        '''
        self.user.confirm(('model', 'univ', 'add'))
        return await self.cell.addUnivProp(name, tdef, info)

    async def delUnivProp(self, name):
        '''
        Remove an extended universal property.
        '''
        self.user.confirm(('model', 'univ', 'del'))
        return await self.cell.delUnivProp(name)

    async def addTagProp(self, name, tdef, info):
        '''
        Add a tag property to record data about tags on nodes.
        '''
        self.user.confirm(('model', 'tagprop', 'add'))
        return await self.cell.addTagProp(name, tdef, info)

    async def delTagProp(self, name):
        '''
        Remove a previously added tag property.
        '''
        self.user.confirm(('model', 'tagprop', 'del'))
        return await self.cell.delTagProp(name)

    async def addStormPkg(self, pkgdef):
        self.user.confirm(('storm', 'pkg', 'add'))
        return await self.cell.addStormPkg(pkgdef)

    async def delStormPkg(self, iden):
        self.user.confirm(('storm', 'pkg', 'del'))
        return await self.cell.delStormPkg(iden)

    async def getStormPkgs(self):
        return await self.cell.getStormPkgs()

    async def getStormPkg(self, name):
        return await self.cell.getStormPkg(name)

    async def addStormDmon(self, ddef):
        return await self.cell.addStormDmon(ddef)

    async def getStormDmons(self):
        return await self.cell.getStormDmons()

    async def getStormDmon(self, iden):
        return await self.cell.getStormDmon(iden)

    async def delStormDmon(self, iden):
        return await self.cell.delStormDmon(iden)


class Cortex(s_cell.Cell):  # type: ignore
    '''
    A Cortex implements the synapse hypergraph.

    The bulk of the Cortex API lives on the Snap() object which can
    be obtained by calling Cortex.snap() in a with block.  This allows
    callers to manage transaction boundaries explicitly and dramatically
    increases performance.
    '''
    confdefs = {
        'axon': {
            'description': 'A telepath URL for a remote axon.',
            'type': 'string'
        },
        'cron:enable': {
            'default': True,
            'description': 'Enable cron jobs running.',
            'type': 'boolean'
        },
        'dedicated': {
            'default': False,
            'description': 'The cortex is free to use most of the resources of the system.',
            'type': 'boolean'
        },
        'layer:lmdb:map_async': {
            'default': True,
            'description': 'Set the default lmdb:map_async value in LMDB layers.',
            'type': 'boolean'
        },
        'layers:lockmemory': {
            'default': False,
            'description': 'Should new layers lock memory for performance by default.',
            'type': 'boolean'
        },
        'modules': {
            'default': [],
            'description': 'A list of module classes to load.',
            'type': 'array'
        },
        'spawn:poolsize': {
            'default': 8,
            'description': 'The max number of spare processes to keep around in the storm spawn pool.',
            'type': 'integer'
        },
        'splice:cryotank': {
            'description': 'A telepath URL for a cryotank used to archive splices.',
            'type': 'string'
        },
        'splice:en': {
            'default': True,
            'description': 'Enable storing splices for layer changes.',
            'type': 'boolean'
        },
        'storm:log': {
            'default': False,
            'description': 'Log storm queries via system logger.',
            'type': 'boolean'
        },
        'storm:log:level': {
            'default': 30,
            'description': 'Logging log level to emit storm logs at.',
            'type': 'integer'
        }
    }

    cellapi = CoreApi
    layrctor = s_layer.Layer.anit

    async def __anit__(self, dirn, conf=None):

        await s_cell.Cell.__anit__(self, dirn, conf=conf)

        offsdb = self.slab.initdb('offsets')
        self.offs = s_slaboffs.SlabOffs(self.slab, offsdb)

        # share ourself via the cell dmon as "cortex"
        # for potential default remote use
        self.dmon.share('cortex', self)

        self.views = {}
        self.layers = {}
        self.modules = {}
        self.splicers = {}
        self.feedfuncs = {}
        self.stormcmds = {}
        self.spawnpool = None

        self.storm_cmd_ctors = {}
        self.storm_cmd_cdefs = {}

        self.stormmods = {}     # name: mdef
        self.stormpkgs = {}     # name: pkgdef
        self.stormvars = None   # type: s_hive.HiveDict

        self.stormdmons = {}

        self.svcsbyiden = {}
        self.svcsbyname = {}

        self._runtLiftFuncs = {}
        self._runtPropSetFuncs = {}
        self._runtPropDelFuncs = {}

        self.ontagadds = collections.defaultdict(list)
        self.ontagdels = collections.defaultdict(list)
        self.ontagaddglobs = s_cache.TagGlobs()
        self.ontagdelglobs = s_cache.TagGlobs()

        self.libroot = (None, {}, {})
        self.bldgbuids = {} # buid -> (Node, Event)  Nodes under construction

        self.axon = None  # type: s_axon.AxonApi
        self.axready = asyncio.Event()

        self.view = None  # The default/main view

        # initialize change distribution
        await self._initNexsRoot()

        # generic fini handler for the Cortex
        self.onfini(self._onCoreFini)

        await self._initCoreHive()
        self._initSplicers()
        self._initStormLibs()
        self._initFeedFuncs()

        self._initCortexHttpApi()

        self.model = s_datamodel.Model()

        # Perform module loading
        mods = list(s_modules.coremods)
        mods.extend(self.conf.get('modules'))
        await self._loadCoreMods(mods)
        await self._loadExtModel()
        await self._initStormCmds()

        # Initialize our storage and views
        await self._initCoreAxon()

        #await self._migrateViewsLayers()
        await self._initCoreLayers()
        await self._initCoreViews()
        self.onfini(self._finiStor)
        await self._checkLayerModels()
        await self._initCoreQueues()

        self.provstor = await s_provenance.ProvStor.anit(self.dirn)
        self.onfini(self.provstor.fini)

        self.addHealthFunc(self._cortexHealth)

        async def finidmon():
            await asyncio.gather(*[dmon.fini() for dmon in self.stormdmons.values()])

        self.onfini(finidmon)

        self.agenda = await s_agenda.Agenda.anit(self)
        self.onfini(self.agenda)

        await self._initRuntFuncs()

        cmdhive = await self.hive.open(('cortex', 'storm', 'cmds'))
        pkghive = await self.hive.open(('cortex', 'storm', 'packages'))
        self.cmdhive = await cmdhive.dict()
        self.pkghive = await pkghive.dict()

        # Finalize coremodule loading & give stormservices a shot to load
        await self._initCoreMods()
        await self._initStormSvcs()
        await self._initPureStormCmds()

        # Now start agenda and dmons after all coremodules have finished
        # loading and services have gotten a shot to be registerd.
        if self.conf.get('cron:enable'):
            await self.agenda.start()
        await self._initStormDmons()

        # Initialize free-running tasks.
        # self._initCryoLoop()
        # self._initPushLoop()
        # self._initFeedLoops()

        import synapse.lib.spawn as s_spawn  # get around circular dependency
        self.spawnpool = await s_spawn.SpawnPool.anit(self)
        self.onfini(self.spawnpool)
        self.on('user:mod', self._onEvtBumpSpawnPool)

        self.dynitems.update({
            'cron': self.agenda,
            'cortex': self,
            'multiqueue': self.multiqueue,
            'axon': self.axon
        })

        await self.auth.addAuthGate('cortex', 'cortex')

    async def _initNexsRoot(self):
        self.nexsroot = await s_nexus.NexsRoot.anit(self.dirn)
        self.onfini(self.nexsroot.fini)

    async def _onEvtBumpSpawnPool(self, evnt):
        await self.bumpSpawnPool()

    async def bumpSpawnPool(self):
        if self.spawnpool is not None:
            await self.spawnpool.bump()

    async def addCoreQueue(self, name, info):

        if self.multiqueue.exists(name):
            mesg = f'Queue named {name} already exists!'
            raise s_exc.DupName(mesg=mesg)

        await self._push('queue:add', name, info)

    @s_nexus.Pusher.onPush('queue:add')
    async def _addCoreQueue(self, name, info):
        if self.multiqueue.exists(name):
            return

        await self.auth.addAuthGate(f'queue:{name}', 'queue')

        creator = info.get('creator')
        if creator is not None:
            user = await self.auth.reqUser(creator)
            await user.setAdmin(True, gateiden=f'queue:{name}')

        await self.multiqueue.add(name, info)

    @s_nexus.Pusher.onPushAuto('queue:list')
    async def listCoreQueues(self):
        return self.multiqueue.list()

    async def getCoreQueue(self, name):
        return self.multiqueue.status(name)

    async def delCoreQueue(self, name):

        if not self.multiqueue.exists(name):
            mesg = f'No queue named {name} exists!'
            raise s_exc.NoSuchName(mesg=mesg)

        await self._push('queue:del', name)
        await self.auth.delAuthGate(f'queue:{name}')

    @s_nexus.Pusher.onPush('queue:del')
    async def _delCoreQueue(self, name):
        await self.multiqueue.rem(name)

    async def coreQueueGet(self, name, offs=0, cull=True, wait=None):
        async for item in self.multiqueue.gets(name, offs, cull=cull, wait=wait):
            return item

    async def coreQueueGets(self, name, offs=0, cull=True, wait=None, size=None):
        count = 0
        async for item in self.multiqueue.gets(name, offs, cull=cull, wait=wait):

            yield item

            count += 1
            if size is not None and count >= size:
                return

    @s_nexus.Pusher.onPushAuto('queue:puts')
    async def coreQueuePuts(self, name, items):
        await self.multiqueue.puts(name, items)

    @s_nexus.Pusher.onPushAuto('queue:cull')
    async def coreQueueCull(self, name, offs):
        await self.multiqueue.cull(name, offs)

    async def getSpawnInfo(self):
        return {
            'iden': self.iden,
            'dirn': self.dirn,
            'conf': {
                'storm:log': self.conf.get('storm:log', False),
                'storm:log:level': self.conf.get('storm:log:level', logging.INFO),
            },
            'loglevel': logger.getEffectiveLevel(),
            # TODO make getModelDefs include extended model
            'views': [v.getSpawnInfo() for v in self.views.values()],
            'layers': [l.getSpawnInfo() for l in self.layers.values()],
            'storm': {
                'cmds': {
                    'cdefs': list(self.storm_cmd_cdefs.items()),
                    'ctors': list(self.storm_cmd_ctors.items()),
                },
                'libs': tuple(self.libroot),
                'mods': await self.getStormMods(),
                'pkgs': await self.getStormPkgs(),
            },
            'model': await self.getModelDefs(),
        }

    async def _finiStor(self):
        await asyncio.gather(*[view.fini() for view in self.views.values()])
        await asyncio.gather(*[layr.fini() for layr in self.layers.values()])

    async def _initRuntFuncs(self):

        async def onSetTrigDoc(node, prop, valu):
            valu = str(valu)
            iden = node.ndef[1]
            trig = node.snap.view.triggers.get(iden)
            node.snap.user.confirm(('trigger', 'set', 'doc'), gateiden=iden)
            await trig.set('doc', valu)
            node.props[prop.name] = valu
            await self.fire('core:trigger:action', iden=iden, action='mod')

        async def onSetTrigName(node, prop, valu):
            valu = str(valu)
            iden = node.ndef[1]
            trig = node.snap.view.triggers.get(iden)
            node.snap.user.confirm(('trigger', 'set', 'name'), gateiden=iden)
            await trig.set('name', valu)
            node.props[prop.name] = valu
            await self.fire('core:trigger:action', iden=iden, action='mod')

        async def onSetCronDoc(node, prop, valu):
            valu = str(valu)
            iden = node.ndef[1]
            appt = await self.agenda.get(iden)
            appt.confirm(node.snap.user, ('cron', 'set', 'doc'))
            await appt.setDoc(valu)
            node.props[prop.name] = valu

        async def onSetCronName(node, prop, valu):
            valu = str(valu)
            iden = node.ndef[1]
            appt = await self.agenda.get(iden)
            appt.confirm(node.snap.user, ('cron', 'set', 'name'))
            await appt.setName(valu)
            node.props[prop.name] = valu

        self.addRuntPropSet('syn:cron:doc', onSetCronDoc)
        self.addRuntPropSet('syn:cron:name', onSetCronName)

        self.addRuntPropSet('syn:trigger:doc', onSetTrigDoc)
        self.addRuntPropSet('syn:trigger:name', onSetTrigName)

    async def _initStormDmons(self):

        node = await self.hive.open(('cortex', 'storm', 'dmons'))

        self.stormdmonhive = await node.dict()

        for iden, ddef in self.stormdmonhive.items():
            try:
                await self.runStormDmon(iden, ddef)

            except asyncio.CancelledError:  # pragma: no cover
                raise

            except Exception as e:
                logger.warning(f'initStormDmon ({iden}) failed: {e}')

    async def _initStormSvcs(self):

        node = await self.hive.open(('cortex', 'storm', 'services'))

        self.stormservices = await node.dict()

        for iden, sdef in self.stormservices.items():

            try:
                await self._setStormSvc(sdef)

            except asyncio.CancelledError:  # pragma: no cover
                raise

            except Exception as e:
                logger.warning(f'initStormService ({iden}) failed: {e}')

    async def _initCoreQueues(self):
        path = os.path.join(self.dirn, 'slabs', 'queues.lmdb')

        slab = await s_lmdbslab.Slab.anit(path, map_async=True)
        self.onfini(slab.fini)

        self.multiqueue = await slab.getMultiQueue('cortex:queue', nexsroot=self.nexsroot)

    @s_nexus.Pusher.onPushAuto('cmd:set')
    async def setStormCmd(self, cdef):
        '''
        Set pure storm command definition.

        Args:
        cdef = {

            'name': <name>,

            'cmdopts': [
                (<name>, <opts>),
            ]

            'cmdconf': {
                <str>: <valu>
            },

            'storm': <text>,

        }
        '''
        name = cdef.get('name')
        await self._setStormCmd(cdef)
        await self.cmdhive.set(name, cdef)

    async def _reqStormCmd(self, cdef):

        name = cdef.get('name')
        if not s_grammar.isCmdName(name):
            raise s_exc.BadCmdName(name=name)

        self.getStormQuery(cdef.get('storm'))

    async def _setStormCmd(self, cdef):
        '''
        Note:
            No change control or persistence
        '''

        await self._reqStormCmd(cdef)

        def ctor(argv):
            return s_storm.PureCmd(cdef, argv)

        # TODO unify class ctors and func ctors vs briefs...
        def getCmdBrief():
            return cdef.get('descr', 'No description').strip().split('\n')[0]

        ctor.getCmdBrief = getCmdBrief
        ctor.pkgname = cdef.get('pkgname')
        ctor.svciden = cdef.get('cmdconf', {}).get('svciden', '')
        ctor.forms = cdef.get('forms', {})

        def getStorNode(form='syn:cmd'):
            ndef = (form, cdef.get('name'))
            buid = s_common.buid(ndef)

            props = {
                'doc': ctor.getCmdBrief()
            }

            inpt = ctor.forms.get('input')
            outp = ctor.forms.get('output')

            if inpt:
                props['input'] = tuple(inpt)

            if outp:
                props['output'] = tuple(outp)

            if ctor.svciden:
                props['svciden'] = ctor.svciden

            if ctor.pkgname:
                props['package'] = ctor.pkgname

            return (buid, {
                'ndef': ndef,
                'props': props,
            })

        ctor.getStorNode = getStorNode

        name = cdef.get('name')
        self.stormcmds[name] = ctor
        self.storm_cmd_cdefs[name] = cdef

        await self.bumpSpawnPool()

        await self.fire('core:cmd:change', cmd=name, act='add')

    async def _popStormCmd(self, name):
        self.stormcmds.pop(name, None)
        await self.bumpSpawnPool()

        await self.fire('core:cmd:change', cmd=name, act='del')

    @s_nexus.Pusher.onPushAuto('cmd:del')
    async def delStormCmd(self, name):
        '''
        Remove a previously set pure storm command.
        '''
        ctor = self.stormcmds.get(name)
        if ctor is None:
            mesg = f'No storm command named {name}.'
            raise s_exc.NoSuchCmd(name=name, mesg=mesg)

        cdef = self.cmdhive.get(name)
        if cdef is None:
            mesg = f'The storm command ({name}) is not dynamic.'
            raise s_exc.CantDelCmd(mesg=mesg)

        await self.cmdhive.pop(name)
        self.stormcmds.pop(name, None)
        await self.bumpSpawnPool()

        await self.fire('core:cmd:change', cmd=name, act='del')

    @s_nexus.Pusher.onPushAuto('pkg:add')
    async def addStormPkg(self, pkgdef):
        '''
        Add the given storm package to the cortex.

        This will store the package for future use.
        '''
        await self.loadStormPkg(pkgdef)
        name = pkgdef.get('name')
        await self.pkghive.set(name, pkgdef)

    @s_nexus.Pusher.onPushAuto('pkg:del')
    async def delStormPkg(self, name):
        '''
        Delete a storm package by name.
        '''
        pkgdef = await self.pkghive.pop(name, None)
        if pkgdef is None:
            mesg = f'No storm package: {name}.'
            raise s_exc.NoSuchPkg(mesg=mesg)

        await self._dropStormPkg(pkgdef)

    async def getStormPkg(self, name):
        return self.stormpkgs.get(name)

    async def getStormPkgs(self):
        return list(self.pkghive.values())

    async def getStormMods(self):
        return self.stormmods

    async def getStormMod(self, name):
        return self.stormmods.get(name)

    def getDataModel(self):
        return self.model

    async def _tryLoadStormPkg(self, pkgdef):
        try:
            await self.loadStormPkg(pkgdef)
        except asyncio.CancelledError:
            raise  # pragma: no cover

        except Exception as e:
            name = pkgdef.get('name', '')
            logger.exception(f'Error loading pkg: {name}, {str(e)}')

    async def _confirmStormPkg(self, pkgdef):
        '''
        Validate a storm package for loading.  Raises if invalid.
        '''
        # validate things first...
        name = pkgdef.get('name')
        if name is None:
            mesg = 'Package definition has no "name" field.'
            raise s_exc.BadPkgDef(mesg=mesg)

        vers = pkgdef.get('version')
        if vers is None:
            mesg = 'Package definition has no "version" field.'
            raise s_exc.BadPkgDef(mesg=mesg)

        mods = pkgdef.get('modules', ())
        cmds = pkgdef.get('commands', ())
        svciden = pkgdef.get('svciden')

        # Validate storm contents from modules and commands
        for mdef in mods:

            modname = mdef.get('name')
            if modname is None:
                raise s_exc.BadPkgDef(mesg='Package module is missing a name.',
                                      package=name)
            modtext = mdef.get('storm')
            self.getStormQuery(modtext)

        for cdef in cmds:
            cdef.setdefault('cmdconf', {})
            if svciden:
                cdef['cmdconf']['svciden'] = svciden

            cdef['pkgname'] = name

            await self._reqStormCmd(cdef)

    async def loadStormPkg(self, pkgdef):
        '''
        Load a storm package into the storm library for this cortex.

        NOTE: This will *not* persist the package (allowing service dynamism).
        '''
        await self._confirmStormPkg(pkgdef)
        name = pkgdef.get('name')

        mods = pkgdef.get('modules', ())
        cmds = pkgdef.get('commands', ())

        # now actually load...
        self.stormpkgs[name] = pkgdef

        # copy the mods dict and smash the ref so
        # updates are atomic and dont effect running
        # storm queries.
        stormmods = self.stormmods.copy()
        for mdef in mods:
            modname = mdef.get('name')
            stormmods[modname] = mdef

        self.stormmods = stormmods

        for cdef in cmds:
            await self._setStormCmd(cdef)

        await self.bumpSpawnPool()

    async def _dropStormPkg(self, pkgdef):
        '''
        Reverse the process of loadStormPkg()
        '''
        for mdef in pkgdef.get('modules', ()):
            modname = mdef.get('name')
            self.stormmods.pop(modname, None)

        for cdef in pkgdef.get('commands', ()):
            name = cdef.get('name')
            await self._popStormCmd(name)

        await self.bumpSpawnPool()

    def getStormSvc(self, name):

        ssvc = self.svcsbyiden.get(name)
        if ssvc is not None:
            return ssvc

        ssvc = self.svcsbyname.get(name)
        if ssvc is not None:
            return ssvc

    async def waitStormSvc(self, name, timeout=None):
        ssvc = self.getStormSvc(name)
        return await s_coro.event_wait(ssvc.ready, timeout=timeout)

    async def addStormSvc(self, sdef):
        '''
        Add a registered storm service to the cortex.
        '''
        if sdef.get('iden') is None:
            sdef['iden'] = s_common.guid()

        return await self._push('svc:add', sdef)

    @s_nexus.Pusher.onPush('svc:add')
    async def _onAddStormSvc(self, sdef):

        iden = sdef.get('iden')
        if self.svcsbyiden.get(iden) is not None:
            mesg = f'Storm service already exists: {iden}'
            raise s_exc.DupStormSvc(mesg=mesg)

        ssvc = await self._setStormSvc(sdef)
        await self.stormservices.set(iden, sdef)
        await self.bumpSpawnPool()

        return ssvc.sdef

    @s_nexus.Pusher.onPushAuto('svc:del')
    async def delStormSvc(self, iden):
        '''
        Delete a registered storm service from the cortex.
        '''
        try:
            await self.runStormSvcEvent(iden, 'del')
        except asyncio.CancelledError:  # pragma: no cover
            raise
        except Exception as e:
            logger.exception(f'service.del hook for service {iden} failed with error: {e}')

        sdef = await self.stormservices.pop(iden, None)
        if sdef is None:
            mesg = f'No storm service with iden: {iden}'
            raise s_exc.NoSuchStormSvc(mesg=mesg)

        await self._delStormSvcPkgs(iden)

        name = sdef.get('name')
        if name is not None:
            self.svcsbyname.pop(name, None)

        ssvc = self.svcsbyiden.pop(iden, None)
        if ssvc is not None:
            await ssvc.fini()

        await self.bumpSpawnPool()

    async def _delStormSvcPkgs(self, iden):
        '''
        Delete storm packages associated with a service.
        '''
        oldpkgs = []
        for name, pdef in self.pkghive.items():
            pkgiden = pdef.get('svciden')
            if pkgiden and pkgiden == iden:
                oldpkgs.append(pdef)

        for pkg in oldpkgs:
            name = pkg.get('name')
            if name:
                await self.delStormPkg(name)

    async def setStormSvcEvents(self, iden, edef):
        '''
        Set the event callbacks for a storm service. Extends the sdef dict

        edef = {
            <name> : {
                'storm': <storm>
            }
        }

        where <name> can be one of [add, del], where
        add -- Run the given storm '*before* the service is first added (a la service.add), but not on a reconnect.
        del -- Run the given storm *after* the service is removed (a la service.del), but not on a disconnect.
        '''
        sdef = self.stormservices.get(iden)
        if sdef is None:
            mesg = f'No storm service with iden: {iden}'
            raise s_exc.NoSuchStormSvc(mesg=mesg)

        sdef['evts'] = edef
        await self.stormservices.set(iden, sdef)
        return sdef

    async def _runStormSvcAdd(self, iden):
        sdef = self.stormservices.get(iden)
        if sdef is None:
            mesg = f'No storm service with iden: {iden}'
            raise s_exc.NoSuchStormSvc(mesg=mesg)

        if sdef.get('added', False):
            return

        try:
            await self.runStormSvcEvent(iden, 'add')
        except asyncio.CancelledError:  # pragma: no cover
            raise
        except Exception as e:
            logger.exception(f'runStormSvcEvent service.add failed with error {e}')
            return

        sdef['added'] = True
        await self.stormservices.set(iden, sdef)

    async def runStormSvcEvent(self, iden, name):
        sdef = self.stormservices.get(iden)
        if sdef is None:
            mesg = f'No storm service with iden: {iden}'
            raise s_exc.NoSuchStormSvc(mesg=mesg)

        evnt = sdef.get('evts', {}).get(name, {}).get('storm')
        if evnt is None:
            return
        await s_common.aspin(self.storm(evnt, opts={'vars': {'cmdconf': {'svciden': iden}}}))

    async def _setStormSvc(self, sdef):

        ssvc = await s_stormsvc.StormSvcClient.anit(self, sdef)

        self.onfini(ssvc)

        self.svcsbyiden[ssvc.iden] = ssvc
        self.svcsbyname[ssvc.name] = ssvc

        return ssvc

    def getStormSvcs(self):
        return list(self.svcsbyiden.values())

    # Global stormvars APIs

    async def getStormVar(self, name, default=None):
        return self.stormvars.get(name, default=default)

    @s_nexus.Pusher.onPushAuto('stormvar:pop')
    async def popStormVar(self, name, default=None):
        return await self.stormvars.pop(name, default=default)

    @s_nexus.Pusher.onPushAuto('stormvar:set')
    async def setStormVar(self, name, valu):
        return await self.stormvars.set(name, valu)

    async def itemsStormVar(self):
        for item in self.stormvars.items():
            yield item

    async def _cortexHealth(self, health):
        health.update('cortex', 'nominal')

    async def _loadExtModel(self):

        self.extprops = await (await self.hive.open(('cortex', 'model', 'props'))).dict()
        self.extunivs = await (await self.hive.open(('cortex', 'model', 'univs'))).dict()
        self.exttagprops = await (await self.hive.open(('cortex', 'model', 'tagprops'))).dict()

        for form, prop, tdef, info in self.extprops.values():
            try:
                self.model.addFormProp(form, prop, tdef, info)
            except asyncio.CancelledError:  # pragma: no cover
                raise
            except Exception as e:
                logger.warning(f'ext prop ({form}:{prop}) error: {e}')

        for prop, tdef, info in self.extunivs.values():
            try:
                self.model.addUnivProp(prop, tdef, info)
            except asyncio.CancelledError:  # pragma: no cover
                raise
            except Exception as e:
                logger.warning(f'ext univ ({prop}) error: {e}')

        for prop, tdef, info in self.exttagprops.values():
            try:
                self.model.addTagProp(prop, tdef, info)
            except asyncio.CancelledError:  # pragma: no cover
                raise
            except Exception as e:
                logger.warning(f'ext tag prop ({prop}) error: {e}')

        await self.bumpSpawnPool()

    @contextlib.asynccontextmanager
    async def watcher(self, wdef):

        iden = wdef.get('view', self.view.iden)

        view = self.views.get(iden)
        if view is None:
            raise s_exc.NoSuchView(iden=iden)

        async with await s_queue.Window.anit(maxsize=10000) as wind:

            tags = wdef.get('tags')
            if tags is not None:

                tglobs = s_cache.TagGlobs()
                [tglobs.add(t, True) for t in tags]

                async def ontag(mesg):
                    name = mesg[1].get('tag')
                    if not tglobs.get(name):
                        return

                    await wind.put(mesg)

                for layr in self.view.layers:
                    layr.on('tag:add', ontag, base=wind)
                    layr.on('tag:del', ontag, base=wind)

            yield wind

    async def watch(self, wdef):
        '''
        Hook cortex/view/layer watch points based on a specified watch definition.
        ( see CoreApi.watch() docs for details )
        '''
        async with self.watcher(wdef) as wind:
            async for mesg in wind:
                yield mesg

    @s_nexus.Pusher.onPushAuto('model:univ:add')
    async def addUnivProp(self, name, tdef, info):
        # the loading function does the actual validation...
        if not name.startswith('_'):
            mesg = 'ext univ name must start with "_"'
            raise s_exc.BadPropDef(name=name, mesg=mesg)

        if info.get('defval', s_common.novalu) is not s_common.novalu:
            mesg = 'Ext univ may not (yet) have a default value.'
            raise s_exc.BadPropDef(name=name, mesg=mesg)

        self.model.addUnivProp(name, tdef, info)

        await self.extunivs.set(name, (name, tdef, info))
        await self.fire('core:extmodel:change', prop=name, act='add', type='univ')

    @s_nexus.Pusher.onPushAuto('model:prop:add')
    async def addFormProp(self, form, prop, tdef, info):
        if not prop.startswith('_'):
            mesg = 'ext prop must begin with "_"'
            raise s_exc.BadPropDef(prop=prop, mesg=mesg)

        if info.get('defval', s_common.novalu) is not s_common.novalu:
            mesg = 'Ext prop may not (yet) have a default value.'
            raise s_exc.BadPropDef(prop=prop, mesg=mesg)

        self.model.addFormProp(form, prop, tdef, info)
        await self.extprops.set(f'{form}:{prop}', (form, prop, tdef, info))
        await self.fire('core:extmodel:change',
                        form=form, prop=prop, act='add', type='formprop')
        await self.bumpSpawnPool()

    @s_nexus.Pusher.onPushAuto('model:prop:del')
    async def delFormProp(self, form, prop):
        '''
        Remove an extended property from the cortex.
        '''
        full = f'{form}:{prop}'

        pdef = self.extprops.get(full)
        if pdef is None:
            mesg = f'No ext prop named {full}'
            raise s_exc.NoSuchProp(form=form, prop=prop, mesg=mesg)

        for layr in self.layers.values():
            async for item in layr.iterPropRows(form, prop):
                mesg = f'Nodes still exist with prop: {form}:{prop}'
                raise s_exc.CantDelProp(mesg=mesg)

        self.model.delFormProp(form, prop)
        await self.extprops.pop(full, None)
        await self.fire('core:extmodel:change',
                        form=form, prop=prop, act='del', type='formprop')
        await self.bumpSpawnPool()

    @s_nexus.Pusher.onPushAuto('model:univ:del')
    async def delUnivProp(self, prop):
        '''
        Remove an extended universal property from the cortex.
        '''
        udef = self.extunivs.get(prop)
        if udef is None:
            mesg = f'No ext univ named {prop}'
            raise s_exc.NoSuchUniv(name=prop, mesg=mesg)

        univname = '.' + prop
        for layr in self.layers.values():
            async for item in layr.iterUnivRows(univname):
                mesg = f'Nodes still exist with universal prop: {prop}'
                raise s_exc.CantDelUniv(mesg=mesg)

        self.model.delUnivProp(prop)
        await self.extunivs.pop(prop, None)
        await self.fire('core:extmodel:change', name=prop, act='del', type='univ')
        await self.bumpSpawnPool()

    @s_nexus.Pusher.onPushAuto('model:tagprop:add')
    async def addTagProp(self, name, tdef, info):
        if self.exttagprops.get(name) is not None:
            raise s_exc.DupPropName(name=name)

        self.model.addTagProp(name, tdef, info)

        await self.exttagprops.set(name, (name, tdef, info))
        await self.fire('core:tagprop:change', name=name, act='add')
        await self.bumpSpawnPool()

    @s_nexus.Pusher.onPushAuto('model:tagprop:del')
    async def delTagProp(self, name):
        pdef = self.exttagprops.get(name)
        if pdef is None:
            mesg = f'No tag prop named {name}'
            raise s_exc.NoSuchProp(mesg=mesg, name=name)

        for layr in self.layers.values():
            if await layr.hasTagProp(name):
                mesg = f'Nodes still exist with tagprop: {name}'
                raise s_exc.CantDelProp(mesg=mesg)

        self.model.delTagProp(name)

        await self.exttagprops.pop(name, None)
        await self.fire('core:tagprop:change', name=name, act='del')
        await self.bumpSpawnPool()

    async def addNodeTag(self, user, iden, tag, valu=(None, None)):
        '''
        Add a tag to a node specified by iden.

        Args:
            iden (str): A hex encoded node BUID.
            tag (str):  A tag string.
            valu (tuple):  A time interval tuple or (None, None).
        '''

        buid = s_common.uhex(iden)
        async with await self.snap(user=user) as snap:

            with s_provenance.claim('coreapi', meth='tag:add', user=snap.user.iden):

                node = await snap.getNodeByBuid(buid)
                if node is None:
                    raise s_exc.NoSuchIden(iden=iden)

                await node.addTag(tag, valu=valu)
                return node.pack()

    async def addNode(self, user, form, valu, props=None):

        async with await self.snap(user=user) as snap:
            node = await snap.addNode(form, valu, props=props)
            return node.pack()

    async def delNodeTag(self, user, iden, tag):
        '''
        Delete a tag from the node specified by iden.

        Args:
            iden (str): A hex encoded node BUID.
            tag (str):  A tag string.
        '''
        buid = s_common.uhex(iden)

        async with await self.snap(user=user) as snap:

            with s_provenance.claim('coreapi', meth='tag:del', user=snap.user.iden):

                node = await snap.getNodeByBuid(buid)
                if node is None:
                    raise s_exc.NoSuchIden(iden=iden)

                await node.delTag(tag)
                return node.pack()

    async def _onCoreFini(self):
        '''
        Generic fini handler for cortex components which may change or vary at runtime.
        '''
        if self.axon:
            await self.axon.fini()

    async def getNexusChanges(self, offs):
        async for item in self.nexsroot.iter(offs):
            yield item

    async def syncLayerSplices(self, iden, offs):
        '''
        Yield (offs, mesg) tuples for splices in a layer.
        '''
        layr = self.getLayer(iden)
        if layr is None:
            raise s_exc.NoSuchLayer(iden=iden)

        async for item in layr.syncSplices(offs):
            yield item

    async def spliceHistory(self, user):
        '''
        Yield splices backwards from the end of the splice log.

        Will only return user's own splices unless they are an admin.
        '''
        layr = self.view.layers[0]
        indx = (await layr.stat())['splicelog_indx']

        count = 0
        async for mesg in layr.splicesBack(indx):
            count += 1
            if not count % 1000: # pragma: no cover
                await asyncio.sleep(0)

            if user.iden == mesg[1]['user'] or user.isAdmin():
                yield mesg

    async def initCoreMirror(self, url):
        '''
        Initialize this cortex as a down-stream mirror from a telepath url.

        Note:
            This cortex *must* be initialized from a backup of the target cortex!
        '''
        self.schedCoro(self._initCoreMirror(url))

    async def _initCoreMirror(self, url):

        while not self.isfini:

            try:

                async with await s_telepath.openurl(url) as proxy:

                    # if we really are a backup mirror, we have the same iden.
                    if self.iden != await proxy.getCellIden():
                        logger.error('remote cortex has different iden! (aborting mirror, shutting down cortex.).')
                        await self.fini()
                        return

                    offs = self.nexsroot.getOffset()

                    logger.warning(f'mirror loop connected ({url} offset={offs})')

                    # FIXME:  doesn't this spin forever if non new data in proxy?
                    while not proxy.isfini:

                        # gotta do this in the loop as well...
                        offs = self.nexsroot.getOffset()

                        # pump them into a queue so we can consume them in chunks
                        q = asyncio.Queue(maxsize=1000)

                        async def consume(x):
                            try:
                                async for item in proxy.getNexusChanges(x):
                                    await q.put(item)
                            finally:
                                await q.put(None)

                        proxy.schedCoro(consume(offs))

                        done = False
                        while not done:

                            # get the next item so we maybe block...
                            item = await q.get()
                            if item is None:
                                break

                            items = [item]

                            # check if there are more we can eat
                            for i in range(q.qsize()):

                                nexi = await q.get()
                                if nexi is None:
                                    done = True
                                    break

                                items.append(nexi)

                            for _, args in items:
                                await self.nexsroot.eat(*args)

            except asyncio.CancelledError: # pragma: no cover
                return

            except Exception:
                logger.exception('error in initCoreMirror loop')

            await self.waitfini(1)

    async def getNexusOffs(self):
        return self.nexsroot.getOffset()

    async def getNexusOffsEvent(self, offs):
        return self.nexsroot.nexuslog.getOffsetEvent(offs)

    async def _initCoreHive(self):
        stormvarsnode = await self.hive.open(('cortex', 'storm', 'vars'))
        self.stormvars = await stormvarsnode.dict()
        self.onfini(self.stormvars)

    async def _initCoreAxon(self):
        turl = self.conf.get('axon')
        if turl is None:
            path = os.path.join(self.dirn, 'axon')
            self.axon = await s_axon.Axon.anit(path)
            self.axon.onfini(self.axready.clear)
            self.axready.set()
            return

        async def teleloop():
            self.axready.clear()
            while not self.isfini:
                try:
                    self.axon = await s_telepath.openurl(turl)
                    self.axon.onfini(teleloop)
                    self.axready.set()
                    return
                except asyncio.CancelledError:
                    raise
                except Exception as e:
                    logger.warning('remote axon error: %r' % (e,))
                await self.waitfini(1)

        self.schedCoro(teleloop())

    async def _initStormCmds(self):
        '''
        Registration for built-in Storm commands.
        '''
        self.addStormCmd(s_storm.MaxCmd)
        self.addStormCmd(s_storm.MinCmd)
        self.addStormCmd(s_storm.TeeCmd)
        self.addStormCmd(s_storm.HelpCmd)
        self.addStormCmd(s_storm.IdenCmd)
        self.addStormCmd(s_storm.SpinCmd)
        self.addStormCmd(s_storm.UniqCmd)
        self.addStormCmd(s_storm.CountCmd)
        self.addStormCmd(s_storm.GraphCmd)
        self.addStormCmd(s_storm.LimitCmd)
        self.addStormCmd(s_storm.SleepCmd)
        self.addStormCmd(s_storm.ScrapeCmd)
        self.addStormCmd(s_storm.DelNodeCmd)
        self.addStormCmd(s_storm.MoveTagCmd)
        self.addStormCmd(s_storm.ReIndexCmd)
        self.addStormCmd(s_storm.SpliceListCmd)
        self.addStormCmd(s_storm.SpliceUndoCmd)

        for cdef in s_stormsvc.stormcmds:
            await self._trySetStormCmd(cdef.get('name'), cdef)

        for cdef in s_storm.stormcmds:
            await self._trySetStormCmd(cdef.get('name'), cdef)

    async def _initPureStormCmds(self):
        oldcmds = []
        for name, cdef in self.cmdhive.items():
            cmdiden = cdef.get('cmdconf', {}).get('svciden')
            if cmdiden and self.stormservices.get(cmdiden) is None:
                oldcmds.append(name)
            else:
                await self._trySetStormCmd(name, cdef)

        for name in oldcmds:
            logger.warning(f'Removing old command: [{name}]')
            await self.cmdhive.pop(name)

        for name, pkgdef in self.pkghive.items():
            await self._tryLoadStormPkg(pkgdef)

    async def _trySetStormCmd(self, name, cdef):
        try:
            await self._setStormCmd(cdef)
        except Exception:
            logger.exception(f'Storm command load failed: {name}')

    def _initStormLibs(self):
        '''
        Registration for built-in Storm Libraries
        '''
        self.addStormLib(('csv',), s_stormtypes.LibCsv)
        self.addStormLib(('str',), s_stormtypes.LibStr)
        self.addStormLib(('pkg',), s_stormtypes.LibPkg)
        self.addStormLib(('cron',), s_stormtypes.LibCron)
        self.addStormLib(('dmon',), s_stormtypes.LibDmon)
        self.addStormLib(('feed',), s_stormtypes.LibFeed)
        self.addStormLib(('time',), s_stormtypes.LibTime)
        self.addStormLib(('user',), s_stormtypes.LibUser)
        self.addStormLib(('vars',), s_stormtypes.LibVars)
        self.addStormLib(('view',), s_stormtypes.LibView)
        self.addStormLib(('queue',), s_stormtypes.LibQueue)
        self.addStormLib(('stats',), s_stormtypes.LibStats)
        self.addStormLib(('bytes',), s_stormtypes.LibBytes)
        self.addStormLib(('globals',), s_stormtypes.LibGlobals)
        self.addStormLib(('trigger',), s_stormtypes.LibTrigger)
        self.addStormLib(('service',), s_stormtypes.LibService)
        self.addStormLib(('telepath',), s_stormtypes.LibTelepath)

        self.addStormLib(('inet', 'http'), s_stormhttp.LibHttp)
        self.addStormLib(('base64',), s_stormtypes.LibBase64)

    def _initSplicers(self):
        '''
        Registration for splice handlers.
        '''
        splicers = {
            'tag:add': self._onFeedTagAdd,
            'tag:del': self._onFeedTagDel,
            'node:add': self._onFeedNodeAdd,
            'node:del': self._onFeedNodeDel,
            'prop:set': self._onFeedPropSet,
            'prop:del': self._onFeedPropDel,
            'tag:prop:set': self._onFeedTagPropSet,
            'tag:prop:del': self._onFeedTagPropDel,
        }
        self.splicers.update(**splicers)

    def _initFeedFuncs(self):
        '''
        Registration for built-in Cortex feed functions.
        '''
        self.setFeedFunc('syn.nodes', self._addSynNodes)
        self.setFeedFunc('syn.splice', self._addSynSplice)
        self.setFeedFunc('syn.ingest', self._addSynIngest)

    def _initCortexHttpApi(self):
        '''
        Registration for built-in Cortex httpapi endpoints
        '''
        self.addHttpApi('/api/v1/storm', s_httpapi.StormV1, {'cell': self})
        self.addHttpApi('/api/v1/watch', s_httpapi.WatchSockV1, {'cell': self})
        self.addHttpApi('/api/v1/storm/nodes', s_httpapi.StormNodesV1, {'cell': self})

        self.addHttpApi('/api/v1/model', s_httpapi.ModelV1, {'cell': self})
        self.addHttpApi('/api/v1/model/norm', s_httpapi.ModelNormV1, {'cell': self})

    async def getCellApi(self, link, user, path):

        if not path:
            return await CoreApi.anit(self, link, user)

        # allow an admin to directly open the cortex hive
        # (perhaps this should be a Cell() level pattern)
        if path[0] == 'hive' and user.isAdmin():
            return await s_hive.HiveApi.anit(self.hive, user)

        if path[0] == 'layer':

            if len(path) == 1:
                # get the top layer for the default view
                layr = self.getLayer()
                return await s_layer.LayerApi.anit(self, link, user, layr)

            if len(path) == 2:
                layr = self.getLayer(path[1])
                if layr is None:
                    raise s_exc.NoSuchLayer(iden=path[1])

                return await s_layer.LayerApi.anit(self, link, user, layr)

        raise s_exc.NoSuchPath(path=path)

    async def getModelDict(self):
        return self.model.getModelDict()

    async def getModelDefs(self):
        return self.model.getModelDefs()

    async def getFormCounts(self):
        '''
        Return total form counts for all existing layers
        '''
        counts = collections.defaultdict(int)
        for layr in self.layers.values():
            layrcounts = await layr.getFormCounts()
            for name, valu in layrcounts.items():
                counts[name] += valu
        return counts

    def onTagAdd(self, name, func):
        '''
        Register a callback for tag addition.

        Args:
            name (str): The name of the tag or tag glob.
            func (function): The callback func(node, tagname, tagval).

        '''
        # TODO allow name wild cards
        if '*' in name:
            self.ontagaddglobs.add(name, func)
        else:
            self.ontagadds[name].append(func)

    def offTagAdd(self, name, func):
        '''
        Unregister a callback for tag addition.

        Args:
            name (str): The name of the tag or tag glob.
            func (function): The callback func(node, tagname, tagval).

        '''
        if '*' in name:
            self.ontagaddglobs.rem(name, func)
            return

        cblist = self.ontagadds.get(name)
        if cblist is None:
            return
        try:
            cblist.remove(func)
        except ValueError:
            pass

    def onTagDel(self, name, func):
        '''
        Register a callback for tag deletion.

        Args:
            name (str): The name of the tag or tag glob.
            func (function): The callback func(node, tagname, tagval).

        '''
        if '*' in name:
            self.ontagdelglobs.add(name, func)
        else:
            self.ontagdels[name].append(func)

    def offTagDel(self, name, func):
        '''
        Unregister a callback for tag deletion.

        Args:
            name (str): The name of the tag or tag glob.
            func (function): The callback func(node, tagname, tagval).

        '''
        if '*' in name:
            self.ontagdelglobs.rem(name, func)
            return

        cblist = self.ontagdels.get(name)
        if cblist is None:
            return
        try:
            cblist.remove(func)
        except ValueError:
            pass

    def addRuntLift(self, prop, func):
        '''
        Register a runt lift helper for a given prop.

        Args:
            prop (str): Full property name for the prop to register the helper for.
            func:

        Returns:
            None: None.
        '''
        self._runtLiftFuncs[prop] = func

    async def runRuntLift(self, full, valu=None, cmpr=None):
        '''
        Execute a runt lift function.

        Args:
            full (str): Property to lift by.
            valu:
            cmpr:

        Returns:
            bytes, list: Yields bytes, list tuples where the list contains a series of
                key/value pairs which are used to construct a Node object.

        '''
        func = self._runtLiftFuncs.get(full)
        if func is not None:
            async for pode in func(full, valu, cmpr):
                yield pode

    def addRuntPropSet(self, full, func):
        '''
        Register a prop set helper for a runt form
        '''
        self._runtPropSetFuncs[full] = func

    async def runRuntPropSet(self, node, prop, valu):
        func = self._runtPropSetFuncs.get(prop.full)
        if func is None:
            raise s_exc.IsRuntForm(mesg='No prop:set func set for runt property.',
                                   prop=prop.full, valu=valu, ndef=node.ndef)
        ret = await s_coro.ornot(func, node, prop, valu)
        return ret

    def addRuntPropDel(self, full, func):
        '''
        Register a prop set helper for a runt form
        '''
        self._runtPropDelFuncs[full] = func

    async def runRuntPropDel(self, node, prop):
        func = self._runtPropDelFuncs.get(prop.full)
        if func is None:
            raise s_exc.IsRuntForm(mesg='No prop:del func set for runt property.',
                                   prop=prop.full, ndef=node.ndef)
        ret = await s_coro.ornot(func, node, prop)
        return ret

    async def _checkLayerModels(self):
        mrev = s_modelrev.ModelRev(self)
        await mrev.revCoreLayers()

    async def _loadView(self, node):

        view = await s_view.View.anit(self, node)

        self.views[view.iden] = view
        self.dynitems[view.iden] = view

        async def fini():
            self.views.pop(view.iden, None)
            self.dynitems.pop(view.iden, None)

        view.onfini(fini)

        return view

    async def _initCoreViews(self):

        defiden = self.cellinfo.get('defaultview')

        for iden, node in await self.hive.open(('cortex', 'views')):
            view = await self._loadView(node)
            if iden == defiden:
                self.view = view

        # if we have no views, we are initializing.  Add a default main view and layer.
        if not self.views:
            layr = await self.addLayer()
            vdef = {
                'layers': (layr.iden,),
                'worldreadable': True,
            }
            view = await self.addView(vdef)
            await self.cellinfo.set('defaultview', view.iden)
            self.view = view

    async def _migrateLayerOffset(self):
        '''
        In case this is a downstream mirror, move the offsets for the old layr iden to the new layr iden

        Precondition:
            Layers and Views are initialized.  Mirror logic has not started.

        TODO:  due to our migration policy, remove in 0.3.0
        '''
        oldlayriden = self.iden
        layr = self.getLayer()
        newlayriden = layr.iden

        offs = await layr.getOffset(oldlayriden)
        if offs == 0:
            return

        await layr.setOffset(newlayriden, offs)
        await layr.delOffset(oldlayriden)

    async def getOffset(self, iden):
        '''
        '''
        return self.offs.get(iden)

    async def addView(self, vdef):

        vdef.setdefault('iden', s_common.guid())
        worldread = vdef.get('worldreadable', False)
        view = await self._push('view:add', vdef)

        vdef.setdefault('creator', self.auth.rootuser.iden)
        creator = vdef.get('creator')
        user = await self.auth.reqUser(creator)
        await user.setAdmin(True, gateiden=view.iden)

        if worldread:
            role = await self.auth.getRoleByName('all')
            await role.addRule((True, ('view', 'read')), gateiden=view.iden)

        return view

    @s_nexus.Pusher.onPush('view:add')
    async def _addView(self, vdef):

        iden = vdef['iden']
        vdef.setdefault('parent', None)
        vdef.setdefault('worldreadable', False)
        vdef.setdefault('creator', self.auth.rootuser.iden)

        creator = vdef.get('creator')
        await self.auth.reqUser(creator)

        # this should not get saved
        vdef.pop('worldreadable')

        node = await self.hive.open(('cortex', 'views', iden))

        info = await node.dict()
        for name, valu in vdef.items():
            await info.set(name, valu)

        view = await self._loadView(node)

        await self.auth.addAuthGate(iden, 'view')

        await self.bumpSpawnPool()

        return view

    @s_nexus.Pusher.onPushAuto('view:del')
    async def delView(self, iden):
        '''
        Delete a cortex view by iden.

        Note:
            This does not delete any of the view's layers
        '''
        if iden == self.view.iden:
            raise s_exc.SynErr(mesg='Cannot delete the main view')

        for view in self.views.values():
            if view.parent is not None and view.parent.iden == iden:
                raise s_exc.SynErr(mesg='Cannot delete a view that has children')

        view = self.views.pop(iden, None)
        if view is None:
            # TODO probably need a retn convention here...
            raise s_exc.NoSuchView(iden=iden)

        await self.hive.pop(('cortex', 'views', iden))
        await view.delete()

        await self.auth.delAuthGate(iden)

        await self.bumpSpawnPool()

    @s_nexus.Pusher.onPushAuto('layer:del')
    async def delLayer(self, iden):
        layr = self.layers.get(iden, None)
        if layr is None:
            raise s_exc.NoSuchLayer(iden=iden)

        for view in self.views.values():
            if layr in view.layers:
                raise s_exc.LayerInUse(iden=iden)

        del self.layers[iden]

        await self.auth.delAuthGate(iden)
        self.dynitems.pop(iden)

        await self.hive.pop(('cortex', 'layers', iden))

        await layr.delete()
        await self.bumpSpawnPool()

    async def setViewLayers(self, layers, iden=None):
        '''
        Args:
            layers ([str]): A top-down list of of layer guids
            iden (str): The view iden (defaults to default view).
        '''
        view = self.getView(iden)
        if view is None:
            raise s_exc.NoSuchView(iden=iden)

        await view.setLayers(layers)
        await self.bumpSpawnPool()

    def getLayer(self, iden=None):
        '''
        Get a Layer object.

        Args:
            iden (str): The layer iden to retrieve.

        Returns:
            Layer: A Layer object.
        '''
        if iden is None:
            return self.view.layers[0]

        # For backwards compatibility, resolve references to old layer iden == cortex.iden to the main layer
        # TODO:  due to our migration policy, remove in 0.3.x
        if iden == self.iden:
            return self.view.layers[0]

        return self.layers.get(iden)

    def getView(self, iden=None):
        '''
        Get a View object.

        Args:
            iden (str): The View iden to retrieve.

        Returns:
            View: A View object.
        '''
        if iden is None:
            return self.view

        # For backwards compatibility, resolve references to old view iden == cortex.iden to the main view
        # TODO:  due to our migration policy, remove in 0.3.x
        if iden == self.iden:
            return self.view

        return self.views.get(iden)

    def listViews(self):
        # FIXME:  perms?
        return list(self.views.values())

    async def addLayer(self, ldef=None):
        '''
        Add a Layer to the cortex.
        '''
        ldef = ldef or {}

        ldef.setdefault('iden', s_common.guid())
        ldef.setdefault('conf', {})
        ldef.setdefault('creator', self.auth.rootuser.iden)

        # FIXME: why do we have two levels of conf?
        conf = ldef.get('conf')
        conf.setdefault('lockmemory', self.conf.get('layers:lockmemory'))

        return await self._push('layer:add', ldef)

    @s_nexus.Pusher.onPush('layer:add')
    async def _addLayer(self, ldef):

        iden = ldef.get('iden')
        creator = ldef.get('creator')

        user = await self.auth.reqUser(creator)

        node = await self.hive.open(('cortex', 'layers', iden))

        layrinfo = await node.dict()
        for name, valu in ldef.items():
            await layrinfo.set(name, valu)

        layr = await self._initLayr(layrinfo)
        await user.setAdmin(True, gateiden=iden)

        # forward wind the new layer to the current model version
        await layr.setModelVers(s_modelrev.maxvers)

        return layr

    async def _initLayr(self, layrinfo):
        '''
        Instantiate a Layer() instance via the provided layer info HiveDict.
        '''
        layr = await self._ctorLayr(layrinfo)

        self.layers[layr.iden] = layr
        self.dynitems[layr.iden] = layr

        await self.auth.addAuthGate(layr.iden, 'layer')

        await self.bumpSpawnPool()

        return layr

    async def _ctorLayr(self, layrinfo):
        '''
        Actually construct the Layer instance for the given HiveDict.
        '''
        iden = layrinfo.get('iden')
        path = s_common.gendir(self.dirn, 'layers', iden)
        return await s_layer.Layer.anit(layrinfo, path, nexsroot=self.nexsroot)

    async def joinTeleLayer(self, url, indx=None):
        '''
        Convenience function to join a remote telepath layer
        into this cortex and default view.
        '''
        info = {
            'type': 'remote',
            'creator': 'root',
            'config': {
                'url': url
            }
        }

        layr = await self.addLayer(**info)
        await self.view.addLayer(layr, indx=indx)
        # FIXME: unchange this; change dist methods can return heavy objects
        return layr.iden

    async def _initCoreLayers(self):

        node = await self.hive.open(('cortex', 'layers'))

        # TODO eventually hold this and watch for changes
        for _, node in node:
            layrinfo = await node.dict()
            await self._initLayr(layrinfo)

    def addStormCmd(self, ctor):
        '''
        Add a synapse.lib.storm.Cmd class to the cortex.
        '''
        if not s_grammar.isCmdName(ctor.name):
            raise s_exc.BadCmdName(name=ctor.name)

        self.stormcmds[ctor.name] = ctor
        self.storm_cmd_ctors[ctor.name] = ctor

    async def addStormDmon(self, ddef):
        '''
        Add a storm dmon task.
        '''
        iden = s_common.guid()
        ddef['iden'] = iden
        return await self._push('storm:dmon:add', ddef)

    @s_nexus.Pusher.onPush('storm:dmon:add')
    async def _onAddStormDmon(self, ddef):
        iden = ddef['iden']

        if ddef.get('user') is None:
            user = await self.auth.getUserByName('root')
            ddef['user'] = user.iden

        dmon = await self.runStormDmon(iden, ddef)
        await self.stormdmonhive.set(iden, ddef)
        return dmon.pack()

    @s_nexus.Pusher.onPushAuto('storm:dmon:del')
    async def delStormDmon(self, iden):
        '''
        Stop and remove a storm dmon.
        '''
        ddef = await self.stormdmonhive.pop(iden)
        if ddef is None:
            mesg = f'No storm daemon exists with iden {iden}.'
            raise s_exc.NoSuchIden(mesg=mesg)

        dmon = self.stormdmons.pop(iden, None)
        if dmon is not None:
            await dmon.fini()

    def getStormCmd(self, name):
        return self.stormcmds.get(name)

    @s_nexus.Pusher.onPushAuto('storm:dmon:run')
    async def runStormDmon(self, iden, ddef):

        # validate ddef before firing task
        uidn = ddef.get('user')
        if uidn is None:
            mesg = 'Storm daemon definition requires "user".'
            raise s_exc.NeedConfValu(mesg=mesg)
        # FIXME:  no such call
        await self.auth.reqUser(uidn)

        # raises if parser failure
        self.getStormQuery(ddef.get('storm'))

        dmon = await s_storm.StormDmon.anit(self, iden, ddef)

        self.stormdmons[iden] = dmon

        def fini():
            self.stormdmons.pop(iden, None)

        dmon.onfini(fini)
        await dmon.run()

        return dmon

    async def getStormDmon(self, iden):
        dmon = self.stormdmons.get(iden)
        if dmon is not None:
            return dmon.pack()

    async def getStormDmons(self):
        return list(d.pack() for d in self.stormdmons.values())

    def addStormLib(self, path, ctor):

        root = self.libroot
        # (name, {kids}, {funcs})

        for name in path:
            step = root[1].get(name)
            if step is None:
                step = (name, {}, {})
                root[1][name] = step
            root = step

        root[2]['ctor'] = ctor

    def getStormLib(self, path):
        root = self.libroot
        for name in path:
            step = root[1].get(name)
            if step is None:
                return None
            root = step
        return root

    def getStormCmds(self):
        return list(self.stormcmds.items())

<<<<<<< HEAD
=======
    async def getAxon(self):
        await self.core.axready.wait()
        return self.core.axon.iden

# FIXME: change these to daemons
#    def _initPushLoop(self):
#
#        if self.conf.get('splice:sync') is None:
#            return
#
#        self.schedCoro(self._runPushLoop())
#
#    async def _runPushLoop(self):
#
#        url = self.conf.get('splice:sync')
#
#        iden = self.getCellIden()
#
#        logger.info('sync loop init: %s', url)
#
#        while not self.isfini:
#            timeout = 1
#            try:
#
#                url = self.conf.get('splice:sync')
#
#                async with await s_telepath.openurl(url) as core:
#
#                    # use our iden as the feed iden
#                    offs = await core.getFeedOffs(iden)
#
#                    while not self.isfini:
#                        layer = self.getLayer()
#
#                        items = [x async for x in layer.splices(offs, 10000)]
#
#                        if not items:
#                            await self.waitfini(timeout=1)
#                            continue
#
#                        size = len(items)
#                        indx = (await layer.stat())['splicelog_indx']
#
#                        perc = float(offs) / float(indx) * 100.0
#
#                        logger.info('splice push: %d %d/%d (%.4f%%)', size, offs, indx, perc)
#
#                        offs = await core.addFeedData('syn.splice', items, seqn=(iden, offs))
#                        await self.fire('core:splice:sync:sent')
#
#            except asyncio.CancelledError:
#                break
#
#            except Exception as e:  # pragma: no cover
#                if isinstance(e, OSError):
#                    timeout = 60
#
#                logger.exception('sync error')
#                await self.waitfini(timeout)
#
#    def _initCryoLoop(self):
#
#        tankurl = self.conf.get('splice:cryotank')
#        if tankurl is None:
#            return
#
#        self.schedCoro(self._runCryoLoop())
#
#    def _initFeedLoops(self):
#        '''
#        feeds:
#            - cryotank: tcp://cryo.vertex.link/cryo00/tank01
#              xtype: syn.splice
#        '''
#        feeds = self.conf.get('feeds', ())
#        if not feeds:
#            return
#
#        for feed in feeds:
#
#            # do some validation before we fire tasks...
#            typename = feed.get('type')
#            if self.getFeedFunc(typename) is None:
#                raise s_exc.NoSuchType(name=typename)
#
#            self.schedCoro(self._runFeedLoop(feed))
#
#    async def _runFeedLoop(self, feed):
#
#        url = feed.get('cryotank')
#        typename = feed.get('type')
#        fsize = feed.get('size', 1000)
#
#        logger.info('feed loop init: %s @ %s', typename, url)
#
#        while not self.isfini:
#            timeout = 1
#            try:
#
#                url = feed.get('cryotank')
#
#                async with await s_telepath.openurl(url) as tank:
#
#                    layer = self.getLayer()
#
#                    iden = await tank.iden()
#
#                    offs = await layer.getOffset(iden)
#
#                    while not self.isfini:
#
#                        items = [item async for item in tank.slice(offs, fsize)]
#                        if not items:
#                            await self.waitfini(timeout=2)
#                            continue
#
#                        datas = [i[1] for i in items]
#
#                        offs = await self.addFeedData(typename, datas, seqn=(iden, offs))
#                        await self.fire('core:feed:loop')
#                        logger.debug('Processed [%s] records with [%s]',
#                                     len(datas), typename)
#
#            except asyncio.CancelledError:
#                break
#
#            except Exception as e:  # pragma: no cover
#                if isinstance(e, OSError):
#                    timeout = 60
#                logger.exception('feed error')
#                await self.waitfini(timeout)
#
#    async def _runCryoLoop(self):
#
#        online = False
#        tankurl = self.conf.get('splice:cryotank')
#
#        # TODO:  what to do when write layer changes?
#
#        # push splices for our main layer
#        layr = self.getLayer()
#
#        while not self.isfini:
#            timeout = 2
#            try:
#
#                async with await s_telepath.openurl(tankurl) as tank:
#
#                    if not online:
#                        online = True
#                        logger.info('splice cryotank: online')
#
#                    offs = await tank.offset(self.iden)
#
#                    while not self.isfini:
#
#                        items = [item async for item in layr.splices(offs, 10000)]
#
#                        if not len(items):
#                            layr.spliced.clear()
#                            await s_coro.event_wait(layr.spliced, timeout=1)
#                            continue
#
#                        logger.info('tanking splices: %d', len(items))
#
#                        offs = await tank.puts(items, seqn=(self.iden, offs))
#                        await self.fire('core:splice:cryotank:sent')
#
#            except asyncio.CancelledError:  # pragma: no cover
#                break
#
#            except Exception as e:  # pragma: no cover
#                if isinstance(e, OSError):
#                    timeout = 60
#                online = False
#                logger.exception('splice cryotank offline')
#
#                await self.waitfini(timeout)

>>>>>>> c329a1d5
    def setFeedFunc(self, name, func):
        '''
        Set a data ingest function.

        def func(snap, items):
            loaditems...
        '''
        self.feedfuncs[name] = func

    def getFeedFunc(self, name):
        '''
        Get a data ingest function.
        '''
        return self.feedfuncs.get(name)

    async def getFeedFuncs(self):
        ret = []
        for name, ctor in self.feedfuncs.items():
            # TODO - Future support for feed functions defined via Storm.
            doc = getattr(ctor, '__doc__', None)
            if doc is None:
                doc = 'No feed docstring'
            doc = doc.strip()
            desc = doc.split('\n')[0]
            ret.append({'name': name,
                        'desc': desc,
                        'fulldoc': doc,
                        })
        return tuple(ret)

    async def _addSynNodes(self, snap, items):
        '''
        Add nodes to the Cortex via the packed node format.
        '''
        async for node in snap.addNodes(items):
            yield node

    async def _addSynSplice(self, snap, items):

        for item in items:
            func = self.splicers.get(item[0])

            if func is None:
                await snap.warn(f'no such splice: {item!r}')
                continue

            try:
                await func(snap, item)
            except asyncio.CancelledError:
                raise
            except Exception as e:
                logger.exception('splice error')
                await snap.warn(f'splice error: {e}')

    async def _onFeedNodeAdd(self, snap, mesg):

        ndef = mesg[1].get('ndef')

        if ndef is None:
            await snap.warn(f'Invalid Splice: {mesg!r}')
            return

        await snap.addNode(*ndef)

    async def _onFeedNodeDel(self, snap, mesg):

        ndef = mesg[1].get('ndef')

        node = await snap.getNodeByNdef(ndef)
        if node is None:
            return

        await node.delete()

    async def _onFeedPropSet(self, snap, mesg):

        ndef = mesg[1].get('ndef')
        name = mesg[1].get('prop')
        valu = mesg[1].get('valu')

        node = await snap.getNodeByNdef(ndef)
        if node is None:
            return

        await node.set(name, valu)

    async def _onFeedPropDel(self, snap, mesg):

        ndef = mesg[1].get('ndef')
        name = mesg[1].get('prop')

        node = await snap.getNodeByNdef(ndef)
        if node is None:
            return

        await node.pop(name)

    async def _onFeedTagAdd(self, snap, mesg):

        ndef = mesg[1].get('ndef')

        tag = mesg[1].get('tag')
        valu = mesg[1].get('valu')

        node = await snap.getNodeByNdef(ndef)
        if node is None:
            return

        await node.addTag(tag, valu=valu)

    async def _onFeedTagDel(self, snap, mesg):

        ndef = mesg[1].get('ndef')
        tag = mesg[1].get('tag')

        node = await snap.getNodeByNdef(ndef)
        if node is None:
            return

        await node.delTag(tag)

    async def _onFeedTagPropSet(self, snap, mesg):

        tag = mesg[1].get('tag')
        prop = mesg[1].get('prop')
        ndef = mesg[1].get('ndef')
        valu = mesg[1].get('valu')

        node = await snap.getNodeByNdef(ndef)
        if node is not None:
            await node.setTagProp(tag, prop, valu)

    async def _onFeedTagPropDel(self, snap, mesg):
        tag = mesg[1].get('tag')
        prop = mesg[1].get('prop')
        ndef = mesg[1].get('ndef')

        node = await snap.getNodeByNdef(ndef)
        if node is not None:
            await node.delTagProp(tag, prop)

    async def _addSynIngest(self, snap, items):

        for item in items:
            try:
                pnodes = self._getSynIngestNodes(item)
                logger.info('Made [%s] nodes.', len(pnodes))
                async for node in snap.addNodes(pnodes):
                    yield node
            except asyncio.CancelledError:
                raise
            except Exception:
                logger.exception('Failed to process ingest [%r]', item)
                continue

    def _getSynIngestNodes(self, item):
        '''
        Get a list of packed nodes from a ingest definition.
        '''
        pnodes = []
        seen = item.get('seen')
        # Track all the ndefs we make so we can make sources
        ndefs = []

        # Make the form nodes
        tags = item.get('tags', {})
        forms = item.get('forms', {})
        for form, valus in forms.items():
            for valu in valus:
                ndef = [form, valu]
                ndefs.append(ndef)
                obj = [ndef, {'tags': tags}]
                if seen:
                    obj[1]['props'] = {'.seen': seen}
                pnodes.append(obj)

        # Make the packed nodes
        nodes = item.get('nodes', ())
        for pnode in nodes:
            ndefs.append(pnode[0])
            pnode[1].setdefault('tags', {})
            for tag, valu in tags.items():
                # Tag in the packed node has a higher predecence
                # than the tag in the whole ingest set of data.
                pnode[1]['tags'].setdefault(tag, valu)
            if seen:
                pnode[1].setdefault('props', {})
                pnode[1]['props'].setdefault('.seen', seen)
            pnodes.append(pnode)

        # Make edges
        for srcdef, etyp, destndefs in item.get('edges', ()):
            for destndef in destndefs:
                ndef = [etyp, [srcdef, destndef]]
                ndefs.append(ndef)
                obj = [ndef, {}]
                if seen:
                    obj[1]['props'] = {'.seen': seen}
                if tags:
                    obj[1]['tags'] = tags.copy()
                pnodes.append(obj)

        # Make time based edges
        for srcdef, etyp, destndefs in item.get('time:edges', ()):
            for destndef, time in destndefs:
                ndef = [etyp, [srcdef, destndef, time]]
                ndefs.append(ndef)
                obj = [ndef, {}]
                if seen:
                    obj[1]['props'] = {'.seen': seen}
                if tags:
                    obj[1]['tags'] = tags.copy()
                pnodes.append(obj)

        # Make the source node and links
        source = item.get('source')
        if source:
            # Base object
            obj = [['meta:source', source], {}]
            pnodes.append(obj)

            # Subsequent links
            for ndef in ndefs:
                obj = [['meta:seen', (source, ndef)],
                       {'props': {'.seen': seen}}]
                pnodes.append(obj)
        return pnodes

    def getCoreMod(self, name):
        return self.modules.get(name)

    def getCoreMods(self):
        ret = []
        for modname, mod in self.modules.items():
            ret.append((modname, mod.conf))
        return ret

    def _viewFromOpts(self, opts):
        if opts is None:
            return self.view

        viewiden = opts.get('view')
        view = self.getView(viewiden)
        if view is None:
            raise s_exc.NoSuchView(iden=viewiden)

        return view

    @s_coro.genrhelp
    async def eval(self, text, opts=None, user=None):
        '''
        Evaluate a storm query and yield Nodes only.
        '''
        view = self._viewFromOpts(opts)

        async for node in view.eval(text, opts, user):
            yield node

    @s_coro.genrhelp
    async def storm(self, text, opts=None, user=None):
        '''
        Evaluate a storm query and yield (node, path) tuples.
        Yields:
            (Node, Path) tuples
        '''
        view = self._viewFromOpts(opts)

        async for mesg in view.storm(text, opts, user):
            yield mesg

    async def nodes(self, text, opts=None, user=None):
        '''
        A simple non-streaming way to return a list of nodes.
        '''
        async def nodes():
            return [n async for n in self.eval(text, opts=opts, user=user)]
        task = self.schedCoro(nodes())
        return await task

    @s_coro.genrhelp
    async def streamstorm(self, text, opts=None, user=None):
        '''
        Evaluate a storm query and yield result messages.

        Yields:
            ((str,dict)): Storm messages.
        '''
        view = self._viewFromOpts(opts)

        async for mesg in view.streamstorm(text, opts, user):
            yield mesg

    @s_coro.genrhelp
    async def iterStormPodes(self, text, opts=None, user=None):
        if user is None:
            user = await self.auth.getUserByName('root')

        view = self._viewFromOpts(opts)

        info = {'query': text}
        if opts is not None:
            info['opts'] = opts

        await self.boss.promote('storm', user=user, info=info)
        async with await self.snap(user=user, view=view) as snap:
            async for pode in snap.iterStormPodes(text, opts=opts, user=user):
                yield pode

    @s_cache.memoize(size=10000)
    def getStormQuery(self, text):
        '''
        Parse storm query text and return a Query object.
        '''
        query = copy.deepcopy(s_grammar.parseQuery(text))
        query.init(self)
        return query

    def _logStormQuery(self, text, user):
        '''
        Log a storm query.
        '''
        if self.conf.get('storm:log'):
            lvl = self.conf.get('storm:log:level')
            logger.log(lvl, 'Executing storm query {%s} as [%s]', text, user.name)

    async def getNodeByNdef(self, ndef, view=None):
        '''
        Return a single Node() instance by (form,valu) tuple.
        '''
        name, valu = ndef

        form = self.model.forms.get(name)
        if form is None:
            raise s_exc.NoSuchForm(name=name)

        norm, info = form.type.norm(valu)

        buid = s_common.buid((form.name, norm))

        async with await self.snap(view=view) as snap:
            return await snap.getNodeByBuid(buid)

    def getCoreInfo(self):
        return {
            'version': synapse.version,
            'modeldef': self.model.getModelDefs(),
            'stormcmds': {cmd: {} for cmd in self.stormcmds.keys()},
        }

    async def addNodes(self, nodedefs, view=None):
        '''
        Quickly add/modify a list of nodes from node definition tuples.
        This API is the simplest/fastest way to add nodes, set node props,
        and add tags to nodes remotely.

        Args:

            nodedefs (list): A list of node definition tuples. See below.

        A node definition tuple is defined as:

            ( (form, valu), {'props':{}, 'tags':{})

        The "props" or "tags" keys may be omitted.

        '''
        async with await self.snap(view=view) as snap:
            snap.strict = False
            async for node in snap.addNodes(nodedefs):
                yield node

    async def addFeedData(self, name, items, seqn=None):
        '''
        Add data using a feed/parser function.

        Args:
            name (str): The name of the feed record format.
            items (list): A list of items to ingest.
            seqn ((str,int)): An (iden, offs) tuple for this feed chunk.

        Returns:
            (int): The next expected offset (or None) if seqn is None.
        '''
        async with await self.snap() as snap:
            snap.strict = False
            return await snap.addFeedData(name, items, seqn=seqn)

    async def snap(self, user=None, view=None):
        '''
        Return a transaction object for the default view.

        Args:
            user (str): The user to get the snap for.
            view (View): View object to use when making the snap.

        Notes:
            This must be used as an asynchronous context manager.

        Returns:
            s_snap.Snap: A Snap object for the view.
        '''

        if view is None:
            view = self.view

        if user is None:
            user = await self.auth.getUserByName('root')

        snap = await view.snap(user)

        return snap

    async def loadCoreModule(self, ctor, conf=None):
        '''
        Load a single cortex module with the given ctor and conf.

        Args:
            ctor (str): The python module class path
            conf (dict):Config dictionary for the module
        '''
        if conf is None:
            conf = {}

        modu = self._loadCoreModule(ctor, conf=conf)

        try:
            await s_coro.ornot(modu.preCoreModule)
        except asyncio.CancelledError:  # pragma: no cover
            raise
        except Exception:
            logger.exception(f'module preCoreModule failed: {ctor}')
            self.modules.pop(ctor, None)
            return

        mdefs = modu.getModelDefs()
        self.model.addDataModels(mdefs)

        cmds = modu.getStormCmds()
        [self.addStormCmd(c) for c in cmds]

        try:
            await s_coro.ornot(modu.initCoreModule)
        except asyncio.CancelledError:  # pragma: no cover
            raise
        except Exception:
            logger.exception(f'module initCoreModule failed: {ctor}')
            self.modules.pop(ctor, None)
            return

        await self.fire('core:module:load', module=ctor)

        return modu

    async def _loadCoreMods(self, ctors):

        mods = []

        cmds = []
        mdefs = []

        for ctor in ctors:

            conf = None

            # allow module entry to be (ctor, conf) tuple
            if isinstance(ctor, (list, tuple)):
                ctor, conf = ctor

            modu = self._loadCoreModule(ctor, conf=conf)
            if modu is None:
                continue

            mods.append(modu)

            try:
                await s_coro.ornot(modu.preCoreModule)
            except asyncio.CancelledError:  # pragma: no cover
                raise
            except Exception:
                logger.exception(f'module preCoreModule failed: {ctor}')
                self.modules.pop(ctor, None)
                continue

            cmds.extend(modu.getStormCmds())
            mdefs.extend(modu.getModelDefs())

        self.model.addDataModels(mdefs)
        [self.addStormCmd(c) for c in cmds]

    async def _initCoreMods(self):

        for ctor, modu in list(self.modules.items()):

            try:
                await s_coro.ornot(modu.initCoreModule)
            except asyncio.CancelledError:  # pragma: no cover
                raise
            except Exception:
                logger.exception(f'module initCoreModule failed: {ctor}')
                self.modules.pop(ctor, None)

    def _loadCoreModule(self, ctor, conf=None):

        if ctor in self.modules:
            raise s_exc.ModAlreadyLoaded(mesg=f'{ctor} already loaded')
        try:
            modu = s_dyndeps.tryDynFunc(ctor, self, conf=conf)
            self.modules[ctor] = modu
            return modu

        except Exception:
            logger.exception('mod load fail: %s' % (ctor,))
            return None

    async def stat(self):
        stats = {
            'iden': self.iden,
            'layer': await self.getLayer().stat(),
            'formcounts': await self.getFormCounts(),
        }
        return stats

    async def getPropNorm(self, prop, valu):
        '''
        Get the normalized property value based on the Cortex data model.

        Args:
            prop (str): The property to normalize.
            valu: The value to normalize.

        Returns:
            (tuple): A two item tuple, containing the normed value and the info dictionary.

        Raises:
            s_exc.NoSuchProp: If the prop does not exist.
            s_exc.BadTypeValu: If the value fails to normalize.
        '''
        pobj = self.model.prop(prop)
        if pobj is None:
            raise s_exc.NoSuchProp(mesg=f'The property {prop} does not exist.',
                                   prop=prop)
        norm, info = pobj.type.norm(valu)
        return norm, info

    async def getTypeNorm(self, name, valu):
        '''
        Get the normalized type value based on the Cortex data model.

        Args:
            name (str): The type to normalize.
            valu: The value to normalize.

        Returns:
            (tuple): A two item tuple, containing the normed value and the info dictionary.

        Raises:
            s_exc.NoSuchType: If the type does not exist.
            s_exc.BadTypeValu: If the value fails to normalize.
        '''
        tobj = self.model.type(name)
        if tobj is None:
            raise s_exc.NoSuchType(mesg=f'The type {name} does not exist.',
                                   name=name)
        norm, info = tobj.norm(valu)
        return norm, info

    @staticmethod
    def _convert_reqdict(reqdict):
        return {s_agenda.TimeUnit.fromString(k): v for (k, v) in reqdict.items()}

    async def addCronJob(self, useriden, query, reqs, incunit=None, incval=1):
        '''
        Add a cron job to the cortex.  Convenience wrapper around agenda.add

        A cron job is a persistently-stored item that causes storm queries to be run in the future.  The specification
        for the times that the queries run can be one-shot or recurring.

        Args:
            query (str):  The storm query to execute in the future
            reqs (Union[Dict[str, Union[int, List[int]]], List[Dict[...]]]):
                Either a dict of the fixed time fields or a list of such dicts.  The keys are in the set ('year',
                'month', 'dayofmonth', 'dayofweek', 'hour', 'minute'.  The values must be positive integers, except for
                the key of 'dayofmonth' in which it may also be a negative integer which represents the number of days
                from the end of the month with -1 representing the last day of the month.  All values may also be lists
                of valid values.
            incunit (Optional[str]):
                A member of the same set as above, with an additional member 'day'.  If is None (default), then the
                appointment is one-shot and will not recur.
            incval (Union[int, List[int]):
                A integer or a list of integers of the number of units

        Returns (bytes):
            An iden that can be used to later modify, query, and delete the job.

        Notes:
            reqs must have fields present or incunit must not be None (or both)
            The incunit if not None it must be larger in unit size than all the keys in all reqs elements.
        '''
        try:
            if incunit is not None:
                if isinstance(incunit, (list, tuple)):
                    incunit = [s_agenda.TimeUnit.fromString(i) for i in incunit]
                else:
                    incunit = s_agenda.TimeUnit.fromString(incunit)
            if isinstance(reqs, Mapping):
                newreqs = self._convert_reqdict(reqs)
            else:
                newreqs = [self._convert_reqdict(req) for req in reqs]
        except KeyError:
            raise s_exc.BadConfValu('Unrecognized time unit')

        user = await self.auth.reqUser(useriden)

        iden = s_common.guid()
        await self._push('cron:add', useriden, iden, query, newreqs, incunit, incval)
        await user.setAdmin(True, gateiden=iden)
        return iden

    @s_nexus.Pusher.onPush('cron:add')
    async def _onAddCronJob(self, useriden, croniden, query, newreqs, incunit=None, incval=1):
        await self.agenda.add(useriden, croniden, query, newreqs, incunit, incval)
        await self.auth.addAuthGate(croniden, 'cronjob')

    @s_nexus.Pusher.onPushAuto('cron:del')
    async def delCronJob(self, iden):
        '''
        Delete a cron job

        Args:
            iden (bytes):  The iden of the cron job to be deleted
        '''
        await self.cell.agenda.delete(iden)
        await self.auth.delAuthGate(iden)

    @s_nexus.Pusher.onPushAuto('cron:mod')
    async def updateCronJob(self, iden, query):
        '''
        Change an existing cron job's query

        Args:
            iden (bytes):  The iden of the cron job to be changed
        '''
        await self.cell.agenda.mod(iden, query)

    @s_nexus.Pusher.onPushAuto('cron:enable')
    async def enableCronJob(self, iden):
        '''
        Enable a cron job

        Args:
            iden (bytes):  The iden of the cron job to be changed
        '''
        await self.cell.agenda.enable(iden)

    @s_nexus.Pusher.onPushAuto('cron:disable')
    async def disableCronJob(self, iden):
        '''
        Enable a cron job

        Args:
            iden (bytes):  The iden of the cron job to be changed
        '''
        await self.cell.agenda.disable(iden)

    @staticmethod
    def _convert_reqdict(reqdict):
        return {s_agenda.TimeUnit.fromString(k): v for (k, v) in reqdict.items()}

    async def delCronJob(self, iden):
        '''
        Delete a cron job

        Args:
            iden (bytes):  The iden of the cron job to be deleted
        '''
        await self.agenda.delete(iden)

    async def updateCronJob(self, iden, query):
        '''
        Change an existing cron job's query

        Args:
            iden (bytes):  The iden of the cron job to be changed
        '''
        await self.agenda.mod(iden, query)

    async def enableCronJob(self, iden):
        '''
        Enable a cron job

        Args:
            iden (bytes):  The iden of the cron job to be changed
        '''
        await self.agenda.enable(iden)

    async def disableCronJob(self, iden):
        '''
        Enable a cron job

        Args:
            iden (bytes):  The iden of the cron job to be changed
        '''
        await self.agenda.disable(iden)

    async def listCronJobs(self):
        '''
        Get information about all the cron jobs accessible to the current user
        '''
        return self.agenda.list()

@contextlib.asynccontextmanager
async def getTempCortex(mods=None):
    '''
    Get a proxy to a cortex backed by a temporary directory.

    Args:
        mods (list): A list of modules which are loaded into the cortex.

    Notes:
        The cortex and temporary directory are town down on exit.
        This should only be called from synchronous code.

    Returns:
        Proxy to the cortex.
    '''
    with s_common.getTempDir() as dirn:

        async with await Cortex.anit(dirn) as core:
            if mods:
                for mod in mods:
                    await core.loadCoreModule(mod)
            async with core.getLocalProxy() as prox:
                yield prox<|MERGE_RESOLUTION|>--- conflicted
+++ resolved
@@ -2559,188 +2559,10 @@
     def getStormCmds(self):
         return list(self.stormcmds.items())
 
-<<<<<<< HEAD
-=======
     async def getAxon(self):
         await self.core.axready.wait()
         return self.core.axon.iden
 
-# FIXME: change these to daemons
-#    def _initPushLoop(self):
-#
-#        if self.conf.get('splice:sync') is None:
-#            return
-#
-#        self.schedCoro(self._runPushLoop())
-#
-#    async def _runPushLoop(self):
-#
-#        url = self.conf.get('splice:sync')
-#
-#        iden = self.getCellIden()
-#
-#        logger.info('sync loop init: %s', url)
-#
-#        while not self.isfini:
-#            timeout = 1
-#            try:
-#
-#                url = self.conf.get('splice:sync')
-#
-#                async with await s_telepath.openurl(url) as core:
-#
-#                    # use our iden as the feed iden
-#                    offs = await core.getFeedOffs(iden)
-#
-#                    while not self.isfini:
-#                        layer = self.getLayer()
-#
-#                        items = [x async for x in layer.splices(offs, 10000)]
-#
-#                        if not items:
-#                            await self.waitfini(timeout=1)
-#                            continue
-#
-#                        size = len(items)
-#                        indx = (await layer.stat())['splicelog_indx']
-#
-#                        perc = float(offs) / float(indx) * 100.0
-#
-#                        logger.info('splice push: %d %d/%d (%.4f%%)', size, offs, indx, perc)
-#
-#                        offs = await core.addFeedData('syn.splice', items, seqn=(iden, offs))
-#                        await self.fire('core:splice:sync:sent')
-#
-#            except asyncio.CancelledError:
-#                break
-#
-#            except Exception as e:  # pragma: no cover
-#                if isinstance(e, OSError):
-#                    timeout = 60
-#
-#                logger.exception('sync error')
-#                await self.waitfini(timeout)
-#
-#    def _initCryoLoop(self):
-#
-#        tankurl = self.conf.get('splice:cryotank')
-#        if tankurl is None:
-#            return
-#
-#        self.schedCoro(self._runCryoLoop())
-#
-#    def _initFeedLoops(self):
-#        '''
-#        feeds:
-#            - cryotank: tcp://cryo.vertex.link/cryo00/tank01
-#              xtype: syn.splice
-#        '''
-#        feeds = self.conf.get('feeds', ())
-#        if not feeds:
-#            return
-#
-#        for feed in feeds:
-#
-#            # do some validation before we fire tasks...
-#            typename = feed.get('type')
-#            if self.getFeedFunc(typename) is None:
-#                raise s_exc.NoSuchType(name=typename)
-#
-#            self.schedCoro(self._runFeedLoop(feed))
-#
-#    async def _runFeedLoop(self, feed):
-#
-#        url = feed.get('cryotank')
-#        typename = feed.get('type')
-#        fsize = feed.get('size', 1000)
-#
-#        logger.info('feed loop init: %s @ %s', typename, url)
-#
-#        while not self.isfini:
-#            timeout = 1
-#            try:
-#
-#                url = feed.get('cryotank')
-#
-#                async with await s_telepath.openurl(url) as tank:
-#
-#                    layer = self.getLayer()
-#
-#                    iden = await tank.iden()
-#
-#                    offs = await layer.getOffset(iden)
-#
-#                    while not self.isfini:
-#
-#                        items = [item async for item in tank.slice(offs, fsize)]
-#                        if not items:
-#                            await self.waitfini(timeout=2)
-#                            continue
-#
-#                        datas = [i[1] for i in items]
-#
-#                        offs = await self.addFeedData(typename, datas, seqn=(iden, offs))
-#                        await self.fire('core:feed:loop')
-#                        logger.debug('Processed [%s] records with [%s]',
-#                                     len(datas), typename)
-#
-#            except asyncio.CancelledError:
-#                break
-#
-#            except Exception as e:  # pragma: no cover
-#                if isinstance(e, OSError):
-#                    timeout = 60
-#                logger.exception('feed error')
-#                await self.waitfini(timeout)
-#
-#    async def _runCryoLoop(self):
-#
-#        online = False
-#        tankurl = self.conf.get('splice:cryotank')
-#
-#        # TODO:  what to do when write layer changes?
-#
-#        # push splices for our main layer
-#        layr = self.getLayer()
-#
-#        while not self.isfini:
-#            timeout = 2
-#            try:
-#
-#                async with await s_telepath.openurl(tankurl) as tank:
-#
-#                    if not online:
-#                        online = True
-#                        logger.info('splice cryotank: online')
-#
-#                    offs = await tank.offset(self.iden)
-#
-#                    while not self.isfini:
-#
-#                        items = [item async for item in layr.splices(offs, 10000)]
-#
-#                        if not len(items):
-#                            layr.spliced.clear()
-#                            await s_coro.event_wait(layr.spliced, timeout=1)
-#                            continue
-#
-#                        logger.info('tanking splices: %d', len(items))
-#
-#                        offs = await tank.puts(items, seqn=(self.iden, offs))
-#                        await self.fire('core:splice:cryotank:sent')
-#
-#            except asyncio.CancelledError:  # pragma: no cover
-#                break
-#
-#            except Exception as e:  # pragma: no cover
-#                if isinstance(e, OSError):
-#                    timeout = 60
-#                online = False
-#                logger.exception('splice cryotank offline')
-#
-#                await self.waitfini(timeout)
-
->>>>>>> c329a1d5
     def setFeedFunc(self, name, func):
         '''
         Set a data ingest function.
