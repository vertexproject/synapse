import os
import copy
import regex
import asyncio
import logging
import textwrap
import contextlib
import collections

from collections.abc import Mapping

import synapse
import synapse.exc as s_exc
import synapse.axon as s_axon
import synapse.common as s_common
import synapse.telepath as s_telepath
import synapse.datamodel as s_datamodel

import synapse.lib.base as s_base
import synapse.lib.cell as s_cell
import synapse.lib.chop as s_chop
import synapse.lib.coro as s_coro
import synapse.lib.view as s_view
import synapse.lib.cache as s_cache
import synapse.lib.const as s_const
import synapse.lib.layer as s_layer
import synapse.lib.nexus as s_nexus
import synapse.lib.oauth as s_oauth
import synapse.lib.queue as s_queue
import synapse.lib.scope as s_scope
import synapse.lib.storm as s_storm
import synapse.lib.agenda as s_agenda
import synapse.lib.config as s_config
import synapse.lib.parser as s_parser
import synapse.lib.dyndeps as s_dyndeps
import synapse.lib.grammar as s_grammar
import synapse.lib.httpapi as s_httpapi
import synapse.lib.msgpack as s_msgpack
import synapse.lib.modules as s_modules
import synapse.lib.schemas as s_schemas
import synapse.lib.spooled as s_spooled
import synapse.lib.version as s_version
import synapse.lib.urlhelp as s_urlhelp
import synapse.lib.hashitem as s_hashitem
import synapse.lib.jsonstor as s_jsonstor
import synapse.lib.modelrev as s_modelrev
import synapse.lib.stormsvc as s_stormsvc
import synapse.lib.lmdbslab as s_lmdbslab

import synapse.lib.crypto.rsa as s_rsa

# Importing these registers their commands
import synapse.lib.stormhttp as s_stormhttp  # NOQA
import synapse.lib.stormwhois as s_stormwhois  # NOQA

import synapse.lib.stormtypes as s_stormtypes

import synapse.lib.stormlib.aha as s_stormlib_aha  # NOQA
import synapse.lib.stormlib.env as s_stormlib_env  # NOQA
import synapse.lib.stormlib.gen as s_stormlib_gen  # NOQA
import synapse.lib.stormlib.gis as s_stormlib_gis  # NOQA
import synapse.lib.stormlib.hex as s_stormlib_hex  # NOQA
import synapse.lib.stormlib.log as s_stormlib_log  # NOQA
import synapse.lib.stormlib.xml as s_stormlib_xml  # NOQA
import synapse.lib.stormlib.auth as s_stormlib_auth  # NOQA
import synapse.lib.stormlib.cell as s_stormlib_cell  # NOQA
import synapse.lib.stormlib.imap as s_stormlib_imap  # NOQA
import synapse.lib.stormlib.ipv6 as s_stormlib_ipv6  # NOQA
import synapse.lib.stormlib.json as s_stormlib_json  # NOQA
import synapse.lib.stormlib.math as s_stormlib_math  # NOQA
import synapse.lib.stormlib.mime as s_stormlib_mime  # NOQA
import synapse.lib.stormlib.pack as s_stormlib_pack  # NOQA
import synapse.lib.stormlib.smtp as s_stormlib_smtp  # NOQA
import synapse.lib.stormlib.stix as s_stormlib_stix  # NOQA
import synapse.lib.stormlib.yaml as s_stormlib_yaml  # NOQA
import synapse.lib.stormlib.basex as s_stormlib_basex  # NOQA
import synapse.lib.stormlib.cache as s_stormlib_cache  # NOQA
import synapse.lib.stormlib.graph as s_stormlib_graph  # NOQA
import synapse.lib.stormlib.iters as s_stormlib_iters  # NOQA
import synapse.lib.stormlib.macro as s_stormlib_macro
import synapse.lib.stormlib.model as s_stormlib_model
import synapse.lib.stormlib.oauth as s_stormlib_oauth  # NOQA
import synapse.lib.stormlib.stats as s_stormlib_stats  # NOQA
import synapse.lib.stormlib.storm as s_stormlib_storm  # NOQA
import synapse.lib.stormlib.vault as s_stormlib_vault  # NOQA
import synapse.lib.stormlib.backup as s_stormlib_backup  # NOQA
import synapse.lib.stormlib.cortex as s_stormlib_cortex  # NOQA
import synapse.lib.stormlib.hashes as s_stormlib_hashes  # NOQA
import synapse.lib.stormlib.random as s_stormlib_random  # NOQA
import synapse.lib.stormlib.scrape as s_stormlib_scrape   # NOQA
import synapse.lib.stormlib.infosec as s_stormlib_infosec  # NOQA
import synapse.lib.stormlib.project as s_stormlib_project  # NOQA
import synapse.lib.stormlib.spooled as s_stormlib_spooled  # NOQA
import synapse.lib.stormlib.tabular as s_stormlib_tabular  # NOQA
import synapse.lib.stormlib.version as s_stormlib_version  # NOQA
import synapse.lib.stormlib.easyperm as s_stormlib_easyperm  # NOQA
import synapse.lib.stormlib.ethereum as s_stormlib_ethereum  # NOQA
import synapse.lib.stormlib.modelext as s_stormlib_modelext  # NOQA
import synapse.lib.stormlib.compression as s_stormlib_compression  # NOQA
import synapse.lib.stormlib.notifications as s_stormlib_notifications  # NOQA

logger = logging.getLogger(__name__)
stormlogger = logging.getLogger('synapse.storm')

'''
A Cortex implements the synapse hypergraph object.
'''

reqver = '>=3.0.0,<4.0.0'

# Constants returned in results from syncLayersEvents and syncIndexEvents
SYNC_NODEEDITS = 0  # A nodeedits: (<offs>, 0, <etyp>, (<etype args>), {<meta>})
SYNC_NODEEDIT = 1   # A nodeedit:  (<offs>, 0, <etyp>, (<etype args>))
SYNC_LAYR_ADD = 3   # A layer was added
SYNC_LAYR_DEL = 4   # A layer was deleted

reqValidTagModel = s_config.getJsValidator({
    'type': 'object',
    'properties': {
        'prune': {'type': 'number', 'minimum': 1},
        'regex': {'type': 'array', 'items': {'type': ['string', 'null']}},
    },
    'additionalProperties': False,
    'required': [],
})

reqValidStormMacro = s_config.getJsValidator({
    'type': 'object',
    'properties': {
        'name': {'type': 'string', 'pattern': '^.{1,491}$'},
        'iden': {'type': 'string', 'pattern': s_config.re_iden},
        'creator': {'type': 'string', 'pattern': s_config.re_iden},
        'desc': {'type': 'string', 'default': ''},
        'storm': {'type': 'string'},
        'created': {'type': 'number'},
        'updated': {'type': 'number'},
        'permissions': s_msgpack.deepcopy(s_schemas.easyPermSchema),
    },
    'required': [
        'name',
        'iden',
        'storm',
        'creator',
        'created',
        'updated',
        'permissions',
    ],
})

def cmprkey_indx(x):
    return x[1]

def cmprkey_buid(x):
    return x[1][1]

async def wrap_liftgenr(iden, genr):
    async for indx, buid, sode in genr:
        yield iden, (indx, buid), sode

class CortexAxonMixin:

    async def prepare(self):
        await self.cell.axready.wait()
        await s_coro.ornot(super().prepare)

    def getAxon(self):
        return self.cell.axon

    async def getAxonInfo(self):
        return self.cell.axoninfo

class CortexAxonHttpHasV1(CortexAxonMixin, s_axon.AxonHttpHasV1):
    pass

class CortexAxonHttpDelV1(CortexAxonMixin, s_axon.AxonHttpDelV1):
    pass

class CortexAxonHttpUploadV1(CortexAxonMixin, s_axon.AxonHttpUploadV1):
    pass

class CortexAxonHttpBySha256V1(CortexAxonMixin, s_axon.AxonHttpBySha256V1):
    pass

class CortexAxonHttpBySha256InvalidV1(CortexAxonMixin, s_axon.AxonHttpBySha256InvalidV1):
    pass

class CoreApi(s_cell.CellApi):
    '''
    The CoreApi is exposed when connecting to a Cortex over Telepath.

    Many CoreApi methods operate on packed nodes consisting of primitive data structures
    which can be serialized with msgpack/json.

    An example of a packaged Node::

        ( (<form>, <valu>), {

            "props": {
                <name>: <valu>,
                ...
            },
            "tags": {
                "foo": <time>,
                "foo.bar": <time>,
            },
        })

    '''
    @s_cell.adminapi()
    def getCoreMods(self):
        return self.cell.getCoreMods()

    async def getModelDict(self):
        '''
        Return a dictionary which describes the data model.

        Returns:
            (dict): A model description dictionary.
        '''
        return await self.cell.getModelDict()

    async def getModelDefs(self):
        return await self.cell.getModelDefs()

    def getCoreInfo(self):
        '''
        Return static generic information about the cortex including model definition
        '''
        return self.cell.getCoreInfo()

    async def getCoreInfoV2(self):
        '''
        Return static generic information about the cortex including model definition
        '''
        return await self.cell.getCoreInfoV2()

    @s_cell.adminapi()
    async def saveLayerNodeEdits(self, layriden, edits, meta):
        return await self.cell.saveLayerNodeEdits(layriden, edits, meta)

    def _reqValidStormOpts(self, opts):

        if opts is None:
            opts = {}

        opts.setdefault('user', self.user.iden)
        if opts.get('user') != self.user.iden:
            self.user.confirm(('impersonate',))

        return opts

    async def callStorm(self, text, opts=None):
        '''
        Return the value expressed in a return() statement within storm.
        '''
        opts = self._reqValidStormOpts(opts)
        return await self.cell.callStorm(text, opts=opts)

    async def exportStorm(self, text, opts=None):
        '''
        Execute a storm query and package nodes for export/import.

        NOTE: This API yields nodes after an initial complete lift
              in order to limit exported edges.
        '''
        opts = self._reqValidStormOpts(opts)
        async for pode in self.cell.exportStorm(text, opts=opts):
            yield pode

    async def feedFromAxon(self, sha256, opts=None):
        '''
        Import a msgpack .nodes file from the axon.
        '''
        opts = self._reqValidStormOpts(opts)
        return await self.cell.feedFromAxon(sha256, opts=opts)

    async def _reqDefLayerAllowed(self, perms):
        view = self.cell.getView()
        self.user.confirm(perms, gateiden=view.wlyr.iden)

    async def addFeedData(self, items, *, viewiden=None):

        view = self.cell.getView(viewiden, user=self.user)
        if view is None:
            raise s_exc.NoSuchView(mesg=f'No such view iden={viewiden}', iden=viewiden)

        self.user.confirm(('feed:data',), gateiden=view.wlyr.iden)

        await self.cell.boss.promote('feeddata',
                                     user=self.user,
                                     info={'view': view.iden,
                                           'nitems': len(items),
                                           })

        logger.info(f'User ({self.user.name}) adding feed data: {len(items)}')

        async for node in view.addNodes(items, user=self.user):
            await asyncio.sleep(0)

    async def count(self, text, opts=None):
        '''
        Count the number of nodes which result from a storm query.

        Args:
            text (str): Storm query text.
            opts (dict): Storm query options.

        Returns:
            (int): The number of nodes resulting from the query.
        '''
        opts = self._reqValidStormOpts(opts)
        return await self.cell.count(text, opts=opts)

    async def storm(self, text, opts=None):
        '''
        Evaluate a storm query and yield result messages.

        Yields:
            ((str,dict)): Storm messages.
        '''
        opts = self._reqValidStormOpts(opts)

        async for mesg in self.cell.storm(text, opts=opts):
            yield mesg

    async def reqValidStorm(self, text, opts=None):
        '''
        Parse a Storm query to validate it.

        Args:
            text (str): The text of the Storm query to parse.
            opts (dict): A Storm options dictionary.

        Returns:
            True: If the query is valid.

        Raises:
            BadSyntaxError: If the query is invalid.
        '''
        return await self.cell.reqValidStorm(text, opts)

    async def syncLayerNodeEdits(self, offs, layriden=None, wait=True):
        '''
        Yield (indx, mesg) nodeedit sets for the given layer beginning at offset.

        Once caught up, this API will begin yielding nodeedits in real-time.
        The generator will only terminate on network disconnect or if the
        consumer falls behind the max window size of 10,000 nodeedit messages.
        '''
        layr = self.cell.getLayer(layriden)
        if layr is None:
            raise s_exc.NoSuchLayer(mesg=f'No such layer {layriden}', iden=layriden)

        self.user.confirm(('sync',), gateiden=layr.iden)

        async for item in self.cell.syncLayerNodeEdits(layr.iden, offs, wait=wait):
            yield item

    async def getPropNorm(self, prop, valu):
        '''
        Get the normalized property value based on the Cortex data model.

        Args:
            prop (str): The property to normalize.
            valu: The value to normalize.

        Returns:
            (tuple): A two item tuple, containing the normed value and the info dictionary.

        Raises:
            s_exc.NoSuchProp: If the prop does not exist.
            s_exc.BadTypeValu: If the value fails to normalize.
        '''
        return await self.cell.getPropNorm(prop, valu)

    async def getTypeNorm(self, name, valu):
        '''
        Get the normalized type value based on the Cortex data model.

        Args:
            name (str): The type to normalize.
            valu: The value to normalize.

        Returns:
            (tuple): A two item tuple, containing the normed value and the info dictionary.

        Raises:
            s_exc.NoSuchType: If the type does not exist.
            s_exc.BadTypeValu: If the value fails to normalize.
        '''
        return await self.cell.getTypeNorm(name, valu)

    async def addForm(self, formname, basetype, typeopts, typeinfo):
        '''
        Add an extended form to the data model.

        Extended forms *must* begin with _
        '''
        self.user.confirm(('model', 'form', 'add', formname))
        return await self.cell.addForm(formname, basetype, typeopts, typeinfo)

    async def delForm(self, formname):
        '''
        Remove an extended form from the data model.
        '''
        self.user.confirm(('model', 'form', 'del', formname))
        return await self.cell.delForm(formname)

    async def addFormProp(self, form, prop, tdef, info):
        '''
        Add an extended property to the given form.

        Extended properties *must* begin with _
        '''
        self.user.confirm(('model', 'prop', 'add', form))
        if not s_grammar.isBasePropNoPivprop(prop):
            mesg = f'Invalid prop name {prop}'
            raise s_exc.BadPropDef(prop=prop, mesg=mesg)
        return await self.cell.addFormProp(form, prop, tdef, info)

    async def delFormProp(self, form, name):
        '''
        Remove an extended property from the given form.
        '''
        self.user.confirm(('model', 'prop', 'del', form))
        return await self.cell.delFormProp(form, name)

    async def addUnivProp(self, name, tdef, info):
        '''
        Add an extended universal property.

        Extended properties *must* begin with _
        '''
        self.user.confirm(('model', 'univ', 'add'))
        if not s_grammar.isBasePropNoPivprop(name):
            mesg = f'Invalid prop name {name}'
            raise s_exc.BadPropDef(name=name, mesg=mesg)
        return await self.cell.addUnivProp(name, tdef, info)

    async def delUnivProp(self, name):
        '''
        Remove an extended universal property.
        '''
        self.user.confirm(('model', 'univ', 'del'))
        return await self.cell.delUnivProp(name)

    async def addTagProp(self, name, tdef, info):
        '''
        Add a tag property to record data about tags on nodes.
        '''
        self.user.confirm(('model', 'tagprop', 'add'))
        if not s_grammar.isBasePropNoPivprop(name):
            mesg = f'Invalid prop name {name}'
            raise s_exc.BadPropDef(name=name, mesg=mesg)
        return await self.cell.addTagProp(name, tdef, info)

    async def delTagProp(self, name):
        '''
        Remove a previously added tag property.
        '''
        self.user.confirm(('model', 'tagprop', 'del'))
        return await self.cell.delTagProp(name)

    async def addStormPkg(self, pkgdef, verify=False):
        self.user.confirm(('pkg', 'add'))
        return await self.cell.addStormPkg(pkgdef, verify=verify)

    async def delStormPkg(self, iden):
        self.user.confirm(('pkg', 'del'))
        return await self.cell.delStormPkg(iden)

    @s_cell.adminapi()
    async def getStormPkgs(self):
        return await self.cell.getStormPkgs()

    @s_cell.adminapi()
    async def getStormPkg(self, name):
        return await self.cell.getStormPkg(name)

    @s_cell.adminapi()
    async def addStormDmon(self, ddef):
        return await self.cell.addStormDmon(ddef)

    @s_cell.adminapi()
    async def getStormDmons(self):
        return await self.cell.getStormDmons()

    @s_cell.adminapi()
    async def getStormDmonLog(self, iden):
        return await self.cell.getStormDmonLog(iden)

    @s_cell.adminapi()
    async def getStormDmon(self, iden):
        return await self.cell.getStormDmon(iden)

    @s_cell.adminapi()
    async def bumpStormDmon(self, iden):
        return await self.cell.bumpStormDmon(iden)

    @s_cell.adminapi()
    async def disableStormDmon(self, iden):
        return await self.cell.disableStormDmon(iden)

    @s_cell.adminapi()
    async def enableStormDmon(self, iden):
        return await self.cell.enableStormDmon(iden)

    @s_cell.adminapi()
    async def delStormDmon(self, iden):
        return await self.cell.delStormDmon(iden)

    @s_cell.adminapi()
    async def cloneLayer(self, iden, ldef=None):

        ldef = ldef or {}
        ldef['creator'] = self.user.iden

        return await self.cell.cloneLayer(iden, ldef)

    async def getStormVar(self, name, default=None):
        self.user.confirm(('globals', 'get', name))
        return await self.cell.getStormVar(name, default=default)

    async def popStormVar(self, name, default=None):
        self.user.confirm(('globals', 'pop', name))
        return await self.cell.popStormVar(name, default=default)

    async def setStormVar(self, name, valu):
        self.user.confirm(('globals', 'set', name))
        return await self.cell.setStormVar(name, valu)

    async def syncLayersEvents(self, offsdict=None, wait=True):
        self.user.confirm(('sync',))
        async for item in self.cell.syncLayersEvents(offsdict=offsdict, wait=wait):
            yield item

    async def syncIndexEvents(self, matchdef, offsdict=None, wait=True):
        self.user.confirm(('sync',))
        async for item in self.cell.syncIndexEvents(matchdef, offsdict=offsdict, wait=wait):
            yield item

    async def iterFormRows(self, layriden, form, stortype=None, startvalu=None):
        '''
        Yields buid, valu tuples of nodes of a single form, optionally (re)starting at startvalue

        Args:
            layriden (str):  Iden of the layer to retrieve the nodes
            form(str):  A form name
            stortype (Optional[int]): a STOR_TYPE_* integer representing the type of form:prop
            startvalu (Any):  The value to start at.  May only be not None if stortype is not None.

        Returns:
            AsyncIterator[Tuple(buid, valu)]
        '''
        self.user.confirm(('layer', 'lift', layriden))
        async for item in self.cell.iterFormRows(layriden, form, stortype=stortype, startvalu=startvalu):
            yield item

    async def iterPropRows(self, layriden, form, prop, stortype=None, startvalu=None):
        '''
        Yields buid, valu tuples of nodes with a particular secondary property, optionally (re)starting at startvalue

        Args:
            layriden (str):  Iden of the layer to retrieve the nodes
            form(str):  A form name.
            prop (str):  A secondary property name.
            stortype (Optional[int]): a STOR_TYPE_* integer representing the type of form:prop
            startvalu (Any):  The value to start at.  May only be not None if stortype is not None.

        Returns:
            AsyncIterator[Tuple(buid, valu)]
        '''
        self.user.confirm(('layer', 'lift', layriden))
        async for item in self.cell.iterPropRows(layriden, form, prop, stortype=stortype, startvalu=startvalu):
            yield item

    async def iterUnivRows(self, layriden, prop, stortype=None, startvalu=None):
        '''
        Yields buid, valu tuples of nodes with a particular universal property, optionally (re)starting at startvalue

        Args:
            layriden (str):  Iden of the layer to retrieve the nodes
            prop (str):  A universal property name.
            stortype (Optional[int]): a STOR_TYPE_* integer representing the type of form:prop
            startvalu (Any):  The value to start at.  May only be not None if stortype is not None.

        Returns:
            AsyncIterator[Tuple(buid, valu)]
        '''
        self.user.confirm(('layer', 'lift', layriden))
        async for item in self.cell.iterUnivRows(layriden, prop, stortype=stortype, startvalu=startvalu):
            yield item

    async def iterTagRows(self, layriden, tag, form=None):
        '''
        Yields (buid, (valu, form)) values that match a tag and optional form.

        Args:
            layriden (str):  Iden of the layer to retrieve the nodes
            tag (str): the tag to match
            form (Optional[str]): if present, only yields buids of nodes that match the form.

        Returns:
            AsyncIterator[Tuple(buid, (valu, form))]
        '''
        self.user.confirm(('layer', 'lift', layriden))
        async for item in self.cell.iterTagRows(layriden, tag, form=form):
            yield item

    async def iterTagPropRows(self, layriden, tag, prop, form=None, stortype=None, startvalu=None):
        '''
        Yields (buid, valu) that match a tag:prop, optionally (re)starting at startvalu.

        Args:
            layriden (str):  Iden of the layer to retrieve the nodes
            tag (str):  tag name
            prop (str):  prop name
            form (Optional[str]):  optional form name
            stortype (Optional[int]): a STOR_TYPE_* integer representing the type of form:prop
            startvalu (Any):  The value to start at.  May only be not None if stortype is not None.

        Returns:
            AsyncIterator[Tuple(buid, valu)]
        '''
        self.user.confirm(('layer', 'lift', layriden))
        async for item in self.cell.iterTagPropRows(layriden, tag, prop, form=form, stortype=stortype,
                                                    startvalu=startvalu):
            yield item

    async def getAxonUpload(self):
        self.user.confirm(('axon', 'upload'))
        await self.cell.axready.wait()
        upload = await self.cell.axon.upload()
        return await s_axon.UpLoadProxy.anit(self.link, upload)

    async def getAxonBytes(self, sha256):
        self.user.confirm(('axon', 'get'))
        await self.cell.axready.wait()
        async for byts in self.cell.axon.get(s_common.uhex(sha256)):
            yield byts

    @s_cell.adminapi()
    async def getUserNotif(self, indx):
        return await self.cell.getUserNotif(indx)

    @s_cell.adminapi()
    async def delUserNotif(self, indx):
        return await self.cell.delUserNotif(indx)

    @s_cell.adminapi()
    async def addUserNotif(self, useriden, mesgtype, mesgdata=None):
        return await self.cell.addUserNotif(useriden, mesgtype, mesgdata=mesgdata)

    @s_cell.adminapi()
    async def iterUserNotifs(self, useriden, size=None):
        async for item in self.cell.iterUserNotifs(useriden, size=size):
            yield item

    @s_cell.adminapi()
    async def watchAllUserNotifs(self, offs=None):
        async for item in self.cell.watchAllUserNotifs(offs=offs):
            yield item

    @s_cell.adminapi()
    async def getHttpExtApiByPath(self, path):
        return await self.cell.getHttpExtApiByPath(path)

class Cortex(s_oauth.OAuthMixin, s_cell.Cell):  # type: ignore
    '''
    A Cortex implements the Synapse hypergraph.
    '''

    # For the cortex, nexslog:en defaults to True
    confbase = copy.deepcopy(s_cell.Cell.confbase)
    confbase['nexslog:en']['default'] = True  # type: ignore
    confbase['mirror']['hidedocs'] = False  # type: ignore
    confbase['mirror']['hidecmdl'] = False  # type: ignore

    confdefs = {
        'axon': {
            'description': 'A telepath URL for a remote axon.',
            'type': 'string'
        },
        'jsonstor': {
            'description': 'A telepath URL for a remote jsonstor.',
            'type': 'string'
        },
        'layer:lmdb:map_async': {
            'default': True,
            'description': 'Deprecated. This value is ignored.',
            'type': 'boolean',
            'hidecmdl': True,
            'hideconf': True,
        },
        'layer:lmdb:max_replay_log': {
            'default': 10000,
            'description': 'Deprecated. This value is ignored.',
            'type': 'integer',
            'hidecmdl': True,
            'hideconf': True,
        },
        'layers:lockmemory': {
            'default': False,
            'description': 'Should new layers lock memory for performance by default.',
            'type': 'boolean'
        },
        'layers:logedits': {
            'default': True,
            'description': 'Whether nodeedits are logged in each layer.',
            'type': 'boolean'
        },
        'max:nodes': {
            'description': 'Maximum number of nodes which are allowed to be stored in a Cortex.',
            'type': 'integer',
            'minimum': 1,
            'hidecmdl': True,
        },
        'modules': {
            'default': [],
            'description': 'A list of module classes to load.',
            'type': 'array'
        },
        'storm:log': {
            'default': False,
            'description': 'Log storm queries via system logger.',
            'type': 'boolean'
        },
        'storm:log:level': {
            'default': 'INFO',
            'description': 'Logging log level to emit storm logs at.',
            'type': [
                'integer',
                'string',
            ],
        },
        'storm:interface:search': {
            'default': True,
            'description': 'Enable Storm search interfaces for lookup mode.',
            'type': 'boolean',
        },
        'storm:interface:scrape': {
            'default': True,
            'description': 'Enable Storm scrape interfaces when using $lib.scrape APIs.',
            'type': 'boolean',
        },
        'http:proxy': {
            'description': 'An aiohttp-socks compatible proxy URL to use storm HTTP API.',
            'type': 'string',
        },
        'tls:ca:dir': {
            'description': 'An optional directory of CAs which are added to the TLS CA chain for Storm HTTP API calls.',
            'type': 'string',
        },
    }

    cellapi = CoreApi
    viewapi = s_view.ViewApi
    layerapi = s_layer.LayerApi

    viewctor = s_view.View.anit
    layrctor = s_layer.Layer.anit

    # phase 2 - service storage
    async def initServiceStorage(self):

        # NOTE: we may not make *any* nexus actions in this method
        self.macrodb = self.slab.initdb('storm:macros')
        self.httpextapidb = self.slab.initdb('http:ext:apis')

        if self.inaugural:
            self.cellinfo.set('cortex:version', s_version.version)
            self.cellvers.set('cortex:storage', 4)
            self.cellvers.set('cortex:defaults', 2)
            self.cellvers.set('cortex:extmodel', 1)

        corevers = self.cellinfo.get('cortex:version')
        s_version.reqVersion(corevers, reqver, exc=s_exc.BadStorageVersion,
                             mesg='cortex version in storage is incompatible with running software')

        self.viewmeta = self.slab.initdb('view:meta')

        self.views = {}
        self.layers = {}
        self.viewsbylayer = collections.defaultdict(list)

        self.modules = {}
        self.stormcmds = {}

        self.maxnodes = self.conf.get('max:nodes')
        self.nodecount = 0

        self.migration = False
        self._migration_lock = asyncio.Lock()

        self.stormmods = {}     # name: mdef
        self.stormpkgs = {}     # name: pkgdef
        self.stormvars = None   # type: s_lmdbslab.SafeKeyVal

        self.svcsbyiden = {}
        self.svcsbyname = {}
        self.svcsbysvcname = {}  # remote name, not local name

        self._propSetHooks = {}
        self._runtLiftFuncs = {}
        self._runtPropSetFuncs = {}
        self._runtPropDelFuncs = {}

        self.tagvalid = s_cache.FixedCache(self._isTagValid, size=1000)
        self.tagprune = s_cache.FixedCache(self._getTagPrune, size=1000)
        self.tagnorms = s_cache.FixedCache(self._getTagNorm, size=1000)

        self.querycache = s_cache.FixedCache(self._getStormQuery, size=10000)

        self.stormpool = None
        self.stormpoolurl = None
        self.stormpoolopts = None

        self.libroot = (None, {}, {})
        self.stormlibs = []

        self.bldgbuids = {}  # buid -> (Node, Event)  Nodes under construction

        self.axon = None  # type: s_axon.AxonApi
        self.axready = asyncio.Event()
        self.axoninfo = {}

        self.view = None  # The default/main view

        self._cortex_permdefs = []
        self._initCorePerms()

        # Reset the storm:log:level from the config value to an int for internal use.
        self.conf['storm:log:level'] = s_common.normLogLevel(self.conf.get('storm:log:level'))
        self.stormlog = self.conf.get('storm:log')
        self.stormloglvl = self.conf.get('storm:log:level')

        # generic fini handler for the Cortex
        self.onfini(self._onCoreFini)

        self.cortexdata = self.slab.getSafeKeyVal('cortex')

        await self._initCoreInfo()
        self._initStormLibs()

        self.modsbyiface = {}
        self.stormiface_search = self.conf.get('storm:interface:search')
        self.stormiface_scrape = self.conf.get('storm:interface:scrape')

        self._initCortexHttpApi()
        self._exthttpapis = {}  # iden -> adef; relies on cpython ordered dictionary behavior.
        self._exthttpapiorder = b'exthttpapiorder'
        self._exthttpapicache = s_cache.FixedCache(self._getHttpExtApiByPath, size=1000)
        self._initCortexExtHttpApi()

        self.model = s_datamodel.Model()

        # Perform module loading
        await self._loadCoreMods()
        await self._loadExtModel()
        await self._initStormCmds()

        # Initialize our storage and views
        await self._initCoreAxon()
        await self._initJsonStor()

        await self._initLayerV3Stor()
        await self._initCoreLayers()
        await self._initCoreViews()
        self.onfini(self._finiStor)
        await self._initCoreQueues()

        self.addHealthFunc(self._cortexHealth)

        await self._initOAuthManager()

        self.stormdmondefs = self.cortexdata.getSubKeyVal('storm:dmons:')
        self.stormdmons = await s_storm.DmonManager.anit(self)
        self.onfini(self.stormdmons)

        self.agenda = await s_agenda.Agenda.anit(self)
        self.onfini(self.agenda)

        await self._initStormGraphs()

        self.tagmeta = self.cortexdata.getSubKeyVal('tagmeta:')
        self.cmddefs = self.cortexdata.getSubKeyVal('storm:cmds:')
        self.pkgdefs = self.cortexdata.getSubKeyVal('storm:packages:')
        self.svcdefs = self.cortexdata.getSubKeyVal('storm:services:')

        await self._initDeprLocks()
        await self._warnDeprLocks()

        # Finalize coremodule loading
        await self._initPureStormCmds()

        self.dynitems.update({
            'cron': self.agenda,
            'cortex': self,
            'multiqueue': self.multiqueue,
        })

        self._initVaults()

    def getStormMacro(self, name, user=None):

        if not name:
            raise s_exc.BadArg(mesg=f'Macro names must be at least 1 character long')

        if len(name) > 491:
            raise s_exc.BadArg(mesg='Macro names may only be up to 491 chars.')

        byts = self.slab.get(name.encode(), db=self.macrodb)
        if byts is None:
            return None

        mdef = s_msgpack.un(byts)

        if user is not None:
            mesg = f'User requires read permission on macro: {name}.'
            self._reqEasyPerm(mdef, user, s_cell.PERM_READ, mesg=mesg)

        return mdef

    def reqStormMacro(self, name, user=None):

        mdef = self.getStormMacro(name)
        if mdef is None:
            raise s_exc.NoSuchName(mesg=f'Macro name not found: {name}')

        if user is not None:
            mesg = f'User requires read permission on macro: {name}.'
            self._reqEasyPerm(mdef, user, s_cell.PERM_READ, mesg=mesg)

        return mdef

    def _reqStormMacroPerm(self, user, name, level):
        mdef = self.reqStormMacro(name)
        mesg = f'User requires {s_cell.permnames.get(level)} permission on macro: {name}'

        if level == s_cell.PERM_EDIT and (
            user.allowed(('storm', 'macro', 'edit')) or
            user.allowed(('storm', 'macro', 'admin'))):
            return mdef

        if level == s_cell.PERM_ADMIN and user.allowed(('storm', 'macro', 'admin')):
            return mdef

        self._reqEasyPerm(mdef, user, level, mesg=mesg)
        return mdef

    async def addStormMacro(self, mdef, user=None):

        if user is None:
            user = self.auth.rootuser

        user.confirm(('storm', 'macro', 'add'), default=True)

        mdef = self._initStormMacro(mdef, user=user)

        reqValidStormMacro(mdef)

        return await self._push('storm:macro:add', mdef)

    def _initStormMacro(self, mdef, user=None):

        if user is None:
            user = self.auth.rootuser

        mdef['iden'] = s_common.guid()

        now = s_common.now()

        mdef.setdefault('updated', now)
        mdef.setdefault('created', now)

        mdef['creator'] = user.iden

        mdef.setdefault('storm', '')
        self._initEasyPerm(mdef)

        mdef['permissions']['users'][user.iden] = s_cell.PERM_ADMIN

        return mdef

    @s_nexus.Pusher.onPush('storm:macro:add')
    async def _addStormMacro(self, mdef):
        name = mdef.get('name')
        reqValidStormMacro(mdef)

        # idempotency protection...
        oldv = self.getStormMacro(name)
        if oldv is not None and oldv.get('iden') != mdef.get('iden'):
            raise s_exc.BadArg(mesg=f'Duplicate macro name: {name}')

        self.slab.put(name.encode(), s_msgpack.en(mdef), db=self.macrodb)
        await self.feedBeholder('storm:macro:add', {'macro': mdef})
        return mdef

    async def delStormMacro(self, name, user=None):

        if user is not None:
            self._reqStormMacroPerm(user, name, s_cell.PERM_ADMIN)

        return await self._push('storm:macro:del', name)

    @s_nexus.Pusher.onPush('storm:macro:del')
    async def _delStormMacro(self, name):
        if not name:
            raise s_exc.BadArg(mesg=f'Macro names must be at least 1 character long')

        byts = self.slab.pop(name.encode(), db=self.macrodb)

        if byts is not None:
            macro = s_msgpack.un(byts)
            await self.feedBeholder('storm:macro:del', {'name': name, 'iden': macro.get('iden')})
            return macro

    async def modStormMacro(self, name, info, user=None):
        if user is not None:
            self._reqStormMacroPerm(user, name, s_cell.PERM_EDIT)
        return await self._push('storm:macro:mod', name, info)

    @s_nexus.Pusher.onPush('storm:macro:mod')
    async def _modStormMacro(self, name, info):

        mdef = self.getStormMacro(name)
        if mdef is None:
            return

        mdef.update(info)

        reqValidStormMacro(mdef)

        newname = info.get('name')
        if newname is not None and newname != name:

            byts = self.slab.get(newname.encode(), db=self.macrodb)
            if byts is not None:
                raise s_exc.DupName('A macro named {newname} already exists!')

            self.slab.put(newname.encode(), s_msgpack.en(mdef), db=self.macrodb)
            self.slab.pop(name.encode(), db=self.macrodb)
        else:
            self.slab.put(name.encode(), s_msgpack.en(mdef), db=self.macrodb)

        await self.feedBeholder('storm:macro:mod', {'macro': mdef, 'info': info})
        return mdef

    async def setStormMacroPerm(self, name, scope, iden, level, user=None):

        if user is not None:
            self._reqStormMacroPerm(user, name, s_cell.PERM_ADMIN)

        return await self._push('storm:macro:set:perm', name, scope, iden, level)

    @s_nexus.Pusher.onPush('storm:macro:set:perm')
    async def _setStormMacroPerm(self, name, scope, iden, level):

        mdef = self.reqStormMacro(name)
        await self._setEasyPerm(mdef, scope, iden, level)

        reqValidStormMacro(mdef)

        self.slab.put(name.encode(), s_msgpack.en(mdef), db=self.macrodb)

        info = {
            'scope': scope,
            'iden': iden,
            'level': level
        }

        await self.feedBeholder('storm:macro:set:perm', {'macro': mdef, 'info': info})
        return mdef

    async def getStormMacros(self, user=None):

        retn = []

        for lkey, byts in self.slab.scanByFull(db=self.macrodb):

            await asyncio.sleep(0)

            mdef = s_msgpack.un(byts)

            if user is not None and not self._hasEasyPerm(mdef, user, s_cell.PERM_READ):
                continue

            retn.append(mdef)

        return retn

    async def getStormIfaces(self, name):

        mods = self.modsbyiface.get(name)
        if mods is not None:
            return mods

        mods = []
        for moddef in self.stormmods.values():

            ifaces = moddef.get('interfaces')
            if ifaces is None:
                continue

            if name not in ifaces:
                continue

            mods.append(moddef)

        self.modsbyiface[name] = tuple(mods)
        return mods

    def _initCorePerms(self):
        self._cortex_permdefs.extend((
            {'perm': ('model', 'form', 'add'), 'gate': 'cortex',
             'desc': 'Controls access to adding extended model forms.'},
            {'perm': ('model', 'form', 'add', '<form>'), 'gate': 'cortex',
             'desc': 'Controls access to adding specific extended model forms.',
             'ex': 'model.form.add._foo:bar'},
            {'perm': ('model', 'form', 'del'), 'gate': 'cortex',
             'desc': 'Controls access to deleting extended model forms.'},
            {'perm': ('model', 'form', 'del', '<form>'), 'gate': 'cortex',
             'desc': 'Controls access to deleting specific extended model forms.',
             'ex': 'model.form.del._foo:bar'},

            {'perm': ('model', 'prop', 'add'), 'gate': 'cortex',
             'desc': 'Controls access to adding extended model properties.'},
            {'perm': ('model', 'prop', 'add', '<form>'), 'gate': 'cortex',
             'desc': 'Controls access to adding specific extended model properties.',
             'ex': 'model.prop.add._foo:bar'},
            {'perm': ('model', 'prop', 'del'), 'gate': 'cortex',
             'desc': 'Controls access to deleting extended model properties and values.'},
            {'perm': ('model', 'prop', 'del', '<form>'), 'gate': 'cortex',
             'desc': 'Controls access to deleting specific extended model properties and values.',
             'ex': 'model.prop.del._foo:bar'},

            {'perm': ('model', 'tagprop', 'add'), 'gate': 'cortex',
             'desc': 'Controls access to adding extended model tag properties and values.'},
            {'perm': ('model', 'tagprop', 'del'), 'gate': 'cortex',
             'desc': 'Controls access to deleting extended model tag properties and values.'},

            {'perm': ('model', 'univ', 'add'), 'gate': 'cortex',
             'desc': 'Controls access to adding extended model universal properties.'},
            {'perm': ('model', 'univ', 'del'), 'gate': 'cortex',
             'desc': 'Controls access to deleting extended model universal properties and values.'},

            {'perm': ('node',), 'gate': 'layer',
             'desc': 'Controls all node edits in a layer.'},
            {'perm': ('node', 'add'), 'gate': 'layer',
             'desc': 'Controls adding any form of node in a layer.'},
            {'perm': ('node', 'del'), 'gate': 'layer',
             'desc': 'Controls removing any form of node in a layer.'},

            {'perm': ('node', 'add', '<form>'), 'gate': 'layer',
             'ex': 'node.add.inet:ipv4',
             'desc': 'Controls adding a specific form of node in a layer.'},
            {'perm': ('node', 'del', '<form>'), 'gate': 'layer',
             'desc': 'Controls removing a specific form of node in a layer.'},

            {'perm': ('node', 'tag'), 'gate': 'layer',
             'desc': 'Controls editing any tag on any node in a layer.'},
            {'perm': ('node', 'tag', 'add'), 'gate': 'layer',
             'desc': 'Controls adding any tag on any node in a layer.'},
            {'perm': ('node', 'tag', 'del'), 'gate': 'layer',
             'desc': 'Controls removing any tag on any node in a layer.'},

            {'perm': ('node', 'tag', 'add', '<tag...>'), 'gate': 'layer',
             'ex': 'node.tag.add.cno.mal.redtree',
             'desc': 'Controls adding a specific tag on any node in a layer.'},
            {'perm': ('node', 'tag', 'del', '<tag...>'), 'gate': 'layer',
             'ex': 'node.tag.del.cno.mal.redtree',
             'desc': 'Controls removing a specific tag on any node in a layer.'},

            {'perm': ('node', 'prop'), 'gate': 'layer',
             'desc': 'Controls editing any prop on any node in the layer.'},

            {'perm': ('node', 'prop', 'set'), 'gate': 'layer',
             'desc': 'Controls setting any prop on any node in a layer.'},
            {'perm': ('node', 'prop', 'set', '<form>'), 'gate': 'layer',
             'ex': 'node.prop.set.inet:ipv4',
             'desc': 'Controls setting any property on a form of node in a layer.'},
            {'perm': ('node', 'prop', 'set', '<form>', '<prop>'), 'gate': 'layer',
             'ex': 'node.prop.set.inet:ipv4.asn',
             'desc': 'Controls setting a specific property on a form of node in a layer.'},

            {'perm': ('node', 'prop', 'del'), 'gate': 'layer',
             'desc': 'Controls removing any prop on any node in a layer.'},
            {'perm': ('node', 'prop', 'del', '<form>'), 'gate': 'layer',
             'ex': 'node.prop.del.inet:ipv4',
             'desc': 'Controls removing any property from a form of node in a layer.'},
            {'perm': ('node', 'prop', 'del', '<form>', '<prop>'), 'gate': 'layer',
             'ex': 'node.prop.del.inet:ipv4.asn',
             'desc': 'Controls removing a specific property from a form of node in a layer.'},

            {'perm': ('node', 'data', 'set'), 'gate': 'layer',
             'desc': 'Permits a user to set node data in a given layer.'},
            {'perm': ('node', 'data', 'set', '<key>'), 'gate': 'layer',
              'ex': 'node.data.set.hehe',
             'desc': 'Permits a user to set node data in a given layer for a specific key.'},
            {'perm': ('node', 'data', 'pop'), 'gate': 'layer',
             'desc': 'Permits a user to remove node data in a given layer.'},
            {'perm': ('node', 'data', 'pop', '<key>'), 'gate': 'layer',
             'ex': 'node.data.pop.hehe',
             'desc': 'Permits a user to remove node data in a given layer for a specific key.'},

            {'perm': ('pkg', 'add'), 'gate': 'cortex',
             'desc': 'Controls access to adding storm packages.'},
            {'perm': ('pkg', 'del'), 'gate': 'cortex',
             'desc': 'Controls access to deleting storm packages.'},

            {'perm': ('storm', 'asroot', 'cmd', '<cmdname>'), 'gate': 'cortex',
            'desc': 'Controls running storm commands requiring root privileges.',
             'ex': 'storm.asroot.cmd.movetag'},
            {'perm': ('storm', 'asroot', 'mod', '<modname>'), 'gate': 'cortex',
            'desc': 'Controls importing modules requiring root privileges.',
             'ex': 'storm.asroot.cmd.synapse-misp.privsep'},

            {'perm': ('storm', 'graph', 'add'), 'gate': 'cortex',
             'desc': 'Controls access to add a storm graph.',
             'default': True},
            {'perm': ('storm', 'macro', 'add'), 'gate': 'cortex',
             'desc': 'Controls access to add a storm macro.',
             'default': True},
            {'perm': ('storm', 'macro', 'admin'), 'gate': 'cortex',
             'desc': 'Controls access to edit/set/delete a storm macro.'},
            {'perm': ('storm', 'macro', 'edit'), 'gate': 'cortex',
             'desc': 'Controls access to edit a storm macro.'},

            {'perm': ('view',), 'gate': 'cortex',
             'desc': 'Controls all view permissions.'},
            {'perm': ('view', 'add'), 'gate': 'cortex',
             'desc': 'Controls access to add a new view including forks.'},
            {'perm': ('view', 'del'), 'gate': 'view',
             'desc': 'Controls access to delete a view.'},
            {'perm': ('view', 'fork'), 'gate': 'view', 'default': True,
             'desc': 'Controls access to fork a view.'},
            {'perm': ('view', 'read'), 'gate': 'view',
             'desc': 'Controls read access to view.'},
            {'perm': ('view', 'set', '<setting>'), 'gate': 'view',
             'desc': 'Controls access to change view settings.',
             'ex': 'view.set.name'},

            {'perm': ('axon', 'upload'), 'gate': 'cortex',
             'desc': 'Controls the ability to upload a file to the Axon.'},
            {'perm': ('axon', 'get'), 'gate': 'cortex',
             'desc': 'Controls the ability to retrieve a file from the Axon.'},
            {'perm': ('axon', 'has'), 'gate': 'cortex',
             'desc': 'Controls the ability to check if the Axon contains a file.'},
            {'perm': ('axon', 'del'), 'gate': 'cortex',
             'desc': 'Controls the ability to remove a file from the Axon.'},
        ))
        for pdef in self._cortex_permdefs:
            s_storm.reqValidPermDef(pdef)

    def _getPermDefs(self):

        permdefs = list(s_cell.Cell._getPermDefs(self))
        permdefs.extend(self._cortex_permdefs)

        for spkg in self._getStormPkgs():
            permdefs.extend(spkg.get('perms', ()))

        for (path, ctor) in self.stormlibs:
            permdefs.extend(ctor._storm_lib_perms)

        permdefs.sort(key=lambda x: x['perm'])

        return tuple(permdefs)

    def _setPropSetHook(self, name, hook):
        self._propSetHooks[name] = hook

    async def _callPropSetHook(self, node, prop, norm):
        hook = self._propSetHooks.get(prop.full)
        if hook is None:
            return
        await hook(node, prop, norm)

    async def initServiceRuntime(self):

        # do any post-nexus initialization here...
        if self.isactive:
            await self._checkNexsIndx()

        await self._initCoreMods()

        if self.isactive:
            await self._checkLayerModels()

        self.addActiveCoro(self.agenda.runloop)

        await self._initStormDmons()
        await self._initStormSvcs()

        # share ourself via the cell dmon as "cortex"
        # for potential default remote use
        self.dmon.share('cortex', self)

    async def initServiceActive(self):

        await self.stormdmons.start()
        await self.agenda.clearRunningStatus()

        async def _runMigrations():
            # Run migrations when this cortex becomes active. This is to prevent
            # migrations getting skipped in a zero-downtime upgrade path
            # (upgrade mirror, promote mirror).
            await self._checkLayerModels()

            # Once migrations are complete, start the view and layer tasks.
            for view in self.views.values():
                await view.initTrigTask()
                await view.initMergeTask()

        self.runActiveTask(_runMigrations())

        await self.initStormPool()

    async def initServicePassive(self):

        await self.stormdmons.stop()

        for view in self.views.values():
            await view.finiTrigTask()
            await view.finiMergeTask()

        await self.finiStormPool()

    async def initStormPool(self):

        try:

            byts = self.slab.get(b'storm:pool', db='cell:conf')
            if byts is None:
                return

            url, opts = s_msgpack.un(byts)

            self.stormpoolurl = url
            self.stormpoolopts = opts

            async def onlink(proxy, urlinfo):
                _url = s_urlhelp.sanitizeUrl(s_telepath.zipurl(urlinfo))
                logger.debug(f'Stormpool client connected to {_url}')

            self.stormpool = await s_telepath.open(url, onlink=onlink)

            # make this one a fini weakref vs the fini() handler
            self.onfini(self.stormpool)

        except Exception as e:  # pragma: no cover
            logger.exception(f'Error starting stormpool, it will not be available: {e}')

    async def finiStormPool(self):

        if self.stormpool is not None:
            await self.stormpool.fini()
            self.stormpool = None

    async def getStormPool(self):
        byts = self.slab.get(b'storm:pool', db='cell:conf')
        if byts is None:
            return None
        return s_msgpack.un(byts)

    @s_nexus.Pusher.onPushAuto('storm:pool:set')
    async def setStormPool(self, url, opts):

        s_schemas.reqValidStormPoolOpts(opts)

        info = (url, opts)
        self.slab.put(b'storm:pool', s_msgpack.en(info), db='cell:conf')

        if self.isactive:
            await self.finiStormPool()
            await self.initStormPool()

    @s_nexus.Pusher.onPushAuto('storm:pool:del')
    async def delStormPool(self):

        self.slab.pop(b'storm:pool', db='cell:conf')

        if self.isactive:
            await self.finiStormPool()

    @s_nexus.Pusher.onPushAuto('model:lock:prop')
    async def setPropLocked(self, name, locked):
        prop = self.model.reqProp(name)
        self.modellocks.set(f'prop/{name}', locked)
        prop.locked = locked

    @s_nexus.Pusher.onPushAuto('model:lock:univ')
    async def setUnivLocked(self, name, locked):
        prop = self.model.reqUniv(name)
        self.modellocks.set(f'univ/{name}', locked)
        for prop in self.model.getAllUnivs(name):
            prop.locked = locked

    @s_nexus.Pusher.onPushAuto('model:lock:tagprop')
    async def setTagPropLocked(self, name, locked):
        prop = self.model.reqTagProp(name)
        self.modellocks.set(f'tagprop/{name}', locked)
        prop.locked = locked

    @s_nexus.Pusher.onPushAuto('model:depr:lock')
    async def setDeprLock(self, name, locked):

        todo = []
        prop = self.model.prop(name)
        if prop is not None and prop.deprecated:
            todo.append(prop)

        _type = self.model.type(name)
        if _type is not None and _type.deprecated:
            todo.append(_type)

        if not todo:
            mesg = 'setDeprLock() called on non-existant or non-deprecated form, property, or type.'
            raise s_exc.NoSuchProp(name=name, mesg=mesg)

        self.deprlocks.set(name, locked)

        for elem in todo:
            elem.locked = locked

    async def getDeprLocks(self):
        '''
        Return a dictionary of deprecated properties and their lock status.
        '''
        retn = {}

        for prop in self.model.props.values():
            if not prop.deprecated:
                continue

            # Skip universal properties on other props
            if not prop.isform and prop.univ is not None:
                continue

            retn[prop.full] = prop.locked

        return retn

    async def _warnDeprLocks(self):
        # Check for deprecated properties which are unused and unlocked
        deprs = await self.getDeprLocks()

        count = 0

        for propname, locked in deprs.items():
            if locked:
                continue

            prop = self.model.props.get(propname)

            for layr in self.layers.values():
                if not prop.isform and prop.isuniv:
                    if await layr.getPropCount(None, prop.name):
                        break

                else:
                    if await layr.getPropCount(propname):
                        break

                    if await layr.getPropCount(prop.form.name, prop.name):
                        break
            else:
                count += 1

        if count:
            mesg = f'Detected {count} deprecated properties unlocked and not in use, '
            mesg += 'recommend locking (https://v.vtx.lk/deprlock).'
            logger.warning(mesg)

    async def reqValidStormGraph(self, gdef):
        for filt in gdef.get('filters', ()):
            await self.getStormQuery(filt)

        for pivo in gdef.get('filters', ()):
            await self.getStormQuery(pivo)

        for form, rule in gdef.get('forms', {}).items():
            if form != '*' and self.model.form(form) is None:
                raise s_exc.NoSuchForm.init(form)

            for filt in rule.get('filters', ()):
                await self.getStormQuery(filt)

            for pivo in rule.get('filters', ()):
                await self.getStormQuery(pivo)

    async def addStormGraph(self, gdef, user=None):

        if user is None:
            user = self.auth.rootuser

        user.confirm(('storm', 'graph', 'add'), default=True)

        self._initEasyPerm(gdef)

        now = s_common.now()

        gdef['iden'] = s_common.guid()
        gdef['scope'] = 'user'
        gdef['creator'] = user.iden
        gdef['created'] = now
        gdef['updated'] = now
        gdef['permissions']['users'][user.iden] = s_cell.PERM_ADMIN

        s_stormlib_graph.reqValidGdef(gdef)

        await self.reqValidStormGraph(gdef)

        return await self._push('storm:graph:add', gdef)

    @s_nexus.Pusher.onPush('storm:graph:add')
    async def _addStormGraph(self, gdef):
        s_stormlib_graph.reqValidGdef(gdef)

        await self.reqValidStormGraph(gdef)

        if gdef['scope'] == 'power-up':
            mesg = 'Power-up graph projections may only be added by power-ups.'
            raise s_exc.SynErr(mesg=mesg)

        iden = gdef['iden']
        if self.graphs.get(iden) is not None:
            return

        self.graphs.set(iden, gdef)

        await self.feedBeholder('storm:graph:add', {'gdef': gdef})
        return copy.deepcopy(gdef)

    def _reqStormGraphPerm(self, user, iden, level):
        gdef = self.graphs.get(iden)
        if gdef is None:
            gdef = self.pkggraphs.get(iden)

        if gdef is None:
            mesg = f'No graph projection with iden {iden} exists!'
            raise s_exc.NoSuchIden(mesg=mesg)

        if gdef['scope'] == 'power-up' and level > s_cell.PERM_READ:
            mesg = 'Power-up graph projections may not be modified.'
            raise s_exc.AuthDeny(mesg=mesg, user=user.iden, username=user.name)

        if user is not None:
            mesg = f'User requires {s_cell.permnames.get(level)} permission on graph: {iden}.'
            self._reqEasyPerm(gdef, user, level, mesg=mesg)

        return gdef

    async def delStormGraph(self, iden, user=None):
        self._reqStormGraphPerm(user, iden, s_cell.PERM_ADMIN)
        return await self._push('storm:graph:del', iden)

    @s_nexus.Pusher.onPush('storm:graph:del')
    async def _delStormGraph(self, iden):
        gdef = self.graphs.pop(iden, None)
        if gdef is not None:
            await self.feedBeholder('storm:graph:del', {'iden': iden})
            return gdef

    async def getStormGraph(self, iden, user=None):
        gdef = self._reqStormGraphPerm(user, iden, s_cell.PERM_READ)
        return copy.deepcopy(gdef)

    async def getStormGraphs(self, user=None):

        for _, gdef in self.graphs.items():

            await asyncio.sleep(0)

            if user is not None and self._hasEasyPerm(gdef, user, s_cell.PERM_READ):
                yield copy.deepcopy(gdef)

        for gdef in self.pkggraphs.values():

            await asyncio.sleep(0)

            if user is not None and self._hasEasyPerm(gdef, user, s_cell.PERM_READ):
                yield copy.deepcopy(gdef)

    async def modStormGraph(self, iden, info, user=None):
        self._reqStormGraphPerm(user, iden, s_cell.PERM_EDIT)
        info['updated'] = s_common.now()
        return await self._push('storm:graph:mod', iden, info)

    @s_nexus.Pusher.onPush('storm:graph:mod')
    async def _modStormGraph(self, iden, info):

        gdef = self._reqStormGraphPerm(None, iden, s_cell.PERM_EDIT)
        gdef = copy.deepcopy(gdef)
        gdef.update(info)

        s_stormlib_graph.reqValidGdef(gdef)

        await self.reqValidStormGraph(gdef)

        self.graphs.set(iden, gdef)

        await self.feedBeholder('storm:graph:mod', {'gdef': gdef})
        return copy.deepcopy(gdef)

    async def setStormGraphPerm(self, gden, scope, iden, level, user=None):
        self._reqStormGraphPerm(user, gden, s_cell.PERM_ADMIN)
        return await self._push('storm:graph:set:perm', gden, scope, iden, level, s_common.now())

    @s_nexus.Pusher.onPush('storm:graph:set:perm')
    async def _setStormGraphPerm(self, gden, scope, iden, level, utime):

        gdef = self._reqStormGraphPerm(None, gden, s_cell.PERM_ADMIN)
        gdef = copy.deepcopy(gdef)
        gdef['updated'] = utime

        await self._setEasyPerm(gdef, scope, iden, level)

        s_stormlib_graph.reqValidGdef(gdef)

        self.graphs.set(gden, gdef)

        await self.feedBeholder('storm:graph:set:perm', {'gdef': gdef})
        return copy.deepcopy(gdef)

    async def addCoreQueue(self, name, info):

        if self.multiqueue.exists(name):
            mesg = f'Queue named {name} already exists!'
            raise s_exc.DupName(mesg=mesg)

        await self._push('queue:add', name, info)

    @s_nexus.Pusher.onPush('queue:add')
    async def _addCoreQueue(self, name, info):
        if self.multiqueue.exists(name):
            return

        await self.auth.addAuthGate(f'queue:{name}', 'queue')

        creator = info.get('creator')
        if creator is not None:
            user = await self.auth.reqUser(creator)
            await user.setAdmin(True, gateiden=f'queue:{name}', logged=False)

        await self.multiqueue.add(name, info)

    async def listCoreQueues(self):
        return self.multiqueue.list()

    async def getCoreQueue(self, name):
        return self.multiqueue.status(name)

    async def delCoreQueue(self, name):

        if not self.multiqueue.exists(name):
            mesg = f'No queue named {name} exists!'
            raise s_exc.NoSuchName(mesg=mesg)

        await self._push('queue:del', name)
        await self.auth.delAuthGate(f'queue:{name}')

    @s_nexus.Pusher.onPush('queue:del')
    async def _delCoreQueue(self, name):
        if not self.multiqueue.exists(name):
            return

        await self.multiqueue.rem(name)

    async def coreQueueGet(self, name, offs=0, cull=True, wait=False):
        if offs and cull:
            await self.coreQueueCull(name, offs - 1)

        async for item in self.multiqueue.gets(name, offs, cull=False, wait=wait):
            return item

    async def coreQueueGets(self, name, offs=0, cull=True, wait=False, size=None):
        if offs and cull:
            await self.coreQueueCull(name, offs - 1)

        count = 0
        async for item in self.multiqueue.gets(name, offs, cull=False, wait=wait):

            yield item

            count += 1
            if size is not None and count >= size:
                return

    async def coreQueuePuts(self, name, items):
        await self._push('queue:puts', name, items)

    @s_nexus.Pusher.onPush('queue:puts', passitem=True)
    async def _coreQueuePuts(self, name, items, nexsitem):
        nexsoff, nexsmesg = nexsitem
        await self.multiqueue.puts(name, items, reqid=nexsoff)

    @s_nexus.Pusher.onPushAuto('queue:cull')
    async def coreQueueCull(self, name, offs):
        await self.multiqueue.cull(name, offs)

    @s_nexus.Pusher.onPushAuto('queue:pop')
    async def coreQueuePop(self, name, offs):
        return await self.multiqueue.pop(name, offs)

    async def coreQueueSize(self, name):
        return self.multiqueue.size(name)

    @s_nexus.Pusher.onPushAuto('tag:model:set')
    async def setTagModel(self, tagname, name, valu):
        '''
        Set a model specification property for a tag.

        Arguments:
            tagname (str): The name of the tag.
            name (str): The name of the property.
            valu (object): The value of the property.

        Tag Model Properties:
            regex - A list of None or regular expression strings to match each tag level.
            prune - A number that determines how many levels of pruning are desired.

        Examples:
            await core.setTagModel("cno.cve", "regex", (None, None, "[0-9]{4}", "[0-9]{5}"))

        '''
        meta = self.tagmeta.get(tagname)
        if meta is None:
            meta = {}

        meta[name] = valu
        reqValidTagModel(meta)

        self.tagmeta.set(tagname, meta)

        # clear cached entries
        if name == 'regex':
            self.tagvalid.clear()
        elif name == 'prune':
            self.tagprune.clear()

    @s_nexus.Pusher.onPushAuto('tag:model:del')
    async def delTagModel(self, tagname):
        '''
        Delete all the model specification properties for a tag.

        Arguments:
            tagname (str): The name of the tag.
        '''
        self.tagmeta.pop(tagname)
        self.tagvalid.clear()
        self.tagprune.clear()

    @s_nexus.Pusher.onPushAuto('tag:model:pop')
    async def popTagModel(self, tagname, name):
        '''
        Pop a property from the model specification of a tag.

        Arguments:
            tagname (str): The name of the tag.
            name (str): The name of the specification property.

        Returns:
            (object): The current value of the property.
        '''

        meta = self.tagmeta.get(tagname)
        if meta is None:
            return None

        retn = meta.pop(name, None)
        self.tagmeta.set(tagname, meta)

        if name == 'regex':
            self.tagvalid.clear()
        elif name == 'prune':
            self.tagprune.clear()

        return retn

    def isTagValid(self, tagname):
        '''
        Check if a tag name is valid according to tag model regular expressions.

        Returns:
            (bool): True if the tag is valid.
        '''
        return self.tagvalid.get(tagname)

    def _isTagValid(self, tagname):

        parts = s_chop.tagpath(tagname)
        for tag in s_chop.tags(tagname):

            meta = self.tagmeta.get(tag)
            if meta is None:
                continue

            regx = meta.get('regex')
            if regx is None:
                continue

            for i in range(min(len(regx), len(parts))):

                if regx[i] is None:
                    continue

                if not regex.fullmatch(regx[i], parts[i]):
                    return False

        return True

    async def getTagPrune(self, tagname):
        return self.tagprune.get(tagname)

    def _getTagPrune(self, tagname):

        prune = []

        pruning = 0
        for tag in s_chop.tags(tagname):

            if pruning:
                pruning -= 1
                prune.append(tag)
                continue

            meta = self.tagmeta.get(tag)
            if meta is None:
                continue

            pruning = meta.get('prune', 0)
            if pruning:
                pruning -= 1
                prune.append(tag)

        # if we dont reach the final tag for pruning, skip it.
        if prune and not prune[-1] == tagname:
            return ()

        return tuple(prune)

    def getTagNorm(self, tagname):
        return self.tagnorms.get(tagname)

    def _getTagNorm(self, tagname):

        if not self.isTagValid(tagname):
            raise s_exc.BadTag(f'The tag ({tagname}) does not meet the regex for the tree.')

        return self.model.type('syn:tag').norm(tagname)

    async def getTagModel(self, tagname):
        '''
        Retrieve the tag model specification for a tag.

        Returns:
            (dict): The tag model specification or None.
        '''
        retn = self.tagmeta.get(tagname)
        if retn is not None:
            return dict(retn)

    async def listTagModel(self):
        '''
        Retrieve a list of the tag model specifications.

        Returns:
            ([(str, dict), ...]): A list of tag model specification tuples.
        '''
        return list(self.tagmeta.items())

    async def _finiStor(self):
        await asyncio.gather(*[view.fini() for view in self.views.values()])
        await asyncio.gather(*[layr.fini() for layr in self.layers.values()])

    async def _initStormDmons(self):

        for iden, ddef in self.stormdmondefs.items():
            try:
                await self.runStormDmon(iden, ddef)

            except asyncio.CancelledError:  # pragma: no cover  TODO:  remove once >= py 3.8 only
                raise

            except Exception as e:
                logger.warning(f'initStormDmon ({iden}) failed: {e}')

    async def _initStormSvcs(self):

        for iden, sdef in self.svcdefs.items():

            try:
                await self._setStormSvc(sdef)

            except asyncio.CancelledError:  # pragma: no cover  TODO:  remove once >= py 3.8 only
                raise

            except Exception as e:
                logger.warning(f'initStormService ({iden}) failed: {e}')

    async def _initCoreQueues(self):
        path = os.path.join(self.dirn, 'slabs', 'queues.lmdb')

        slab = await s_lmdbslab.Slab.anit(path)
        self.onfini(slab.fini)

        self.multiqueue = await slab.getMultiQueue('cortex:queue', nexsroot=self.nexsroot)

    async def _initStormGraphs(self):
        # TODO we should probably just store this in the cell.slab to save a file handle :D
        path = os.path.join(self.dirn, 'slabs', 'graphs.lmdb')

        slab = await s_lmdbslab.Slab.anit(path)
        self.onfini(slab.fini)

        self.pkggraphs = {}
        self.graphs = s_lmdbslab.SlabDict(slab, db=slab.initdb('graphs'))

    async def _initLayerV3Stor(self):

        path = os.path.join(self.dirn, 'slabs', 'layersv3.lmdb')
        self.v3stor = await s_lmdbslab.Slab.anit(path)

        self.onfini(self.v3stor.fini)

        self.indxabrv = self.v3stor.getNameAbrv('indxabrv')

        self.nid2ndef = self.v3stor.initdb('nid2ndef')
        self.nid2buid = self.v3stor.initdb('nid2buid')
        self.buid2nid = self.v3stor.initdb('buid2nid')

        self.nextnid = 0
        byts = self.v3stor.lastkey(db=self.nid2buid)
        if byts is not None:
            self.nextnid = s_common.int64un(byts) + 1

    def getNidNdef(self, nid):
        byts = self.v3stor.get(nid, db=self.nid2ndef)
        if byts is not None:
            return s_msgpack.un(byts)

    def setNidNdef(self, nid, ndef):
        buid = s_common.buid(ndef)
        self.v3stor.put(nid, buid, db=self.nid2buid)
        self.v3stor.put(buid, nid, db=self.buid2nid)
        self.v3stor.put(nid, s_msgpack.en(ndef), db=self.nid2ndef)

        if (nid := s_common.int64un(nid)) >= self.nextnid:
            self.nextnid = nid + 1

    def getBuidByNid(self, nid):
        return self.v3stor.get(nid, db=self.nid2buid)

    def getNidByBuid(self, buid):
        return self.v3stor.get(buid, db=self.buid2nid)

    async def genNdefNid(self, ndef):
        buid = s_common.buid(ndef)
        nid = self.v3stor.get(buid, db=self.buid2nid)
        if nid is not None:
            return nid
        return await self._push('nid:gen', ndef)

    @s_nexus.Pusher.onPush('nid:gen')
    async def _genNdefNid(self, ndef):
        buid = s_common.buid(ndef)
        nid = self.v3stor.get(buid, db=self.buid2nid)
        if nid is not None:
            return nid

        nid = s_common.int64en(self.nextnid)
        self.nextnid += 1

        self.v3stor.put(nid, buid, db=self.nid2buid)
        self.v3stor.put(nid, s_msgpack.en(ndef), db=self.nid2ndef)
        self.v3stor.put(buid, nid, db=self.buid2nid)

        return nid

    @s_cache.memoizemethod()
    def getIndxAbrv(self, indx, *args):
        return self.indxabrv.bytsToAbrv(indx + s_msgpack.en(args))

    @s_cache.memoizemethod()
    def setIndxAbrv(self, indx, *args):
        return self.indxabrv.setBytsToAbrv(indx + s_msgpack.en(args))

    @s_cache.memoizemethod()
    def getAbrvIndx(self, abrv):
        byts = self.indxabrv.abrvToByts(abrv)
        return s_msgpack.un(byts[2:])

    async def setStormCmd(self, cdef):
        await self._reqStormCmd(cdef)
        return await self._push('cmd:set', cdef)

    @s_nexus.Pusher.onPush('cmd:set')
    async def _onSetStormCmd(self, cdef):
        '''
        Set pure storm command definition.

        Args:
            cdef (dict): A Pure Stormcmd definition dictionary.

        Notes:

            The definition dictionary is formatted like the following::

                {

                    'name': <name>,

                    'cmdargs': [
                        (<name>, <opts>),
                    ]

                    'cmdconf': {
                        <str>: <valu>
                    },

                    'storm': <text>,

                }

        '''
        name = cdef.get('name')
        await self._setStormCmd(cdef)
        self.cmddefs.set(name, cdef)

    async def _reqStormCmd(self, cdef):

        name = cdef.get('name')
        if not s_grammar.isCmdName(name):
            raise s_exc.BadCmdName(name=name)

        await self.getStormQuery(cdef.get('storm'))

    async def _setStormCmd(self, cdef):
        '''
        Note:
            No change control or persistence
        '''
        def ctor(runt, runtsafe):
            return s_storm.PureCmd(cdef, runt, runtsafe)

        # TODO unify class ctors and func ctors vs briefs...
        def getCmdBrief():
            return cdef.get('descr', 'No description').strip().split('\n')[0]

        # TODO this is super ugly...
        ctor.getCmdBrief = getCmdBrief
        ctor.pkgname = cdef.get('pkgname')
        ctor.svciden = cdef.get('cmdconf', {}).get('svciden', '')
        ctor.forms = cdef.get('forms', {})

        def getRuntPode():
            ndef = ('syn:cmd', cdef.get('name'))
            buid = s_common.buid(ndef)

            props = {
                'doc': ctor.getCmdBrief()
            }

            inpt = ctor.forms.get('input')
            outp = ctor.forms.get('output')
            nodedata = ctor.forms.get('nodedata')

            if inpt:
                props['input'] = tuple(inpt)

            if outp:
                props['output'] = tuple(outp)

            if nodedata:
                props['nodedata'] = tuple(nodedata)

            if ctor.svciden:
                props['svciden'] = ctor.svciden

            if ctor.pkgname:
                props['package'] = ctor.pkgname

            return (ndef, {
                'iden': s_common.ehex(s_common.buid(ndef)),
                'props': props,
            })

        ctor.getRuntPode = getRuntPode

        name = cdef.get('name')
        self.stormcmds[name] = ctor

        await self.fire('core:cmd:change', cmd=name, act='add')

    async def _popStormCmd(self, name):
        self.stormcmds.pop(name, None)

        await self.fire('core:cmd:change', cmd=name, act='del')

    async def delStormCmd(self, name):
        '''
        Remove a previously set pure storm command.
        '''
        ctor = self.stormcmds.get(name)
        if ctor is None:
            mesg = f'No storm command named {name}.'
            raise s_exc.NoSuchCmd(name=name, mesg=mesg)

        return await self._push('cmd:del', name)

    @s_nexus.Pusher.onPush('cmd:del')
    async def _delStormCmd(self, name):
        ctor = self.stormcmds.get(name)
        if ctor is None:
            return

        cdef = self.cmddefs.get(name)
        if cdef is None:
            mesg = f'The storm command ({name}) is not dynamic.'
            raise s_exc.CantDelCmd(mesg=mesg)

        self.cmddefs.pop(name)
        self.stormcmds.pop(name, None)

        await self.fire('core:cmd:change', cmd=name, act='del')

    async def addStormPkg(self, pkgdef, verify=False):
        '''
        Add the given storm package to the cortex.

        This will store the package for future use.
        '''
        # do validation before nexs...
        if verify:
            pkgcopy = s_msgpack.deepcopy(pkgdef)
            codesign = pkgcopy.pop('codesign', None)
            if codesign is None:
                mesg = 'Storm package is not signed!'
                raise s_exc.BadPkgDef(mesg=mesg)

            certbyts = codesign.get('cert')
            if certbyts is None:
                mesg = 'Storm package has no certificate!'
                raise s_exc.BadPkgDef(mesg=mesg)

            signbyts = codesign.get('sign')
            if signbyts is None:
                mesg = 'Storm package has no signature!'
                raise s_exc.BadPkgDef(mesg=mesg)

            try:
                cert = self.certdir.loadCertByts(certbyts.encode('utf-8'))
            except s_exc.BadCertBytes as e:
                raise s_exc.BadPkgDef(mesg='Storm package has malformed certificate!') from None

            try:
                self.certdir.valCodeCert(certbyts.encode())
            except s_exc.BadCertVerify as e:
                mesg = e.get('mesg')
                if mesg:
                    mesg = f'Storm package has invalid certificate: {mesg}'
                else:
                    mesg = 'Storm package has invalid certificate!'
                raise s_exc.BadPkgDef(mesg=mesg) from None

            pubk = s_rsa.PubKey(cert.public_key())
            if not pubk.verifyitem(pkgcopy, s_common.uhex(signbyts)):
                mesg = 'Storm package signature does not match!'
                raise s_exc.BadPkgDef(mesg=mesg)

        await self._normStormPkg(pkgdef)
        return await self._push('pkg:add', pkgdef)

    @s_nexus.Pusher.onPush('pkg:add')
    async def _addStormPkg(self, pkgdef):
        name = pkgdef.get('name')
        olddef = self.pkgdefs.get(name, None)
        if olddef is not None:
            if s_hashitem.hashitem(pkgdef) != s_hashitem.hashitem(olddef):
                await self._dropStormPkg(olddef)
            else:
                return

        await self.loadStormPkg(pkgdef)
        self.pkgdefs.set(name, pkgdef)

        self._clearPermDefs()

        gates = []
        perms = []
        pkgperms = pkgdef.get('perms')
        if pkgperms:
            gates = [p['gate'] for p in pkgperms if p.get('gate') is not None]
            perms = [p['perm'] for p in pkgperms if p.get('perm') is not None]
        await self.feedBeholder('pkg:add', pkgdef, gates=gates, perms=perms)

    async def delStormPkg(self, name):
        pkgdef = self.pkgdefs.get(name)
        if pkgdef is None:
            mesg = f'No storm package: {name}.'
            raise s_exc.NoSuchPkg(mesg=mesg)

        return await self._push('pkg:del', name)

    @s_nexus.Pusher.onPush('pkg:del')
    async def _delStormPkg(self, name):
        '''
        Delete a storm package by name.
        '''
        pkgdef = self.pkgdefs.pop(name, None)
        if pkgdef is None:
            return

        await self._dropStormPkg(pkgdef)

        self._clearPermDefs()

        gates = []
        perms = []
        pkgperms = pkgdef.get('perms')
        if pkgperms:
            gates = [p['gate'] for p in pkgperms if p.get('gate') is not None]
            perms = [p['perm'] for p in pkgperms if p.get('perm') is not None]
        await self.feedBeholder('pkg:del', {'name': name}, gates=gates, perms=perms)

    async def getStormPkg(self, name):
        return copy.deepcopy(self.stormpkgs.get(name))

    async def getStormPkgs(self):
        return self._getStormPkgs()

    def _getStormPkgs(self):
        return copy.deepcopy(list(self.pkgdefs.values()))

    async def getStormMods(self):
        return copy.deepcopy(self.stormmods)

    async def getStormMod(self, name, reqvers=None):

        mdef = copy.deepcopy(self.stormmods.get(name))
        if mdef is None or reqvers is None:
            return mdef

        pkgvers = mdef.get('pkgvers')
        if pkgvers is None:
            mesg = f'getStormMod: requested storm module {name}@{reqvers}' \
                    'has no version information to check.'
            logger.warning(mesg)
            return

        if isinstance(pkgvers, tuple):
            pkgvers = '%d.%d.%d' % pkgvers

        if s_version.matches(pkgvers, reqvers):
            return mdef

    def getDataModel(self):
        return self.model

    async def _tryLoadStormPkg(self, pkgdef):
        try:
            await self._normStormPkg(pkgdef, validstorm=False)
            await self.loadStormPkg(pkgdef)

        except asyncio.CancelledError:  # pragma: no cover  TODO:  remove once >= py 3.8 only
            raise

        except Exception as e:
            name = pkgdef.get('name', '')
            logger.exception(f'Error loading pkg: {name}, {str(e)}')

    async def verifyStormPkgDeps(self, pkgdef):

        result = {
            'requires': [],
            'conflicts': [],
        }

        deps = pkgdef.get('depends')
        if deps is None:
            return result

        requires = deps.get('requires', ())
        for require in requires:

            pkgname = require.get('name')
            cmprvers = require.get('version')

            item = require.copy()
            item.setdefault('desc', None)

            cpkg = await self.getStormPkg(pkgname)

            if cpkg is None:
                item.update({'ok': False, 'actual': None})
            else:
                cver = cpkg.get('version')
                ok = s_version.matches(cver, cmprvers)
                item.update({'ok': ok, 'actual': cver})

            result['requires'].append(item)

        conflicts = deps.get('conflicts', ())
        for conflict in conflicts:

            pkgname = conflict.get('name')
            cmprvers = conflict.get('version')

            item = conflict.copy()
            item.setdefault('version', None)
            item.setdefault('desc', None)

            cpkg = await self.getStormPkg(pkgname)

            if cpkg is None:
                item.update({'ok': True, 'actual': None})
            else:
                cver = cpkg.get('version')
                ok = cmprvers is not None and not s_version.matches(cver, cmprvers)
                item.update({'ok': ok, 'actual': cver})

            result['conflicts'].append(item)

        return result

    async def _reqStormPkgDeps(self, pkgdef):

        name = pkgdef.get('name')

        deps = await self.verifyStormPkgDeps(pkgdef)

        for require in deps['requires']:

            if require['ok']:
                continue

            option = ' '
            if require.get('optional'):
                option = ' optional '

            mesg = f'Storm package {name}{option}requirement {require.get("name")}{require.get("version")} is currently unmet.'
            logger.debug(mesg)

        for conflict in deps['conflicts']:

            if conflict['ok']:
                continue

            mesg = f'Storm package {name} conflicts with {conflict.get("name")}{conflict.get("version") or ""}.'
            raise s_exc.StormPkgConflicts(mesg=mesg)

    def _reqStormPkgVarType(self, pkgname, vartype):
        if isinstance(vartype, (tuple, list)):
            for vtyp in vartype:
                self._reqStormPkgVarType(pkgname, vtyp)
        else:
            if vartype not in self.model.types:
                mesg = f'Storm package {pkgname} has unknown config var type {vartype}.'
                raise s_exc.NoSuchType(mesg=mesg, type=vartype)

    async def _normStormPkg(self, pkgdef, validstorm=True):
        '''
        Normalize and validate a storm package (optionally storm code).
        '''
        version = pkgdef.get('version')
        if isinstance(version, (tuple, list)):
            pkgdef['version'] = '%d.%d.%d' % tuple(version)

        await self._reqStormPkgDeps(pkgdef)

        pkgname = pkgdef.get('name')

        # Check synapse version requirement
        reqversion = pkgdef.get('synapse_version')
        if reqversion is not None:
            mesg = f'Storm package {pkgname} requires Synapse {reqversion} but ' \
                   f'Cortex is running {s_version.version}'
            s_version.reqVersion(s_version.version, reqversion, mesg=mesg)

        # Validate storm contents from modules and commands
        mods = pkgdef.get('modules', ())
        cmds = pkgdef.get('commands', ())
        onload = pkgdef.get('onload')
        svciden = pkgdef.get('svciden')

        if onload is not None and validstorm:
            await self.getStormQuery(onload)

        for mdef in mods:
            mdef.setdefault('modconf', {})
            if svciden:
                mdef['modconf']['svciden'] = svciden

            if validstorm:
                modtext = mdef.get('storm')
                await self.getStormQuery(modtext)

        for cdef in cmds:
            cdef['pkgname'] = pkgname
            cdef.setdefault('cmdconf', {})
            if svciden:
                cdef['cmdconf']['svciden'] = svciden

            if validstorm:
                cmdtext = cdef.get('storm')
                await self.getStormQuery(cmdtext)

        for gdef in pkgdef.get('graphs', ()):
            gdef['iden'] = s_common.guid((pkgname, gdef.get('name')))
            gdef['scope'] = 'power-up'
            gdef['power-up'] = pkgname

            if validstorm:
                await self.reqValidStormGraph(gdef)

        # Validate package def (post normalization)
        s_storm.reqValidPkgdef(pkgdef)

        for configvar in pkgdef.get('configvars', ()):
            self._reqStormPkgVarType(pkgname, configvar.get('type'))

    async def loadStormPkg(self, pkgdef):
        '''
        Load a storm package into the storm library for this cortex.

        NOTE: This will *not* persist the package (allowing service dynamism).
        '''
        self.modsbyiface.clear()
        name = pkgdef.get('name')

        mods = pkgdef.get('modules', ())
        cmds = pkgdef.get('commands', ())

        # now actually load...
        self.stormpkgs[name] = pkgdef

        pkgvers = pkgdef.get('version')

        # copy the mods dict and smash the ref so
        # updates are atomic and dont effect running
        # storm queries.
        stormmods = self.stormmods.copy()
        for mdef in mods:
            mdef = mdef.copy()
            modname = mdef.get('name')
            mdef['pkgvers'] = pkgvers
            stormmods[modname] = mdef

        self.stormmods = stormmods

        for cdef in cmds:
            await self._setStormCmd(cdef)

        for gdef in pkgdef.get('graphs', ()):
            gdef = copy.deepcopy(gdef)
            self._initEasyPerm(gdef)
            self.pkggraphs[gdef['iden']] = gdef

        onload = pkgdef.get('onload')
        if onload is not None and self.isactive:
            async def _onload():
                try:
                    async for mesg in self.storm(onload):
                        if mesg[0] == 'print':
                            logger.info(f'{name} onload output: {mesg[1].get("mesg")}')
                        if mesg[0] == 'warn':
                            logger.warning(f'{name} onload output: {mesg[1].get("mesg")}')
                        if mesg[0] == 'err':
                            logger.error(f'{name} onload output: {mesg[1]}')
                        await asyncio.sleep(0)
                except asyncio.CancelledError:  # pragma: no cover
                    raise
                except Exception:  # pragma: no cover
                    logger.warning(f'onload failed for package: {name}')
                await self.fire('core:pkg:onload:complete', pkg=name)
            self.schedCoro(_onload())

    async def _dropStormPkg(self, pkgdef):
        '''
        Reverse the process of loadStormPkg()
        '''
        self.modsbyiface.clear()
        for mdef in pkgdef.get('modules', ()):
            modname = mdef.get('name')
            self.stormmods.pop(modname, None)

        for cdef in pkgdef.get('commands', ()):
            name = cdef.get('name')
            await self._popStormCmd(name)

        pkgname = pkgdef.get('name')

        for gdef in pkgdef.get('graphs', ()):
            self.pkggraphs.pop(gdef['iden'], None)

        self.stormpkgs.pop(pkgname, None)

    def getStormSvc(self, name):

        ssvc = self.svcsbyiden.get(name)
        if ssvc is not None:
            return ssvc

        ssvc = self.svcsbyname.get(name)
        if ssvc is not None:
            return ssvc

        ssvc = self.svcsbysvcname.get(name)
        if name is not None:
            return ssvc

    async def waitStormSvc(self, name, timeout=None):
        ssvc = self.getStormSvc(name)
        return await s_coro.event_wait(ssvc.ready, timeout=timeout)

    async def addStormSvc(self, sdef):
        '''
        Add a registered storm service to the cortex.
        '''
        iden = sdef.get('iden')
        if iden is None:
            iden = sdef['iden'] = s_common.guid()

        if self.svcsbyiden.get(iden) is not None:
            mesg = f'Storm service already exists: {iden}'
            raise s_exc.DupStormSvc(mesg=mesg)

        return await self._push('svc:add', sdef)

    @s_nexus.Pusher.onPush('svc:add')
    async def _addStormSvc(self, sdef):

        iden = sdef.get('iden')
        ssvc = self.svcsbyiden.get(iden)
        if ssvc is not None:
            return ssvc.sdef

        ssvc = await self._setStormSvc(sdef)
        self.svcdefs.set(iden, sdef)

        await self.feedBeholder('svc:add', {'name': sdef.get('name'), 'iden': iden})
        return ssvc.sdef

    async def delStormSvc(self, iden):
        sdef = self.svcdefs.get(iden)
        if sdef is None:
            mesg = f'No storm service with iden: {iden}'
            raise s_exc.NoSuchStormSvc(mesg=mesg, iden=iden)

        return await self._push('svc:del', iden)

    @s_nexus.Pusher.onPush('svc:del')
    async def _delStormSvc(self, iden):
        '''
        Delete a registered storm service from the cortex.
        '''
        sdef = self.svcdefs.get(iden)
        if sdef is None:  # pragma: no cover
            return

        try:
            if self.isactive:
                await self.runStormSvcEvent(iden, 'del')
        except asyncio.CancelledError:  # pragma: no cover  TODO:  remove once py 3.8 only
            raise
        except Exception as e:
            logger.exception(f'service.del hook for service {iden} failed with error: {e}')

        sdef = self.svcdefs.pop(iden)

        await self._delStormSvcPkgs(iden)

        name = sdef.get('name')
        if name is not None:
            self.svcsbyname.pop(name, None)

        ssvc = self.svcsbyiden.pop(iden, None)
        if ssvc is not None:
            self.svcsbysvcname.pop(ssvc.svcname, None)
            await ssvc.fini()

        await self.feedBeholder('svc:del', {'iden': iden, 'name': name, 'svcname': ssvc.svcname})

    async def _delStormSvcPkgs(self, iden):
        '''
        Delete storm packages associated with a service.
        '''
        for pkg in self.getStormSvcPkgs(iden):
            name = pkg.get('name')
            if name:
                await self._delStormPkg(name)

    def getStormSvcPkgs(self, iden):
        pkgs = []
        for _, pdef in self.pkgdefs.items():
            pkgiden = pdef.get('svciden')
            if pkgiden and pkgiden == iden:
                pkgs.append(pdef)
        return pkgs

    async def setStormSvcEvents(self, iden, edef):
        '''
        Set the event callbacks for a storm service. Extends the sdef dict.

        Args:
            iden (str): The service iden.
            edef (dict): The events definition.

        Notes:

            The edef is formatted like the following::

                {
                    <name> : {
                        'storm': <storm>
                    }
                }

            where ``name`` is one of the following items:

            add

                Run the given storm '*before* the service is first added (a la service.add), but not on a reconnect.

            del

                Run the given storm *after* the service is removed (a la service.del), but not on a disconnect.

        Returns:
            dict: An updated storm service definition dictionary.
        '''
        sdef = self.svcdefs.get(iden)
        if sdef is None:
            mesg = f'No storm service with iden: {iden}'
            raise s_exc.NoSuchStormSvc(mesg=mesg)

        sdef['evts'] = edef
        self.svcdefs.set(iden, sdef)
        return sdef

    async def _runStormSvcAdd(self, iden):
        sdef = self.svcdefs.get(iden)
        if sdef is None:
            mesg = f'No storm service with iden: {iden}'
            raise s_exc.NoSuchStormSvc(mesg=mesg)

        if sdef.get('added', False):
            return

        try:
            await self.runStormSvcEvent(iden, 'add')
        except asyncio.CancelledError:  # pragma: no cover  TODO:  remove once py 3.8 only
            raise
        except Exception as e:
            logger.exception(f'runStormSvcEvent service.add failed with error {e}')
            return

        sdef['added'] = True
        self.svcdefs.set(iden, sdef)

    async def runStormSvcEvent(self, iden, name):
        assert name in ('add', 'del')

        sdef = self.svcdefs.get(iden)
        if sdef is None:
            mesg = f'No storm service with iden: {iden}'
            raise s_exc.NoSuchStormSvc(mesg=mesg)

        evnt = sdef.get('evts', {}).get(name, {}).get('storm')
        if evnt is None:
            return

        opts = {'vars': {'cmdconf': {'svciden': iden}}}
        coro = s_common.aspin(self.storm(evnt, opts=opts))
        if name == 'add':
            await coro
        else:
            self.schedCoro(coro)

    async def _setStormSvc(self, sdef):

        ssvc = await s_stormsvc.StormSvcClient.anit(self, sdef)

        self.onfini(ssvc)

        self.svcsbyiden[ssvc.iden] = ssvc
        self.svcsbyname[ssvc.name] = ssvc

        return ssvc

    def getStormSvcs(self):
        return list(self.svcsbyiden.values())

    # Global stormvars APIs

    async def getStormVar(self, name, default=None):
        return self.stormvars.get(name, defv=default)

    @s_nexus.Pusher.onPushAuto('stormvar:pop')
    async def popStormVar(self, name, default=None):
        return self.stormvars.pop(name, defv=default)

    @s_nexus.Pusher.onPushAuto('stormvar:set')
    async def setStormVar(self, name, valu):
        return self.stormvars.set(name, valu)

    async def itemsStormVar(self):
        for item in self.stormvars.items():
            yield item

    async def _cortexHealth(self, health):
        health.update('cortex', 'nominal')

    async def _loadExtModel(self):

        self.extforms = self.cortexdata.getSubKeyVal('model:forms:')
        self.extprops = self.cortexdata.getSubKeyVal('model:props:')
        self.extunivs = self.cortexdata.getSubKeyVal('model:univs:')
        self.extedges = self.cortexdata.getSubKeyVal('model:edges:')
        self.exttagprops = self.cortexdata.getSubKeyVal('model:tagprops:')

        for formname, basetype, typeopts, typeinfo in self.extforms.values():
            try:
                self.model.addType(formname, basetype, typeopts, typeinfo)
                form = self.model.addForm(formname, {}, ())
            except Exception as e:
                logger.warning(f'Extended form ({formname}) error: {e}')
            else:
                if form.type.deprecated:
                    mesg = f'The extended property {formname} is using a deprecated type {form.type.name} which will' \
                           f' be removed in 4.0.0'
                    logger.warning(mesg)

        for form, prop, tdef, info in self.extprops.values():
            try:
                prop = self.model.addFormProp(form, prop, tdef, info)
            except Exception as e:
                logger.warning(f'ext prop ({form}:{prop}) error: {e}')
            else:
                if prop.type.deprecated:
                    mesg = f'The extended property {prop.full} is using a deprecated type {prop.type.name} which will' \
                           f' be removed in 4.0.0'
                    logger.warning(mesg)

        for prop, tdef, info in self.extunivs.values():
            try:
                self.model.addUnivProp(prop, tdef, info)
            except Exception as e:
                logger.warning(f'ext univ ({prop}) error: {e}')

        for prop, tdef, info in self.exttagprops.values():
            try:
                self.model.addTagProp(prop, tdef, info)
            except Exception as e:
                logger.warning(f'ext tag prop ({prop}) error: {e}')

        for edge, info in self.extedges.values():
            try:
                self.model.addEdge(edge, info)
            except Exception as e:
                logger.warning(f'ext edge ({edge}) error: {e}')

    async def getExtModel(self):
        '''
        Get all extended model properties in the Cortex.

        Returns:
            dict: A dictionary containing forms, form properties, universal properties and tag properties.
        '''
        ret = collections.defaultdict(list)
        for formname, basetype, typeopts, typeinfo in self.extforms.values():
            ret['forms'].append((formname, basetype, typeopts, typeinfo))

        for form, prop, tdef, info in self.extprops.values():
            ret['props'].append((form, prop, tdef, info))

        for prop, tdef, info in self.extunivs.values():
            ret['univs'].append((prop, tdef, info))

        for prop, tdef, info in self.exttagprops.values():
            ret['tagprops'].append((prop, tdef, info))

        for edge, info in self.extedges.values():
            ret['edges'].append((edge, info))

        ret['version'] = (1, 0)
        return copy.deepcopy(dict(ret))

    async def addExtModel(self, model):
        '''
        Add an extended model definition to a Cortex from the output of getExtModel().

        Args:
            model (dict): An extended model dictionary.

        Returns:
            Bool: True when the model was added.

        Raises:
            s_exc.BadFormDef: If a form exists with a different definition than the provided definition.
            s_exc.BadPropDef: If a property, tagprop, or universal property exists with a different definition
                              than the provided definition.
            s_exc.BadEdgeDef: If an edge exists with a different definition than the provided definition.
        '''

        # Get our current model definition
        emodl = await self.getExtModel()
        amodl = collections.defaultdict(list)

        forms = {info[0]: info for info in model.get('forms', ())}
        props = {(info[0], info[1]): info for info in model.get('props', ())}
        tagprops = {info[0]: info for info in model.get('tagprops', ())}
        univs = {info[0]: info for info in model.get('univs', ())}
        edges = {info[0]: info for info in model.get('edges', ())}

        efrms = {info[0]: info for info in emodl.get('forms', ())}
        eprops = {(info[0], info[1]): info for info in emodl.get('props', ())}
        etagprops = {info[0]: info for info in emodl.get('tagprops', ())}
        eunivs = {info[0]: info for info in emodl.get('univs', ())}
        eedges = {info[0]: info for info in emodl.get('edges', ())}

        for (name, info) in forms.items():
            enfo = efrms.get(name)
            if enfo is None:
                amodl['forms'].append(info)
                continue
            if enfo == info:
                continue
            mesg = f'Extended form definition differs from existing definition for {name}.'
            raise s_exc.BadFormDef(mesg=mesg, name=name)

        for (name, info) in props.items():
            enfo = eprops.get(name)
            if enfo is None:
                amodl['props'].append(info)
                continue
            if enfo == info:
                continue
            mesg = f'Extended prop definition differs from existing definition for {name}'
            raise s_exc.BadPropDef(mesg=mesg, name=name)

        for (name, info) in tagprops.items():
            enfo = etagprops.get(name)
            if enfo is None:
                amodl['tagprops'].append(info)
                continue
            if enfo == info:
                continue
            mesg = f'Extended tagprop definition differs from existing definition for {name}'
            raise s_exc.BadPropDef(mesg=mesg, name=name)

        for (name, info) in univs.items():
            enfo = eunivs.get(name)
            if enfo is None:
                amodl['univs'].append(info)
                continue
            if enfo == info:
                continue
            mesg = f'Extended universal property definition differs from existing definition for {name}'
            raise s_exc.BadPropDef(mesg=mesg, name=name)

        for (name, info) in edges.items():
            enfo = eedges.get(name)
            if enfo is None:
                amodl['edges'].append(info)
                continue
            if enfo == info:
                continue

            (n1form, verb, n2form) = info[0]
            mesg = f'Extended edge definition differs from existing definition for {info[0]}'
            raise s_exc.BadEdgeDef(mesg=mesg, n1form=n1form, verb=verb, n2form=n2form)

        for formname, basetype, typeopts, typeinfo in amodl['forms']:
            await self.addForm(formname, basetype, typeopts, typeinfo)

        for form, prop, tdef, info in amodl['props']:
            await self.addFormProp(form, prop, tdef, info)

        for prop, tdef, info in amodl['tagprops']:
            await self.addTagProp(prop, tdef, info)

        for prop, tdef, info in amodl['univs']:
            await self.addUnivProp(prop, tdef, info)

        for edge, info in amodl['edges']:
            await self.addEdge(edge, info)

        return True

    async def addUnivProp(self, name, tdef, info):
        if not isinstance(tdef, tuple):
            mesg = 'Universal property type definitions should be a tuple.'
            raise s_exc.BadArg(name=name, mesg=mesg)

        if not isinstance(info, dict):
            mesg = 'Universal property definitions should be a dict.'
            raise s_exc.BadArg(name=name, mesg=mesg)

        # the loading function does the actual validation...
        if not name.startswith('_'):
            mesg = 'ext univ name must start with "_"'
            raise s_exc.BadPropDef(name=name, mesg=mesg)

        base = '.' + name
        if base in self.model.props:
            raise s_exc.DupPropName(mesg=f'Cannot add duplicate universal property {base}',
                                    prop=name)
        await self._push('model:univ:add', name, tdef, info)

    @s_nexus.Pusher.onPush('model:univ:add')
    async def _addUnivProp(self, name, tdef, info):
        base = '.' + name
        if base in self.model.props:
            return

        self.model.addUnivProp(name, tdef, info)

        self.extunivs.set(name, (name, tdef, info))
        await self.fire('core:extmodel:change', prop=name, act='add', type='univ')
        base = '.' + name
        univ = self.model.univ(base)
        if univ:
            await self.feedBeholder('model:univ:add', univ.pack())

    async def addForm(self, formname, basetype, typeopts, typeinfo):
        if not isinstance(typeopts, dict):
            mesg = 'Form type options should be a dict.'
            raise s_exc.BadArg(form=formname, mesg=mesg)

        if not isinstance(typeinfo, dict):
            mesg = 'Form type info should be a dict.'
            raise s_exc.BadArg(form=formname, mesg=mesg)

        if not formname.startswith('_'):
            mesg = 'Extended form must begin with "_"'
            raise s_exc.BadFormDef(form=formname, mesg=mesg)
        if self.model.form(formname) is not None:
            mesg = f'Form name already exists: {formname}'
            raise s_exc.DupFormName(mesg=mesg)
        return await self._push('model:form:add', formname, basetype, typeopts, typeinfo)

    @s_nexus.Pusher.onPush('model:form:add')
    async def _addForm(self, formname, basetype, typeopts, typeinfo):
        if self.model.form(formname) is not None:
            return

        ifaces = typeinfo.get('interfaces')

        if ifaces and 'taxonomy' in ifaces:
            logger.warning(f'{formname} is using the deprecated taxonomy interface, updating to meta:taxonomy.')

            ifaces = set(ifaces)
            ifaces.remove('taxonomy')
            ifaces.add('meta:taxonomy')
            typeinfo['interfaces'] = tuple(ifaces)

        self.model.addType(formname, basetype, typeopts, typeinfo)
        self.model.addForm(formname, {}, ())

        self.extforms.set(formname, (formname, basetype, typeopts, typeinfo))
        await self.fire('core:extmodel:change', form=formname, act='add', type='form')
        form = self.model.form(formname)
        ftyp = self.model.type(formname)
        if form and ftyp:
            await self.feedBeholder('model:form:add', {'form': form.pack(), 'type': ftyp.pack()})

    async def delForm(self, formname):
        if not formname.startswith('_'):
            mesg = 'Extended form must begin with "_"'
            raise s_exc.BadFormDef(form=formname, mesg=mesg)

        if self.model.form(formname) is None:
            raise s_exc.NoSuchForm.init(formname)

        return await self._push('model:form:del', formname)

    @s_nexus.Pusher.onPush('model:form:del')
    async def _delForm(self, formname):
        if self.model.form(formname) is None:
            return

        for layr in self.layers.values():
            async for item in layr.iterFormRows(formname):
                mesg = f'Nodes still exist with form: {formname} in layer {layr.iden}'
                raise s_exc.CantDelForm(mesg=mesg)

        self.model.delForm(formname)
        self.model.delType(formname)

        self.extforms.pop(formname, None)
        await self.fire('core:extmodel:change', form=formname, act='del', type='form')
        await self.feedBeholder('model:form:del', {'form': formname})

    async def addFormProp(self, form, prop, tdef, info):
        if not isinstance(tdef, tuple):
            mesg = 'Form property type definitions should be a tuple.'
            raise s_exc.BadArg(form=form, mesg=mesg)

        if not isinstance(info, dict):
            mesg = 'Form property definitions should be a dict.'
            raise s_exc.BadArg(form=form, mesg=mesg)

        if not prop.startswith('_') and not form.startswith('_'):
            mesg = 'Extended prop must begin with "_" or be added to an extended form.'
            raise s_exc.BadPropDef(prop=prop, mesg=mesg)
        _form = self.model.form(form)
        if _form is None:
            raise s_exc.NoSuchForm.init(form)
        if _form.prop(prop):
            raise s_exc.DupPropName(mesg=f'Cannot add duplicate form prop {form} {prop}',
                                     form=form, prop=prop)
        await self._push('model:prop:add', form, prop, tdef, info)

    @s_nexus.Pusher.onPush('model:prop:add')
    async def _addFormProp(self, form, prop, tdef, info):
        if (_form := self.model.form(form)) is not None and _form.prop(prop) is not None:
            return

        _prop = self.model.addFormProp(form, prop, tdef, info)
        if _prop.type.deprecated:
            mesg = f'The extended property {_prop.full} is using a deprecated type {_prop.type.name} which will' \
                   f' be removed in 4.0.0'
            logger.warning(mesg)

        full = f'{form}:{prop}'
        self.extprops.set(full, (form, prop, tdef, info))
        await self.fire('core:extmodel:change', form=form, prop=prop, act='add', type='formprop')
        prop = self.model.prop(full)
        if prop:
            await self.feedBeholder('model:prop:add', {'form': form, 'prop': prop.pack()})

    async def delFormProp(self, form, prop):
        self.reqExtProp(form, prop)
        return await self._push('model:prop:del', form, prop)

    async def _delAllFormProp(self, formname, propname, meta):
        '''
        Delete all instances of a property from all layers.

        NOTE: This does not fire triggers.
        '''
        self.reqExtProp(formname, propname)

        fullname = f'{formname}:{propname}'
        prop = self.model.prop(fullname)

        await self.setPropLocked(fullname, True)

        for layr in list(self.layers.values()):

            genr = layr.iterPropRows(formname, propname)

            async for rows in s_coro.chunks(genr):
                nodeedits = []
                for buid, valu in rows:
                    nodeedits.append((buid, prop.form.name, (
                        (s_layer.EDIT_PROP_DEL, (prop.name, None, prop.type.stortype), ()),
                    )))

                await layr.saveNodeEdits(nodeedits, meta)
                await asyncio.sleep(0)

    async def _delAllUnivProp(self, propname, meta):
        '''
        Delete all instances of a universal property from all layers.

        NOTE: This does not fire triggers.
        '''
        self.reqExtUniv(propname)

        full = f'.{propname}'
        prop = self.model.univ(full)

        await self.setUnivLocked(full, True)

        for layr in list(self.layers.values()):

            genr = layr.iterUnivRows(full)

            async for rows in s_coro.chunks(genr):
                nodeedits = []
                for buid, valu in rows:
                    sode = await layr.getStorNode(buid)
                    nodeedits.append((buid, sode.get('form'), (
                        (s_layer.EDIT_PROP_DEL, (prop.name, None, prop.type.stortype), ()),
                    )))

                await layr.saveNodeEdits(nodeedits, meta)
                await asyncio.sleep(0)

    async def _delAllTagProp(self, propname, meta):
        '''
        Delete all instances of a tag property from all layers.

        NOTE: This does not fire triggers.
        '''
        self.reqExtTagProp(propname)
        prop = self.model.getTagProp(propname)

        await self.setTagPropLocked(propname, True)

        for layr in list(self.layers.values()):

            for form, tag, tagprop in layr.getTagProps():

                if tagprop != propname: # pragma: no cover
                    await asyncio.sleep(0)
                    continue

                genr = layr.iterTagPropRows(tag, tagprop, form)

                async for rows in s_coro.chunks(genr):
                    nodeedits = []
                    for buid, valu in rows:
                        nodeedits.append((buid, form, (
                            (s_layer.EDIT_TAGPROP_DEL, (tag, prop.name, None, prop.type.stortype), ()),
                        )))

                    await layr.saveNodeEdits(nodeedits, meta)
                    await asyncio.sleep(0)

    def reqExtProp(self, form, prop):
        full = f'{form}:{prop}'
        pdef = self.extprops.get(full)
        if pdef is None:
            mesg = f'No ext prop named {full}'
            raise s_exc.NoSuchProp(form=form, prop=prop, mesg=mesg)
        return pdef

    def reqExtUniv(self, prop):
        udef = self.extunivs.get(prop)
        if udef is None:
            mesg = f'No ext univ named {prop}'
            raise s_exc.NoSuchUniv(name=prop, mesg=mesg)
        return udef

    def reqExtTagProp(self, name):
        pdef = self.exttagprops.get(name)
        if pdef is None:
            mesg = f'No tag prop named {name}'
            raise s_exc.NoSuchTagProp(mesg=mesg, name=name)
        return pdef

    @s_nexus.Pusher.onPush('model:prop:del')
    async def _delFormProp(self, form, prop):
        '''
        Remove an extended property from the cortex.
        '''
        full = f'{form}:{prop}'

        pdef = self.extprops.get(full)
        if pdef is None:
            return

        for layr in self.layers.values():
            async for item in layr.iterPropRows(form, prop):
<<<<<<< HEAD
                mesg = f'Nodes still exist with prop: {form}:{prop} in layer: {layr.iden}'
=======
                mesg = f'Nodes still exist with prop: {form}:{prop} in layer {layr.iden}'
>>>>>>> 1c51c585
                raise s_exc.CantDelProp(mesg=mesg)

        self.model.delFormProp(form, prop)
        self.extprops.pop(full, None)
        self.modellocks.pop(f'prop/{full}', None)
        await self.fire('core:extmodel:change',
                        form=form, prop=prop, act='del', type='formprop')

        await self.feedBeholder('model:prop:del', {'form': form, 'prop': prop})

    async def delUnivProp(self, prop):
        self.reqExtUniv(prop)
        return await self._push('model:univ:del', prop)

    @s_nexus.Pusher.onPush('model:univ:del')
    async def _delUnivProp(self, prop):
        '''
        Remove an extended universal property from the cortex.
        '''
        udef = self.extunivs.get(prop)
        if udef is None:
            return

        univname = '.' + prop
        for layr in self.layers.values():
            async for item in layr.iterUnivRows(univname):
                mesg = f'Nodes still exist with universal prop: {prop} in layer {layr.iden}'
                raise s_exc.CantDelUniv(mesg=mesg)

        self.model.delUnivProp(prop)
        self.extunivs.pop(prop, None)
        self.modellocks.pop(f'univ/{prop}', None)
        await self.fire('core:extmodel:change', name=prop, act='del', type='univ')
        await self.feedBeholder('model:univ:del', {'prop': univname})

    async def addTagProp(self, name, tdef, info):
        if not isinstance(tdef, tuple):
            mesg = 'Tag property type definitions should be a tuple.'
            raise s_exc.BadArg(name=name, mesg=mesg)

        if not isinstance(info, dict):
            mesg = 'Tag property definitions should be a dict.'
            raise s_exc.BadArg(name=name, mesg=mesg)

        if self.exttagprops.get(name) is not None:
            raise s_exc.DupPropName(name=name)

        return await self._push('model:tagprop:add', name, tdef, info)

    @s_nexus.Pusher.onPush('model:tagprop:add')
    async def _addTagProp(self, name, tdef, info):
        if self.exttagprops.get(name) is not None:
            return

        self.model.addTagProp(name, tdef, info)

        self.exttagprops.set(name, (name, tdef, info))
        await self.fire('core:tagprop:change', name=name, act='add')
        tagp = self.model.tagprop(name)
        if tagp:
            await self.feedBeholder('model:tagprop:add', tagp.pack())

    async def delTagProp(self, name):
        self.reqExtTagProp(name)
        return await self._push('model:tagprop:del', name)

    @s_nexus.Pusher.onPush('model:tagprop:del')
    async def _delTagProp(self, name):
        pdef = self.exttagprops.get(name)
        if pdef is None:
            return

        for layr in self.layers.values():
            if await layr.hasTagProp(name):
                mesg = f'Nodes still exist with tagprop: {name} in layer {layr.iden}'
                raise s_exc.CantDelProp(mesg=mesg)

        self.model.delTagProp(name)

        self.exttagprops.pop(name, None)
        self.modellocks.pop(f'tagprop/{name}', None)
        await self.fire('core:tagprop:change', name=name, act='del')
        await self.feedBeholder('model:tagprop:del', {'tagprop': name})

    async def addEdge(self, edge, edgeinfo):
        if not isinstance(edgeinfo, dict):
            mesg = 'Edge info should be a dict.'
            raise s_exc.BadArg(mesg=mesg, edgeinfo=edgeinfo)

        (n1form, verb, n2form) = edge
        if not verb.startswith('_'):
            mesg = f'Extended edge verb must begin with "_"; got {verb}'
            raise s_exc.BadEdgeDef(mesg=mesg, n1form=n1form, verb=verb, n2form=n2form)

        if n1form is not None:
            self.model._reqFormName(n1form)

        if n2form is not None:
            self.model._reqFormName(n2form)

        if self.model.edge(edge) is not None:
            raise s_exc.DupEdgeType.init(edge)

        return await self._push('model:edge:add', edge, edgeinfo)

    @s_nexus.Pusher.onPush('model:edge:add')
    async def _addEdge(self, edge, edgeinfo):
        if self.model.edge(edge) is not None:
            return

        self.model.addEdge(edge, edgeinfo)

        self.extedges.set(s_common.guid(edge), (edge, edgeinfo))
        await self.fire('core:extmodel:change', edge=edge, act='add', type='edge')
        await self.feedBeholder('model:edge:add', {'edge': edge, 'info': edgeinfo})

    async def delEdge(self, edge):
        if self.extedges.get(s_common.guid(edge)) is None:
            raise s_exc.NoSuchEdge.init(edge)

        return await self._push('model:edge:del', edge)

    @s_nexus.Pusher.onPush('model:edge:del')
    async def _delEdge(self, edge):
        edgeguid = s_common.guid(edge)
        if self.extedges.get(edgeguid) is None:
            return

        self.model.delEdge(edge)

        self.extedges.pop(edgeguid, None)
        await self.fire('core:extmodel:change', edge=edge, act='del', type='edge')
        await self.feedBeholder('model:edge:del', {'edge': edge})

    async def _onCoreFini(self):
        '''
        Generic fini handler for cortex components which may change or vary at runtime.
        '''
        if self.axon:
            await self.axon.fini()

    async def syncLayerNodeEdits(self, iden, offs, wait=True, compat=False):
        '''
        Yield (offs, mesg) tuples for nodeedits in a layer.
        '''
        layr = self.getLayer(iden)
        if layr is None:
            raise s_exc.NoSuchLayer(mesg=f'No such layer {iden}', iden=iden)

        async for item in layr.syncNodeEdits(offs, wait=wait, compat=compat):
            yield item

    async def syncLayersEvents(self, offsdict=None, wait=True):
        '''
        Yield (offs, layriden, STYP, item, meta) tuples for nodeedits for *all* layers, interspersed with add/del
        layer messages.

        STYP is one of the following constants:
            SYNC_NODEEDITS:  item is a nodeedits (buid, form, edits)
            SYNC_LAYR_ADD:   A layer was added (item and meta are empty)
            SYNC_LAYR_DEL:   A layer was deleted (item and meta are empty)

        Args:
            offsdict(Optional(Dict[str,int])): starting nexus/editlog offset by layer iden.  Defaults to 0 for
                unspecified layers or if offsdict is None.
            wait(bool):  whether to pend and stream value until this layer is fini'd
        '''
        async def layrgenr(layr, startoff, endoff=None, newlayer=False):
            if newlayer:
                yield layr.addoffs, layr.iden, SYNC_LAYR_ADD, (), {}

            wait = endoff is None

            if not layr.isfini:

                async for ioff, item, meta in layr.syncNodeEdits2(startoff, wait=wait):
                    if endoff is not None and ioff >= endoff:  # pragma: no cover
                        break

                    yield ioff, layr.iden, SYNC_NODEEDITS, item, meta
                    await asyncio.sleep(0)

            if layr.isdeleted:
                yield layr.deloffs, layr.iden, SYNC_LAYR_DEL, (), {}

        # End of layrgenr

        async for item in self._syncNodeEdits(offsdict, layrgenr, wait=wait):
            yield item

    async def syncIndexEvents(self, matchdef, offsdict=None, wait=True):
        '''
        Yield (offs, layriden, <STYPE>, <item>) tuples from the nodeedit logs of all layers starting
        from the given nexus/layer offset (they are synchronized).  Only edits that match the filter in matchdef will
        be yielded, plus EDIT_PROGRESS (see layer.syncIndexEvents) messages.

        The format of the 4th element of the tuple depends on STYPE.  STYPE is one of the following constants:

          SYNC_LAYR_ADD:  item is an empty tuple ()
          SYNC_LAYR_DEL:  item is an empty tuple ()
          SYNC_NODEEDIT:  item is (buid, form, ETYPE, VALS)) or (None, None, s_layer.EDIT_PROGRESS, ())

        For edits in the past, events are yielded in offset order across all layers.  For current data (wait=True),
        events across different layers may be emitted slightly out of offset order.

        Note:
            Will not yield any values from layers created with logedits disabled

        Args:
            matchdef(Dict[str, Sequence[str]]):  a dict describing which events are yielded.  See
                layer.syncIndexEvents for matchdef specification.
            offsdict(Optional(Dict[str,int])): starting nexus/editlog offset by layer iden.  Defaults to 0 for
                unspecified layers or if offsdict is None.
            wait(bool):  whether to pend and stream value until this layer is fini'd
        '''
        async def layrgenr(layr, startoff, endoff=None, newlayer=False):
            ''' Yields matching results from a single layer '''

            if newlayer:
                yield layr.addoffs, layr.iden, SYNC_LAYR_ADD, ()

            wait = endoff is None
            ioff = startoff

            if not layr.isfini:

                async for ioff, item in layr.syncIndexEvents(startoff, matchdef, wait=wait):
                    if endoff is not None and ioff >= endoff:  # pragma: no cover
                        break

                    yield ioff, layr.iden, SYNC_NODEEDIT, item

            if layr.isdeleted:
                yield layr.deloffs, layr.iden, SYNC_LAYR_DEL, ()

        # End of layrgenr

        async for item in self._syncNodeEdits(offsdict, layrgenr, wait=wait):
            yield item

    async def _syncNodeEdits(self, offsdict, genrfunc, wait=True):
        '''
        Common guts between syncIndexEvents and syncLayersEvents

        First, it streams from the layers up to the current offset, sorted by offset.
        Then it streams from all the layers simultaneously.

        Args:
            offsdict(Dict[str, int]): starting nexus/editlog offset per layer.  Defaults to 0 if layer not present
            genrfunc(Callable): an async generator function that yields tuples that start with an offset.  The input
               parameters are:
                layr(Layer): a Layer object
                startoff(int);  the starting offset
                endoff(Optional[int]):  the ending offset
                newlayer(bool):  whether to emit a new layer item first
            wait(bool): when the end of the log is hit, whether to continue to wait for new entries and yield them
        '''
        catchingup = True                   # whether we've caught up to topoffs
        layrsadded = {}                     # layriden -> True.  Captures all the layers added while catching up
        todo = set()                        # outstanding futures of active live streaming from layers
        layrgenrs = {}                      # layriden -> genr.  maps active layers to that layer's async generator

        # The offset to start from once the catch-up phase is complete
        topoffs = max(layr.nodeeditlog.index() for layr in self.layers.values())

        if offsdict is None:
            offsdict = {}

        newtodoevent = asyncio.Event()

        async with await s_base.Base.anit() as base:

            def addlayr(layr, newlayer=False, startoffs=topoffs):
                '''
                A new layer joins the live stream
                '''
                genr = genrfunc(layr, startoffs, newlayer=newlayer)
                layrgenrs[layr.iden] = genr
                task = base.schedCoro(genr.__anext__())
                task.iden = layr.iden
                todo.add(task)
                newtodoevent.set()

            def onaddlayr(mesg):
                etyp, event = mesg
                layriden = event['iden']
                layr = self.getLayer(layriden)
                if catchingup:
                    layrsadded[layr] = True
                    return

                addlayr(layr, newlayer=True)

            self.on('core:layr:add', onaddlayr, base=base)

            # First, catch up to what was the current offset when we started, guaranteeing order

            logger.debug(f'_syncNodeEdits() running catch-up sync to offs={topoffs}')

            genrs = [genrfunc(layr, offsdict.get(layr.iden, 0), endoff=topoffs) for layr in self.layers.values()]
            async for item in s_common.merggenr(genrs, lambda x, y: x[0] < y[0]):
                yield item

            catchingup = False

            if not wait:
                return

            # After we've caught up, read on genrs from all the layers simultaneously

            logger.debug('_syncNodeEdits() entering into live sync')

            lastoffs = {}

            todo.clear()

            for layr in self.layers.values():
                if layr not in layrsadded:
                    addlayr(layr)

            for layr in layrsadded:
                addlayr(layr, newlayer=True)

            # Also, wake up if we get fini'd
            finitask = base.schedCoro(self.waitfini())
            todo.add(finitask)

            newtodotask = base.schedCoro(newtodoevent.wait())
            todo.add(newtodotask)

            while not self.isfini:
                newtodoevent.clear()
                done, _ = await asyncio.wait(todo, return_when=asyncio.FIRST_COMPLETED)

                for donetask in done:
                    try:
                        todo.remove(donetask)

                        if donetask is finitask:  # pragma: no cover  # We were fini'd
                            return

                        if donetask is newtodotask:
                            newtodotask = base.schedCoro(newtodoevent.wait())
                            todo.add(newtodotask)
                            continue

                        layriden = donetask.iden

                        result = donetask.result()

                        yield result

                        lastoffs[layriden] = result[0]

                        # Re-add a task to wait on the next iteration of the generator
                        genr = layrgenrs[layriden]
                        task = base.schedCoro(genr.__anext__())
                        task.iden = layriden
                        todo.add(task)

                    except StopAsyncIteration:

                        # Help out the garbage collector
                        del layrgenrs[layriden]

                        layr = self.getLayer(iden=layriden)
                        if layr is None or not layr.logedits:
                            logger.debug(f'_syncNodeEdits() removed {layriden=} from sync')
                            continue

                        startoffs = lastoffs[layriden] + 1 if layriden in lastoffs else topoffs
                        logger.debug(f'_syncNodeEdits() restarting {layriden=} live sync from offs={startoffs}')
                        addlayr(layr, startoffs=startoffs)

                        await self.waitfini(1)

    async def _initCoreInfo(self):
        self.stormvars = self.cortexdata.getSubKeyVal('storm:vars:')
        if self.inaugural:
            self.stormvars.set(s_stormlib_cell.runtime_fixes_key, s_stormlib_cell.getMaxHotFixes())

    async def _initDeprLocks(self):

        self.deprlocks = self.cortexdata.getSubKeyVal('model:deprlocks:')
        self.modellocks = self.cortexdata.getSubKeyVal('model:locks:')

        # TODO: 3.0.0 conversion will truncate this hive key

        if self.inaugural:
            locks = (
                # 2.87.0 - lock out incorrect crypto model
                ('crypto:currency:transaction:inputs', True),
                ('crypto:currency:transaction:outputs', True),
            )
            for k, v in locks:
                await self._hndlsetDeprLock(k, v)

        for name, locked in self.deprlocks.items():

            form = self.model.form(name)
            if form is not None:
                form.locked = locked

            prop = self.model.prop(name)
            if prop is not None:
                prop.locked = locked

            _type = self.model.type(name)
            if _type is not None:
                _type.locked = locked

        for name, locked in self.modellocks.items():

            prop = None
            elemtype, elemname = name.split('/', 1)

            if elemtype == 'prop':
                prop = self.model.prop(elemname)
            elif elemtype == 'univ':
                prop = self.model.univ(elemname)
                if prop is not None:
                    for univ in self.model.getAllUnivs(elemname):
                        univ.locked = locked
            elif elemtype == 'tagprop':
                prop = self.model.getTagProp(elemname)

            if prop is not None:
                prop.locked = locked

    async def _initJsonStor(self):

        self.jsonurl = self.conf.get('jsonstor')
        if self.jsonurl is not None:

            async def onlink(proxy: s_telepath.Proxy):
                logger.debug(f'Connected to remote jsonstor {s_urlhelp.sanitizeUrl(self.jsonurl)}')

            self.jsonstor = await s_telepath.Client.anit(self.jsonurl, onlink=onlink)
        else:
            path = os.path.join(self.dirn, 'jsonstor')
            jsoniden = s_common.guid((self.iden, 'jsonstor'))

            idenpath = os.path.join(path, 'cell.guid')
            # check that the jsonstor cell GUID is what it should be. If not, update it.
            # ( bugfix for first release where cell was allowed to generate it's own iden )
            if os.path.isfile(idenpath):

                with open(idenpath, 'r') as fd:
                    existiden = fd.read()

                if jsoniden != existiden:
                    with open(idenpath, 'w') as fd:
                        fd.write(jsoniden)

            # Disable sysctl checks for embedded jsonstor server
            conf = {'cell:guid': jsoniden, 'health:sysctl:checks': False}
            self.jsonstor = await s_jsonstor.JsonStorCell.anit(path, conf=conf, parent=self)

        self.onfini(self.jsonstor)

    async def getJsonObj(self, path):
        if self.jsonurl is not None:
            await self.jsonstor.waitready()
        return await self.jsonstor.getPathObj(path)

    async def hasJsonObj(self, path):
        if self.jsonurl is not None:
            await self.jsonstor.waitready()
        return await self.jsonstor.hasPathObj(path)

    async def getJsonObjs(self, path):
        if self.jsonurl is not None:
            await self.jsonstor.waitready()
        async for item in self.jsonstor.getPathObjs(path):
            yield item

    async def getJsonObjProp(self, path, prop):
        if self.jsonurl is not None:
            await self.jsonstor.waitready()
        return await self.jsonstor.getPathObjProp(path, prop)

    async def delJsonObj(self, path):
        if self.jsonurl is not None:
            await self.jsonstor.waitready()
        return await self.jsonstor.delPathObj(path)

    async def delJsonObjProp(self, path, prop):
        if self.jsonurl is not None:
            await self.jsonstor.waitready()
        return await self.jsonstor.delPathObjProp(path, prop)

    async def setJsonObj(self, path, item):
        if self.jsonurl is not None:
            await self.jsonstor.waitready()
        return await self.jsonstor.setPathObj(path, item)

    async def setJsonObjProp(self, path, prop, item):
        if self.jsonurl is not None:
            await self.jsonstor.waitready()
        return await self.jsonstor.setPathObjProp(path, prop, item)

    async def getUserNotif(self, indx):
        if self.jsonurl is not None:
            await self.jsonstor.waitready()
        return await self.jsonstor.getUserNotif(indx)

    async def delUserNotif(self, indx):
        if self.jsonurl is not None:
            await self.jsonstor.waitready()
        return await self.jsonstor.delUserNotif(indx)

    async def addUserNotif(self, useriden, mesgtype, mesgdata=None):
        if self.jsonurl is not None:
            await self.jsonstor.waitready()
        return await self.jsonstor.addUserNotif(useriden, mesgtype, mesgdata=mesgdata)

    async def iterUserNotifs(self, useriden, size=None):
        if self.jsonurl is not None:
            await self.jsonstor.waitready()
        async for item in self.jsonstor.iterUserNotifs(useriden, size=size):
            yield item

    async def watchAllUserNotifs(self, offs=None):
        if self.jsonurl is not None:
            await self.jsonstor.waitready()
        async for item in self.jsonstor.watchAllUserNotifs(offs=offs):
            yield item

    async def _initCoreAxon(self):
        turl = self.conf.get('axon')
        if turl is None:
            path = os.path.join(self.dirn, 'axon')
            # Disable sysctl checks for embedded axon server
            conf = {'health:sysctl:checks': False}

            proxyurl = self.conf.get('http:proxy')
            if proxyurl is not None:
                conf['http:proxy'] = proxyurl

            cadir = self.conf.get('tls:ca:dir')
            if cadir is not None:
                conf['tls:ca:dir'] = cadir

            self.axon = await s_axon.Axon.anit(path, conf=conf, parent=self)
            self.axoninfo = await self.axon.getCellInfo()
            self.axon.onfini(self.axready.clear)
            self.dynitems['axon'] = self.axon
            self.axready.set()
            return

        async def onlink(proxy: s_telepath.Proxy):
            logger.debug(f'Connected to remote axon {s_urlhelp.sanitizeUrl(turl)}')

            async def fini():
                self.axready.clear()

            self.axoninfo = await proxy.getCellInfo()

            proxy.onfini(fini)
            self.axready.set()

        self.axon = await s_telepath.Client.anit(turl, onlink=onlink)
        self.dynitems['axon'] = self.axon
        self.onfini(self.axon)

    async def _initStormCmds(self):
        '''
        Registration for built-in Storm commands.
        '''
        self.addStormCmd(s_storm.MaxCmd)
        self.addStormCmd(s_storm.MinCmd)
        self.addStormCmd(s_storm.TeeCmd)
        self.addStormCmd(s_storm.DiffCmd)
        self.addStormCmd(s_storm.OnceCmd)
        self.addStormCmd(s_storm.TreeCmd)
        self.addStormCmd(s_storm.HelpCmd)
        self.addStormCmd(s_storm.IdenCmd)
        self.addStormCmd(s_storm.SpinCmd)
        self.addStormCmd(s_storm.UniqCmd)
        self.addStormCmd(s_storm.BatchCmd)
        self.addStormCmd(s_storm.CountCmd)
        self.addStormCmd(s_storm.GraphCmd)
        self.addStormCmd(s_storm.LimitCmd)
        self.addStormCmd(s_storm.MergeCmd)
        self.addStormCmd(s_storm.RunAsCmd)
        self.addStormCmd(s_storm.SleepCmd)
        self.addStormCmd(s_storm.CopyToCmd)
        self.addStormCmd(s_storm.DivertCmd)
        self.addStormCmd(s_storm.ScrapeCmd)
        self.addStormCmd(s_storm.DelNodeCmd)
        self.addStormCmd(s_storm.LiftByVerb)
        self.addStormCmd(s_storm.MoveTagCmd)
        self.addStormCmd(s_storm.ReIndexCmd)
        self.addStormCmd(s_storm.EdgesDelCmd)
        self.addStormCmd(s_storm.ParallelCmd)
        self.addStormCmd(s_storm.TagPruneCmd)
        self.addStormCmd(s_storm.ViewExecCmd)
        self.addStormCmd(s_storm.IntersectCmd)
        self.addStormCmd(s_storm.MoveNodesCmd)
        self.addStormCmd(s_storm.BackgroundCmd)
        self.addStormCmd(s_stormlib_macro.MacroExecCmd)
        self.addStormCmd(s_stormlib_storm.StormExecCmd)
        self.addStormCmd(s_stormlib_stats.StatsCountByCmd)
        self.addStormCmd(s_stormlib_cortex.StormPoolDelCmd)
        self.addStormCmd(s_stormlib_cortex.StormPoolGetCmd)
        self.addStormCmd(s_stormlib_cortex.StormPoolSetCmd)

        for cdef in s_stormsvc.stormcmds:
            await self._trySetStormCmd(cdef.get('name'), cdef)

        for cdef in s_storm.stormcmds:
            await self._trySetStormCmd(cdef.get('name'), cdef)

        for cdef in s_stormlib_aha.stormcmds:
            await self._trySetStormCmd(cdef.get('name'), cdef)

        for cdef in s_stormlib_gen.stormcmds:
            await self._trySetStormCmd(cdef.get('name'), cdef)

        for cdef in s_stormlib_auth.stormcmds:
            await self._trySetStormCmd(cdef.get('name'), cdef)

        for cdef in s_stormlib_macro.stormcmds:
            await self._trySetStormCmd(cdef.get('name'), cdef)

        for cdef in s_stormlib_model.stormcmds:
            await self._trySetStormCmd(cdef.get('name'), cdef)

        for cdef in s_stormlib_cortex.stormcmds:
            await self._trySetStormCmd(cdef.get('name'), cdef)

        for cdef in s_stormlib_vault.stormcmds:
            await self._trySetStormCmd(cdef.get('name'), cdef)

    async def _initPureStormCmds(self):
        oldcmds = []
        for name, cdef in self.cmddefs.items():
            cmdiden = cdef.get('cmdconf', {}).get('svciden')
            if cmdiden and self.svcdefs.get(cmdiden) is None:
                oldcmds.append(name)
            else:
                await self._trySetStormCmd(name, cdef)

        for name in oldcmds:
            logger.warning(f'Removing old command: [{name}]')
            self.cmddefs.pop(name)

        for pkgdef in self.pkgdefs.values():
            await self._tryLoadStormPkg(pkgdef)

    async def _trySetStormCmd(self, name, cdef):
        try:
            await self._setStormCmd(cdef)
        except (asyncio.CancelledError, Exception):
            logger.exception(f'Storm command load failed: {name}')

    def _initStormLibs(self):
        '''
        Registration for built-in Storm Libraries
        '''

        for path, ctor in s_stormtypes.registry.iterLibs():
            # Ensure each ctor's permdefs are valid
            for pdef in ctor._storm_lib_perms:
                s_storm.reqValidPermDef(pdef)
            # Skip libbase which is registered as a default ctor in the storm Runtime
            if path:
                self.addStormLib(path, ctor)

    def _initCortexHttpApi(self):
        '''
        Registration for built-in Cortex httpapi endpoints
        '''
        self.addHttpApi('/api/v1/feed', s_httpapi.FeedV1, {'cell': self})
        self.addHttpApi('/api/v1/storm', s_httpapi.StormV1, {'cell': self})
        self.addHttpApi('/api/v1/storm/call', s_httpapi.StormCallV1, {'cell': self})
        self.addHttpApi('/api/v1/storm/nodes', s_httpapi.StormNodesV1, {'cell': self})
        self.addHttpApi('/api/v1/storm/export', s_httpapi.StormExportV1, {'cell': self})
        self.addHttpApi('/api/v1/reqvalidstorm', s_httpapi.ReqValidStormV1, {'cell': self})

        self.addHttpApi('/api/v1/storm/vars/set', s_httpapi.StormVarsSetV1, {'cell': self})
        self.addHttpApi('/api/v1/storm/vars/get', s_httpapi.StormVarsGetV1, {'cell': self})
        self.addHttpApi('/api/v1/storm/vars/pop', s_httpapi.StormVarsPopV1, {'cell': self})

        self.addHttpApi('/api/v1/model', s_httpapi.ModelV1, {'cell': self})
        self.addHttpApi('/api/v1/model/norm', s_httpapi.ModelNormV1, {'cell': self})

        self.addHttpApi('/api/v1/core/info', s_httpapi.CoreInfoV1, {'cell': self})

        self.addHttpApi('/api/v1/axon/files/del', CortexAxonHttpDelV1, {'cell': self})
        self.addHttpApi('/api/v1/axon/files/put', CortexAxonHttpUploadV1, {'cell': self})
        self.addHttpApi('/api/v1/axon/files/has/sha256/([0-9a-fA-F]{64}$)', CortexAxonHttpHasV1, {'cell': self})
        self.addHttpApi('/api/v1/axon/files/by/sha256/([0-9a-fA-F]{64}$)', CortexAxonHttpBySha256V1, {'cell': self})
        self.addHttpApi('/api/v1/axon/files/by/sha256/(.*)', CortexAxonHttpBySha256InvalidV1, {'cell': self})

        self.addHttpApi('/api/ext/(.*)', s_httpapi.ExtApiHandler, {'cell': self})

    def _initCortexExtHttpApi(self):
        self._exthttpapis.clear()
        self._exthttpapicache.clear()

        byts = self.slab.get(self._exthttpapiorder, self.httpextapidb)
        if byts is None:
            return

        order = s_msgpack.un(byts)

        for iden in order:
            byts = self.slab.get(s_common.uhex(iden), self.httpextapidb)
            if byts is None:  # pragma: no cover
                logger.error(f'Missing HTTP API definition for iden={iden}')
                continue
            adef = s_msgpack.un(byts)
            self._exthttpapis[adef.get('iden')] = adef

    async def addHttpExtApi(self, adef):
        path = adef.get('path')
        try:
            _ = regex.compile(path)
        except Exception as e:
            mesg = f'Invalid path for Extended HTTP API - cannot compile regular expression for [{path}] : {e}'
            raise s_exc.BadArg(mesg=mesg) from None
        adef['iden'] = s_common.guid()
        adef['created'] = s_common.now()
        adef['updated'] = adef['created']
        adef = s_schemas.reqValidHttpExtAPIConf(adef)
        return await self._push('http:api:add', adef)

    @s_nexus.Pusher.onPush('http:api:add')
    async def _addHttpExtApi(self, adef):
        iden = adef.get('iden')
        self.slab.put(s_common.uhex(iden), s_msgpack.en(adef), db=self.httpextapidb)

        order = self.slab.get(self._exthttpapiorder, db=self.httpextapidb)
        if order is None:
            self.slab.put(self._exthttpapiorder, s_msgpack.en([iden]), db=self.httpextapidb)
        else:
            order = s_msgpack.un(order)  # type: tuple
            if iden not in order:
                # Replay safety
                order = order + (iden, )  # New handlers go to the end of the list of handlers
                self.slab.put(self._exthttpapiorder, s_msgpack.en(order), db=self.httpextapidb)

        # Re-initialize the HTTP API list from the index order
        self._initCortexExtHttpApi()
        return adef

    @s_nexus.Pusher.onPushAuto('http:api:del')
    async def delHttpExtApi(self, iden):
        if s_common.isguid(iden) is False:
            raise s_exc.BadArg(mesg=f'Must provide an iden. Got {iden}')

        self.slab.pop(s_common.uhex(iden), db=self.httpextapidb)

        byts = self.slab.get(self._exthttpapiorder, self.httpextapidb)
        order = list(s_msgpack.un(byts))
        if iden in order:
            order.remove(iden)
            self.slab.put(self._exthttpapiorder, s_msgpack.en(order), db=self.httpextapidb)

        self._initCortexExtHttpApi()

        return

    @s_nexus.Pusher.onPushAuto('http:api:mod')
    async def modHttpExtApi(self, iden, name, valu):
        # Created, Creator, Updated are not mutable
        if name in ('name', 'desc', 'runas', 'methods', 'authenticated', 'pool', 'perms', 'readonly', 'vars'):
            # Schema takes care of these values
            pass
        elif name == 'owner':
            _obj = await self.getUserDef(valu, packroles=False)
            if _obj is None:
                raise s_exc.NoSuchUser(mesg=f'Cannot set owner={valu} on extended httpapi, it does not exist.')
        elif name == 'view':
            _obj = self.getView(valu)
            if _obj is None:
                raise s_exc.NoSuchView(mesg=f'Cannot set view={valu} on extended httpapi, it does not exist.')
        elif name == 'path':
            try:
                _ = regex.compile(valu)
            except Exception as e:
                mesg = f'Invalid path for Extended HTTP API - cannot compile regular expression for [{valu}] : {e}'
                raise s_exc.BadArg(mesg=mesg) from None
        else:
            raise s_exc.BadArg(mesg=f'Cannot set {name=} on extended httpapi')

        byts = self.slab.get(s_common.uhex(iden), db=self.httpextapidb)
        if byts is None:
            raise s_exc.NoSuchIden(mesg=f'No http api for {iden=}', iden=iden)

        adef = s_msgpack.un(byts)
        adef[name] = valu
        adef['updated'] = s_common.now()
        adef = s_schemas.reqValidHttpExtAPIConf(adef)
        self.slab.put(s_common.uhex(iden), s_msgpack.en(adef), db=self.httpextapidb)

        self._initCortexExtHttpApi()

        return adef

    @s_nexus.Pusher.onPushAuto('http:api:indx')
    async def setHttpApiIndx(self, iden, indx):
        if indx < 0:
            raise s_exc.BadArg(mesg=f'indx must be greater than or equal to 0; got {indx}')
        byts = self.slab.get(self._exthttpapiorder, db=self.httpextapidb)
        if byts is None:
            raise s_exc.SynErr(mesg='No Extended HTTP handlers registered. Cannot set order.')

        order = list(s_msgpack.un(byts))

        if iden not in order:
            raise s_exc.NoSuchIden(mesg=f'Extended HTTP API is not set: {iden}')

        if order.index(iden) == indx:
            return indx
        order.remove(iden)
        # indx values > length of the list end up at the end of the list.
        order.insert(indx, iden)
        self.slab.put(self._exthttpapiorder, s_msgpack.en(order), db=self.httpextapidb)
        self._initCortexExtHttpApi()
        return order.index(iden)

    async def getHttpExtApis(self):
        return copy.deepcopy(list(self._exthttpapis.values()))

    async def getHttpExtApi(self, iden):
        adef = self._exthttpapis.get(iden)
        if adef is None:
            raise s_exc.NoSuchIden(mesg=f'No extended http api for {iden=}', iden=iden)
        return copy.deepcopy(adef)

    async def getHttpExtApiByPath(self, path):
        iden, args = self._exthttpapicache.get(path)
        adef = copy.deepcopy(self._exthttpapis.get(iden))
        return adef, args

    def _getHttpExtApiByPath(self, key):
        # Cache callback.
        # Returns (iden, args) or (None, ()) for caching.
        for iden, adef in self._exthttpapis.items():
            match = regex.fullmatch(adef.get('path'), key)
            if match is None:
                continue
            return iden, match.groups()
        return None, ()

    async def getCellApi(self, link, user, path):

        if not path:
            return await self.cellapi.anit(self, link, user)

        if path[0] == 'layer':

            if len(path) == 1:
                # get the top layer for the default view
                layr = self.getLayer()
                return await self.layerapi.anit(self, link, user, layr)

            if len(path) == 2:
                layr = self.getLayer(path[1])
                if layr is None:
                    raise s_exc.NoSuchLayer(mesg=f'No such layer {path[1]}', iden=path[1])

                return await self.layerapi.anit(self, link, user, layr)

        if path[0] == 'view':

            view = None
            if len(path) == 1:
                view = self.getView(user=user)

            elif len(path) == 2:
                view = self.getView(path[1], user=user)

            if view is not None:
                return await self.viewapi.anit(self, link, user, view)

        raise s_exc.NoSuchPath(mesg=f'Invalid telepath path={path}', path=path)

    async def getModelDict(self):
        return self.model.getModelDict()

    async def getModelDefs(self):
        return self.model.getModelDefs()

    async def getFormCounts(self):
        '''
        Return total form counts for all existing layers
        '''
        counts = collections.defaultdict(int)
        for layr in self.layers.values():
            layrcounts = await layr.getFormCounts()
            for name, valu in layrcounts.items():
                counts[name] += valu
        return dict(counts)

    def addRuntLift(self, formname, func):
        '''
        Register a runt lift helper for a given form.

        Args:
            formname (str): The form name to register the callback for.
            func: (function): A callback func(view) which yields packed nodes.

        Returns:
            None: None.
        '''
        self._runtLiftFuncs[formname] = func

    def getRuntLift(self, formname):
        return self._runtLiftFuncs.get(formname)

    def addRuntPropSet(self, full, func):
        '''
        Register a prop set helper for a runt form
        '''
        self._runtPropSetFuncs[full] = func

    async def runRuntPropSet(self, node, prop, valu):
        func = self._runtPropSetFuncs.get(prop.full)
        if func is None:
            mesg = f'Property {prop.full} may not be set on a runtime node.'
            raise s_exc.IsRuntForm(mesg=mesg)
        return await s_coro.ornot(func, node, prop, valu)

    def addRuntPropDel(self, full, func):
        '''
        Register a prop set helper for a runt form
        '''
        self._runtPropDelFuncs[full] = func

    async def runRuntPropDel(self, node, prop):
        func = self._runtPropDelFuncs.get(prop.full)
        if func is None:
            mesg = f'Property {prop.full} may not be deleted from a runtime node.'
            raise s_exc.IsRuntForm(mesg=mesg)
        return await s_coro.ornot(func, node, prop)

    async def _checkLayerModels(self):
        async with self.enterMigrationMode():
            mrev = s_modelrev.ModelRev(self)
            await mrev.revCoreLayers()

    async def _loadView(self, vdef):

        view = await self.viewctor(self, vdef)

        self.views[view.iden] = view
        self.dynitems[view.iden] = view

        async def fini():
            self.views.pop(view.iden, None)
            self.dynitems.pop(view.iden, None)

        view.onfini(fini)

        return view

    def _calcViewsByLayer(self):
        # keep track of views by layer
        self.viewsbylayer.clear()
        for view in self.views.values():
            for layr in view.layers:
                self.viewsbylayer[layr.iden].append(view)

    async def _initCoreViews(self):

        defiden = self.cellinfo.get('defaultview')

        self.viewdefs = self.cortexdata.getSubKeyVal('view:info:')

        for iden, vdef in self.viewdefs.items():
            view = await self._loadView(vdef)
            if iden == defiden:
                self.view = view

        for view in self.views.values():
            view.init2()

        # if we have no views, we are initializing.  Add a default main view and layer.
        if not self.views:
            assert self.inaugural, 'Cortex initialization failed: there are no views.'
            ldef = {'name': 'default'}
            ldef = await self.addLayer(ldef=ldef, nexs=False)
            layriden = ldef.get('iden')

            role = await self.auth.getRoleByName('all')
            await role.addRule((True, ('layer', 'read')), gateiden=layriden, nexs=False)

            vdef = {
                'name': 'default',
                'layers': (layriden,),
                'worldreadable': True,
            }
            vdef = await self.addView(vdef, nexs=False)
            iden = vdef.get('iden')
            self.cellinfo.set('defaultview', iden)
            self.view = self.getView(iden)

        self._calcViewsByLayer()

    async def addView(self, vdef, nexs=True):

        vdef['iden'] = s_common.guid()
        vdef['created'] = s_common.now()

        vdef.setdefault('parent', None)
        vdef.setdefault('worldreadable', False)
        vdef.setdefault('creator', self.auth.rootuser.iden)

        s_schemas.reqValidView(vdef)

        if nexs:
            return await self._push('view:add', vdef)
        else:
            return await self._addView(vdef)

    @s_nexus.Pusher.onPush('view:add')
    async def _addView(self, vdef):

        s_schemas.reqValidView(vdef)

        iden = vdef['iden']
        if iden in self.views:
            return

        for lyriden in vdef['layers']:
            if lyriden not in self.layers:
                raise s_exc.NoSuchLayer(mesg=f'No such layer {lyriden}', iden=lyriden)

        creator = vdef.get('creator', self.auth.rootuser.iden)
        user = await self.auth.reqUser(creator)

        await self.auth.addAuthGate(iden, 'view')
        await user.setAdmin(True, gateiden=iden, logged=False)

        # worldreadable does not get persisted with the view; the state ends up in perms
        worldread = vdef.pop('worldreadable', False)

        if worldread:
            role = await self.auth.getRoleByName('all')
            await role.addRule((True, ('view', 'read')), gateiden=iden, nexs=False)

        self.viewdefs.set(iden, vdef)

        view = await self._loadView(vdef)
        view.init2()

        self._calcViewsByLayer()
        pack = await view.pack()
        await self.feedBeholder('view:add', pack, gates=[iden])
        return pack

    async def delViewWithLayer(self, iden):
        '''
        Delete a Cortex View and its write Layer if not in use by other View stacks.

        Note:
            Any children of the View will have their parent View updated to
            the deleted View's parent (if present). The deleted View's write Layer
            will also be removed from any child Views which contain it in their
            Layer stack. If the Layer is used in Views which are not children of
            the deleted View, the Layer will be preserved, otherwise it will be
            deleted as well.
        '''
        view = self.views.get(iden)
        if view is None:
            raise s_exc.NoSuchView(mesg=f'No such view {iden=}', iden=iden)

        if view.info.get('protected'):
            mesg = f'Cannot delete view ({iden}) that has protected set.'
            raise s_exc.CantDelView(mesg=mesg)

        layriden = view.wlyr.iden
        pareiden = None
        if view.parent is not None:
            pareiden = view.parent.iden

        return await self._push('view:delwithlayer', iden, layriden, newparent=pareiden)

    @s_nexus.Pusher.onPush('view:delwithlayer', passitem=True)
    async def _delViewWithLayer(self, viewiden, layriden, nexsitem, newparent=None):

        if viewiden == self.view.iden:
            raise s_exc.SynErr(mesg='Cannot delete the main view')

        if (view := self.views.get(viewiden)) is not None:

            self.viewdefs.pop(viewiden)
            await view.delete()

            self._calcViewsByLayer()
            await self.feedBeholder('view:del', {'iden': viewiden}, gates=[viewiden])
            await self.auth.delAuthGate(viewiden)

        if newparent is not None:
            newview = self.views.get(newparent)

        layrinuse = False
        for view in self.viewsbylayer[layriden]:
            if not view.isForkOf(viewiden):
                layrinuse = True
                continue

            view.layers = [lyr for lyr in view.layers if lyr.iden != layriden]

            layridens = [lyr.iden for lyr in view.layers]
            view.info['layers'] = layridens

            mesg = {'iden': view.iden, 'layers': layridens}
            await self.feedBeholder('view:setlayers', mesg, gates=[view.iden, layridens[0]])

            if view.parent.iden == viewiden:
                if newparent is None:
                    view.parent = None
                    view.info['parent'] = None
                else:
                    view.parent = newview
                    view.info['parent'] = newparent

                mesg = {'iden': view.iden, 'name': 'parent', 'valu': newparent}
                await self.feedBeholder('view:set', mesg, gates=[view.iden, layridens[0]])

            self.viewdefs.set(view.iden, view.info)

        if not layrinuse and (layr := self.layers.get(layriden)) is not None:
            del self.layers[layriden]

            for pdef in layr.layrinfo.get('pushs', {}).values():
                await self.delActiveCoro(pdef.get('iden'))

            for pdef in layr.layrinfo.get('pulls', {}).values():
                await self.delActiveCoro(pdef.get('iden'))

            await self.feedBeholder('layer:del', {'iden': layriden}, gates=[layriden])
            await self.auth.delAuthGate(layriden)
            self.dynitems.pop(layriden)

            self.layerdefs.pop(layriden)
            await layr.delete()

            layr.deloffs = nexsitem[0]

    async def delView(self, iden):
        view = self.views.get(iden)
        if view is None:
            raise s_exc.NoSuchView(mesg=f'No such view {iden=}', iden=iden)

        if view.info.get('protected'):
            mesg = f'Cannot delete view ({iden}) that has protected set.'
            raise s_exc.CantDelView(mesg=mesg)

        return await self._push('view:del', iden)

    @s_nexus.Pusher.onPush('view:del')
    async def _delView(self, iden):
        '''
        Delete a cortex view by iden.

        Note:
            This does not delete any of the view's layers
        '''
        view = self.views.get(iden, None)
        if view is None:
            return

        if iden == self.view.iden:
            raise s_exc.SynErr(mesg='Cannot delete the main view')

        for cview in self.views.values():
            if cview.parent is not None and cview.parent.iden == iden:
                raise s_exc.SynErr(mesg='Cannot delete a view that has children')

        self.viewdefs.pop(iden)
        await view.delete()

        self._calcViewsByLayer()
        await self.feedBeholder('view:del', {'iden': iden}, gates=[iden])
        await self.auth.delAuthGate(iden)

    async def delLayer(self, iden):
        layr = self.layers.get(iden, None)
        if layr is None:
            raise s_exc.NoSuchLayer(mesg=f'No such layer {iden}', iden=iden)

        return await self._push('layer:del', iden)

    @s_nexus.Pusher.onPush('layer:del', passitem=True)
    async def _delLayer(self, iden, nexsitem):
        layr = self.layers.get(iden, None)
        if layr is None:
            return

        for view in self.views.values():
            if layr in view.layers:
                raise s_exc.LayerInUse(iden=iden)

        del self.layers[iden]

        for pdef in layr.layrinfo.get('pushs', {}).values():
            await self.delActiveCoro(pdef.get('iden'))

        for pdef in layr.layrinfo.get('pulls', {}).values():
            await self.delActiveCoro(pdef.get('iden'))

        await self.feedBeholder('layer:del', {'iden': iden}, gates=[iden])
        await self.auth.delAuthGate(iden)
        self.dynitems.pop(iden)

        self.layerdefs.pop(iden)

        await layr.delete()

        layr.deloffs = nexsitem[0]

    async def setViewLayers(self, layers, iden=None):
        '''
        Args:
            layers ([str]): A top-down list of of layer guids
            iden (str): The view iden (defaults to default view).
        '''
        view = self.getView(iden)
        if view is None:
            raise s_exc.NoSuchView(mesg=f'No such view {iden=}', iden=iden)

        await view.setLayers(layers)
        self._calcViewsByLayer()

    def getLayer(self, iden=None):
        '''
        Get a Layer object.

        Args:
            iden (str): The layer iden to retrieve.

        Returns:
            Layer: A Layer object.
        '''
        if iden is None:
            return self.view.wlyr

        return self.layers.get(iden)

    def reqLayer(self, iden=None):
        layr = self.getLayer(iden=iden)
        if layr is None:
            mesg = f'No layer found with iden: {iden}'
            raise s_exc.NoSuchLayer(mesg=mesg, iden=iden)
        return layr

    def listLayers(self):
        return self.layers.values()

    async def getLayerDef(self, iden=None):
        layr = self.getLayer(iden)
        if layr is not None:
            return await layr.pack()

    async def getLayerDefs(self):
        return [await lyr.pack() for lyr in list(self.layers.values())]

    def getView(self, iden=None, user=None):
        '''
        Get a View object.

        Args:
            iden (str): The View iden to retrieve.

        Returns:
            View: A View object.
        '''
        if iden is None:
            if user is not None:
                iden = user.profile.get('cortex:view')

            if iden is None:
                iden = self.view.iden

        view = self.views.get(iden)
        if view is None:
            return None

        if user is not None:
            user.confirm(('view', 'read'), gateiden=iden)

        return view

    def reqView(self, iden, mesg=None):
        view = self.getView(iden)
        if view is None: # pragma: no cover
            if mesg is None:
                mesg = f'No view with iden: {iden}'
            raise s_exc.NoSuchView(mesg=mesg, iden=iden)
        return view

    def listViews(self):
        return list(self.views.values())

    async def getViewDef(self, iden):
        view = self.getView(iden=iden)
        if view is not None:
            return await view.pack()

    async def getViewDefs(self, deporder=False):

        views = list(self.views.values())
        if not deporder:
            return [await v.pack() for v in views]

        def depth(view):
            x = 0
            llen = len(view.layers)
            while view:
                x += 1
                view = view.parent
            return (x, llen)
        views.sort(key=lambda x: depth(x))

        return [await v.pack() for v in views]

    async def addLayer(self, ldef=None, nexs=True):
        '''
        Add a Layer to the cortex.

        Args:
            ldef (Optional[Dict]):  layer configuration
            nexs (bool):            whether to record a nexus transaction (internal use only)
        '''
        ldef = ldef or {}

        ldef['iden'] = s_common.guid()
        ldef['created'] = s_common.now()

        ldef.setdefault('creator', self.auth.rootuser.iden)
        ldef.setdefault('lockmemory', self.conf.get('layers:lockmemory'))
        ldef.setdefault('logedits', self.conf.get('layers:logedits'))
        ldef.setdefault('readonly', False)

        s_layer.reqValidLdef(ldef)

        if nexs:
            return await self._push('layer:add', ldef)
        else:
            return await self._addLayer(ldef, (None, None))

    async def _twinLayer(self, oldlayr):

        newldef = s_msgpack.deepcopy(oldlayr.layrinfo)

        newldef.pop('iden', None)

        newldef = await self.addLayer(newldef)
        newlayr = self.reqLayer(newldef.get('iden'))

        oldinfo = self.auth.reqAuthGate(oldlayr.iden).pack()

        for userinfo in oldinfo.get('users', ()):

            user = self.auth.user(userinfo.get('iden'))
            if user is None: # pragma: no cover
                continue

            if userinfo.get('admin'):
                await user.setAdmin(True, gateiden=newlayr.iden)

            for rule in userinfo.get('rules', ()):
                await user.addRule(rule, gateiden=newlayr.iden)

        for roleinfo in oldinfo.get('roles', ()):

            role = self.auth.role(roleinfo.get('iden'))
            if role is None: # pragma: no cover
                continue

            for rule in roleinfo.get('rules', ()):
                await role.addRule(rule, gateiden=newlayr.iden)

        return newlayr

    @s_nexus.Pusher.onPushAuto('layer:swap')
    async def swapLayer(self, oldiden, newiden):
        '''
        Atomically swap out a layer from all views that contain it.
        '''
        self.reqLayer(oldiden)
        self.reqLayer(newiden)

        for view in list(self.views.values()):
            await asyncio.sleep(0)

            oldlayers = view.info.get('layers')
            if oldiden not in oldlayers:
                continue

            newlayers = list(oldlayers)
            newlayers[oldlayers.index(oldiden)] = newiden

            await view._setLayerIdens(newlayers)

    @s_nexus.Pusher.onPush('layer:add', passitem=True)
    async def _addLayer(self, ldef, nexsitem):

        s_layer.reqValidLdef(ldef)

        iden = ldef.get('iden')
        if iden in self.layers:
            return

        layr = self.layers.get(iden)
        if layr is not None:
            return await layr.pack()
        creator = ldef.get('creator')

        user = await self.auth.reqUser(creator)

        self.layerdefs.set(iden, ldef)

        layr = await self._initLayr(ldef, nexsoffs=nexsitem[0])
        await user.setAdmin(True, gateiden=iden, logged=False)

        # forward wind the new layer to the current model version
        await layr._setModelVers(s_modelrev.maxvers)

        pack = await layr.pack()
        await self.feedBeholder('layer:add', pack, gates=[iden])
        return pack

    def _checkMaxNodes(self, delta=1):

        if self.maxnodes is None:
            return

        remain = self.maxnodes - self.nodecount
        if remain < delta:
            mesg = f'Cortex is at node:count limit: {self.maxnodes}'
            raise s_exc.HitLimit(mesg=mesg)

    async def _initLayr(self, layrinfo, nexsoffs=None):
        '''
        Instantiate a Layer() instance via the provided layer info dict.
        '''
        layr = await self._ctorLayr(layrinfo)
        layr.addoffs = nexsoffs

        self.layers[layr.iden] = layr
        self.dynitems[layr.iden] = layr

        if self.maxnodes:
            counts = await layr.getFormCounts()
            self.nodecount += sum(counts.values())

            def onadd():
                self.nodecount += 1

            def ondel():
                self.nodecount -= 1
            layr.nodeAddHook = onadd
            layr.nodeDelHook = ondel

        await self.auth.addAuthGate(layr.iden, 'layer')

        for pdef in layrinfo.get('pushs', {}).values():
            await self.runLayrPush(layr, pdef)

        for pdef in layrinfo.get('pulls', {}).values():
            await self.runLayrPull(layr, pdef)

        await self.fire('core:layr:add', iden=layr.iden)

        return layr

    async def _ctorLayr(self, layrinfo):
        '''
        Actually construct the Layer instance for the given layrinfo.
        '''
        return await s_layer.Layer.anit(self, layrinfo)

    async def _initCoreLayers(self):
        self.layerdefs = self.cortexdata.getSubKeyVal('layer:info:')
        for ldef in self.layerdefs.values():
            await self._initLayr(ldef)

    @s_nexus.Pusher.onPushAuto('layer:push:add')
    async def addLayrPush(self, layriden, pdef):

        s_schemas.reqValidPush(pdef)

        iden = pdef.get('iden')

        layr = self.layers.get(layriden)
        if layr is None:
            return

        pushs = layr.layrinfo.get('pushs')
        if pushs is None:
            pushs = {}

        # handle last-message replay
        if pushs.get(iden) is not None:
            return

        pushs[iden] = pdef

        layr.layrinfo['pushs'] = pushs
        self.layerdefs.set(layr.iden, layr.layrinfo)

        await self.runLayrPush(layr, pdef)

    @s_nexus.Pusher.onPushAuto('layer:push:del')
    async def delLayrPush(self, layriden, pushiden):

        layr = self.layers.get(layriden)
        if layr is None:
            return

        pushs = layr.layrinfo.get('pushs')
        if pushs is None:
            return

        pdef = pushs.pop(pushiden, None)
        if pdef is None:
            return

        layr.layrinfo['pushs'] = pushs
        self.layerdefs.set(layr.iden, layr.layrinfo)

        await self.delActiveCoro(pushiden)

    @s_nexus.Pusher.onPushAuto('layer:pull:add')
    async def addLayrPull(self, layriden, pdef):

        s_schemas.reqValidPull(pdef)

        iden = pdef.get('iden')

        layr = self.layers.get(layriden)
        if layr is None:
            return

        pulls = layr.layrinfo.get('pulls')
        if pulls is None:
            pulls = {}

        # handle last-message replay
        if pulls.get(iden) is not None:
            return

        pulls[iden] = pdef

        layr.layrinfo['pulls'] = pulls
        self.layerdefs.set(layr.iden, layr.layrinfo)

        await self.runLayrPull(layr, pdef)

    @s_nexus.Pusher.onPushAuto('layer:pull:del')
    async def delLayrPull(self, layriden, pulliden):

        layr = self.layers.get(layriden)
        if layr is None:
            return

        pulls = layr.layrinfo.get('pulls')
        if pulls is None:
            return

        pdef = pulls.pop(pulliden, None)
        if pdef is None:
            return

        layr.layrinfo['pulls'] = pulls
        self.layerdefs.set(layr.iden, layr.layrinfo)

        await self.delActiveCoro(pulliden)

    async def runLayrPush(self, layr, pdef):
        url = pdef.get('url')
        iden = pdef.get('iden')
        # push() will refire as needed

        async def push():
            async with await self.boss.promote(f'layer push: {layr.iden} {iden}', self.auth.rootuser):
                async with await s_telepath.openurl(url) as proxy:
                    await self._pushBulkEdits(layr, proxy, pdef)

        self.addActiveCoro(push, iden=iden)

    async def runLayrPull(self, layr, pdef):
        url = pdef.get('url')
        iden = pdef.get('iden')
        # pull() will refire as needed

        async def pull():
            async with await self.boss.promote(f'layer pull: {layr.iden} {iden}', self.auth.rootuser):
                async with await s_telepath.openurl(url) as proxy:
                    await self._pushBulkEdits(proxy, layr, pdef)

        self.addActiveCoro(pull, iden=iden)

    def localToRemoteEdits(self, lnodeedits):
        rnodeedits = []
        for nid, form, ledits in lnodeedits:
            if (ndef := self.getNidNdef(nid)) is None:
                continue

            redits = []
            for edit in ledits:
                if edit[0] in (10, 11):
                    verb, n2nid = edit[1]
                    if (n2ndef := self.getNidNdef(n2nid)) is None:
                        continue

                    redits.append((edit[0], (verb, n2ndef)))
                    continue

                redits.append(edit)

            if redits:
                rnodeedits.append((*ndef, redits))

        return rnodeedits

    async def remoteToLocalEdits(self, rnodeedits):
        lnodeedits = []
        for form, valu, redits in rnodeedits:

            buid = s_common.buid((form, valu))
            nid = self.getNidByBuid(buid)
            if nid is None and redits[0][0] != 0:
                # If we don't know this buid and the first edit isn't
                # a node add, this is an edit to a node we won't have
                # and we need to use a nexus event to generate the NID
                nid = await self.genNdefNid((form, valu))

            ledits = []
            for edit in redits:
                if edit[0] in (10, 11):
                    verb, n2ndef = edit[1]
                    n2nid = await self.genNdefNid(n2ndef)
                    ledits.append((edit[0], (verb, n2nid)))
                    continue

                ledits.append(edit)

            lnodeedits.append((nid, form, ledits))

        return lnodeedits

    async def _pushBulkEdits(self, layr0, layr1, pdef):

        iden = pdef.get('iden')
        user = pdef.get('user')
        gvar = f'push:{iden}'
        csize = pdef.get('chunk:size')
        qsize = pdef.get('queue:size')

        async with await s_base.Base.anit() as base:
            queue = s_queue.Queue(maxsize=qsize)

            async def fill():

                try:
                    filloffs = await self.getStormVar(gvar, -1)
                    async for (offs, nodeedits) in layr0.syncNodeEdits(filloffs + 1, wait=True, compat=True):
                        await queue.put((offs, await self.remoteToLocalEdits(nodeedits)))
                    await queue.close()

                except asyncio.CancelledError:  # pragma: no cover
                    raise

                except Exception as e:
                    logger.exception(f'pushBulkEdits fill() error: {e}')
                    await queue.close()

            base.schedCoro(fill())

            async for chunk in queue.slices():

                meta = {'time': s_common.now(), 'user': user}

                alledits = []
                for offs, edits in chunk:
                    # prevent push->push->push nodeedits growth
                    alledits.extend(edits)
                    if len(alledits) > csize:
                        await layr1.saveNodeEdits(alledits, meta)
                        await self.setStormVar(gvar, offs)
                        alledits.clear()

                if alledits:
                    await layr1.saveNodeEdits(alledits, meta)
                    await self.setStormVar(gvar, offs)

    async def _checkNexsIndx(self):
        layroffs = [await layr.getEditIndx() for layr in list(self.layers.values())]
        if layroffs:
            maxindx = max(layroffs)
            if maxindx > await self.getNexsIndx():
                await self.setNexsIndx(maxindx)

    async def saveLayerNodeEdits(self, layriden, edits, meta):
        layr = self.reqLayer(layriden)
        return await layr.saveNodeEdits(edits, meta)

    async def cloneLayer(self, iden, ldef=None):
        '''
        Make a copy of a Layer in the cortex.

        Args:
            iden (str): Layer iden to clone
            ldef (Optional[Dict]): Layer configuration overrides

        Note:
            This should only be called with a reasonably static Cortex
            due to possible races.
        '''
        layr = self.layers.get(iden, None)
        if layr is None:
            raise s_exc.NoSuchLayer(mesg=f'No such layer {iden}', iden=iden)

        ldef = ldef or {}
        ldef['iden'] = s_common.guid()
        ldef.setdefault('creator', self.auth.rootuser.iden)

        return await self._push('layer:clone', iden, ldef)

    @s_nexus.Pusher.onPush('layer:clone', passitem=True)
    async def _cloneLayer(self, iden, ldef, nexsitem):

        layr = self.layers.get(iden)
        if layr is None:
            return

        newiden = ldef.get('iden')
        if newiden in self.layers:
            return

        newpath = s_common.gendir(self.dirn, 'layers', newiden)
        await layr.clone(newpath)

        copyinfo = self.layerdefs.get(iden)

        for name, valu in copyinfo.items():
            ldef.setdefault(name, valu)

        self.layerdefs.set(newiden, ldef)

        copylayr = await self._initLayr(ldef, nexsoffs=nexsitem[0])

        creator = copyinfo.get('creator')
        user = await self.auth.reqUser(creator)
        await user.setAdmin(True, gateiden=newiden, logged=False)

        return ldef

    def addStormCmd(self, ctor):
        '''
        Add a synapse.lib.storm.Cmd class to the cortex.
        '''
        if not s_grammar.isCmdName(ctor.name):
            raise s_exc.BadCmdName(name=ctor.name)

        self.stormcmds[ctor.name] = ctor

    async def addStormDmon(self, ddef):
        '''
        Add a storm dmon task.
        '''
        if ddef.get('iden') is None:
            ddef['iden'] = s_common.guid()

        if await self.getStormDmon(ddef['iden']) is not None:
            mesg = f'Duplicate iden specified for dmon: {ddef["iden"]}'
            raise s_exc.DupIden(mesg=mesg)

        return await self._push('storm:dmon:add', ddef)

    @s_nexus.Pusher.onPushAuto('storm:dmon:bump')
    async def bumpStormDmon(self, iden):
        ddef = self.stormdmondefs.get(iden)
        if ddef is None:
            return False

        if self.isactive:
            dmon = self.stormdmons.getDmon(iden)
            if dmon is not None:
                await dmon.bump()

        return True

    async def _bumpUserDmons(self, iden):
        '''
        Bump all the Dmons for a given user.
        Args:
            iden (str): User iden.
        '''
        for dmoniden, ddef in list(self.stormdmondefs.items()):
            if ddef.get('user') == iden:
                await self.bumpStormDmon(dmoniden)

    @s_nexus.Pusher.onPushAuto('storm:dmon:enable')
    async def enableStormDmon(self, iden):
        dmon = self.stormdmons.getDmon(iden)
        if dmon is None:
            return False

        if dmon.enabled:
            return False

        dmon.enabled = True
        dmon.ddef['enabled'] = True

        self.stormdmondefs.set(iden, dmon.ddef)

        if self.isactive:
            await dmon.run()

        return True

    @s_nexus.Pusher.onPushAuto('storm:dmon:disable')
    async def disableStormDmon(self, iden):

        dmon = self.stormdmons.getDmon(iden)
        if dmon is None:
            return False

        if not dmon.enabled:
            return False

        dmon.enabled = False
        dmon.ddef['enabled'] = False

        self.stormdmondefs.set(iden, dmon.ddef)

        if self.isactive:
            await dmon.stop()

        return True

    @s_nexus.Pusher.onPush('storm:dmon:add')
    async def _onAddStormDmon(self, ddef):
        iden = ddef['iden']

        dmon = self.stormdmons.getDmon(iden)
        if dmon is not None:
            return dmon.pack()

        if ddef.get('user') is None:
            user = await self.auth.getUserByName('root')
            ddef['user'] = user.iden

        dmon = await self.runStormDmon(iden, ddef)

        self.stormdmondefs.set(iden, ddef)
        return dmon.pack()

    async def delStormDmon(self, iden):
        '''
        Stop and remove a storm dmon.
        '''
        ddef = self.stormdmondefs.get(iden)
        if ddef is None:
            mesg = f'No storm daemon exists with iden {iden}.'
            raise s_exc.NoSuchIden(mesg=mesg)

        return await self._push('storm:dmon:del', iden)

    @s_nexus.Pusher.onPush('storm:dmon:del')
    async def _delStormDmon(self, iden):
        ddef = self.stormdmondefs.pop(iden)
        if ddef is None:  # pragma: no cover
            return
        await self.stormdmons.popDmon(iden)

    def getStormCmd(self, name):
        return self.stormcmds.get(name)

    async def runStormDmon(self, iden, ddef):

        # validate ddef before firing task
        s_storm.reqValidDdef(ddef)

        dmon = self.stormdmons.getDmon(iden)
        if dmon is not None:
            return dmon

        await self.auth.reqUser(ddef['user'])

        # raises if parser failure
        await self.getStormQuery(ddef.get('storm'))

        dmon = await self.stormdmons.addDmon(iden, ddef)

        return dmon

    @s_cell.from_leader
    async def getStormDmon(self, iden):
        return self.stormdmons.getDmonDef(iden)

    @s_cell.from_leader
    async def getStormDmons(self):
        return self.stormdmons.getDmonDefs()

    @s_cell.from_leader
    async def getStormDmonLog(self, iden):
        return self.stormdmons.getDmonRunlog(iden)

    def addStormLib(self, path, ctor):

        self.stormlibs.append((path, ctor))

        root = self.libroot
        # (name, {kids}, {funcs})

        for name in path:
            step = root[1].get(name)
            if step is None:
                step = (name, {}, {})
                root[1][name] = step
            root = step

        root[2]['ctor'] = ctor

    def getStormLib(self, path):
        root = self.libroot
        for name in path:
            step = root[1].get(name)
            if step is None:
                return None
            root = step
        return root

    def getStormCmds(self):
        return list(self.stormcmds.items())

    async def getAxon(self):
        await self.axready.wait()
        return self.axon.iden

    async def setUserLocked(self, iden, locked):
        retn = await s_cell.Cell.setUserLocked(self, iden, locked)
        await self._bumpUserDmons(iden)
        return retn

    def getCoreMod(self, name):
        return self.modules.get(name)

    def getCoreMods(self):
        ret = []
        for modname, mod in self.modules.items():
            ret.append((modname, mod.conf))
        return ret

    def _initStormOpts(self, opts):
        if opts is None:
            opts = {}

        varz = opts.get('vars')
        if varz is not None:
            for valu in varz.keys():
                if not isinstance(valu, str):
                    mesg = f"Storm var names must be strings (got {valu} of type {type(valu)})"
                    raise s_exc.BadArg(mesg=mesg)

        opts.setdefault('user', self.auth.rootuser.iden)
        return opts

    def _viewFromOpts(self, opts, user=None):

        if user is None:
            user = self._userFromOpts(opts)

        viewiden = opts.get('view')
        if viewiden is None:
            viewiden = user.profile.get('cortex:view')

        if viewiden is None:
            viewiden = self.view.iden

        view = self.views.get(viewiden)
        if view is None:
            raise s_exc.NoSuchView(mesg=f'No such view iden={viewiden}', iden=viewiden)

        user.confirm(('view', 'read'), gateiden=viewiden)

        return view

    def _userFromOpts(self, opts):

        if opts is None:
            return self.auth.rootuser

        useriden = opts.get('user')
        if useriden is None:
            return self.auth.rootuser

        user = self.auth.user(useriden)
        if user is None:
            mesg = f'No user found with iden: {useriden}'
            raise s_exc.NoSuchUser(mesg=mesg, user=useriden)

        return user

    async def count(self, text, opts=None):

        opts = self._initStormOpts(opts)

        if self.stormpool is not None and opts.get('mirror', True):
            extra = await self.getLogExtra(text=text)
            proxy = await self._getMirrorProxy()

            if proxy is not None:
                logger.info(f'Offloading Storm query {{{text}}} to mirror.', extra=extra)

                mirropts = await self._getMirrorOpts(opts)

                try:
                    return await proxy.count(text, opts=mirropts)

                except s_exc.TimeOut:
                    mesg = 'Timeout waiting for query mirror, running locally instead.'
                    logger.warning(mesg)

        if (nexsoffs := opts.get('nexsoffs')) is not None:
            if not await self.waitNexsOffs(nexsoffs, timeout=opts.get('nexstimeout')):
                raise s_exc.TimeOut(mesg=f'Timeout waiting for nexus offset {nexsoffs}.')

        view = self._viewFromOpts(opts)

        i = 0
        async for _ in view.eval(text, opts=opts):
            i += 1

        return i

    async def _getMirrorOpts(self, opts):
        mirropts = s_msgpack.deepcopy(opts)
        mirropts['mirror'] = False
        mirropts['nexsoffs'] = (await self.getNexsIndx() - 1)
        mirropts['nexstimeout'] = self.stormpoolopts.get('timeout:sync')
        return mirropts

    async def _getMirrorProxy(self):

        if self.stormpool is None:  # pragma: no cover
            return None

        if self.stormpool.size() == 0:
            logger.warning('Storm query mirror pool is empty, running query locally.')
            return None

        try:
            timeout = self.stormpoolopts.get('timeout:connection')
            proxy = await self.stormpool.proxy(timeout=timeout)
            proxyname = proxy._ahainfo.get('name')
            if proxyname is not None and proxyname == self.ahasvcname:
                # we are part of the pool and were selected. Convert to local use.
                return None

            return proxy

        except (TimeoutError, s_exc.IsFini):
            logger.warning('Timeout waiting for pool mirror, running query locally.')
            return None

    async def storm(self, text, opts=None):

        opts = self._initStormOpts(opts)

        if self.stormpool is not None and opts.get('mirror', True):
            extra = await self.getLogExtra(text=text)
            proxy = await self._getMirrorProxy()

            if proxy is not None:
                logger.info(f'Offloading Storm query {{{text}}} to mirror.', extra=extra)

                mirropts = await self._getMirrorOpts(opts)

                try:
                    async for mesg in proxy.storm(text, opts=mirropts):
                        yield mesg
                    return

                except s_exc.TimeOut:
                    mesg = 'Timeout waiting for query mirror, running locally instead.'
                    logger.warning(mesg)

        if (nexsoffs := opts.get('nexsoffs')) is not None:
            if not await self.waitNexsOffs(nexsoffs, timeout=opts.get('nexstimeout')):
                raise s_exc.TimeOut(mesg=f'Timeout waiting for nexus offset {nexsoffs}.')

        view = self._viewFromOpts(opts)
        async for mesg in view.storm(text, opts=opts):
            yield mesg

    async def callStorm(self, text, opts=None):

        opts = self._initStormOpts(opts)

        if self.stormpool is not None and opts.get('mirror', True):
            extra = await self.getLogExtra(text=text)
            proxy = await self._getMirrorProxy()

            if proxy is not None:
                logger.info(f'Offloading Storm query {{{text}}} to mirror.', extra=extra)

                mirropts = await self._getMirrorOpts(opts)

                try:
                    return await proxy.callStorm(text, opts=mirropts)
                except s_exc.TimeOut:
                    mesg = 'Timeout waiting for query mirror, running locally instead.'
                    logger.warning(mesg)

        if (nexsoffs := opts.get('nexsoffs')) is not None:
            if not await self.waitNexsOffs(nexsoffs, timeout=opts.get('nexstimeout')):
                raise s_exc.TimeOut(mesg=f'Timeout waiting for nexus offset {nexsoffs}.')

        view = self._viewFromOpts(opts)
        return await view.callStorm(text, opts=opts)

    async def exportStorm(self, text, opts=None):
        opts = self._initStormOpts(opts)

        if self.stormpool is not None and opts.get('mirror', True):
            extra = await self.getLogExtra(text=text)
            proxy = await self._getMirrorProxy()

            if proxy is not None:
                logger.info(f'Offloading Storm query {{{text}}} to mirror.', extra=extra)

                mirropts = await self._getMirrorOpts(opts)

                try:
                    async for mesg in proxy.exportStorm(text, opts=mirropts):
                        yield mesg
                    return

                except s_exc.TimeOut:
                    mesg = 'Timeout waiting for query mirror, running locally instead.'
                    logger.warning(mesg)

        if (nexsoffs := opts.get('nexsoffs')) is not None:
            if not await self.waitNexsOffs(nexsoffs, timeout=opts.get('nexstimeout')):
                raise s_exc.TimeOut(mesg=f'Timeout waiting for nexus offset {nexsoffs}.')

        user = self._userFromOpts(opts)
        view = self._viewFromOpts(opts)

        taskinfo = {'query': text, 'view': view.iden}
        taskiden = opts.get('task')
        await self.boss.promote('storm:export', user=user, info=taskinfo, taskiden=taskiden)

        with s_scope.enter({'user': user}):
            async with await s_spooled.Dict.anit(dirn=self.dirn, cell=self) as spooldict:

                query = await self.getStormQuery(text, mode=opts.get('mode', 'storm'))
                async with await s_storm.Runtime.anit(query, view, opts=opts, user=user) as runt:
                    async for node, path in runt.execute():
                        await spooldict.set(node.nid, (node.lastlayr(), node.pack()))

                    for nid1, (stoplayr, pode1) in spooldict.items():
                        await asyncio.sleep(0)

                        edges = []

                        for nid2, pode2 in spooldict.items():
                            await asyncio.sleep(0)

                            async for verb in view.iterEdgeVerbs(nid1, nid2, stop=stoplayr):
                                n2buid = self.getBuidByNid(nid2)
                                edges.append((verb, s_common.ehex(n2buid)))

                        if edges:
                            pode1[1]['edges'] = edges

                        yield pode1

    async def exportStormToAxon(self, text, opts=None):
        async with await self.axon.upload() as fd:
            async for pode in self.exportStorm(text, opts=opts):
                await fd.write(s_msgpack.en(pode))
            size, sha256 = await fd.save()
            return (size, s_common.ehex(sha256))

    async def feedFromAxon(self, sha256, opts=None):

        opts = self._initStormOpts(opts)
        user = self._userFromOpts(opts)
        view = self._viewFromOpts(opts)

        taskiden = opts.get('task')
        taskinfo = {'name': 'syn.nodes', 'sha256': sha256, 'view': view.iden}

        await self.boss.promote('feeddata', user=user, info=taskinfo, taskiden=taskiden)

        # ensure that the user can make all node edits in the layer
        user.confirm(('node',), gateiden=view.wlyr.iden)

        q = s_queue.Queue(maxsize=10000)
        feedexc = None

        async with await s_base.Base.anit() as base:

            async def fill():
                nonlocal feedexc
                try:

                    async for item in self.axon.iterMpkFile(sha256):
                        await q.put(item)

                except Exception as e:
                    logger.exception(f'feedFromAxon.fill(): {e}')
                    feedexc = e

                finally:
                    await q.close()

            base.schedCoro(fill())

            count = 0

            # feed the items directly to syn.nodes
            async for items in q.slices(size=100):
                async for node in view.addNodes(items):
                    count += 1

            if feedexc is not None:
                raise feedexc

        return count

    async def nodes(self, text, opts=None):
        '''
        A simple non-streaming way to return a list of nodes.
        '''
        if self.isfini:  # pragma: no cover
            raise s_exc.IsFini()

        opts = self._initStormOpts(opts)

        view = self._viewFromOpts(opts)
        return await view.nodes(text, opts=opts)

    async def stormlist(self, text, opts=None):
        return [m async for m in self.storm(text, opts=opts)]

    async def _getStormEval(self, text):
        try:
            astvalu = copy.deepcopy(await s_parser.evalcache.aget(text))
        except s_exc.FatalErr:
            logger.exception(f'Fatal error while parsing [{text}]', extra={'synapse': {'text': text}})
            await self.fini()
            raise
        astvalu.init(self)
        return astvalu

    async def _getStormQuery(self, args):
        try:
            query = copy.deepcopy(await s_parser.querycache.aget(args))
        except s_exc.FatalErr:
            logger.exception(f'Fatal error while parsing [{args}]', extra={'synapse': {'text': args[0]}})
            await self.fini()
            raise
        query.init(self)
        await asyncio.sleep(0)
        return query

    async def getStormQuery(self, text, mode='storm'):
        return await self.querycache.aget((text, mode))

    @contextlib.asynccontextmanager
    async def getStormRuntime(self, query, opts=None):

        opts = self._initStormOpts(opts)

        view = self._viewFromOpts(opts)
        user = self._userFromOpts(opts)

        async with await s_storm.Runtime.anit(query, view, opts=opts, user=user) as runt:
            yield runt

    async def reqValidStorm(self, text, opts=None):
        '''
        Parse a storm query to validate it.

        Args:
            text (str): The text of the Storm query to parse.
            opts (dict): A Storm options dictionary.

        Returns:
            True: If the query is valid.

        Raises:
            BadSyntaxError: If the query is invalid.
        '''
        if opts is None:
            opts = {}
        mode = opts.get('mode', 'storm')
        await self.getStormQuery(text, mode=mode)
        return True

    def _logStormQuery(self, text, user, info=None):
        '''
        Log a storm query.
        '''
        if self.stormlog:
            if info is None:
                info = {}
            info['text'] = text
            info['username'] = user.name
            info['user'] = user.iden
            stormlogger.log(self.stormloglvl, 'Executing storm query {%s} as [%s]', text, user.name,
                            extra={'synapse': info})

    def getCoreInfo(self):
        '''This API is deprecated.'''
        s_common.deprecated('Cortex.getCoreInfo')
        return {
            'version': synapse.version,
            'modeldef': self.model.getModelDefs(),
            'stormcmds': {cmd: {} for cmd in self.stormcmds.keys()},
        }

    async def getCoreInfoV2(self):
        return {
            'version': synapse.version,
            'modeldict': await self.getModelDict(),
            'stormdocs': await self.getStormDocs(),
        }

    async def getStormDocs(self):
        '''
        Get a struct containing the Storm Types documentation.

        Returns:
            dict: A Dictionary of storm documentation information.
        '''

        cmds = []

        for name, cmd in self.stormcmds.items():
            entry = {
                'name': name,
                'doc': cmd.getCmdBrief(),
            }

            if cmd.pkgname:
                entry['package'] = cmd.pkgname

            if cmd.svciden:
                entry['svciden'] = cmd.svciden

            cmds.append(entry)

        ret = {
            'libraries': s_stormtypes.registry.getLibDocs(),
            'types': s_stormtypes.registry.getTypeDocs(),
            'commands': cmds,
            # 'packages': ...  # TODO - Support inline information for packages?
        }
        return ret

    async def addFeedData(self, items, *, user=None, viewiden=None):
        '''
        Add bulk data in nodes format.

        Args:
            items (list): A list of items to ingest.
            viewiden (str): The iden of a view to use.
                If a view is not specified, the default view is used.
        '''

        view = self.getView(viewiden)
        if view is None:
            raise s_exc.NoSuchView(mesg=f'No such view iden={viewiden}', iden=viewiden)

        if user is None:
            user = self.auth.rootuser

        logger.info(f'User (user.name) adding feed data: {len(items)}')

        async for node in view.addNodes(items, user=user):
            await asyncio.sleep(0)

    async def loadCoreModule(self, ctor, conf=None):
        '''
        Load a single cortex module with the given ctor and conf.

        Args:
            ctor (str): The python module class path
            conf (dict):Config dictionary for the module
        '''
        if conf is None:
            conf = {}

        modu = self._loadCoreModule(ctor, conf=conf)

        try:
            await s_coro.ornot(modu.preCoreModule)
        except asyncio.CancelledError:  # pragma: no cover  TODO:  remove once >= py 3.8 only
            raise
        except Exception:
            logger.exception(f'module preCoreModule failed: {ctor}')
            self.modules.pop(ctor, None)
            return

        mdefs = modu.getModelDefs()
        self.model.addDataModels(mdefs)

        cmds = modu.getStormCmds()
        [self.addStormCmd(c) for c in cmds]

        try:
            await s_coro.ornot(modu.initCoreModule)
        except asyncio.CancelledError:  # pragma: no cover  TODO:  remove once >= py 3.8 only
            raise
        except Exception:
            logger.exception(f'module initCoreModule failed: {ctor}')
            self.modules.pop(ctor, None)
            return

        await self.fire('core:module:load', module=ctor)

        return modu

    async def _loadCoreMods(self):

        mods = []
        cmds = []
        mdefs = []

        for ctor in list(s_modules.coremods):
            await self._preLoadCoreModule(ctor, mods, cmds, mdefs)
        for ctor in self.conf.get('modules'):
            await self._preLoadCoreModule(ctor, mods, cmds, mdefs, custom=True)

        self.model.addDataModels(mdefs)
        [self.addStormCmd(c) for c in cmds]

    async def _preLoadCoreModule(self, ctor, mods, cmds, mdefs, custom=False):
        conf = None
        # allow module entry to be (ctor, conf) tuple
        if isinstance(ctor, (list, tuple)):
            ctor, conf = ctor

        modu = self._loadCoreModule(ctor, conf=conf)
        if modu is None:
            return

        mods.append(modu)

        try:
            await s_coro.ornot(modu.preCoreModule)
        except asyncio.CancelledError:  # pragma: no cover  TODO:  remove once >= py 3.8 only
            raise
        except Exception:
            logger.exception(f'module preCoreModule failed: {ctor}')
            self.modules.pop(ctor, None)
            return

        cmds.extend(modu.getStormCmds())
        model_defs = modu.getModelDefs()
        if custom:
            for _mdef, mnfo in model_defs:
                mnfo['custom'] = True
        mdefs.extend(model_defs)

    async def _initCoreMods(self):

        for ctor, modu in list(self.modules.items()):

            try:
                await s_coro.ornot(modu.initCoreModule)
            except asyncio.CancelledError:  # pragma: no cover  TODO:  remove once >= py 3.8 only
                raise
            except Exception:
                logger.exception(f'module initCoreModule failed: {ctor}')
                self.modules.pop(ctor, None)

    def _loadCoreModule(self, ctor, conf=None):

        if ctor in self.modules:
            raise s_exc.ModAlreadyLoaded(mesg=f'{ctor} already loaded')
        try:
            modu = s_dyndeps.tryDynFunc(ctor, self, conf=conf)
            self.modules[ctor] = modu
            return modu

        except Exception:
            logger.exception('mod load fail: %s' % (ctor,))
            return None

    async def getPropNorm(self, prop, valu):
        '''
        Get the normalized property value based on the Cortex data model.

        Args:
            prop (str): The property to normalize.
            valu: The value to normalize.

        Returns:
            (tuple): A two item tuple, containing the normed value and the info dictionary.

        Raises:
            s_exc.NoSuchProp: If the prop does not exist.
            s_exc.BadTypeValu: If the value fails to normalize.
        '''
        pobj = self.model.prop(prop)
        if pobj is None:
            raise s_exc.NoSuchProp(mesg=f'The property {prop} does not exist.',
                                   prop=prop)
        norm, info = pobj.type.norm(valu)
        return norm, info

    async def getTypeNorm(self, name, valu):
        '''
        Get the normalized type value based on the Cortex data model.

        Args:
            name (str): The type to normalize.
            valu: The value to normalize.

        Returns:
            (tuple): A two item tuple, containing the normed value and the info dictionary.

        Raises:
            s_exc.NoSuchType: If the type does not exist.
            s_exc.BadTypeValu: If the value fails to normalize.
        '''
        tobj = self.model.type(name)
        if tobj is None:
            raise s_exc.NoSuchType(mesg=f'The type {name} does not exist.',
                                   name=name)
        norm, info = tobj.norm(valu)
        return norm, info

    @staticmethod
    def _convert_reqdict(reqdict):
        return {s_agenda.TimeUnit.fromString(k): v for (k, v) in reqdict.items()}

    async def addCronJob(self, cdef):
        '''
        Add a cron job to the cortex.  Convenience wrapper around agenda.add

        A cron job is a persistently-stored item that causes storm queries to be run in the future.  The specification
        for the times that the queries run can be one-shot or recurring.

        Args:
            query (str):  The storm query to execute in the future
            reqs (Union[Dict[str, Union[int, List[int]]], List[Dict[...]]]):
                Either a dict of the fixed time fields or a list of such dicts.  The keys are in the set ('year',
                'month', 'dayofmonth', 'dayofweek', 'hour', 'minute'.  The values must be positive integers, except for
                the key of 'dayofmonth' in which it may also be a negative integer which represents the number of days
                from the end of the month with -1 representing the last day of the month.  All values may also be lists
                of valid values.
            incunit (Optional[str]):
                A member of the same set as above, with an additional member 'day'.  If is None (default), then the
                appointment is one-shot and will not recur.
            incvals (Union[int, List[int]):
                A integer or a list of integers of the number of units

        Returns (bytes):
            An iden that can be used to later modify, query, and delete the job.

        Notes:
            reqs must have fields present or incunit must not be None (or both)
            The incunit if not None it must be larger in unit size than all the keys in all reqs elements.
            Non-recurring jobs may also have a req of 'now' which will cause the job to also execute immediately.
        '''
        s_schemas.reqValidCronDef(cdef)

        iden = cdef.get('iden')
        appt = self.agenda.appts.get(iden)
        if appt is not None:
            raise s_exc.DupIden(mesg=f'Duplicate cron iden ({iden})')

        incunit = cdef.get('incunit')
        reqs = cdef.get('reqs')

        try:
            if incunit is not None:
                if isinstance(incunit, (list, tuple)):
                    incunit = [s_agenda.TimeUnit.fromString(i) for i in incunit]
                else:
                    incunit = s_agenda.TimeUnit.fromString(incunit)
                cdef['incunit'] = incunit

            if isinstance(reqs, Mapping):
                reqs = self._convert_reqdict(reqs)
            else:
                reqs = [self._convert_reqdict(req) for req in reqs]

            if incunit is not None and s_agenda.TimeUnit.NOW in reqs:
                mesg = "Recurring jobs may not be scheduled to run 'now'"
                raise s_exc.BadConfValu(mesg)

            cdef['reqs'] = reqs
        except KeyError:
            raise s_exc.BadConfValu('Unrecognized time unit')

        if not cdef.get('iden'):
            cdef['iden'] = s_common.guid()

        cdef['created'] = s_common.now()

        opts = {'user': cdef['creator'], 'view': cdef.get('view')}

        view = self._viewFromOpts(opts)
        cdef['view'] = view.iden

        return await self._push('cron:add', cdef)

    @s_nexus.Pusher.onPush('cron:add')
    async def _onAddCronJob(self, cdef):

        iden = cdef['iden']

        appt = self.agenda.appts.get(iden)
        if appt is not None:
            return appt.pack()

        user = await self.auth.reqUser(cdef['creator'])

        cdef = await self.agenda.add(cdef)

        await self.auth.addAuthGate(iden, 'cronjob')
        await user.setAdmin(True, gateiden=iden, logged=False)

        await self.feedBeholder('cron:add', cdef, gates=[iden])
        return cdef

    async def moveCronJob(self, useriden, croniden, viewiden):
        view = self._viewFromOpts({'view': viewiden, 'user': useriden})

        appt = self.agenda.appts.get(croniden)
        if appt is None:
            raise s_exc.NoSuchIden(iden=croniden)

        if appt.view == view.iden:
            return croniden

        return await self._push('cron:move', croniden, viewiden)

    @s_nexus.Pusher.onPush('cron:move')
    async def _onMoveCronJob(self, croniden, viewiden):
        await self.agenda.move(croniden, viewiden)
        await self.feedBeholder('cron:move', {'iden': croniden, 'view': viewiden}, gates=[croniden])
        return croniden

    @s_nexus.Pusher.onPushAuto('cron:del')
    async def delCronJob(self, iden):
        '''
        Delete a cron job

        Args:
            iden (bytes):  The iden of the cron job to be deleted
        '''
        await self._killCronTask(iden)
        try:
            await self.agenda.delete(iden)
        except s_exc.NoSuchIden:
            return

        await self.feedBeholder('cron:del', {'iden': iden}, gates=[iden])
        await self.auth.delAuthGate(iden)

    @s_nexus.Pusher.onPushAuto('cron:mod')
    async def updateCronJob(self, iden, query):
        '''
        Change an existing cron job's query

        Args:
            iden (bytes):  The iden of the cron job to be changed
        '''
        await self.agenda.mod(iden, query)
        await self.feedBeholder('cron:edit:query', {'iden': iden, 'query': query}, gates=[iden])

    @s_nexus.Pusher.onPushAuto('cron:enable')
    async def enableCronJob(self, iden):
        '''
        Enable a cron job

        Args:
            iden (bytes):  The iden of the cron job to be changed
        '''
        await self.agenda.enable(iden)
        await self.feedBeholder('cron:enable', {'iden': iden}, gates=[iden])
        logger.info(f'Enabled cron job {iden}', extra=await self.getLogExtra(iden=iden, status='MODIFY'))

    @s_nexus.Pusher.onPushAuto('cron:disable')
    async def disableCronJob(self, iden):
        '''
        Enable a cron job

        Args:
            iden (bytes):  The iden of the cron job to be changed
        '''
        await self.agenda.disable(iden)
        await self._killCronTask(iden)
        await self.feedBeholder('cron:disable', {'iden': iden}, gates=[iden])
        logger.info(f'Disabled cron job {iden}', extra=await self.getLogExtra(iden=iden, status='MODIFY'))

    async def killCronTask(self, iden):
        if self.agenda.appts.get(iden) is None:
            return False
        return await self._push('cron:task:kill', iden)

    @s_nexus.Pusher.onPush('cron:task:kill')
    async def _killCronTask(self, iden):

        appt = self.agenda.appts.get(iden)
        if appt is None:
            return False

        task = appt.task
        if task is None:
            return False

        self.schedCoro(task.kill())
        return True

    async def listCronJobs(self):
        '''
        Get information about all the cron jobs accessible to the current user
        '''
        crons = []

        for _, cron in self.agenda.list():

            info = cron.pack()

            user = self.auth.user(cron.creator)
            if user is not None:
                info['username'] = user.name

            crons.append(info)

        return crons

    @s_nexus.Pusher.onPushAuto('cron:edit')
    async def editCronJob(self, iden, name, valu):
        '''
        Modify a cron job definition.
        '''
        appt = await self.agenda.get(iden)
        # TODO make this generic and check cdef

        if name == 'creator':
            await self.auth.reqUser(valu)
            appt.creator = valu

        elif name == 'name':
            appt.name = str(valu)

        elif name == 'doc':
            appt.doc = str(valu)

        elif name == 'pool':
            appt.pool = bool(valu)

        else:
            mesg = f'editCronJob name {name} is not supported for editing.'
            raise s_exc.BadArg(mesg=mesg)

        await appt.save()

        pckd = appt.pack()
        await self.feedBeholder(f'cron:edit:{name}', {'iden': iden, name: pckd.get(name)}, gates=[iden])
        return pckd

    @s_nexus.Pusher.onPushAuto('cron:edits')
    async def addCronEdits(self, iden, edits):
        '''
        Take a dictionary of edits and apply them to the appointment (cron job)
        '''
        appt = await self.agenda.get(iden)
        await appt.edits(edits)

    @contextlib.asynccontextmanager
    async def enterMigrationMode(self):
        async with self._migration_lock:
            self.migration = True
            yield
            self.migration = False

    async def iterFormRows(self, layriden, form, stortype=None, startvalu=None):
        '''
        Yields nid, valu tuples of nodes of a single form, optionally (re)starting at startvalu.

        Args:
            layriden (str):  Iden of the layer to retrieve the nodes
            form (str):  A form name.
            stortype (Optional[int]): a STOR_TYPE_* integer representing the type of form:prop
            startvalu (Any):  The value to start at.  May only be not None if stortype is not None.

        Returns:
            AsyncIterator[Tuple(buid, valu)]
        '''
        layr = self.getLayer(layriden)
        if layr is None:
            raise s_exc.NoSuchLayer(mesg=f'No such layer {layriden}', iden=layriden)

        async for item in layr.iterFormRows(form, stortype=stortype, startvalu=startvalu):
            yield item

    async def iterPropRows(self, layriden, form, prop, stortype=None, startvalu=None):
        '''
        Yields buid, valu tuples of nodes with a particular secondary property, optionally (re)starting at startvalu.

        Args:
            layriden (str):  Iden of the layer to retrieve the nodes
            form (str):  A form name.
            prop (str):  A universal property name.
            stortype (Optional[int]): a STOR_TYPE_* integer representing the type of form:prop
            startvalu (Any):  The value to start at.  May only be not None if stortype is not None.

        Returns:
            AsyncIterator[Tuple(buid, valu)]
        '''
        layr = self.getLayer(layriden)
        if layr is None:
            raise s_exc.NoSuchLayer(mesg=f'No such layer {layriden}', iden=layriden)

        async for item in layr.iterPropRows(form, prop, stortype=stortype, startvalu=startvalu):
            yield item

    async def iterUnivRows(self, layriden, prop, stortype=None, startvalu=None):
        '''
        Yields buid, valu tuples of nodes with a particular universal property, optionally (re)starting at startvalu.

        Args:
            layriden (str):  Iden of the layer to retrieve the nodes
            prop (str):  A universal property name.
            stortype (Optional[int]): a STOR_TYPE_* integer representing the type of form:prop
            startvalu (Any):  The value to start at.  May only be not None if stortype is not None.

        Returns:
            AsyncIterator[Tuple(buid, valu)]
        '''
        layr = self.getLayer(layriden)
        if layr is None:
            raise s_exc.NoSuchLayer(mesg=f'No such layer {layriden}', iden=layriden)

        async for item in layr.iterUnivRows(prop, stortype=stortype, startvalu=startvalu):
            yield item

    async def iterTagRows(self, layriden, tag, form=None):
        '''
        Yields (buid, (valu, form)) values that match a tag and optional form.

        Args:
            layriden (str):  Iden of the layer to retrieve the nodes
            tag (str): the tag to match
            form (Optional[str]):  if present, only yields buids of nodes that match the form.

        Returns:
            AsyncIterator[Tuple(buid, (valu, form))]
        '''
        layr = self.getLayer(layriden)
        if layr is None:
            raise s_exc.NoSuchLayer(mesg=f'No such layer {layriden}', iden=layriden)

        async for item in layr.iterTagRows(tag, form=form):
            yield item

    async def iterTagPropRows(self, layriden, tag, prop, form=None, stortype=None, startvalu=None):
        '''
        Yields (buid, valu) that match a tag:prop, optionally (re)starting at startvalu.

        Args:
            layriden (str):  Iden of the layer to retrieve the nodes
            tag (str):  tag name
            prop (str):  prop name
            form (Optional[str]):  optional form name
            stortype (Optional[int]): a STOR_TYPE_* integer representing the type of form:prop
            startvalu (Any):  The value to start at.  May only be not None if stortype is not None.

        Returns:
            AsyncIterator[Tuple(buid, valu)]
        '''
        layr = self.getLayer(layriden)
        if layr is None:
            raise s_exc.NoSuchLayer(mesg=f'No such layer {layriden}', iden=layriden)

        async for item in layr.iterTagPropRows(tag, prop, form=form, stortype=stortype, startvalu=startvalu):
            yield item

    def _initVaults(self):
        self.vaultsdb = self.slab.initdb('vaults')
        # { idenb: s_msgpack.en(vault), ... }

        self.vaultsbynamedb = self.slab.initdb('vaults:byname')
        # { name.encode(): idenb, ... }

        # TSI = type, scope, iden. This is used to deconflict uniqueness of
        # scoped vaults without requiring a bunch of other indexes.
        self.vaultsbyTSIdb = self.slab.initdb('vaults:byTSI')
        # { TSI.encode(): idenb, ... }

    def _getVaults(self):
        '''
        Slab helper function for getting all vaults.
        '''
        genr = self.slab.scanByFull(db=self.vaultsdb)
        for idenb, byts in genr:
            vault = s_msgpack.un(byts)
            yield vault

    def _getVaultByBidn(self, bidn):
        '''
        Slab helper function for getting a vault by iden (bytes).
        '''
        byts = self.slab.get(bidn, db=self.vaultsdb)
        if byts is None:
            return None

        vault = s_msgpack.un(byts)

        return vault

    def _getVaultByTSI(self, vtype, scope, iden):
        '''
        Slab helper function for getting a vault by type,scope,iden.
        '''
        if scope == 'global':
            tsi = f'{vtype}:global'
        elif scope in ('user', 'role'):
            tsi = f'{vtype}:{scope}:{iden}'
        else:
            raise s_exc.BadArg(mesg=f'Invalid scope: {scope}.')

        bidn = self.slab.get(tsi.encode(), db=self.vaultsbyTSIdb)
        if bidn is None:
            return None

        return self._getVaultByBidn(bidn)

    def getVault(self, iden):
        '''
        Get a vault.

        Args:
            iden (str): Iden of the vault to get.

        Returns: vault or None
        '''
        if not s_common.isguid(iden):
            return None

        bidn = s_common.uhex(iden)
        return self._getVaultByBidn(bidn)

    def getVaultByName(self, name):
        '''
        Get a vault by name.

        Args:
            name (str): Name of the vault to get.

        Returns: vault or None
        '''
        bidn = self.slab.get(name.encode(), db=self.vaultsbynamedb)
        if bidn is None:
            return None
        return self._getVaultByBidn(bidn)

    def getVaultByType(self, vtype, useriden, scope=None):
        '''
        Get a vault of type `vtype` and scope `scope` for user with `iden`.

        This function allows the caller to retrieve a vault of the specified
        `vtype` by searching for the first available vault that matches the
        `vtype` and `scope` criteria. The search order for opening vaults is as
        follows:
            - If `scope` is specified, return the vault with `vtype` and `scope`.
              Return None if such a vault doesn't exist.
            - Check 'user' scope for a vault of `vtype`. Continue if non-existent.
            - Check 'role' scope for a vault of `vtype`. Continue if non-existent.
            - Check 'global' scope for a vault of `vtype`. Continue if non-existent.
            - Return None

        Args:
            vtype (str): Type of the vault to open.
            useriden (str): Iden of user trying to open the vault.
            scope (str|None): The vault scope to open.

        Raises:
            synapse.exc.BadArg: Invalid scope specified.

        Returns: vault or None if matching vault could not be found.
        '''
        if scope not in (None, 'user', 'role', 'global'):
            raise s_exc.BadArg(mesg=f'Invalid scope: {scope}.')

        def _getVault(_scope):
            vault = None
            if _scope == 'user':
                vault = self._getVaultByTSI(vtype, _scope, useriden)

            elif _scope == 'role':
                user = self.auth.user(useriden)
                if user is None:
                    mesg = f'No user with iden {useriden}.'
                    raise s_exc.NoSuchUser(mesg=mesg, user=useriden)

                for role in user.getRoles():
                    vault = self._getVaultByTSI(vtype, _scope, role.iden)
                    if vault:
                        if not self._hasEasyPerm(vault, user, s_cell.PERM_READ):
                            vault = None
                            continue

                        break

            elif _scope == 'global':
                vault = self._getVaultByTSI(vtype, _scope, None)

            return vault

        # If caller specified a scope, return that vault if it exists
        if scope is not None:
            return _getVault(scope)

        # Finally, try the user, role, and global vaults in order
        for _scope in ('user', 'role', 'global'):
            vault = _getVault(_scope)
            if vault:
                return vault

        return None

    def reqVault(self, iden):
        '''
        Get a vault by iden.

        Args:
            iden (str): Iden of the vault to get.

        Raises:
            synapse.exc.NoSuchIden: Vault with `iden` not found.

        Returns: vault
        '''
        if not s_common.isguid(iden):
            raise s_exc.BadArg(mesg=f'Iden is not a valid iden: {iden}.')

        vault = self.getVault(iden)
        if vault is None:
            raise s_exc.NoSuchIden(mesg=f'Vault not found for iden: {iden}.')

        return vault

    def reqVaultByName(self, name):
        '''
        Get a vault by name.

        Args:
            name (str): Name of the vault to get.

        Raises:
            synapse.exc.NoSuchName: Vault with `name` not found.

        Returns: vault
        '''
        vault = self.getVaultByName(name)
        if vault is None:
            raise s_exc.NoSuchName(mesg=f'Vault not found for name: {name}.')

        return vault

    def reqVaultByType(self, vtype, iden, scope=None):
        '''
        Get a vault by type.

        Args:
            vtype (str): Type of the vault to get.
            iden (str): Iden of the user or role for the vault type.
            scope (str|None): Scope of the vault to get.

        Raises:
            synapse.exc.NoSuchName: Vault with `vtype`/`iden`/`scope` not found.

        Returns: vault
        '''
        vault = self.getVaultByType(vtype, iden, scope)
        if vault is None:
            raise s_exc.NoSuchName(mesg=f'Vault not found for type: {vtype}.')

        return vault

    async def addVault(self, vdef):
        '''
        Create a new vault.

        Args:
            vdef (dict): The vault to add.

        Raises:
            synapse.exc.SchemaViolation: `vdef` does not conform to the vault schema.
            synapse.exc.DupName:
                - Vault already exists for type/scope/owner.
                - Vault already exists with specified name.
            synapse.exc.BadArg:
                - Invalid vault definition provided.
                - Owner required for unscoped, user, and role vaults.
                - Vault secrets is not msgpack safe.
                - Vault configs is not msgpack safe.

        Returns: iden of new vault
        '''
        if not isinstance(vdef, dict):
            raise s_exc.BadArg(mesg='Invalid vault definition provided.')

        # Set some standard properties on the vdef before validating
        vdef['iden'] = s_common.guid()

        if 'permissions' in vdef:
            vdef.pop('permissions')

        self._initEasyPerm(vdef, default=s_cell.PERM_DENY)

        vault = s_schemas.reqValidVault(vdef)

        scope = vault.get('scope')
        vtype = vault.get('type')
        owner = vault.get('owner')
        name = vault.get('name')

        if owner is None and scope != 'global':
            raise s_exc.BadArg(mesg='Owner required for unscoped, user, and role vaults.')

        # Make sure the type/scope/owner combination is unique. Not for unscoped vaults
        if scope is not None and self._getVaultByTSI(vtype, scope, owner) is not None:
            raise s_exc.DupName(mesg=f'Vault already exists for type {vtype}, scope {scope}, owner {owner}.')

        # Make sure the requested name is unique
        if self.getVaultByName(name) is not None:
            raise s_exc.DupName(mesg=f'Vault {name} already exists.')

        secrets = vault.get('secrets')
        configs = vault.get('configs')

        try:
            s_msgpack.en(secrets)
        except s_exc.NotMsgpackSafe as exc:
            raise s_exc.BadArg(mesg=f'Vault secrets must be msgpack safe.') from None

        try:
            s_msgpack.en(configs)
        except s_exc.NotMsgpackSafe as exc:
            raise s_exc.BadArg(mesg=f'Vault configs must be msgpack safe.') from None

        if scope == 'global':
            # everyone gets read access
            await self._setEasyPerm(vault, 'roles', self.auth.allrole.iden, s_cell.PERM_READ)

        elif scope == 'user':
            user = self.auth.user(owner)
            if user is None:
                raise s_exc.NoSuchUser(mesg=f'User with iden {owner} not found.')

            # The user is the admin, everyone else no access
            await self._setEasyPerm(vault, 'users', owner, s_cell.PERM_ADMIN)

        elif scope == 'role':
            role = self.auth.role(owner)
            if role is None:
                raise s_exc.NoSuchRole(mesg=f'Role with iden {owner} not found.')

            # role members gets read access
            await self._setEasyPerm(vault, 'roles', owner, s_cell.PERM_READ)

        else:
            # Unscoped vaults

            # The creator gets admin, everyone else no access
            await self._setEasyPerm(vault, 'users', owner, s_cell.PERM_ADMIN)

        return await self._push('vault:add', vault)

    @s_nexus.Pusher.onPush('vault:add')
    async def _addVault(self, vault):
        iden = vault.get('iden')
        name = vault.get('name')
        scope = vault.get('scope')

        bidn = s_common.uhex(iden)

        if scope is not None:
            vtype = vault.get('type')
            owner = vault.get('owner')

            if scope == 'global':
                tsi = f'{vtype}:global'
            else:
                tsi = f'{vtype}:{scope}:{owner}'

            self.slab.put(tsi.encode(), bidn, db=self.vaultsbyTSIdb)

        self.slab.put(name.encode(), bidn, db=self.vaultsbynamedb)
        self.slab.put(bidn, s_msgpack.en(vault), db=self.vaultsdb)
        return iden

    async def setVaultSecrets(self, iden, key, valu):
        '''
        Set vault secret item.

        This function sets the `key`:`valu` into the vault secrets.

        Args:
            iden (str): The iden of the vault to edit.
            key (str): Vault secret key.
            valu (str): Vault secret value. s_common.novalu to delete a key.

        Raises:
            synapse.exc.NoSuchIden: Vault with `iden` does not exist.
            synapse.exc.NotMsgpackSafe: One of `key` or `valu` is not msgpack safe.

        Returns: Updated vault.
        '''
        vault = self.reqVault(iden)

        secrets = vault.get('secrets')

        delete = False

        if valu is s_common.novalu:
            if key not in secrets:
                raise s_exc.BadArg(mesg=f'Key {key} not found in vault secrets.')

            valu = None
            delete = True

        else:
            try:
                s_msgpack.en({key: valu})
            except s_exc.NotMsgpackSafe as exc:
                raise s_exc.NotMsgpackSafe(mesg=f'Vault secrets must be msgpack safe.') from None

        return await self._push('vault:data:set', iden, 'secrets', key, valu, delete)

    async def setVaultConfigs(self, iden, key, valu):
        '''
        Set vault config item.

        This function sets the `key`:`valu` into the vault configs.

        Args:
            iden (str): The iden of the vault to edit.
            key (str): Vault secret key.
            valu (str): Vault secret value. s_common.novalu to delete a key.

        Raises:
            synapse.exc.NoSuchIden: Vault with `iden` does not exist.
            synapse.exc.NotMsgpackSafe: One of `key` or `valu` is not msgpack safe.

        Returns: Updated vault.
        '''
        vault = self.reqVault(iden)

        configs = vault.get('configs')

        delete = False

        if valu is s_common.novalu:
            if key not in configs:
                raise s_exc.BadArg(mesg=f'Key {key} not found in vault configs.')

            valu = None
            delete = True

        else:
            try:
                s_msgpack.en({key: valu})
            except s_exc.NotMsgpackSafe as exc:
                raise s_exc.NotMsgpackSafe(mesg=f'Vault configs must be msgpack safe.') from None

        return await self._push('vault:data:set', iden, 'configs', key, valu, delete)

    @s_nexus.Pusher.onPush('vault:data:set')
    async def _setVaultData(self, iden, obj, key, valu, delete):
        vault = self.reqVault(iden)
        data = vault.get(obj)

        bidn = s_common.uhex(iden)

        if delete:
            if key in data:
                data.pop(key)
        else:
            data[key] = valu

        self.slab.put(bidn, s_msgpack.en(vault), db=self.vaultsdb)
        return data

    async def replaceVaultConfigs(self, iden, valu):
        '''
        Replace the entire vault config.

        Args:
            iden (str): The iden of the vault to edit.
            valu (str): New configs object to store on the vault.

        Raises:
            synapse.exc.BadArg: `valu` is not a dictionary.
            synapse.exc.NoSuchIden: Vault with `iden` does not exist.
            synapse.exc.NotMsgpackSafe: `valu` is not msgpack safe.

        Returns: New configs.
        '''
        vault = self.reqVault(iden)

        if not isinstance(valu, dict):
            raise s_exc.BadArg(mesg='valu must be a dictionary.', name='valu', valu=valu)

        try:
            s_msgpack.en(valu)
        except s_exc.NotMsgpackSafe:
            short = textwrap.shorten(repr(valu), width=64)
            raise s_exc.NotMsgpackSafe(
                mesg='Vault configs must be msgpack safe.',
                name='valu',
                valu=short) from None

        return await self._push('vault:data:replace', iden, 'configs', valu)

    async def replaceVaultSecrets(self, iden, valu):
        '''
        Replace the entire vault config.

        Args:
            iden (str): The iden of the vault to edit.
            valu (str): New secrets object to store on the vault.

        Raises:
            synapse.exc.BadArg: `valu` is not a dictionary.
            synapse.exc.NoSuchIden: Vault with `iden` does not exist.
            synapse.exc.NotMsgpackSafe: `valu` is not msgpack safe.

        Returns: New secrets.
        '''
        vault = self.reqVault(iden)

        if not isinstance(valu, dict):
            raise s_exc.BadArg(mesg='valu must be a dictionary.', name='valu', valu=valu)

        try:
            s_msgpack.en(valu)
        except s_exc.NotMsgpackSafe:
            short = textwrap.shorten(repr(valu), width=64)
            raise s_exc.NotMsgpackSafe(
                mesg='Vault secrets must be msgpack safe.',
                name='valu',
                valu=short) from None

        return await self._push('vault:data:replace', iden, 'secrets', valu)

    @s_nexus.Pusher.onPush('vault:data:replace')
    async def _replaceVaultData(self, iden, obj, valu):
        vault = self.reqVault(iden)
        bidn = s_common.uhex(iden)

        vault[obj] = valu

        self.slab.put(bidn, s_msgpack.en(vault), db=self.vaultsdb)
        return valu

    def listVaults(self):
        '''
        List all vaults.

        Args: None

        Raises: None

        Yields: tuples of vault info: (<iden>, <name>, <type>, <scope>).
        '''
        for vault in self._getVaults():
            yield vault

    async def setVaultPerm(self, viden, iden, level):
        '''
        Set vault permissions.
        Args:
            viden (str): The iden of the vault to edit.
            iden (str): Iden of the user/role to add permissions for.
            level (int): Easy perms level.

        Raises:
            synapse.exc.NoSuchIden: Vault with `iden` does not exist.

        Returns: Updated vault.
        '''
        vault = self.reqVault(viden)

        scope = 'users'
        ident = self.auth.user(iden)
        if ident is None:
            scope = 'roles'
            ident = self.auth.role(iden)
            if ident is None:
                raise s_exc.NoSuchIden(mesg=f'Iden {iden} is not a valid user or role.')

        await self._setEasyPerm(vault, scope, ident.iden, level)
        permissions = vault.get('permissions')
        return await self._push(('vault:set'), viden, 'permissions', permissions)

    async def renameVault(self, iden, name):
        '''
        Rename a vault.

        Args:
            iden (str): Iden of the vault to rename.
            name (str): New vault name.

        Raises:
            synapse.exc.NoSuchIden: Vault with `iden` does not exist.
            synapse.exc.DupName: Vault with `name` already exists.

        Returns: Updated vault.
        '''
        if self.getVaultByName(name) is not None:
            raise s_exc.DupName(mesg=f'Vault with name {name} already exists.')

        return await self._push(('vault:set'), iden, 'name', name)

    @s_nexus.Pusher.onPush('vault:set')
    async def _setVault(self, iden, key, valu):
        if key not in ('name', 'permissions'):  # pragma: no cover
            raise s_exc.BadArg('Only vault names and permissions can be changed.')

        vault = self.reqVault(iden)
        oldv = vault.get(key)
        vault[key] = valu

        s_schemas.reqValidVault(vault)

        bidn = s_common.uhex(iden)

        if key == 'name':
            self.slab.delete(oldv.encode(), db=self.vaultsbynamedb)
            self.slab.put(valu.encode(), bidn, db=self.vaultsbynamedb)

        self.slab.put(bidn, s_msgpack.en(vault), db=self.vaultsdb)
        return vault

    @s_nexus.Pusher.onPushAuto('vault:del')
    async def delVault(self, iden):
        '''
        Delete a vault.

        Args:
            iden (str): Iden of the vault to delete.

        Returns: None
        '''
        vault = self.getVault(iden)
        if vault is None:
            return

        bidn = s_common.uhex(iden)

        name = vault.get('name')
        vtype = vault.get('type')
        scope = vault.get('scope')

        tsi = None
        if scope == 'global':
            tsi = f'{vtype}:global'
        elif scope in ('user', 'role'):
            owner = vault.get('owner')
            tsi = f'{vtype}:{scope}:{owner}'

        if tsi is not None:
            self.slab.delete(tsi.encode(), db=self.vaultsbyTSIdb)

        self.slab.delete(name.encode(), db=self.vaultsbynamedb)
        self.slab.delete(bidn, db=self.vaultsdb)

    def _propAllowedReason(self, user, perms, gateiden=None, default=None):
        '''
        Similar to allowed, but always prefer the default value specified by the caller.
        Default values are still pulled from permdefs if there is a match there; but still prefer caller default.
        This results in a ternary response that can be used to know if a rule had a positive/negative or no match.
        The matching reason metadata is also returned.
        '''
        if default is None:
            permdef = self.getPermDef(perms)
            if permdef:
                default = permdef.get('default', default)

        return user.getAllowedReason(perms, gateiden=gateiden, default=default)

    def confirmPropSet(self, user, prop, layriden):
        meta0 = self._propAllowedReason(user, prop.setperms[0], gateiden=layriden)

        if meta0.isadmin:
            return

        allowed0 = meta0.value

        meta1 = self._propAllowedReason(user, prop.setperms[1], gateiden=layriden)
        allowed1 = meta1.value

        if allowed0:
            if allowed1:
                return
            elif allowed1 is False:
                # This is a allow-with-precedence case.
                # Inspect meta to determine if the rule a0 is more specific than rule a1
                if len(meta0.rule) >= len(meta1.rule):
                    return
                user.raisePermDeny(prop.setperms[0], gateiden=layriden)
            return

        if allowed1:
            if allowed0 is None:
                return
            # allowed0 here is False. This is a deny-with-precedence case.
            # Inspect meta to determine if the rule a1 is more specific than rule a0
            if len(meta1.rule) > len(meta0.rule):
                return

        user.raisePermDeny(prop.setperms[0], gateiden=layriden)

    def confirmPropDel(self, user, prop, layriden):
        meta0 = self._propAllowedReason(user, prop.delperms[0], gateiden=layriden)

        if meta0.isadmin:
            return

        allowed0 = meta0.value
        meta1 = self._propAllowedReason(user, prop.delperms[1], gateiden=layriden)
        allowed1 = meta1.value

        if allowed0:
            if allowed1:
                return
            elif allowed1 is False:
                # This is a allow-with-precedence case.
                # Inspect meta to determine if the rule a0 is more specific than rule a1
                if len(meta0.rule) >= len(meta1.rule):
                    return
                user.raisePermDeny(prop.delperms[0], gateiden=layriden)
            return

        if allowed1:
            if allowed0 is None:
                return
            # allowed0 here is False. This is a deny-with-precedence case.
            # Inspect meta to determine if the rule a1 is more specific than rule a0
            if len(meta1.rule) > len(meta0.rule):
                return

        user.raisePermDeny(prop.delperms[0], gateiden=layriden)

@contextlib.asynccontextmanager
async def getTempCortex(mods=None):
    '''
    Get a proxy to a cortex backed by a temporary directory.

    Args:
        mods (list): A list of modules which are loaded into the cortex.

    Notes:
        The cortex and temporary directory are town down on exit.
        This should only be called from synchronous code.

    Returns:
        Proxy to the cortex.
    '''
    with s_common.getTempDir() as dirn:
        logger.debug(f'Creating temporary cortex as {dirn}')
        conf = {
            'health:sysctl:checks': False,
        }
        async with await Cortex.anit(dirn, conf=conf) as core:
            if mods:
                for mod in mods:
                    await core.loadCoreModule(mod)
            async with core.getLocalProxy() as prox:
                yield prox<|MERGE_RESOLUTION|>--- conflicted
+++ resolved
@@ -3156,11 +3156,7 @@
 
         for layr in self.layers.values():
             async for item in layr.iterPropRows(form, prop):
-<<<<<<< HEAD
-                mesg = f'Nodes still exist with prop: {form}:{prop} in layer: {layr.iden}'
-=======
                 mesg = f'Nodes still exist with prop: {form}:{prop} in layer {layr.iden}'
->>>>>>> 1c51c585
                 raise s_exc.CantDelProp(mesg=mesg)
 
         self.model.delFormProp(form, prop)
