--- conflicted
+++ resolved
@@ -795,22 +795,7 @@
 
         self.model = s_datamodel.Model(core=self)
 
-<<<<<<< HEAD
         await self._loadModels()
-=======
-        await self._bumpCellVers('cortex:extmodel', (
-            (1, self._migrateTaxonomyIface),
-        ), nexs=False)
-
-        await self._bumpCellVers('cortex:storage', (
-            (1, self._storUpdateMacros),
-            (4, self._storCortexHiveMigration),
-            (5, self._storCleanQueueAuthGates),
-        ), nexs=False)
-
-        # Perform module loading
-        await self._loadCoreMods()
->>>>>>> 757cf67d
         await self._loadExtModel()
         await self._initStormCmds()
 
@@ -855,127 +840,6 @@
 
         self._initVaults()
 
-<<<<<<< HEAD
-=======
-    async def _storCortexHiveMigration(self):
-
-        logger.warning('migrating Cortex data out of hive')
-
-        viewdefs = self.cortexdata.getSubKeyVal('view:info:')
-        async with await self.hive.open(('cortex', 'views')) as viewnodes:
-            for view_iden, node in viewnodes:
-                viewdict = await node.dict()
-                viewinfo = viewdict.pack()
-                viewinfo.setdefault('iden', view_iden)
-                viewdefs.set(view_iden, viewinfo)
-
-                trigdict = self.cortexdata.getSubKeyVal(f'view:{view_iden}:trigger:')
-                async with await node.open(('triggers',)) as trignodes:
-                    for iden, trig in trignodes:
-                        valu = trig.valu
-                        if valu.get('view', s_common.novalu) != view_iden:
-                            valu['view'] = view_iden
-                        trigdict.set(iden, valu)
-
-        layrdefs = self.cortexdata.getSubKeyVal('layer:info:')
-        async with await self.hive.open(('cortex', 'layers')) as layrnodes:
-            for iden, node in layrnodes:
-                layrdict = await node.dict()
-                layrinfo = layrdict.pack()
-                pushs = layrinfo.get('pushs', {})
-                if pushs:
-                    for pdef in pushs.values():
-                        pdef.setdefault('chunk:size', s_const.layer_pdef_csize)
-                        pdef.setdefault('queue:size', s_const.layer_pdef_qsize)
-
-                pulls = layrinfo.get('pulls', {})
-                if pulls:
-                    pulls = layrinfo.get('pulls', {})
-                    for pdef in pulls.values():
-                        pdef.setdefault('chunk:size', s_const.layer_pdef_csize)
-                        pdef.setdefault('queue:size', s_const.layer_pdef_qsize)
-
-                layrdefs.set(iden, layrinfo)
-
-        migrs = (
-            (('agenda', 'appts'), 'agenda:appt:'),
-            (('cortex', 'tagmeta'), 'tagmeta:'),
-            (('cortex', 'storm', 'cmds'), 'storm:cmds:'),
-            (('cortex', 'storm', 'vars'), 'storm:vars:'),
-            (('cortex', 'storm', 'dmons'), 'storm:dmons:'),
-            (('cortex', 'storm', 'packages'), 'storm:packages:'),
-            (('cortex', 'storm', 'services'), 'storm:services:'),
-            (('cortex', 'model', 'forms'), 'model:forms:'),
-            (('cortex', 'model', 'props'), 'model:props:'),
-            (('cortex', 'model', 'univs'), 'model:univs:'),
-            (('cortex', 'model', 'tagprops'), 'model:tagprops:'),
-            (('cortex', 'model', 'deprlocks'), 'model:deprlocks:'),
-        )
-
-        for hivepath, kvpref in migrs:
-            subkv = self.cortexdata.getSubKeyVal(kvpref)
-            async with await self.hive.open(hivepath) as hivenode:
-                for name, node in hivenode:
-                    subkv.set(name, node.valu)
-
-        logger.warning('...Cortex data migration complete!')
-
-    async def _viewNomergeToProtected(self):
-        for view in self.views.values():
-            nomerge = view.info.get('nomerge', False)
-            await view.setViewInfo('protected', nomerge)
-            await view.setViewInfo('nomerge', None)
-
-    async def _storCleanQueueAuthGates(self):
-
-        logger.warning('removing AuthGates for Queues which no longer exist')
-
-        path = os.path.join(self.dirn, 'slabs', 'queues.lmdb')
-
-        async with await s_lmdbslab.Slab.anit(path) as slab:
-            async with await slab.getMultiQueue('cortex:queue', nexsroot=self.nexsroot) as multiqueue:
-                for info in self.auth.getAuthGates():
-                    if info.type == 'queue':
-                        iden = info.iden
-                        name = info.iden.split(':', 1)[1]
-                        if not multiqueue.exists(name):
-                            await self.auth.delAuthGate(info.iden)
-
-        logger.warning('...Queue AuthGate cleanup complete!')
-
-    async def _storUpdateMacros(self):
-        for name, node in await self.hive.open(('cortex', 'storm', 'macros')):
-
-            try:
-
-                info = {
-                    'name': name,
-                    'storm': node.valu.get('storm'),
-                }
-
-                user = node.valu.get('user')
-                if user is not None:
-                    info['user'] = user
-
-                created = node.valu.get('created')
-                if created is not None:
-                    info['created'] = created
-
-                edited = node.valu.get('edited')
-                if edited is not None:
-                    info['updated'] = edited
-
-                    if info.get('created') is None:
-                        info['created'] = edited
-
-                mdef = self._initStormMacro(info)
-
-                await self._addStormMacro(mdef)
-
-            except Exception as e:
-                logger.exception(f'Macro migration error for macro: {name} (skipped).')
-
->>>>>>> 757cf67d
     def getStormMacro(self, name, user=None):
 
         if not name:
