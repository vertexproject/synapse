import os
import asyncio
import logging
import copy
import contextlib
import collections
import multiprocessing

from collections.abc import Mapping

import synapse
import synapse.exc as s_exc
import synapse.axon as s_axon
import synapse.common as s_common
import synapse.telepath as s_telepath
import synapse.datamodel as s_datamodel

import synapse.lib.cell as s_cell
import synapse.lib.coro as s_coro
import synapse.lib.hive as s_hive
import synapse.lib.view as s_view
import synapse.lib.cache as s_cache
import synapse.lib.layer as s_layer
import synapse.lib.queue as s_queue
import synapse.lib.scope as s_scope
import synapse.lib.spawn as s_spawn
import synapse.lib.storm as s_storm
import synapse.lib.agenda as s_agenda
import synapse.lib.dyndeps as s_dyndeps
import synapse.lib.grammar as s_grammar
import synapse.lib.httpapi as s_httpapi
import synapse.lib.modules as s_modules
import synapse.lib.trigger as s_trigger
import synapse.lib.modelrev as s_modelrev
import synapse.lib.stormsvc as s_stormsvc
import synapse.lib.lmdbslab as s_lmdbslab
import synapse.lib.lmdblayer as s_lmdblayer
import synapse.lib.stormhttp as s_stormhttp
import synapse.lib.provenance as s_provenance
import synapse.lib.stormtypes as s_stormtypes
import synapse.lib.remotelayer as s_remotelayer

logger = logging.getLogger(__name__)

'''
A Cortex implements the synapse hypergraph object.
'''

class CoreApi(s_cell.CellApi):
    '''
    The CoreApi is exposed when connecting to a Cortex over Telepath.

    Many CoreApi methods operate on packed nodes consisting of primitive data structures
    which can be serialized with msgpack/json.

    An example of a packaged Node::

        ( (<form>, <valu>), {

            "props": {
                <name>: <valu>,
                ...
            },
            "tags": {
                "foo": <time>,
                "foo.bar": <time>,
            },
        })

    '''
    @s_cell.adminapi
    def getCoreMods(self):
        return self.cell.getCoreMods()

    @s_cell.adminapi
    def stat(self):
        return self.cell.stat()

    @s_cell.adminapi
    async def joinTeleLayer(self, url, indx=None):
        ret = await self.cell.joinTeleLayer(url, indx=indx)
        return ret

    async def getNodesBy(self, full, valu, cmpr='=', view=None):
        '''
        Yield Node.pack() tuples which match the query.
        '''
        async for node in self.cell.getNodesBy(full, valu, cmpr=cmpr, view=view):
            yield node.pack()

    async def getModelDict(self):
        '''
        Return a dictionary which describes the data model.

        Returns:
            (dict): A model description dictionary.
        '''
        return await self.cell.getModelDict()

    async def getModelDef(self):
        return await self.cell.getModelDef()

    async def getModelDefs(self):
        return await self.cell.getModelDefs()

    def getCoreInfo(self):
        '''
        Return static generic information about the cortex including model definition
        '''
        return self.cell.getCoreInfo()

    async def addTrigger(self, condition, query, info, disabled=False):
        '''
        Adds a trigger to the cortex

        '''
        # TODO: accept a view or layer param
        wlyr = self.cell.view.layers[0]
        await wlyr._reqUserAllowed(self.user, ('trigger', 'add'))

        iden = await self.cell.addTrigger(condition, query, info, disabled, user=self.user)
        return iden

    async def _getViewFromOpts(self, opts):
        '''

        Args:
            opts(Optional[Dict]): opts dicts that may contain a view field

        Returns:
            view object

        Raises:
            s_exc.NoSuchView: If the view iden doesn't exist
            s_exc.AuthDeny: If the current user doesn't have read access to the view

        '''
        iden = (opts or {}).get('view')
        if iden is None:
            # This assumes everyone has access to the default view
            return self.cell.view

        view = self.cell.views.get(iden)
        if view is None:
            raise s_exc.NoSuchView(iden=iden)

        await view._reqUserAllowed(self.user, ('view', 'read'))

        return view

    async def delTrigger(self, iden):
        '''
        Deletes a trigger from the cortex
        '''
        trig = await self.cell.getTrigger(iden)
        await trig.reqAllowed(self.user, ('trigger', 'del'))
        await self.cell.delTrigger(iden)

    async def updateTrigger(self, iden, query):
        '''
        Change an existing trigger's query
        '''
        trig = await self.cell.getTrigger(iden)
        await trig.reqAllowed(self.user, ('trigger', 'set'))
        await self.cell.updateTrigger(iden, query)

    async def enableTrigger(self, iden):
        '''
        Enable an existing trigger
        '''
        trig = await self.cell.getTrigger(iden)
        await trig.reqAllowed(self.user, ('trigger', 'set'))
        await self.cell.enableTrigger(iden)

    async def disableTrigger(self, iden):
        '''
        Disable an existing trigger
        '''
        trig = await self.cell.getTrigger(iden)
        await trig.reqAllowed(self.user, ('trigger', 'set'))
        await self.cell.disableTrigger(iden)

    async def listTriggers(self):
        '''
        Lists all the triggers that the current user is authorized to access
        '''
        trigs = []
        rawtrigs = await self.cell.listTriggers()

        for (iden, trig) in rawtrigs:
            if await trig.allowed(self.user, ('trigger', 'get')):
                info = trig.pack()
                # pack the username into the return as a convenience
                info['username'] = self.cell.getUserName(trig.useriden)
                trigs.append((iden, info))

        return trigs

    async def addCronJob(self, query, reqs, incunit=None, incval=1):
        '''
        Add a cron job to the cortex

        A cron job is a persistently-stored item that causes storm queries to be run in the future.  The specification
        for the times that the queries run can be one-shot or recurring.

        Args:
            query (str):  The storm query to execute in the future
            reqs (Union[Dict[str, Union[int, List[int]]], List[Dict[...]]]):
                Either a dict of the fixed time fields or a list of such dicts.  The keys are in the set ('year',
                'month', 'dayofmonth', 'dayofweek', 'hour', 'minute'.  The values must be positive integers, except for
                the key of 'dayofmonth' in which it may also be a negative integer which represents the number of days
                from the end of the month with -1 representing the last day of the month.  All values may also be lists
                of valid values.
            incunit (Optional[str]):
                A member of the same set as above, with an additional member 'day'.  If is None (default), then the
                appointment is one-shot and will not recur.
            incval (Union[int, List[int]):
                A integer or a list of integers of the number of units

        Returns (bytes):
            An iden that can be used to later modify, query, and delete the job.

        Notes:
            reqs must have fields present or incunit must not be None (or both)
            The incunit if not None it must be larger in unit size than all the keys in all reqs elements.
        '''
        await self._reqUserAllowed(('cron', 'add'))

        def _convert_reqdict(reqdict):
            return {s_agenda.TimeUnit.fromString(k): v for (k, v) in reqdict.items()}

        try:
            if incunit is not None:
                if isinstance(incunit, (list, tuple)):
                    incunit = [s_agenda.TimeUnit.fromString(i) for i in incunit]
                else:
                    incunit = s_agenda.TimeUnit.fromString(incunit)
            if isinstance(reqs, Mapping):
                newreqs = _convert_reqdict(reqs)
            else:
                newreqs = [_convert_reqdict(req) for req in reqs]

        except KeyError:
            raise s_exc.BadConfValu('Unrecognized time unit')

        return await self.cell.agenda.add(self.user.iden, query, newreqs, incunit, incval)

    async def delCronJob(self, iden):
        '''
        Delete a cron job

        Args:
            iden (bytes):  The iden of the cron job to be deleted
        '''
        cron = self.cell.agenda.appts.get(iden)
        await cron.reqAllowed(self.user, ('cron', 'del'))
        await self.cell.agenda.delete(iden)

    async def updateCronJob(self, iden, query):
        '''
        Change an existing cron job's query

        Args:
            iden (bytes):  The iden of the cron job to be changed
        '''
        cron = self.cell.agenda.appts.get(iden)
        await cron.reqAllowed(self.user, ('cron', 'set'))
        await self.cell.agenda.mod(iden, query)

    async def enableCronJob(self, iden):
        '''
        Enable a cron job

        Args:
            iden (bytes):  The iden of the cron job to be changed
        '''
        cron = self.cell.agenda.appts.get(iden)
        await cron.reqAllowed(self.user, ('cron', 'set'))
        await self.cell.agenda.enable(iden)

    async def disableCronJob(self, iden):
        '''
        Enable a cron job

        Args:
            iden (bytes):  The iden of the cron job to be changed
        '''
        cron = self.cell.agenda.appts.get(iden)
        await cron.reqAllowed(self.user, ('cron', 'set'))
        await self.cell.agenda.disable(iden)

    async def listCronJobs(self):
        '''
        Get information about all the cron jobs accessible to the current user
        '''
        crons = []

        for iden, cron in self.cell.agenda.list():
            isallowed = await cron.allowed(self.user, ('cron', 'get'))
            if not isallowed:
                continue

            info = cron.pack()
            info['username'] = self.cell.getUserName(cron.useriden)
            crons.append((iden, info))

        return crons

    async def setStormCmd(self, cdef):
        '''
        Set the definition of a pure storm command in the cortex.
        '''
        await self._reqUserAllowed(('storm', 'admin', 'cmds'))
        return await self.cell.setStormCmd(cdef)

    async def delStormCmd(self, name):
        '''
        Remove a pure storm command from the cortex.
        '''
        await self._reqUserAllowed(('storm', 'admin', 'cmds'))
        return await self.cell.delStormCmd(name)

    async def addNodeTag(self, iden, tag, valu=(None, None)):
        '''
        Add a tag to a node specified by iden.

        Args:
            iden (str): A hex encoded node BUID.
            tag (str):  A tag string.
            valu (tuple):  A time interval tuple or (None, None).
        '''
        buid = s_common.uhex(iden)

        async with await self.cell.snap(user=self.user) as snap:

            parts = tag.split('.')
            await snap.wlyr._reqUserAllowed(self.user, ('tag:add', *parts))

            with s_provenance.claim('coreapi', meth='tag:add', user=snap.user.iden):

                node = await snap.getNodeByBuid(buid)
                if node is None:
                    raise s_exc.NoSuchIden(iden=iden)

                await node.addTag(tag, valu=valu)
                return node.pack()

    async def delNodeTag(self, iden, tag):
        '''
        Delete a tag from the node specified by iden.

        Args:
            iden (str): A hex encoded node BUID.
            tag (str):  A tag string.
        '''
        buid = s_common.uhex(iden)

        async with await self.cell.snap(user=self.user) as snap:

            parts = tag.split('.')
            await snap.wlyr._reqUserAllowed(self.user, ('tag:del', *parts))

            with s_provenance.claim('coreapi', meth='tag:del', user=snap.user.iden):

                node = await snap.getNodeByBuid(buid)
                if node is None:
                    raise s_exc.NoSuchIden(iden=iden)

                await node.delTag(tag)
                return node.pack()

    async def setNodeProp(self, iden, name, valu):
        '''
        Set a property on a single node.
        '''
        buid = s_common.uhex(iden)

        async with await self.cell.snap(user=self.user) as snap:

            with s_provenance.claim('coreapi', meth='prop:set', user=snap.user.iden):

                node = await snap.getNodeByBuid(buid)
                if node is None:
                    raise s_exc.NoSuchIden(iden=iden)

                prop = node.form.props.get(name)
                await snap.wlyr._reqUserAllowed(self.user, ('prop:set', prop.full))

                await node.set(name, valu)
                return node.pack()

    async def delNodeProp(self, iden, name):
        '''
        Delete a property from a single node.
        '''

        buid = s_common.uhex(iden)

        async with await self.cell.snap(user=self.user) as snap:

            with s_provenance.claim('coreapi', meth='prop:del', user=snap.user.iden):

                node = await snap.getNodeByBuid(buid)
                if node is None:
                    raise s_exc.NoSuchIden(iden=iden)

                prop = node.form.props.get(name)
                await snap.wlyr._reqUserAllowed(self.user, ('prop:del', prop.full))

                await node.pop(name)
                return node.pack()

    async def addNode(self, form, valu, props=None):

        async with await self.cell.snap(user=self.user) as snap:
            await snap.wlyr._reqUserAllowed(self.user, ('node:add', form))
            with s_provenance.claim('coreapi', meth='node:add', user=snap.user.iden):

                node = await snap.addNode(form, valu, props=props)
                return node.pack()

    async def addNodes(self, nodes):
        '''
        Add a list of packed nodes to the cortex.

        Args:
            nodes (list): [ ( (form, valu), {'props':{}, 'tags':{}}), ... ]

        Yields:
            (tuple): Packed node tuples ((form,valu), {'props': {}, 'tags':{}})

        '''

        # First check that that user may add each form

        done = {}
        for node in nodes:

            formname = node[0][0]
            if done.get(formname):
                continue

            await self.cell.view.layers[0]._reqUserAllowed(self.user, ('node:add', formname))
            done[formname] = True

        async with await self.cell.snap(user=self.user) as snap:
            with s_provenance.claim('coreapi', meth='node:add', user=snap.user.iden):

                snap.strict = False

                async for node in snap.addNodes(nodes):

                    if node is not None:
                        node = node.pack()

                    yield node

    async def getFeedFuncs(self):
        '''
        Get a list of Cortex feed functions.

        Notes:
            Each feed dictinonary has the name of the feed function, the
            full docstring for the feed function, and the first line of
            the docstring broken out in their own keys for easy use.

        Returns:
            tuple: A tuple of dictionaries.
        '''
        return await self.cell.getFeedFuncs()

    async def addFeedData(self, name, items, seqn=None):

        wlyr = self.cell.view.layers[0]
        await wlyr._reqUserAllowed(self.user, ('feed:data', *name.split('.')))

        with s_provenance.claim('feed:data', name=name):

            async with await self.cell.snap(user=self.user) as snap:
                snap.strict = False
                return await snap.addFeedData(name, items, seqn=seqn)

    def getFeedOffs(self, iden):
        return self.cell.getFeedOffs(iden)

    @s_cell.adminapi
    def setFeedOffs(self, iden, offs):
        return self.cell.setFeedOffs(iden, offs)

    async def count(self, text, opts=None):
        '''
        Count the number of nodes which result from a storm query.

        Args:
            text (str): Storm query text.
            opts (dict): Storm query options.

        Returns:
            (int): The number of nodes resulting from the query.
        '''
        view = await self._getViewFromOpts(opts)

        i = 0
        async for _ in view.eval(text, opts=opts, user=self.user):
            i += 1
        return i

    async def eval(self, text, opts=None):
        '''
        Evaluate a storm query and yield packed nodes.
        '''

        view = await self._getViewFromOpts(opts)

        async for pode in view.iterStormPodes(text, opts=opts, user=self.user):
            yield pode

    async def storm(self, text, opts=None):
        '''
        Evaluate a storm query and yield result messages.

        Yields:
            ((str,dict)): Storm messages.
        '''
        view = await self._getViewFromOpts(opts)

        if opts is not None and opts.get('spawn'):

            link = s_scope.get('link')

            opts.pop('spawn', None)
            info = {
                'link': link.getSpawnInfo(),
                'view': view.iden,
                'user': self.user.iden,
                'storm': {
                    'opts': opts,
                    'query': text,
                }
            }

            async with self.cell.spawnpool.get() as proc:
                if await proc.xact(info):
                    await link.fini()

            raise s_exc.DmonSpawn()

        async for mesg in view.streamstorm(text, opts, user=self.user):
            yield mesg

    async def watch(self, wdef):
        '''
        Hook cortex/view/layer watch points based on a specified watch definition.

        Example:

            wdef = { 'tags': [ 'foo.bar', 'baz.*' ] }

            async for mesg in core.watch(wdef):
                dostuff(mesg)
        '''
        # TODO: permissions checks are currently about the view/layer.  We may need additional
        # checks when the wdef expands to include other cortex events.

        # TODO: consider perm going on the view
        iden = wdef.get('view', self.cell.view.iden)
        await self._reqUserAllowed(('watch', 'view', iden))

        async for mesg in self.cell.watch(wdef):
            yield mesg

    async def syncLayerSplices(self, iden, offs):
        '''
        Yield (indx, mesg) splices for the given layer beginning at offset.

        Once caught up, this API will begin yielding splices in real-time.
        The generator will only terminate on network disconnect or if the
        consumer falls behind the max window size of 10,000 splice messages.
        '''
        # TODO : consider perm to go on the layer now (flag day)
        await self._reqUserAllowed(('layer:sync', iden))
        async for item in self.cell.syncLayerSplices(iden, offs):
            yield item

    @s_cell.adminapi
    async def splices(self, offs, size):
        '''
        Return the list of splices at the given offset.
        '''
        count = 0
        async for mesg in self.cell.view.layers[0].splices(offs, size):
            count += 1
            if not count % 1000:
                await asyncio.sleep(0)
            yield mesg

    @s_cell.adminapi
    async def provStacks(self, offs, size):
        '''
        Return stream of (iden, provenance stack) tuples at the given offset.
        '''
        count = 0
        for iden, stack in self.cell.provstor.provStacks(offs, size):
            count += 1
            if not count % 1000:
                await asyncio.sleep(0)
            yield s_common.ehex(iden), stack

    @s_cell.adminapi
    async def getProvStack(self, iden: str):
        '''
        Return the providence stack associated with the given iden.

        Args:
            iden (str):  the iden from splice

        Note: the iden appears on each splice entry as the 'prov' property
        '''
        return self.cell.provstor.getProvStack(s_common.uhex(iden))

    async def getPropNorm(self, prop, valu):
        '''
        Get the normalized property value based on the Cortex data model.

        Args:
            prop (str): The property to normalize.
            valu: The value to normalize.

        Returns:
            (tuple): A two item tuple, containing the normed value and the info dictionary.

        Raises:
            s_exc.NoSuchProp: If the prop does not exist.
            s_exc.BadTypeValu: If the value fails to normalize.
        '''
        return await self.cell.getPropNorm(prop, valu)

    async def getTypeNorm(self, name, valu):
        '''
        Get the normalized type value based on the Cortex data model.

        Args:
            name (str): The type to normalize.
            valu: The value to normalize.

        Returns:
            (tuple): A two item tuple, containing the normed value and the info dictionary.

        Raises:
            s_exc.NoSuchType: If the type does not exist.
            s_exc.BadTypeValu: If the value fails to normalize.
        '''
        return await self.cell.getTypeNorm(name, valu)

    async def addFormProp(self, form, prop, tdef, info):
        '''
        Add an extended property to the given form.

        Extended properties *must* begin with _
        '''
        await self._reqUserAllowed(('model', 'prop', 'add', form))
        return await self.cell.addFormProp(form, prop, tdef, info)

    async def delFormProp(self, form, name):
        '''
        Remove an extended property from the given form.
        '''
        await self._reqUserAllowed(('model', 'prop', 'del', form))
        return await self.cell.delFormProp(form, name)

    async def addUnivProp(self, name, tdef, info):
        '''
        Add an extended universal property.

        Extended properties *must* begin with _
        '''
        await self._reqUserAllowed(('model', 'univ', 'add'))
        return await self.cell.addUnivProp(name, tdef, info)

    async def delUnivProp(self, name):
        '''
        Remove an extended universal property.
        '''
        await self._reqUserAllowed(('model', 'univ', 'del'))
        return await self.cell.delUnivProp(name)

    async def addTagProp(self, name, tdef, info):
        '''
        Add a tag property to record data about tags on nodes.
        '''
        await self._reqUserAllowed(('model', 'tagprop', 'add'))
        return await self.cell.addTagProp(name, tdef, info)

    async def delTagProp(self, name):
        '''
        Remove a previously added tag property.
        '''
        await self._reqUserAllowed(('model', 'tagprop', 'del'))
        return await self.cell.delTagProp(name)

    async def addStormPkg(self, pkgdef):
        await self._reqUserAllowed(('storm', 'pkg', 'add'))
        return await self.cell.addStormPkg(pkgdef)

    async def delStormPkg(self, iden):
        await self._reqUserAllowed(('storm', 'pkg', 'del'))
        return await self.cell.delStormPkg(iden)

    async def getStormPkgs(self):
        return await self.cell.getStormPkgs()

    async def getStormPkg(self, name):
        return await self.cell.getStormPkg(name)

    # APIs to support spawned cortexes
    @s_cell.adminapi
    async def runRuntLift(self, *args, **kwargs):
        async for item in self.cell.runRuntLift(*args, **kwargs):
            yield item

    @s_cell.adminapi
    async def addCoreQueue(self, name, info):
        return await self.cell.addCoreQueue(name, info)

    @s_cell.adminapi
    async def hasCoreQueue(self, name):
        return await self.cell.hasCoreQueue(name)

    @s_cell.adminapi
    async def delCoreQueue(self, name):
        return await self.cell.delCoreQueue(name)

    @s_cell.adminapi
    async def getCoreQueue(self, name):
        return await self.cell.getCoreQueue(name)

    @s_cell.adminapi
    async def getCoreQueues(self):
        return await self.cell.getCoreQueues()

    @s_cell.adminapi
    async def coreQueueGets(self, name, offs=0, wait=True, cull=True, size=None):
        async for item in self.cell.coreQueueGets(name, offs=offs, wait=wait, cull=cull, size=size):
            yield item

    @s_cell.adminapi
    async def putCoreQueue(self, name, item):
        return await self.cell.putCoreQueue(name, item)

    @s_cell.adminapi
    async def putsCoreQueue(self, name, items):
        return await self.cell.putsCoreQueue(name, items)

    @s_cell.adminapi
    async def cullCoreQueue(self, name, offs):
        return await self.cell.cullCoreQueue(name, offs)

class Cortex(s_cell.Cell):
    '''
    A Cortex implements the synapse hypergraph.

    The bulk of the Cortex API lives on the Snap() object which can
    be obtained by calling Cortex.snap() in a with block.  This allows
    callers to manage transaction boundaries explicitly and dramatically
    increases performance.
    '''
    confdefs = (  # type: ignore

        ('modules', {
            'type': 'list', 'defval': (),
            'doc': 'A list of module classes to load.'
        }),

        ('storm:log', {
            'type': 'bool', 'defval': False,
            'doc': 'Log storm queries via system logger.'
        }),

        ('storm:log:level', {
            'type': 'int',
            'defval': logging.WARNING,
            'doc': 'Logging log level to emit storm logs at.'
        }),

        ('splice:sync', {
            'type': 'str', 'defval': None,
            'doc': 'A telepath URL for an upstream cortex.'
        }),

        ('splice:cryotank', {
            'type': 'str', 'defval': None,
            'doc': 'A telepath URL for a cryotank used to archive splices.'
        }),

        ('feeds', {
            'type': 'list', 'defval': (),
            'doc': 'A list of feed dictionaries.'
        }),

        ('cron:enable', {
            'type': 'bool', 'defval': True,
            'doc': 'Enable cron jobs running.'
        }),

        ('dedicated', {
            'type': 'bool', 'defval': False,
            'doc': 'The cortex is free to use most of the resources of the system'
        }),

        ('layer:lmdb:map_async', {
            'type': 'bool', 'defval': False,
            'doc': 'Set the default lmdb:map_async value in LMDB layers.'
        }),

        ('axon', {
            'type': 'str', 'defval': None,
            'doc': 'A telepath URL for a remote axon.',
        }),
        ('spawn:poolsize', {
            'type': 'int', 'defval': 8,
            'doc': 'The max number of spare processes to keep around in the storm spawn pool.',
        }),
    )

    cellapi = CoreApi

    async def __anit__(self, dirn, conf=None):

        await s_cell.Cell.__anit__(self, dirn, conf=conf)

        # share ourself via the cell dmon as "cortex"
        # for potential default remote use
        self.dmon.share('cortex', self)

        self.views = {}
        self.layers = {}
        self.counts = {}
        self.modules = {}
        self.splicers = {}
        self.layrctors = {}
        self.feedfuncs = {}
        self.stormcmds = {}
        self.spawnpool = None

        # differentiate these for spawning
        self.storm_cmd_ctors = {}
        self.storm_cmd_cdefs = {}

        self.stormmods = {}     # name: mdef
        self.stormpkgs = {}     # name: pkgdef
        self.stormvars = None   # type: s_hive.HiveDict

        self.stormdmons = {}

        self.svcsbyiden = {}
        self.svcsbyname = {}

        self._runtLiftFuncs = {}
        self._runtPropSetFuncs = {}
        self._runtPropDelFuncs = {}

        self.ontagadds = collections.defaultdict(list)
        self.ontagdels = collections.defaultdict(list)
        self.ontagaddglobs = s_cache.TagGlobs()
        self.ontagdelglobs = s_cache.TagGlobs()

        self.libroot = (None, {}, {})
        self.bldgbuids = {} # buid -> (Node, Event)  Nodes under construction

        self.axon = None  # type: s_axon.AxonApi
        self.axready = asyncio.Event()

        self.view = None  # The default/main view

        # generic fini handler for the Cortex
        self.onfini(self._onCoreFini)

        await self._initCoreHive()
        self._initSplicers()
        self._initStormLibs()
        self._initFeedFuncs()
        self._initFormCounts()
        self._initLayerCtors()
        self._initCortexHttpApi()

        self.model = s_datamodel.Model()

        # Perform module loading
        mods = list(s_modules.coremods)
        mods.extend(self.conf.get('modules'))
        await self._loadCoreMods(mods)
        await self._loadExtModel()
        await self._initStormCmds()

        # Initialize our storage and views
        await self._initCoreAxon()

        await self._migrateViewsLayers()
        await self._initCoreLayers()
        await self._initCoreViews()
        self.onfini(self._finiStor)
        await self._migrateLayerOffset()
        await self._checkLayerModels()
        await self._initCoreQueues()

        self.provstor = await s_provenance.ProvStor.anit(self.dirn)
        self.onfini(self.provstor.fini)
        self.provstor.migratePre010(self.view.layers[0])

        self.addHealthFunc(self._cortexHealth)

        async def finidmon():
            await asyncio.gather(*[dmon.fini() for dmon in self.stormdmons.values()])

        self.onfini(finidmon)

        self.trigstor = s_trigger.TriggerStorage(self)
        self.agenda = await s_agenda.Agenda.anit(self)
        self.onfini(self.agenda)

        await self._initRuntFuncs()

        cmdhive = await self.hive.open(('cortex', 'storm', 'cmds'))
        pkghive = await self.hive.open(('cortex', 'storm', 'packages'))
        self.cmdhive = await cmdhive.dict()
        self.pkghive = await pkghive.dict()

        # Finalize coremodule loading & give stormservices a shot to load
        await self._initCoreMods()
        await self._initStormSvcs()
        await self._initPureStormCmds()

        # Now start agenda and dmons after all coremodules have finished
        # loading and services have gotten a shot to be registerd.
        if self.conf.get('cron:enable'):
            await self.agenda.start()
        await self._initStormDmons()

        # Initialize free-running tasks.
        self._initCryoLoop()
        self._initPushLoop()
        self._initFeedLoops()

<<<<<<< HEAD
        self.spawnpool = await s_spawn.SpawnPool.anit(self)
        self.onfini(self.spawnpool)

    async def bumpSpawnPool(self):
        if self.spawnpool is not None:
            await self.spawnpool.bump()

    async def killSpawnPool(self):
        if self.spawnpool is not None:
            await self.spawnpool.kill()

    async def getSpawnInfo(self):
        return {
            'iden': self.iden,
            'dirn': self.dirn,
            'conf': {
                'storm:log': self.conf.get('storm:log', False),
                'storm:log:level': self.conf.get('storm:log:level', logging.INFO),
            },
            'loglevel': logger.getEffectiveLevel(),
            # TODO make getModelDefs include extended model
            'views': [v.getSpawnInfo() for v in self.views.values()],
            'layers': [l.getSpawnInfo() for l in self.layers.values()],
            'storm': {
                'cmds': {
                    'cdefs': list(self.storm_cmd_cdefs.items()),
                    'ctors': list(self.storm_cmd_ctors.items()),
                },
                'mods': await self.getStormMods()
            },
            'model': await self.getModelDefs(),
        }
=======
    async def _finiStor(self):
        await asyncio.gather(*[view.fini() for view in self.views.values()])
        await asyncio.gather(*[layr.fini() for layr in self.layers.values()])
>>>>>>> 4d09a76f

    async def _initRuntFuncs(self):

        async def onSetTrigDoc(node, prop, valu):
            valu = str(valu)
            iden = node.ndef[1]
            trig = await node.snap.view.triggers.get(iden)
            await trig.reqAllowed(node.snap.user, ('trigger', 'set', 'doc'))
            await trig.setDoc(valu)
            node.props[prop.name] = valu
            await self.fire('core:trigger:action', iden=iden, action='mod')

        async def onSetTrigName(node, prop, valu):
            valu = str(valu)
            iden = node.ndef[1]
            trig = await node.snap.view.triggers.get(iden)
            await trig.reqAllowed(node.snap.user, ('trigger', 'set', 'name'))
            await trig.setName(valu)
            node.props[prop.name] = valu
            await self.fire('core:trigger:action', iden=iden, action='mod')

        async def onSetCronDoc(node, prop, valu):
            valu = str(valu)
            iden = node.ndef[1]
            appt = await self.agenda.get(iden)
            await appt.reqAllowed(node.snap.user, ('cron', 'set', 'doc'))
            await appt.setDoc(valu)
            node.props[prop.name] = valu

        async def onSetCronName(node, prop, valu):
            valu = str(valu)
            iden = node.ndef[1]
            appt = await self.agenda.get(iden)
            await appt.reqAllowed(node.snap.user, ('cron', 'set', 'name'))
            await appt.setName(valu)
            node.props[prop.name] = valu

        # TODO runt node lifting needs to become per view
        self.addRuntLift('syn:cron', self.agenda.onLiftRunts)

        self.addRuntPropSet('syn:cron:doc', onSetCronDoc)
        self.addRuntPropSet('syn:cron:name', onSetCronName)

        self.addRuntPropSet('syn:trigger:doc', onSetTrigDoc)
        self.addRuntPropSet('syn:trigger:name', onSetTrigName)

    async def _initStormDmons(self):

        node = await self.hive.open(('cortex', 'storm', 'dmons'))

        self.stormdmonhive = await node.dict()

        for iden, ddef in self.stormdmonhive.items():
            try:
                await self.runStormDmon(iden, ddef)

            except asyncio.CancelledError:  # pragma: no cover
                raise

            except Exception as e:
                logger.warning(f'initStormDmon ({iden}) failed: {e}')

    async def _initStormSvcs(self):

        node = await self.hive.open(('cortex', 'storm', 'services'))

        self.stormservices = await node.dict()

        for iden, sdef in self.stormservices.items():

            try:
                await self._setStormSvc(sdef)

            except asyncio.CancelledError:  # pragma: no cover
                raise

            except Exception as e:
                logger.warning(f'initStormService ({iden}) failed: {e}')

    async def _initCoreQueues(self):
        path = os.path.join(self.dirn, 'slabs', 'queues.lmdb')

        slab = await s_lmdbslab.Slab.anit(path, map_async=True)
        self.onfini(slab.fini)

        self.multiqueue = slab.getMultiQueue('cortex:queue')

    async def addCoreQueue(self, name, info):
        self.multiqueue.add(name, info)
        return info

    async def hasCoreQueue(self, name):
        return self.multiqueue.exists(name)

    async def delCoreQueue(self, name):
        return await self.multiqueue.rem(name)

    async def getCoreQueue(self, name):
        return self.multiqueue.status(name)

    async def getCoreQueues(self):
        return self.multiqueue.list()

    async def getsCoreQueue(self, name, offs=0, wait=True, cull=True, size=None):
        async for item in self.multiqueue.gets(name, offs, cull=cull, wait=wait, size=size):
            yield item

    async def putCoreQueue(self, name, item):
        return self.multiqueue.put(name, item)

    async def putsCoreQueue(self, name, items):
        return self.multiqueue.puts(name, items)

    async def cullCoreQueue(self, name, offs):
        return await self.multiqueue.cull(name, offs)

    async def setStormCmd(self, cdef):
        '''
        Set pure storm command definition.

        cdef = {

            'name': <name>,

            'cmdopts': [
                (<name>, <opts>),
            ]

            'cmdconf': {
                <str>: <valu>
            },

            'storm': <text>,

        }
        '''
        name = cdef.get('name')
        await self._setStormCmd(cdef)
        await self.cmdhive.set(name, cdef)

    async def _reqStormCmd(self, cdef):

        name = cdef.get('name')
        if not s_grammar.isCmdName(name):
            raise s_exc.BadCmdName(name=name)

        self.getStormQuery(cdef.get('storm'))

    async def _setStormCmd(self, cdef):

        await self._reqStormCmd(cdef)

        def ctor(argv):
            return s_storm.PureCmd(cdef, argv)

        # TODO unify class ctors and func ctors vs briefs...
        def getCmdBrief():
            return cdef.get('descr', 'No description').split('\n')[0]

        ctor.getCmdBrief = getCmdBrief

        name = cdef.get('name')
        self.stormcmds[name] = ctor
        self.storm_cmd_cdefs[name] = cdef

        await self.bumpSpawnPool()

    async def _popStormCmd(self, name):
        self.stormcmds.pop(name, None)
        await self.bumpSpawnPool()

    async def delStormCmd(self, name):
        '''
        Remove a previously set pure storm command.
        '''
        ctor = self.stormcmds.get(name)
        if ctor is None:
            mesg = f'No storm command named {name}.'
            raise s_exc.NoSuchCmd(name=name, mesg=mesg)

        cdef = self.cmdhive.get(name)
        if cdef is None:
            mesg = f'The storm command ({name}) is not dynamic.'
            raise s_exc.CantDelCmd(mesg=mesg)

        await self.cmdhive.pop(name)
        self.stormcmds.pop(name, None)
        await self.bumpSpawnPool()

    async def addStormPkg(self, pkgdef):
        '''
        Add the given storm package to the cortex.

        This will store the package for future use.
        '''
        await self.loadStormPkg(pkgdef)
        name = pkgdef.get('name')
        await self.pkghive.set(name, pkgdef)

    async def delStormPkg(self, name):
        '''
        Delete a storm package by name.
        '''
        pkgdef = await self.pkghive.pop(name, None)
        if pkgdef is None:
            mesg = f'No storm package: {name}.'
            raise s_exc.NoSuchPkg(mesg=mesg)

        await self.dropStormPkg(pkgdef)

    async def getStormPkg(self, name):
        return self.stormpkgs.get(name)

    async def getStormPkgs(self):
        return list(self.pkghive.values())

    async def getStormMods(self):
        return self.stormmods

    async def _tryLoadStormPkg(self, pkgdef):
        try:
            await self.loadStormPkg(pkgdef)
        except asyncio.CancelledError:
            raise  # pragma: no cover

        except Exception as e:
            name = pkgdef.get('name', '')
            logger.exception(f'Error loading pkg: {name}, {str(e)}')

    async def loadStormPkg(self, pkgdef):
        '''
        Load a storm package into the storm library for this cortex.

        NOTE: This will *not* store/persist the package (allowing service dynamism).
        '''
        # validate things first...
        name = pkgdef.get('name')
        if name is None:
            mesg = 'Package definition has no "name" field.'
            raise s_exc.BadPkgDef(mesg=mesg)

        vers = pkgdef.get('version')
        if vers is None:
            mesg = 'Package definition has no "version" field.'
            raise s_exc.BadPkgDef(mesg=mesg)

        mods = pkgdef.get('modules', ())
        cmds = pkgdef.get('commands', ())
        svciden = pkgdef.get('svciden')

        # Validate storm contents from modules and commands
        for mdef in mods:

            modname = mdef.get('name')
            if modname is None:
                raise s_exc.BadPkgDef(mesg='Package module is missing a name.',
                                      package=name)
            modtext = mdef.get('storm')
            self.getStormQuery(modtext)

        for cdef in cmds:
            cdef.setdefault('cmdconf', {})
            if svciden:
                cdef['cmdconf']['svciden'] = svciden
            await self._reqStormCmd(cdef)

        # now actually load...
        self.stormpkgs[name] = pkgdef

        # copy the mods dict and smash the ref so
        # updates are atomic and dont effect running
        # storm queries.
        stormmods = self.stormmods.copy()
        for mdef in mods:
            modname = mdef.get('name')
            stormmods[modname] = mdef

        self.stormmods = stormmods

        for cdef in cmds:
            await self._setStormCmd(cdef)

        await self.bumpSpawnPool()

    async def dropStormPkg(self, pkgdef):
        '''
        Reverse the process of loadStormPkg()
        '''
        for mdef in pkgdef.get('modules', ()):
            modname = mdef.get('name')
            self.stormmods.pop(modname, None)

        for cdef in pkgdef.get('commands', ()):
            name = cdef.get('name')
            await self._popStormCmd(name)

        await self.bumpSpawnPool()

    def getStormSvc(self, name):

        ssvc = self.svcsbyiden.get(name)
        if ssvc is not None:
            return ssvc

        ssvc = self.svcsbyname.get(name)
        if ssvc is not None:
            return ssvc

    async def addStormSvc(self, sdef):
        '''
        Add a registered storm service to the cortex.
        '''
        if sdef.get('iden') is None:
            sdef['iden'] = s_common.guid()

        iden = sdef.get('iden')
        if self.svcsbyiden.get(iden) is not None:
            mesg = f'Storm service already exists: {iden}'
            raise s_exc.DupStormSvc(mesg=mesg)

        ssvc = await self._setStormSvc(sdef)
        await self.stormservices.set(iden, sdef)
        await self.bumpSpawnPool()
        return ssvc

    async def delStormSvc(self, iden):
        '''
        Delete a registered storm service from the cortex.
        '''

        try:
            await self.runStormSvcEvent(iden, 'del')
        except asyncio.CancelledError:  # pragma: no cover
            raise
        except Exception as e:
            logger.exception(f'service.del hook for service {iden} failed with error: {e}')

        sdef = await self.stormservices.pop(iden, None)
        if sdef is None:
            mesg = f'No storm service with iden: {iden}'
            raise s_exc.NoSuchStormSvc(mesg=mesg)

        await self._delStormSvcPkgs(iden)

        name = sdef.get('name')
        if name is not None:
            self.svcsbyname.pop(name, None)

        ssvc = self.svcsbyiden.pop(iden, None)
        if ssvc is not None:
            await ssvc.fini()

        await self.bumpSpawnPool()

    async def _delStormSvcPkgs(self, iden):
        '''
        Delete storm packages associated with a service.
        '''
        oldpkgs = []
        for name, pdef in self.pkghive.items():
            pkgiden = pdef.get('svciden')
            if pkgiden and pkgiden == iden:
                oldpkgs.append(pdef)

        for pkg in oldpkgs:
            name = pkg.get('name')
            if name:
                await self.delStormPkg(name)

    async def setStormSvcEvents(self, iden, edef):
        '''
        Set the event callbacks for a storm service. Extends the sdef dict

        edef = {
            <name> : {
                'storm': <storm>
            }
        }

        where <name> can be one of [add, del], where
        add -- Run the given storm '*before* the service is first added (a la service.add), but not on a reconnect.
        del -- Run the given storm *after* the service is removed (a la service.del), but not on a disconnect.
        '''
        sdef = self.stormservices.get(iden)
        if sdef is None:
            mesg = f'No storm service with iden: {iden}'
            raise s_exc.NoSuchStormSvc(mesg=mesg)

        sdef['evts'] = edef
        await self.stormservices.set(iden, sdef)
        return sdef

    async def _runStormSvcAdd(self, iden):
        sdef = self.stormservices.get(iden)
        if sdef is None:
            mesg = f'No storm service with iden: {iden}'
            raise s_exc.NoSuchStormSvc(mesg=mesg)

        if sdef.get('added', False):
            return

        try:
            await self.runStormSvcEvent(iden, 'add')
        except asyncio.CancelledError:  # pragma: no cover
            raise
        except Exception as e:
            logger.exception(f'runStormSvcEvent service.add failed with error {e}')
            return

        sdef['added'] = True
        await self.stormservices.set(iden, sdef)

    async def runStormSvcEvent(self, iden, name):
        sdef = self.stormservices.get(iden)
        if sdef is None:
            mesg = f'No storm service with iden: {iden}'
            raise s_exc.NoSuchStormSvc(mesg=mesg)

        evnt = sdef.get('evts', {}).get(name, {}).get('storm')
        if evnt is None:
            return
        await s_common.aspin(self.storm(evnt, opts={'vars': {'cmdconf': {'svciden': iden}}}))

    async def _setStormSvc(self, sdef):

        ssvc = await s_stormsvc.StormSvcClient.anit(self, sdef)

        self.onfini(ssvc)

        self.svcsbyiden[ssvc.iden] = ssvc
        self.svcsbyname[ssvc.name] = ssvc

        return ssvc

    def getStormSvcs(self):
        return list(self.svcsbyiden.values())

    async def _cortexHealth(self, health):
        health.update('cortex', 'nominal')

    async def _loadExtModel(self):

        self.extprops = await (await self.hive.open(('cortex', 'model', 'props'))).dict()
        self.extunivs = await (await self.hive.open(('cortex', 'model', 'univs'))).dict()
        self.exttagprops = await (await self.hive.open(('cortex', 'model', 'tagprops'))).dict()

        for form, prop, tdef, info in self.extprops.values():
            try:
                self.model.addFormProp(form, prop, tdef, info)
            except asyncio.CancelledError:  # pragma: no cover
                raise
            except Exception as e:
                logger.warning(f'ext prop ({form}:{prop}) error: {e}')

        for prop, tdef, info in self.extunivs.values():
            try:
                self.model.addUnivProp(prop, tdef, info)
            except asyncio.CancelledError:  # pragma: no cover
                raise
            except Exception as e:
                logger.warning(f'ext univ ({prop}) error: {e}')

        for prop, tdef, info in self.exttagprops.values():
            try:
                self.model.addTagProp(prop, tdef, info)
            except asyncio.CancelledError:  # pragma: no cover
                raise
            except Exception as e:
                logger.warning(f'ext tag prop ({prop}) error: {e}')

        await self.bumpSpawnPool()

    @contextlib.asynccontextmanager
    async def watcher(self, wdef):

        iden = wdef.get('view', self.view.iden)

        view = self.views.get(iden)
        if view is None:
            raise s_exc.NoSuchView(iden=iden)

        async with await s_queue.Window.anit(maxsize=10000) as wind:

            tags = wdef.get('tags')
            if tags is not None:

                tglobs = s_cache.TagGlobs()
                [tglobs.add(t, True) for t in tags]

                async def ontag(mesg):
                    name = mesg[1].get('tag')
                    if not tglobs.get(name):
                        return

                    await wind.put(mesg)

                for layr in self.view.layers:
                    layr.on('tag:add', ontag, base=wind)
                    layr.on('tag:del', ontag, base=wind)

            yield wind

    async def watch(self, wdef):
        '''
        Hook cortex/view/layer watch points based on a specified watch definition.
        ( see CoreApi.watch() docs for details )
        '''
        async with self.watcher(wdef) as wind:
            async for mesg in wind:
                yield mesg

    async def addUnivProp(self, name, tdef, info):

        # the loading function does the actual validation...
        if not name.startswith('_'):
            mesg = 'ext univ name must start with "_"'
            raise s_exc.BadPropDef(name=name, mesg=mesg)

        if info.get('defval', s_common.novalu) is not s_common.novalu:
            mesg = 'Ext univ may not (yet) have a default value.'
            raise s_exc.BadPropDef(name=name, mesg=mesg)

        self.model.addUnivProp(name, tdef, info)

        await self.extunivs.set(name, (name, tdef, info))
        await self.fire('core:extmodel:change', prop=name, act='add', type='univ')

    async def addFormProp(self, form, prop, tdef, info):

        if not prop.startswith('_'):
            mesg = 'ext prop must begin with "_"'
            raise s_exc.BadPropDef(prop=prop, mesg=mesg)

        if info.get('defval', s_common.novalu) is not s_common.novalu:
            mesg = 'Ext prop may not (yet) have a default value.'
            raise s_exc.BadPropDef(prop=prop, mesg=mesg)

        self.model.addFormProp(form, prop, tdef, info)
        await self.extprops.set(f'{form}:{prop}', (form, prop, tdef, info))
        await self.fire('core:extmodel:change',
                        form=form, prop=prop, act='add', type='formprop')
        await self.bumpSpawnPool()

    async def delFormProp(self, form, prop):
        '''
        Remove an extended property from the cortex.
        '''
        full = f'{form}:{prop}'

        pdef = self.extprops.get(full)
        if pdef is None:
            mesg = f'No ext prop named {full}'
            raise s_exc.NoSuchProp(form=form, prop=prop, mesg=mesg)

        for layr in self.layers.values():
            async for item in layr.iterPropRows(form, prop):
                mesg = f'Nodes still exist with prop: {form}:{prop}'
                raise s_exc.CantDelProp(mesg=mesg)

        self.model.delFormProp(form, prop)
        await self.extprops.pop(full, None)
        await self.fire('core:extmodel:change',
                        form=form, prop=prop, act='del', type='formprop')
        await self.bumpSpawnPool()

    async def delUnivProp(self, prop):
        '''
        Remove an extended universal property from the cortex.
        '''
        udef = self.extunivs.get(prop)
        if udef is None:
            mesg = f'No ext univ named {prop}'
            raise s_exc.NoSuchUniv(name=prop, mesg=mesg)

        univname = '.' + prop
        for layr in self.layers.values():
            async for item in layr.iterUnivRows(univname):
                mesg = f'Nodes still exist with universal prop: {prop}'
                raise s_exc.CantDelUniv(mesg=mesg)

        self.model.delUnivProp(prop)
        await self.extunivs.pop(prop, None)
        await self.fire('core:extmodel:change', name=prop, act='del', type='univ')
        await self.bumpSpawnPool()

    async def addTagProp(self, name, tdef, info):

        if self.exttagprops.get(name) is not None:
            raise s_exc.DupPropName(name=name)

        self.model.addTagProp(name, tdef, info)

        await self.exttagprops.set(name, (name, tdef, info))
        await self.fire('core:tagprop:change', name=name, act='add')
        await self.bumpSpawnPool()

    async def delTagProp(self, name):

        pdef = self.exttagprops.get(name)
        if pdef is None:
            mesg = f'No tag prop named {name}'
            raise s_exc.NoSuchProp(mesg=mesg, name=name)

        for layr in self.layers.values():
            if await layr.hasTagProp(name):
                mesg = f'Nodes still exist with tagprop: {name}'
                raise s_exc.CantDelProp(mesg=mesg)

        self.model.delTagProp(name)

        await self.exttagprops.pop(name, None)
        await self.fire('core:tagprop:change', name=name, act='del')
        await self.bumpSpawnPool()

    async def _onCoreFini(self):
        '''
        Generic fini handler for cortex components which may change or vary at runtime.
        '''
        if self.axon:
            await self.axon.fini()

    async def syncLayerSplices(self, iden, offs):
        '''
        Yield (offs, mesg) tuples for splices in a layer.
        '''
        layr = self.getLayer(iden)
        if layr is None:
            raise s_exc.NoSuchLayer(iden=iden)

        async for item in layr.syncSplices(offs):
            yield item

    async def initCoreMirror(self, url):
        '''
        Initialize this cortex as a down-stream mirror from a telepath url, receiving splices from another cortex.

        Note:
            This cortex *must* be initialized from a backup of the target cortex!
        '''
        self.schedCoro(self._initCoreMirror(url))

    async def _initCoreMirror(self, url):

        while not self.isfini:

            try:

                async with await s_telepath.openurl(url) as proxy:

                    # if we really are a backup mirror, we have the same iden.
                    if self.iden != await proxy.getCellIden():
                        logger.error('remote cortex has different iden! (aborting mirror, shutting down cortex.).')
                        await self.fini()
                        return

                    # assume only the main layer for now...
                    layr = self.getLayer()

                    offs = await layr.getOffset(layr.iden)
                    logger.warning(f'mirror loop connected ({url} offset={offs})')

                    if offs == 0:
                        stat = await layr.stat()
                        offs = stat.get('splicelog_indx', 0)
                        await layr.setOffset(layr.iden, offs)

                    while not proxy.isfini:

                        # gotta do this in the loop as well...
                        offs = await layr.getOffset(layr.iden)

                        # pump them into a queue so we can consume them in chunks
                        q = asyncio.Queue(maxsize=1000)

                        async def consume(x):
                            try:
                                async for item in proxy.syncLayerSplices(None, x):
                                    await q.put(item)
                            finally:
                                await q.put(None)

                        proxy.schedCoro(consume(offs))

                        done = False
                        while not done:

                            # get the next item so we maybe block...
                            item = await q.get()
                            if item is None:
                                break

                            items = [item]

                            # check if there are more we can eat
                            for i in range(q.qsize()):

                                nexi = await q.get()
                                if nexi is None:
                                    done = True
                                    break

                                items.append(nexi)

                            splices = [i[1] for i in items]
                            await self.addFeedData('syn.splice', splices)
                            await layr.setOffset(layr.iden, items[-1][0])

            except asyncio.CancelledError: # pragma: no cover
                return

            except Exception:
                logger.exception('error in initCoreMirror loop')

            await self.waitfini(1)

    async def _getWaitFor(self, name, valu):
        form = self.model.form(name)
        return form.getWaitFor(valu)

    async def _initCoreHive(self):
        stormvars = await self.hive.open(('cortex', 'storm', 'vars'))
        self.stormvars = await stormvars.dict()

    async def _initCoreAxon(self):
        turl = self.conf.get('axon')
        if turl is None:
            path = os.path.join(self.dirn, 'axon')
            self.axon = await s_axon.Axon.anit(path)
            self.axon.onfini(self.axready.clear)
            self.axready.set()
            return

        async def teleloop():
            self.axready.clear()
            while not self.isfini:
                try:
                    self.axon = await s_telepath.openurl(turl)
                    self.axon.onfini(teleloop)
                    self.axready.set()
                    return
                except asyncio.CancelledError:
                    raise
                except Exception as e:
                    logger.warning('remote axon error: %r' % (e,))
                await self.waitfini(1)

        self.schedCoro(teleloop())

    async def _initStormCmds(self):
        '''
        Registration for built-in Storm commands.
        '''
        self.addStormCmd(s_storm.MaxCmd)
        self.addStormCmd(s_storm.MinCmd)
        self.addStormCmd(s_storm.TeeCmd)
        self.addStormCmd(s_storm.HelpCmd)
        self.addStormCmd(s_storm.IdenCmd)
        self.addStormCmd(s_storm.SpinCmd)
        self.addStormCmd(s_storm.SudoCmd)
        self.addStormCmd(s_storm.UniqCmd)
        self.addStormCmd(s_storm.CountCmd)
        self.addStormCmd(s_storm.GraphCmd)
        self.addStormCmd(s_storm.LimitCmd)
        self.addStormCmd(s_storm.SleepCmd)
        self.addStormCmd(s_storm.ScrapeCmd)
        self.addStormCmd(s_storm.DelNodeCmd)
        self.addStormCmd(s_storm.MoveTagCmd)
        self.addStormCmd(s_storm.ReIndexCmd)

        for cdef in s_stormsvc.stormcmds:
            await self._trySetStormCmd(cdef.get('name'), cdef)

        for cdef in s_storm.stormcmds:
            await self._trySetStormCmd(cdef.get('name'), cdef)

    async def _initPureStormCmds(self):
        oldcmds = []
        for name, cdef in self.cmdhive.items():
            cmdiden = cdef.get('cmdconf', {}).get('svciden')
            if cmdiden and self.stormservices.get(cmdiden) is None:
                oldcmds.append(name)
            else:
                await self._trySetStormCmd(name, cdef)

        for name in oldcmds:
            logger.warning(f'Removing old command: [{name}]')
            await self.cmdhive.pop(name)

        for name, pkgdef in self.pkghive.items():
            await self._tryLoadStormPkg(pkgdef)

    async def _trySetStormCmd(self, name, cdef):
        try:
            await self._setStormCmd(cdef)
        except Exception as e:
            logger.exception(f'Storm command load failed: {name}')

    def _initStormLibs(self):
        '''
        Registration for built-in Storm Libraries
        '''
        self.addStormLib(('csv',), s_stormtypes.LibCsv)
        self.addStormLib(('str',), s_stormtypes.LibStr)
        self.addStormLib(('pkg',), s_stormtypes.LibPkg)
        self.addStormLib(('dmon',), s_stormtypes.LibDmon)
        self.addStormLib(('feed',), s_stormtypes.LibFeed)
        self.addStormLib(('time',), s_stormtypes.LibTime)
        self.addStormLib(('user',), s_stormtypes.LibUser)
        self.addStormLib(('vars',), s_stormtypes.LibVars)
        self.addStormLib(('queue',), s_stormtypes.LibQueue)
        self.addStormLib(('stats',), s_stormtypes.LibStats)
        self.addStormLib(('service',), s_stormtypes.LibService)
        self.addStormLib(('bytes',), s_stormtypes.LibBytes)
        self.addStormLib(('globals',), s_stormtypes.LibGlobals)
        self.addStormLib(('telepath',), s_stormtypes.LibTelepath)

        self.addStormLib(('inet', 'http'), s_stormhttp.LibHttp)
        self.addStormLib(('base64',), s_stormtypes.LibBase64)

    def _initSplicers(self):
        '''
        Registration for splice handlers.
        '''
        splicers = {
            'tag:add': self._onFeedTagAdd,
            'tag:del': self._onFeedTagDel,
            'node:add': self._onFeedNodeAdd,
            'node:del': self._onFeedNodeDel,
            'prop:set': self._onFeedPropSet,
            'prop:del': self._onFeedPropDel,
            'tag:prop:set': self._onFeedTagPropSet,
            'tag:prop:del': self._onFeedTagPropDel,
        }
        self.splicers.update(**splicers)

    def _initLayerCtors(self):
        '''
        Registration for built-in Layer ctors
        '''
        ctors = {
            'lmdb': s_lmdblayer.LmdbLayer,
            'remote': s_remotelayer.RemoteLayer,
        }
        self.layrctors.update(**ctors)

    def _initFeedFuncs(self):
        '''
        Registration for built-in Cortex feed functions.
        '''
        self.setFeedFunc('syn.nodes', self._addSynNodes)
        self.setFeedFunc('syn.splice', self._addSynSplice)
        self.setFeedFunc('syn.ingest', self._addSynIngest)

    def _initCortexHttpApi(self):
        '''
        Registration for built-in Cortex httpapi endpoints
        '''
        self.addHttpApi('/api/v1/storm', s_httpapi.StormV1, {'cell': self})
        self.addHttpApi('/api/v1/watch', s_httpapi.WatchSockV1, {'cell': self})
        self.addHttpApi('/api/v1/storm/nodes', s_httpapi.StormNodesV1, {'cell': self})

        self.addHttpApi('/api/v1/model', s_httpapi.ModelV1, {'cell': self})
        self.addHttpApi('/api/v1/model/norm', s_httpapi.ModelNormV1, {'cell': self})

    async def getCellApi(self, link, user, path):

        if not path:
            return await CoreApi.anit(self, link, user)

        # allow an admin to directly open the cortex hive
        # (perhaps this should be a Cell() level pattern)
        if path[0] == 'hive' and user.admin:
            return await s_hive.HiveApi.anit(self.hive, user)

        if path[0] == 'layer':

            if len(path) == 1:
                # get the top layer for the default view
                layr = self.getLayer()
                return await s_layer.LayerApi.anit(self, link, user, layr)

            if len(path) == 2:
                layr = self.getLayer(path[1])
                if layr is None:
                    raise s_exc.NoSuchLayer(iden=path[1])

                return await s_layer.LayerApi.anit(self, link, user, layr)

        raise s_exc.NoSuchPath(path=path)

    async def getModelDict(self):
        return self.model.getModelDict()

    async def getModelDefs(self):
        defs = self.model.getModelDefs()
        # TODO add an extended model def
        return defs

    def _initFormCounts(self):

        self.formcountdb = self.slab.initdb('form:counts')

        for lkey, lval in self.slab.scanByFull(db=self.formcountdb):
            form = lkey.decode('utf8')
            valu = s_common.int64un(lval)
            self.counts[form] = valu

    def pokeFormCount(self, form, valu):

        curv = self.counts.get(form, 0)
        newv = curv + valu

        self.counts[form] = newv

        byts = s_common.int64en(newv)
        self.slab.put(form.encode('utf8'), byts, db=self.formcountdb)

    async def _calcFormCounts(self):
        '''
        Recalculate form counts from scratch.

        Note:  this only counts nodes in the main view
        '''
        logger.info('Calculating form counts from scratch.')
        self.counts.clear()

        nameforms = list(self.model.forms.items())
        fairiter = 5
        tcount = 0
        for i, (name, form) in enumerate(nameforms, 1):
            logger.info('Calculating form counts for [%s] [%s/%s]',
                        name, i, len(nameforms))
            count = 0

            async for buid, valu in self.getLayer().iterFormRows(name):

                count += 1
                tcount += 1

                if count % fairiter == 0:
                    await asyncio.sleep(0)
                    # identity check for small integer
                    if fairiter == 5 and tcount > 100000:
                        fairiter = 1000

            self.counts[name] = count

        for name, valu in self.counts.items():
            byts = s_common.int64en(valu)
            self.slab.put(name.encode('utf8'), byts, db=self.formcountdb)
        logger.info('Done calculating form counts.')

    def onTagAdd(self, name, func):
        '''
        Register a callback for tag addition.

        Args:
            name (str): The name of the tag or tag glob.
            func (function): The callback func(node, tagname, tagval).

        '''
        # TODO allow name wild cards
        if '*' in name:
            self.ontagaddglobs.add(name, func)
        else:
            self.ontagadds[name].append(func)

    def offTagAdd(self, name, func):
        '''
        Unregister a callback for tag addition.

        Args:
            name (str): The name of the tag or tag glob.
            func (function): The callback func(node, tagname, tagval).

        '''
        if '*' in name:
            self.ontagaddglobs.rem(name, func)
            return

        cblist = self.ontagadds.get(name)
        if cblist is None:
            return
        try:
            cblist.remove(func)
        except ValueError:
            pass

    def onTagDel(self, name, func):
        '''
        Register a callback for tag deletion.

        Args:
            name (str): The name of the tag or tag glob.
            func (function): The callback func(node, tagname, tagval).

        '''
        if '*' in name:
            self.ontagdelglobs.add(name, func)
        else:
            self.ontagdels[name].append(func)

    def offTagDel(self, name, func):
        '''
        Unregister a callback for tag deletion.

        Args:
            name (str): The name of the tag or tag glob.
            func (function): The callback func(node, tagname, tagval).

        '''
        if '*' in name:
            self.ontagdelglobs.rem(name, func)
            return

        cblist = self.ontagdels.get(name)
        if cblist is None:
            return
        try:
            cblist.remove(func)
        except ValueError:
            pass

    def addRuntLift(self, prop, func):
        '''
        Register a runt lift helper for a given prop.

        Args:
            prop (str): Full property name for the prop to register the helper for.
            func:

        Returns:
            None: None.
        '''
        self._runtLiftFuncs[prop] = func

    async def runRuntLift(self, full, valu=None, cmpr=None):
        '''
        Execute a runt lift function.

        Args:
            full (str): Property to lift by.
            valu:
            cmpr:

        Returns:
            bytes, list: Yields bytes, list tuples where the list contains a series of
                key/value pairs which are used to construct a Node object.

        '''
        func = self._runtLiftFuncs.get(full)
        if func is None:
            raise s_exc.NoSuchLift(mesg='No runt lift implemented for requested property.',
                                   full=full, valu=valu, cmpr=cmpr)

        async for buid, rows in func(full, valu, cmpr):
            yield buid, rows

    def addRuntPropSet(self, full, func):
        '''
        Register a prop set helper for a runt form
        '''
        self._runtPropSetFuncs[full] = func

    async def runRuntPropSet(self, node, prop, valu):
        func = self._runtPropSetFuncs.get(prop.full)
        if func is None:
            raise s_exc.IsRuntForm(mesg='No prop:set func set for runt property.',
                                   prop=prop.full, valu=valu, ndef=node.ndef)
        ret = await s_coro.ornot(func, node, prop, valu)
        return ret

    def addRuntPropDel(self, full, func):
        '''
        Register a prop set helper for a runt form
        '''
        self._runtPropDelFuncs[full] = func

    async def runRuntPropDel(self, node, prop):
        func = self._runtPropDelFuncs.get(prop.full)
        if func is None:
            raise s_exc.IsRuntForm(mesg='No prop:del func set for runt property.',
                                   prop=prop.full, ndef=node.ndef)
        ret = await s_coro.ornot(func, node, prop)
        return ret

    async def _checkLayerModels(self):
        mrev = s_modelrev.ModelRev(self)
        await mrev.revCoreLayers()

    def addLayerCtor(self, name, ctor):
        '''
        Modules may use this to register additional layer constructors.
        '''
        self.layrctors[name] = ctor

    async def _initCoreViews(self):

        defiden = self.cellinfo.get('defaultview')

        for iden, node in await self.hive.open(('cortex', 'views')):
            view = await s_view.View.anit(self, node)
            self.views[iden] = view
            if iden == defiden:
                self.view = view

        # if we have no views, we are initializing.  Add a default main view and layer.
        if not self.views:
            layr = await self.addLayer()
            iden = s_common.guid()
            view = await self.addView(iden, 'root', (layr.iden,))
            await self.cellinfo.set('defaultview', iden)
            self.view = view

    async def _migrateViewsLayers(self):
        '''
        Move directories and idens to current scheme where cortex, views, and layers all have unique idens

        Note:
            This changes directories and hive data, not existing View or Layer objects

        TODO:  due to our migration policy, remove in 0.3.0

        '''
        # pre-hive -> hive layer directory migration first
        self._migrOrigLayer()

        defiden = self.cellinfo.get('defaultview')
        if defiden is not None:
            # No need for migration; we're up-to-date
            return

        oldlayriden = self.iden
        newlayriden = s_common.guid()

        oldviewiden = self.iden
        newviewiden = s_common.guid()

        if not await self.hive.exists(('cortex', 'views', oldviewiden)):
            # No view info present; this is a fresh cortex
            return

        await self.hive.rename(('cortex', 'views', oldviewiden), ('cortex', 'views', newviewiden))
        logger.info('Migrated view from duplicate iden %s to new iden %s', oldviewiden, newviewiden)

        # Move view/layer metadata
        await self.hive.rename(('cortex', 'layers', oldlayriden), ('cortex', 'layers', newlayriden))
        logger.info('Migrated layer from duplicate iden %s to new iden %s', oldlayriden, newlayriden)

        # Move layer data
        oldpath = os.path.join(self.dirn, 'layers', oldlayriden)
        newpath = os.path.join(self.dirn, 'layers', newlayriden)
        os.rename(oldpath, newpath)

        # Replace all views' references to old layer iden with new layer iden
        node = await self.hive.open(('cortex', 'views'))
        for iden, viewnode in node:
            info = await viewnode.dict()
            layers = info.get('layers')
            newlayers = [newlayriden if layr == oldlayriden else layr for layr in layers]
            await info.set('layers', newlayers)

        await self.cellinfo.set('defaultview', newviewiden)

    async def _migrateLayerOffset(self):
        '''
        In case this is a downstream mirror, move the offsets for the old layr iden to the new layr iden

        Precondition:
            Layers and Views are initialized.  Mirror logic has not started.

        TODO:  due to our migration policy, remove in 0.3.0
        '''
        oldlayriden = self.iden
        layr = self.getLayer()
        newlayriden = layr.iden

        offs = await layr.getOffset(oldlayriden)
        if offs == 0:
            return

        await layr.setOffset(newlayriden, offs)
        await layr.delOffset(oldlayriden)

    async def addView(self, iden, owner, layers):

        node = await self.hive.open(('cortex', 'views', iden))
        info = await node.dict()

        await info.set('owner', owner)
        await info.set('layers', layers)

        view = await s_view.View.anit(self, node)
        self.views[iden] = view

        await self.bumpSpawnPool()
        return view

    async def delView(self, iden):
        '''
        Delete a cortex view by iden.

        Note:
            This does not delete any of the view's layers
        '''
        if iden == self.view.iden:
            raise s_exc.SynErr(mesg='cannot delete the main view')

        view = self.views.pop(iden, None)
        if view is None:
            raise s_exc.NoSuchView(iden=iden)

        await self.hive.pop(('cortex', 'views', iden))
        await view.fini()

        await self.bumpSpawnPool()

    async def delLayer(self, iden):
        layr = self.layers.get(iden, None)
        if layr is None:
            raise s_exc.NoSuchLayer(iden=iden)

        for view in self.views.values():
            if layr in view.layers:
                raise s_exc.LayerInUse(iden=iden)

        del self.layers[iden]

        await self.hive.pop(('cortex', 'layers', iden))

        # TODO: actually delete the storage for the data
        await layr.fini()
        await self.bumpSpawnPool()

    async def setViewLayers(self, layers, iden=None):
        '''
        Args:
            layers ([str]): A top-down list of of layer guids
            iden (str): The view iden (defaults to default view).
        '''
        view = self.getView(iden)
        if view is None:
            raise s_exc.NoSuchView(iden=iden)

        await view.setLayers(layers)
        await self.bumpSpawnPool()

    def getLayer(self, iden=None):
        '''
        Get a Layer object.

        Args:
            iden (str): The layer iden to retrieve.

        Returns:
            Layer: A Layer object.
        '''
        if iden is None:
            return self.view.layers[0]

        # For backwards compatibility, resolve references to old layer iden == cortex.iden to the main layer
        # TODO:  due to our migration policy, remove in 0.3.x
        if iden == self.iden:
            return self.view.layers[0]

        return self.layers.get(iden)

    def getView(self, iden=None):
        '''
        Get a View object.

        Args:
            iden (str): The View iden to retrieve.

        Returns:
            View: A View object.
        '''
        if iden is None:
            return self.view

        # For backwards compatibility, resolve references to old view iden == cortex.iden to the main view
        # TODO:  due to our migration policy, remove in 0.3.x
        if iden == self.iden:
            return self.view

        return self.views.get(iden)

    async def addLayer(self, **info):
        '''
        Add a Layer to the cortex.

        Args:
            iden (str): optional iden. default: guid()
            type (str): optional type. default: lmdb
            owner (str): optional owner. default: root
            config (dict): type specific config options
        '''
        iden = info.pop('iden', None)
        if iden is None:
            iden = s_common.guid()

        node = await self.hive.open(('cortex', 'layers', iden))

        layrinfo = await node.dict()
        layrconf = await (await node.open(('config',))).dict()

        await layrinfo.set('type', info.get('type', 'lmdb'))
        await layrinfo.set('owner', info.get('owner', 'root'))
        await layrinfo.set('name', info.get('name', '??'))

        for name, valu in info.get('config', {}).items():
            await layrconf.set(name, valu)

        layr = await self._layrFromNode(node)

        await self.bumpSpawnPool()

        return layr

    async def joinTeleLayer(self, url, indx=None):
        '''
        Convenience function to join a remote telepath layer
        into this cortex and default view.
        '''
        info = {
            'type': 'remote',
            'owner': 'root',
            'config': {
                'url': url
            }
        }

        layr = await self.addLayer(**info)
        await self.view.addLayer(layr, indx=indx)
        return layr.iden

    async def _layrFromNode(self, node):

        info = await node.dict()
        ltyp = info.get('type')

        ctor = self.layrctors.get(ltyp)
        if ctor is None:
            logger.warning('layer has invalid type: %r %r' % (node.name(), ltyp))
            return None

        layr = await ctor.anit(self, node)
        self.layers[layr.iden] = layr

        return layr

    async def _initCoreLayers(self):

        node = await self.hive.open(('cortex', 'layers'))

        # TODO eventually hold this and watch for changes
        for iden, node in node:
            await self._layrFromNode(node)

    def _migrOrigLayer(self):
        # TODO:  due to our migration policy, remove in 0.2.x

        oldpath = os.path.join(self.dirn, 'layers', '000-default')
        if not os.path.exists(oldpath):
            return

        newpath = os.path.join(self.dirn, 'layers', self.iden)
        os.rename(oldpath, newpath)

    def addStormCmd(self, ctor):
        '''
        Add a synapse.lib.storm.Cmd class to the cortex.
        '''
        if not s_grammar.isCmdName(ctor.name):
            raise s_exc.BadCmdName(name=ctor.name)

        self.stormcmds[ctor.name] = ctor
        self.storm_cmd_ctors[ctor.name] = ctor

    async def addStormDmon(self, ddef):
        '''
        Add a storm dmon task.
        '''
        iden = s_common.guid()
        ddef['iden'] = iden

        if ddef.get('user') is None:
            user = self.auth.getUserByName('root')
            ddef['user'] = user.iden

        dmon = await self.runStormDmon(iden, ddef)
        await self.stormdmonhive.set(iden, ddef)
        return dmon

    async def delStormDmon(self, iden):
        '''
        Stop and remove a storm dmon.
        '''
        ddef = await self.stormdmonhive.pop(iden)
        if ddef is None:
            mesg = f'No storm daemon exists with iden {iden}.'
            raise s_exc.NoSuchIden(mesg=mesg)

        dmon = self.stormdmons.pop(iden, None)
        if dmon is not None:
            await dmon.fini()

    def getStormCmd(self, name):
        return self.stormcmds.get(name)

    async def runStormDmon(self, iden, ddef):

        # validate ddef before firing task
        uidn = ddef.get('user')
        if uidn is None:
            mesg = 'Storm daemon definition requires "user".'
            raise s_exc.NeedConfValu(mesg=mesg)

        user = self.auth.user(uidn)
        if user is None:
            mesg = f'No user with iden {uidn}.'
            raise s_exc.NoSuchUser(iden=uidn, mesg=mesg)

        # raises if parser failure
        self.getStormQuery(ddef.get('storm'))

        dmon = await s_storm.StormDmon.anit(self, iden, ddef)

        self.stormdmons[iden] = dmon

        def fini():
            self.stormdmons.pop(iden, None)

        dmon.onfini(fini)
        await dmon.run()

        return dmon

    async def getStormDmon(self, iden):
        return self.stormdmons.get(iden)

    async def getStormDmons(self):
        return list(self.stormdmons.values())

    def addStormLib(self, path, ctor):

        root = self.libroot
        # (name, {kids}, {funcs})

        for name in path:
            step = root[1].get(name)
            if step is None:
                step = (name, {}, {})
                root[1][name] = step
            root = step

        root[2]['ctor'] = ctor

    def getStormLib(self, path):
        root = self.libroot
        for name in path:
            step = root[1].get(name)
            if step is None:
                return None
            root = step
        return root

    def getStormCmds(self):
        return list(self.stormcmds.items())

    def _initPushLoop(self):

        if self.conf.get('splice:sync') is None:
            return

        self.schedCoro(self._runPushLoop())

    async def _runPushLoop(self):

        url = self.conf.get('splice:sync')

        iden = self.getCellIden()

        logger.info('sync loop init: %s', url)

        while not self.isfini:
            timeout = 1
            try:

                url = self.conf.get('splice:sync')

                async with await s_telepath.openurl(url) as core:

                    # use our iden as the feed iden
                    offs = await core.getFeedOffs(iden)

                    while not self.isfini:
                        layer = self.getLayer()

                        items = [x async for x in layer.splices(offs, 10000)]

                        if not items:
                            await self.waitfini(timeout=1)
                            continue

                        size = len(items)
                        indx = (await layer.stat())['splicelog_indx']

                        perc = float(offs) / float(indx) * 100.0

                        logger.info('splice push: %d %d/%d (%.4f%%)', size, offs, indx, perc)

                        offs = await core.addFeedData('syn.splice', items, seqn=(iden, offs))
                        await self.fire('core:splice:sync:sent')

            except asyncio.CancelledError:
                break

            except Exception as e:  # pragma: no cover
                if isinstance(e, OSError):
                    timeout = 60

                logger.exception('sync error')
                await self.waitfini(timeout)

    def _initCryoLoop(self):

        tankurl = self.conf.get('splice:cryotank')
        if tankurl is None:
            return

        self.schedCoro(self._runCryoLoop())

    def _initFeedLoops(self):
        '''
        feeds:
            - cryotank: tcp://cryo.vertex.link/cryo00/tank01
              type: syn.splice
        '''
        feeds = self.conf.get('feeds', ())
        if not feeds:
            return

        for feed in feeds:

            # do some validation before we fire tasks...
            typename = feed.get('type')
            if self.getFeedFunc(typename) is None:
                raise s_exc.NoSuchType(name=typename)

            self.schedCoro(self._runFeedLoop(feed))

    async def _runFeedLoop(self, feed):

        url = feed.get('cryotank')
        typename = feed.get('type')
        fsize = feed.get('size', 1000)

        logger.info('feed loop init: %s @ %s', typename, url)

        while not self.isfini:
            timeout = 1
            try:

                url = feed.get('cryotank')

                async with await s_telepath.openurl(url) as tank:

                    layer = self.getLayer()

                    iden = await tank.iden()

                    offs = await layer.getOffset(iden)

                    while not self.isfini:

                        items = [item async for item in tank.slice(offs, fsize)]
                        if not items:
                            await self.waitfini(timeout=2)
                            continue

                        datas = [i[1] for i in items]

                        offs = await self.addFeedData(typename, datas, seqn=(iden, offs))
                        await self.fire('core:feed:loop')
                        logger.debug('Processed [%s] records with [%s]',
                                     len(datas), typename)

            except asyncio.CancelledError:
                break

            except Exception as e:  # pragma: no cover
                if isinstance(e, OSError):
                    timeout = 60
                logger.exception('feed error')
                await self.waitfini(timeout)

    async def _runCryoLoop(self):

        online = False
        tankurl = self.conf.get('splice:cryotank')

        # TODO:  what to do when write layer changes?

        # push splices for our main layer
        layr = self.getLayer()

        while not self.isfini:
            timeout = 2
            try:

                async with await s_telepath.openurl(tankurl) as tank:

                    if not online:
                        online = True
                        logger.info('splice cryotank: online')

                    offs = await tank.offset(self.iden)

                    while not self.isfini:

                        items = [item async for item in layr.splices(offs, 10000)]

                        if not len(items):
                            layr.spliced.clear()
                            await s_coro.event_wait(layr.spliced, timeout=1)
                            continue

                        logger.info('tanking splices: %d', len(items))

                        offs = await tank.puts(items, seqn=(self.iden, offs))
                        await self.fire('core:splice:cryotank:sent')

            except asyncio.CancelledError:  # pragma: no cover
                break

            except Exception as e:  # pragma: no cover
                if isinstance(e, OSError):
                    timeout = 60
                online = False
                logger.exception('splice cryotank offline')

                await self.waitfini(timeout)

    def setFeedFunc(self, name, func):
        '''
        Set a data ingest function.

        def func(snap, items):
            loaditems...
        '''
        self.feedfuncs[name] = func

    def getFeedFunc(self, name):
        '''
        Get a data ingest function.
        '''
        return self.feedfuncs.get(name)

    async def getFeedFuncs(self):
        ret = []
        for name, ctor in self.feedfuncs.items():
            # TODO - Future support for feed functions defined via Storm.
            doc = getattr(ctor, '__doc__')
            if doc is None:
                doc = 'No feed docstring'
            doc = doc.strip()
            desc = doc.split('\n')[0]
            ret.append({'name': name,
                        'desc': desc,
                        'fulldoc': doc,
                        })
        return tuple(ret)

    async def _addSynNodes(self, snap, items):
        '''
        Add nodes to the Cortex via the packed node format.
        '''
        async for node in snap.addNodes(items):
            yield node

    async def _addSynSplice(self, snap, items):

        for item in items:
            func = self.splicers.get(item[0])

            if func is None:
                await snap.warn(f'no such splice: {item!r}')
                continue

            try:
                await func(snap, item)
            except asyncio.CancelledError:
                raise
            except Exception as e:
                logger.exception('splice error')
                await snap.warn(f'splice error: {e}')

    async def _onFeedNodeAdd(self, snap, mesg):

        ndef = mesg[1].get('ndef')

        if ndef is None:
            await snap.warn(f'Invalid Splice: {mesg!r}')
            return

        await snap.addNode(*ndef)

    async def _onFeedNodeDel(self, snap, mesg):

        ndef = mesg[1].get('ndef')

        node = await snap.getNodeByNdef(ndef)
        if node is None:
            return

        await node.delete()

    async def _onFeedPropSet(self, snap, mesg):

        ndef = mesg[1].get('ndef')
        name = mesg[1].get('prop')
        valu = mesg[1].get('valu')

        node = await snap.getNodeByNdef(ndef)
        if node is None:
            return

        await node.set(name, valu)

    async def _onFeedPropDel(self, snap, mesg):

        ndef = mesg[1].get('ndef')
        name = mesg[1].get('prop')

        node = await snap.getNodeByNdef(ndef)
        if node is None:
            return

        await node.pop(name)

    async def _onFeedTagAdd(self, snap, mesg):

        ndef = mesg[1].get('ndef')

        tag = mesg[1].get('tag')
        valu = mesg[1].get('valu')

        node = await snap.getNodeByNdef(ndef)
        if node is None:
            return

        await node.addTag(tag, valu=valu)

    async def _onFeedTagDel(self, snap, mesg):

        ndef = mesg[1].get('ndef')
        tag = mesg[1].get('tag')

        node = await snap.getNodeByNdef(ndef)
        if node is None:
            return

        await node.delTag(tag)

    async def _onFeedTagPropSet(self, snap, mesg):

        tag = mesg[1].get('tag')
        prop = mesg[1].get('prop')
        ndef = mesg[1].get('ndef')
        valu = mesg[1].get('valu')

        node = await snap.getNodeByNdef(ndef)
        if node is not None:
            await node.setTagProp(tag, prop, valu)

    async def _onFeedTagPropDel(self, snap, mesg):
        tag = mesg[1].get('tag')
        prop = mesg[1].get('prop')
        ndef = mesg[1].get('ndef')

        node = await snap.getNodeByNdef(ndef)
        if node is not None:
            await node.delTagProp(tag, prop)

    async def _addSynIngest(self, snap, items):

        for item in items:
            try:
                pnodes = self._getSynIngestNodes(item)
                logger.info('Made [%s] nodes.', len(pnodes))
                async for node in snap.addNodes(pnodes):
                    yield node
            except asyncio.CancelledError:
                raise
            except Exception:
                logger.exception('Failed to process ingest [%r]', item)
                continue

    def _getSynIngestNodes(self, item):
        '''
        Get a list of packed nodes from a ingest definition.
        '''
        pnodes = []
        seen = item.get('seen')
        # Track all the ndefs we make so we can make sources
        ndefs = []

        # Make the form nodes
        tags = item.get('tags', {})
        forms = item.get('forms', {})
        for form, valus in forms.items():
            for valu in valus:
                ndef = [form, valu]
                ndefs.append(ndef)
                obj = [ndef, {'tags': tags}]
                if seen:
                    obj[1]['props'] = {'.seen': seen}
                pnodes.append(obj)

        # Make the packed nodes
        nodes = item.get('nodes', ())
        for pnode in nodes:
            ndefs.append(pnode[0])
            pnode[1].setdefault('tags', {})
            for tag, valu in tags.items():
                # Tag in the packed node has a higher predecence
                # than the tag in the whole ingest set of data.
                pnode[1]['tags'].setdefault(tag, valu)
            if seen:
                pnode[1].setdefault('props', {})
                pnode[1]['props'].setdefault('.seen', seen)
            pnodes.append(pnode)

        # Make edges
        for srcdef, etyp, destndefs in item.get('edges', ()):
            for destndef in destndefs:
                ndef = [etyp, [srcdef, destndef]]
                ndefs.append(ndef)
                obj = [ndef, {}]
                if seen:
                    obj[1]['props'] = {'.seen': seen}
                if tags:
                    obj[1]['tags'] = tags.copy()
                pnodes.append(obj)

        # Make time based edges
        for srcdef, etyp, destndefs in item.get('time:edges', ()):
            for destndef, time in destndefs:
                ndef = [etyp, [srcdef, destndef, time]]
                ndefs.append(ndef)
                obj = [ndef, {}]
                if seen:
                    obj[1]['props'] = {'.seen': seen}
                if tags:
                    obj[1]['tags'] = tags.copy()
                pnodes.append(obj)

        # Make the source node and links
        source = item.get('source')
        if source:
            # Base object
            obj = [['meta:source', source], {}]
            pnodes.append(obj)

            # Subsequent links
            for ndef in ndefs:
                obj = [['meta:seen', (source, ndef)],
                       {'props': {'.seen': seen}}]
                pnodes.append(obj)
        return pnodes

    def getCoreMod(self, name):
        return self.modules.get(name)

    def getCoreMods(self):
        ret = []
        for modname, mod in self.modules.items():
            ret.append((modname, mod.conf))
        return ret

    def _viewFromOpts(self, opts):
        if opts is None:
            return self.view

        viewiden = opts.get('view')
        view = self.getView(viewiden)
        if view is None:
            raise s_exc.NoSuchView(iden=viewiden)

        return view

    @s_coro.genrhelp
    async def eval(self, text, opts=None, user=None):
        '''
        Evaluate a storm query and yield Nodes only.
        '''
        view = self._viewFromOpts(opts)

        async for node in view.eval(text, opts, user):
            yield node

    @s_coro.genrhelp
    async def storm(self, text, opts=None, user=None):
        '''
        Evaluate a storm query and yield (node, path) tuples.
        Yields:
            (Node, Path) tuples
        '''
        view = self._viewFromOpts(opts)

        async for mesg in view.storm(text, opts, user):
            yield mesg

    async def nodes(self, text, opts=None, user=None):
        '''
        A simple non-streaming way to return a list of nodes.
        '''
        return [n async for n in self.eval(text, opts=opts, user=user)]

    @s_coro.genrhelp
    async def streamstorm(self, text, opts=None, user=None):
        '''
        Evaluate a storm query and yield result messages.

        Yields:
            ((str,dict)): Storm messages.
        '''
        view = self._viewFromOpts(opts)

        async for mesg in view.streamstorm(text, opts, user):
            yield mesg

    @s_coro.genrhelp
    async def iterStormPodes(self, text, opts=None, user=None):
        if user is None:
            user = self.auth.getUserByName('root')

        view = self._viewFromOpts(opts)

        await self.boss.promote('storm', user=user, info={'query': text})
        async with await self.snap(user=user, view=view) as snap:
            async for pode in snap.iterStormPodes(text, opts=opts, user=user):
                yield pode

    @s_cache.memoize(size=10000)
    def getStormQuery(self, text):
        '''
        Parse storm query text and return a Query object.
        '''
        query = copy.deepcopy(s_grammar.parseQuery(text))
        query.init(self)
        return query

    def _logStormQuery(self, text, user):
        '''
        Log a storm query.
        '''
        if self.conf.get('storm:log'):
            lvl = self.conf.get('storm:log:level')
            logger.log(lvl, 'Executing storm query {%s} as [%s]', text, user.name)

    async def getNodeByNdef(self, ndef, view=None):
        '''
        Return a single Node() instance by (form,valu) tuple.
        '''
        name, valu = ndef

        form = self.model.forms.get(name)
        if form is None:
            raise s_exc.NoSuchForm(name=name)

        norm, info = form.type.norm(valu)

        buid = s_common.buid((form.name, norm))

        async with await self.snap(view=view) as snap:
            return await snap.getNodeByBuid(buid)

    async def getNodesBy(self, full, valu, cmpr='=', view=None):
        '''
        Get nodes by a property value or lift syntax.

        Args:
            full (str): The full name of a property <form>:<prop>.
            valu (obj): A value that the type knows how to lift by.
            cmpr (str): The comparison operator you are lifting by.

        Some node property types allow special syntax here.

        Examples:

            # simple lift by property equality
            core.getNodesBy('file:bytes:size', 20)

            # The inet:ipv4 type knows about cidr syntax
            core.getNodesBy('inet:ipv4', '1.2.3.0/24')
        '''
        async with await self.snap(view=view) as snap:
            async for node in snap.getNodesBy(full, valu, cmpr=cmpr):
                yield node

    def getCoreInfo(self):
        return {
            'version': synapse.version,
            'modeldef': self.model.getModelDef(),
            'stormcmds': {cmd: {} for cmd in self.stormcmds.keys()},
        }

    async def addNodes(self, nodedefs, view=None):
        '''
        Quickly add/modify a list of nodes from node definition tuples.
        This API is the simplest/fastest way to add nodes, set node props,
        and add tags to nodes remotely.

        Args:

            nodedefs (list): A list of node definition tuples. See below.

        A node definition tuple is defined as:

            ( (form, valu), {'props':{}, 'tags':{})

        The "props" or "tags" keys may be omitted.

        '''
        async with await self.snap(view=view) as snap:
            snap.strict = False
            async for node in snap.addNodes(nodedefs):
                yield node

    async def addFeedData(self, name, items, seqn=None):
        '''
        Add data using a feed/parser function.

        Args:
            name (str): The name of the feed record format.
            items (list): A list of items to ingest.
            seqn ((str,int)): An (iden, offs) tuple for this feed chunk.

        Returns:
            (int): The next expected offset (or None) if seqn is None.
        '''
        async with await self.snap() as snap:
            snap.strict = False
            return await snap.addFeedData(name, items, seqn=seqn)

    async def getFeedOffs(self, iden):
        return await self.getLayer().getOffset(iden)

    async def setFeedOffs(self, iden, offs):
        if offs < 0:
            mesg = 'Offset must be >= 0.'
            raise s_exc.BadConfValu(mesg=mesg, offs=offs, iden=iden)

        return await self.getLayer().setOffset(iden, offs)

    async def snap(self, user=None, view=None):
        '''
        Return a transaction object for the default view.

        Args:
            user (str): The user to get the snap for.
            view (View): View object to use when making the snap.

        Notes:
            This must be used as an asynchronous context manager.

        Returns:
            s_snap.Snap: A Snap object for the view.
        '''

        if view is None:
            view = self.view

        if user is None:
            user = self.auth.getUserByName('root')

        snap = await view.snap(user)

        return snap

    async def loadCoreModule(self, ctor, conf=None):
        '''
        Load a single cortex module with the given ctor and conf.

        Args:
            ctor (str): The python module class path
            conf (dict):Config dictionary for the module
        '''
        if conf is None:
            conf = {}

        modu = self._loadCoreModule(ctor, conf=conf)

        try:
            await s_coro.ornot(modu.preCoreModule)
        except asyncio.CancelledError:  # pragma: no cover
            raise
        except Exception:
            logger.exception(f'module preCoreModule failed: {ctor}')
            self.modules.pop(ctor, None)
            return

        mdefs = modu.getModelDefs()
        self.model.addDataModels(mdefs)

        cmds = modu.getStormCmds()
        [self.addStormCmd(c) for c in cmds]

        try:
            await s_coro.ornot(modu.initCoreModule)
        except asyncio.CancelledError:  # pragma: no cover
            raise
        except Exception:
            logger.exception(f'module initCoreModule failed: {ctor}')
            self.modules.pop(ctor, None)
            return

        await self.fire('core:module:load', module=ctor)

        return modu

    async def _loadCoreMods(self, ctors):

        mods = []

        cmds = []
        mdefs = []

        for ctor in ctors:

            conf = None

            # allow module entry to be (ctor, conf) tuple
            if isinstance(ctor, (list, tuple)):
                ctor, conf = ctor

            modu = self._loadCoreModule(ctor, conf=conf)
            if modu is None:
                continue

            mods.append(modu)

            try:
                await s_coro.ornot(modu.preCoreModule)
            except asyncio.CancelledError:  # pragma: no cover
                raise
            except Exception:
                logger.exception(f'module preCoreModule failed: {ctor}')
                self.modules.pop(ctor, None)
                continue

            cmds.extend(modu.getStormCmds())
            mdefs.extend(modu.getModelDefs())

        self.model.addDataModels(mdefs)
        [self.addStormCmd(c) for c in cmds]

    async def _initCoreMods(self):

        for ctor, modu in list(self.modules.items()):

            try:
                await s_coro.ornot(modu.initCoreModule)
            except asyncio.CancelledError:  # pragma: no cover
                raise
            except Exception:
                logger.exception(f'module initCoreModule failed: {ctor}')
                self.modules.pop(ctor, None)

    def _loadCoreModule(self, ctor, conf=None):

        if ctor in self.modules:
            raise s_exc.ModAlreadyLoaded(mesg=f'{ctor} already loaded')
        try:
            modu = s_dyndeps.tryDynFunc(ctor, self, conf=conf)
            self.modules[ctor] = modu
            return modu

        except Exception:
            logger.exception('mod load fail: %s' % (ctor,))
            return None

    async def stat(self):
        stats = {
            'iden': self.iden,
            'layer': await self.getLayer().stat(),
            'formcounts': self.counts,
        }
        return stats

    async def getPropNorm(self, prop, valu):
        '''
        Get the normalized property value based on the Cortex data model.

        Args:
            prop (str): The property to normalize.
            valu: The value to normalize.

        Returns:
            (tuple): A two item tuple, containing the normed value and the info dictionary.

        Raises:
            s_exc.NoSuchProp: If the prop does not exist.
            s_exc.BadTypeValu: If the value fails to normalize.
        '''
        pobj = self.model.prop(prop)
        if pobj is None:
            raise s_exc.NoSuchProp(mesg=f'The property {prop} does not exist.',
                                   prop=prop)
        norm, info = pobj.type.norm(valu)
        return norm, info

    async def getTypeNorm(self, name, valu):
        '''
        Get the normalized type value based on the Cortex data model.

        Args:
            name (str): The type to normalize.
            valu: The value to normalize.

        Returns:
            (tuple): A two item tuple, containing the normed value and the info dictionary.

        Raises:
            s_exc.NoSuchType: If the type does not exist.
            s_exc.BadTypeValu: If the value fails to normalize.
        '''
        tobj = self.model.type(name)
        if tobj is None:
            raise s_exc.NoSuchType(mesg=f'The type {name} does not exist.',
                                   name=name)
        norm, info = tobj.norm(valu)
        return norm, info

    async def addTrigger(self, condition, query, info, disabled=False, user=None, view=None):
        '''
        Adds a trigger to the cortex
        '''
        if view is None:
            view = self.view

        return await self.view.addTrigger(condition, query, info, disabled, user)

    async def getTrigger(self, iden):
        return await self.view.getTrigger(iden)

    async def delTrigger(self, iden):
        '''
        Deletes a trigger from the cortex
        '''
        return await self.view.delTrigger(iden)

    async def updateTrigger(self, iden, query):
        '''
        Change an existing trigger's query
        '''
        return await self.view.updateTrigger(iden, query)

    async def enableTrigger(self, iden):
        '''
        Change an existing trigger's query
        '''
        return await self.view.enableTrigger(iden)

    async def disableTrigger(self, iden):
        '''
        Change an existing trigger's query
        '''
        return await self.view.disableTrigger(iden)

    async def listTriggers(self):
        '''
        Lists all the triggers in the Cortex.
        '''
        return await self.view.listTriggers()

@contextlib.asynccontextmanager
async def getTempCortex(mods=None):
    '''
    Get a proxy to a cortex backed by a temporary directory.

    Args:
        mods (list): A list of modules which are loaded into the cortex.

    Notes:
        The cortex and temporary directory are town down on exit.
        This should only be called from synchronous code.

    Returns:
        Proxy to the cortex.
    '''
    with s_common.getTempDir() as dirn:

        async with await Cortex.anit(dirn) as core:
            if mods:
                for mod in mods:
                    await core.loadCoreModule(mod)
            async with core.getLocalProxy() as prox:
                yield prox<|MERGE_RESOLUTION|>--- conflicted
+++ resolved
@@ -941,7 +941,6 @@
         self._initPushLoop()
         self._initFeedLoops()
 
-<<<<<<< HEAD
         self.spawnpool = await s_spawn.SpawnPool.anit(self)
         self.onfini(self.spawnpool)
 
@@ -974,11 +973,10 @@
             },
             'model': await self.getModelDefs(),
         }
-=======
+
     async def _finiStor(self):
         await asyncio.gather(*[view.fini() for view in self.views.values()])
         await asyncio.gather(*[layr.fini() for layr in self.layers.values()])
->>>>>>> 4d09a76f
 
     async def _initRuntFuncs(self):
 
