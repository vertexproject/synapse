import os
import copy
import asyncio
import logging
import contextlib
import collections

from collections.abc import Mapping

import synapse
import synapse.exc as s_exc
import synapse.axon as s_axon
import synapse.common as s_common
import synapse.telepath as s_telepath
import synapse.datamodel as s_datamodel

import synapse.lib.ast as s_ast
import synapse.lib.cell as s_cell
import synapse.lib.coro as s_coro
import synapse.lib.hive as s_hive
import synapse.lib.view as s_view
import synapse.lib.cache as s_cache
import synapse.lib.layer as s_layer
import synapse.lib.nexus as s_nexus
import synapse.lib.queue as s_queue
import synapse.lib.scope as s_scope
import synapse.lib.storm as s_storm
import synapse.lib.agenda as s_agenda
import synapse.lib.parser as s_parser
import synapse.lib.dyndeps as s_dyndeps
import synapse.lib.grammar as s_grammar
import synapse.lib.httpapi as s_httpapi
import synapse.lib.modules as s_modules
import synapse.lib.version as s_version
import synapse.lib.modelrev as s_modelrev
import synapse.lib.stormsvc as s_stormsvc
import synapse.lib.lmdbslab as s_lmdbslab
import synapse.lib.stormhttp as s_stormhttp
import synapse.lib.stormwhois as s_stormwhois
import synapse.lib.provenance as s_provenance
import synapse.lib.stormtypes as s_stormtypes

logger = logging.getLogger(__name__)

'''
A Cortex implements the synapse hypergraph object.
'''

reqver = '>=0.2.0,<0.3.0'

class CoreApi(s_cell.CellApi):
    '''
    The CoreApi is exposed when connecting to a Cortex over Telepath.

    Many CoreApi methods operate on packed nodes consisting of primitive data structures
    which can be serialized with msgpack/json.

    An example of a packaged Node::

        ( (<form>, <valu>), {

            "props": {
                <name>: <valu>,
                ...
            },
            "tags": {
                "foo": <time>,
                "foo.bar": <time>,
            },
        })

    '''
    @s_cell.adminapi
    def getCoreMods(self):
        return self.cell.getCoreMods()

    def stat(self):
        self.user.confirm(('status',))
        s_common.deprecated('stat')
        return self.cell.stat()

    async def getModelDict(self):
        '''
        Return a dictionary which describes the data model.

        Returns:
            (dict): A model description dictionary.
        '''
        return await self.cell.getModelDict()

    async def getModelDefs(self):
        return await self.cell.getModelDefs()

    def getCoreInfo(self):
        '''
        Return static generic information about the cortex including model definition
        '''
        return self.cell.getCoreInfo()

    async def callStorm(self, text, opts=None):
        '''
        Return the value expressed in a return() statement within storm.
        '''
        view = self.cell._viewFromOpts(opts, self.user)
        try:

            async for pode in view.iterStormPodes(text, opts=opts, user=self.user):
                asyncio.sleep(0)

        except s_ast.StormReturn as e:

            retn = e.item
            if isinstance(retn, s_stormtypes.Prim):
                retn = retn.value()

            return retn

    async def addCronJob(self, cdef):
        '''
        Add a cron job to the cortex

        A cron job is a persistently-stored item that causes storm queries to be run in the future.  The specification
        for the times that the queries run can be one-shot or recurring.

        Args:
            query (str):  The storm query to execute in the future
            reqs (Union[Dict[str, Union[int, List[int]]], List[Dict[...]]]):
                Either a dict of the fixed time fields or a list of such dicts.  The keys are in the set ('year',
                'month', 'dayofmonth', 'dayofweek', 'hour', 'minute'.  The values must be positive integers, except for
                the key of 'dayofmonth' in which it may also be a negative integer which represents the number of days
                from the end of the month with -1 representing the last day of the month.  All values may also be lists
                of valid values.
            incunit (Optional[str]):
                A member of the same set as above, with an additional member 'day'.  If is None (default), then the
                appointment is one-shot and will not recur.
            incvals (Union[int, List[int]):
                A integer or a list of integers of the number of units

        Returns (bytes):
            An iden that can be used to later modify, query, and delete the job.

        Notes:
            reqs must have fields present or incunit must not be None (or both)
            The incunit if not None it must be larger in unit size than all the keys in all reqs elements.
        '''
        cdef['creator'] = self.user.iden

        s_common.deprecated('addCronJob')
        self.user.confirm(('cron', 'add'), gateiden='cortex')
        return await self.cell.addCronJob(cdef)

    async def delCronJob(self, iden):
        '''
        Delete a cron job

        Args:
            iden (bytes):  The iden of the cron job to be deleted
        '''
        s_common.deprecated('delCronJob')
        self.user.confirm(('cron', 'del'), gateiden=iden)
        await self.cell.delCronJob(iden)

    async def updateCronJob(self, iden, query):
        '''
        Change an existing cron job's query

        Args:
            iden (bytes):  The iden of the cron job to be changed
        '''
        s_common.deprecated('updateCronJob')
        self.user.confirm(('cron', 'set'), gateiden=iden)
        await self.cell.updateCronJob(iden, query)

    async def enableCronJob(self, iden):
        '''
        Enable a cron job

        Args:
            iden (bytes):  The iden of the cron job to be changed
        '''
        s_common.deprecated('enableCronJob')
        self.user.confirm(('cron', 'set'), gateiden=iden)
        await self.cell.enableCronJob(iden)

    async def disableCronJob(self, iden):
        '''
        Enable a cron job

        Args:
            iden (bytes):  The iden of the cron job to be changed
        '''
        s_common.deprecated('disableCronJob')
        self.user.confirm(('cron', 'set'), gateiden=iden)
        await self.cell.disableCronJob(iden)

    async def listCronJobs(self):
        '''
        Get information about all the cron jobs accessible to the current user
        '''
        s_common.deprecated('listCronJobs')

        crons = []
        for cron in await self.cell.listCronJobs():

            if not self.user.allowed(('cron', 'get'), gateiden=cron.get('iden')):
                continue

            crons.append(cron)

        return crons

    async def setStormCmd(self, cdef):
        '''
        Set the definition of a pure storm command in the cortex.
        '''
        self.user.confirm(('storm', 'admin', 'cmds'))
        return await self.cell.setStormCmd(cdef)

    async def delStormCmd(self, name):
        '''
        Remove a pure storm command from the cortex.
        '''
        self.user.confirm(('storm', 'admin', 'cmds'))
        return await self.cell.delStormCmd(name)

    async def _reqDefLayerAllowed(self, perms):
        view = self.cell.getView()
        wlyr = view.layers[0]
        self.user.confirm(perms, gateiden=wlyr.iden)

    async def addNodeTag(self, iden, tag, valu=(None, None)):
        '''
        Add a tag to a node specified by iden.

        Args:
            iden (str): A hex encoded node BUID.
            tag (str):  A tag string.
            valu (tuple):  A time interval tuple or (None, None).
        '''
        s_common.deprecated('addNodeTag')
        await self._reqDefLayerAllowed(('node', 'tag', 'add', *tag.split('.')))
        return await self.cell.addNodeTag(self.user, iden, tag, valu)

    async def delNodeTag(self, iden, tag):
        '''
        Deprecated in 0.2.0.
        Delete a tag from the node specified by iden.

        Args:
            iden (str): A hex encoded node BUID.
            tag (str):  A tag string.
        '''
        s_common.deprecated('delNodeTag')
        await self._reqDefLayerAllowed(('node', 'tag', 'del', *tag.split('.')))
        return await self.cell.delNodeTag(self.user, iden, tag)

    async def setNodeProp(self, iden, name, valu):
        '''
        Deprecated in 0.2.0.

        Set a property on a single node.
        '''
        s_common.deprecated('setNodeProp')
        buid = s_common.uhex(iden)

        async with await self.cell.snap(user=self.user) as snap:

            with s_provenance.claim('coreapi', meth='prop:set', user=snap.user.iden):

                node = await snap.getNodeByBuid(buid)
                if node is None:
                    raise s_exc.NoSuchIden(iden=iden)

                prop = node.form.props.get(name)
                self.user.confirm(('node', 'prop', 'set', prop.full), gateiden=snap.wlyr.iden)

                await node.set(name, valu)
                return node.pack()

    async def delNodeProp(self, iden, name):
        '''
        Deprecated in 0.2.0.

        Delete a property from a single node.
        '''
        s_common.deprecated('delNodeProp')
        buid = s_common.uhex(iden)

        async with await self.cell.snap(user=self.user) as snap:

            with s_provenance.claim('coreapi', meth='prop:del', user=snap.user.iden):

                node = await snap.getNodeByBuid(buid)
                if node is None:
                    raise s_exc.NoSuchIden(iden=iden)

                prop = node.form.props.get(name)

                self.user.confirm(('node', 'prop', 'del', prop.full), gateiden=snap.wlyr.iden)

                await node.pop(name)
                return node.pack()

    async def addNode(self, form, valu, props=None):
        '''
        Deprecated in 0.2.0.
        '''
        s_common.deprecated('addNode')
        async with await self.cell.snap(user=self.user) as snap:
            self.user.confirm(('node', 'add', form), gateiden=snap.wlyr.iden)
            with s_provenance.claim('coreapi', meth='node:add', user=snap.user.iden):

                node = await snap.addNode(form, valu, props=props)
                return node.pack()

    async def addNodes(self, nodes):
        '''
        Add a list of packed nodes to the cortex.

        Args:
            nodes (list): [ ( (form, valu), {'props':{}, 'tags':{}}), ... ]

        Yields:
            (tuple): Packed node tuples ((form,valu), {'props': {}, 'tags':{}})

        Deprecated in 0.2.0
        '''
        s_common.deprecated('addNodes')

        # First check that that user may add each form
        done = {}
        for node in nodes:

            formname = node[0][0]
            if done.get(formname):
                continue

            await self._reqDefLayerAllowed(('node', 'add', formname))
            done[formname] = True

        async with await self.cell.snap(user=self.user) as snap:
            with s_provenance.claim('coreapi', meth='node:add', user=snap.user.iden):

                snap.strict = False

                async for node in snap.addNodes(nodes):

                    if node is not None:
                        node = node.pack()

                    yield node

    async def getFeedFuncs(self):
        '''
        Get a list of Cortex feed functions.

        Notes:
            Each feed dictinonary has the name of the feed function, the
            full docstring for the feed function, and the first line of
            the docstring broken out in their own keys for easy use.

        Returns:
            tuple: A tuple of dictionaries.
        '''
        return await self.cell.getFeedFuncs()

    async def addFeedData(self, name, items, *, viewiden=None):

        view = self.cell.getView(viewiden, user=self.user)
        if view is None:
            raise s_exc.NoSuchView(iden=viewiden)

        wlyr = view.layers[0]
        parts = name.split('.')

        self.user.confirm(('feed:data', *parts), gateiden=wlyr.iden)

        async with await self.cell.snap(user=self.user, view=view) as snap:
            with s_provenance.claim('feed:data', name=name, user=snap.user.iden):
                snap.strict = False
                await snap.addFeedData(name, items)

    async def count(self, text, opts=None):
        '''
        Count the number of nodes which result from a storm query.

        Args:
            text (str): Storm query text.
            opts (dict): Storm query options.

        Returns:
            (int): The number of nodes resulting from the query.
        '''
        view = self.cell._viewFromOpts(opts, self.user)

        i = 0
        async for _ in view.eval(text, opts=opts, user=self.user):
            i += 1
        return i

    async def eval(self, text, opts=None):
        '''
        Evaluate a storm query and yield packed nodes.
        '''

        view = self.cell._viewFromOpts(opts, self.user)

        async for pode in view.iterStormPodes(text, opts=opts, user=self.user):
            yield pode

    async def storm(self, text, opts=None):
        '''
        Evaluate a storm query and yield result messages.

        Yields:
            ((str,dict)): Storm messages.
        '''
        view = self.cell._viewFromOpts(opts, self.user)

        if opts is not None and opts.get('spawn'):

            link = s_scope.get('link')

            opts.pop('spawn', None)
            info = {
                'link': link.getSpawnInfo(),
                'view': view.iden,
                'user': self.user.iden,
                'storm': {
                    'opts': opts,
                    'query': text,
                }
            }

            tnfo = {'query': text}
            if opts:
                tnfo['opts'] = opts
            await self.cell.boss.promote('storm:spawn',
                                         user=self.user,
                                         info=tnfo)
            proc = None
            mesg = 'Spawn complete'
            try:
                async with self.cell.spawnpool.get() as proc:
                    if await proc.xact(info):
                        await link.fini()
            except Exception as e:
                if not isinstance(e, asyncio.CancelledError):
                    logger.exception('Error during spawned Storm execution.')
                if not self.cell.isfini:
                    if proc:
                        await proc.fini()
                mesg = repr(e)
                raise
            finally:
                raise s_exc.DmonSpawn(mesg=mesg)

        async for mesg in view.streamstorm(text, opts, user=self.user):
            yield mesg

    async def watch(self, wdef):
        '''
        Hook cortex/view/layer watch points based on a specified watch definition.

        Example:

            wdef = { 'tags': [ 'foo.bar', 'baz.*' ] }

            async for mesg in core.watch(wdef):
                dostuff(mesg)
        '''
        iden = wdef.get('view', self.cell.view.iden)
        self.user.confirm(('watch',), gateiden=iden)

        async for mesg in self.cell.watch(wdef):
            yield mesg

    async def syncLayerNodeEdits(self, offs, layriden=None):
        '''
        Yield (indx, mesg) nodeedit sets for the given layer beginning at offset.

        Once caught up, this API will begin yielding nodeedits in real-time.
        The generator will only terminate on network disconnect or if the
        consumer falls behind the max window size of 10,000 nodeedit messages.
        '''
        layr = self.cell.getLayer(layriden)
        self.user.confirm(('sync',), gateiden=layr.iden)

        async for item in self.cell.syncLayerNodeEdits(layr.iden, offs):
            yield item

    @s_cell.adminapi
    async def splices(self, offs=None, size=None, layriden=None):
        '''
        Return the list of splices at the given offset.
        '''
        layr = self.cell.getLayer(layriden)
        count = 0
        async for mesg in layr.splices(offs=offs, size=size):
            count += 1
            if not count % 1000:
                await asyncio.sleep(0)
            yield mesg

    @s_cell.adminapi
    async def splicesBack(self, offs=None, size=None):
        '''
        Return the list of splices backwards from the given offset.
        '''
        count = 0
        async for mesg in self.cell.view.layers[0].splicesBack(offs=offs, size=size):
            count += 1
            if not count % 1000: # pragma: no cover
                await asyncio.sleep(0)
            yield mesg

    async def spliceHistory(self):
        '''
        Yield splices backwards from the end of the splice log.

        Will only return the user's own splices unless they are an admin.
        '''
        async for splice in self.cell.spliceHistory(self.user):
            yield splice

    @s_cell.adminapi
    async def provStacks(self, offs, size):
        '''
        Return stream of (iden, provenance stack) tuples at the given offset.
        '''
        count = 0
        for iden, stack in self.cell.provstor.provStacks(offs, size):
            count += 1
            if not count % 1000:
                await asyncio.sleep(0)
            yield s_common.ehex(iden), stack

    @s_cell.adminapi
    async def getProvStack(self, iden: str):
        '''
        Return the provenance stack associated with the given iden.

        Args:
            iden (str):  the iden of the provenance stack

        Note: the iden appears on each splice entry as the 'prov' property
        '''
        if iden is None:
            return None

        return self.cell.provstor.getProvStack(s_common.uhex(iden))

    async def getPropNorm(self, prop, valu):
        '''
        Get the normalized property value based on the Cortex data model.

        Args:
            prop (str): The property to normalize.
            valu: The value to normalize.

        Returns:
            (tuple): A two item tuple, containing the normed value and the info dictionary.

        Raises:
            s_exc.NoSuchProp: If the prop does not exist.
            s_exc.BadTypeValu: If the value fails to normalize.
        '''
        return await self.cell.getPropNorm(prop, valu)

    async def getTypeNorm(self, name, valu):
        '''
        Get the normalized type value based on the Cortex data model.

        Args:
            name (str): The type to normalize.
            valu: The value to normalize.

        Returns:
            (tuple): A two item tuple, containing the normed value and the info dictionary.

        Raises:
            s_exc.NoSuchType: If the type does not exist.
            s_exc.BadTypeValu: If the value fails to normalize.
        '''
        return await self.cell.getTypeNorm(name, valu)

    async def addFormProp(self, form, prop, tdef, info):
        '''
        Add an extended property to the given form.

        Extended properties *must* begin with _
        '''
        self.user.confirm(('model', 'prop', 'add', form))
        return await self.cell.addFormProp(form, prop, tdef, info)

    async def delFormProp(self, form, name):
        '''
        Remove an extended property from the given form.
        '''
        self.user.confirm(('model', 'prop', 'del', form))
        return await self.cell.delFormProp(form, name)

    async def addUnivProp(self, name, tdef, info):
        '''
        Add an extended universal property.

        Extended properties *must* begin with _
        '''
        self.user.confirm(('model', 'univ', 'add'))
        return await self.cell.addUnivProp(name, tdef, info)

    async def delUnivProp(self, name):
        '''
        Remove an extended universal property.
        '''
        self.user.confirm(('model', 'univ', 'del'))
        return await self.cell.delUnivProp(name)

    async def addTagProp(self, name, tdef, info):
        '''
        Add a tag property to record data about tags on nodes.
        '''
        self.user.confirm(('model', 'tagprop', 'add'))
        return await self.cell.addTagProp(name, tdef, info)

    async def delTagProp(self, name):
        '''
        Remove a previously added tag property.
        '''
        self.user.confirm(('model', 'tagprop', 'del'))
        return await self.cell.delTagProp(name)

    async def addStormPkg(self, pkgdef):
        self.user.confirm(('storm', 'pkg', 'add'))
        return await self.cell.addStormPkg(pkgdef)

    async def delStormPkg(self, iden):
        self.user.confirm(('storm', 'pkg', 'del'))
        return await self.cell.delStormPkg(iden)

    async def getStormPkgs(self):
        return await self.cell.getStormPkgs()

    async def getStormPkg(self, name):
        return await self.cell.getStormPkg(name)

    async def addStormDmon(self, ddef):
        return await self.cell.addStormDmon(ddef)

    async def getStormDmons(self):
        return await self.cell.getStormDmons()

    async def getStormDmon(self, iden):
        return await self.cell.getStormDmon(iden)

    async def delStormDmon(self, iden):
        return await self.cell.delStormDmon(iden)

    @s_cell.adminapi
    async def enableMigrationMode(self):
        await self.cell._enableMigrationMode()

    @s_cell.adminapi
    async def disableMigrationMode(self):
        await self.cell._disableMigrationMode()

class Cortex(s_cell.Cell):  # type: ignore
    '''
    A Cortex implements the synapse hypergraph.

    The bulk of the Cortex API lives on the Snap() object which can
    be obtained by calling Cortex.snap() in a with block.  This allows
    callers to manage transaction boundaries explicitly and dramatically
    increases performance.
    '''
    confdefs = {
        'axon': {
            'description': 'A telepath URL for a remote axon.',
            'type': 'string'
        },
        'mirror': {
            'description': 'Run a mirror of the cortex at the given telepath URL. (we must be a backup!)',
            'type': 'string'
        },
        'cron:enable': {
            'default': True,
            'description': 'Enable cron jobs running.',
            'type': 'boolean'
        },
        'triggers:enable': {
            'default': True,
            'description': 'Enable triggers running.',
            'type': 'boolean'
        },
        'layer:lmdb:map_async': {
            'default': True,
            'description': 'Set the default lmdb:map_async value in LMDB layers.',
            'type': 'boolean'
        },
        'layers:lockmemory': {
            'default': False,
            'description': 'Should new layers lock memory for performance by default.',
            'type': 'boolean'
        },
        'layers:logedits': {
            'default': True,
            'description': 'Whether nodeedits are logged in each layer.',
            'type': 'boolean'
        },
        'provenance:en': {
            'default': False,
            'description': 'Enable provenance tracking for all writes',
            'type': 'boolean'
        },
        'modules': {
            'default': [],
            'description': 'A list of module classes to load.',
            'type': 'array'
        },
        'spawn:poolsize': {
            'default': 8,
            'description': 'The max number of spare processes to keep around in the storm spawn pool.',
            'type': 'integer'
        },
        'storm:log': {
            'default': False,
            'description': 'Log storm queries via system logger.',
            'type': 'boolean'
        },
        'storm:log:level': {
            'default': 30,
            'description': 'Logging log level to emit storm logs at.',
            'type': 'integer'
        }
    }

    cellapi = CoreApi

    viewctor = s_view.View.anit
    layrctor = s_layer.Layer.anit

    async def __anit__(self, dirn, conf=None):

        await s_cell.Cell.__anit__(self, dirn, conf=conf)

        if self.inaugural:
            await self.cellinfo.set('cortex:version', s_version.version)

        corevers = self.cellinfo.get('cortex:version')
        s_version.reqVersion(corevers, reqver, exc=s_exc.BadStorageVersion,
                             mesg='cortex version in storage is incompatible with running software')

        # share ourself via the cell dmon as "cortex"
        # for potential default remote use
        self.dmon.share('cortex', self)

        self.views = {}
        self.layers = {}
        self.modules = {}
        self.splicers = {}
        self.feedfuncs = {}
        self.stormcmds = {}

        self.mirror = False
        self.spawnpool = None

        self.storm_cmd_ctors = {}
        self.storm_cmd_cdefs = {}

        self.stormmods = {}     # name: mdef
        self.stormpkgs = {}     # name: pkgdef
        self.stormvars = None   # type: s_hive.HiveDict

        self.stormdmons = {}

        self.svcsbyiden = {}
        self.svcsbyname = {}

        self._runtLiftFuncs = {}
        self._runtPropSetFuncs = {}
        self._runtPropDelFuncs = {}

        self.ontagadds = collections.defaultdict(list)
        self.ontagdels = collections.defaultdict(list)
        self.ontagaddglobs = s_cache.TagGlobs()
        self.ontagdelglobs = s_cache.TagGlobs()

        self.libroot = (None, {}, {})
        self.bldgbuids = {} # buid -> (Node, Event)  Nodes under construction

        self.axon = None  # type: s_axon.AxonApi
        self.axready = asyncio.Event()

        self.view = None  # The default/main view

        proven = self.conf.get('provenance:en')

        self.provstor = await s_provenance.ProvStor.anit(self.dirn, proven=proven)
        self.onfini(self.provstor.fini)

        # generic fini handler for the Cortex
        self.onfini(self._onCoreFini)

        await self._initCoreHive()
        self._initSplicers()
        self._initStormLibs()
        self._initFeedFuncs()

        self._initCortexHttpApi()

        self.model = s_datamodel.Model()

        # Perform module loading
        mods = list(s_modules.coremods)
        mods.extend(self.conf.get('modules'))
        await self._loadCoreMods(mods)
        await self._loadExtModel()
        await self._initStormCmds()

        # Initialize our storage and views
        await self._initCoreAxon()

        await self._initCoreLayers()
        await self._initCoreViews()
        self.onfini(self._finiStor)
        await self._checkLayerModels()
        await self._initCoreQueues()

        self.addHealthFunc(self._cortexHealth)

        async def finidmon():
            await asyncio.gather(*[dmon.fini() for dmon in self.stormdmons.values()])

        self.onfini(finidmon)

        self.agenda = await s_agenda.Agenda.anit(self)
        self.onfini(self.agenda)

        await self._initRuntFuncs()

        cmdhive = await self.hive.open(('cortex', 'storm', 'cmds'))
        pkghive = await self.hive.open(('cortex', 'storm', 'packages'))
        self.cmdhive = await cmdhive.dict()
        self.pkghive = await pkghive.dict()

        # Finalize coremodule loading & give stormservices a shot to load
        await self._initCoreMods()
        await self._initStormSvcs()
        await self._initPureStormCmds()

        # Now start agenda and dmons after all coremodules have finished
        # loading and services have gotten a shot to be registerd.
        if self.conf.get('cron:enable'):
            await self.agenda.start()
        await self._initStormDmons()

<<<<<<< HEAD
        self.trigson = self.conf.get('triggers:enable')

        # Initialize free-running tasks.
        # self._initCryoLoop()
        # self._initPushLoop()
        # self._initFeedLoops()

=======
>>>>>>> 5b9d5b02
        import synapse.lib.spawn as s_spawn  # get around circular dependency
        self.spawnpool = await s_spawn.SpawnPool.anit(self)
        self.onfini(self.spawnpool)
        self.on('user:mod', self._onEvtBumpSpawnPool)

        self.dynitems.update({
            'cron': self.agenda,
            'cortex': self,
            'multiqueue': self.multiqueue,
            'axon': self.axon
        })

        await self.auth.addAuthGate('cortex', 'cortex')

        mirror = self.conf.get('mirror')

        if mirror is not None:
            await self.initCoreMirror(mirror)

    async def _onEvtBumpSpawnPool(self, evnt):
        await self.bumpSpawnPool()

    async def bumpSpawnPool(self):
        if self.spawnpool is not None:
            await self.spawnpool.bump()

    async def addCoreQueue(self, name, info):

        if self.multiqueue.exists(name):
            mesg = f'Queue named {name} already exists!'
            raise s_exc.DupName(mesg=mesg)

        await self._push('queue:add', name, info)

    @s_nexus.Pusher.onPush('queue:add')
    async def _addCoreQueue(self, name, info):
        if self.multiqueue.exists(name):
            return

        await self.auth.addAuthGate(f'queue:{name}', 'queue')

        creator = info.get('creator')
        if creator is not None:
            user = await self.auth.reqUser(creator)
            await user.setAdmin(True, gateiden=f'queue:{name}', logged=False)

        await self.multiqueue.add(name, info)

    async def listCoreQueues(self):
        return self.multiqueue.list()

    async def getCoreQueue(self, name):
        return self.multiqueue.status(name)

    async def delCoreQueue(self, name):

        if not self.multiqueue.exists(name):
            mesg = f'No queue named {name} exists!'
            raise s_exc.NoSuchName(mesg=mesg)

        await self._push('queue:del', name)
        await self.auth.delAuthGate(f'queue:{name}')

    @s_nexus.Pusher.onPush('queue:del')
    async def _delCoreQueue(self, name):
        await self.multiqueue.rem(name)

    async def coreQueueGet(self, name, offs=0, cull=True, wait=None):
        async for item in self.multiqueue.gets(name, offs, cull=cull, wait=wait):
            return item

    async def coreQueueGets(self, name, offs=0, cull=True, wait=None, size=None):
        count = 0
        async for item in self.multiqueue.gets(name, offs, cull=cull, wait=wait):

            yield item

            count += 1
            if size is not None and count >= size:
                return

    @s_nexus.Pusher.onPushAuto('queue:puts')
    async def coreQueuePuts(self, name, items):
        await self.multiqueue.puts(name, items)

    @s_nexus.Pusher.onPushAuto('queue:cull')
    async def coreQueueCull(self, name, offs):
        await self.multiqueue.cull(name, offs)

    async def getSpawnInfo(self):
        return {
            'iden': self.iden,
            'dirn': self.dirn,
            'conf': {
                'storm:log': self.conf.get('storm:log', False),
                'storm:log:level': self.conf.get('storm:log:level', logging.INFO),
            },
            'loglevel': logger.getEffectiveLevel(),
            'views': [v.getSpawnInfo() for v in self.views.values()],
            'layers': [l.getSpawnInfo() for l in self.layers.values()],
            'storm': {
                'cmds': {
                    'cdefs': list(self.storm_cmd_cdefs.items()),
                    'ctors': list(self.storm_cmd_ctors.items()),
                },
                'libs': tuple(self.libroot),
                'mods': await self.getStormMods(),
                'pkgs': await self.getStormPkgs(),
            },
            'model': await self.getModelDefs(),
        }

    async def _finiStor(self):
        await asyncio.gather(*[view.fini() for view in self.views.values()])
        await asyncio.gather(*[layr.fini() for layr in self.layers.values()])

    async def _initRuntFuncs(self):

        async def onSetTrigDoc(node, prop, valu):
            valu = str(valu)
            iden = node.ndef[1]
            trig = node.snap.view.triggers.get(iden)
            node.snap.user.confirm(('trigger', 'set', 'doc'), gateiden=iden)
            await trig.set('doc', valu)
            node.props[prop.name] = valu

        async def onSetTrigName(node, prop, valu):
            valu = str(valu)
            iden = node.ndef[1]
            trig = node.snap.view.triggers.get(iden)
            node.snap.user.confirm(('trigger', 'set', 'name'), gateiden=iden)
            await trig.set('name', valu)
            node.props[prop.name] = valu

        async def onSetCronDoc(node, prop, valu):
            valu = str(valu)
            iden = node.ndef[1]
            appt = await self.agenda.get(iden)
            node.snap.user.confirm(('cron', 'set', 'doc'), gateiden=iden)
            await appt.setDoc(valu)
            node.props[prop.name] = valu

        async def onSetCronName(node, prop, valu):
            valu = str(valu)
            iden = node.ndef[1]
            appt = await self.agenda.get(iden)
            node.snap.user.confirm(('cron', 'set', 'name'), gateiden=iden)
            await appt.setName(valu)
            node.props[prop.name] = valu

        self.addRuntPropSet('syn:cron:doc', onSetCronDoc)
        self.addRuntPropSet('syn:cron:name', onSetCronName)

        self.addRuntPropSet('syn:trigger:doc', onSetTrigDoc)
        self.addRuntPropSet('syn:trigger:name', onSetTrigName)

    async def _initStormDmons(self):

        node = await self.hive.open(('cortex', 'storm', 'dmons'))

        self.stormdmonhive = await node.dict()

        for iden, ddef in self.stormdmonhive.items():
            try:
                await self.runStormDmon(iden, ddef)

            except asyncio.CancelledError:  # pragma: no cover
                raise

            except Exception as e:
                logger.warning(f'initStormDmon ({iden}) failed: {e}')

    async def _initStormSvcs(self):

        node = await self.hive.open(('cortex', 'storm', 'services'))

        self.stormservices = await node.dict()

        for iden, sdef in self.stormservices.items():

            try:
                await self._setStormSvc(sdef)

            except asyncio.CancelledError:  # pragma: no cover
                raise

            except Exception as e:
                logger.warning(f'initStormService ({iden}) failed: {e}')

    async def _initCoreQueues(self):
        path = os.path.join(self.dirn, 'slabs', 'queues.lmdb')

        slab = await s_lmdbslab.Slab.anit(path)
        self.onfini(slab.fini)

        self.multiqueue = await slab.getMultiQueue('cortex:queue', nexsroot=self.nexsroot)

    @s_nexus.Pusher.onPushAuto('cmd:set')
    async def setStormCmd(self, cdef):
        '''
        Set pure storm command definition.

        Args:
        cdef = {

            'name': <name>,

            'cmdopts': [
                (<name>, <opts>),
            ]

            'cmdconf': {
                <str>: <valu>
            },

            'storm': <text>,

        }
        '''
        name = cdef.get('name')
        await self._setStormCmd(cdef)
        await self.cmdhive.set(name, cdef)

    async def _reqStormCmd(self, cdef):

        name = cdef.get('name')
        if not s_grammar.isCmdName(name):
            raise s_exc.BadCmdName(name=name)

        self.getStormQuery(cdef.get('storm'))

    async def _setStormCmd(self, cdef):
        '''
        Note:
            No change control or persistence
        '''

        await self._reqStormCmd(cdef)

        def ctor(argv):
            return s_storm.PureCmd(cdef, argv)

        # TODO unify class ctors and func ctors vs briefs...
        def getCmdBrief():
            return cdef.get('descr', 'No description').strip().split('\n')[0]

        ctor.getCmdBrief = getCmdBrief
        ctor.pkgname = cdef.get('pkgname')
        ctor.svciden = cdef.get('cmdconf', {}).get('svciden', '')
        ctor.forms = cdef.get('forms', {})

        def getStorNode(form):
            ndef = (form.name, form.type.norm(cdef.get('name'))[0])
            buid = s_common.buid(ndef)

            props = {
                'doc': ctor.getCmdBrief()
            }

            inpt = ctor.forms.get('input')
            outp = ctor.forms.get('output')

            if inpt:
                props['input'] = tuple(inpt)

            if outp:
                props['output'] = tuple(outp)

            if ctor.svciden:
                props['svciden'] = ctor.svciden

            if ctor.pkgname:
                props['package'] = ctor.pkgname

            pnorms = {}
            for prop, valu in props.items():
                formprop = form.props.get(prop)
                if formprop is not None and valu is not None:
                    pnorms[prop] = formprop.type.norm(valu)[0]

            return (buid, {
                'ndef': ndef,
                'props': pnorms,
            })

        ctor.getStorNode = getStorNode

        name = cdef.get('name')
        self.stormcmds[name] = ctor
        self.storm_cmd_cdefs[name] = cdef

        await self.bumpSpawnPool()

        await self.fire('core:cmd:change', cmd=name, act='add')

    async def _popStormCmd(self, name):
        self.stormcmds.pop(name, None)
        await self.bumpSpawnPool()

        await self.fire('core:cmd:change', cmd=name, act='del')

    @s_nexus.Pusher.onPushAuto('cmd:del')
    async def delStormCmd(self, name):
        '''
        Remove a previously set pure storm command.
        '''
        ctor = self.stormcmds.get(name)
        if ctor is None:
            mesg = f'No storm command named {name}.'
            raise s_exc.NoSuchCmd(name=name, mesg=mesg)

        cdef = self.cmdhive.get(name)
        if cdef is None:
            mesg = f'The storm command ({name}) is not dynamic.'
            raise s_exc.CantDelCmd(mesg=mesg)

        await self.cmdhive.pop(name)
        self.stormcmds.pop(name, None)
        await self.bumpSpawnPool()

        await self.fire('core:cmd:change', cmd=name, act='del')

    @s_nexus.Pusher.onPushAuto('pkg:add')
    async def addStormPkg(self, pkgdef):
        '''
        Add the given storm package to the cortex.

        This will store the package for future use.
        '''
        await self.loadStormPkg(pkgdef)
        name = pkgdef.get('name')
        await self.pkghive.set(name, pkgdef)

    @s_nexus.Pusher.onPushAuto('pkg:del')
    async def delStormPkg(self, name):
        '''
        Delete a storm package by name.
        '''
        pkgdef = await self.pkghive.pop(name, None)
        if pkgdef is None:
            mesg = f'No storm package: {name}.'
            raise s_exc.NoSuchPkg(mesg=mesg)

        await self._dropStormPkg(pkgdef)

    async def getStormPkg(self, name):
        return self.stormpkgs.get(name)

    async def getStormPkgs(self):
        return list(self.pkghive.values())

    async def getStormMods(self):
        return self.stormmods

    async def getStormMod(self, name):
        return self.stormmods.get(name)

    def getDataModel(self):
        return self.model

    async def _tryLoadStormPkg(self, pkgdef):
        try:
            await self.loadStormPkg(pkgdef)
        except asyncio.CancelledError:
            raise  # pragma: no cover

        except Exception as e:
            name = pkgdef.get('name', '')
            logger.exception(f'Error loading pkg: {name}, {str(e)}')

    async def _confirmStormPkg(self, pkgdef):
        '''
        Validate a storm package for loading.  Raises if invalid.
        '''
        # Validate package def
        s_storm.reqValidPkgdef(pkgdef)

        # Validate storm contents from modules and commands
        mods = pkgdef.get('modules', ())
        cmds = pkgdef.get('commands', ())
        svciden = pkgdef.get('svciden')
        pkgname = pkgdef.get('name')

        for mdef in mods:
            modtext = mdef.get('storm')
            self.getStormQuery(modtext)

        for cdef in cmds:
            cdef['pkgname'] = pkgname
            cdef.setdefault('cmdconf', {})
            if svciden:
                cdef['cmdconf']['svciden'] = svciden

            cmdtext = cdef.get('storm')
            self.getStormQuery(cmdtext)

    async def loadStormPkg(self, pkgdef):
        '''
        Load a storm package into the storm library for this cortex.

        NOTE: This will *not* persist the package (allowing service dynamism).
        '''
        await self._confirmStormPkg(pkgdef)
        name = pkgdef.get('name')

        mods = pkgdef.get('modules', ())
        cmds = pkgdef.get('commands', ())

        # now actually load...
        self.stormpkgs[name] = pkgdef

        # copy the mods dict and smash the ref so
        # updates are atomic and dont effect running
        # storm queries.
        stormmods = self.stormmods.copy()
        for mdef in mods:
            modname = mdef.get('name')
            stormmods[modname] = mdef

        self.stormmods = stormmods

        for cdef in cmds:
            await self._setStormCmd(cdef)

        await self.bumpSpawnPool()

    async def _dropStormPkg(self, pkgdef):
        '''
        Reverse the process of loadStormPkg()
        '''
        for mdef in pkgdef.get('modules', ()):
            modname = mdef.get('name')
            self.stormmods.pop(modname, None)

        for cdef in pkgdef.get('commands', ()):
            name = cdef.get('name')
            await self._popStormCmd(name)

        await self.bumpSpawnPool()

    def getStormSvc(self, name):

        ssvc = self.svcsbyiden.get(name)
        if ssvc is not None:
            return ssvc

        ssvc = self.svcsbyname.get(name)
        if ssvc is not None:
            return ssvc

    async def waitStormSvc(self, name, timeout=None):
        ssvc = self.getStormSvc(name)
        return await s_coro.event_wait(ssvc.ready, timeout=timeout)

    async def addStormSvc(self, sdef):
        '''
        Add a registered storm service to the cortex.
        '''
        if sdef.get('iden') is None:
            sdef['iden'] = s_common.guid()

        return await self._push('svc:add', sdef)

    @s_nexus.Pusher.onPush('svc:add')
    async def _onAddStormSvc(self, sdef):

        iden = sdef.get('iden')
        if self.svcsbyiden.get(iden) is not None:
            mesg = f'Storm service already exists: {iden}'
            raise s_exc.DupStormSvc(mesg=mesg)

        ssvc = await self._setStormSvc(sdef)
        await self.stormservices.set(iden, sdef)
        await self.bumpSpawnPool()

        return ssvc.sdef

    @s_nexus.Pusher.onPushAuto('svc:del')
    async def delStormSvc(self, iden):
        '''
        Delete a registered storm service from the cortex.
        '''
        try:
            await self.runStormSvcEvent(iden, 'del')
        except asyncio.CancelledError:  # pragma: no cover
            raise
        except Exception as e:
            logger.exception(f'service.del hook for service {iden} failed with error: {e}')

        sdef = await self.stormservices.pop(iden, None)
        if sdef is None:
            mesg = f'No storm service with iden: {iden}'
            raise s_exc.NoSuchStormSvc(mesg=mesg)

        await self._delStormSvcPkgs(iden)

        name = sdef.get('name')
        if name is not None:
            self.svcsbyname.pop(name, None)

        ssvc = self.svcsbyiden.pop(iden, None)
        if ssvc is not None:
            await ssvc.fini()

        await self.bumpSpawnPool()

    async def _delStormSvcPkgs(self, iden):
        '''
        Delete storm packages associated with a service.
        '''
        oldpkgs = []
        for _, pdef in self.pkghive.items():
            pkgiden = pdef.get('svciden')
            if pkgiden and pkgiden == iden:
                oldpkgs.append(pdef)

        for pkg in oldpkgs:
            name = pkg.get('name')
            if name:
                await self.delStormPkg(name)

    async def setStormSvcEvents(self, iden, edef):
        '''
        Set the event callbacks for a storm service. Extends the sdef dict

        edef = {
            <name> : {
                'storm': <storm>
            }
        }

        where <name> can be one of [add, del], where
        add -- Run the given storm '*before* the service is first added (a la service.add), but not on a reconnect.
        del -- Run the given storm *after* the service is removed (a la service.del), but not on a disconnect.
        '''
        sdef = self.stormservices.get(iden)
        if sdef is None:
            mesg = f'No storm service with iden: {iden}'
            raise s_exc.NoSuchStormSvc(mesg=mesg)

        sdef['evts'] = edef
        await self.stormservices.set(iden, sdef)
        return sdef

    async def _runStormSvcAdd(self, iden):
        sdef = self.stormservices.get(iden)
        if sdef is None:
            mesg = f'No storm service with iden: {iden}'
            raise s_exc.NoSuchStormSvc(mesg=mesg)

        if sdef.get('added', False):
            return

        try:
            await self.runStormSvcEvent(iden, 'add')
        except asyncio.CancelledError:  # pragma: no cover
            raise
        except Exception as e:
            logger.exception(f'runStormSvcEvent service.add failed with error {e}')
            return

        sdef['added'] = True
        await self.stormservices.set(iden, sdef)

    async def runStormSvcEvent(self, iden, name):
        sdef = self.stormservices.get(iden)
        if sdef is None:
            mesg = f'No storm service with iden: {iden}'
            raise s_exc.NoSuchStormSvc(mesg=mesg)

        evnt = sdef.get('evts', {}).get(name, {}).get('storm')
        if evnt is None:
            return
        await s_common.aspin(self.storm(evnt, opts={'vars': {'cmdconf': {'svciden': iden}}}))

    async def _setStormSvc(self, sdef):

        ssvc = await s_stormsvc.StormSvcClient.anit(self, sdef)

        self.onfini(ssvc)

        self.svcsbyiden[ssvc.iden] = ssvc
        self.svcsbyname[ssvc.name] = ssvc

        return ssvc

    def getStormSvcs(self):
        return list(self.svcsbyiden.values())

    # Global stormvars APIs

    async def getStormVar(self, name, default=None):
        return self.stormvars.get(name, default=default)

    @s_nexus.Pusher.onPushAuto('stormvar:pop')
    async def popStormVar(self, name, default=None):
        return await self.stormvars.pop(name, default=default)

    @s_nexus.Pusher.onPushAuto('stormvar:set')
    async def setStormVar(self, name, valu):
        return await self.stormvars.set(name, valu)

    async def itemsStormVar(self):
        for item in self.stormvars.items():
            yield item

    async def _cortexHealth(self, health):
        health.update('cortex', 'nominal')

    async def _loadExtModel(self):

        self.extprops = await (await self.hive.open(('cortex', 'model', 'props'))).dict()
        self.extunivs = await (await self.hive.open(('cortex', 'model', 'univs'))).dict()
        self.exttagprops = await (await self.hive.open(('cortex', 'model', 'tagprops'))).dict()

        for form, prop, tdef, info in self.extprops.values():
            try:
                self.model.addFormProp(form, prop, tdef, info)
            except asyncio.CancelledError:  # pragma: no cover
                raise
            except Exception as e:
                logger.warning(f'ext prop ({form}:{prop}) error: {e}')

        for prop, tdef, info in self.extunivs.values():
            try:
                self.model.addUnivProp(prop, tdef, info)
            except asyncio.CancelledError:  # pragma: no cover
                raise
            except Exception as e:
                logger.warning(f'ext univ ({prop}) error: {e}')

        for prop, tdef, info in self.exttagprops.values():
            try:
                self.model.addTagProp(prop, tdef, info)
            except asyncio.CancelledError:  # pragma: no cover
                raise
            except Exception as e:
                logger.warning(f'ext tag prop ({prop}) error: {e}')

        await self.bumpSpawnPool()

    @contextlib.asynccontextmanager
    async def watcher(self, wdef):

        iden = wdef.get('view', self.view.iden)

        view = self.views.get(iden)
        if view is None:
            raise s_exc.NoSuchView(iden=iden)

        async with await s_queue.Window.anit(maxsize=10000) as wind:

            tags = wdef.get('tags')
            if tags is not None:

                tglobs = s_cache.TagGlobs()
                [tglobs.add(t, True) for t in tags]

                async def ontag(mesg):
                    name = mesg[1].get('tag')
                    if not tglobs.get(name):
                        return

                    await wind.put(mesg)

                for layr in self.view.layers:
                    layr.on('tag:add', ontag, base=wind)
                    layr.on('tag:del', ontag, base=wind)

            yield wind

    async def watch(self, wdef):
        '''
        Hook cortex/view/layer watch points based on a specified watch definition.
        ( see CoreApi.watch() docs for details )
        '''
        async with self.watcher(wdef) as wind:
            async for mesg in wind:
                yield mesg

    @s_nexus.Pusher.onPushAuto('model:univ:add')
    async def addUnivProp(self, name, tdef, info):
        # the loading function does the actual validation...
        if not name.startswith('_'):
            mesg = 'ext univ name must start with "_"'
            raise s_exc.BadPropDef(name=name, mesg=mesg)

        if info.get('defval', s_common.novalu) is not s_common.novalu:
            mesg = 'Ext univ may not (yet) have a default value.'
            raise s_exc.BadPropDef(name=name, mesg=mesg)

        self.model.addUnivProp(name, tdef, info)

        await self.extunivs.set(name, (name, tdef, info))
        await self.fire('core:extmodel:change', prop=name, act='add', type='univ')

    @s_nexus.Pusher.onPushAuto('model:prop:add')
    async def addFormProp(self, form, prop, tdef, info):
        if not prop.startswith('_'):
            mesg = 'ext prop must begin with "_"'
            raise s_exc.BadPropDef(prop=prop, mesg=mesg)

        if info.get('defval', s_common.novalu) is not s_common.novalu:
            mesg = 'Ext prop may not (yet) have a default value.'
            raise s_exc.BadPropDef(prop=prop, mesg=mesg)

        self.model.addFormProp(form, prop, tdef, info)
        await self.extprops.set(f'{form}:{prop}', (form, prop, tdef, info))
        await self.fire('core:extmodel:change',
                        form=form, prop=prop, act='add', type='formprop')
        await self.bumpSpawnPool()

    @s_nexus.Pusher.onPushAuto('model:prop:del')
    async def delFormProp(self, form, prop):
        '''
        Remove an extended property from the cortex.
        '''
        full = f'{form}:{prop}'

        pdef = self.extprops.get(full)
        if pdef is None:
            mesg = f'No ext prop named {full}'
            raise s_exc.NoSuchProp(form=form, prop=prop, mesg=mesg)

        for layr in self.layers.values():
            async for item in layr.iterPropRows(form, prop):
                mesg = f'Nodes still exist with prop: {form}:{prop}'
                raise s_exc.CantDelProp(mesg=mesg)

        self.model.delFormProp(form, prop)
        await self.extprops.pop(full, None)
        await self.fire('core:extmodel:change',
                        form=form, prop=prop, act='del', type='formprop')
        await self.bumpSpawnPool()

    @s_nexus.Pusher.onPushAuto('model:univ:del')
    async def delUnivProp(self, prop):
        '''
        Remove an extended universal property from the cortex.
        '''
        udef = self.extunivs.get(prop)
        if udef is None:
            mesg = f'No ext univ named {prop}'
            raise s_exc.NoSuchUniv(name=prop, mesg=mesg)

        univname = '.' + prop
        for layr in self.layers.values():
            async for item in layr.iterUnivRows(univname):
                mesg = f'Nodes still exist with universal prop: {prop}'
                raise s_exc.CantDelUniv(mesg=mesg)

        self.model.delUnivProp(prop)
        await self.extunivs.pop(prop, None)
        await self.fire('core:extmodel:change', name=prop, act='del', type='univ')
        await self.bumpSpawnPool()

    @s_nexus.Pusher.onPushAuto('model:tagprop:add')
    async def addTagProp(self, name, tdef, info):
        if self.exttagprops.get(name) is not None:
            raise s_exc.DupPropName(name=name)

        self.model.addTagProp(name, tdef, info)

        await self.exttagprops.set(name, (name, tdef, info))
        await self.fire('core:tagprop:change', name=name, act='add')
        await self.bumpSpawnPool()

    @s_nexus.Pusher.onPushAuto('model:tagprop:del')
    async def delTagProp(self, name):
        pdef = self.exttagprops.get(name)
        if pdef is None:
            mesg = f'No tag prop named {name}'
            raise s_exc.NoSuchProp(mesg=mesg, name=name)

        for layr in self.layers.values():
            if await layr.hasTagProp(name):
                mesg = f'Nodes still exist with tagprop: {name}'
                raise s_exc.CantDelProp(mesg=mesg)

        self.model.delTagProp(name)

        await self.exttagprops.pop(name, None)
        await self.fire('core:tagprop:change', name=name, act='del')
        await self.bumpSpawnPool()

    async def addNodeTag(self, user, iden, tag, valu=(None, None)):
        '''
        Add a tag to a node specified by iden.

        Args:
            iden (str): A hex encoded node BUID.
            tag (str):  A tag string.
            valu (tuple):  A time interval tuple or (None, None).
        '''

        buid = s_common.uhex(iden)
        async with await self.snap(user=user) as snap:

            with s_provenance.claim('coreapi', meth='tag:add', user=snap.user.iden):

                node = await snap.getNodeByBuid(buid)
                if node is None:
                    raise s_exc.NoSuchIden(iden=iden)

                await node.addTag(tag, valu=valu)
                return node.pack()

    async def addNode(self, user, form, valu, props=None):

        async with await self.snap(user=user) as snap:
            node = await snap.addNode(form, valu, props=props)
            return node.pack()

    async def delNodeTag(self, user, iden, tag):
        '''
        Delete a tag from the node specified by iden.

        Args:
            iden (str): A hex encoded node BUID.
            tag (str):  A tag string.
        '''
        buid = s_common.uhex(iden)

        async with await self.snap(user=user) as snap:

            with s_provenance.claim('coreapi', meth='tag:del', user=snap.user.iden):

                node = await snap.getNodeByBuid(buid)
                if node is None:
                    raise s_exc.NoSuchIden(iden=iden)

                await node.delTag(tag)
                return node.pack()

    async def _onCoreFini(self):
        '''
        Generic fini handler for cortex components which may change or vary at runtime.
        '''
        if self.axon:
            await self.axon.fini()

    async def syncLayerNodeEdits(self, iden, offs):
        '''
        Yield (offs, mesg) tuples for nodeedits in a layer.
        '''
        layr = self.getLayer(iden)
        if layr is None:
            raise s_exc.NoSuchLayer(iden=iden)

        async for item in layr.syncNodeEdits(offs):
            yield item

    async def spliceHistory(self, user):
        '''
        Yield splices backwards from the end of the nodeedit log.

        Will only return user's own splices unless they are an admin.
        '''
        layr = self.view.layers[0]

        count = 0
        async for _, mesg in layr.splicesBack():
            count += 1
            if not count % 1000: # pragma: no cover
                await asyncio.sleep(0)

            if user.iden == mesg[1]['user'] or user.isAdmin():
                yield mesg

    async def initCoreMirror(self, url):
        '''
        Initialize this cortex as a down-stream mirror from a telepath url.

        Note:
            This cortex *must* be initialized from a backup of the target cortex!
        '''
        if not self.donexslog:
            raise s_exc.BadConfValu(mesg='Mirroring incompatible without logchanges')
        self.mirror = True
        self.nexsroot.readonly = True
        self.schedCoro(self._initCoreMirror(url))

    async def _initCoreMirror(self, url):

        while not self.isfini:

            try:

                async with await s_telepath.openurl(url) as proxy:

                    # if we really are a backup mirror, we have the same iden.
                    if self.iden != await proxy.getCellIden():
                        logger.error('remote cortex has different iden! (aborting mirror, shutting down cortex.).')
                        await self.fini()
                        return

                    offs = self.nexsroot.getOffset()

                    logger.warning(f'mirror loop connected ({url} offset={offs})')

                    while not proxy.isfini:

                        # gotta do this in the loop as well...
                        offs = self.nexsroot.getOffset()

                        # pump them into a queue so we can consume them in chunks
                        q = asyncio.Queue(maxsize=1000)

                        async def consume(x):
                            try:
                                async for item in proxy.getNexusChanges(x):
                                    await q.put(item)
                            finally:
                                await q.put(None)

                        proxy.schedCoro(consume(offs))

                        done = False
                        while not done:

                            # get the next item so we maybe block...
                            item = await q.get()
                            if item is None:
                                break

                            items = [item]

                            # check if there are more we can eat
                            for _ in range(q.qsize()):

                                nexi = await q.get()
                                if nexi is None:
                                    done = True
                                    break

                                items.append(nexi)

                            for _, args in items:
                                await self.nexsroot.issue(*args)

            except asyncio.CancelledError: # pragma: no cover
                return

            except Exception:
                logger.exception('error in initCoreMirror loop')

            await self.waitfini(1)

    async def _initCoreHive(self):
        stormvarsnode = await self.hive.open(('cortex', 'storm', 'vars'))
        self.stormvars = await stormvarsnode.dict()
        self.onfini(self.stormvars)

    async def _initCoreAxon(self):
        turl = self.conf.get('axon')
        if turl is None:
            path = os.path.join(self.dirn, 'axon')
            self.axon = await s_axon.Axon.anit(path)
            self.axon.onfini(self.axready.clear)
            self.axready.set()
            return

        async def teleloop():
            self.axready.clear()
            while not self.isfini:
                try:
                    self.axon = await s_telepath.openurl(turl)
                    self.axon.onfini(teleloop)
                    self.axready.set()
                    return
                except asyncio.CancelledError:
                    raise
                except Exception as e:
                    logger.warning('remote axon error: %r' % (e,))
                await self.waitfini(1)

        self.schedCoro(teleloop())

    async def _initStormCmds(self):
        '''
        Registration for built-in Storm commands.
        '''
        self.addStormCmd(s_storm.MaxCmd)
        self.addStormCmd(s_storm.MinCmd)
        self.addStormCmd(s_storm.TeeCmd)
        self.addStormCmd(s_storm.HelpCmd)
        self.addStormCmd(s_storm.IdenCmd)
        self.addStormCmd(s_storm.SpinCmd)
        self.addStormCmd(s_storm.SudoCmd)
        self.addStormCmd(s_storm.UniqCmd)
        self.addStormCmd(s_storm.CountCmd)
        self.addStormCmd(s_storm.GraphCmd)
        self.addStormCmd(s_storm.LimitCmd)
        self.addStormCmd(s_storm.SleepCmd)
        self.addStormCmd(s_storm.ScrapeCmd)
        self.addStormCmd(s_storm.DelNodeCmd)
        self.addStormCmd(s_storm.MoveTagCmd)
        self.addStormCmd(s_storm.ReIndexCmd)
        self.addStormCmd(s_storm.SpliceListCmd)
        self.addStormCmd(s_storm.SpliceUndoCmd)

        for cdef in s_stormsvc.stormcmds:
            await self._trySetStormCmd(cdef.get('name'), cdef)

        for cdef in s_storm.stormcmds:
            await self._trySetStormCmd(cdef.get('name'), cdef)

    async def _initPureStormCmds(self):
        oldcmds = []
        for name, cdef in self.cmdhive.items():
            cmdiden = cdef.get('cmdconf', {}).get('svciden')
            if cmdiden and self.stormservices.get(cmdiden) is None:
                oldcmds.append(name)
            else:
                await self._trySetStormCmd(name, cdef)

        for name in oldcmds:
            logger.warning(f'Removing old command: [{name}]')
            await self.cmdhive.pop(name)

        for pkgdef in self.pkghive.values():
            await self._tryLoadStormPkg(pkgdef)

    async def _trySetStormCmd(self, name, cdef):
        try:
            await self._setStormCmd(cdef)
        except Exception:
            logger.exception(f'Storm command load failed: {name}')

    def _initStormLibs(self):
        '''
        Registration for built-in Storm Libraries
        '''
        self.addStormLib(('csv',), s_stormtypes.LibCsv)
        self.addStormLib(('str',), s_stormtypes.LibStr)
        self.addStormLib(('pkg',), s_stormtypes.LibPkg)
        self.addStormLib(('cron',), s_stormtypes.LibCron)
        self.addStormLib(('dmon',), s_stormtypes.LibDmon)
        self.addStormLib(('feed',), s_stormtypes.LibFeed)
        self.addStormLib(('time',), s_stormtypes.LibTime)
        self.addStormLib(('user',), s_stormtypes.LibUser)
        self.addStormLib(('vars',), s_stormtypes.LibVars)
        self.addStormLib(('view',), s_stormtypes.LibView)
        self.addStormLib(('model',), s_stormtypes.LibModel)
        self.addStormLib(('queue',), s_stormtypes.LibQueue)
        self.addStormLib(('stats',), s_stormtypes.LibStats)
        self.addStormLib(('bytes',), s_stormtypes.LibBytes)
        self.addStormLib(('layer',), s_stormtypes.LibLayer)
        self.addStormLib(('globals',), s_stormtypes.LibGlobals)
        self.addStormLib(('trigger',), s_stormtypes.LibTrigger)
        self.addStormLib(('service',), s_stormtypes.LibService)
        self.addStormLib(('telepath',), s_stormtypes.LibTelepath)

        self.addStormLib(('inet', 'http'), s_stormhttp.LibHttp)
        self.addStormLib(('inet', 'whois'), s_stormwhois.LibWhois)
        self.addStormLib(('base64',), s_stormtypes.LibBase64)

    def _initSplicers(self):
        '''
        Registration for splice handlers.
        '''
        splicers = {
            'tag:add': self._onFeedTagAdd,
            'tag:del': self._onFeedTagDel,
            'node:add': self._onFeedNodeAdd,
            'node:del': self._onFeedNodeDel,
            'prop:set': self._onFeedPropSet,
            'prop:del': self._onFeedPropDel,
            'tag:prop:set': self._onFeedTagPropSet,
            'tag:prop:del': self._onFeedTagPropDel,
        }
        self.splicers.update(**splicers)

    def _initFeedFuncs(self):
        '''
        Registration for built-in Cortex feed functions.
        '''
        self.setFeedFunc('syn.nodes', self._addSynNodes)
        self.setFeedFunc('syn.splice', self._addSynSplice)
        self.setFeedFunc('syn.nodeedits', self._addSynNodeEdits)

    def _initCortexHttpApi(self):
        '''
        Registration for built-in Cortex httpapi endpoints
        '''
        self.addHttpApi('/api/v1/storm', s_httpapi.StormV1, {'cell': self})
        self.addHttpApi('/api/v1/watch', s_httpapi.WatchSockV1, {'cell': self})
        self.addHttpApi('/api/v1/storm/nodes', s_httpapi.StormNodesV1, {'cell': self})

        self.addHttpApi('/api/v1/model', s_httpapi.ModelV1, {'cell': self})
        self.addHttpApi('/api/v1/model/norm', s_httpapi.ModelNormV1, {'cell': self})

    async def getCellApi(self, link, user, path):

        if not path:
            return await CoreApi.anit(self, link, user)

        # allow an admin to directly open the cortex hive
        # (perhaps this should be a Cell() level pattern)
        if path[0] == 'hive' and user.isAdmin():
            return await s_hive.HiveApi.anit(self.hive, user)

        if path[0] == 'layer':

            if len(path) == 1:
                # get the top layer for the default view
                layr = self.getLayer()
                return await s_layer.LayerApi.anit(self, link, user, layr)

            if len(path) == 2:
                layr = self.getLayer(path[1])
                if layr is None:
                    raise s_exc.NoSuchLayer(iden=path[1])

                return await s_layer.LayerApi.anit(self, link, user, layr)

        raise s_exc.NoSuchPath(path=path)

    async def getModelDict(self):
        return self.model.getModelDict()

    async def getModelDefs(self):
        return self.model.getModelDefs()

    async def getFormCounts(self):
        '''
        Return total form counts for all existing layers
        '''
        counts = collections.defaultdict(int)
        for layr in self.layers.values():
            layrcounts = await layr.getFormCounts()
            for name, valu in layrcounts.items():
                counts[name] += valu
        return counts

    def onTagAdd(self, name, func):
        '''
        Register a callback for tag addition.

        Args:
            name (str): The name of the tag or tag glob.
            func (function): The callback func(node, tagname, tagval).

        '''
        # TODO allow name wild cards
        if '*' in name:
            self.ontagaddglobs.add(name, func)
        else:
            self.ontagadds[name].append(func)

    def offTagAdd(self, name, func):
        '''
        Unregister a callback for tag addition.

        Args:
            name (str): The name of the tag or tag glob.
            func (function): The callback func(node, tagname, tagval).

        '''
        if '*' in name:
            self.ontagaddglobs.rem(name, func)
            return

        cblist = self.ontagadds.get(name)
        if cblist is None:
            return
        try:
            cblist.remove(func)
        except ValueError:
            pass

    def onTagDel(self, name, func):
        '''
        Register a callback for tag deletion.

        Args:
            name (str): The name of the tag or tag glob.
            func (function): The callback func(node, tagname, tagval).

        '''
        if '*' in name:
            self.ontagdelglobs.add(name, func)
        else:
            self.ontagdels[name].append(func)

    def offTagDel(self, name, func):
        '''
        Unregister a callback for tag deletion.

        Args:
            name (str): The name of the tag or tag glob.
            func (function): The callback func(node, tagname, tagval).

        '''
        if '*' in name:
            self.ontagdelglobs.rem(name, func)
            return

        cblist = self.ontagdels.get(name)
        if cblist is None:
            return
        try:
            cblist.remove(func)
        except ValueError:
            pass

    def addRuntLift(self, prop, func):
        '''
        Register a runt lift helper for a given prop.

        Args:
            prop (str): Full property name for the prop to register the helper for.
            func:

        Returns:
            None: None.
        '''
        self._runtLiftFuncs[prop] = func

    async def runRuntLift(self, full, valu=None, cmpr=None):
        '''
        Execute a runt lift function.

        Args:
            full (str): Property to lift by.
            valu:
            cmpr:

        Returns:
            bytes, list: Yields bytes, list tuples where the list contains a series of
                key/value pairs which are used to construct a Node object.

        '''
        func = self._runtLiftFuncs.get(full)
        if func is not None:
            async for pode in func(full, valu, cmpr):
                yield pode

    def addRuntPropSet(self, full, func):
        '''
        Register a prop set helper for a runt form
        '''
        self._runtPropSetFuncs[full] = func

    async def runRuntPropSet(self, node, prop, valu):
        func = self._runtPropSetFuncs.get(prop.full)
        if func is None:
            raise s_exc.IsRuntForm(mesg='No prop:set func set for runt property.',
                                   prop=prop.full, valu=valu, ndef=node.ndef)
        ret = await s_coro.ornot(func, node, prop, valu)
        return ret

    def addRuntPropDel(self, full, func):
        '''
        Register a prop set helper for a runt form
        '''
        self._runtPropDelFuncs[full] = func

    async def runRuntPropDel(self, node, prop):
        func = self._runtPropDelFuncs.get(prop.full)
        if func is None:
            raise s_exc.IsRuntForm(mesg='No prop:del func set for runt property.',
                                   prop=prop.full, ndef=node.ndef)
        ret = await s_coro.ornot(func, node, prop)
        return ret

    async def _checkLayerModels(self):
        mrev = s_modelrev.ModelRev(self)
        await mrev.revCoreLayers()

    async def _loadView(self, node):

        view = await self.viewctor(self, node)

        self.views[view.iden] = view
        self.dynitems[view.iden] = view

        async def fini():
            self.views.pop(view.iden, None)
            self.dynitems.pop(view.iden, None)

        view.onfini(fini)

        return view

    async def _initCoreViews(self):

        defiden = self.cellinfo.get('defaultview')

        for iden, node in await self.hive.open(('cortex', 'views')):
            view = await self._loadView(node)
            if iden == defiden:
                self.view = view

        # if we have no views, we are initializing.  Add a default main view and layer.
        if not self.views:
            ldef = await self.addLayer()
            layriden = ldef.get('iden')
            vdef = {
                'layers': (layriden,),
                'worldreadable': True,
            }
            vdef = await self.addView(vdef)
            iden = vdef.get('iden')
            await self.cellinfo.set('defaultview', iden)
            self.view = self.getView(iden)

    async def addView(self, vdef):

        vdef['iden'] = s_common.guid()
        vdef.setdefault('parent', None)
        vdef.setdefault('worldreadable', False)
        vdef.setdefault('creator', self.auth.rootuser.iden)

        s_view.reqValidVdef(vdef)

        return await self._push('view:add', vdef)

    @s_nexus.Pusher.onPush('view:add')
    async def _addView(self, vdef):

        s_view.reqValidVdef(vdef)

        iden = vdef['iden']
        creator = vdef.get('creator', self.auth.rootuser.iden)
        user = await self.auth.reqUser(creator)

        await self.auth.addAuthGate(iden, 'view')
        await user.setAdmin(True, gateiden=iden, logged=False)

        # worldreadable is not get persisted with the view; the state ends up in perms
        worldread = vdef.pop('worldreadable', False)

        if worldread:
            role = await self.auth.getRoleByName('all')
            await role.addRule((True, ('view', 'read')), gateiden=iden)

        node = await self.hive.open(('cortex', 'views', iden))

        info = await node.dict()
        for name, valu in vdef.items():
            await info.set(name, valu)

        view = await self._loadView(node)

        await self.bumpSpawnPool()

        return view.pack()

    @s_nexus.Pusher.onPushAuto('view:del')
    async def delView(self, iden):
        '''
        Delete a cortex view by iden.

        Note:
            This does not delete any of the view's layers
        '''
        if iden == self.view.iden:
            raise s_exc.SynErr(mesg='Cannot delete the main view')

        for view in self.views.values():
            if view.parent is not None and view.parent.iden == iden:
                raise s_exc.SynErr(mesg='Cannot delete a view that has children')

        view = self.views.pop(iden, None)
        if view is None:
            # TODO probably need a retn convention here...
            raise s_exc.NoSuchView(iden=iden)

        await self.hive.pop(('cortex', 'views', iden))
        await view.delete()

        await self.auth.delAuthGate(iden)

        await self.bumpSpawnPool()

    @s_nexus.Pusher.onPushAuto('layer:del')
    async def delLayer(self, iden):
        layr = self.layers.get(iden, None)
        if layr is None:
            raise s_exc.NoSuchLayer(iden=iden)

        for view in self.views.values():
            if layr in view.layers:
                raise s_exc.LayerInUse(iden=iden)

        del self.layers[iden]

        await self.auth.delAuthGate(iden)
        self.dynitems.pop(iden)

        await self.hive.pop(('cortex', 'layers', iden))

        await layr.delete()
        await self.bumpSpawnPool()

    async def setViewLayers(self, layers, iden=None):
        '''
        Args:
            layers ([str]): A top-down list of of layer guids
            iden (str): The view iden (defaults to default view).
        '''
        view = self.getView(iden)
        if view is None:
            raise s_exc.NoSuchView(iden=iden)

        await view.setLayers(layers)
        await self.bumpSpawnPool()

    def getLayer(self, iden=None):
        '''
        Get a Layer object.

        Args:
            iden (str): The layer iden to retrieve.

        Returns:
            Layer: A Layer object.
        '''
        if iden is None:
            return self.view.layers[0]

        # For backwards compatibility, resolve references to old layer iden == cortex.iden to the main layer
        # TODO:  due to our migration policy, remove in 0.3.x
        if iden == self.iden:
            return self.view.layers[0]

        return self.layers.get(iden)

    def listLayers(self):
        return self.layers.values()

    async def getLayerDef(self, iden):
        layr = self.getLayer(iden)
        if layr is not None:
            return layr.pack()

    async def getLayerDefs(self):
        return [l.pack() for l in self.layers.values()]

    def getView(self, iden=None, user=None):
        '''
        Get a View object.

        Args:
            iden (str): The View iden to retrieve.

        Returns:
            View: A View object.
        '''
        if iden is None:
            if user is not None:
                iden = user.profile.get('cortex:view')

            if iden is None:
                iden = self.view.iden

        # For backwards compatibility, resolve references to old view iden == cortex.iden to the main view
        # TODO:  due to our migration policy, remove in 0.3.x
        if iden == self.iden:
            iden = self.view.iden

        view = self.views.get(iden)
        if view is None:
            return None

        if user is not None:
            user.confirm(('view', 'read'), gateiden=iden)

        return view

    def listViews(self):
        return list(self.views.values())

    def getViewDef(self, iden):
        view = self.getView(iden=iden)
        if view is not None:
            return view.pack()

    def getViewDefs(self):
        return [v.pack() for v in self.views.values()]

    async def addLayer(self, ldef=None):
        '''
        Add a Layer to the cortex.
        '''
        ldef = ldef or {}

        ldef['iden'] = s_common.guid()
        ldef.setdefault('creator', self.auth.rootuser.iden)
        ldef.setdefault('lockmemory', self.conf.get('layers:lockmemory'))
        ldef.setdefault('logedits', self.conf.get('layers:logedits'))
        ldef.setdefault('readonly', False)

        s_layer.reqValidLdef(ldef)

        return await self._push('layer:add', ldef)

    @s_nexus.Pusher.onPush('layer:add')
    async def _addLayer(self, ldef):

        s_layer.reqValidLdef(ldef)

        iden = ldef.get('iden')
        creator = ldef.get('creator')

        user = await self.auth.reqUser(creator)

        node = await self.hive.open(('cortex', 'layers', iden))

        layrinfo = await node.dict()
        for name, valu in ldef.items():
            await layrinfo.set(name, valu)

        layr = await self._initLayr(layrinfo)
        await user.setAdmin(True, gateiden=iden, logged=False)

        # forward wind the new layer to the current model version
        await layr.setModelVers(s_modelrev.maxvers)

        return layr.pack()

    async def _initLayr(self, layrinfo):
        '''
        Instantiate a Layer() instance via the provided layer info HiveDict.
        '''
        layr = await self._ctorLayr(layrinfo)

        self.layers[layr.iden] = layr
        self.dynitems[layr.iden] = layr

        await self.auth.addAuthGate(layr.iden, 'layer')

        await self.bumpSpawnPool()

        return layr

    async def _ctorLayr(self, layrinfo):
        '''
        Actually construct the Layer instance for the given HiveDict.
        '''
        iden = layrinfo.get('iden')
        path = s_common.gendir(self.dirn, 'layers', iden)
        return await s_layer.Layer.anit(layrinfo, path, nexsroot=self.nexsroot)

    async def _initCoreLayers(self):

        node = await self.hive.open(('cortex', 'layers'))

        # TODO eventually hold this and watch for changes
        for _, node in node:
            layrinfo = await node.dict()
            await self._initLayr(layrinfo)

    def addStormCmd(self, ctor):
        '''
        Add a synapse.lib.storm.Cmd class to the cortex.
        '''
        if not s_grammar.isCmdName(ctor.name):
            raise s_exc.BadCmdName(name=ctor.name)

        self.stormcmds[ctor.name] = ctor
        self.storm_cmd_ctors[ctor.name] = ctor

    async def addStormDmon(self, ddef):
        '''
        Add a storm dmon task.
        '''
        iden = s_common.guid()
        ddef['iden'] = iden
        return await self._push('storm:dmon:add', ddef)

    @s_nexus.Pusher.onPush('storm:dmon:add')
    async def _onAddStormDmon(self, ddef):
        iden = ddef['iden']

        if ddef.get('user') is None:
            user = await self.auth.getUserByName('root')
            ddef['user'] = user.iden

        dmon = await self.runStormDmon(iden, ddef)
        await self.stormdmonhive.set(iden, ddef)
        return dmon.pack()

    @s_nexus.Pusher.onPushAuto('storm:dmon:del')
    async def delStormDmon(self, iden):
        '''
        Stop and remove a storm dmon.
        '''
        ddef = await self.stormdmonhive.pop(iden)
        if ddef is None:
            mesg = f'No storm daemon exists with iden {iden}.'
            raise s_exc.NoSuchIden(mesg=mesg)

        dmon = self.stormdmons.pop(iden, None)
        if dmon is not None:
            await dmon.fini()

    def getStormCmd(self, name):
        return self.stormcmds.get(name)

    @s_nexus.Pusher.onPushAuto('storm:dmon:run')
    async def runStormDmon(self, iden, ddef):

        # validate ddef before firing task
        s_storm.reqValidDdef(ddef)

        await self.auth.reqUser(ddef['user'])

        # raises if parser failure
        self.getStormQuery(ddef.get('storm'))

        dmon = await s_storm.StormDmon.anit(self, iden, ddef)

        self.stormdmons[iden] = dmon

        def fini():
            self.stormdmons.pop(iden, None)

        dmon.onfini(fini)
        await dmon.run()

        return dmon

    async def getStormDmon(self, iden):
        dmon = self.stormdmons.get(iden)
        if dmon is not None:
            return dmon.pack()

    async def getStormDmons(self):
        return list(d.pack() for d in self.stormdmons.values())

    def addStormLib(self, path, ctor):

        root = self.libroot
        # (name, {kids}, {funcs})

        for name in path:
            step = root[1].get(name)
            if step is None:
                step = (name, {}, {})
                root[1][name] = step
            root = step

        root[2]['ctor'] = ctor

    def getStormLib(self, path):
        root = self.libroot
        for name in path:
            step = root[1].get(name)
            if step is None:
                return None
            root = step
        return root

    def getStormCmds(self):
        return list(self.stormcmds.items())

    async def getAxon(self):
        await self.axready.wait()
        return self.axon.iden

    def setFeedFunc(self, name, func):
        '''
        Set a data ingest function.

        def func(snap, items):
            loaditems...
        '''
        self.feedfuncs[name] = func

    def getFeedFunc(self, name):
        '''
        Get a data ingest function.
        '''
        return self.feedfuncs.get(name)

    async def getFeedFuncs(self):
        ret = []
        for name, ctor in self.feedfuncs.items():
            # TODO - Future support for feed functions defined via Storm.
            doc = getattr(ctor, '__doc__', None)
            if doc is None:
                doc = 'No feed docstring'
            doc = doc.strip()
            desc = doc.split('\n')[0]
            ret.append({'name': name,
                        'desc': desc,
                        'fulldoc': doc,
                        })
        return tuple(ret)

    async def _addSynNodes(self, snap, items):
        '''
        Add nodes to the Cortex via the packed node format.
        '''
        async for node in snap.addNodes(items):
            yield node

    async def _addSynSplice(self, snap, items):

        for item in items:
            func = self.splicers.get(item[0])

            if func is None:
                await snap.warn(f'no such splice: {item!r}')
                continue

            try:
                await func(snap, item)
            except asyncio.CancelledError:
                raise
            except Exception as e:
                logger.exception('splice error')
                await snap.warn(f'splice error: {e}')

    async def _onFeedNodeAdd(self, snap, mesg):

        ndef = mesg[1].get('ndef')

        if ndef is None:
            await snap.warn(f'Invalid Splice: {mesg!r}')
            return

        await snap.addNode(*ndef)

    async def _onFeedNodeDel(self, snap, mesg):

        ndef = mesg[1].get('ndef')

        node = await snap.getNodeByNdef(ndef)
        if node is None:
            return

        await node.delete()

    async def _onFeedPropSet(self, snap, mesg):

        ndef = mesg[1].get('ndef')
        name = mesg[1].get('prop')
        valu = mesg[1].get('valu')

        node = await snap.getNodeByNdef(ndef)
        if node is None:
            return

        await node.set(name, valu)

    async def _onFeedPropDel(self, snap, mesg):

        ndef = mesg[1].get('ndef')
        name = mesg[1].get('prop')

        node = await snap.getNodeByNdef(ndef)
        if node is None:
            return

        await node.pop(name)

    async def _onFeedTagAdd(self, snap, mesg):

        ndef = mesg[1].get('ndef')
        tag = mesg[1].get('tag')
        valu = mesg[1].get('valu')

        node = await snap.getNodeByNdef(ndef)
        if node is None:
            return

        await node.addTag(tag, valu=valu)

    async def _onFeedTagDel(self, snap, mesg):

        ndef = mesg[1].get('ndef')
        tag = mesg[1].get('tag')

        node = await snap.getNodeByNdef(ndef)
        if node is None:
            return

        await node.delTag(tag)

    async def _onFeedTagPropSet(self, snap, mesg):

        tag = mesg[1].get('tag')
        prop = mesg[1].get('prop')
        ndef = mesg[1].get('ndef')
        valu = mesg[1].get('valu')

        node = await snap.getNodeByNdef(ndef)
        if node is not None:
            await node.setTagProp(tag, prop, valu)

    async def _onFeedTagPropDel(self, snap, mesg):

        tag = mesg[1].get('tag')
        prop = mesg[1].get('prop')
        ndef = mesg[1].get('ndef')

        node = await snap.getNodeByNdef(ndef)
        if node is not None:
            await node.delTagProp(tag, prop)

    async def _addSynNodeEdits(self, snap, items):

        for item in items:
            item = s_common.unjsonsafe_nodeedits(item)
            await snap.applyNodeEdits(item)

    def getCoreMod(self, name):
        return self.modules.get(name)

    def getCoreMods(self):
        ret = []
        for modname, mod in self.modules.items():
            ret.append((modname, mod.conf))
        return ret

    def _viewFromOpts(self, opts, user):

        if opts is None:
            opts = {}

        viewiden = opts.get('view')

        view = self.getView(iden=viewiden, user=user)
        if view is None:
            raise s_exc.NoSuchView(iden=viewiden)

        return view

    @s_coro.genrhelp
    async def eval(self, text, opts=None, user=None):
        '''
        Evaluate a storm query and yield Nodes only.
        '''
        view = self._viewFromOpts(opts, user)

        async for node in view.eval(text, opts, user):
            yield node

    @s_coro.genrhelp
    async def storm(self, text, opts=None, user=None):
        '''
        Evaluate a storm query and yield (node, path) tuples.
        Yields:
            (Node, Path) tuples
        '''
        view = self._viewFromOpts(opts, user)

        async for mesg in view.storm(text, opts, user):
            yield mesg

    async def nodes(self, text, opts=None, user=None):
        '''
        A simple non-streaming way to return a list of nodes.
        '''
        async def nodes():
            return [n async for n in self.eval(text, opts=opts, user=user)]
        task = self.schedCoro(nodes())
        return await task

    @s_coro.genrhelp
    async def streamstorm(self, text, opts=None, user=None):
        '''
        Evaluate a storm query and yield result messages.

        Yields:
            ((str,dict)): Storm messages.
        '''
        view = self._viewFromOpts(opts, user)

        async for mesg in view.streamstorm(text, opts, user):
            yield mesg

    @s_coro.genrhelp
    async def iterStormPodes(self, text, opts=None, user=None):
        if user is None:
            user = await self.auth.getUserByName('root')

        view = self._viewFromOpts(opts, user)

        info = {'query': text}
        if opts is not None:
            info['opts'] = opts

        await self.boss.promote('storm', user=user, info=info)
        async with await self.snap(user=user, view=view) as snap:
            async for pode in snap.iterStormPodes(text, opts=opts, user=user):
                yield pode

    @s_cache.memoize(size=10000)
    def getStormQuery(self, text):
        '''
        Parse storm query text and return a Query object.
        '''
        query = copy.deepcopy(s_parser.parseQuery(text))
        query.init(self)
        return query

    def _logStormQuery(self, text, user):
        '''
        Log a storm query.
        '''
        if self.conf.get('storm:log'):
            lvl = self.conf.get('storm:log:level')
            logger.log(lvl, 'Executing storm query {%s} as [%s]', text, user.name)

    async def getNodeByNdef(self, ndef, view=None):
        '''
        Return a single Node() instance by (form,valu) tuple.
        '''
        name, valu = ndef

        form = self.model.forms.get(name)
        if form is None:
            raise s_exc.NoSuchForm(name=name)

        norm, info = form.type.norm(valu)

        buid = s_common.buid((form.name, norm))

        async with await self.snap(view=view) as snap:
            return await snap.getNodeByBuid(buid)

    def getCoreInfo(self):
        return {
            'version': synapse.version,
            'modeldef': self.model.getModelDefs(),
            'stormcmds': {cmd: {} for cmd in self.stormcmds.keys()},
        }

    async def addNodes(self, nodedefs, view=None):
        '''
        Quickly add/modify a list of nodes from node definition tuples.
        This API is the simplest/fastest way to add nodes, set node props,
        and add tags to nodes remotely.

        Args:

            nodedefs (list): A list of node definition tuples. See below.

        A node definition tuple is defined as:

            ( (form, valu), {'props':{}, 'tags':{})

        The "props" or "tags" keys may be omitted.

        '''
        async with await self.snap(view=view) as snap:
            snap.strict = False
            async for node in snap.addNodes(nodedefs):
                yield node

    async def addFeedData(self, name, items, *, viewiden=None):
        '''
        Add data using a feed/parser function.

        Args:
            name (str): The name of the feed record format.
            items (list): A list of items to ingest.
            iden (str): The iden of a view to use.
                If a view is not specified, the default view is used.
        '''

        view = self.getView(viewiden)
        if view is None:
            raise s_exc.NoSuchView(iden=viewiden)

        async with await self.snap(view=view) as snap:
            snap.strict = False
            await snap.addFeedData(name, items)

    async def snap(self, user=None, view=None):
        '''
        Return a transaction object for the default view.

        Args:
            user (str): The user to get the snap for.
            view (View): View object to use when making the snap.

        Notes:
            This must be used as an asynchronous context manager.

        Returns:
            s_snap.Snap: A Snap object for the view.
        '''

        if view is None:
            view = self.view

        if user is None:
            user = await self.auth.getUserByName('root')

        snap = await view.snap(user)

        return snap

    async def loadCoreModule(self, ctor, conf=None):
        '''
        Load a single cortex module with the given ctor and conf.

        Args:
            ctor (str): The python module class path
            conf (dict):Config dictionary for the module
        '''
        if conf is None:
            conf = {}

        modu = self._loadCoreModule(ctor, conf=conf)

        try:
            await s_coro.ornot(modu.preCoreModule)
        except asyncio.CancelledError:  # pragma: no cover
            raise
        except Exception:
            logger.exception(f'module preCoreModule failed: {ctor}')
            self.modules.pop(ctor, None)
            return

        mdefs = modu.getModelDefs()
        self.model.addDataModels(mdefs)

        cmds = modu.getStormCmds()
        [self.addStormCmd(c) for c in cmds]

        try:
            await s_coro.ornot(modu.initCoreModule)
        except asyncio.CancelledError:  # pragma: no cover
            raise
        except Exception:
            logger.exception(f'module initCoreModule failed: {ctor}')
            self.modules.pop(ctor, None)
            return

        await self.fire('core:module:load', module=ctor)

        return modu

    async def _loadCoreMods(self, ctors):

        mods = []

        cmds = []
        mdefs = []

        for ctor in ctors:

            conf = None

            # allow module entry to be (ctor, conf) tuple
            if isinstance(ctor, (list, tuple)):
                ctor, conf = ctor

            modu = self._loadCoreModule(ctor, conf=conf)
            if modu is None:
                continue

            mods.append(modu)

            try:
                await s_coro.ornot(modu.preCoreModule)
            except asyncio.CancelledError:  # pragma: no cover
                raise
            except Exception:
                logger.exception(f'module preCoreModule failed: {ctor}')
                self.modules.pop(ctor, None)
                continue

            cmds.extend(modu.getStormCmds())
            mdefs.extend(modu.getModelDefs())

        self.model.addDataModels(mdefs)
        [self.addStormCmd(c) for c in cmds]

    async def _initCoreMods(self):

        with s_provenance.claim('init', meth='_initCoreMods'):
            for ctor, modu in list(self.modules.items()):

                try:
                    await s_coro.ornot(modu.initCoreModule)
                except asyncio.CancelledError:  # pragma: no cover
                    raise
                except Exception:
                    logger.exception(f'module initCoreModule failed: {ctor}')
                    self.modules.pop(ctor, None)

    def _loadCoreModule(self, ctor, conf=None):

        if ctor in self.modules:
            raise s_exc.ModAlreadyLoaded(mesg=f'{ctor} already loaded')
        try:
            modu = s_dyndeps.tryDynFunc(ctor, self, conf=conf)
            self.modules[ctor] = modu
            return modu

        except Exception:
            logger.exception('mod load fail: %s' % (ctor,))
            return None

    async def stat(self):
        stats = {
            'iden': self.iden,
            'layer': await self.getLayer().stat(),
            'formcounts': await self.getFormCounts(),
        }
        return stats

    async def getPropNorm(self, prop, valu):
        '''
        Get the normalized property value based on the Cortex data model.

        Args:
            prop (str): The property to normalize.
            valu: The value to normalize.

        Returns:
            (tuple): A two item tuple, containing the normed value and the info dictionary.

        Raises:
            s_exc.NoSuchProp: If the prop does not exist.
            s_exc.BadTypeValu: If the value fails to normalize.
        '''
        pobj = self.model.prop(prop)
        if pobj is None:
            raise s_exc.NoSuchProp(mesg=f'The property {prop} does not exist.',
                                   prop=prop)
        norm, info = pobj.type.norm(valu)
        return norm, info

    async def getTypeNorm(self, name, valu):
        '''
        Get the normalized type value based on the Cortex data model.

        Args:
            name (str): The type to normalize.
            valu: The value to normalize.

        Returns:
            (tuple): A two item tuple, containing the normed value and the info dictionary.

        Raises:
            s_exc.NoSuchType: If the type does not exist.
            s_exc.BadTypeValu: If the value fails to normalize.
        '''
        tobj = self.model.type(name)
        if tobj is None:
            raise s_exc.NoSuchType(mesg=f'The type {name} does not exist.',
                                   name=name)
        norm, info = tobj.norm(valu)
        return norm, info

    @staticmethod
    def _convert_reqdict(reqdict):
        return {s_agenda.TimeUnit.fromString(k): v for (k, v) in reqdict.items()}

    async def addCronJob(self, cdef):
        '''
        Add a cron job to the cortex.  Convenience wrapper around agenda.add

        A cron job is a persistently-stored item that causes storm queries to be run in the future.  The specification
        for the times that the queries run can be one-shot or recurring.

        Args:
            query (str):  The storm query to execute in the future
            reqs (Union[Dict[str, Union[int, List[int]]], List[Dict[...]]]):
                Either a dict of the fixed time fields or a list of such dicts.  The keys are in the set ('year',
                'month', 'dayofmonth', 'dayofweek', 'hour', 'minute'.  The values must be positive integers, except for
                the key of 'dayofmonth' in which it may also be a negative integer which represents the number of days
                from the end of the month with -1 representing the last day of the month.  All values may also be lists
                of valid values.
            incunit (Optional[str]):
                A member of the same set as above, with an additional member 'day'.  If is None (default), then the
                appointment is one-shot and will not recur.
            incvals (Union[int, List[int]):
                A integer or a list of integers of the number of units

        Returns (bytes):
            An iden that can be used to later modify, query, and delete the job.

        Notes:
            reqs must have fields present or incunit must not be None (or both)
            The incunit if not None it must be larger in unit size than all the keys in all reqs elements.
        '''
        s_agenda.reqValidCdef(cdef)

        incunit = cdef.get('incunit')
        reqs = cdef.get('reqs')

        try:
            if incunit is not None:
                if isinstance(incunit, (list, tuple)):
                    incunit = [s_agenda.TimeUnit.fromString(i) for i in incunit]
                else:
                    incunit = s_agenda.TimeUnit.fromString(incunit)
                cdef['incunit'] = incunit

            if isinstance(reqs, Mapping):
                reqs = self._convert_reqdict(reqs)
            else:
                reqs = [self._convert_reqdict(req) for req in reqs]

            cdef['reqs'] = reqs
        except KeyError:
            raise s_exc.BadConfValu('Unrecognized time unit')

        cdef['iden'] = s_common.guid()

        return await self._push('cron:add', cdef)

    @s_nexus.Pusher.onPush('cron:add')
    async def _onAddCronJob(self, cdef):

        iden = cdef['iden']
        user = await self.auth.reqUser(cdef['creator'])

        cdef = await self.agenda.add(cdef)

        await self.auth.addAuthGate(iden, 'cronjob')
        await user.setAdmin(True, gateiden=iden, logged=False)

        return cdef

    @s_nexus.Pusher.onPushAuto('cron:del')
    async def delCronJob(self, iden):
        '''
        Delete a cron job

        Args:
            iden (bytes):  The iden of the cron job to be deleted
        '''
        await self.agenda.delete(iden)
        await self.auth.delAuthGate(iden)

    @s_nexus.Pusher.onPushAuto('cron:mod')
    async def updateCronJob(self, iden, query):
        '''
        Change an existing cron job's query

        Args:
            iden (bytes):  The iden of the cron job to be changed
        '''
        await self.agenda.mod(iden, query)

    @s_nexus.Pusher.onPushAuto('cron:enable')
    async def enableCronJob(self, iden):
        '''
        Enable a cron job

        Args:
            iden (bytes):  The iden of the cron job to be changed
        '''
        await self.agenda.enable(iden)

    @s_nexus.Pusher.onPushAuto('cron:disable')
    async def disableCronJob(self, iden):
        '''
        Enable a cron job

        Args:
            iden (bytes):  The iden of the cron job to be changed
        '''
        await self.agenda.disable(iden)

    async def listCronJobs(self):
        '''
        Get information about all the cron jobs accessible to the current user
        '''
        crons = []

        for _, cron in self.agenda.list():

            info = cron.pack()

            user = self.auth.user(cron.creator)
            info['username'] = user.name

            crons.append(info)

        return crons

    async def _enableMigrationMode(self):
        '''
        Prevents cron jobs and triggers from running
        '''
        self.agenda.enabled = False
        self.trigson = False

    async def _disableMigrationMode(self):
        '''
        Allows cron jobs and triggers to run
        '''
        if self.conf.get('cron:enable'):
            self.agenda.enabled = True

        if self.conf.get('triggers:enable'):
            self.trigson = True

@contextlib.asynccontextmanager
async def getTempCortex(mods=None):
    '''
    Get a proxy to a cortex backed by a temporary directory.

    Args:
        mods (list): A list of modules which are loaded into the cortex.

    Notes:
        The cortex and temporary directory are town down on exit.
        This should only be called from synchronous code.

    Returns:
        Proxy to the cortex.
    '''
    with s_common.getTempDir() as dirn:

        async with await Cortex.anit(dirn) as core:
            if mods:
                for mod in mods:
                    await core.loadCoreModule(mod)
            async with core.getLocalProxy() as prox:
                yield prox<|MERGE_RESOLUTION|>--- conflicted
+++ resolved
@@ -854,16 +854,8 @@
             await self.agenda.start()
         await self._initStormDmons()
 
-<<<<<<< HEAD
         self.trigson = self.conf.get('triggers:enable')
 
-        # Initialize free-running tasks.
-        # self._initCryoLoop()
-        # self._initPushLoop()
-        # self._initFeedLoops()
-
-=======
->>>>>>> 5b9d5b02
         import synapse.lib.spawn as s_spawn  # get around circular dependency
         self.spawnpool = await s_spawn.SpawnPool.anit(self)
         self.onfini(self.spawnpool)
@@ -3146,23 +3138,6 @@
 
         return crons
 
-    async def _enableMigrationMode(self):
-        '''
-        Prevents cron jobs and triggers from running
-        '''
-        self.agenda.enabled = False
-        self.trigson = False
-
-    async def _disableMigrationMode(self):
-        '''
-        Allows cron jobs and triggers to run
-        '''
-        if self.conf.get('cron:enable'):
-            self.agenda.enabled = True
-
-        if self.conf.get('triggers:enable'):
-            self.trigson = True
-
 @contextlib.asynccontextmanager
 async def getTempCortex(mods=None):
     '''
