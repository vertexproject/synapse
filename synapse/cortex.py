import os
import asyncio
import logging
import contextlib
import collections

from collections.abc import Mapping

import synapse
import synapse.exc as s_exc
import synapse.axon as s_axon
import synapse.common as s_common
import synapse.telepath as s_telepath
import synapse.datamodel as s_datamodel

import synapse.lib.cell as s_cell
import synapse.lib.coro as s_coro
import synapse.lib.hive as s_hive
import synapse.lib.view as s_view
import synapse.lib.cache as s_cache
import synapse.lib.layer as s_layer
import synapse.lib.queue as s_queue
import synapse.lib.storm as s_storm
import synapse.lib.agenda as s_agenda
import synapse.lib.dyndeps as s_dyndeps
import synapse.lib.grammar as s_grammar
import synapse.lib.httpapi as s_httpapi
import synapse.lib.modules as s_modules
import synapse.lib.trigger as s_trigger
import synapse.lib.modelrev as s_modelrev
import synapse.lib.stormsvc as s_stormsvc
import synapse.lib.lmdbslab as s_lmdbslab
import synapse.lib.lmdblayer as s_lmdblayer
import synapse.lib.stormhttp as s_stormhttp
import synapse.lib.provenance as s_provenance
import synapse.lib.stormtypes as s_stormtypes
import synapse.lib.remotelayer as s_remotelayer

logger = logging.getLogger(__name__)

'''
A Cortex implements the synapse hypergraph object.
'''

class CoreApi(s_cell.CellApi):
    '''
    The CoreApi is exposed when connecting to a Cortex over Telepath.

    Many CoreApi methods operate on packed nodes consisting of primitive data structures
    which can be serialized with msgpack/json.

    An example of a packaged Node::

        ( (<form>, <valu>), {

            "props": {
                <name>: <valu>,
                ...
            },
            "tags": {
                "foo": <time>,
                "foo.bar": <time>,
            },
        })

    '''
    @s_cell.adminapi
    def getCoreMods(self):
        return self.cell.getCoreMods()

    @s_cell.adminapi
    def stat(self):
        return self.cell.stat()

    @s_cell.adminapi
    async def joinTeleLayer(self, url, indx=None):
        ret = await self.cell.joinTeleLayer(url, indx=indx)
        return ret

    async def getNodesBy(self, full, valu, cmpr='=', view=None):
        '''
        Yield Node.pack() tuples which match the query.
        '''
        async for node in self.cell.getNodesBy(full, valu, cmpr=cmpr, view=view):
            yield node.pack()

    async def getModelDict(self):
        '''
        Return a dictionary which describes the data model.

        Returns:
            (dict): A model description dictionary.
        '''
        return await self.cell.getModelDict()

    def getCoreInfo(self):
        '''
        Return static generic information about the cortex including model definition
        '''
        return self.cell.getCoreInfo()

    async def addTrigger(self, condition, query, info, disabled=False):
        '''
        Adds a trigger to the cortex

        # TODO: accept a view or layer param
        '''
<<<<<<< HEAD
        wlyr = self.cell.view.layers[0]

        if not await wlyr.allowed(self.user, ('trigger', 'add')):
            mesg = 'User not authorized to create triggers.'
            raise s_exc.AuthDeny(user=self.user.name, mesg=mesg)
=======
        await self._reqUserAllowed('trigger', 'add')
>>>>>>> d12f0df3

        iden = await self.cell.addTrigger(condition, query, info, disabled, user=self.user)
        return iden

    async def _getViewFromOpts(self, opts):
        '''

        Args:
            opts(Optional[Dict]): opts dicts that may contain a view field

        Returns:
            view object

        Raises:
            s_exc.NoSuchView: If the view iden doesn't exist
            s_exc.AuthDeny: If the current user doesn't have read access to the view

        '''
        iden = (opts or {}).get('view')
        if iden is None:
            # This assumes everyone has access to the default view
            return self.cell.view

        view = self.cell.views.get(iden)
        if view is None:
            raise s_exc.NoSuchView(iden=iden)

        await view._reqUserAllowed(self.user, ('read', ))

        return view

    async def _trig_auth_check(self, useriden, perm):
<<<<<<< HEAD
        ''' Raise exception if doesn't have explicit perms and resource not created by that user '''
        isallowed = await self.allowed(perm)
=======
        '''
        Raise exception if doesn't have explicit perms and resource not created by that user
        '''
        isallowed = await self.allowed(*perm)
>>>>>>> d12f0df3
        if (useriden == self.user.iden) or isallowed:
            return
        perm = '.'.join(perm)
        mesg = f'User must have permission {perm} or own the resource'
        raise s_exc.AuthDeny(mesg=mesg, user=self.user.name, perm=perm)

    async def delTrigger(self, iden):
        '''
        Deletes a trigger from the cortex
        '''
        trig = self.cell.getTrigger(iden)
        await self._trig_auth_check(trig.get('useriden'), ('trigger', 'del'))
        await self.cell.delTrigger(iden)

    async def updateTrigger(self, iden, query):
        '''
        Change an existing trigger's query
        '''
        trig = self.cell.getTrigger(iden)
        await self._trig_auth_check(trig.get('useriden'), ('trigger', 'set'))
        await self.cell.updateTrigger(iden, query)

    async def enableTrigger(self, iden):
        '''
        Enable an existing trigger
        '''
        trig = self.cell.getTrigger(iden)
        await self._trig_auth_check(trig.get('useriden'), ('trigger', 'set'))
        await self.cell.enableTrigger(iden)

    async def disableTrigger(self, iden):
        '''
        Disable an existing trigger
        '''
        trig = self.cell.getTrigger(iden)
        await self._trig_auth_check(trig.get('useriden'), ('trigger', 'set'))
        await self.cell.disableTrigger(iden)

    async def listTriggers(self):
        '''
        Lists all the triggers that the current user is authorized to access
        '''
        trigs = []
        _trigs = await self.cell.listTriggers()
        isallowed = await self.allowed(('trigger', 'get'))
        for (iden, trig) in _trigs:
            useriden = trig['useriden']
            if (useriden == self.user.iden) or isallowed:
                trigs.append((iden, trig))

        return trigs

    async def addCronJob(self, query, reqs, incunit=None, incval=1):
        '''
        Add a cron job to the cortex

        A cron job is a persistently-stored item that causes storm queries to be run in the future.  The specification
        for the times that the queries run can be one-shot or recurring.

        Args:
            query (str):  The storm query to execute in the future
            reqs (Union[Dict[str, Union[int, List[int]]], List[Dict[...]]]):
                Either a dict of the fixed time fields or a list of such dicts.  The keys are in the set ('year',
                'month', 'dayofmonth', 'dayofweek', 'hour', 'minute'.  The values must be positive integers, except for
                the key of 'dayofmonth' in which it may also be a negative integer which represents the number of days
                from the end of the month with -1 representing the last day of the month.  All values may also be lists
                of valid values.
            incunit (Optional[str]):
                A member of the same set as above, with an additional member 'day'.  If is None (default), then the
                appointment is one-shot and will not recur.
            incval (Union[int, List[int]):
                A integer or a list of integers of the number of units

        Returns (bytes):
            An iden that can be used to later modify, query, and delete the job.

        Notes:
            reqs must have fields present or incunit must not be None (or both)
            The incunit if not None it must be larger in unit size than all the keys in all reqs elements.
        '''
<<<<<<< HEAD
        if not self.user.allowed(('cron', 'add')):
            mesg = 'User not authorized to create cron job.'
            raise s_exc.AuthDeny(user=self.user.name, mesg=mesg)
=======
        await self._reqUserAllowed('cron', 'add')
>>>>>>> d12f0df3

        def _convert_reqdict(reqdict):
            return {s_agenda.TimeUnit.fromString(k): v for (k, v) in reqdict.items()}

        try:
            if incunit is not None:
                if isinstance(incunit, (list, tuple)):
                    incunit = [s_agenda.TimeUnit.fromString(i) for i in incunit]
                else:
                    incunit = s_agenda.TimeUnit.fromString(incunit)
            if isinstance(reqs, Mapping):
                newreqs = _convert_reqdict(reqs)
            else:
                newreqs = [_convert_reqdict(req) for req in reqs]

        except KeyError:
            raise s_exc.BadConfValu('Unrecognized time unit')

        return await self.cell.agenda.add(self.user.iden, query, newreqs, incunit, incval)

    async def delCronJob(self, iden):
        '''
        Delete a cron job

        Args:
            iden (bytes):  The iden of the cron job to be deleted
        '''
        cron = self.cell.agenda.appts.get(iden)
        if cron is None:
            raise s_exc.NoSuchIden()
        await self._trig_auth_check(cron.useriden, ('cron', 'del'))
        await self.cell.agenda.delete(iden)

    async def updateCronJob(self, iden, query):
        '''
        Change an existing cron job's query

        Args:
            iden (bytes):  The iden of the cron job to be changed
        '''
        cron = self.cell.agenda.appts.get(iden)
        if cron is None:
            raise s_exc.NoSuchIden()
        await self._trig_auth_check(cron.useriden, ('cron', 'set'))
        await self.cell.agenda.mod(iden, query)

    async def enableCronJob(self, iden):
        '''
        Enable a cron job

        Args:
            iden (bytes):  The iden of the cron job to be changed
        '''
        cron = self.cell.agenda.appts.get(iden)
        if cron is None:
            raise s_exc.NoSuchIden()
        await self._trig_auth_check(cron.useriden, ('cron', 'set'))
        await self.cell.agenda.enable(iden)

    async def disableCronJob(self, iden):
        '''
        Enable a cron job

        Args:
            iden (bytes):  The iden of the cron job to be changed
        '''
        cron = self.cell.agenda.appts.get(iden)
        if cron is None:
            raise s_exc.NoSuchIden()
        await self._trig_auth_check(cron.useriden, ('cron', 'set'))
        await self.cell.agenda.disable(iden)

    async def listCronJobs(self):
        '''
        Get information about all the cron jobs accessible to the current user

        FIXME: discuss making individual cron/triggers authentities
        '''
        crons = []
        isallowed = await self.allowed(('cron', 'get'))
        for iden, cron in self.cell.agenda.list():
            useriden = cron['useriden']
            if (useriden == self.user.iden) or isallowed:
                user = self.cell.auth.user(useriden)
                cron['username'] = '<unknown>' if user is None else user.name
                crons.append((iden, cron))

        return crons

    async def setStormCmd(self, cdef):
        '''
        Set the definition of a pure storm command in the cortex.
        '''
        await self._reqUserAllowed(('storm', 'admin', 'cmds'))
        return await self.cell.setStormCmd(cdef)

    async def delStormCmd(self, name):
        '''
        Remove a pure storm command from the cortex.
        '''
        await self._reqUserAllowed(('storm', 'admin', 'cmds'))
        return await self.cell.delStormCmd(name)

    async def addNodeTag(self, iden, tag, valu=(None, None)):
        '''
        Add a tag to a node specified by iden.

        Args:
            iden (str): A hex encoded node BUID.
            tag (str):  A tag string.
            valu (tuple):  A time interval tuple or (None, None).
        '''
        buid = s_common.uhex(iden)

        async with await self.cell.snap(user=self.user) as snap:

            parts = tag.split('.')
            await snap.wlyr._reqUserAllowed(self.user, ('tag:add', *parts))

            with s_provenance.claim('coreapi', meth='tag:add', user=snap.user.iden):

                node = await snap.getNodeByBuid(buid)
                if node is None:
                    raise s_exc.NoSuchIden(iden=iden)

                await node.addTag(tag, valu=valu)
                return node.pack()

    async def delNodeTag(self, iden, tag):
        '''
        Delete a tag from the node specified by iden.

        Args:
            iden (str): A hex encoded node BUID.
            tag (str):  A tag string.
        '''
        buid = s_common.uhex(iden)

        async with await self.cell.snap(user=self.user) as snap:

            parts = tag.split('.')
            await snap.wlyr._reqUserAllowed(self.user, ('tag:del', *parts))

            with s_provenance.claim('coreapi', meth='tag:del', user=snap.user.iden):

                node = await snap.getNodeByBuid(buid)
                if node is None:
                    raise s_exc.NoSuchIden(iden=iden)

                await node.delTag(tag)
                return node.pack()

    async def setNodeProp(self, iden, name, valu):
        '''
        Set a property on a single node.
        '''
        buid = s_common.uhex(iden)

        async with await self.cell.snap(user=self.user) as snap:

            with s_provenance.claim('coreapi', meth='prop:set', user=snap.user.iden):

                node = await snap.getNodeByBuid(buid)
                if node is None:
                    raise s_exc.NoSuchIden(iden=iden)

                prop = node.form.props.get(name)
                await snap.wlyr._reqUserAllowed(self.user, ('prop:set', prop.full))

                await node.set(name, valu)
                return node.pack()

    async def delNodeProp(self, iden, name):
        '''
        Delete a property from a single node.
        '''

        buid = s_common.uhex(iden)

        async with await self.cell.snap(user=self.user) as snap:

            with s_provenance.claim('coreapi', meth='prop:del', user=snap.user.iden):

                node = await snap.getNodeByBuid(buid)
                if node is None:
                    raise s_exc.NoSuchIden(iden=iden)

                prop = node.form.props.get(name)
                await snap.wlyr._reqUserAllowed(self.user, ('prop:del', prop.full))

                await node.pop(name)
                return node.pack()

    async def addNode(self, form, valu, props=None):

        async with await self.cell.snap(user=self.user) as snap:
            await snap.wlyr._reqUserAllowed(self.user, ('node:add', form))
            with s_provenance.claim('coreapi', meth='node:add', user=snap.user.iden):

                node = await snap.addNode(form, valu, props=props)
                return node.pack()

    async def addNodes(self, nodes):
        '''
        Add a list of packed nodes to the cortex.

        Args:
            nodes (list): [ ( (form, valu), {'props':{}, 'tags':{}}), ... ]

        Yields:
            (tuple): Packed node tuples ((form,valu), {'props': {}, 'tags':{}})

        '''

        # First check that that user may add each form

        done = {}
        for node in nodes:

            formname = node[0][0]
            if done.get(formname):
                continue

            await self.cell.view.layers[0]._reqUserAllowed(self.user, ('node:add', formname))
            done[formname] = True

        async with await self.cell.snap(user=self.user) as snap:
            with s_provenance.claim('coreapi', meth='node:add', user=snap.user.iden):

                snap.strict = False

                async for node in snap.addNodes(nodes):

                    if node is not None:
                        node = node.pack()

                    yield node

    async def addFeedData(self, name, items, seqn=None):

        wlyr = self.cell.view.layers[0]
        await wlyr._reqUserAllowed(self.user, ('feed:data', *name.split('.')))

        with s_provenance.claim('feed:data', name=name):

            async with await self.cell.snap(user=self.user) as snap:
                snap.strict = False
                return await snap.addFeedData(name, items, seqn=seqn)

    def getFeedOffs(self, iden):
        return self.cell.getFeedOffs(iden)

    @s_cell.adminapi
    def setFeedOffs(self, iden, offs):
        return self.cell.setFeedOffs(iden, offs)

    async def count(self, text, opts=None):
        '''
        Count the number of nodes which result from a storm query.

        Args:
            text (str): Storm query text.
            opts (dict): Storm query options.

        Returns:
            (int): The number of nodes resulting from the query.
        '''

        view = self._getViewFromOpts(opts)

        i = 0
        async for _ in view.eval(text, opts=opts, user=self.user):
            i += 1
        return i

    async def eval(self, text, opts=None):
        '''
        Evaluate a storm query and yield packed nodes.
        '''

        view = self._getViewFromOpts(opts)

        async for pode in view.iterStormPodes(text, opts=opts, user=self.user):
            yield pode

    async def storm(self, text, opts=None):
        '''
        Evaluate a storm query and yield result messages.

        Yields:
            ((str,dict)): Storm messages.
        '''

        view = self._getViewFromOpts(opts)

        async for mesg in view.streamstorm(text, opts, user=self.user):
            yield mesg

    async def watch(self, wdef):
        '''
        Hook cortex/view/layer watch points based on a specified watch definition.

        Example:

            wdef = { 'tags': [ 'foo.bar', 'baz.*' ] }

            async for mesg in core.watch(wdef):
                dostuff(mesg)
        '''
        # TODO: permissions checks are currently about the view/layer.  We may need additional
        # checks when the wdef expands to include other cortex events.

        # FIXME: does this perm go on the view?
        iden = wdef.get('view', self.cell.view.iden)
        await self._reqUserAllowed(('watch', 'view', iden))

        async for mesg in self.cell.watch(wdef):
            yield mesg

    async def syncLayerSplices(self, iden, offs):
        '''
        Yield (indx, mesg) splices for the given layer beginning at offset.

        Once caught up, this API will begin yielding splices in real-time.
        The generator will only terminate on network disconnect or if the
        consumer falls behind the max window size of 10,000 splice messages.
        '''
        # FIXME: does this perm go on the layer now
        await self._reqUserAllowed(('layer:sync', iden))
        async for item in self.cell.syncLayerSplices(iden, offs):
            yield item

    @s_cell.adminapi
    async def splices(self, offs, size):
        '''
        Return the list of splices at the given offset.
        '''
        count = 0
        async for mesg in self.cell.view.layers[0].splices(offs, size):
            count += 1
            if not count % 1000:
                await asyncio.sleep(0)
            yield mesg

    @s_cell.adminapi
    async def provStacks(self, offs, size):
        '''
        Return stream of (iden, provenance stack) tuples at the given offset.
        '''
        count = 0
        for iden, stack in self.cell.provstor.provStacks(offs, size):
            count += 1
            if not count % 1000:
                await asyncio.sleep(0)
            yield s_common.ehex(iden), stack

    @s_cell.adminapi
    async def getProvStack(self, iden: str):
        '''
        Return the providence stack associated with the given iden.

        Args:
            iden (str):  the iden from splice

        Note: the iden appears on each splice entry as the 'prov' property
        '''
        return self.cell.provstor.getProvStack(s_common.uhex(iden))

    async def getPropNorm(self, prop, valu):
        '''
        Get the normalized property value based on the Cortex data model.

        Args:
            prop (str): The property to normalize.
            valu: The value to normalize.

        Returns:
            (tuple): A two item tuple, containing the normed value and the info dictionary.

        Raises:
            s_exc.NoSuchProp: If the prop does not exist.
            s_exc.BadTypeValu: If the value fails to normalize.
        '''
        return await self.cell.getPropNorm(prop, valu)

    async def getTypeNorm(self, name, valu):
        '''
        Get the normalized type value based on the Cortex data model.

        Args:
            name (str): The type to normalize.
            valu: The value to normalize.

        Returns:
            (tuple): A two item tuple, containing the normed value and the info dictionary.

        Raises:
            s_exc.NoSuchType: If the type does not exist.
            s_exc.BadTypeValu: If the value fails to normalize.
        '''
        return await self.cell.getTypeNorm(name, valu)

    async def addFormProp(self, form, prop, tdef, info):
        '''
        Add an extended property to the given form.

        Extended properties *must* begin with _
        '''
        await self._reqUserAllowed(('model', 'prop', 'add', form))
        return await self.cell.addFormProp(form, prop, tdef, info)

    async def delFormProp(self, form, name):
        '''
        Remove an extended property from the given form.
        '''
        await self._reqUserAllowed(('model', 'prop', 'del', form))
        return await self.cell.delFormProp(form, name)

    async def addUnivProp(self, name, tdef, info):
        '''
        Add an extended universal property.

        Extended properties *must* begin with _
        '''
        await self._reqUserAllowed(('model', 'univ', 'add'))
        return await self.cell.addUnivProp(name, tdef, info)

    async def delUnivProp(self, name):
        '''
        Remove an extended universal property.
        '''
        await self._reqUserAllowed(('model', 'univ', 'del'))
        return await self.cell.delUnivProp(name)

    async def addTagProp(self, name, tdef, info):
        '''
        Add a tag property to record data about tags on nodes.
        '''
        await self._reqUserAllowed(('model', 'tagprop', 'add'))
        return await self.cell.addTagProp(name, tdef, info)

    async def delTagProp(self, name):
        '''
        Remove a previously added tag property.
        '''
        await self._reqUserAllowed(('model', 'tagprop', 'del'))
        return await self.cell.delTagProp(name)

class Cortex(s_cell.Cell):
    '''
    A Cortex implements the synapse hypergraph.

    The bulk of the Cortex API lives on the Snap() object which can
    be obtained by calling Cortex.snap() in a with block.  This allows
    callers to manage transaction boundaries explicitly and dramatically
    increases performance.
    '''
    confdefs = (  # type: ignore

        ('modules', {
            'type': 'list', 'defval': (),
            'doc': 'A list of module classes to load.'
        }),

        ('storm:log', {
            'type': 'bool', 'defval': False,
            'doc': 'Log storm queries via system logger.'
        }),

        ('storm:log:level', {
            'type': 'int',
            'defval': logging.WARNING,
            'doc': 'Logging log level to emit storm logs at.'
        }),

        ('splice:sync', {
            'type': 'str', 'defval': None,
            'doc': 'A telepath URL for an upstream cortex.'
        }),

        ('splice:cryotank', {
            'type': 'str', 'defval': None,
            'doc': 'A telepath URL for a cryotank used to archive splices.'
        }),

        ('feeds', {
            'type': 'list', 'defval': (),
            'doc': 'A list of feed dictionaries.'
        }),

        ('cron:enable', {
            'type': 'bool', 'defval': True,
            'doc': 'Enable cron jobs running.'
        }),

        ('dedicated', {
            'type': 'bool', 'defval': False,
            'doc': 'The cortex is free to use most of the resources of the system'
        }),

        ('layer:lmdb:map_async', {
            'type': 'bool', 'defval': False,
            'doc': 'Set the default lmdb:map_async value in LMDB layers.'
        }),

        ('axon', {
            'type': 'str', 'defval': None,
            'doc': 'A telepath URL for a remote axon.',
        }),
    )

    cellapi = CoreApi

    async def __anit__(self, dirn, conf=None):

        await s_cell.Cell.__anit__(self, dirn, conf=conf)

        # share ourself via the cell dmon as "cortex"
        # for potential default remote use
        self.dmon.share('cortex', self)

        self.views = {}
        self.layers = {}
        self.counts = {}
        self.modules = {}
        self.splicers = {}
        self.layrctors = {}
        self.feedfuncs = {}
        self.stormcmds = {}
        self.stormvars = None  # type: s_hive.HiveDict
        self.stormrunts = {}

        self.svcsbyiden = {}
        self.svcsbyname = {}

        self._runtLiftFuncs = {}
        self._runtPropSetFuncs = {}
        self._runtPropDelFuncs = {}

        self.ontagadds = collections.defaultdict(list)
        self.ontagdels = collections.defaultdict(list)
        self.ontagaddglobs = s_cache.TagGlobs()
        self.ontagdelglobs = s_cache.TagGlobs()

        self.libroot = (None, {}, {})
        self.bldgbuids = {} # buid -> (Node, Event)  Nodes under construction

        self.axon = None  # type: s_axon.AxonApi
        self.axready = asyncio.Event()

        # generic fini handler for the Cortex
        self.onfini(self._onCoreFini)

        await self._initCoreHive()
        self._initSplicers()
        await self._initStormCmds()
        self._initStormLibs()
        self._initFeedFuncs()
        self._initFormCounts()
        self._initLayerCtors()
        self._initCortexHttpApi()

        self.model = s_datamodel.Model()

        # Perform module loading
        mods = list(s_modules.coremods)
        mods.extend(self.conf.get('modules'))
        await self._loadCoreMods(mods)
        await self._loadExtModel()

        # Initialize our storage and views
        await self._initCoreAxon()
        await self._initCoreLayers()
        await self._checkLayerModels()
        await self._initCoreViews()
        await self._initCoreQueues()
        # our "main" view has the same iden as we do
        self.view = self.views.get(self.iden)

        self.provstor = await s_provenance.ProvStor.anit(self.dirn)
        self.onfini(self.provstor.fini)
        self.provstor.migratePre010(self.view.layers[0])

        self.addHealthFunc(self._cortexHealth)

        async def fini():
            await asyncio.gather(*[view.fini() for view in self.views.values()])
            await asyncio.gather(*[layr.fini() for layr in self.layers.values()])
            await asyncio.gather(*[dmon.fini() for dmon in self.stormdmons.values()])

        self.onfini(fini)

        self.trigstor = s_trigger.TriggerStorage(self)
        self.agenda = await s_agenda.Agenda.anit(self)
        self.onfini(self.agenda)

        # Finalize coremodule loading & give stormservices a shot to load
        await self._initCoreMods()
        await self._initStormSvcs()

        # Now start agenda and dmons after all coremodules have finished
        # loading and services have gotten a shot to be registerd.
        if self.conf.get('cron:enable'):
            await self.agenda.start()
        await self._initStormDmons()

        # Initialize free-running tasks.
        self._initCryoLoop()
        self._initPushLoop()
        self._initFeedLoops()

    async def _initStormDmons(self):

        node = await self.hive.open(('cortex', 'storm', 'dmons'))

        self.stormdmons = {}
        self.stormdmonhive = await node.dict()

        for iden, ddef in self.stormdmonhive.items():
            try:
                await self.runStormDmon(iden, ddef)

            except asyncio.CancelledError:  # pragma: no cover
                raise

            except Exception as e:
                logger.warning(f'initStormDmon ({iden}) failed: {e}')

    async def _initStormSvcs(self):

        node = await self.hive.open(('cortex', 'storm', 'services'))

        self.stormservices = await node.dict()

        for iden, sdef in self.stormservices.items():

            try:
                await self._setStormSvc(sdef)

            except asyncio.CancelledError:  # pragma: no cover
                raise

            except Exception as e:
                logger.warning(f'initStormService ({iden}) failed: {e}')

    async def _initCoreQueues(self):
        path = os.path.join(self.dirn, 'slabs', 'queues.lmdb')

        slab = await s_lmdbslab.Slab.anit(path, map_async=True)
        self.onfini(slab.fini)

        self.multiqueue = slab.getMultiQueue('cortex:queue')

    async def setStormCmd(self, cdef):
        '''
        Set pure storm command definition.

        cdef = {

            'name': <name>,

            'cmdopts': [
                (<name>, <opts>),
            ]

            'cmdconf': {
                <str>: <valu>
            },

            'storm': <text>,

        }
        '''
        name = cdef.get('name')
        await self._setStormCmd(cdef)
        await self.cmdhive.set(name, cdef)

    async def _setStormCmd(self, cdef):

        name = cdef.get('name')
        if not s_grammar.isCmdName(name):
            raise s_exc.BadCmdName(name=name)

        self.getStormQuery(cdef.get('storm'))

        def ctor(argv):
            return s_storm.PureCmd(cdef, argv)

        # TODO unify class ctors and func ctors vs briefs...
        def getCmdBrief():
            return cdef.get('descr', 'No description').split('\n')[0]

        ctor.getCmdBrief = getCmdBrief

        self.stormcmds[name] = ctor

    async def delStormCmd(self, name):
        '''
        Remove a previously set pure storm command.
        '''
        ctor = self.stormcmds.get(name)
        if ctor is None:
            mesg = f'No storm command named {name}.'
            raise s_exc.NoSuchCmd(name=name, mesg=mesg)

        cdef = self.cmdhive.get(name)
        if cdef is None:
            mesg = f'The storm command is not dynamic.'
            raise s_exc.CantDelCmd(mesg=mesg)

        await self.cmdhive.pop(name)
        self.stormcmds.pop(name, None)

    def getStormSvc(self, name):

        ssvc = self.svcsbyiden.get(name)
        if ssvc is not None:
            return ssvc

        ssvc = self.svcsbyname.get(name)
        if ssvc is not None:
            return ssvc

    async def addStormSvc(self, sdef):
        '''
        Add a registered storm service to the cortex.
        '''
        if sdef.get('iden') is None:
            sdef['iden'] = s_common.guid()

        iden = sdef.get('iden')
        if self.svcsbyiden.get(iden) is not None:
            mesg = f'Storm service already exists: {iden}'
            raise s_exc.DupStormSvc(mesg=mesg)

        ssvc = await self._setStormSvc(sdef)
        await self.stormservices.set(iden, sdef)

        return ssvc

    async def delStormSvc(self, iden):
        '''
        Delete a registered storm service from the cortex.
        '''

        sdef = await self.stormservices.pop(iden, None)
        if sdef is None:
            mesg = f'No storm service with iden: {iden}'
            raise s_exc.NoSuchStormSvc(mesg=mesg)

        name = sdef.get('name')
        if name is not None:
            self.svcsbyname.pop(name, None)

        ssvc = self.svcsbyiden.pop(iden, None)
        if ssvc is not None:
            await ssvc.fini()

    async def _setStormSvc(self, sdef):

        ssvc = await s_stormsvc.StormSvcClient.anit(self, sdef)

        self.onfini(ssvc)

        self.svcsbyiden[ssvc.iden] = ssvc
        self.svcsbyname[ssvc.name] = ssvc

        return ssvc

    def getStormSvcs(self):
        return list(self.svcsbyiden.values())

    async def _cortexHealth(self, health):
        health.update('cortex', 'nominal')

    async def _loadExtModel(self):

        self.extprops = await (await self.hive.open(('cortex', 'model', 'props'))).dict()
        self.extunivs = await (await self.hive.open(('cortex', 'model', 'univs'))).dict()
        self.exttagprops = await (await self.hive.open(('cortex', 'model', 'tagprops'))).dict()

        for form, prop, tdef, info in self.extprops.values():
            try:
                self.model.addFormProp(form, prop, tdef, info)
            except asyncio.CancelledError:  # pragma: no cover
                raise
            except Exception as e:
                logger.warning(f'ext prop ({form}:{prop}) error: {e}')

        for prop, tdef, info in self.extunivs.values():
            try:
                self.model.addUnivProp(prop, tdef, info)
            except asyncio.CancelledError:  # pragma: no cover
                raise
            except Exception as e:
                logger.warning(f'ext univ ({prop}) error: {e}')

        for prop, tdef, info in self.exttagprops.values():
            try:
                self.model.addTagProp(prop, tdef, info)
            except asyncio.CancelledError:  # pragma: no cover
                raise
            except Exception as e:
                logger.warning(f'ext tag prop ({prop}) error: {e}')

    async def watch(self, wdef):
        '''
        Hook cortex/view/layer watch points based on a specified watch definition.
        ( see CoreApi.watch() docs for details )
        '''
        iden = wdef.get('view', self.view.iden)

        view = self.views.get(iden)
        if view is None:
            raise s_exc.NoSuchView(iden=iden)

        async with await s_queue.Window.anit(maxsize=10000) as wind:

            tags = wdef.get('tags')
            if tags is not None:

                tglobs = s_cache.TagGlobs()
                [tglobs.add(t, True) for t in tags]

                async def ontag(mesg):
                    name = mesg[1].get('tag')
                    if not tglobs.get(name):
                        return

                    await wind.put(mesg)

                for layr in self.view.layers:
                    layr.on('tag:add', ontag, base=wind)
                    layr.on('tag:del', ontag, base=wind)

            async for mesg in wind:
                yield mesg

    async def addUnivProp(self, name, tdef, info):

        # the loading function does the actual validation...
        if not name.startswith('_'):
            mesg = 'ext univ name must start with "_"'
            raise s_exc.BadPropDef(name=name, mesg=mesg)

        if info.get('defval', s_common.novalu) is not s_common.novalu:
            mesg = 'Ext univ may not (yet) have a default value.'
            raise s_exc.BadPropDef(name=name, mesg=mesg)

        self.model.addUnivProp(name, tdef, info)

        await self.extunivs.set(name, (name, tdef, info))
        await self.fire('core:extmodel:change', prop=name, act='add', type='univ')

    async def addFormProp(self, form, prop, tdef, info):

        if not prop.startswith('_'):
            mesg = 'ext prop must begin with "_"'
            raise s_exc.BadPropDef(prop=prop, mesg=mesg)

        if info.get('defval', s_common.novalu) is not s_common.novalu:
            mesg = 'Ext prop may not (yet) have a default value.'
            raise s_exc.BadPropDef(prop=prop, mesg=mesg)

        self.model.addFormProp(form, prop, tdef, info)
        await self.extprops.set(f'{form}:{prop}', (form, prop, tdef, info))
        await self.fire('core:extmodel:change',
                        form=form, prop=prop, act='add', type='formprop')

    async def delFormProp(self, form, prop):
        '''
        Remove an extended property from the cortex.
        '''
        full = f'{form}:{prop}'

        pdef = self.extprops.get(full)
        if pdef is None:
            mesg = f'No ext prop named {full}'
            raise s_exc.NoSuchProp(form=form, prop=prop, mesg=mesg)

        for layr in self.layers.values():
            async for item in layr.iterPropRows(form, prop):
                mesg = f'Nodes still exist with prop: {form}:{prop}'
                raise s_exc.CantDelProp(mesg=mesg)

        self.model.delFormProp(form, prop)
        await self.extprops.pop(full, None)
        await self.fire('core:extmodel:change',
                        form=form, prop=prop, act='del', type='formprop')

    async def delUnivProp(self, prop):
        '''
        Remove an extended universal property from the cortex.
        '''
        udef = self.extunivs.get(prop)
        if udef is None:
            mesg = f'No ext univ named {prop}'
            raise s_exc.NoSuchUniv(name=prop, mesg=mesg)

        univname = '.' + prop
        for layr in self.layers.values():
            async for item in layr.iterUnivRows(univname):
                mesg = f'Nodes still exist with universal prop: {prop}'
                raise s_exc.CantDelUniv(mesg=mesg)

        self.model.delUnivProp(prop)
        await self.extunivs.pop(prop, None)
        await self.fire('core:extmodel:change', name=prop, act='del', type='univ')

    async def addTagProp(self, name, tdef, info):

        if self.exttagprops.get(name) is not None:
            raise s_exc.DupPropName(name=name)

        self.model.addTagProp(name, tdef, info)

        await self.exttagprops.set(name, (name, tdef, info))
        await self.fire('core:tagprop:change', name=name, act='add')

    async def delTagProp(self, name):

        pdef = self.exttagprops.get(name)
        if pdef is None:
            mesg = f'No tag prop named {name}'
            raise s_exc.NoSuchProp(mesg=mesg, name=name)

        for layr in self.layers.values():
            if await layr.hasTagProp(name):
                mesg = f'Nodes still exist with tagprop: {name}'
                raise s_exc.CantDelProp(mesg=mesg)

        self.model.delTagProp(name)

        await self.exttagprops.pop(name, None)
        await self.fire('core:tagprop:change', name=name, act='del')

    async def _onCoreFini(self):
        '''
        Generic fini handler for cortex components which may change or vary at runtime.
        '''
        if self.axon:
            await self.axon.fini()

    async def syncLayerSplices(self, iden, offs):
        '''
        Yield (offs, mesg) tuples for splices in a layer.
        '''
        layr = self.getLayer(iden)
        if layr is None:
            raise s_exc.NoSuchLayer(iden=iden)

        async for item in layr.syncSplices(offs):
            yield item

    async def initCoreMirror(self, url):
        '''
        Initialize this cortex as a down-stream mirror from a telepath url.

        NOTE: This cortex *must* be initialized from a backup of the target
              cortex!
        '''
        self.schedCoro(self._initCoreMirror(url))

    async def _initCoreMirror(self, url):

        while not self.isfini:

            try:

                async with await s_telepath.openurl(url) as proxy:

                    # if we really are a backup mirror, we have the same iden.
                    if self.iden != await proxy.getCellIden():
                        logger.error('remote cortex has different iden! (aborting mirror, shutting down cortex.).')
                        await self.fini()
                        return

                    # assume only the main layer for now...
                    layr = self.getLayer()

                    offs = await layr.getOffset(layr.iden)
                    logger.warning(f'mirror loop connected ({url} offset={offs})')

                    if offs == 0:
                        stat = await layr.stat()
                        offs = stat.get('splicelog_indx', 0)
                        await layr.setOffset(layr.iden, offs)

                    while not proxy.isfini:

                        # gotta do this in the loop as welll...
                        offs = await layr.getOffset(layr.iden)

                        # pump them into a queue so we can consume them in chunks
                        q = asyncio.Queue(maxsize=1000)

                        async def consume(x):
                            try:
                                async for item in proxy.syncLayerSplices(layr.iden, x):
                                    await q.put(item)
                            finally:
                                await q.put(None)

                        proxy.schedCoro(consume(offs))

                        done = False
                        while not done:

                            # get the next item so we maybe block...
                            item = await q.get()
                            if item is None:
                                break

                            items = [item]

                            # check if there are more we can eat
                            for i in range(q.qsize()):

                                nexi = await q.get()
                                if nexi is None:
                                    done = True
                                    break

                                items.append(nexi)

                            splices = [i[1] for i in items]
                            await self.addFeedData('syn.splice', splices)
                            await layr.setOffset(layr.iden, items[-1][0])

            except asyncio.CancelledError: # pragma: no cover
                return

            except Exception:
                logger.exception('error in initCoreMirror loop')

            await self.waitfini(1)

    async def _getWaitFor(self, name, valu):
        form = self.model.form(name)
        return form.getWaitFor(valu)

    async def _initCoreHive(self):
        stormvars = await self.hive.open(('cortex', 'storm', 'vars'))
        self.stormvars = await stormvars.dict()

    async def _initCoreAxon(self):
        turl = self.conf.get('axon')
        if turl is None:
            path = os.path.join(self.dirn, 'axon')
            self.axon = await s_axon.Axon.anit(path)
            self.axon.onfini(self.axready.clear)
            self.axready.set()
            return

        async def teleloop():
            self.axready.clear()
            while not self.isfini:
                try:
                    self.axon = await s_telepath.openurl(turl)
                    self.axon.onfini(teleloop)
                    self.axready.set()
                    return
                except asyncio.CancelledError:
                    raise
                except Exception as e:
                    logger.warning('remote axon error: %r' % (e,))
                await self.waitfini(1)

        self.schedCoro(teleloop())

    async def _initStormCmds(self):
        '''
        Registration for built-in Storm commands.
        '''
        self.addStormCmd(s_storm.MaxCmd)
        self.addStormCmd(s_storm.MinCmd)
        self.addStormCmd(s_storm.TeeCmd)
        self.addStormCmd(s_storm.HelpCmd)
        self.addStormCmd(s_storm.IdenCmd)
        self.addStormCmd(s_storm.SpinCmd)
        self.addStormCmd(s_storm.SudoCmd)
        self.addStormCmd(s_storm.UniqCmd)
        self.addStormCmd(s_storm.CountCmd)
        self.addStormCmd(s_storm.GraphCmd)
        self.addStormCmd(s_storm.LimitCmd)
        self.addStormCmd(s_storm.SleepCmd)
        self.addStormCmd(s_storm.ScrapeCmd)
        self.addStormCmd(s_storm.DelNodeCmd)
        self.addStormCmd(s_storm.MoveTagCmd)
        self.addStormCmd(s_storm.ReIndexCmd)

        for cdef in s_stormsvc.stormcmds:
            await self._trySetStormCmd(cdef.get('name'), cdef)

        for cdef in s_storm.stormcmds:
            await self._trySetStormCmd(cdef.get('name'), cdef)

        cmdhive = await self.hive.open(('cortex', 'storm', 'cmds'))

        self.cmdhive = await cmdhive.dict()

        for name, cdef in self.cmdhive.items():
            await self._trySetStormCmd(name, cdef)

    async def _trySetStormCmd(self, name, cdef):
        try:
            await self._setStormCmd(cdef)
        except Exception as e:
            logger.warning(f'Storm command ({name}) load failed: {e}')

    def _initStormLibs(self):
        '''
        Registration for built-in Storm Libraries
        '''
        self.addStormLib(('csv',), s_stormtypes.LibCsv)
        self.addStormLib(('str',), s_stormtypes.LibStr)
        self.addStormLib(('dmon',), s_stormtypes.LibDmon)
        self.addStormLib(('time',), s_stormtypes.LibTime)
        self.addStormLib(('user',), s_stormtypes.LibUser)
        self.addStormLib(('queue',), s_stormtypes.LibQueue)
        self.addStormLib(('service',), s_stormtypes.LibService)
        self.addStormLib(('bytes',), s_stormtypes.LibBytes)
        self.addStormLib(('globals',), s_stormtypes.LibGlobals)
        self.addStormLib(('telepath',), s_stormtypes.LibTelepath)

        self.addStormLib(('inet', 'http'), s_stormhttp.LibHttp)
        self.addStormLib(('base64',), s_stormtypes.LibBase64)

    def _initSplicers(self):
        '''
        Registration for splice handlers.
        '''
        splicers = {
            'tag:add': self._onFeedTagAdd,
            'tag:del': self._onFeedTagDel,
            'node:add': self._onFeedNodeAdd,
            'node:del': self._onFeedNodeDel,
            'prop:set': self._onFeedPropSet,
            'prop:del': self._onFeedPropDel,
            'tag:prop:set': self._onFeedTagPropSet,
            'tag:prop:del': self._onFeedTagPropDel,
        }
        self.splicers.update(**splicers)

    def _initLayerCtors(self):
        '''
        Registration for built-in Layer ctors
        '''
        ctors = {
            'lmdb': s_lmdblayer.LmdbLayer,
            'remote': s_remotelayer.RemoteLayer,
        }
        self.layrctors.update(**ctors)

    def _initFeedFuncs(self):
        '''
        Registration for built-in Cortex feed functions.
        '''
        self.setFeedFunc('syn.nodes', self._addSynNodes)
        self.setFeedFunc('syn.splice', self._addSynSplice)
        self.setFeedFunc('syn.ingest', self._addSynIngest)

    def _initCortexHttpApi(self):
        '''
        Registration for built-in Cortex httpapi endpoints
        '''
        self.addHttpApi('/api/v1/storm', s_httpapi.StormV1, {'cell': self})
        self.addHttpApi('/api/v1/storm/nodes', s_httpapi.StormNodesV1, {'cell': self})

        self.addHttpApi('/api/v1/model', s_httpapi.ModelV1, {'cell': self})
        self.addHttpApi('/api/v1/model/norm', s_httpapi.ModelNormV1, {'cell': self})

    async def getCellApi(self, link, user, path):

        if not path:
            return await CoreApi.anit(self, link, user)

        # allow an admin to directly open the cortex hive
        # (perhaps this should be a Cell() level pattern)
        if path[0] == 'hive' and user.admin:
            return await s_hive.HiveApi.anit(self.hive, user)

        if path[0] == 'layer':

            if len(path) == 1:
                # get the top layer for the default view
                view = self.getView()
                layr = view.layers[0]
                return await s_layer.LayerApi.anit(self, link, user, layr)

            if len(path) == 2:
                layr = self.layers.get(path[1])
                if layr is None:
                    raise s_exc.NoSuchLayer(iden=path[1])

                return await s_layer.LayerApi.anit(self, link, user, layr)

        raise s_exc.NoSuchPath(path=path)

    async def getModelDict(self):
        return self.model.getModelDict()

    def _initFormCounts(self):

        self.formcountdb = self.slab.initdb('form:counts')

        for lkey, lval in self.slab.scanByFull(db=self.formcountdb):
            form = lkey.decode('utf8')
            valu = s_common.int64un(lval)
            self.counts[form] = valu

    def pokeFormCount(self, form, valu):

        curv = self.counts.get(form, 0)
        newv = curv + valu

        self.counts[form] = newv

        byts = s_common.int64en(newv)
        self.slab.put(form.encode('utf8'), byts, db=self.formcountdb)

    async def _calcFormCounts(self):
        '''
        Recalculate form counts from scratch.

        Note:  this only counts nodes in the main view
        '''
        logger.info('Calculating form counts from scratch.')
        self.counts.clear()

        nameforms = list(self.model.forms.items())
        fairiter = 5
        tcount = 0
        for i, (name, form) in enumerate(nameforms, 1):
            logger.info('Calculating form counts for [%s] [%s/%s]',
                        name, i, len(nameforms))
            count = 0

            async for buid, valu in self.view.layers[0].iterFormRows(name):

                count += 1
                tcount += 1

                if count % fairiter == 0:
                    await asyncio.sleep(0)
                    # identity check for small integer
                    if fairiter == 5 and tcount > 100000:
                        fairiter = 1000

            self.counts[name] = count

        for name, valu in self.counts.items():
            byts = s_common.int64en(valu)
            self.slab.put(name.encode('utf8'), byts, db=self.formcountdb)
        logger.info('Done calculating form counts.')

    def onTagAdd(self, name, func):
        '''
        Register a callback for tag addition.

        Args:
            name (str): The name of the tag or tag glob.
            func (function): The callback func(node, tagname, tagval).

        '''
        # TODO allow name wild cards
        if '*' in name:
            self.ontagaddglobs.add(name, func)
        else:
            self.ontagadds[name].append(func)

    def offTagAdd(self, name, func):
        '''
        Unregister a callback for tag addition.

        Args:
            name (str): The name of the tag or tag glob.
            func (function): The callback func(node, tagname, tagval).

        '''
        if '*' in name:
            self.ontagaddglobs.rem(name, func)
            return

        cblist = self.ontagadds.get(name)
        if cblist is None:
            return
        try:
            cblist.remove(func)
        except ValueError:
            pass

    def onTagDel(self, name, func):
        '''
        Register a callback for tag deletion.

        Args:
            name (str): The name of the tag or tag glob.
            func (function): The callback func(node, tagname, tagval).

        '''
        if '*' in name:
            self.ontagdelglobs.add(name, func)
        else:
            self.ontagdels[name].append(func)

    def offTagDel(self, name, func):
        '''
        Unregister a callback for tag deletion.

        Args:
            name (str): The name of the tag or tag glob.
            func (function): The callback func(node, tagname, tagval).

        '''
        if '*' in name:
            self.ontagdelglobs.rem(name, func)
            return

        cblist = self.ontagdels.get(name)
        if cblist is None:
            return
        try:
            cblist.remove(func)
        except ValueError:
            pass

    def addRuntLift(self, prop, func):
        '''
        Register a runt lift helper for a given prop.

        Args:
            prop (str): Full property name for the prop to register the helper for.
            func:

        Returns:
            None: None.
        '''
        self._runtLiftFuncs[prop] = func

    async def runRuntLift(self, full, valu=None, cmpr=None):
        '''
        Execute a runt lift function.

        Args:
            full (str): Property to lift by.
            valu:
            cmpr:

        Returns:
            bytes, list: Yields bytes, list tuples where the list contains a series of
                key/value pairs which are used to construct a Node object.

        '''
        func = self._runtLiftFuncs.get(full)
        if func is None:
            raise s_exc.NoSuchLift(mesg='No runt lift implemented for requested property.',
                                   full=full, valu=valu, cmpr=cmpr)

        async for buid, rows in func(full, valu, cmpr):
            yield buid, rows

    def addRuntPropSet(self, prop, func):
        '''
        Register a prop set helper for a runt form
        '''
        self._runtPropSetFuncs[prop.full] = func

    async def runRuntPropSet(self, node, prop, valu):
        func = self._runtPropSetFuncs.get(prop.full)
        if func is None:
            raise s_exc.IsRuntForm(mesg='No prop:set func set for runt property.',
                                   prop=prop.full, valu=valu, ndef=node.ndef)
        ret = await s_coro.ornot(func, node, prop, valu)
        return ret

    def addRuntPropDel(self, prop, func):
        '''
        Register a prop set helper for a runt form
        '''
        self._runtPropDelFuncs[prop.full] = func

    async def runRuntPropDel(self, node, prop):
        func = self._runtPropDelFuncs.get(prop.full)
        if func is None:
            raise s_exc.IsRuntForm(mesg='No prop:del func set for runt property.',
                                   prop=prop.full, ndef=node.ndef)
        ret = await s_coro.ornot(func, node, prop)
        return ret

    async def _checkLayerModels(self):
        mrev = s_modelrev.ModelRev(self)
        await mrev.revCoreLayers()

    def addLayerCtor(self, name, ctor):
        '''
        Modules may use this to register additional layer constructors.
        '''
        self.layrctors[name] = ctor

    async def _initCoreViews(self):

        for iden, node in await self.hive.open(('cortex', 'views')):
            view = await s_view.View.anit(self, node)
            self.views[iden] = view

        # if we have no views, we are initializing.  add the main view.
        if self.views.get(self.iden) is None:
            await self.addView(self.iden, 'root', (self.iden,))

    async def addView(self, iden, owner, layers):

        node = await self.hive.open(('cortex', 'views', iden))
        info = await node.dict()

        await info.set('owner', owner)
        await info.set('layers', layers)

        view = await s_view.View.anit(self, node)
        self.views[iden] = view

        return view

    async def delView(self, iden):
        '''
        Delete a cortex view by iden.
        '''
        if iden == self.iden:
            raise s_exc.SynErr(mesg='cannot delete the main view')

        view = self.views.pop(iden, None)
        if view is None:
            raise s_exc.NoSuchView(iden=iden)

        layeriden = view.iden if view.parent is not None and view.layers[0].iden == view.iden else None

        await self.hive.pop(('cortex', 'views', iden))
        await view.fini()

        if layeriden is not None:
            await self.delLayer(iden)

    async def delLayer(self, iden):
        layr = self.layers.get(iden, None)
        if layr is None:
            raise s_exc.NoSuchLayer(iden=iden)

        for view in self.views.values():
            if layr in view.layers:
                raise s_exc.LayerInUse(iden=iden)

        del self.layers[iden]

        await self.hive.pop(('cortex', 'layers', iden))

        # TODO: actually delete the storage for the data
        await layr.fini()

    async def setViewLayers(self, layers, iden=None):
        '''
        Args:
            layers ([str]): A top-down list of of layer guids
            iden (str): The view iden (defaults to default view).
        '''
        if iden is None:
            iden = self.iden

        view = self.views.get(iden)
        if view is None:
            raise s_exc.NoSuchView(iden=iden)

        await view.setLayers(layers)

    def getLayer(self, iden=None):
        if iden is None:
            iden = self.iden
        return self.layers.get(iden)

    def getView(self, iden=None):
        '''
        Get a View object.

        Args:
            iden (str): The View iden to retrieve.

        Returns:
            View: A View object.
        '''
        if iden is None:
            iden = self.iden
        return self.views.get(iden)

    async def addLayer(self, **info):
        '''
        Add a Layer to the cortex.

        Args:
            iden (str): optional iden. default: guid() )
            type (str): optional type. default: lmdb )
            owner (str): optional owner. default: root )
            config (dict): type specific config options
        '''
        iden = info.pop('iden', None)
        if iden is None:
            iden = s_common.guid()

        node = await self.hive.open(('cortex', 'layers', iden))

        layrinfo = await node.dict()
        layrconf = await (await node.open(('config',))).dict()

        await layrinfo.set('type', info.get('type', 'lmdb'))
        await layrinfo.set('owner', info.get('owner', 'root'))
        await layrinfo.set('name', info.get('name', '??'))

        for name, valu in info.get('config', {}).items():
            await layrconf.set(name, valu)

        return await self._layrFromNode(node)

    async def joinTeleLayer(self, url, indx=None):
        '''
        Convenience function to join a remote telepath layer
        into this cortex and default view.
        '''
        info = {
            'type': 'remote',
            'owner': 'root',
            'config': {
                'url': url
            }
        }

        layr = await self.addLayer(**info)
        await self.view.addLayer(layr, indx=indx)
        return layr.iden

    async def _layrFromNode(self, node):

        info = await node.dict()
        ltyp = info.get('type')

        ctor = self.layrctors.get(ltyp)
        if ctor is None:
            logger.warning('layer has invalid type: %r %r' % (node.name(), ltyp))
            return None

        layr = await ctor.anit(self, node)
        self.layers[layr.iden] = layr

        return layr

    async def _initCoreLayers(self):

        node = await self.hive.open(('cortex', 'layers'))

        # TODO eventually hold this and watch for changes
        for iden, node in node:
            await self._layrFromNode(node)

        self._migrOrigLayer()

        if self.layers.get(self.iden) is None:
            # we have no layers.  initialize the default layer.
            await self.addLayer(iden=self.iden)

    def _migrOrigLayer(self):

        oldpath = os.path.join(self.dirn, 'layers', '000-default')
        if not os.path.exists(oldpath):
            return

        newpath = os.path.join(self.dirn, 'layers', self.iden)
        os.rename(oldpath, newpath)

    def addStormCmd(self, ctor):
        '''
        Add a synapse.lib.storm.Cmd class to the cortex.
        '''
        if not s_grammar.isCmdName(ctor.name):
            raise s_exc.BadCmdName(name=ctor.name)

        self.stormcmds[ctor.name] = ctor

    async def addStormDmon(self, ddef):
        '''
        Add a storm dmon task.
        '''
        iden = s_common.guid()
        ddef['iden'] = iden

        if ddef.get('user') is None:
            user = self.auth.getUserByName('root')
            ddef['user'] = user.iden

        dmon = await self.runStormDmon(iden, ddef)
        await self.stormdmonhive.set(iden, ddef)
        return dmon

    async def delStormDmon(self, iden):
        '''
        Stop and remove a storm dmon.
        '''
        ddef = await self.stormdmonhive.pop(iden)
        if ddef is None:
            mesg = f'No storm daemon exists with iden {iden}.'
            raise s_exc.NoSuchIden(mesg=mesg)

        dmon = self.stormdmons.pop(iden, None)
        if dmon is not None:
            await dmon.fini()

    def getStormCmd(self, name):
        return self.stormcmds.get(name)

    async def runStormDmon(self, iden, ddef):

        # validate ddef before firing task
        uidn = ddef.get('user')
        if uidn is None:
            mesg = 'Storm daemon definition requires "user".'
            raise s_exc.NeedConfValu(mesg=mesg)

        user = self.auth.user(uidn)
        if user is None:
            mesg = f'No user with iden {uidn}.'
            raise s_exc.NoSuchUser(iden=uidn, mesg=mesg)

        # raises if parser failure
        self.getStormQuery(ddef.get('storm'))

        dmon = await s_storm.StormDmon.anit(self, iden, ddef)

        self.stormdmons[iden] = dmon

        def fini():
            self.stormdmons.pop(iden, None)

        dmon.onfini(fini)
        await dmon.run()

        return dmon

    async def getStormDmon(self, iden):
        return self.stormdmons.get(iden)

    async def getStormDmons(self):
        return list(self.stormdmons.values())

    def addStormLib(self, path, ctor):

        root = self.libroot
        # (name, {kids}, {funcs})

        for name in path:
            step = root[1].get(name)
            if step is None:
                step = (name, {}, {})
                root[1][name] = step
            root = step

        root[2]['ctor'] = ctor

    def getStormLib(self, path):
        root = self.libroot
        for name in path:
            step = root[1].get(name)
            if step is None:
                return None
            root = step
        return root

    def getStormCmds(self):
        return list(self.stormcmds.items())

    def _initPushLoop(self):

        if self.conf.get('splice:sync') is None:
            return

        self.schedCoro(self._runPushLoop())

    async def _runPushLoop(self):

        url = self.conf.get('splice:sync')

        iden = self.getCellIden()

        logger.info('sync loop init: %s', url)

        while not self.isfini:
            timeout = 1
            try:

                url = self.conf.get('splice:sync')

                async with await s_telepath.openurl(url) as core:

                    # use our iden as the feed iden
                    offs = await core.getFeedOffs(iden)

                    while not self.isfini:
                        layer = self.view.layers[0]

                        items = [x async for x in layer.splices(offs, 10000)]

                        if not items:
                            await self.waitfini(timeout=1)
                            continue

                        size = len(items)
                        indx = (await layer.stat())['splicelog_indx']

                        perc = float(offs) / float(indx) * 100.0

                        logger.info('splice push: %d %d/%d (%.4f%%)', size, offs, indx, perc)

                        offs = await core.addFeedData('syn.splice', items, seqn=(iden, offs))
                        await self.fire('core:splice:sync:sent')

            except asyncio.CancelledError:
                break

            except Exception as e:  # pragma: no cover
                if isinstance(e, OSError):
                    timeout = 60

                logger.exception('sync error')
                await self.waitfini(timeout)

    def _initCryoLoop(self):

        tankurl = self.conf.get('splice:cryotank')
        if tankurl is None:
            return

        self.schedCoro(self._runCryoLoop())

    def _initFeedLoops(self):
        '''
        feeds:
            - cryotank: tcp://cryo.vertex.link/cryo00/tank01
              type: syn.splice
        '''
        feeds = self.conf.get('feeds', ())
        if not feeds:
            return

        for feed in feeds:

            # do some validation before we fire tasks...
            typename = feed.get('type')
            if self.getFeedFunc(typename) is None:
                raise s_exc.NoSuchType(name=typename)

            self.schedCoro(self._runFeedLoop(feed))

    async def _runFeedLoop(self, feed):

        url = feed.get('cryotank')
        typename = feed.get('type')
        fsize = feed.get('size', 1000)

        logger.info('feed loop init: %s @ %s', typename, url)

        while not self.isfini:
            timeout = 1
            try:

                url = feed.get('cryotank')

                async with await s_telepath.openurl(url) as tank:

                    layer = self.view.layers[0]

                    iden = await tank.iden()

                    offs = await layer.getOffset(iden)

                    while not self.isfini:

                        items = [item async for item in tank.slice(offs, fsize)]
                        if not items:
                            await self.waitfini(timeout=2)
                            continue

                        datas = [i[1] for i in items]

                        offs = await self.addFeedData(typename, datas, seqn=(iden, offs))
                        await self.fire('core:feed:loop')
                        logger.debug('Processed [%s] records with [%s]',
                                     len(datas), typename)

            except asyncio.CancelledError:
                break

            except Exception as e:  # pragma: no cover
                if isinstance(e, OSError):
                    timeout = 60
                logger.exception('feed error')
                await self.waitfini(timeout)

    async def _runCryoLoop(self):

        online = False
        tankurl = self.conf.get('splice:cryotank')

        # TODO:  what to do when write layer changes?

        # push splices for our main layer
        layr = self.view.layers[0]

        while not self.isfini:
            timeout = 2
            try:

                async with await s_telepath.openurl(tankurl) as tank:

                    if not online:
                        online = True
                        logger.info('splice cryotank: online')

                    offs = await tank.offset(self.iden)

                    while not self.isfini:

                        items = [item async for item in layr.splices(offs, 10000)]

                        if not len(items):
                            layr.spliced.clear()
                            await s_coro.event_wait(layr.spliced, timeout=1)
                            continue

                        logger.info('tanking splices: %d', len(items))

                        offs = await tank.puts(items, seqn=(self.iden, offs))
                        await self.fire('core:splice:cryotank:sent')

            except asyncio.CancelledError:  # pragma: no cover
                break

            except Exception as e:  # pragma: no cover
                if isinstance(e, OSError):
                    timeout = 60
                online = False
                logger.exception('splice cryotank offline')

                await self.waitfini(timeout)

    def setFeedFunc(self, name, func):
        '''
        Set a data ingest function.

        def func(snap, items):
            loaditems...
        '''
        self.feedfuncs[name] = func

    def getFeedFunc(self, name):
        '''
        Get a data ingest function.
        '''
        return self.feedfuncs.get(name)

    async def _addSynNodes(self, snap, items):
        async for node in snap.addNodes(items):
            yield node

    async def _addSynSplice(self, snap, items):

        for item in items:
            func = self.splicers.get(item[0])

            if func is None:
                await snap.warn(f'no such splice: {item!r}')
                continue

            try:
                await func(snap, item)
            except asyncio.CancelledError:
                raise
            except Exception as e:
                logger.exception('splice error')
                await snap.warn(f'splice error: {e}')

    async def _onFeedNodeAdd(self, snap, mesg):

        ndef = mesg[1].get('ndef')

        if ndef is None:
            await snap.warn(f'Invalid Splice: {mesg!r}')
            return

        await snap.addNode(*ndef)

    async def _onFeedNodeDel(self, snap, mesg):

        ndef = mesg[1].get('ndef')

        node = await snap.getNodeByNdef(ndef)
        if node is None:
            return

        await node.delete()

    async def _onFeedPropSet(self, snap, mesg):

        ndef = mesg[1].get('ndef')
        name = mesg[1].get('prop')
        valu = mesg[1].get('valu')

        node = await snap.getNodeByNdef(ndef)
        if node is None:
            return

        await node.set(name, valu)

    async def _onFeedPropDel(self, snap, mesg):

        ndef = mesg[1].get('ndef')
        name = mesg[1].get('prop')

        node = await snap.getNodeByNdef(ndef)
        if node is None:
            return

        await node.pop(name)

    async def _onFeedTagAdd(self, snap, mesg):

        ndef = mesg[1].get('ndef')

        tag = mesg[1].get('tag')
        valu = mesg[1].get('valu')

        node = await snap.getNodeByNdef(ndef)
        if node is None:
            return

        await node.addTag(tag, valu=valu)

    async def _onFeedTagDel(self, snap, mesg):

        ndef = mesg[1].get('ndef')
        tag = mesg[1].get('tag')

        node = await snap.getNodeByNdef(ndef)
        if node is None:
            return

        await node.delTag(tag)

    async def _onFeedTagPropSet(self, snap, mesg):

        tag = mesg[1].get('tag')
        prop = mesg[1].get('prop')
        ndef = mesg[1].get('ndef')
        valu = mesg[1].get('valu')

        node = await snap.getNodeByNdef(ndef)
        if node is not None:
            await node.setTagProp(tag, prop, valu)

    async def _onFeedTagPropDel(self, snap, mesg):
        tag = mesg[1].get('tag')
        prop = mesg[1].get('prop')
        ndef = mesg[1].get('ndef')

        node = await snap.getNodeByNdef(ndef)
        if node is not None:
            await node.delTagProp(tag, prop)

    async def _addSynIngest(self, snap, items):

        for item in items:
            try:
                pnodes = self._getSynIngestNodes(item)
                logger.info('Made [%s] nodes.', len(pnodes))
                async for node in snap.addNodes(pnodes):
                    yield node
            except asyncio.CancelledError:
                raise
            except Exception:
                logger.exception('Failed to process ingest [%r]', item)
                continue

    def _getSynIngestNodes(self, item):
        '''
        Get a list of packed nodes from a ingest definition.
        '''
        pnodes = []
        seen = item.get('seen')
        # Track all the ndefs we make so we can make sources
        ndefs = []

        # Make the form nodes
        tags = item.get('tags', {})
        forms = item.get('forms', {})
        for form, valus in forms.items():
            for valu in valus:
                ndef = [form, valu]
                ndefs.append(ndef)
                obj = [ndef, {'tags': tags}]
                if seen:
                    obj[1]['props'] = {'.seen': seen}
                pnodes.append(obj)

        # Make the packed nodes
        nodes = item.get('nodes', ())
        for pnode in nodes:
            ndefs.append(pnode[0])
            pnode[1].setdefault('tags', {})
            for tag, valu in tags.items():
                # Tag in the packed node has a higher predecence
                # than the tag in the whole ingest set of data.
                pnode[1]['tags'].setdefault(tag, valu)
            if seen:
                pnode[1].setdefault('props', {})
                pnode[1]['props'].setdefault('.seen', seen)
            pnodes.append(pnode)

        # Make edges
        for srcdef, etyp, destndefs in item.get('edges', ()):
            for destndef in destndefs:
                ndef = [etyp, [srcdef, destndef]]
                ndefs.append(ndef)
                obj = [ndef, {}]
                if seen:
                    obj[1]['props'] = {'.seen': seen}
                if tags:
                    obj[1]['tags'] = tags.copy()
                pnodes.append(obj)

        # Make time based edges
        for srcdef, etyp, destndefs in item.get('time:edges', ()):
            for destndef, time in destndefs:
                ndef = [etyp, [srcdef, destndef, time]]
                ndefs.append(ndef)
                obj = [ndef, {}]
                if seen:
                    obj[1]['props'] = {'.seen': seen}
                if tags:
                    obj[1]['tags'] = tags.copy()
                pnodes.append(obj)

        # Make the source node and links
        source = item.get('source')
        if source:
            # Base object
            obj = [['meta:source', source], {}]
            pnodes.append(obj)

            # Subsequent links
            for ndef in ndefs:
                obj = [['meta:seen', (source, ndef)],
                       {'props': {'.seen': seen}}]
                pnodes.append(obj)
        return pnodes

    def getCoreMod(self, name):
        return self.modules.get(name)

    def getCoreMods(self):
        ret = []
        for modname, mod in self.modules.items():
            ret.append((modname, mod.conf))
        return ret

    def _viewFromOpts(self, opts):
        if opts is None:
            return self.view

        viewiden = opts.get('view')
        if viewiden is None:
            return self.view
        else:
            view = self.views.get(viewiden)
            if view is None:
                raise s_exc.NoSuchView(iden=viewiden)

        return view

    @s_coro.genrhelp
    async def eval(self, text, opts=None, user=None):
        '''
        Evaluate a storm query and yield Nodes only.
        '''
        view = self._viewFromOpts(opts)

        async for node in view.eval(text, opts, user):
            yield node

    @s_coro.genrhelp
    async def storm(self, text, opts=None, user=None):
        '''
        Evaluate a storm query and yield (node, path) tuples.
        Yields:
            (Node, Path) tuples
        '''
        view = self._viewFromOpts(opts)

        async for mesg in view.storm(text, opts, user):
            yield mesg

    async def nodes(self, text, opts=None, user=None):
        '''
        A simple non-streaming way to return a list of nodes.
        '''
        return [n async for n in self.eval(text, opts=opts, user=user)]

    @s_coro.genrhelp
    async def streamstorm(self, text, opts=None, user=None):
        '''
        Evaluate a storm query and yield result messages.

        Yields:
            ((str,dict)): Storm messages.
        '''
        view = self._viewFromOpts(opts)

        async for mesg in view.streamstorm(text, opts, user):
            yield mesg

    @s_coro.genrhelp
    async def iterStormPodes(self, text, opts=None, user=None):
        if user is None:
            user = self.auth.getUserByName('root')

        view = self._viewFromOpts(opts)

        await self.boss.promote('storm', user=user, info={'query': text})
        async with await self.snap(user=user, view=view) as snap:
            async for pode in snap.iterStormPodes(text, opts=opts, user=user):
                yield pode

    @s_cache.memoize(size=10000)
    def getStormQuery(self, text):
        '''
        Parse storm query text and return a Query object.
        '''
        query = s_grammar.Parser(text).query()
        query.init(self)
        return query

    def _logStormQuery(self, text, user):
        '''
        Log a storm query.
        '''
        if self.conf.get('storm:log'):
            lvl = self.conf.get('storm:log:level')
            logger.log(lvl, 'Executing storm query {%s} as [%s]', text, user.name)

    async def getNodeByNdef(self, ndef, view=None):
        '''
        Return a single Node() instance by (form,valu) tuple.
        '''
        name, valu = ndef

        form = self.model.forms.get(name)
        if form is None:
            raise s_exc.NoSuchForm(name=name)

        norm, info = form.type.norm(valu)

        buid = s_common.buid((form.name, norm))

        async with await self.snap(view=view) as snap:
            return await snap.getNodeByBuid(buid)

    async def getNodesBy(self, full, valu, cmpr='=', view=None):
        '''
        Get nodes by a property value or lift syntax.

        Args:
            full (str): The full name of a property <form>:<prop>.
            valu (obj): A value that the type knows how to lift by.
            cmpr (str): The comparison operator you are lifting by.

        Some node property types allow special syntax here.

        Examples:

            # simple lift by property equality
            core.getNodesBy('file:bytes:size', 20)

            # The inet:ipv4 type knows about cidr syntax
            core.getNodesBy('inet:ipv4', '1.2.3.0/24')
        '''
        async with await self.snap(view=view) as snap:
            async for node in snap.getNodesBy(full, valu, cmpr=cmpr):
                yield node

    def getCoreInfo(self):
        return {
            'version': synapse.version,
            'modeldef': self.model.getModelDef(),
            'stormcmds': {cmd: {} for cmd in self.stormcmds.keys()},
        }

    async def addNodes(self, nodedefs, view=None):
        '''
        Quickly add/modify a list of nodes from node definition tuples.
        This API is the simplest/fastest way to add nodes, set node props,
        and add tags to nodes remotely.

        Args:

            nodedefs (list): A list of node definition tuples. See below.

        A node definition tuple is defined as:

            ( (form, valu), {'props':{}, 'tags':{})

        The "props" or "tags" keys may be omitted.

        '''
        async with await self.snap(view=view) as snap:
            snap.strict = False
            async for node in snap.addNodes(nodedefs):
                yield node

    async def addFeedData(self, name, items, seqn=None):
        '''
        Add data using a feed/parser function.

        Args:
            name (str): The name of the feed record format.
            items (list): A list of items to ingest.
            seqn ((str,int)): An (iden, offs) tuple for this feed chunk.

        Returns:
            (int): The next expected offset (or None) if seqn is None.
        '''
        async with await self.snap() as snap:
            snap.strict = False
            return await snap.addFeedData(name, items, seqn=seqn)

    async def getFeedOffs(self, iden):
        return await self.view.layers[0].getOffset(iden)

    async def setFeedOffs(self, iden, offs):
        if offs < 0:
            mesg = 'Offset must be >= 0.'
            raise s_exc.BadConfValu(mesg=mesg, offs=offs, iden=iden)

        return await self.view.layers[0].setOffset(iden, offs)

    async def snap(self, user=None, view=None):
        '''
        Return a transaction object for the default view.

        Args:
            user (str): The user to get the snap for.
            view (View): View object to use when making the snap.

        Notes:
            This must be used as an asynchronous context manager.

        Returns:
            s_snap.Snap: A Snap object for the view.
        '''

        if view is None:
            view = self.view

        if user is None:
            user = self.auth.getUserByName('root')

        snap = await view.snap(user)

        return snap

    async def loadCoreModule(self, ctor, conf=None):
        '''
        Load a single cortex module with the given ctor and conf.

        Args:
            ctor (str): The python module class path
            conf (dict):Config dictionary for the module
        '''
        if conf is None:
            conf = {}

        modu = self._loadCoreModule(ctor, conf=conf)

        try:
            await s_coro.ornot(modu.preCoreModule)
        except asyncio.CancelledError:  # pragma: no cover
            raise
        except Exception:
            logger.exception(f'module preCoreModule failed: {ctor}')
            self.modules.pop(ctor, None)
            return

        mdefs = modu.getModelDefs()
        self.model.addDataModels(mdefs)

        cmds = modu.getStormCmds()
        [self.addStormCmd(c) for c in cmds]

        try:
            await s_coro.ornot(modu.initCoreModule)
        except asyncio.CancelledError:  # pragma: no cover
            raise
        except Exception:
            logger.exception(f'module initCoreModule failed: {ctor}')
            self.modules.pop(ctor, None)
            return

        await self.fire('core:module:load', module=ctor)

        return modu

    async def _loadCoreMods(self, ctors):

        mods = []

        cmds = []
        mdefs = []

        for ctor in ctors:

            conf = None

            # allow module entry to be (ctor, conf) tuple
            if isinstance(ctor, (list, tuple)):
                ctor, conf = ctor

            modu = self._loadCoreModule(ctor, conf=conf)
            if modu is None:
                continue

            mods.append(modu)

            try:
                await s_coro.ornot(modu.preCoreModule)
            except asyncio.CancelledError:  # pragma: no cover
                raise
            except Exception:
                logger.exception(f'module preCoreModule failed: {ctor}')
                self.modules.pop(ctor, None)
                continue

            cmds.extend(modu.getStormCmds())
            mdefs.extend(modu.getModelDefs())

        self.model.addDataModels(mdefs)
        [self.addStormCmd(c) for c in cmds]

    async def _initCoreMods(self):

        for ctor, modu in list(self.modules.items()):

            try:
                await s_coro.ornot(modu.initCoreModule)
            except asyncio.CancelledError:  # pragma: no cover
                raise
            except Exception:
                logger.exception(f'module initCoreModule failed: {ctor}')
                self.modules.pop(ctor, None)

    def _loadCoreModule(self, ctor, conf=None):

        if ctor in self.modules:
            raise s_exc.ModAlreadyLoaded(mesg=f'{ctor} already loaded')
        try:
            modu = s_dyndeps.tryDynFunc(ctor, self, conf=conf)
            self.modules[ctor] = modu
            return modu

        except Exception:
            logger.exception('mod load fail: %s' % (ctor,))
            return None

    async def stat(self):
        stats = {
            'iden': self.iden,
            'layer': await self.view.layers[0].stat(),
            'formcounts': self.counts,
        }
        return stats

    async def getPropNorm(self, prop, valu):
        '''
        Get the normalized property value based on the Cortex data model.

        Args:
            prop (str): The property to normalize.
            valu: The value to normalize.

        Returns:
            (tuple): A two item tuple, containing the normed value and the info dictionary.

        Raises:
            s_exc.NoSuchProp: If the prop does not exist.
            s_exc.BadTypeValu: If the value fails to normalize.
        '''
        pobj = self.model.prop(prop)
        if pobj is None:
            raise s_exc.NoSuchProp(mesg=f'The property {prop} does not exist.',
                                   prop=prop)
        norm, info = pobj.type.norm(valu)
        return norm, info

    async def getTypeNorm(self, name, valu):
        '''
        Get the normalized type value based on the Cortex data model.

        Args:
            name (str): The type to normalize.
            valu: The value to normalize.

        Returns:
            (tuple): A two item tuple, containing the normed value and the info dictionary.

        Raises:
            s_exc.NoSuchType: If the type does not exist.
            s_exc.BadTypeValu: If the value fails to normalize.
        '''
        tobj = self.model.type(name)
        if tobj is None:
            raise s_exc.NoSuchType(mesg=f'The type {name} does not exist.',
                                   name=name)
        norm, info = tobj.norm(valu)
        return norm, info

    async def addTrigger(self, condition, query, info, disabled=False, user=None, view=None):
        '''
        Adds a trigger to the cortex
        '''
        if view is None:
            view = self.view

        return await self.view.addTrigger(condition, query, info, disabled, user)

    def getTrigger(self, iden):

        return self.view.getTrigger(iden)

    async def delTrigger(self, iden):
        '''
        Deletes a trigger from the cortex
        '''
        return await self.view.delTrigger(iden)

    async def updateTrigger(self, iden, query):
        '''
        Change an existing trigger's query
        '''
        return await self.view.updateTrigger(iden, query)

    async def enableTrigger(self, iden):
        '''
        Change an existing trigger's query
        '''
        return await self.view.enableTrigger(iden)

    async def disableTrigger(self, iden):
        '''
        Change an existing trigger's query
        '''
        return await self.view.disableTrigger(iden)

    async def listTriggers(self):
        '''
        Lists all the triggers in the Cortex.
        '''
        return self.view.listTriggers()

@contextlib.asynccontextmanager
async def getTempCortex(mods=None):
    '''
    Get a proxy to a cortex backed by a temporary directory.

    Args:
        mods (list): A list of modules which are loaded into the cortex.

    Notes:
        The cortex and temporary directory are town down on exit.
        This should only be called from synchronous code.

    Returns:
        Proxy to the cortex.
    '''
    with s_common.getTempDir() as dirn:

        async with await Cortex.anit(dirn) as core:
            if mods:
                for mod in mods:
                    await core.loadCoreModule(mod)
            async with core.getLocalProxy() as prox:
                yield prox<|MERGE_RESOLUTION|>--- conflicted
+++ resolved
@@ -105,15 +105,8 @@
 
         # TODO: accept a view or layer param
         '''
-<<<<<<< HEAD
         wlyr = self.cell.view.layers[0]
-
-        if not await wlyr.allowed(self.user, ('trigger', 'add')):
-            mesg = 'User not authorized to create triggers.'
-            raise s_exc.AuthDeny(user=self.user.name, mesg=mesg)
-=======
-        await self._reqUserAllowed('trigger', 'add')
->>>>>>> d12f0df3
+        await wlyr._reqUserAllowed(self.user, ('trigger', 'add'))
 
         iden = await self.cell.addTrigger(condition, query, info, disabled, user=self.user)
         return iden
@@ -146,15 +139,10 @@
         return view
 
     async def _trig_auth_check(self, useriden, perm):
-<<<<<<< HEAD
-        ''' Raise exception if doesn't have explicit perms and resource not created by that user '''
+        '''
+        Raise exception if doesn't have explicit perms and resource not created by that user
+        '''
         isallowed = await self.allowed(perm)
-=======
-        '''
-        Raise exception if doesn't have explicit perms and resource not created by that user
-        '''
-        isallowed = await self.allowed(*perm)
->>>>>>> d12f0df3
         if (useriden == self.user.iden) or isallowed:
             return
         perm = '.'.join(perm)
@@ -235,13 +223,7 @@
             reqs must have fields present or incunit must not be None (or both)
             The incunit if not None it must be larger in unit size than all the keys in all reqs elements.
         '''
-<<<<<<< HEAD
-        if not self.user.allowed(('cron', 'add')):
-            mesg = 'User not authorized to create cron job.'
-            raise s_exc.AuthDeny(user=self.user.name, mesg=mesg)
-=======
-        await self._reqUserAllowed('cron', 'add')
->>>>>>> d12f0df3
+        await self._reqUserAllowed(('cron', 'add'))
 
         def _convert_reqdict(reqdict):
             return {s_agenda.TimeUnit.fromString(k): v for (k, v) in reqdict.items()}
@@ -510,7 +492,7 @@
             (int): The number of nodes resulting from the query.
         '''
 
-        view = self._getViewFromOpts(opts)
+        view = await self._getViewFromOpts(opts)
 
         i = 0
         async for _ in view.eval(text, opts=opts, user=self.user):
@@ -522,7 +504,7 @@
         Evaluate a storm query and yield packed nodes.
         '''
 
-        view = self._getViewFromOpts(opts)
+        view = await self._getViewFromOpts(opts)
 
         async for pode in view.iterStormPodes(text, opts=opts, user=self.user):
             yield pode
@@ -535,7 +517,7 @@
             ((str,dict)): Storm messages.
         '''
 
-        view = self._getViewFromOpts(opts)
+        view = await self._getViewFromOpts(opts)
 
         async for mesg in view.streamstorm(text, opts, user=self.user):
             yield mesg
