import os
import asyncio
import logging
import copy
import contextlib
import collections

from collections.abc import Mapping

import synapse
import synapse.exc as s_exc
import synapse.axon as s_axon
import synapse.common as s_common
import synapse.telepath as s_telepath
import synapse.datamodel as s_datamodel

import synapse.lib.cell as s_cell
import synapse.lib.coro as s_coro
import synapse.lib.hive as s_hive
import synapse.lib.view as s_view
import synapse.lib.cache as s_cache
import synapse.lib.layer as s_layer
import synapse.lib.nexus as s_nexus
import synapse.lib.queue as s_queue
import synapse.lib.scope as s_scope
import synapse.lib.spawn as s_spawn
import synapse.lib.storm as s_storm
import synapse.lib.agenda as s_agenda
import synapse.lib.dyndeps as s_dyndeps
import synapse.lib.grammar as s_grammar
import synapse.lib.httpapi as s_httpapi
import synapse.lib.modules as s_modules
import synapse.lib.trigger as s_trigger
import synapse.lib.modelrev as s_modelrev
import synapse.lib.stormsvc as s_stormsvc
import synapse.lib.lmdbslab as s_lmdbslab
import synapse.lib.slaboffs as s_slaboffs
import synapse.lib.stormhttp as s_stormhttp
import synapse.lib.provenance as s_provenance
import synapse.lib.stormtypes as s_stormtypes

logger = logging.getLogger(__name__)

'''
A Cortex implements the synapse hypergraph object.
'''

class CoreApi(s_cell.CellApi):
    '''
    The CoreApi is exposed when connecting to a Cortex over Telepath.

    Many CoreApi methods operate on packed nodes consisting of primitive data structures
    which can be serialized with msgpack/json.

    An example of a packaged Node::

        ( (<form>, <valu>), {

            "props": {
                <name>: <valu>,
                ...
            },
            "tags": {
                "foo": <time>,
                "foo.bar": <time>,
            },
        })

    '''
    @s_cell.adminapi
    def getCoreMods(self):
        return self.cell.getCoreMods()

    @s_cell.adminapi
    def stat(self):
        return self.cell.stat()

    @s_cell.adminapi
    async def joinTeleLayer(self, url, indx=None):
        ret = await self.cell.joinTeleLayer(url, indx=indx)
        return ret

    # FIXME:  ModelDict/Def/Defs is a mess
    async def getModelDict(self):
        '''
        Return a dictionary which describes the data model.

        Returns:
            (dict): A model description dictionary.
        '''
        return await self.cell.getModelDict()

    async def getModelDef(self):
        return await self.cell.getModelDef()

    async def getModelDefs(self):
        return await self.cell.getModelDefs()

    def getCoreInfo(self):
        '''
        Return static generic information about the cortex including model definition
        '''
        return self.cell.getCoreInfo()

    async def _getViewFromOpts(self, opts):
        '''

        Args:
            opts(Optional[Dict]): opts dicts that may contain a view field

        Returns:
            view object

        Raises:
            s_exc.NoSuchView: If the view iden doesn't exist
            s_exc.AuthDeny: If the current user doesn't have read access to the view

        '''
        iden = (opts or {}).get('view')
        return await self._getView(iden)

    async def _getView(self, view):
        view = self.cell.getView(view)
        if view is None:
            raise s_exc.NoSuchView(iden=view)

        self.user.confirm(('view', 'read'), gateiden=view.iden)

        return view

    async def addTrigger(self, condition, query, info, disabled=False, view=None):
        '''
        Adds a trigger to the cortex

        '''
        wlyr = self.cell.view.layers[0]
        await wlyr._reqUserAllowed(self.user, ('trigger', 'add'))

        view = self._getView(view)

        iden = await view.addTrigger(condition, query, info, disabled, user=self.user)
        return iden

    async def delTrigger(self, iden, view=None):
        '''
        Deletes a trigger from the cortex
        '''
        trig = await self.cell.getTrigger(iden)
        trig.confirm(self.user, ('trigger', 'del'))
        await self.cell.delTrigger(iden)

        await view.delTrigger(iden)

    async def updateTrigger(self, iden, query, view=None):
        '''
        Change an existing trigger's query
        '''
        trig = await self.cell.getTrigger(iden)
        trig.confirm(self.user, ('trigger', 'set'))
        await self.cell.updateTrigger(iden, query)

        await view.updateTrigger(iden, query)

    async def enableTrigger(self, iden, view=None):
        '''
        Enable an existing trigger
        '''
        trig = await self.cell.getTrigger(iden)
        trig.confirm(self.user, ('trigger', 'set'))
        await self.cell.enableTrigger(iden)

        await view.enableTrigger(iden)

    async def disableTrigger(self, iden, view=None):
        '''
        Disable an existing trigger
        '''
        trig = await self.cell.getTrigger(iden)
        trig.confirm(self.user, ('trigger', 'set'))
        await self.cell.disableTrigger(iden)

        await view.disableTrigger(iden)

    async def listTriggers(self, view=None):
        '''
        Lists all the triggers that the current user is authorized to access
        '''
        trigs = []
        view = self._getView(view)
        rawtrigs = await view.listTriggers()

        for (iden, trig) in rawtrigs:
            if await trig.allowed(self.user, ('trigger', 'get')):
                info = trig.pack()
                # pack the username into the return as a convenience
                info['username'] = self.cell.getUserName(trig.useriden)
                trigs.append((iden, info))

        return trigs

    # FIXME:  add view parm here (it wouldn't be stored on the view though)
    async def addCronJob(self, query, reqs, incunit=None, incval=1):
        '''
        Add a cron job to the cortex

        A cron job is a persistently-stored item that causes storm queries to be run in the future.  The specification
        for the times that the queries run can be one-shot or recurring.

        Args:
            query (str):  The storm query to execute in the future
            reqs (Union[Dict[str, Union[int, List[int]]], List[Dict[...]]]):
                Either a dict of the fixed time fields or a list of such dicts.  The keys are in the set ('year',
                'month', 'dayofmonth', 'dayofweek', 'hour', 'minute'.  The values must be positive integers, except for
                the key of 'dayofmonth' in which it may also be a negative integer which represents the number of days
                from the end of the month with -1 representing the last day of the month.  All values may also be lists
                of valid values.
            incunit (Optional[str]):
                A member of the same set as above, with an additional member 'day'.  If is None (default), then the
                appointment is one-shot and will not recur.
            incval (Union[int, List[int]):
                A integer or a list of integers of the number of units

        Returns (bytes):
            An iden that can be used to later modify, query, and delete the job.

        Notes:
            reqs must have fields present or incunit must not be None (or both)
            The incunit if not None it must be larger in unit size than all the keys in all reqs elements.
        '''
        self.user.confirm(('cron', 'add'))

        return await self.cell.addCronJob(self.user, query, reqs, incunit, incval)

    async def delCronJob(self, iden):
        '''
        Delete a cron job

        Args:
            iden (bytes):  The iden of the cron job to be deleted
        '''
        gate = self.cell.auth.reqAuthGate(iden)
        gate.confirm(self.user, ('cron', 'del'))

        await self.cell.delCronJob.delete(iden)

    async def updateCronJob(self, iden, query):
        '''
        Change an existing cron job's query

        Args:
            iden (bytes):  The iden of the cron job to be changed
        '''
        # FIXME: discuss this model
        # await cron.reqAllowed(self.user, ('cron', 'set'))
        gate = self.cell.auth.reqAuthGate(iden)
        gate.confirm(self.user, ('cron', 'set'))
        await self.cell.updateCronJob(iden, query)

    async def enableCronJob(self, iden):
        '''
        Enable a cron job

        Args:
            iden (bytes):  The iden of the cron job to be changed
        '''
        gate = self.cell.auth.reqAuthGate(iden)
        gate.confirm(self.user, ('cron', 'set'))
        await self.cell.enableCronJob(iden)

    async def disableCronJob(self, iden):
        '''
        Enable a cron job

        Args:
            iden (bytes):  The iden of the cron job to be changed
        '''
        gate = self.cell.auth.reqAuthGate(iden)
        gate.confirm(self.user, ('cron', 'set'))
        await self.cell.disableCronJob(iden)

    async def listCronJobs(self):
        '''
        Get information about all the cron jobs accessible to the current user
        '''
        crons = []

        for iden, cron in self.cell.agenda.list():
            if not cron.allowed(self.user, ('cron', 'get')):
                continue

            info = cron.pack()
            info['username'] = self.cell.getUserName(cron.useriden)
            crons.append((iden, info))

        return crons

    async def setStormCmd(self, cdef):
        '''
        Set the definition of a pure storm command in the cortex.
        '''
        self.user.confirm(('storm', 'admin', 'cmds'))
        return await self.cell.setStormCmd(cdef)

    async def delStormCmd(self, name):
        '''
        Remove a pure storm command from the cortex.
        '''
        self.user.confirm(('storm', 'admin', 'cmds'))
        return await self.cell.delStormCmd(name)

    async def _reqDefLayerAllowed(self, perms):
        view = self.cell.getView()
        wlyr = view.layers[0]
        self.user.confirm(perms, gateiden=wlyr.iden)

    async def addNodeTag(self, iden, tag, valu=(None, None)):
        '''
        Deprecated in 0.2.0.

        FIXME:  add view parm?
        Add a tag to a node specified by iden.

        Args:
            iden (str): A hex encoded node BUID.
            tag (str):  A tag string.
            valu (tuple):  A time interval tuple or (None, None).
        '''
        await self._reqDefLayerAllowed(('tag:add', *tag.split('.')))
        return await self.cell.addNodeTag(self.user, iden, tag, valu)

    async def delNodeTag(self, iden, tag):
        '''
        Deprecated in 0.2.0.
        Delete a tag from the node specified by iden.

        Args:
            iden (str): A hex encoded node BUID.
            tag (str):  A tag string.
        '''
        await self._reqDefLayerAllowed(('tag:del', *tag.split('.')))
        return await self.cell.delNodeTag(self.user, iden, tag)

    async def setNodeProp(self, iden, name, valu):
        '''
        Deprecated in 0.2.0.

        Set a property on a single node.
        FIXME:  how to move to cortex and still have enforcement?
        '''
        buid = s_common.uhex(iden)

        async with await self.cell.snap(user=self.user) as snap:

            with s_provenance.claim('coreapi', meth='prop:set', user=snap.user.iden):

                node = await snap.getNodeByBuid(buid)
                if node is None:
                    raise s_exc.NoSuchIden(iden=iden)

                prop = node.form.props.get(name)
                self.user.confirm(('prop:set', prop.full), gateiden=snap.wlyr.iden)

                await node.set(name, valu)
                return node.pack()

    async def delNodeProp(self, iden, name):
        '''
        Deprecated in 0.2.0.

        Delete a property from a single node.
        '''

        buid = s_common.uhex(iden)

        async with await self.cell.snap(user=self.user) as snap:

            with s_provenance.claim('coreapi', meth='prop:del', user=snap.user.iden):

                node = await snap.getNodeByBuid(buid)
                if node is None:
                    raise s_exc.NoSuchIden(iden=iden)

                prop = node.form.props.get(name)

                self.user.confirm(('prop:del', prop.full), gateiden=snap.wlyr.iden)

                await node.pop(name)
                return node.pack()

    async def addNode(self, form, valu, props=None):
        '''
        Deprecated in 0.2.0.
        '''
        async with await self.cell.snap(user=self.user) as snap:
            self.user.confirm(('node:add', form), gateiden=snap.wlyr.iden)
            with s_provenance.claim('coreapi', meth='node:add', user=snap.user.iden):

                node = await snap.addNode(form, valu, props=props)
                return node.pack()

    async def addNodes(self, nodes):
        '''
        Add a list of packed nodes to the cortex.

        Args:
            nodes (list): [ ( (form, valu), {'props':{}, 'tags':{}}), ... ]

        Yields:
            (tuple): Packed node tuples ((form,valu), {'props': {}, 'tags':{}})

        Deprecated in 0.2.0
        '''

        # First check that that user may add each form
        done = {}
        for node in nodes:

            formname = node[0][0]
            if done.get(formname):
                continue

            await self._reqDefLayerAllowed(('node:add', formname))
            done[formname] = True

        async with await self.cell.snap(user=self.user) as snap:
            with s_provenance.claim('coreapi', meth='node:add', user=snap.user.iden):

                snap.strict = False

                async for node in snap.addNodes(nodes):

                    if node is not None:
                        node = node.pack()

                    yield node

    async def getFeedFuncs(self):
        '''
        Get a list of Cortex feed functions.

        Notes:
            Each feed dictinonary has the name of the feed function, the
            full docstring for the feed function, and the first line of
            the docstring broken out in their own keys for easy use.

        Returns:
            tuple: A tuple of dictionaries.
        '''
        return await self.cell.getFeedFuncs()

    async def addFeedData(self, name, items, seqn=None):

        wlyr = self.cell.view.layers[0]

        parts = name.split('.')

        self.user.confirm(('feed:data', *parts), gateiden=wlyr.iden)

        with s_provenance.claim('feed:data', name=name):

            async with await self.cell.snap(user=self.user) as snap:
                snap.strict = False
                # FIXME:  is this enough to make snap a nexus?  Alternative is to add a cortex pass-through
                return await snap.addFeedData(name, items, seqn=seqn)

    async def count(self, text, opts=None):
        '''
        Count the number of nodes which result from a storm query.

        Args:
            text (str): Storm query text.
            opts (dict): Storm query options.

        Returns:
            (int): The number of nodes resulting from the query.
        '''
        view = await self._getViewFromOpts(opts)

        i = 0
        # FIXME:  make a count method on view
        async for _ in view.eval(text, opts=opts, user=self.user):
            i += 1
        return i

    async def eval(self, text, opts=None):
        '''
        Evaluate a storm query and yield packed nodes.
        '''

        view = await self._getViewFromOpts(opts)

        async for pode in view.iterStormPodes(text, opts=opts, user=self.user):
            yield pode

    async def storm(self, text, opts=None):
        '''
        Evaluate a storm query and yield result messages.

        Yields:
            ((str,dict)): Storm messages.
        '''
        view = await self._getViewFromOpts(opts)

        if opts is not None and opts.get('spawn'):

            link = s_scope.get('link')

            opts.pop('spawn', None)
            info = {
                'link': link.getSpawnInfo(),
                'view': view.iden,
                'user': self.user.iden,
                'storm': {
                    'opts': opts,
                    'query': text,
                }
            }

            tnfo = {'query': text}
            if opts:
                tnfo['opts'] = opts
            await self.cell.boss.promote('storm:spawn',
                                         user=self.user,
                                         info=tnfo)
            proc = None
            mesg = 'Spawn complete'
            try:
                async with self.cell.spawnpool.get() as proc:
                    if await proc.xact(info):
                        await link.fini()
            except Exception as e:
                if not isinstance(e, asyncio.CancelledError):
                    logger.exception('Error during spawned Storm execution.')
                if not self.cell.isfini:
                    if proc:
                        await proc.fini()
                mesg = repr(e)
                raise
            finally:
                raise s_exc.DmonSpawn(mesg=mesg)

        async for mesg in view.streamstorm(text, opts, user=self.user):
            yield mesg

    async def watch(self, wdef):
        '''
        Hook cortex/view/layer watch points based on a specified watch definition.

        Example:

            wdef = { 'tags': [ 'foo.bar', 'baz.*' ] }

            async for mesg in core.watch(wdef):
                dostuff(mesg)
        '''
        iden = wdef.get('view', self.cell.view.iden)
        self.user.confirm(('watch',), gateiden=iden)

        async for mesg in self.cell.watch(wdef):
            yield mesg

    async def syncLayerSplices(self, iden, offs):
        '''
        Yield (indx, mesg) splices for the given layer beginning at offset.

        Once caught up, this API will begin yielding splices in real-time.
        The generator will only terminate on network disconnect or if the
        consumer falls behind the max window size of 10,000 splice messages.
        '''
        self.user.confirm(('sync',), gateiden=iden)
        async for item in self.cell.syncLayerSplices(iden, offs):
            yield item

    @s_cell.adminapi
    async def splices(self, offs, size):
        '''
        Return the list of splices at the given offset.
        '''
        count = 0
        async for mesg in self.cell.view.layers[0].splices(offs, size):
            count += 1
            if not count % 1000:
                await asyncio.sleep(0)
            yield mesg

    @s_cell.adminapi
    async def splicesBack(self, offs, size):
        '''
        Return the list of splices backwards from the given offset.
        '''
        count = 0
        async for mesg in self.cell.view.layers[0].splicesBack(offs, size):
            count += 1
            if not count % 1000: # pragma: no cover
                await asyncio.sleep(0)
            yield mesg

    async def spliceHistory(self):
        '''
        Yield splices backwards from the end of the splice log.

        Will only return the user's own splices unless they are an admin.
        '''
        async for splice in self.cell.spliceHistory(self.user):
            yield splice

    @s_cell.adminapi
    async def provStacks(self, offs, size):
        '''
        Return stream of (iden, provenance stack) tuples at the given offset.
        '''
        count = 0
        for iden, stack in self.cell.provstor.provStacks(offs, size):
            count += 1
            if not count % 1000:
                await asyncio.sleep(0)
            yield s_common.ehex(iden), stack

    @s_cell.adminapi
    async def getProvStack(self, iden: str):
        '''
        Return the providence stack associated with the given iden.

        Args:
            iden (str):  the iden from splice

        Note: the iden appears on each splice entry as the 'prov' property
        '''
        return self.cell.provstor.getProvStack(s_common.uhex(iden))

    async def getPropNorm(self, prop, valu):
        '''
        Get the normalized property value based on the Cortex data model.

        Args:
            prop (str): The property to normalize.
            valu: The value to normalize.

        Returns:
            (tuple): A two item tuple, containing the normed value and the info dictionary.

        Raises:
            s_exc.NoSuchProp: If the prop does not exist.
            s_exc.BadTypeValu: If the value fails to normalize.
        '''
        return await self.cell.getPropNorm(prop, valu)

    async def getTypeNorm(self, name, valu):
        '''
        Get the normalized type value based on the Cortex data model.

        Args:
            name (str): The type to normalize.
            valu: The value to normalize.

        Returns:
            (tuple): A two item tuple, containing the normed value and the info dictionary.

        Raises:
            s_exc.NoSuchType: If the type does not exist.
            s_exc.BadTypeValu: If the value fails to normalize.
        '''
        return await self.cell.getTypeNorm(name, valu)

    async def addFormProp(self, form, prop, tdef, info):
        '''
        Add an extended property to the given form.

        Extended properties *must* begin with _
        '''
        self.user.confirm(('model', 'prop', 'add', form))
        return await self.cell.addFormProp(form, prop, tdef, info)

    async def delFormProp(self, form, name):
        '''
        Remove an extended property from the given form.
        '''
        self.user.confirm(('model', 'prop', 'del', form))
        return await self.cell.delFormProp(form, name)

    async def addUnivProp(self, name, tdef, info):
        '''
        Add an extended universal property.

        Extended properties *must* begin with _
        '''
        self.user.confirm(('model', 'univ', 'add'))
        return await self.cell.addUnivProp(name, tdef, info)

    async def delUnivProp(self, name):
        '''
        Remove an extended universal property.
        '''
        self.user.confirm(('model', 'univ', 'del'))
        return await self.cell.delUnivProp(name)

    async def addTagProp(self, name, tdef, info):
        '''
        Add a tag property to record data about tags on nodes.
        '''
        self.user.confirm(('model', 'tagprop', 'add'))
        return await self.cell.addTagProp(name, tdef, info)

    async def delTagProp(self, name):
        '''
        Remove a previously added tag property.
        '''
        self.user.confirm(('model', 'tagprop', 'del'))
        return await self.cell.delTagProp(name)

    async def addStormPkg(self, pkgdef):
        self.user.confirm(('storm', 'pkg', 'add'))
        return await self.cell.addStormPkg(pkgdef)

    async def delStormPkg(self, iden):
        self.user.confirm(('storm', 'pkg', 'del'))
        return await self.cell.delStormPkg(iden)

    async def getStormPkgs(self):
        return await self.cell.getStormPkgs()

    async def getStormPkg(self, name):
        return await self.cell.getStormPkg(name)

    # APIs to support spawned cortexes
    @s_cell.adminapi
    async def runRuntLift(self, *args, **kwargs):
        async for item in self.cell.runRuntLift(*args, **kwargs):
            yield item

    @s_cell.adminapi
    async def addCoreQueue(self, name, info):
        return await self.cell.addCoreQueue(name, info)

    @s_cell.adminapi
    async def hasCoreQueue(self, name):
        return await self.cell.hasCoreQueue(name)

    @s_cell.adminapi
    async def delCoreQueue(self, name):
        return await self.cell.delCoreQueue(name)

    @s_cell.adminapi
    async def getCoreQueue(self, name):
        return await self.cell.getCoreQueue(name)

    @s_cell.adminapi
    async def getCoreQueues(self):
        return await self.cell.getCoreQueues()

    @s_cell.adminapi
    async def getsCoreQueue(self, name, offs=0, wait=True, cull=True, size=None):
        async for item in self.cell.getsCoreQueue(name, offs=offs, wait=wait, cull=cull, size=size):
            yield item

    @s_cell.adminapi
    async def putCoreQueue(self, name, item):
        return await self.cell.putCoreQueue(name, item)

    @s_cell.adminapi
    async def putsCoreQueue(self, name, items):
        return await self.cell.putsCoreQueue(name, items)

    @s_cell.adminapi
    async def cullCoreQueue(self, name, offs):
        return await self.cell.cullCoreQueue(name, offs)

class Cortex(s_cell.Cell):  # type: ignore
    '''
    A Cortex implements the synapse hypergraph.

    The bulk of the Cortex API lives on the Snap() object which can
    be obtained by calling Cortex.snap() in a with block.  This allows
    callers to manage transaction boundaries explicitly and dramatically
    increases performance.
    '''
    confdefs = (  # type: ignore

        ('modules', {
            'type': 'list', 'defval': (),
            'doc': 'A list of module classes to load.'
        }),

        ('storm:log', {
            'type': 'bool', 'defval': False,
            'doc': 'Log storm queries via system logger.'
        }),

        ('storm:log:level', {
            'type': 'int',
            'defval': logging.WARNING,
            'doc': 'Logging log level to emit storm logs at.'
        }),

        ('splice:en', {
            'type': 'bool',
            'defval': True,
            'doc': 'Enable storing splices for layer changes.'
        }),

        ('splice:sync', {
            'type': 'str', 'defval': None,
            'doc': 'A telepath URL for an upstream cortex.'
        }),

        ('splice:cryotank', {
            'type': 'str', 'defval': None,
            'doc': 'A telepath URL for a cryotank used to archive splices.'
        }),

        ('feeds', {
            'type': 'list', 'defval': (),
            'doc': 'A list of feed dictionaries.'
        }),

        ('cron:enable', {
            'type': 'bool', 'defval': True,
            'doc': 'Enable cron jobs running.'
        }),

        ('dedicated', {
            'type': 'bool', 'defval': False,
            'doc': 'The cortex is free to use most of the resources of the system'
        }),

        ('layer:lmdb:map_async', {
            'type': 'bool', 'defval': False,
            'doc': 'Set the default lmdb:map_async value in LMDB layers.'
        }),

        ('axon', {
            'type': 'str', 'defval': None,
            'doc': 'A telepath URL for a remote axon.',
        }),
        ('spawn:poolsize', {
            'type': 'int', 'defval': 8,
            'doc': 'The max number of spare processes to keep around in the storm spawn pool.',
        }),

        ('layers:lockmemory', {
            'type': 'bool',
            'default': True,
            'doc': 'Should new layers lock memory for performance by default.',
        }),
    )

    cellapi = CoreApi

    async def __anit__(self, dirn, conf=None):

        await s_cell.Cell.__anit__(self, dirn, conf=conf)

        offsdb = self.slab.initdb('offsets')
        self.offs = s_slaboffs.SlabOffs(self.slab, offsdb)

        # share ourself via the cell dmon as "cortex"
        # for potential default remote use
        self.dmon.share('cortex', self)

        self.views = {}
        self.layers = {}
        # self.counts = {}
        self.modules = {}
        self.storage = {}
        self.storctors = {}
        self.splicers = {}
        self.feedfuncs = {}
        self.stormcmds = {}
        self.spawnpool = None

        # differentiate these for spawning
        self.storm_cmd_ctors = {}
        self.storm_cmd_cdefs = {}

        self.stormmods = {}     # name: mdef
        self.stormpkgs = {}     # name: pkgdef
        self.stormvars = None   # type: s_hive.HiveDict

        self.stormdmons = {}

        self.svcsbyiden = {}
        self.svcsbyname = {}

        self._runtLiftFuncs = {}
        self._runtPropSetFuncs = {}
        self._runtPropDelFuncs = {}

        self.ontagadds = collections.defaultdict(list)
        self.ontagdels = collections.defaultdict(list)
        self.ontagaddglobs = s_cache.TagGlobs()
        self.ontagdelglobs = s_cache.TagGlobs()

        self.libroot = (None, {}, {})
        self.bldgbuids = {} # buid -> (Node, Event)  Nodes under construction

        self.axon = None  # type: s_axon.AxonApi
        self.axready = asyncio.Event()

        self.view = None  # The default/main view

        # Change distribution
        self.nexsroot = await s_nexus.NexsRoot.anit()
<<<<<<< HEAD
        self.onfini(self.nexsroot.fini)
=======
        self.onfini(self.nexsroot)
>>>>>>> f980c6ff

        # generic fini handler for the Cortex
        self.onfini(self._onCoreFini)

        await self._initCoreHive()
        self._initSplicers()
        self._initStormLibs()
        self._initFeedFuncs()

        await self._initStorCtors()

        if self.inaugural:
            await self._initDefLayrStor()

        await self._loadLayrStors()

        self._initCortexHttpApi()

        self.model = s_datamodel.Model()

        # Perform module loading
        mods = list(s_modules.coremods)
        mods.extend(self.conf.get('modules'))
        await self._loadCoreMods(mods)
        await self._loadExtModel()
        await self._initStormCmds()

        # Initialize our storage and views
        await self._initCoreAxon()

        await self._migrateViewsLayers()
        await self._initCoreLayers()
        await self._initCoreViews()
        self.onfini(self._finiStor)
        await self._checkLayerModels()
        await self._initCoreQueues()

        self.provstor = await s_provenance.ProvStor.anit(self.dirn)
        self.onfini(self.provstor.fini)

        self.addHealthFunc(self._cortexHealth)

        async def finidmon():
            await asyncio.gather(*[dmon.fini() for dmon in self.stormdmons.values()])

        self.onfini(finidmon)

        self.trigstor = s_trigger.TriggerStorage(self)
        self.agenda = await s_agenda.Agenda.anit(self)
        self.onfini(self.agenda)

        await self._initRuntFuncs()

        cmdhive = await self.hive.open(('cortex', 'storm', 'cmds'))
        pkghive = await self.hive.open(('cortex', 'storm', 'packages'))
        self.cmdhive = await cmdhive.dict()
        self.pkghive = await pkghive.dict()

        # Finalize coremodule loading & give stormservices a shot to load
        await self._initCoreMods()
        await self._initStormSvcs()
        await self._initPureStormCmds()

        # Now start agenda and dmons after all coremodules have finished
        # loading and services have gotten a shot to be registerd.
        if self.conf.get('cron:enable'):
            await self.agenda.start()
        await self._initStormDmons()

        # Initialize free-running tasks.
        # self._initCryoLoop()
        # self._initPushLoop()
        # self._initFeedLoops()

        self.spawnpool = await s_spawn.SpawnPool.anit(self)
        self.onfini(self.spawnpool)
        self.on('user:mod', self._onEvtBumpSpawnPool)

        self.dynitems.update({
            'cron': self.agenda,
            'cortex': self,
            'triggers': self.trigstor,
            'multiqueue': self.multiqueue,
        })

    async def _onEvtBumpSpawnPool(self, evnt):
        await self.bumpSpawnPool()

    async def bumpSpawnPool(self):
        if self.spawnpool is not None:
            await self.spawnpool.bump()

    async def getSpawnInfo(self):
        return {
            'iden': self.iden,
            'dirn': self.dirn,
            'conf': {
                'storm:log': self.conf.get('storm:log', False),
                'storm:log:level': self.conf.get('storm:log:level', logging.INFO),
            },
            'loglevel': logger.getEffectiveLevel(),
            # TODO make getModelDefs include extended model
            'views': [v.getSpawnInfo() for v in self.views.values()],
            'layers': [l.getSpawnInfo() for l in self.layers.values()],
            'storm': {
                'cmds': {
                    'cdefs': list(self.storm_cmd_cdefs.items()),
                    'ctors': list(self.storm_cmd_ctors.items()),
                },
                'libs': tuple(self.libroot),
                'mods': await self.getStormMods()
            },
            'model': await self.getModelDefs(),
        }

    async def _finiStor(self):
        await asyncio.gather(*[view.fini() for view in self.views.values()])
        await asyncio.gather(*[layr.fini() for layr in self.layers.values()])

    async def _initRuntFuncs(self):

        async def onSetTrigDoc(node, prop, valu):
            valu = str(valu)
            iden = node.ndef[1]
            trig = await node.snap.view.triggers.get(iden)
            trig.confirm(node.snap.user, ('trigger', 'set', 'doc'))
            await trig.setDoc(valu)
            node.props[prop.name] = valu
            await self.fire('core:trigger:action', iden=iden, action='mod')

        async def onSetTrigName(node, prop, valu):
            valu = str(valu)
            iden = node.ndef[1]
            trig = await node.snap.view.triggers.get(iden)
            trig.confirm(node.snap.user, ('trigger', 'set', 'name'))
            await trig.setName(valu)
            node.props[prop.name] = valu
            await self.fire('core:trigger:action', iden=iden, action='mod')

        async def onSetCronDoc(node, prop, valu):
            valu = str(valu)
            iden = node.ndef[1]
            appt = await self.agenda.get(iden)
            appt.confirm(node.snap.user, ('cron', 'set', 'doc'))
            await appt.setDoc(valu)
            node.props[prop.name] = valu

        async def onSetCronName(node, prop, valu):
            valu = str(valu)
            iden = node.ndef[1]
            appt = await self.agenda.get(iden)
            appt.confirm(node.snap.user, ('cron', 'set', 'name'))
            await appt.setName(valu)
            node.props[prop.name] = valu

        # TODO runt node lifting needs to become per view
        self.addRuntLift('syn:cron', self.agenda.onLiftRunts)

        self.addRuntPropSet('syn:cron:doc', onSetCronDoc)
        self.addRuntPropSet('syn:cron:name', onSetCronName)

        self.addRuntPropSet('syn:trigger:doc', onSetTrigDoc)
        self.addRuntPropSet('syn:trigger:name', onSetTrigName)

    async def _initStormDmons(self):

        node = await self.hive.open(('cortex', 'storm', 'dmons'))

        self.stormdmonhive = await node.dict()

        for iden, ddef in self.stormdmonhive.items():
            try:
                await self.runStormDmon(iden, ddef)

            except asyncio.CancelledError:  # pragma: no cover
                raise

            except Exception as e:
                logger.warning(f'initStormDmon ({iden}) failed: {e}')

    async def _initStormSvcs(self):

        node = await self.hive.open(('cortex', 'storm', 'services'))

        self.stormservices = await node.dict()

        for iden, sdef in self.stormservices.items():

            try:
                await self._setStormSvc(sdef)

            except asyncio.CancelledError:  # pragma: no cover
                raise

            except Exception as e:
                logger.warning(f'initStormService ({iden}) failed: {e}')

    async def _initCoreQueues(self):
        path = os.path.join(self.dirn, 'slabs', 'queues.lmdb')

        slab = await s_lmdbslab.Slab.anit(path, map_async=True)
        self.onfini(slab.fini)

        self.multiqueue = await slab.getMultiQueue('cortex:queue', nexsroot=self.nexsroot)

    async def setStormCmd(self, cdef):
        '''
        Set pure storm command definition.

        cdef = {

            'name': <name>,

            'cmdopts': [
                (<name>, <opts>),
            ]

            'cmdconf': {
                <str>: <valu>
            },

            'storm': <text>,

        }
        '''
        return await self._push('storm:cmd:set', cdef)

    @s_nexus.Pusher.onPush('storm:cmd:set')
    async def _onSetStormCmd(self, cdef):
        name = cdef.get('name')
        await self._setStormCmd(cdef)
        await self.cmdhive.set(name, cdef)

    async def _reqStormCmd(self, cdef):

        name = cdef.get('name')
        if not s_grammar.isCmdName(name):
            raise s_exc.BadCmdName(name=name)

        self.getStormQuery(cdef.get('storm'))

    async def _setStormCmd(self, cdef):
        '''
        Note:
            No change control or persistence
        '''

        await self._reqStormCmd(cdef)

        def ctor(argv):
            return s_storm.PureCmd(cdef, argv)

        # TODO unify class ctors and func ctors vs briefs...
        def getCmdBrief():
            return cdef.get('descr', 'No description').strip().split('\n')[0]

        ctor.getCmdBrief = getCmdBrief
        ctor.pkgname = cdef.get('pkgname')
        ctor.svciden = cdef.get('cmdconf', {}).get('svciden', '')
        ctor.forms = cdef.get('forms', {})

        name = cdef.get('name')
        self.stormcmds[name] = ctor
        self.storm_cmd_cdefs[name] = cdef

        await self.bumpSpawnPool()

        await self.fire('core:cmd:change', cmd=name, act='add')

    async def _popStormCmd(self, name):
        self.stormcmds.pop(name, None)
        await self.bumpSpawnPool()

        await self.fire('core:cmd:change', cmd=name, act='del')

    async def delStormCmd(self, name):
        '''
        Remove a previously set pure storm command.
        '''
        return await self._push('storm:cmd:del', name)

    @s_nexus.Pusher.onPush('storm:cmd:del')
    async def _onDelStormCmd(self, name):
        ctor = self.stormcmds.get(name)
        if ctor is None:
            mesg = f'No storm command named {name}.'
            raise s_exc.NoSuchCmd(name=name, mesg=mesg)

        cdef = self.cmdhive.get(name)
        if cdef is None:
            mesg = f'The storm command ({name}) is not dynamic.'
            raise s_exc.CantDelCmd(mesg=mesg)

        await self.cmdhive.pop(name)
        self.stormcmds.pop(name, None)
        await self.bumpSpawnPool()

        await self.fire('core:cmd:change', cmd=name, act='del')

    async def addStormPkg(self, pkgdef):
        '''
        Add the given storm package to the cortex.

        This will store the package for future use.
        '''
        return await self._push('storm:pkg:add', pkgdef)

    @s_nexus.Pusher.onPush('storm:pkg:add')
    async def _onAddStormPkg(self, pkgdef):
        await self.loadStormPkg(pkgdef)
        name = pkgdef.get('name')
        await self.pkghive.set(name, pkgdef)

    async def delStormPkg(self, name):
        '''
        Delete a storm package by name.
        '''
        return await self._push('storm:pkg:del', name)

    @s_nexus.Pusher.onPush('storm:pkg:del')
    async def _onDelStormPkg(self, name):
        pkgdef = await self.pkghive.pop(name, None)
        if pkgdef is None:
            mesg = f'No storm package: {name}.'
            raise s_exc.NoSuchPkg(mesg=mesg)

        await self._dropStormPkg(pkgdef)

    async def getStormPkg(self, name):
        return self.stormpkgs.get(name)

    async def getStormPkgs(self):
        return list(self.pkghive.values())

    async def getStormMods(self):
        return self.stormmods

    async def _tryLoadStormPkg(self, pkgdef):
        try:
            await self.loadStormPkg(pkgdef)
        except asyncio.CancelledError:
            raise  # pragma: no cover

        except Exception as e:
            name = pkgdef.get('name', '')
            logger.exception(f'Error loading pkg: {name}, {str(e)}')

    async def _confirmStormPkg(self, pkgdef):
        '''
        Validate a storm package for loading.  Raises if invalid.
        '''
        # validate things first...
        name = pkgdef.get('name')
        if name is None:
            mesg = 'Package definition has no "name" field.'
            raise s_exc.BadPkgDef(mesg=mesg)

        vers = pkgdef.get('version')
        if vers is None:
            mesg = 'Package definition has no "version" field.'
            raise s_exc.BadPkgDef(mesg=mesg)

        mods = pkgdef.get('modules', ())
        cmds = pkgdef.get('commands', ())
        svciden = pkgdef.get('svciden')

        # Validate storm contents from modules and commands
        for mdef in mods:

            modname = mdef.get('name')
            if modname is None:
                raise s_exc.BadPkgDef(mesg='Package module is missing a name.',
                                      package=name)
            modtext = mdef.get('storm')
            self.getStormQuery(modtext)

        for cdef in cmds:
            cdef.setdefault('cmdconf', {})
            if svciden:
                cdef['cmdconf']['svciden'] = svciden

            cdef['pkgname'] = name

            await self._reqStormCmd(cdef)

    async def loadStormPkg(self, pkgdef):
        '''
        Load a storm package into the storm library for this cortex.

        NOTE: This will *not* persist the package (allowing service dynamism).
        '''
        await self._confirmStormPkg(pkgdef)
        name = pkgdef.get('name')

        mods = pkgdef.get('modules', ())
        cmds = pkgdef.get('commands', ())

        # now actually load...
        self.stormpkgs[name] = pkgdef

        # copy the mods dict and smash the ref so
        # updates are atomic and dont effect running
        # storm queries.
        stormmods = self.stormmods.copy()
        for mdef in mods:
            modname = mdef.get('name')
            stormmods[modname] = mdef

        self.stormmods = stormmods

        for cdef in cmds:
            await self._setStormCmd(cdef)

        await self.bumpSpawnPool()

    async def _dropStormPkg(self, pkgdef):
        '''
        Reverse the process of loadStormPkg()
        '''
        for mdef in pkgdef.get('modules', ()):
            modname = mdef.get('name')
            self.stormmods.pop(modname, None)

        for cdef in pkgdef.get('commands', ()):
            name = cdef.get('name')
            await self._popStormCmd(name)

        await self.bumpSpawnPool()

    def getStormSvc(self, name):

        ssvc = self.svcsbyiden.get(name)
        if ssvc is not None:
            return ssvc

        ssvc = self.svcsbyname.get(name)
        if ssvc is not None:
            return ssvc

    async def addStormSvc(self, sdef):
        '''
        Add a registered storm service to the cortex.
        '''
        if sdef.get('iden') is None:
            sdef['iden'] = s_common.guid()
        return await self._push('storm:svc:add', sdef)

    @s_nexus.Pusher.onPush('storm:svc:add')
    async def _onAddStormSvc(self, sdef):

        iden = sdef.get('iden')
        if self.svcsbyiden.get(iden) is not None:
            mesg = f'Storm service already exists: {iden}'
            raise s_exc.DupStormSvc(mesg=mesg)

        ssvc = await self._setStormSvc(sdef)
        await self.stormservices.set(iden, sdef)
        await self.bumpSpawnPool()

        return ssvc.sdef

    async def delStormSvc(self, iden):
        '''
        Delete a registered storm service from the cortex.
        '''
        return await self._push('storm:svc:del', iden)

    @s_nexus.Pusher.onPush('storm:svc:del')
    async def _onDelStormSvc(self, iden):

        try:
            await self.runStormSvcEvent(iden, 'del')
        except asyncio.CancelledError:  # pragma: no cover
            raise
        except Exception as e:
            logger.exception(f'service.del hook for service {iden} failed with error: {e}')

        sdef = await self.stormservices.pop(iden, None)
        if sdef is None:
            mesg = f'No storm service with iden: {iden}'
            raise s_exc.NoSuchStormSvc(mesg=mesg)

        await self._delStormSvcPkgs(iden)

        name = sdef.get('name')
        if name is not None:
            self.svcsbyname.pop(name, None)

        ssvc = self.svcsbyiden.pop(iden, None)
        if ssvc is not None:
            await ssvc.fini()

        await self.bumpSpawnPool()

    async def _delStormSvcPkgs(self, iden):
        '''
        Delete storm packages associated with a service.
        '''
        oldpkgs = []
        for name, pdef in self.pkghive.items():
            pkgiden = pdef.get('svciden')
            if pkgiden and pkgiden == iden:
                oldpkgs.append(pdef)

        for pkg in oldpkgs:
            name = pkg.get('name')
            if name:
                await self.delStormPkg(name)

    async def setStormSvcEvents(self, iden, edef):
        '''
        Set the event callbacks for a storm service. Extends the sdef dict

        edef = {
            <name> : {
                'storm': <storm>
            }
        }

        where <name> can be one of [add, del], where
        add -- Run the given storm '*before* the service is first added (a la service.add), but not on a reconnect.
        del -- Run the given storm *after* the service is removed (a la service.del), but not on a disconnect.
        '''
        sdef = self.stormservices.get(iden)
        if sdef is None:
            mesg = f'No storm service with iden: {iden}'
            raise s_exc.NoSuchStormSvc(mesg=mesg)

        sdef['evts'] = edef
        await self.stormservices.set(iden, sdef)
        return sdef

    async def _runStormSvcAdd(self, iden):
        sdef = self.stormservices.get(iden)
        if sdef is None:
            mesg = f'No storm service with iden: {iden}'
            raise s_exc.NoSuchStormSvc(mesg=mesg)

        if sdef.get('added', False):
            return

        try:
            await self.runStormSvcEvent(iden, 'add')
        except asyncio.CancelledError:  # pragma: no cover
            raise
        except Exception as e:
            logger.exception(f'runStormSvcEvent service.add failed with error {e}')
            return

        sdef['added'] = True
        await self.stormservices.set(iden, sdef)

    async def runStormSvcEvent(self, iden, name):
        sdef = self.stormservices.get(iden)
        if sdef is None:
            mesg = f'No storm service with iden: {iden}'
            raise s_exc.NoSuchStormSvc(mesg=mesg)

        evnt = sdef.get('evts', {}).get(name, {}).get('storm')
        if evnt is None:
            return
        await s_common.aspin(self.storm(evnt, opts={'vars': {'cmdconf': {'svciden': iden}}}))

    async def _setStormSvc(self, sdef):

        ssvc = await s_stormsvc.StormSvcClient.anit(self, sdef)

        self.onfini(ssvc)

        self.svcsbyiden[ssvc.iden] = ssvc
        self.svcsbyname[ssvc.name] = ssvc

        return ssvc

    def getStormSvcs(self):
        return list(self.svcsbyiden.values())

    async def _cortexHealth(self, health):
        health.update('cortex', 'nominal')

    async def _loadExtModel(self):

        self.extprops = await (await self.hive.open(('cortex', 'model', 'props'))).dict()
        self.extunivs = await (await self.hive.open(('cortex', 'model', 'univs'))).dict()
        self.exttagprops = await (await self.hive.open(('cortex', 'model', 'tagprops'))).dict()

        for form, prop, tdef, info in self.extprops.values():
            try:
                self.model.addFormProp(form, prop, tdef, info)
            except asyncio.CancelledError:  # pragma: no cover
                raise
            except Exception as e:
                logger.warning(f'ext prop ({form}:{prop}) error: {e}')

        for prop, tdef, info in self.extunivs.values():
            try:
                self.model.addUnivProp(prop, tdef, info)
            except asyncio.CancelledError:  # pragma: no cover
                raise
            except Exception as e:
                logger.warning(f'ext univ ({prop}) error: {e}')

        for prop, tdef, info in self.exttagprops.values():
            try:
                self.model.addTagProp(prop, tdef, info)
            except asyncio.CancelledError:  # pragma: no cover
                raise
            except Exception as e:
                logger.warning(f'ext tag prop ({prop}) error: {e}')

        await self.bumpSpawnPool()

    @contextlib.asynccontextmanager
    async def watcher(self, wdef):

        iden = wdef.get('view', self.view.iden)

        view = self.views.get(iden)
        if view is None:
            raise s_exc.NoSuchView(iden=iden)

        async with await s_queue.Window.anit(maxsize=10000) as wind:

            tags = wdef.get('tags')
            if tags is not None:

                tglobs = s_cache.TagGlobs()
                [tglobs.add(t, True) for t in tags]

                async def ontag(mesg):
                    name = mesg[1].get('tag')
                    if not tglobs.get(name):
                        return

                    await wind.put(mesg)

                for layr in self.view.layers:
                    layr.on('tag:add', ontag, base=wind)
                    layr.on('tag:del', ontag, base=wind)

            yield wind

    async def watch(self, wdef):
        '''
        Hook cortex/view/layer watch points based on a specified watch definition.
        ( see CoreApi.watch() docs for details )
        '''
        async with self.watcher(wdef) as wind:
            async for mesg in wind:
                yield mesg

    async def addUnivProp(self, name, tdef, info):
        return await self._push('model:univ:add', name, tdef, info)

    @s_nexus.Pusher.onPush('model:univ:add')
    async def _onAddUnivProp(self, name, tdef, info):

        # the loading function does the actual validation...
        if not name.startswith('_'):
            mesg = 'ext univ name must start with "_"'
            raise s_exc.BadPropDef(name=name, mesg=mesg)

        if info.get('defval', s_common.novalu) is not s_common.novalu:
            mesg = 'Ext univ may not (yet) have a default value.'
            raise s_exc.BadPropDef(name=name, mesg=mesg)

        self.model.addUnivProp(name, tdef, info)

        await self.extunivs.set(name, (name, tdef, info))
        await self.fire('core:extmodel:change', prop=name, act='add', type='univ')

    async def addFormProp(self, form, prop, tdef, info):
        return await self._push('model:prop:add', form, prop, tdef, info)

    @s_nexus.Pusher.onPush('model:prop:add')
    async def _onAddFormProp(self, form, prop, tdef, info):
        if not prop.startswith('_'):
            mesg = 'ext prop must begin with "_"'
            raise s_exc.BadPropDef(prop=prop, mesg=mesg)

        if info.get('defval', s_common.novalu) is not s_common.novalu:
            mesg = 'Ext prop may not (yet) have a default value.'
            raise s_exc.BadPropDef(prop=prop, mesg=mesg)

        self.model.addFormProp(form, prop, tdef, info)
        await self.extprops.set(f'{form}:{prop}', (form, prop, tdef, info))
        await self.fire('core:extmodel:change',
                        form=form, prop=prop, act='add', type='formprop')
        await self.bumpSpawnPool()

    async def delFormProp(self, form, prop):
        '''
        Remove an extended property from the cortex.
        '''
        return await self._push('model:prop:del', form, prop,)

    @s_nexus.Pusher.onPush('model:prop:del')
    async def _onDelFormProp(self, form, prop):
        full = f'{form}:{prop}'

        pdef = self.extprops.get(full)
        if pdef is None:
            mesg = f'No ext prop named {full}'
            raise s_exc.NoSuchProp(form=form, prop=prop, mesg=mesg)

        for layr in self.layers.values():
            async for item in layr.iterPropRows(form, prop):
                mesg = f'Nodes still exist with prop: {form}:{prop}'
                raise s_exc.CantDelProp(mesg=mesg)

        self.model.delFormProp(form, prop)
        await self.extprops.pop(full, None)
        await self.fire('core:extmodel:change',
                        form=form, prop=prop, act='del', type='formprop')
        await self.bumpSpawnPool()

    async def delUnivProp(self, prop):
        '''
        Remove an extended universal property from the cortex.
        '''
        return await self._push('model:univ:del', prop)

    @s_nexus.Pusher.onPush('model:univ:del')
    async def _onDelUnivProp(self, prop):
        udef = self.extunivs.get(prop)
        if udef is None:
            mesg = f'No ext univ named {prop}'
            raise s_exc.NoSuchUniv(name=prop, mesg=mesg)

        univname = '.' + prop
        for layr in self.layers.values():
            async for item in layr.iterUnivRows(univname):
                mesg = f'Nodes still exist with universal prop: {prop}'
                raise s_exc.CantDelUniv(mesg=mesg)

        self.model.delUnivProp(prop)
        await self.extunivs.pop(prop, None)
        await self.fire('core:extmodel:change', name=prop, act='del', type='univ')
        await self.bumpSpawnPool()

    async def addTagProp(self, name, tdef, info):
        return await self._push('model:tagprop:add', name, tdef, info)

    @s_nexus.Pusher.onPush('model:tagprop:add')
    async def _onaddTagProp(self, name, tdef, info):
        if self.exttagprops.get(name) is not None:
            raise s_exc.DupPropName(name=name)

        self.model.addTagProp(name, tdef, info)

        await self.exttagprops.set(name, (name, tdef, info))
        await self.fire('core:tagprop:change', name=name, act='add')
        await self.bumpSpawnPool()

    async def delTagProp(self, name):
        return await self._push('model:tagprop:del', name)

    @s_nexus.Pusher.onPush('model:tagprop:del')
    async def _onDelTagProp(self, name):
        pdef = self.exttagprops.get(name)
        if pdef is None:
            mesg = f'No tag prop named {name}'
            raise s_exc.NoSuchProp(mesg=mesg, name=name)

        for layr in self.layers.values():
            if await layr.hasTagProp(name):
                mesg = f'Nodes still exist with tagprop: {name}'
                raise s_exc.CantDelProp(mesg=mesg)

        self.model.delTagProp(name)

        await self.exttagprops.pop(name, None)
        await self.fire('core:tagprop:change', name=name, act='del')
        await self.bumpSpawnPool()

    async def addNodeTag(self, user, iden, tag, valu=(None, None)):
        '''
        Add a tag to a node specified by iden.

        Args:
            iden (str): A hex encoded node BUID.
            tag (str):  A tag string.
            valu (tuple):  A time interval tuple or (None, None).
        '''

        buid = s_common.uhex(iden)
        async with await self.snap(user=user) as snap:

            with s_provenance.claim('coreapi', meth='tag:add', user=snap.user.iden):

                node = await snap.getNodeByBuid(buid)
                if node is None:
                    raise s_exc.NoSuchIden(iden=iden)

                await node.addTag(tag, valu=valu)
                return node.pack()

    async def addNode(self, user, form, valu, props=None):

        async with await self.snap(user=user) as snap:
            node = await snap.addNode(form, valu, props=props)
            return node.pack()

    async def delNodeTag(self, user, iden, tag):
        '''
        Delete a tag from the node specified by iden.

        Args:
            iden (str): A hex encoded node BUID.
            tag (str):  A tag string.
        '''
        buid = s_common.uhex(iden)

        async with await self.snap(user=user) as snap:

            with s_provenance.claim('coreapi', meth='tag:del', user=snap.user.iden):

                node = await snap.getNodeByBuid(buid)
                if node is None:
                    raise s_exc.NoSuchIden(iden=iden)

                await node.delTag(tag)
                return node.pack()

    async def _onCoreFini(self):
        '''
        Generic fini handler for cortex components which may change or vary at runtime.
        '''
        if self.axon:
            await self.axon.fini()

    async def syncLayerSplices(self, iden, offs):
        '''
        Yield (offs, mesg) tuples for splices in a layer.
        '''
        layr = self.getLayer(iden)
        if layr is None:
            raise s_exc.NoSuchLayer(iden=iden)

        async for item in layr.syncSplices(offs):
            yield item

    async def spliceHistory(self, user):
        '''
        Yield splices backwards from the end of the splice log.

        Will only return user's own splices unless they are an admin.
        '''
        layr = self.view.layers[0]
        indx = (await layr.stat())['splicelog_indx']

        count = 0
        async for mesg in layr.splicesBack(indx):
            count += 1
            if not count % 1000: # pragma: no cover
                await asyncio.sleep(0)

            if user.iden == mesg[1]['user'] or user.admin:
                yield mesg

    async def initCoreMirror(self, url):
        '''
        Initialize this cortex as a down-stream mirror from a telepath url, receiving splices from another cortex.

        Note:
            This cortex *must* be initialized from a backup of the target cortex!
        '''
        self.schedCoro(self._initCoreMirror(url))

    async def _initCoreMirror(self, url):

        while not self.isfini:

            try:

                async with await s_telepath.openurl(url) as proxy:

                    # if we really are a backup mirror, we have the same iden.
                    if self.iden != await proxy.getCellIden():
                        logger.error('remote cortex has different iden! (aborting mirror, shutting down cortex.).')
                        await self.fini()
                        return

                    # assume only the main layer for now...
                    layr = self.getLayer()

                    offs = await layr.getOffset(layr.iden)
                    logger.warning(f'mirror loop connected ({url} offset={offs})')

                    if offs == 0:
                        stat = await layr.stat()
                        offs = stat.get('splicelog_indx', 0)
                        await layr.setOffset(layr.iden, offs)

                    while not proxy.isfini:

                        # gotta do this in the loop as well...
                        offs = await layr.getOffset(layr.iden)

                        # pump them into a queue so we can consume them in chunks
                        q = asyncio.Queue(maxsize=1000)

                        async def consume(x):
                            try:
                                async for item in proxy.syncLayerSplices(None, x):
                                    await q.put(item)
                            finally:
                                await q.put(None)

                        proxy.schedCoro(consume(offs))

                        done = False
                        while not done:

                            # get the next item so we maybe block...
                            item = await q.get()
                            if item is None:
                                break

                            items = [item]

                            # check if there are more we can eat
                            for i in range(q.qsize()):

                                nexi = await q.get()
                                if nexi is None:
                                    done = True
                                    break

                                items.append(nexi)

                            splices = [i[1] for i in items]
                            await self.addFeedData('syn.splice', splices)
                            await layr.setOffset(layr.iden, items[-1][0])

            except asyncio.CancelledError: # pragma: no cover
                return

            except Exception:
                logger.exception('error in initCoreMirror loop')

            await self.waitfini(1)

    # async def _getWaitFor(self, name, valu):
    #    form = self.model.form(name)
    #    return form.getWaitFor(valu)

    async def _initCoreHive(self):
        stormvars = await self.hive.open(('cortex', 'storm', 'vars'))
        self.stormvars = await s_hive.NexusHiveDict.anit(await stormvars.dict(), nexsroot=self.nexsroot)
        self.onfini(self.stormvars)

    async def _initCoreAxon(self):
        turl = self.conf.get('axon')
        if turl is None:
            path = os.path.join(self.dirn, 'axon')
            self.axon = await s_axon.Axon.anit(path)
            self.axon.onfini(self.axready.clear)
            self.axready.set()
            return

        async def teleloop():
            self.axready.clear()
            while not self.isfini:
                try:
                    self.axon = await s_telepath.openurl(turl)
                    self.axon.onfini(teleloop)
                    self.axready.set()
                    return
                except asyncio.CancelledError:
                    raise
                except Exception as e:
                    logger.warning('remote axon error: %r' % (e,))
                await self.waitfini(1)

        self.schedCoro(teleloop())

    async def _initStormCmds(self):
        '''
        Registration for built-in Storm commands.
        '''
        self.addStormCmd(s_storm.MaxCmd)
        self.addStormCmd(s_storm.MinCmd)
        self.addStormCmd(s_storm.TeeCmd)
        self.addStormCmd(s_storm.HelpCmd)
        self.addStormCmd(s_storm.IdenCmd)
        self.addStormCmd(s_storm.SpinCmd)
        self.addStormCmd(s_storm.UniqCmd)
        self.addStormCmd(s_storm.CountCmd)
        self.addStormCmd(s_storm.GraphCmd)
        self.addStormCmd(s_storm.LimitCmd)
        self.addStormCmd(s_storm.SleepCmd)
        self.addStormCmd(s_storm.ScrapeCmd)
        self.addStormCmd(s_storm.DelNodeCmd)
        self.addStormCmd(s_storm.MoveTagCmd)
        self.addStormCmd(s_storm.ReIndexCmd)
        self.addStormCmd(s_storm.SpliceListCmd)
        self.addStormCmd(s_storm.SpliceUndoCmd)

        for cdef in s_stormsvc.stormcmds:
            await self._trySetStormCmd(cdef.get('name'), cdef)

        for cdef in s_storm.stormcmds:
            await self._trySetStormCmd(cdef.get('name'), cdef)

    async def _initPureStormCmds(self):
        oldcmds = []
        for name, cdef in self.cmdhive.items():
            cmdiden = cdef.get('cmdconf', {}).get('svciden')
            if cmdiden and self.stormservices.get(cmdiden) is None:
                oldcmds.append(name)
            else:
                await self._trySetStormCmd(name, cdef)

        for name in oldcmds:
            logger.warning(f'Removing old command: [{name}]')
            await self.cmdhive.pop(name)

        for name, pkgdef in self.pkghive.items():
            await self._tryLoadStormPkg(pkgdef)

    async def _trySetStormCmd(self, name, cdef):
        try:
            await self._setStormCmd(cdef)
        except Exception:
            logger.exception(f'Storm command load failed: {name}')

    def _initStormLibs(self):
        '''
        Registration for built-in Storm Libraries
        '''
        self.addStormLib(('csv',), s_stormtypes.LibCsv)
        self.addStormLib(('str',), s_stormtypes.LibStr)
        self.addStormLib(('pkg',), s_stormtypes.LibPkg)
        self.addStormLib(('dmon',), s_stormtypes.LibDmon)
        self.addStormLib(('feed',), s_stormtypes.LibFeed)
        self.addStormLib(('time',), s_stormtypes.LibTime)
        self.addStormLib(('user',), s_stormtypes.LibUser)
        self.addStormLib(('vars',), s_stormtypes.LibVars)
        self.addStormLib(('view',), s_stormtypes.LibView)
        self.addStormLib(('queue',), s_stormtypes.LibQueue)
        self.addStormLib(('stats',), s_stormtypes.LibStats)
        self.addStormLib(('service',), s_stormtypes.LibService)
        self.addStormLib(('bytes',), s_stormtypes.LibBytes)
        self.addStormLib(('globals',), s_stormtypes.LibGlobals)
        self.addStormLib(('telepath',), s_stormtypes.LibTelepath)

        self.addStormLib(('inet', 'http'), s_stormhttp.LibHttp)
        self.addStormLib(('base64',), s_stormtypes.LibBase64)

    def _initSplicers(self):
        '''
        Registration for splice handlers.
        '''
        splicers = {
            'tag:add': self._onFeedTagAdd,
            'tag:del': self._onFeedTagDel,
            'node:add': self._onFeedNodeAdd,
            'node:del': self._onFeedNodeDel,
            'prop:set': self._onFeedPropSet,
            'prop:del': self._onFeedPropDel,
            'tag:prop:set': self._onFeedTagPropSet,
            'tag:prop:del': self._onFeedTagPropDel,
        }
        self.splicers.update(**splicers)

    async def _initStorCtors(self):
        '''
        Registration for built-in Layer ctors
        '''
        self.addLayrStorClass(s_layer.LayerStorage)

    async def _loadLayrStors(self):

        for iden, node in await self.hive.open(('cortex', 'storage')):
            storinfo = await node.dict()
            try:
                await self._initLayrStor(storinfo)

            except asyncio.CancelledError: # pragma: no cover
                raise

            except Exception:
                logger.exception('error loading layer storage!')

        iden = self.cellinfo.get('layr:stor:default')
        self.defstor = self.storage.get(iden)

    async def _initDefLayrStor(self):
        layr = await self.addLayrStor('local', {})
        await self.cellinfo.set('layr:stor:default', layr.iden)

    async def addLayrStor(self, typename, typeconf):

        iden = s_common.guid()
        return await self._push('storage:add', iden, typename, typeconf)

    @s_nexus.Pusher.onPush('storage:add')
    async def _onAddLayrStor(self, iden, typename, typeconf):
        clas = self.storctors.get(typename)
        if clas is None:
            raise s_exc.NoSuchStor(name=typename)

        await clas.reqValidConf(typeconf)

        node = await self.hive.open(('cortex', 'storage', iden))

        info = await node.dict()

        await info.set('iden', iden)
        await info.set('type', typename)
        await info.set('conf', typeconf)

        return await self._initLayrStor(info)

    async def _initLayrStor(self, storinfo):

        iden = storinfo.get('iden')
        typename = storinfo.get('type')

        clas = self.storctors.get(typename)

        # We don't want to persist the path, as it makes backup more difficult
        path = s_common.gendir(self.dirn, 'layers')

        layrstor = await clas.anit(storinfo, path)

        self.storage[iden] = layrstor

        self.onfini(layrstor)

        return layrstor

    def addLayrStorClass(self, clas):
        self.storctors[clas.stortype] = clas

    def _initFeedFuncs(self):
        '''
        Registration for built-in Cortex feed functions.
        '''
        self.setFeedFunc('syn.nodes', self._addSynNodes)
        self.setFeedFunc('syn.splice', self._addSynSplice)
        self.setFeedFunc('syn.ingest', self._addSynIngest)

    def _initCortexHttpApi(self):
        '''
        Registration for built-in Cortex httpapi endpoints
        '''
        self.addHttpApi('/api/v1/storm', s_httpapi.StormV1, {'cell': self})
        self.addHttpApi('/api/v1/watch', s_httpapi.WatchSockV1, {'cell': self})
        self.addHttpApi('/api/v1/storm/nodes', s_httpapi.StormNodesV1, {'cell': self})

        self.addHttpApi('/api/v1/model', s_httpapi.ModelV1, {'cell': self})
        self.addHttpApi('/api/v1/model/norm', s_httpapi.ModelNormV1, {'cell': self})

    async def getCellApi(self, link, user, path):

        if not path:
            return await CoreApi.anit(self, link, user)

        # allow an admin to directly open the cortex hive
        # (perhaps this should be a Cell() level pattern)
        if path[0] == 'hive' and user.admin:
            return await s_hive.HiveApi.anit(self.hive, user)

        if path[0] == 'layer':

            if len(path) == 1:
                # get the top layer for the default view
                layr = self.getLayer()
                return await s_layer.LayerApi.anit(self, link, user, layr)

            if len(path) == 2:
                layr = self.getLayer(path[1])
                if layr is None:
                    raise s_exc.NoSuchLayer(iden=path[1])

                return await s_layer.LayerApi.anit(self, link, user, layr)

        raise s_exc.NoSuchPath(path=path)

    async def getModelDict(self):
        return self.model.getModelDict()

    async def getModelDefs(self):
        defs = self.model.getModelDefs()
        # TODO add extended model defs
        return defs

    async def getFormCounts(self):
        '''
        Return total form counts for all existing layers
        '''
        counts = collections.defaultdict(int)
        for layr in self.layers.values():
            layrcounts = await layr.getFormCounts()
            for name, valu in layrcounts.items():
                counts[name] += valu
        return counts

    def onTagAdd(self, name, func):
        '''
        Register a callback for tag addition.

        Args:
            name (str): The name of the tag or tag glob.
            func (function): The callback func(node, tagname, tagval).

        '''
        # TODO allow name wild cards
        if '*' in name:
            self.ontagaddglobs.add(name, func)
        else:
            self.ontagadds[name].append(func)

    def offTagAdd(self, name, func):
        '''
        Unregister a callback for tag addition.

        Args:
            name (str): The name of the tag or tag glob.
            func (function): The callback func(node, tagname, tagval).

        '''
        if '*' in name:
            self.ontagaddglobs.rem(name, func)
            return

        cblist = self.ontagadds.get(name)
        if cblist is None:
            return
        try:
            cblist.remove(func)
        except ValueError:
            pass

    def onTagDel(self, name, func):
        '''
        Register a callback for tag deletion.

        Args:
            name (str): The name of the tag or tag glob.
            func (function): The callback func(node, tagname, tagval).

        '''
        if '*' in name:
            self.ontagdelglobs.add(name, func)
        else:
            self.ontagdels[name].append(func)

    def offTagDel(self, name, func):
        '''
        Unregister a callback for tag deletion.

        Args:
            name (str): The name of the tag or tag glob.
            func (function): The callback func(node, tagname, tagval).

        '''
        if '*' in name:
            self.ontagdelglobs.rem(name, func)
            return

        cblist = self.ontagdels.get(name)
        if cblist is None:
            return
        try:
            cblist.remove(func)
        except ValueError:
            pass

    def addRuntLift(self, prop, func):
        '''
        Register a runt lift helper for a given prop.

        Args:
            prop (str): Full property name for the prop to register the helper for.
            func:

        Returns:
            None: None.
        '''
        self._runtLiftFuncs[prop] = func

    async def runRuntLift(self, full, valu=None, cmpr=None):
        '''
        Execute a runt lift function.

        Args:
            full (str): Property to lift by.
            valu:
            cmpr:

        Returns:
            bytes, list: Yields bytes, list tuples where the list contains a series of
                key/value pairs which are used to construct a Node object.

        '''
        func = self._runtLiftFuncs.get(full)
        if func is not None:
            async for pode in func(full, valu, cmpr):
                yield pode

    def addRuntPropSet(self, full, func):
        '''
        Register a prop set helper for a runt form
        '''
        self._runtPropSetFuncs[full] = func

    async def runRuntPropSet(self, node, prop, valu):
        func = self._runtPropSetFuncs.get(prop.full)
        if func is None:
            raise s_exc.IsRuntForm(mesg='No prop:set func set for runt property.',
                                   prop=prop.full, valu=valu, ndef=node.ndef)
        ret = await s_coro.ornot(func, node, prop, valu)
        return ret

    def addRuntPropDel(self, full, func):
        '''
        Register a prop set helper for a runt form
        '''
        self._runtPropDelFuncs[full] = func

    async def runRuntPropDel(self, node, prop):
        func = self._runtPropDelFuncs.get(prop.full)
        if func is None:
            raise s_exc.IsRuntForm(mesg='No prop:del func set for runt property.',
                                   prop=prop.full, ndef=node.ndef)
        ret = await s_coro.ornot(func, node, prop)
        return ret

    async def _checkLayerModels(self):
        mrev = s_modelrev.ModelRev(self)
        await mrev.revCoreLayers()

    # FIXME: mirror split horizon problem with addLayer, addView
    async def _initCoreViews(self):

        defiden = self.cellinfo.get('defaultview')

        for iden, node in await self.hive.open(('cortex', 'views')):
            view = await s_view.View.anit(self, node)
            self.views[iden] = view
            if iden == defiden:
                self.view = view

        # if we have no views, we are initializing.  Add a default main view and layer.
        if not self.views:
            layr = await self.addLayer()
            vdef = {
                'layers': (layr.iden,),
                'worldreadable': True,
            }
            view = await self.addView(vdef)
            await self.cellinfo.set('defaultview', view.iden)
            self.view = view

    async def _migrateViewsLayers(self):
        '''
        Move directories and idens to current scheme where cortex, views, and layers all have unique idens

        Note:
            This changes directories and hive data, not existing View or Layer objects

        TODO:  due to our migration policy, remove in 0.3.0

        '''
        defiden = self.cellinfo.get('defaultview')
        if defiden is not None:
            # No need for migration; we're up-to-date
            return

        oldlayriden = self.iden
        newlayriden = s_common.guid()

        oldviewiden = self.iden
        newviewiden = s_common.guid()

        if not await self.hive.exists(('cortex', 'views', oldviewiden)):
            # No view info present; this is a fresh cortex
            return

        await self.hive.rename(('cortex', 'views', oldviewiden), ('cortex', 'views', newviewiden))
        logger.info('Migrated view from duplicate iden %s to new iden %s', oldviewiden, newviewiden)

        # Move view/layer metadata
        await self.hive.rename(('cortex', 'layers', oldlayriden), ('cortex', 'layers', newlayriden))
        logger.info('Migrated layer from duplicate iden %s to new iden %s', oldlayriden, newlayriden)

        # Move layer data
        oldpath = os.path.join(self.dirn, 'layers', oldlayriden)
        newpath = os.path.join(self.dirn, 'layers', newlayriden)
        os.rename(oldpath, newpath)

        # Replace all views' references to old layer iden with new layer iden
        node = await self.hive.open(('cortex', 'views'))
        for iden, viewnode in node:
            info = await viewnode.dict()
            layers = info.get('layers')
            newlayers = [newlayriden if layr == oldlayriden else layr for layr in layers]
            await info.set('layers', newlayers)

        await self.cellinfo.set('defaultview', newviewiden)

    async def _migrateLayerOffset(self):
        '''
        In case this is a downstream mirror, move the offsets for the old layr iden to the new layr iden

        Precondition:
            Layers and Views are initialized.  Mirror logic has not started.

        TODO:  due to our migration policy, remove in 0.3.0
        '''
        oldlayriden = self.iden
        layr = self.getLayer()
        newlayriden = layr.iden

        offs = await layr.getOffset(oldlayriden)
        if offs == 0:
            return

        await layr.setOffset(newlayriden, offs)
        await layr.delOffset(oldlayriden)

    async def getOffset(self, iden):
        '''
        '''
        return self.offs.get(iden)

    async def setOffset(self, iden, offs):
        '''
        '''
        # TODO NEXUS
        return self.offs.set(iden, offs)

    async def delOffset(self, iden):
        '''
        '''
        # TODO NEXUS
        return self.offs.delete(iden)

    async def addView(self, vdef):

        vdef['iden'] = s_common.guid()

        vdef.setdefault('parent', None)
        vdef.setdefault('worldreadable', True)
        vdef.setdefault('creator', self.auth.rootuser.iden)

        creator = vdef.get('creator')
        await self.auth.reqUser(creator)

        return await self._push('view:add', vdef)

    @s_nexus.Pusher.onPush('view:add')
    async def _addView(self, vdef):

        iden = vdef.get('iden')
        node = await self.hive.open(('cortex', 'views', iden))

        info = await node.dict()
        for name, valu in vdef.items():
            await info.set(name, valu)

        view = await s_view.View.anit(self, node)
        self.views[iden] = view

        if vdef.get('worldreadable'):
            rulr = await self.auth.getRoleByName('all', gateiden=iden)
            await rulr._addRule((True, ('view', 'read')))

        creator = vdef.get('creator')
        user = await self.auth.reqUser(creator, gateiden=iden)

        await user.setAdmin(True)

        await self.bumpSpawnPool()
        return view

    async def delView(self, iden):
        '''
        Delete a cortex view by iden.

        Note:
            This does not delete any of the view's layers
        '''
        return await self._push('view:del', iden)

    @s_nexus.Pusher.onPush('view:del')
    async def _onViewDel(self, iden):

        if iden == self.view.iden:
            raise s_exc.SynErr(mesg='Cannot delete the main view')

        for view in self.views.values():
            if view.parent is not None and view.parent.iden == iden:
                raise s_exc.SynErr(mesg='Cannot delete a view that has children')

        view = self.views.pop(iden, None)
        if view is None:
            # TODO probably need a retn convention here...
            raise s_exc.NoSuchView(iden=iden)

        if view.parent is not None:
            await self.delLayer(view.layers[0].iden)
            await view.layers[0].delete()

        await self.hive.pop(('cortex', 'views', iden))
        await view.delete()

        await self.bumpSpawnPool()

    async def delLayer(self, iden):
        return await self._push('layer:del', iden)

    @s_nexus.Pusher.onPush('layer:del')
    async def _onDelLayer(self, iden):
        layr = self.layers.get(iden, None)
        if layr is None:
            raise s_exc.NoSuchLayer(iden=iden)

        for view in self.views.values():
            if layr in view.layers:
                raise s_exc.LayerInUse(iden=iden)

        del self.layers[iden]

        await self.auth.delAuthGate(iden)

        await self.hive.pop(('cortex', 'layers', iden))

        await layr.delete()
        await self.bumpSpawnPool()

    async def setViewLayers(self, layers, iden=None):
        '''
        Args:
            layers ([str]): A top-down list of of layer guids
            iden (str): The view iden (defaults to default view).
        '''
        view = self.getView(iden)
        if view is None:
            raise s_exc.NoSuchView(iden=iden)

        await view.setLayers(layers)
        await self.bumpSpawnPool()

    def getLayer(self, iden=None):
        '''
        Get a Layer object.

        Args:
            iden (str): The layer iden to retrieve.

        Returns:
            Layer: A Layer object.
        '''
        if iden is None:
            return self.view.layers[0]

        # For backwards compatibility, resolve references to old layer iden == cortex.iden to the main layer
        # TODO:  due to our migration policy, remove in 0.3.x
        if iden == self.iden:
            return self.view.layers[0]

        return self.layers.get(iden)

    def getView(self, iden=None):
        '''
        Get a View object.

        Args:
            iden (str): The View iden to retrieve.

        Returns:
            View: A View object.
        '''
        if iden is None:
            return self.view

        # For backwards compatibility, resolve references to old view iden == cortex.iden to the main view
        # TODO:  due to our migration policy, remove in 0.3.x
        if iden == self.iden:
            return self.view

        return self.views.get(iden)

    async def addLayer(self, ldef=None):
        '''
        Add a Layer to the cortex.
        '''
        ldef = ldef or {}

        ldef.setdefault('iden', s_common.guid())
        ldef.setdefault('conf', {})
        ldef.setdefault('stor', self.defstor.iden)
        ldef.setdefault('creator', self.auth.rootuser.iden)

        # FIXME: why do we have two levels of conf?
        conf = ldef.get('conf')
        conf.setdefault('lockmemory', self.conf.get('layers:lockmemory'))

        await self._reqValidLayerDef(ldef)

        return await self._push('layer:add', ldef)

    async def _reqValidLayerDef(self, ldef):

        stor = ldef.get('stor')

        layrstor = self.storage.get(stor)
        if layrstor is None:
            raise s_exc.NoSuchIden(iden=stor)

        conf = ldef.get('conf')
        await layrstor.reqValidLayrConf(conf)

        creator = ldef.get('creator')
        await self.auth.reqUser(creator)

    @s_nexus.Pusher.onPush('layer:add')
    async def _addLayer(self, ldef):

        iden = ldef.get('iden')
        await self._reqValidLayerDef(ldef)

        node = await self.hive.open(('cortex', 'layers', iden))

        layrinfo = await node.dict()
        for name, valu in ldef.items():
            await layrinfo.set(name, valu)

        layr = await self._initLayr(layrinfo)

        creator = ldef.get('creator')
        user = await self.auth.reqUser(creator, gateiden=iden)

        await user.setAdmin(True)

        # forward wind the new layer to the current model version
        await layr.setModelVers(s_modelrev.maxvers)

        return layr

    async def _initLayr(self, layrinfo):
        '''
        Instantiate a Layer() instance via the provided layer info HiveDict.
        '''
        stor = layrinfo.get('stor')
        layrstor = self.storage.get(stor)

        if layrstor is None:
            raise s_exc.SynErr('missing layer storage')

        layr = await layrstor.initLayr(layrinfo, nexsroot=self.nexsroot)

        self.layers[layr.iden] = layr

        await self.auth.addAuthGate(layr.iden, 'layer')

        await self.bumpSpawnPool()

        return layr

    async def joinTeleLayer(self, url, indx=None):
        '''
        Convenience function to join a remote telepath layer
        into this cortex and default view.
        '''
        info = {
            'type': 'remote',
            'creator': 'root',
            'config': {
                'url': url
            }
        }

        layr = await self.addLayer(**info)
        await self.view.addLayer(layr, indx=indx)
        # FIXME: unchange this; change dist methods can return heavy objects
        return layr.iden

    async def _initCoreLayers(self):

        node = await self.hive.open(('cortex', 'layers'))

        # TODO eventually hold this and watch for changes
        for iden, node in node:
            layrinfo = await node.dict()
            await self._initLayr(layrinfo)

    def addStormCmd(self, ctor):
        '''
        Add a synapse.lib.storm.Cmd class to the cortex.
        '''
        if not s_grammar.isCmdName(ctor.name):
            raise s_exc.BadCmdName(name=ctor.name)

        self.stormcmds[ctor.name] = ctor
        self.storm_cmd_ctors[ctor.name] = ctor

    async def addStormDmon(self, ddef):
        '''
        Add a storm dmon task.
        '''
        iden = s_common.guid()
        ddef['iden'] = iden
        return await self._push('storm:dmon:add', ddef)

    @s_nexus.Pusher.onPush('storm:dmon:add')
    async def _onAddStormDmon(self, ddef):
        iden = ddef['iden']

        if ddef.get('user') is None:
            user = await self.auth.getUserByName('root')
            ddef['user'] = user.iden

        dmon = await self.runStormDmon(iden, ddef)
        await self.stormdmonhive.set(iden, ddef)
        return dmon

    async def delStormDmon(self, iden):
        '''
        Stop and remove a storm dmon.
        '''
        return await self._push('storm:dmon:del', iden)

    @s_nexus.Pusher.onPush('storm:dmon:del')
    async def _onDelStormDmon(self, iden):
        ddef = await self.stormdmonhive.pop(iden)
        if ddef is None:
            mesg = f'No storm daemon exists with iden {iden}.'
            raise s_exc.NoSuchIden(mesg=mesg)

        dmon = self.stormdmons.pop(iden, None)
        if dmon is not None:
            await dmon.fini()

    def getStormCmd(self, name):
        return self.stormcmds.get(name)

    async def runStormDmon(self, iden, ddef):
        return await self._push('storm:dmon:run', iden, ddef)

    @s_nexus.Pusher.onPush('storm:dmon:run')
    async def _onRunStormDmon(self, iden, ddef):

        # validate ddef before firing task
        uidn = ddef.get('user')
        if uidn is None:
            mesg = 'Storm daemon definition requires "user".'
            raise s_exc.NeedConfValu(mesg=mesg)
        # FIXME:  no such call
        await self.auth.reqUser(uidn)

        # raises if parser failure
        self.getStormQuery(ddef.get('storm'))

        dmon = await s_storm.StormDmon.anit(self, iden, ddef)

        self.stormdmons[iden] = dmon

        def fini():
            self.stormdmons.pop(iden, None)

        dmon.onfini(fini)
        await dmon.run()

        return dmon

    async def getStormDmon(self, iden):
        return self.stormdmons.get(iden)

    async def getStormDmons(self):
        return list(self.stormdmons.values())

    def addStormLib(self, path, ctor):

        root = self.libroot
        # (name, {kids}, {funcs})

        for name in path:
            step = root[1].get(name)
            if step is None:
                step = (name, {}, {})
                root[1][name] = step
            root = step

        root[2]['ctor'] = ctor

    def getStormLib(self, path):
        root = self.libroot
        for name in path:
            step = root[1].get(name)
            if step is None:
                return None
            root = step
        return root

    def getStormCmds(self):
        return list(self.stormcmds.items())

# FIXME: change these to daemons
#    def _initPushLoop(self):
#
#        if self.conf.get('splice:sync') is None:
#            return
#
#        self.schedCoro(self._runPushLoop())
#
#    async def _runPushLoop(self):
#
#        url = self.conf.get('splice:sync')
#
#        iden = self.getCellIden()
#
#        logger.info('sync loop init: %s', url)
#
#        while not self.isfini:
#            timeout = 1
#            try:
#
#                url = self.conf.get('splice:sync')
#
#                async with await s_telepath.openurl(url) as core:
#
#                    # use our iden as the feed iden
#                    offs = await core.getFeedOffs(iden)
#
#                    while not self.isfini:
#                        layer = self.getLayer()
#
#                        items = [x async for x in layer.splices(offs, 10000)]
#
#                        if not items:
#                            await self.waitfini(timeout=1)
#                            continue
#
#                        size = len(items)
#                        indx = (await layer.stat())['splicelog_indx']
#
#                        perc = float(offs) / float(indx) * 100.0
#
#                        logger.info('splice push: %d %d/%d (%.4f%%)', size, offs, indx, perc)
#
#                        offs = await core.addFeedData('syn.splice', items, seqn=(iden, offs))
#                        await self.fire('core:splice:sync:sent')
#
#            except asyncio.CancelledError:
#                break
#
#            except Exception as e:  # pragma: no cover
#                if isinstance(e, OSError):
#                    timeout = 60
#
#                logger.exception('sync error')
#                await self.waitfini(timeout)
#
#    def _initCryoLoop(self):
#
#        tankurl = self.conf.get('splice:cryotank')
#        if tankurl is None:
#            return
#
#        self.schedCoro(self._runCryoLoop())
#
#    def _initFeedLoops(self):
#        '''
#        feeds:
#            - cryotank: tcp://cryo.vertex.link/cryo00/tank01
#              xtype: syn.splice
#        '''
#        feeds = self.conf.get('feeds', ())
#        if not feeds:
#            return
#
#        for feed in feeds:
#
#            # do some validation before we fire tasks...
#            typename = feed.get('type')
#            if self.getFeedFunc(typename) is None:
#                raise s_exc.NoSuchType(name=typename)
#
#            self.schedCoro(self._runFeedLoop(feed))
#
#    async def _runFeedLoop(self, feed):
#
#        url = feed.get('cryotank')
#        typename = feed.get('type')
#        fsize = feed.get('size', 1000)
#
#        logger.info('feed loop init: %s @ %s', typename, url)
#
#        while not self.isfini:
#            timeout = 1
#            try:
#
#                url = feed.get('cryotank')
#
#                async with await s_telepath.openurl(url) as tank:
#
#                    layer = self.getLayer()
#
#                    iden = await tank.iden()
#
#                    offs = await layer.getOffset(iden)
#
#                    while not self.isfini:
#
#                        items = [item async for item in tank.slice(offs, fsize)]
#                        if not items:
#                            await self.waitfini(timeout=2)
#                            continue
#
#                        datas = [i[1] for i in items]
#
#                        offs = await self.addFeedData(typename, datas, seqn=(iden, offs))
#                        await self.fire('core:feed:loop')
#                        logger.debug('Processed [%s] records with [%s]',
#                                     len(datas), typename)
#
#            except asyncio.CancelledError:
#                break
#
#            except Exception as e:  # pragma: no cover
#                if isinstance(e, OSError):
#                    timeout = 60
#                logger.exception('feed error')
#                await self.waitfini(timeout)
#
#    async def _runCryoLoop(self):
#
#        online = False
#        tankurl = self.conf.get('splice:cryotank')
#
#        # TODO:  what to do when write layer changes?
#
#        # push splices for our main layer
#        layr = self.getLayer()
#
#        while not self.isfini:
#            timeout = 2
#            try:
#
#                async with await s_telepath.openurl(tankurl) as tank:
#
#                    if not online:
#                        online = True
#                        logger.info('splice cryotank: online')
#
#                    offs = await tank.offset(self.iden)
#
#                    while not self.isfini:
#
#                        items = [item async for item in layr.splices(offs, 10000)]
#
#                        if not len(items):
#                            layr.spliced.clear()
#                            await s_coro.event_wait(layr.spliced, timeout=1)
#                            continue
#
#                        logger.info('tanking splices: %d', len(items))
#
#                        offs = await tank.puts(items, seqn=(self.iden, offs))
#                        await self.fire('core:splice:cryotank:sent')
#
#            except asyncio.CancelledError:  # pragma: no cover
#                break
#
#            except Exception as e:  # pragma: no cover
#                if isinstance(e, OSError):
#                    timeout = 60
#                online = False
#                logger.exception('splice cryotank offline')
#
#                await self.waitfini(timeout)

    def setFeedFunc(self, name, func):
        '''
        Set a data ingest function.

        def func(snap, items):
            loaditems...
        '''
        self.feedfuncs[name] = func

    def getFeedFunc(self, name):
        '''
        Get a data ingest function.
        '''
        return self.feedfuncs.get(name)

    async def getFeedFuncs(self):
        ret = []
        for name, ctor in self.feedfuncs.items():
            # TODO - Future support for feed functions defined via Storm.
            doc = getattr(ctor, '__doc__')
            if doc is None:
                doc = 'No feed docstring'
            doc = doc.strip()
            desc = doc.split('\n')[0]
            ret.append({'name': name,
                        'desc': desc,
                        'fulldoc': doc,
                        })
        return tuple(ret)

    async def _addSynNodes(self, snap, items):
        '''
        Add nodes to the Cortex via the packed node format.
        '''
        async for node in snap.addNodes(items):
            yield node

    async def _addSynSplice(self, snap, items):

        for item in items:
            func = self.splicers.get(item[0])

            if func is None:
                await snap.warn(f'no such splice: {item!r}')
                continue

            try:
                await func(snap, item)
            except asyncio.CancelledError:
                raise
            except Exception as e:
                logger.exception('splice error')
                await snap.warn(f'splice error: {e}')

    async def _onFeedNodeAdd(self, snap, mesg):

        ndef = mesg[1].get('ndef')

        if ndef is None:
            await snap.warn(f'Invalid Splice: {mesg!r}')
            return

        await snap.addNode(*ndef)

    async def _onFeedNodeDel(self, snap, mesg):

        ndef = mesg[1].get('ndef')

        node = await snap.getNodeByNdef(ndef)
        if node is None:
            return

        await node.delete()

    async def _onFeedPropSet(self, snap, mesg):

        ndef = mesg[1].get('ndef')
        name = mesg[1].get('prop')
        valu = mesg[1].get('valu')

        node = await snap.getNodeByNdef(ndef)
        if node is None:
            return

        await node.set(name, valu)

    async def _onFeedPropDel(self, snap, mesg):

        ndef = mesg[1].get('ndef')
        name = mesg[1].get('prop')

        node = await snap.getNodeByNdef(ndef)
        if node is None:
            return

        await node.pop(name)

    async def _onFeedTagAdd(self, snap, mesg):

        ndef = mesg[1].get('ndef')

        tag = mesg[1].get('tag')
        valu = mesg[1].get('valu')

        node = await snap.getNodeByNdef(ndef)
        if node is None:
            return

        await node.addTag(tag, valu=valu)

    async def _onFeedTagDel(self, snap, mesg):

        ndef = mesg[1].get('ndef')
        tag = mesg[1].get('tag')

        node = await snap.getNodeByNdef(ndef)
        if node is None:
            return

        await node.delTag(tag)

    async def _onFeedTagPropSet(self, snap, mesg):

        tag = mesg[1].get('tag')
        prop = mesg[1].get('prop')
        ndef = mesg[1].get('ndef')
        valu = mesg[1].get('valu')

        node = await snap.getNodeByNdef(ndef)
        if node is not None:
            await node.setTagProp(tag, prop, valu)

    async def _onFeedTagPropDel(self, snap, mesg):
        tag = mesg[1].get('tag')
        prop = mesg[1].get('prop')
        ndef = mesg[1].get('ndef')

        node = await snap.getNodeByNdef(ndef)
        if node is not None:
            await node.delTagProp(tag, prop)

    async def _addSynIngest(self, snap, items):

        for item in items:
            try:
                pnodes = self._getSynIngestNodes(item)
                logger.info('Made [%s] nodes.', len(pnodes))
                async for node in snap.addNodes(pnodes):
                    yield node
            except asyncio.CancelledError:
                raise
            except Exception:
                logger.exception('Failed to process ingest [%r]', item)
                continue

    def _getSynIngestNodes(self, item):
        '''
        Get a list of packed nodes from a ingest definition.
        '''
        pnodes = []
        seen = item.get('seen')
        # Track all the ndefs we make so we can make sources
        ndefs = []

        # Make the form nodes
        tags = item.get('tags', {})
        forms = item.get('forms', {})
        for form, valus in forms.items():
            for valu in valus:
                ndef = [form, valu]
                ndefs.append(ndef)
                obj = [ndef, {'tags': tags}]
                if seen:
                    obj[1]['props'] = {'.seen': seen}
                pnodes.append(obj)

        # Make the packed nodes
        nodes = item.get('nodes', ())
        for pnode in nodes:
            ndefs.append(pnode[0])
            pnode[1].setdefault('tags', {})
            for tag, valu in tags.items():
                # Tag in the packed node has a higher predecence
                # than the tag in the whole ingest set of data.
                pnode[1]['tags'].setdefault(tag, valu)
            if seen:
                pnode[1].setdefault('props', {})
                pnode[1]['props'].setdefault('.seen', seen)
            pnodes.append(pnode)

        # Make edges
        for srcdef, etyp, destndefs in item.get('edges', ()):
            for destndef in destndefs:
                ndef = [etyp, [srcdef, destndef]]
                ndefs.append(ndef)
                obj = [ndef, {}]
                if seen:
                    obj[1]['props'] = {'.seen': seen}
                if tags:
                    obj[1]['tags'] = tags.copy()
                pnodes.append(obj)

        # Make time based edges
        for srcdef, etyp, destndefs in item.get('time:edges', ()):
            for destndef, time in destndefs:
                ndef = [etyp, [srcdef, destndef, time]]
                ndefs.append(ndef)
                obj = [ndef, {}]
                if seen:
                    obj[1]['props'] = {'.seen': seen}
                if tags:
                    obj[1]['tags'] = tags.copy()
                pnodes.append(obj)

        # Make the source node and links
        source = item.get('source')
        if source:
            # Base object
            obj = [['meta:source', source], {}]
            pnodes.append(obj)

            # Subsequent links
            for ndef in ndefs:
                obj = [['meta:seen', (source, ndef)],
                       {'props': {'.seen': seen}}]
                pnodes.append(obj)
        return pnodes

    def getCoreMod(self, name):
        return self.modules.get(name)

    def getCoreMods(self):
        ret = []
        for modname, mod in self.modules.items():
            ret.append((modname, mod.conf))
        return ret

    def _viewFromOpts(self, opts):
        if opts is None:
            return self.view

        viewiden = opts.get('view')
        view = self.getView(viewiden)
        if view is None:
            raise s_exc.NoSuchView(iden=viewiden)

        return view

    @s_coro.genrhelp
    async def eval(self, text, opts=None, user=None):
        '''
        Evaluate a storm query and yield Nodes only.
        '''
        view = self._viewFromOpts(opts)

        async for node in view.eval(text, opts, user):
            yield node

    @s_coro.genrhelp
    async def storm(self, text, opts=None, user=None):
        '''
        Evaluate a storm query and yield (node, path) tuples.
        Yields:
            (Node, Path) tuples
        '''
        view = self._viewFromOpts(opts)

        async for mesg in view.storm(text, opts, user):
            yield mesg

    async def nodes(self, text, opts=None, user=None):
        '''
        A simple non-streaming way to return a list of nodes.
        '''
        async def nodes():
            return [n async for n in self.eval(text, opts=opts, user=user)]
        task = self.schedCoro(nodes())
        return await task

    @s_coro.genrhelp
    async def streamstorm(self, text, opts=None, user=None):
        '''
        Evaluate a storm query and yield result messages.

        Yields:
            ((str,dict)): Storm messages.
        '''
        view = self._viewFromOpts(opts)

        async for mesg in view.streamstorm(text, opts, user):
            yield mesg

    @s_coro.genrhelp
    async def iterStormPodes(self, text, opts=None, user=None):
        if user is None:
            user = await self.auth.getUserByName('root')

        view = self._viewFromOpts(opts)

        info = {'query': text}
        if opts is not None:
            info['opts'] = opts

        await self.boss.promote('storm', user=user, info=info)
        async with await self.snap(user=user, view=view) as snap:
            async for pode in snap.iterStormPodes(text, opts=opts, user=user):
                yield pode

    @s_cache.memoize(size=10000)
    def getStormQuery(self, text):
        '''
        Parse storm query text and return a Query object.
        '''
        query = copy.deepcopy(s_grammar.parseQuery(text))
        query.init(self)
        return query

    def _logStormQuery(self, text, user):
        '''
        Log a storm query.
        '''
        if self.conf.get('storm:log'):
            lvl = self.conf.get('storm:log:level')
            logger.log(lvl, 'Executing storm query {%s} as [%s]', text, user.name)

    async def getNodeByNdef(self, ndef, view=None):
        '''
        Return a single Node() instance by (form,valu) tuple.
        '''
        name, valu = ndef

        form = self.model.forms.get(name)
        if form is None:
            raise s_exc.NoSuchForm(name=name)

        norm, info = form.type.norm(valu)

        buid = s_common.buid((form.name, norm))

        async with await self.snap(view=view) as snap:
            return await snap.getNodeByBuid(buid)

    def getCoreInfo(self):
        return {
            'version': synapse.version,
            'modeldef': self.model.getModelDef(),
            'stormcmds': {cmd: {} for cmd in self.stormcmds.keys()},
        }

    async def addNodes(self, nodedefs, view=None):
        '''
        Quickly add/modify a list of nodes from node definition tuples.
        This API is the simplest/fastest way to add nodes, set node props,
        and add tags to nodes remotely.

        Args:

            nodedefs (list): A list of node definition tuples. See below.

        A node definition tuple is defined as:

            ( (form, valu), {'props':{}, 'tags':{})

        The "props" or "tags" keys may be omitted.

        '''
        async with await self.snap(view=view) as snap:
            snap.strict = False
            async for node in snap.addNodes(nodedefs):
                yield node

    async def addFeedData(self, name, items, seqn=None):
        '''
        Add data using a feed/parser function.

        Args:
            name (str): The name of the feed record format.
            items (list): A list of items to ingest.
            seqn ((str,int)): An (iden, offs) tuple for this feed chunk.

        Returns:
            (int): The next expected offset (or None) if seqn is None.
        '''
        async with await self.snap() as snap:
            snap.strict = False
            return await snap.addFeedData(name, items, seqn=seqn)

    # async def getFeedOffs(self, iden):
    #    return await self.getLayer().getOffset(iden)

    # async def setFeedOffs(self, iden, offs):
    #    if offs < 0:
        #    mesg = 'Offset must be >= 0.'
        #    raise s_exc.BadConfValu(mesg=mesg, offs=offs, iden=iden)

    #    return await self.getLayer().setOffset(iden, offs)

    async def snap(self, user=None, view=None):
        '''
        Return a transaction object for the default view.

        Args:
            user (str): The user to get the snap for.
            view (View): View object to use when making the snap.

        Notes:
            This must be used as an asynchronous context manager.

        Returns:
            s_snap.Snap: A Snap object for the view.
        '''

        if view is None:
            view = self.view

        if user is None:
            user = await self.auth.getUserByName('root')

        snap = await view.snap(user)

        return snap

    async def loadCoreModule(self, ctor, conf=None):
        '''
        Load a single cortex module with the given ctor and conf.

        Args:
            ctor (str): The python module class path
            conf (dict):Config dictionary for the module
        '''
        if conf is None:
            conf = {}

        modu = self._loadCoreModule(ctor, conf=conf)

        try:
            await s_coro.ornot(modu.preCoreModule)
        except asyncio.CancelledError:  # pragma: no cover
            raise
        except Exception:
            logger.exception(f'module preCoreModule failed: {ctor}')
            self.modules.pop(ctor, None)
            return

        mdefs = modu.getModelDefs()
        self.model.addDataModels(mdefs)

        cmds = modu.getStormCmds()
        [self.addStormCmd(c) for c in cmds]

        try:
            await s_coro.ornot(modu.initCoreModule)
        except asyncio.CancelledError:  # pragma: no cover
            raise
        except Exception:
            logger.exception(f'module initCoreModule failed: {ctor}')
            self.modules.pop(ctor, None)
            return

        await self.fire('core:module:load', module=ctor)

        return modu

    async def _loadCoreMods(self, ctors):

        mods = []

        cmds = []
        mdefs = []

        for ctor in ctors:

            conf = None

            # allow module entry to be (ctor, conf) tuple
            if isinstance(ctor, (list, tuple)):
                ctor, conf = ctor

            modu = self._loadCoreModule(ctor, conf=conf)
            if modu is None:
                continue

            mods.append(modu)

            try:
                await s_coro.ornot(modu.preCoreModule)
            except asyncio.CancelledError:  # pragma: no cover
                raise
            except Exception:
                logger.exception(f'module preCoreModule failed: {ctor}')
                self.modules.pop(ctor, None)
                continue

            cmds.extend(modu.getStormCmds())
            mdefs.extend(modu.getModelDefs())

        self.model.addDataModels(mdefs)
        [self.addStormCmd(c) for c in cmds]

    async def _initCoreMods(self):

        for ctor, modu in list(self.modules.items()):

            try:
                await s_coro.ornot(modu.initCoreModule)
            except asyncio.CancelledError:  # pragma: no cover
                raise
            except Exception:
                logger.exception(f'module initCoreModule failed: {ctor}')
                self.modules.pop(ctor, None)

    def _loadCoreModule(self, ctor, conf=None):

        if ctor in self.modules:
            raise s_exc.ModAlreadyLoaded(mesg=f'{ctor} already loaded')
        try:
            modu = s_dyndeps.tryDynFunc(ctor, self, conf=conf)
            self.modules[ctor] = modu
            return modu

        except Exception:
            logger.exception('mod load fail: %s' % (ctor,))
            return None

    async def stat(self):
        stats = {
            'iden': self.iden,
            'layer': await self.getLayer().stat(),
            'formcounts': await self.getFormCounts(),
        }
        return stats

    async def getPropNorm(self, prop, valu):
        '''
        Get the normalized property value based on the Cortex data model.

        Args:
            prop (str): The property to normalize.
            valu: The value to normalize.

        Returns:
            (tuple): A two item tuple, containing the normed value and the info dictionary.

        Raises:
            s_exc.NoSuchProp: If the prop does not exist.
            s_exc.BadTypeValu: If the value fails to normalize.
        '''
        pobj = self.model.prop(prop)
        if pobj is None:
            raise s_exc.NoSuchProp(mesg=f'The property {prop} does not exist.',
                                   prop=prop)
        norm, info = pobj.type.norm(valu)
        return norm, info

    async def getTypeNorm(self, name, valu):
        '''
        Get the normalized type value based on the Cortex data model.

        Args:
            name (str): The type to normalize.
            valu: The value to normalize.

        Returns:
            (tuple): A two item tuple, containing the normed value and the info dictionary.

        Raises:
            s_exc.NoSuchType: If the type does not exist.
            s_exc.BadTypeValu: If the value fails to normalize.
        '''
        tobj = self.model.type(name)
        if tobj is None:
            raise s_exc.NoSuchType(mesg=f'The type {name} does not exist.',
                                   name=name)
        norm, info = tobj.norm(valu)
        return norm, info

    @staticmethod
    def _convert_reqdict(reqdict):
        return {s_agenda.TimeUnit.fromString(k): v for (k, v) in reqdict.items()}

    async def addCronJob(self, user, query, reqs, incunit=None, incval=1):
        '''
        Add a cron job to the cortex.  Convenience wrapper around agenda.add

        A cron job is a persistently-stored item that causes storm queries to be run in the future.  The specification
        for the times that the queries run can be one-shot or recurring.

        Args:
            query (str):  The storm query to execute in the future
            reqs (Union[Dict[str, Union[int, List[int]]], List[Dict[...]]]):
                Either a dict of the fixed time fields or a list of such dicts.  The keys are in the set ('year',
                'month', 'dayofmonth', 'dayofweek', 'hour', 'minute'.  The values must be positive integers, except for
                the key of 'dayofmonth' in which it may also be a negative integer which represents the number of days
                from the end of the month with -1 representing the last day of the month.  All values may also be lists
                of valid values.
            incunit (Optional[str]):
                A member of the same set as above, with an additional member 'day'.  If is None (default), then the
                appointment is one-shot and will not recur.
            incval (Union[int, List[int]):
                A integer or a list of integers of the number of units

        Returns (bytes):
            An iden that can be used to later modify, query, and delete the job.

        Notes:
            reqs must have fields present or incunit must not be None (or both)
            The incunit if not None it must be larger in unit size than all the keys in all reqs elements.
        '''
        try:
            if incunit is not None:
                if isinstance(incunit, (list, tuple)):
                    incunit = [s_agenda.TimeUnit.fromString(i) for i in incunit]
                else:
                    incunit = s_agenda.TimeUnit.fromString(incunit)
            if isinstance(reqs, Mapping):
                newreqs = self._convert_reqdict(reqs)
            else:
                newreqs = [self._convert_reqdict(req) for req in reqs]
        except KeyError:
            raise s_exc.BadConfValu('Unrecognized time unit')

        return await self._push('cron:add', user.iden, s_common.guid(), query, newreqs, incunit, incval)

    @s_nexus.Pusher.onPush('cron:add')
    async def _onAddCronJob(self, useriden, croniden, query, newreqs, incunit=None, incval=1):

        return await self.agenda.add(useriden, croniden, query, newreqs, incunit, incval)

    async def delCronJob(self, iden):
        '''
        Delete a cron job

        Args:
            iden (bytes):  The iden of the cron job to be deleted
        '''
        await self._push('cron:del', iden)

    @s_nexus.Pusher.onPush('cron:del')
    async def _onDisableTrigger(self, iden):
        await self.cell.agenda.delete(iden)

    async def updateCronJob(self, iden, query):
        '''
        Change an existing cron job's query

        Args:
            iden (bytes):  The iden of the cron job to be changed
        '''
        await self._push('cron:mod', iden)

    @s_nexus.Pusher.onPush('cron:mod')
    async def _onUpdateCronJob(self, iden, query):
        await self.cell.agenda.mod(iden, query)

    async def enableCronJob(self, iden):
        '''
        Enable a cron job

        Args:
            iden (bytes):  The iden of the cron job to be changed
        '''
        await self._push('cron:enable', iden)

    @s_nexus.Pusher.onPush('cron:enable')
    async def _onEnableCronJob(self, iden):
        await self.cell.agenda.enable(iden)

    async def disableCronJob(self, iden):
        '''
        Enable a cron job

        Args:
            iden (bytes):  The iden of the cron job to be changed
        '''
        await self._push('cron:disable', iden)

    @s_nexus.Pusher.onPush('cron:disable')
    async def _onDisableCronJob(self, iden):
        await self.cell.agenda.disable(iden)


@contextlib.asynccontextmanager
async def getTempCortex(mods=None):
    '''
    Get a proxy to a cortex backed by a temporary directory.

    Args:
        mods (list): A list of modules which are loaded into the cortex.

    Notes:
        The cortex and temporary directory are town down on exit.
        This should only be called from synchronous code.

    Returns:
        Proxy to the cortex.
    '''
    with s_common.getTempDir() as dirn:

        async with await Cortex.anit(dirn) as core:
            if mods:
                for mod in mods:
                    await core.loadCoreModule(mod)
            async with core.getLocalProxy() as prox:
                yield prox<|MERGE_RESOLUTION|>--- conflicted
+++ resolved
@@ -900,11 +900,7 @@
 
         # Change distribution
         self.nexsroot = await s_nexus.NexsRoot.anit()
-<<<<<<< HEAD
         self.onfini(self.nexsroot.fini)
-=======
-        self.onfini(self.nexsroot)
->>>>>>> f980c6ff
 
         # generic fini handler for the Cortex
         self.onfini(self._onCoreFini)
