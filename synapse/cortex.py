--- conflicted
+++ resolved
@@ -784,23 +784,7 @@
 
         self.model = s_datamodel.Model(core=self)
 
-<<<<<<< HEAD
         await self._loadModels()
-=======
-        await self._bumpCellVers('cortex:extmodel', (
-            (1, self._migrateTaxonomyIface),
-        ), nexs=False)
-
-        await self._bumpCellVers('cortex:storage', (
-            (1, self._storUpdateMacros),
-            (4, self._storCortexHiveMigration),
-            (5, self._storCleanQueueAuthGates),
-            (6, self._storCleanCronAuthGates),
-        ), nexs=False)
-
-        # Perform module loading
-        await self._loadCoreMods()
->>>>>>> e14fa8cf
         await self._loadExtModel()
         await self._initStormCmds()
 
@@ -808,11 +792,7 @@
         await self._initCoreAxon()
         await self._initJsonStor()
 
-<<<<<<< HEAD
         await self._initLayerV3Stor()
-=======
-        self.nodeeditwindows = set()
->>>>>>> e14fa8cf
         await self._initCoreLayers()
         await self._initCoreViews()
         self.onfini(self._finiStor)
@@ -849,140 +829,6 @@
 
         self._initVaults()
 
-<<<<<<< HEAD
-=======
-    async def _storCortexHiveMigration(self):
-
-        logger.warning('migrating Cortex data out of hive')
-
-        viewdefs = self.cortexdata.getSubKeyVal('view:info:')
-        async with await self.hive.open(('cortex', 'views')) as viewnodes:
-            for view_iden, node in viewnodes:
-                viewdict = await node.dict()
-                viewinfo = viewdict.pack()
-                viewinfo.setdefault('iden', view_iden)
-                viewdefs.set(view_iden, viewinfo)
-
-                trigdict = self.cortexdata.getSubKeyVal(f'view:{view_iden}:trigger:')
-                async with await node.open(('triggers',)) as trignodes:
-                    for iden, trig in trignodes:
-                        valu = trig.valu
-                        if valu.get('view', s_common.novalu) != view_iden:
-                            valu['view'] = view_iden
-                        trigdict.set(iden, valu)
-
-        layrdefs = self.cortexdata.getSubKeyVal('layer:info:')
-        async with await self.hive.open(('cortex', 'layers')) as layrnodes:
-            for iden, node in layrnodes:
-                layrdict = await node.dict()
-                layrinfo = layrdict.pack()
-                pushs = layrinfo.get('pushs', {})
-                if pushs:
-                    for pdef in pushs.values():
-                        pdef.setdefault('chunk:size', s_const.layer_pdef_csize)
-                        pdef.setdefault('queue:size', s_const.layer_pdef_qsize)
-
-                pulls = layrinfo.get('pulls', {})
-                if pulls:
-                    pulls = layrinfo.get('pulls', {})
-                    for pdef in pulls.values():
-                        pdef.setdefault('chunk:size', s_const.layer_pdef_csize)
-                        pdef.setdefault('queue:size', s_const.layer_pdef_qsize)
-
-                layrdefs.set(iden, layrinfo)
-
-        migrs = (
-            (('agenda', 'appts'), 'agenda:appt:'),
-            (('cortex', 'tagmeta'), 'tagmeta:'),
-            (('cortex', 'storm', 'cmds'), 'storm:cmds:'),
-            (('cortex', 'storm', 'vars'), 'storm:vars:'),
-            (('cortex', 'storm', 'dmons'), 'storm:dmons:'),
-            (('cortex', 'storm', 'packages'), 'storm:packages:'),
-            (('cortex', 'storm', 'services'), 'storm:services:'),
-            (('cortex', 'model', 'forms'), 'model:forms:'),
-            (('cortex', 'model', 'props'), 'model:props:'),
-            (('cortex', 'model', 'univs'), 'model:univs:'),
-            (('cortex', 'model', 'tagprops'), 'model:tagprops:'),
-            (('cortex', 'model', 'deprlocks'), 'model:deprlocks:'),
-        )
-
-        for hivepath, kvpref in migrs:
-            subkv = self.cortexdata.getSubKeyVal(kvpref)
-            async with await self.hive.open(hivepath) as hivenode:
-                for name, node in hivenode:
-                    subkv.set(name, node.valu)
-
-        logger.warning('...Cortex data migration complete!')
-
-    async def _viewNomergeToProtected(self):
-        for view in self.views.values():
-            nomerge = view.info.get('nomerge', False)
-            await view.setViewInfo('protected', nomerge)
-            await view.setViewInfo('nomerge', None)
-
-    async def _storCleanQueueAuthGates(self):
-
-        logger.warning('removing AuthGates for Queues which no longer exist')
-
-        path = os.path.join(self.dirn, 'slabs', 'queues.lmdb')
-
-        async with await s_lmdbslab.Slab.anit(path) as slab:
-            async with await slab.getMultiQueue('cortex:queue', nexsroot=self.nexsroot) as multiqueue:
-                for info in self.auth.getAuthGates():
-                    if info.type == 'queue':
-                        iden = info.iden
-                        name = info.iden.split(':', 1)[1]
-                        if not multiqueue.exists(name):
-                            await self.auth.delAuthGate(info.iden)
-
-        logger.warning('...Queue AuthGate cleanup complete!')
-
-    async def _storCleanCronAuthGates(self):
-
-        logger.warning('removing AuthGates for CronJobs which no longer exist')
-
-        apptdefs = self.cortexdata.getSubKeyVal('agenda:appt:')
-
-        for info in self.auth.getAuthGates():
-            if info.type == 'cronjob':
-                if apptdefs.get(info.iden) is None:
-                    await self.auth.delAuthGate(info.iden)
-
-        logger.warning('...CronJob AuthGate cleanup complete!')
-
-    async def _storUpdateMacros(self):
-        for name, node in await self.hive.open(('cortex', 'storm', 'macros')):
-
-            try:
-
-                info = {
-                    'name': name,
-                    'storm': node.valu.get('storm'),
-                }
-
-                user = node.valu.get('user')
-                if user is not None:
-                    info['user'] = user
-
-                created = node.valu.get('created')
-                if created is not None:
-                    info['created'] = created
-
-                edited = node.valu.get('edited')
-                if edited is not None:
-                    info['updated'] = edited
-
-                    if info.get('created') is None:
-                        info['created'] = edited
-
-                mdef = self._initStormMacro(info)
-
-                await self._addStormMacro(mdef)
-
-            except Exception as e:
-                logger.exception(f'Macro migration error for macro: {name} (skipped).')
-
->>>>>>> e14fa8cf
     def getStormMacro(self, name, user=None):
 
         if not name:
@@ -3683,182 +3529,6 @@
         if self.axon:
             await self.axon.fini()
 
-<<<<<<< HEAD
-=======
-        [await wind.fini() for wind in tuple(self.nodeeditwindows)]
-
-    async def syncLayerNodeEdits(self, iden, offs, wait=True):
-        '''
-        Yield (offs, mesg) tuples for nodeedits in a layer.
-        '''
-        layr = self.getLayer(iden)
-        if layr is None:
-            raise s_exc.NoSuchLayer(mesg=f'No such layer {iden}', iden=iden)
-
-        async for item in layr.syncNodeEdits(offs, wait=wait):
-            yield item
-
-    async def syncLayersEvents(self, offsdict=None, wait=True):
-        '''
-        Yield (offs, layriden, STYP, item, meta) tuples for nodeedits for *all* layers, interspersed with add/del
-        layer messages.
-
-        STYP is one of the following constants:
-            SYNC_NODEEDITS:  item is a nodeedits (buid, form, edits)
-            SYNC_LAYR_ADD:   A layer was added (item and meta are empty)
-            SYNC_LAYR_DEL:   A layer was deleted (item and meta are empty)
-
-        Args:
-            offsdict(Optional(Dict[str,int])): starting nexus/editlog offset by layer iden.  Defaults to 0 for
-                unspecified layers or if offsdict is None.
-            wait(bool):  whether to pend and stream value until this layer is fini'd
-        '''
-        if link := s_scope.get('link'):
-            addrinfo = link.getAddrInfo()
-        else:
-            addrinfo = None
-
-        if offsdict is None:
-            offsdict = {}
-        else:
-            offsdict = copy.deepcopy(offsdict)
-
-        async def layrgenr(layr, startoffs):
-            try:
-                async for ioff, nodeedits, meta in layr.syncNodeEdits2(startoffs, wait=False):
-                    yield ioff, layr.iden, SYNC_NODEEDITS, nodeedits, meta
-            except s_exc.IsFini:
-                if layr.isdeleted:
-                    yield layr.deloffs, layr.iden, SYNC_LAYR_DEL, (), {}
-
-        async def windfini():
-            self.nodeeditwindows.discard(wind)
-
-        async def onlayr(mesg):
-            evnt = SYNC_LAYR_ADD if mesg[0] == 'core:layr:add' else SYNC_LAYR_DEL
-            await wind.put((mesg[1]['iden'], mesg[1]['offs'], None, {'event': evnt}))
-
-        while not self.isfini:
-
-            async with await s_base.Base.anit() as base:
-
-                if wait:
-                    wind = await s_queue.Window.anit(maxsize=s_layer.WINDOW_MAXSIZE * 10)
-                    wind.onfini(windfini)
-                    self.nodeeditwindows.add(wind)
-                    base.onfini(wind)
-                    self.on('core:layr:add', onlayr, base=base)
-                    self.on('core:layr:del', onlayr, base=base)
-
-                logger.debug(f'syncLayersEvents() running catch-up sync link={addrinfo}')
-
-                genrs = []
-                topoffs = 0
-                for layr in self.layers.values():
-                    topoffs = max(topoffs, layr.nodeeditlog.index())
-                    genrs.append(layrgenr(layr, offsdict.get(layr.iden, 0)))
-
-                async for item in s_common.merggenr2(genrs, cmprkey=lambda x: x[0]):
-
-                    if item[2] == SYNC_LAYR_DEL:
-                        offsdict.pop(item[1], None)
-                        yield item
-                        await asyncio.sleep(0)
-                        continue
-
-                    if item[0] >= topoffs:
-                        break
-
-                    offsdict[item[1]] = item[0] + 1
-
-                    yield item
-                    await asyncio.sleep(0)
-
-                if not wait:
-                    return
-
-                logger.debug(f'syncLayersEvents() entering live sync link={addrinfo}')
-
-                async for layriden, ioff, nodeedits, meta in wind:
-
-                    if nodeedits is not None:
-                        offsdict[layriden] = ioff + 1
-                        yield ioff, layriden, SYNC_NODEEDITS, nodeedits, meta
-                        await asyncio.sleep(0)
-                        continue
-
-                    if meta['event'] == SYNC_LAYR_ADD:
-                        offsdict[layriden] = ioff + 1
-                        yield ioff, layriden, SYNC_LAYR_ADD, (), {}
-                    elif layriden in offsdict:
-                        yield ioff, layriden, SYNC_LAYR_DEL, (), {}
-                        offsdict.pop(layriden, None)
-                    await asyncio.sleep(0)
-
-            logger.debug(f'syncLayersEvents() exited live sync link={addrinfo}')
-            await self.waitfini(1)
-
-    async def syncIndexEvents(self, matchdef, offsdict=None, wait=True):
-        '''
-        Yield (offs, layriden, <STYPE>, <item>) tuples from the nodeedit logs of all layers starting
-        from the given nexus/layer offset (they are synchronized).  Only edits that match the filter in matchdef will
-        be yielded, plus EDIT_PROGRESS (see layer.syncIndexEvents) messages.
-
-        The format of the 4th element of the tuple depends on STYPE.  STYPE is one of the following constants:
-
-          SYNC_LAYR_ADD:  item is an empty tuple ()
-          SYNC_LAYR_DEL:  item is an empty tuple ()
-          SYNC_NODEEDIT:  item is (buid, form, ETYPE, VALS, META)) or (None, None, s_layer.EDIT_PROGRESS, (), ())
-
-        For edits in the past, events are yielded in offset order across all layers.  For current data (wait=True),
-        events across different layers may be emitted slightly out of offset order.
-
-        Note:
-            Will not yield any values from layers created with logedits disabled
-
-        Args:
-            matchdef(Dict[str, Sequence[str]]):  a dict describing which events are yielded.  See
-                layer.syncIndexEvents for matchdef specification.
-            offsdict(Optional(Dict[str,int])): starting nexus/editlog offset by layer iden.  Defaults to 0 for
-                unspecified layers or if offsdict is None.
-            wait(bool):  whether to pend and stream value until this layer is fini'd
-        '''
-
-        formm = set(matchdef.get('forms', ()))
-        propm = set(matchdef.get('props', ()))
-        tagsm = set(matchdef.get('tags', ()))
-        tagpm = set(matchdef.get('tagprops', ()))
-
-        edit_node = set((s_layer.EDIT_NODE_ADD, s_layer.EDIT_NODE_DEL))
-        edit_prop = set((s_layer.EDIT_PROP_SET, s_layer.EDIT_PROP_DEL))
-        edit_tags = set((s_layer.EDIT_TAG_SET, s_layer.EDIT_TAG_DEL))
-        edit_tagp = set((s_layer.EDIT_TAGPROP_SET, s_layer.EDIT_TAGPROP_DEL))
-
-        count = 0
-
-        async for ioff, layriden, evnt, nodeedits, _meta in self.syncLayersEvents(offsdict=offsdict, wait=wait):
-
-            if evnt == SYNC_NODEEDITS:
-                for buid, form, edit in nodeedits:
-                    for etyp, vals, meta in edit:
-                        if (
-                            (etyp in edit_node and form in formm) or
-                            (etyp in edit_prop and (vals[0] in propm or f'{form}:{vals[0]}' in propm)) or
-                            (etyp in edit_tags and vals[0] in tagsm) or
-                            (etyp in edit_tagp and (vals[1] in tagpm or f'{vals[0]}:{vals[1]}' in tagpm))
-                        ):
-                            yield ioff, layriden, SYNC_NODEEDIT, (buid, form, etyp, vals, meta)
-                        await asyncio.sleep(0)
-
-                count += 1
-                if count % 1000 == 0:
-                    yield ioff, layriden, SYNC_NODEEDIT, (None, None, s_layer.EDIT_PROGRESS, (), ())
-
-                continue
-
-            yield ioff, layriden, evnt, ()
-
->>>>>>> e14fa8cf
     async def _initCoreInfo(self):
         self.stormvars = self.cortexdata.getSubKeyVal('storm:vars:')
         if self.inaugural:
