import os
import copy
import regex
import asyncio
import logging
import textwrap
import contextlib
import collections

from collections.abc import Mapping

import synapse
import synapse.exc as s_exc
import synapse.axon as s_axon
import synapse.common as s_common
import synapse.telepath as s_telepath
import synapse.datamodel as s_datamodel

import synapse.lib.base as s_base
import synapse.lib.cell as s_cell
import synapse.lib.chop as s_chop
import synapse.lib.coro as s_coro
import synapse.lib.view as s_view
import synapse.lib.cache as s_cache
import synapse.lib.const as s_const
import synapse.lib.layer as s_layer
import synapse.lib.nexus as s_nexus
import synapse.lib.oauth as s_oauth
import synapse.lib.queue as s_queue
import synapse.lib.scope as s_scope
import synapse.lib.storm as s_storm
import synapse.lib.agenda as s_agenda
import synapse.lib.config as s_config
import synapse.lib.parser as s_parser
import synapse.lib.dyndeps as s_dyndeps
import synapse.lib.grammar as s_grammar
import synapse.lib.httpapi as s_httpapi
import synapse.lib.logging as s_logging
import synapse.lib.msgpack as s_msgpack
import synapse.lib.modules as s_modules
import synapse.lib.schemas as s_schemas
import synapse.lib.spooled as s_spooled
import synapse.lib.version as s_version
import synapse.lib.urlhelp as s_urlhelp
import synapse.lib.hashitem as s_hashitem
import synapse.lib.jsonstor as s_jsonstor
import synapse.lib.modelrev as s_modelrev
import synapse.lib.stormsvc as s_stormsvc
import synapse.lib.lmdbslab as s_lmdbslab

import synapse.lib.crypto.rsa as s_rsa

# Importing these registers their commands
import synapse.lib.stormhttp as s_stormhttp  # NOQA
import synapse.lib.stormwhois as s_stormwhois  # NOQA

import synapse.lib.stormtypes as s_stormtypes

import synapse.lib.stormlib.aha as s_stormlib_aha  # NOQA
import synapse.lib.stormlib.env as s_stormlib_env  # NOQA
import synapse.lib.stormlib.gen as s_stormlib_gen  # NOQA
import synapse.lib.stormlib.gis as s_stormlib_gis  # NOQA
import synapse.lib.stormlib.hex as s_stormlib_hex  # NOQA
import synapse.lib.stormlib.log as s_stormlib_log  # NOQA
import synapse.lib.stormlib.xml as s_stormlib_xml  # NOQA
import synapse.lib.stormlib.auth as s_stormlib_auth  # NOQA
import synapse.lib.stormlib.cell as s_stormlib_cell  # NOQA
import synapse.lib.stormlib.imap as s_stormlib_imap  # NOQA
import synapse.lib.stormlib.ipv6 as s_stormlib_ipv6  # NOQA
import synapse.lib.stormlib.json as s_stormlib_json  # NOQA
import synapse.lib.stormlib.math as s_stormlib_math  # NOQA
import synapse.lib.stormlib.mime as s_stormlib_mime  # NOQA
import synapse.lib.stormlib.pack as s_stormlib_pack  # NOQA
import synapse.lib.stormlib.smtp as s_stormlib_smtp  # NOQA
import synapse.lib.stormlib.stix as s_stormlib_stix  # NOQA
import synapse.lib.stormlib.yaml as s_stormlib_yaml  # NOQA
import synapse.lib.stormlib.basex as s_stormlib_basex  # NOQA
import synapse.lib.stormlib.cache as s_stormlib_cache  # NOQA
import synapse.lib.stormlib.graph as s_stormlib_graph  # NOQA
import synapse.lib.stormlib.index as s_stormlib_index  # NOQA
import synapse.lib.stormlib.iters as s_stormlib_iters  # NOQA
import synapse.lib.stormlib.macro as s_stormlib_macro
import synapse.lib.stormlib.model as s_stormlib_model
import synapse.lib.stormlib.oauth as s_stormlib_oauth  # NOQA
import synapse.lib.stormlib.stats as s_stormlib_stats  # NOQA
import synapse.lib.stormlib.storm as s_stormlib_storm  # NOQA
import synapse.lib.stormlib.utils as s_stormlib_utils  # NOQA
import synapse.lib.stormlib.vault as s_stormlib_vault  # NOQA
import synapse.lib.stormlib.backup as s_stormlib_backup  # NOQA
import synapse.lib.stormlib.cortex as s_stormlib_cortex  # NOQA
import synapse.lib.stormlib.hashes as s_stormlib_hashes  # NOQA
import synapse.lib.stormlib.random as s_stormlib_random  # NOQA
import synapse.lib.stormlib.scrape as s_stormlib_scrape   # NOQA
import synapse.lib.stormlib.infosec as s_stormlib_infosec  # NOQA
import synapse.lib.stormlib.project as s_stormlib_project  # NOQA
import synapse.lib.stormlib.spooled as s_stormlib_spooled  # NOQA
import synapse.lib.stormlib.tabular as s_stormlib_tabular  # NOQA
import synapse.lib.stormlib.version as s_stormlib_version  # NOQA
import synapse.lib.stormlib.easyperm as s_stormlib_easyperm  # NOQA
import synapse.lib.stormlib.ethereum as s_stormlib_ethereum  # NOQA
import synapse.lib.stormlib.modelext as s_stormlib_modelext  # NOQA
import synapse.lib.stormlib.compression as s_stormlib_compression  # NOQA
import synapse.lib.stormlib.notifications as s_stormlib_notifications  # NOQA

logger = logging.getLogger(__name__)
stormlogger = logging.getLogger('synapse.storm')

'''
A Cortex implements the synapse hypergraph object.
'''

reqver = '>=0.2.0,<3.0.0'

# Constants returned in results from syncLayersEvents and syncIndexEvents
SYNC_NODEEDITS = 0  # A nodeedits: (<offs>, 0, <etyp>, (<etype args>), {<meta>})
SYNC_NODEEDIT = 1   # A nodeedit:  (<offs>, 0, <etyp>, (<etype args>))
SYNC_LAYR_ADD = 3   # A layer was added
SYNC_LAYR_DEL = 4   # A layer was deleted

MAX_NEXUS_DELTA = 3_600

reqValidTagModel = s_config.getJsValidator({
    'type': 'object',
    'properties': {
        'prune': {'type': 'number', 'minimum': 1},
        'regex': {'type': 'array', 'items': {'type': ['string', 'null']}},
    },
    'additionalProperties': False,
    'required': [],
})

reqValidStormMacro = s_config.getJsValidator({
    'type': 'object',
    'properties': {
        'name': {'type': 'string', 'pattern': '^.{1,491}$'},
        'iden': {'type': 'string', 'pattern': s_config.re_iden},
        # user kept for backward compat. remove eventually...
        'user': {'type': 'string', 'pattern': s_config.re_iden},
        'creator': {'type': 'string', 'pattern': s_config.re_iden},
        'desc': {'type': 'string', 'default': ''},
        'storm': {'type': 'string'},
        'created': {'type': 'number'},
        'updated': {'type': 'number'},
        'permissions': s_msgpack.deepcopy(s_schemas.easyPermSchema),
    },
    'required': [
        'name',
        'iden',
        'user',
        'storm',
        'creator',
        'created',
        'updated',
        'permissions',
    ],
})

def cmprkey_indx(x):
    return x[1]

def cmprkey_buid(x):
    return x[1][1]

async def wrap_liftgenr(iden, genr):
    async for indx, buid, sode in genr:
        yield iden, (indx, buid), sode

class CortexAxonMixin:

    async def prepare(self):
        await self.cell.axready.wait()
        await s_coro.ornot(super().prepare)

    def getAxon(self):
        return self.cell.axon

    async def getAxonInfo(self):
        return self.cell.axoninfo

class CortexAxonHttpHasV1(CortexAxonMixin, s_axon.AxonHttpHasV1):
    pass

class CortexAxonHttpDelV1(CortexAxonMixin, s_axon.AxonHttpDelV1):
    pass

class CortexAxonHttpUploadV1(CortexAxonMixin, s_axon.AxonHttpUploadV1):
    pass

class CortexAxonHttpBySha256V1(CortexAxonMixin, s_axon.AxonHttpBySha256V1):
    pass

class CortexAxonHttpBySha256InvalidV1(CortexAxonMixin, s_axon.AxonHttpBySha256InvalidV1):
    pass

class CoreApi(s_cell.CellApi):
    '''
    The CoreApi is exposed when connecting to a Cortex over Telepath.

    Many CoreApi methods operate on packed nodes consisting of primitive data structures
    which can be serialized with msgpack/json.

    An example of a packaged Node::

        ( (<form>, <valu>), {

            "props": {
                <name>: <valu>,
                ...
            },
            "tags": {
                "foo": <time>,
                "foo.bar": <time>,
            },
        })

    '''
    @s_cell.adminapi()
    def getCoreMods(self):
        return self.cell.getCoreMods()

    async def getModelDict(self):
        '''
        Return a dictionary which describes the data model.

        Returns:
            (dict): A model description dictionary.
        '''
        return await self.cell.getModelDict()

    async def getModelDefs(self):
        return await self.cell.getModelDefs()

    def getCoreInfo(self):
        '''
        Return static generic information about the cortex including model definition
        '''
        return self.cell.getCoreInfo()

    async def getCoreInfoV2(self):
        '''
        Return static generic information about the cortex including model definition
        '''
        return await self.cell.getCoreInfoV2()

    @s_cell.adminapi()
    async def saveLayerNodeEdits(self, layriden, edits, meta):
        return await self.cell.saveLayerNodeEdits(layriden, edits, meta)

    def _reqValidStormOpts(self, opts):

        if opts is None:
            opts = {}

        opts.setdefault('user', self.user.iden)
        if opts.get('user') != self.user.iden:
            self.user.confirm(('impersonate',))

        return opts

    async def callStorm(self, text, opts=None):
        '''
        Return the value expressed in a return() statement within storm.
        '''
        opts = self._reqValidStormOpts(opts)
        return await self.cell.callStorm(text, opts=opts)

    async def exportStorm(self, text, opts=None):
        '''
        Execute a storm query and package nodes for export/import.

        NOTE: This API yields nodes after an initial complete lift
              in order to limit exported edges.
        '''
        opts = self._reqValidStormOpts(opts)
        async for pode in self.cell.exportStorm(text, opts=opts):
            yield pode

    async def feedFromAxon(self, sha256, opts=None):
        '''
        Import a msgpack .nodes file from the axon.
        '''
        opts = self._reqValidStormOpts(opts)
        return await self.cell.feedFromAxon(sha256, opts=opts)

    async def _reqDefLayerAllowed(self, perms):
        view = self.cell.getView()
        wlyr = view.layers[0]
        self.user.confirm(perms, gateiden=wlyr.iden)

    async def addNode(self, form, valu, props=None):
        '''
        Deprecated in 2.0.0.
        '''
        s_common.deprecated('CoreApi.addNode')
        async with await self.cell.snap(user=self.user) as snap:
            self.user.confirm(('node', 'add', form), gateiden=snap.wlyr.iden)
            node = await snap.addNode(form, valu, props=props)
            return node.pack()

    async def addNodes(self, nodes):
        '''
        Add a list of packed nodes to the cortex.

        Args:
            nodes (list): [ ( (form, valu), {'props':{}, 'tags':{}}), ... ]

        Yields:
            (tuple): Packed node tuples ((form,valu), {'props': {}, 'tags':{}})

        Deprecated in 2.0.0
        '''
        s_common.deprecated('CoreApi.addNodes')

        # First check that that user may add each form
        done = {}
        for node in nodes:

            formname = node[0][0]
            if done.get(formname):
                continue

            await self._reqDefLayerAllowed(('node', 'add', formname))
            done[formname] = True

        async with await self.cell.snap(user=self.user) as snap:

            snap.strict = False
            async for node in snap.addNodes(nodes):

                if node is not None:
                    node = node.pack()

                yield node

    async def getFeedFuncs(self):
        '''
        Get a list of Cortex feed functions.

        Notes:
            Each feed dictionary has the name of the feed function, the
            full docstring for the feed function, and the first line of
            the docstring broken out in their own keys for easy use.

        Returns:
            tuple: A tuple of dictionaries.
        '''
        return await self.cell.getFeedFuncs()

    async def addFeedData(self, name, items, *, viewiden=None):

        view = self.cell.getView(viewiden, user=self.user)
        if view is None:
            raise s_exc.NoSuchView(mesg=f'No such view iden={viewiden}', iden=viewiden)

        wlyr = view.layers[0]
        parts = name.split('.')

        self.user.confirm(('feed:data', *parts), gateiden=wlyr.iden)

        await self.cell.boss.promote('feeddata',
                                     user=self.user,
                                     info={'name': name,
                                           'view': view.iden,
                                           'nitems': len(items),
                                           })

        async with await self.cell.snap(user=self.user, view=view) as snap:
            snap.strict = False
            await snap.addFeedData(name, items)

    async def count(self, text, opts=None):
        '''
        Count the number of nodes which result from a storm query.

        Args:
            text (str): Storm query text.
            opts (dict): Storm query options.

        Returns:
            (int): The number of nodes resulting from the query.
        '''
        opts = self._reqValidStormOpts(opts)
        return await self.cell.count(text, opts=opts)

    async def storm(self, text, opts=None):
        '''
        Evaluate a storm query and yield result messages.

        Yields:
            ((str,dict)): Storm messages.
        '''
        opts = self._reqValidStormOpts(opts)

        async for mesg in self.cell.storm(text, opts=opts):
            yield mesg

    async def reqValidStorm(self, text, opts=None):
        '''
        Parse a Storm query to validate it.

        Args:
            text (str): The text of the Storm query to parse.
            opts (dict): A Storm options dictionary.

        Returns:
            True: If the query is valid.

        Raises:
            BadSyntaxError: If the query is invalid.
        '''
        return await self.cell.reqValidStorm(text, opts)

    async def syncLayerNodeEdits(self, offs, layriden=None, wait=True):
        '''
        Yield (indx, mesg) nodeedit sets for the given layer beginning at offset.

        Once caught up, this API will begin yielding nodeedits in real-time.
        The generator will only terminate on network disconnect or if the
        consumer falls behind the max window size of 10,000 nodeedit messages.
        '''
        layr = self.cell.getLayer(layriden)
        if layr is None:
            raise s_exc.NoSuchLayer(mesg=f'No such layer {layriden}', iden=layriden)

        self.user.confirm(('sync',), gateiden=layr.iden)

        async for item in self.cell.syncLayerNodeEdits(layr.iden, offs, wait=wait):
            yield item

    async def getPropNorm(self, prop, valu, typeopts=None):
        '''
        Get the normalized property value based on the Cortex data model.

        Args:
            prop (str): The property to normalize.
            valu: The value to normalize.
            typeopts: A Synapse type opts dictionary used to further normalize the value.

        Returns:
            (tuple): A two item tuple, containing the normed value and the info dictionary.

        Raises:
            s_exc.NoSuchProp: If the prop does not exist.
            s_exc.BadTypeValu: If the value fails to normalize.
        '''
        return await self.cell.getPropNorm(prop, valu, typeopts=typeopts)

    async def getTypeNorm(self, name, valu, typeopts=None):
        '''
        Get the normalized type value based on the Cortex data model.

        Args:
            name (str): The type to normalize.
            valu: The value to normalize.
            typeopts: A Synapse type opts dictionary used to further normalize the value.

        Returns:
            (tuple): A two item tuple, containing the normed value and the info dictionary.

        Raises:
            s_exc.NoSuchType: If the type does not exist.
            s_exc.BadTypeValu: If the value fails to normalize.
        '''
        return await self.cell.getTypeNorm(name, valu, typeopts=typeopts)

    async def addForm(self, formname, basetype, typeopts, typeinfo):
        '''
        Add an extended form to the data model.

        Extended forms *must* begin with _
        '''
        self.user.confirm(('model', 'form', 'add', formname))
        return await self.cell.addForm(formname, basetype, typeopts, typeinfo)

    async def delForm(self, formname):
        '''
        Remove an extended form from the data model.
        '''
        self.user.confirm(('model', 'form', 'del', formname))
        return await self.cell.delForm(formname)

    async def addFormProp(self, form, prop, tdef, info):
        '''
        Add an extended property to the given form.

        Extended properties *must* begin with _
        '''
        self.user.confirm(('model', 'prop', 'add', form))
        if not s_grammar.isBasePropNoPivprop(prop):
            mesg = f'Invalid prop name {prop}'
            raise s_exc.BadPropDef(prop=prop, mesg=mesg)
        return await self.cell.addFormProp(form, prop, tdef, info)

    async def delFormProp(self, form, name):
        '''
        Remove an extended property from the given form.
        '''
        self.user.confirm(('model', 'prop', 'del', form))
        return await self.cell.delFormProp(form, name)

    async def addUnivProp(self, name, tdef, info):
        '''
        Add an extended universal property.

        Extended properties *must* begin with _
        '''
        self.user.confirm(('model', 'univ', 'add'))
        if not s_grammar.isBasePropNoPivprop(name):
            mesg = f'Invalid prop name {name}'
            raise s_exc.BadPropDef(name=name, mesg=mesg)
        return await self.cell.addUnivProp(name, tdef, info)

    async def delUnivProp(self, name):
        '''
        Remove an extended universal property.
        '''
        self.user.confirm(('model', 'univ', 'del'))
        return await self.cell.delUnivProp(name)

    async def addTagProp(self, name, tdef, info):
        '''
        Add a tag property to record data about tags on nodes.
        '''
        self.user.confirm(('model', 'tagprop', 'add'))
        if not s_grammar.isBasePropNoPivprop(name):
            mesg = f'Invalid prop name {name}'
            raise s_exc.BadPropDef(name=name, mesg=mesg)
        return await self.cell.addTagProp(name, tdef, info)

    async def delTagProp(self, name):
        '''
        Remove a previously added tag property.
        '''
        self.user.confirm(('model', 'tagprop', 'del'))
        return await self.cell.delTagProp(name)

    async def addStormPkg(self, pkgdef, verify=False):
        self.user.confirm(('pkg', 'add'))
        return await self.cell.addStormPkg(pkgdef, verify=verify)

    async def delStormPkg(self, iden):
        self.user.confirm(('pkg', 'del'))
        return await self.cell.delStormPkg(iden)

    @s_cell.adminapi()
    async def getStormPkgs(self):
        return await self.cell.getStormPkgs()

    @s_cell.adminapi()
    async def getStormPkg(self, name):
        return await self.cell.getStormPkg(name)

    @s_cell.adminapi()
    async def addStormDmon(self, ddef):
        return await self.cell.addStormDmon(ddef)

    @s_cell.adminapi()
    async def getStormDmons(self):
        return await self.cell.getStormDmons()

    @s_cell.adminapi()
    async def getStormDmonLog(self, iden):
        return await self.cell.getStormDmonLog(iden)

    @s_cell.adminapi()
    async def getStormDmon(self, iden):
        return await self.cell.getStormDmon(iden)

    @s_cell.adminapi()
    async def bumpStormDmon(self, iden):
        return await self.cell.bumpStormDmon(iden)

    @s_cell.adminapi()
    async def disableStormDmon(self, iden):
        return await self.cell.disableStormDmon(iden)

    @s_cell.adminapi()
    async def enableStormDmon(self, iden):
        return await self.cell.enableStormDmon(iden)

    @s_cell.adminapi()
    async def delStormDmon(self, iden):
        return await self.cell.delStormDmon(iden)

    @s_cell.adminapi()
    async def cloneLayer(self, iden, ldef=None):

        ldef = ldef or {}
        ldef['creator'] = self.user.iden

        return await self.cell.cloneLayer(iden, ldef)

    async def getStormVar(self, name, default=None):
        self.user.confirm(('globals', 'get', name))
        return await self.cell.getStormVar(name, default=default)

    async def popStormVar(self, name, default=None):
        self.user.confirm(('globals', 'pop', name))
        return await self.cell.popStormVar(name, default=default)

    async def setStormVar(self, name, valu):
        self.user.confirm(('globals', 'set', name))
        return await self.cell.setStormVar(name, valu)

    async def syncLayersEvents(self, offsdict=None, wait=True):
        self.user.confirm(('sync',))
        async for item in self.cell.syncLayersEvents(offsdict=offsdict, wait=wait):
            yield item

    async def syncIndexEvents(self, matchdef, offsdict=None, wait=True):
        self.user.confirm(('sync',))
        async for item in self.cell.syncIndexEvents(matchdef, offsdict=offsdict, wait=wait):
            yield item

    async def iterFormRows(self, layriden, form, stortype=None, startvalu=None):
        '''
        Yields buid, valu tuples of nodes of a single form, optionally (re)starting at startvalue

        Args:
            layriden (str):  Iden of the layer to retrieve the nodes
            form(str):  A form name
            stortype (Optional[int]): a STOR_TYPE_* integer representing the type of form:prop
            startvalu (Any):  The value to start at.  May only be not None if stortype is not None.

        Returns:
            AsyncIterator[Tuple(buid, valu)]
        '''
        self.user.confirm(('layer', 'lift', layriden))
        async for item in self.cell.iterFormRows(layriden, form, stortype=stortype, startvalu=startvalu):
            yield item

    async def iterPropRows(self, layriden, form, prop, stortype=None, startvalu=None):
        '''
        Yields buid, valu tuples of nodes with a particular secondary property, optionally (re)starting at startvalue

        Args:
            layriden (str):  Iden of the layer to retrieve the nodes
            form(str):  A form name.
            prop (str):  A secondary property name.
            stortype (Optional[int]): a STOR_TYPE_* integer representing the type of form:prop
            startvalu (Any):  The value to start at.  May only be not None if stortype is not None.

        Returns:
            AsyncIterator[Tuple(buid, valu)]
        '''
        self.user.confirm(('layer', 'lift', layriden))
        async for item in self.cell.iterPropRows(layriden, form, prop, stortype=stortype, startvalu=startvalu):
            yield item

    async def iterUnivRows(self, layriden, prop, stortype=None, startvalu=None):
        '''
        Yields buid, valu tuples of nodes with a particular universal property, optionally (re)starting at startvalue

        Args:
            layriden (str):  Iden of the layer to retrieve the nodes
            prop (str):  A universal property name.
            stortype (Optional[int]): a STOR_TYPE_* integer representing the type of form:prop
            startvalu (Any):  The value to start at.  May only be not None if stortype is not None.

        Returns:
            AsyncIterator[Tuple(buid, valu)]
        '''
        self.user.confirm(('layer', 'lift', layriden))
        async for item in self.cell.iterUnivRows(layriden, prop, stortype=stortype, startvalu=startvalu):
            yield item

    async def iterTagRows(self, layriden, tag, form=None, starttupl=None):
        '''
        Yields (buid, (valu, form)) values that match a tag and optional form, optionally (re)starting at starttupl.

        Args:
            layriden (str):  Iden of the layer to retrieve the nodes
            tag (str): the tag to match
            form (Optional[str]):  if present, only yields buids of nodes that match the form.
            starttupl (Optional[Tuple[buid, form]]):  if present, (re)starts the stream of values there.

        Returns:
            AsyncIterator[Tuple(buid, (valu, form))]

        Note:
            This yields (buid, (tagvalu, form)) instead of just buid, valu in order to allow resuming an interrupted
            call by feeding the last value retrieved into starttupl
        '''
        self.user.confirm(('layer', 'lift', layriden))
        async for item in self.cell.iterTagRows(layriden, tag, form=form, starttupl=starttupl):
            yield item

    async def iterTagPropRows(self, layriden, tag, prop, form=None, stortype=None, startvalu=None):
        '''
        Yields (buid, valu) that match a tag:prop, optionally (re)starting at startvalu.

        Args:
            layriden (str):  Iden of the layer to retrieve the nodes
            tag (str):  tag name
            prop (str):  prop name
            form (Optional[str]):  optional form name
            stortype (Optional[int]): a STOR_TYPE_* integer representing the type of form:prop
            startvalu (Any):  The value to start at.  May only be not None if stortype is not None.

        Returns:
            AsyncIterator[Tuple(buid, valu)]
        '''
        self.user.confirm(('layer', 'lift', layriden))
        async for item in self.cell.iterTagPropRows(layriden, tag, prop, form=form, stortype=stortype,
                                                    startvalu=startvalu):
            yield item

    async def getAxonUpload(self):
        self.user.confirm(('axon', 'upload'))
        await self.cell.axready.wait()
        upload = await self.cell.axon.upload()
        return await s_axon.UpLoadProxy.anit(self.link, upload)

    async def getAxonBytes(self, sha256):
        self.user.confirm(('axon', 'get'))
        await self.cell.axready.wait()
        async for byts in self.cell.axon.get(s_common.uhex(sha256)):
            yield byts

    @s_cell.adminapi()
    async def getUserNotif(self, indx):
        return await self.cell.getUserNotif(indx)

    @s_cell.adminapi()
    async def delUserNotif(self, indx):
        return await self.cell.delUserNotif(indx)

    @s_cell.adminapi()
    async def addUserNotif(self, useriden, mesgtype, mesgdata=None):
        return await self.cell.addUserNotif(useriden, mesgtype, mesgdata=mesgdata)

    @s_cell.adminapi()
    async def iterUserNotifs(self, useriden, size=None):
        async for item in self.cell.iterUserNotifs(useriden, size=size):
            yield item

    @s_cell.adminapi()
    async def watchAllUserNotifs(self, offs=None):
        async for item in self.cell.watchAllUserNotifs(offs=offs):
            yield item

    @s_cell.adminapi()
    async def getHttpExtApiByPath(self, path):
        return await self.cell.getHttpExtApiByPath(path)

class Cortex(s_oauth.OAuthMixin, s_cell.Cell):  # type: ignore
    '''
    A Cortex implements the synapse hypergraph.

    The bulk of the Cortex API lives on the Snap() object which can
    be obtained by calling Cortex.snap() in a with block.  This allows
    callers to manage transaction boundaries explicitly and dramatically
    increases performance.
    '''

    # For the cortex, nexslog:en defaults to True
    confbase = copy.deepcopy(s_cell.Cell.confbase)
    confbase['nexslog:en']['default'] = True  # type: ignore
    confbase['mirror']['hidedocs'] = False  # type: ignore
    confbase['mirror']['hidecmdl'] = False  # type: ignore

    confdefs = {
        'axon': {
            'description': 'A telepath URL for a remote axon.',
            'type': 'string'
        },
        'jsonstor': {
            'description': 'A telepath URL for a remote jsonstor.',
            'type': 'string'
        },
        'cron:enable': {
            'default': True,
            'description': 'Deprecated. This option no longer controls cron execution and will be removed in Synapse 3.0.',
            'type': 'boolean'
        },
        'trigger:enable': {
            'default': True,
            'description': 'Deprecated. This option no longer controls trigger execution and will be removed in Synapse 3.0.',
            'type': 'boolean'
        },
        'layer:lmdb:map_async': {
            'default': True,
            'description': 'Deprecated. This value is ignored.',
            'type': 'boolean',
            'hidecmdl': True,
            'hideconf': True,
        },
        'layer:lmdb:max_replay_log': {
            'default': 10000,
            'description': 'Deprecated. This value is ignored.',
            'type': 'integer',
            'hidecmdl': True,
            'hideconf': True,
        },
        'layers:lockmemory': {
            'default': False,
            'description': 'Should new layers lock memory for performance by default.',
            'type': 'boolean'
        },
        'layers:logedits': {
            'default': True,
            'description': 'Whether nodeedits are logged in each layer.',
            'type': 'boolean'
        },
        'provenance:en': {  # TODO: Remove in 3.0.0
            'default': False,
            'description': 'This no longer does anything.',
            'type': 'boolean',
            'hideconf': True,
        },
        'max:nodes': {
            'description': 'Maximum number of nodes which are allowed to be stored in a Cortex.',
            'type': 'integer',
            'minimum': 1,
            'hidecmdl': True,
        },
        'modules': {
            'default': [],
            'description': 'A list of module classes to load.',
            'type': 'array'
        },
        'storm:log': {
            'default': False,
            'description': 'Log storm queries via system logger.',
            'type': 'boolean'
        },
        'storm:log:level': {
            'default': 'INFO',
            'description': 'Logging log level to emit storm logs at.',
            'type': [
                'integer',
                'string',
            ],
        },
        'storm:interface:search': {
            'default': True,
            'description': 'Enable Storm search interfaces for lookup mode.',
            'type': 'boolean',
        },
        'storm:interface:scrape': {
            'default': True,
            'description': 'Enable Storm scrape interfaces when using $lib.scrape APIs.',
            'type': 'boolean',
        },
        'http:proxy': {
            'description': 'An aiohttp-socks compatible proxy URL to use storm HTTP API.',
            'type': 'string',
        },
        'tls:ca:dir': {
            'description': 'An optional directory of CAs which are added to the TLS CA chain for Storm HTTP API calls.',
            'type': 'string',
        },
    }

    cellapi = CoreApi
    viewapi = s_view.ViewApi
    layerapi = s_layer.LayerApi

    viewctor = s_view.View.anit
    layrctor = s_layer.Layer.anit

    # phase 2 - service storage
    async def initServiceStorage(self):

        # NOTE: we may not make *any* nexus actions in this method
        self.macrodb = self.slab.initdb('storm:macros')
        self.httpextapidb = self.slab.initdb('http:ext:apis')

        if self.inaugural:
            self.cellinfo.set('cortex:version', s_version.version)

        corevers = self.cellinfo.get('cortex:version')
        s_version.reqVersion(corevers, reqver, exc=s_exc.BadStorageVersion,
                             mesg='cortex version in storage is incompatible with running software')

        self.viewmeta = self.slab.initdb('view:meta')

        self.views = {}
        self.layers = {}
        self.viewsbylayer = collections.defaultdict(list)

        self.modules = {}
        self.feedfuncs = {}
        self.stormcmds = {}

        self.maxnodes = self.conf.get('max:nodes')
        self.nodecount = 0

        self.migration = False
        self._migration_lock = asyncio.Lock()

        self.stormmods = {}     # name: mdef
        self.stormpkgs = {}     # name: pkgdef
        self.stormvars = None   # type: s_lmdbslab.SafeKeyVal

        self.svcsbyiden = {}
        self.svcsbyname = {}
        self.svcsbysvcname = {}  # remote name, not local name

        self._propSetHooks = {}
        self._runtLiftFuncs = {}
        self._runtPropSetFuncs = {}
        self._runtPropDelFuncs = {}

        self.tagvalid = s_cache.FixedCache(self._isTagValid, size=1000)
        self.tagprune = s_cache.FixedCache(self._getTagPrune, size=1000)

        self.querycache = s_cache.FixedCache(self._getStormQuery, size=10000)

        self.stormpool = None
        self.stormpoolurl = None
        self.stormpoolopts = None

        self.libroot = (None, {}, {})
        self.stormlibs = []

        self.bldgbuids = {}  # buid -> (Node, Event)  Nodes under construction

        self.axon = None  # type: s_axon.AxonApi
        self.axready = asyncio.Event()
        self.axoninfo = {}

        self.view = None  # The default/main view

        self._cortex_permdefs = []
        self._initCorePerms()

        # Reset the storm:log:level from the config value to an int for internal use.
        self.conf['storm:log:level'] = s_logging.normLogLevel(self.conf.get('storm:log:level'))
        self.stormlog = self.conf.get('storm:log')
        self.stormloglvl = self.conf.get('storm:log:level')

        # generic fini handler for the Cortex
        self.onfini(self._onCoreFini)

        self.cortexdata = self.slab.getSafeKeyVal('cortex')

        await self._initCoreInfo()
        self._initStormLibs()
        self._initFeedFuncs()

        self.modsbyiface = {}
        self.stormiface_search = self.conf.get('storm:interface:search')
        self.stormiface_scrape = self.conf.get('storm:interface:scrape')

        self._initCortexHttpApi()
        self._exthttpapis = {}  # iden -> adef; relies on cpython ordered dictionary behavior.
        self._exthttpapiorder = b'exthttpapiorder'
        self._exthttpapicache = s_cache.FixedCache(self._getHttpExtApiByPath, size=1000)
        self._initCortexExtHttpApi()

        self.model = s_datamodel.Model(core=self)

        await self._bumpCellVers('cortex:extmodel', (
            (1, self._migrateTaxonomyIface),
        ), nexs=False)

        await self._bumpCellVers('cortex:storage', (
            (1, self._storUpdateMacros),
            (4, self._storCortexHiveMigration),
        ), nexs=False)

        # Perform module loading
        await self._loadCoreMods()
        await self._loadExtModel()
        await self._initStormCmds()

        # Initialize our storage and views
        await self._initCoreAxon()
        await self._initJsonStor()

        await self._initCoreLayers()
        await self._initCoreViews()
        self.onfini(self._finiStor)
        await self._initCoreQueues()

        self.addHealthFunc(self._cortexHealth)

        await self._initOAuthManager()

        self.stormdmondefs = self.cortexdata.getSubKeyVal('storm:dmons:')
        self.stormdmons = await s_storm.DmonManager.anit(self)
        self.onfini(self.stormdmons)

        self.agenda = await s_agenda.Agenda.anit(self)
        self.onfini(self.agenda)

        await self._initStormGraphs()

        await self._initRuntFuncs()

        self.tagmeta = self.cortexdata.getSubKeyVal('tagmeta:')
        self.cmddefs = self.cortexdata.getSubKeyVal('storm:cmds:')
        self.pkgdefs = self.cortexdata.getSubKeyVal('storm:packages:')
        self.svcdefs = self.cortexdata.getSubKeyVal('storm:services:')

        await self._initDeprLocks()
        await self._warnDeprLocks()

        # Finalize coremodule loading & give svchive a shot to load
        await self._initPureStormCmds()

        self.dynitems.update({
            'cron': self.agenda,
            'cortex': self,
            'multiqueue': self.multiqueue,
        })

        # TODO - Remove this in 3.0.0
        ag = await self.auth.addAuthGate('cortex', 'cortex')
        for useriden in ag.gateusers.keys():
            user = self.auth.user(useriden)
            if user is None:
                continue

            mesg = f'User {useriden} ({user.name}) has a rule on the "cortex" authgate. This authgate is not used ' \
                   f'for permission checks and will be removed in Synapse v3.0.0.'
            logger.warning(mesg, extra=self.getLogExtra(user=useriden, username=user.name))
        for roleiden in ag.gateroles.keys():
            role = self.auth.role(roleiden)
            if role is None:
                continue

            mesg = f'Role {roleiden} ({role.name}) has a rule on the "cortex" authgate. This authgate is not used ' \
                   f'for permission checks and will be removed in Synapse v3.0.0.'
            logger.warning(mesg, extra=self.getLogExtra(role=roleiden, rolename=role.name))

        self._initVaults()

    async def _storCortexHiveMigration(self):

        logger.warning('Migrating Cortex data out of hive.')

        viewdefs = self.cortexdata.getSubKeyVal('view:info:')
        async with await self.hive.open(('cortex', 'views')) as viewnodes:
            for view_iden, node in viewnodes:
                viewdict = await node.dict()
                viewinfo = viewdict.pack()
                viewinfo.setdefault('iden', view_iden)
                viewdefs.set(view_iden, viewinfo)

                trigdict = self.cortexdata.getSubKeyVal(f'view:{view_iden}:trigger:')
                async with await node.open(('triggers',)) as trignodes:
                    for iden, trig in trignodes:
                        valu = trig.valu
                        if valu.get('view', s_common.novalu) != view_iden:
                            valu['view'] = view_iden
                        trigdict.set(iden, valu)

        layrdefs = self.cortexdata.getSubKeyVal('layer:info:')
        async with await self.hive.open(('cortex', 'layers')) as layrnodes:
            for iden, node in layrnodes:
                layrdict = await node.dict()
                layrinfo = layrdict.pack()
                pushs = layrinfo.get('pushs', {})
                if pushs:
                    for pdef in pushs.values():
                        pdef.setdefault('chunk:size', s_const.layer_pdef_csize)
                        pdef.setdefault('queue:size', s_const.layer_pdef_qsize)

                pulls = layrinfo.get('pulls', {})
                if pulls:
                    pulls = layrinfo.get('pulls', {})
                    for pdef in pulls.values():
                        pdef.setdefault('chunk:size', s_const.layer_pdef_csize)
                        pdef.setdefault('queue:size', s_const.layer_pdef_qsize)

                layrdefs.set(iden, layrinfo)

        migrs = (
            (('agenda', 'appts'), 'agenda:appt:'),
            (('cortex', 'tagmeta'), 'tagmeta:'),
            (('cortex', 'storm', 'cmds'), 'storm:cmds:'),
            (('cortex', 'storm', 'vars'), 'storm:vars:'),
            (('cortex', 'storm', 'dmons'), 'storm:dmons:'),
            (('cortex', 'storm', 'packages'), 'storm:packages:'),
            (('cortex', 'storm', 'services'), 'storm:services:'),
            (('cortex', 'model', 'forms'), 'model:forms:'),
            (('cortex', 'model', 'props'), 'model:props:'),
            (('cortex', 'model', 'univs'), 'model:univs:'),
            (('cortex', 'model', 'tagprops'), 'model:tagprops:'),
            (('cortex', 'model', 'deprlocks'), 'model:deprlocks:'),
        )

        for hivepath, kvpref in migrs:
            subkv = self.cortexdata.getSubKeyVal(kvpref)
            async with await self.hive.open(hivepath) as hivenode:
                for name, node in hivenode:
                    subkv.set(name, node.valu)

        logger.warning('...Cortex data migration complete!')

    async def _viewNomergeToProtected(self):
        for view in self.views.values():
            nomerge = view.info.get('nomerge', False)
            await view.setViewInfo('protected', nomerge)
            await view.setViewInfo('nomerge', None)

    async def _storUpdateMacros(self):
        for name, node in await self.hive.open(('cortex', 'storm', 'macros')):

            try:

                info = {
                    'name': name,
                    'storm': node.valu.get('storm'),
                }

                user = node.valu.get('user')
                if user is not None:
                    info['user'] = user

                created = node.valu.get('created')
                if created is not None:
                    info['created'] = created

                edited = node.valu.get('edited')
                if edited is not None:
                    info['updated'] = edited

                    if info.get('created') is None:
                        info['created'] = edited

                mdef = self._initStormMacro(info)

                await self._addStormMacro(mdef)

            except Exception as e: # pragma: no cover
                extra = self.getLogExtra(name=name)
                logger.exception('Macro migration error. Skipped.', extra=extra)

    def getStormMacro(self, name, user=None):

        if not name:
            raise s_exc.BadArg(mesg='Macro names must be at least 1 character long.')

        if len(name) > 491:
            raise s_exc.BadArg(mesg='Macro names may only be up to 491 chars.')

        byts = self.slab.get(name.encode(), db=self.macrodb)
        if byts is None:
            return None

        mdef = s_msgpack.un(byts)

        if user is not None:
            mesg = f'User requires read permission on macro: {name}.'
            self._reqEasyPerm(mdef, user, s_cell.PERM_READ, mesg=mesg)

        return mdef

    def reqStormMacro(self, name, user=None):

        mdef = self.getStormMacro(name)
        if mdef is None:
            raise s_exc.NoSuchName(mesg=f'Macro name not found: {name}')

        if user is not None:
            mesg = f'User requires read permission on macro: {name}.'
            self._reqEasyPerm(mdef, user, s_cell.PERM_READ, mesg=mesg)

        return mdef

    def _reqStormMacroPerm(self, user, name, level):
        mdef = self.reqStormMacro(name)
        mesg = f'User requires {s_cell.permnames.get(level)} permission on macro: {name}'

        if level == s_cell.PERM_EDIT and (
            user.allowed(('storm', 'macro', 'edit')) or
            user.allowed(('storm', 'macro', 'admin'))):
            return mdef

        if level == s_cell.PERM_ADMIN and user.allowed(('storm', 'macro', 'admin')):
            return mdef

        self._reqEasyPerm(mdef, user, level, mesg=mesg)
        return mdef

    async def addStormMacro(self, mdef, user=None):

        if user is None:
            user = self.auth.rootuser

        user.confirm(('storm', 'macro', 'add'), default=True)

        mdef = self._initStormMacro(mdef, user=user)

        reqValidStormMacro(mdef)

        return await self._push('storm:macro:add', mdef)

    def _initStormMacro(self, mdef, user=None):

        if user is None:
            user = self.auth.rootuser

        mdef['iden'] = s_common.guid()

        now = s_common.now()

        mdef.setdefault('updated', now)
        mdef.setdefault('created', now)

        useriden = mdef.get('user', user.iden)

        mdef['user'] = useriden
        mdef['creator'] = useriden

        mdef.setdefault('storm', '')
        self._initEasyPerm(mdef)

        mdef['permissions']['users'][useriden] = s_cell.PERM_ADMIN

        return mdef

    @s_nexus.Pusher.onPush('storm:macro:add')
    async def _addStormMacro(self, mdef):
        name = mdef.get('name')
        reqValidStormMacro(mdef)

        # idempotency protection...
        oldv = self.getStormMacro(name)
        if oldv is not None and oldv.get('iden') != mdef.get('iden'):
            raise s_exc.BadArg(mesg=f'Duplicate macro name: {name}')

        self.slab.put(name.encode(), s_msgpack.en(mdef), db=self.macrodb)
        await self.feedBeholder('storm:macro:add', {'macro': mdef})
        return mdef

    async def delStormMacro(self, name, user=None):

        if user is not None:
            self._reqStormMacroPerm(user, name, s_cell.PERM_ADMIN)

        return await self._push('storm:macro:del', name)

    @s_nexus.Pusher.onPush('storm:macro:del')
    async def _delStormMacro(self, name):
        if not name:
            raise s_exc.BadArg(mesg=f'Macro names must be at least 1 character long')

        byts = self.slab.pop(name.encode(), db=self.macrodb)

        if byts is not None:
            macro = s_msgpack.un(byts)
            await self.feedBeholder('storm:macro:del', {'name': name, 'iden': macro.get('iden')})
            return macro

    async def modStormMacro(self, name, info, user=None):
        if user is not None:
            self._reqStormMacroPerm(user, name, s_cell.PERM_EDIT)
        return await self._push('storm:macro:mod', name, info)

    @s_nexus.Pusher.onPush('storm:macro:mod')
    async def _modStormMacro(self, name, info):

        mdef = self.getStormMacro(name)
        if mdef is None:
            return

        mdef.update(info)

        reqValidStormMacro(mdef)

        newname = info.get('name')
        if newname is not None and newname != name:

            byts = self.slab.get(newname.encode(), db=self.macrodb)
            if byts is not None:
                raise s_exc.DupName('A macro named {newname} already exists!')

            self.slab.put(newname.encode(), s_msgpack.en(mdef), db=self.macrodb)
            self.slab.pop(name.encode(), db=self.macrodb)
        else:
            self.slab.put(name.encode(), s_msgpack.en(mdef), db=self.macrodb)

        await self.feedBeholder('storm:macro:mod', {'macro': mdef, 'info': info})
        return mdef

    async def setStormMacroPerm(self, name, scope, iden, level, user=None):

        if user is not None:
            self._reqStormMacroPerm(user, name, s_cell.PERM_ADMIN)

        return await self._push('storm:macro:set:perm', name, scope, iden, level)

    @s_nexus.Pusher.onPush('storm:macro:set:perm')
    async def _setStormMacroPerm(self, name, scope, iden, level):

        mdef = self.reqStormMacro(name)
        await self._setEasyPerm(mdef, scope, iden, level)

        reqValidStormMacro(mdef)

        self.slab.put(name.encode(), s_msgpack.en(mdef), db=self.macrodb)

        info = {
            'scope': scope,
            'iden': iden,
            'level': level
        }

        await self.feedBeholder('storm:macro:set:perm', {'macro': mdef, 'info': info})
        return mdef

    async def getStormMacros(self, user=None):

        retn = []

        for lkey, byts in self.slab.scanByFull(db=self.macrodb):

            await asyncio.sleep(0)

            mdef = s_msgpack.un(byts)

            if user is not None and not self._hasEasyPerm(mdef, user, s_cell.PERM_READ):
                continue

            retn.append(mdef)

        return retn

    async def getStormIfaces(self, name):

        mods = self.modsbyiface.get(name)
        if mods is not None:
            return mods

        mods = []
        for moddef in self.stormmods.values():

            ifaces = moddef.get('interfaces')
            if ifaces is None:
                continue

            if name not in ifaces:
                continue

            mods.append(moddef)

        self.modsbyiface[name] = tuple(mods)
        return mods

    def _initCorePerms(self):
        self._cortex_permdefs.extend((
            {'perm': ('model', 'form', 'add'), 'gate': 'cortex',
             'desc': 'Controls access to adding extended model forms.'},
            {'perm': ('model', 'form', 'add', '<form>'), 'gate': 'cortex',
             'desc': 'Controls access to adding specific extended model forms.',
             'ex': 'model.form.add._foo:bar'},
            {'perm': ('model', 'form', 'del'), 'gate': 'cortex',
             'desc': 'Controls access to deleting extended model forms.'},
            {'perm': ('model', 'form', 'del', '<form>'), 'gate': 'cortex',
             'desc': 'Controls access to deleting specific extended model forms.',
             'ex': 'model.form.del._foo:bar'},

            {'perm': ('model', 'type', 'add'), 'gate': 'cortex',
             'desc': 'Controls access to adding extended model types.'},
            {'perm': ('model', 'type', 'add', '<type>'), 'gate': 'cortex',
             'desc': 'Controls access to adding specific extended model types.',
             'ex': 'model.type.add._foo:bar'},
            {'perm': ('model', 'type', 'del'), 'gate': 'cortex',
             'desc': 'Controls access to deleting extended model types.'},
            {'perm': ('model', 'type', 'del', '<type>'), 'gate': 'cortex',
             'desc': 'Controls access to deleting specific extended model types.',
             'ex': 'model.type.del._foo:bar'},

            {'perm': ('model', 'prop', 'add'), 'gate': 'cortex',
             'desc': 'Controls access to adding extended model properties.'},
            {'perm': ('model', 'prop', 'add', '<form>'), 'gate': 'cortex',
             'desc': 'Controls access to adding specific extended model properties.',
             'ex': 'model.prop.add._foo:bar'},
            {'perm': ('model', 'prop', 'del'), 'gate': 'cortex',
             'desc': 'Controls access to deleting extended model properties and values.'},
            {'perm': ('model', 'prop', 'del', '<form>'), 'gate': 'cortex',
             'desc': 'Controls access to deleting specific extended model properties and values.',
             'ex': 'model.prop.del._foo:bar'},

            {'perm': ('model', 'tagprop', 'add'), 'gate': 'cortex',
             'desc': 'Controls access to adding extended model tag properties and values.'},
            {'perm': ('model', 'tagprop', 'del'), 'gate': 'cortex',
             'desc': 'Controls access to deleting extended model tag properties and values.'},

            {'perm': ('model', 'univ', 'add'), 'gate': 'cortex',
             'desc': 'Controls access to adding extended model universal properties.'},
            {'perm': ('model', 'univ', 'del'), 'gate': 'cortex',
             'desc': 'Controls access to deleting extended model universal properties and values.'},

            {'perm': ('node',), 'gate': 'layer',
             'desc': 'Controls all node edits in a layer.'},
            {'perm': ('node', 'add'), 'gate': 'layer',
             'desc': 'Controls adding any form of node in a layer.'},
            {'perm': ('node', 'del'), 'gate': 'layer',
             'desc': 'Controls removing any form of node in a layer.'},

            {'perm': ('node', 'add', '<form>'), 'gate': 'layer',
             'ex': 'node.add.inet:ipv4',
             'desc': 'Controls adding a specific form of node in a layer.'},
            {'perm': ('node', 'del', '<form>'), 'gate': 'layer',
             'desc': 'Controls removing a specific form of node in a layer.'},

            {'perm': ('node', 'tag'), 'gate': 'layer',
             'desc': 'Controls editing any tag on any node in a layer.'},
            {'perm': ('node', 'tag', 'add'), 'gate': 'layer',
             'desc': 'Controls adding any tag on any node in a layer.'},
            {'perm': ('node', 'tag', 'del'), 'gate': 'layer',
             'desc': 'Controls removing any tag on any node in a layer.'},

            {'perm': ('node', 'tag', 'add', '<tag...>'), 'gate': 'layer',
             'ex': 'node.tag.add.cno.mal.redtree',
             'desc': 'Controls adding a specific tag on any node in a layer.'},
            {'perm': ('node', 'tag', 'del', '<tag...>'), 'gate': 'layer',
             'ex': 'node.tag.del.cno.mal.redtree',
             'desc': 'Controls removing a specific tag on any node in a layer.'},

            {'perm': ('node', 'prop'), 'gate': 'layer',
             'desc': 'Controls editing any prop on any node in the layer.'},

            {'perm': ('node', 'prop', 'set'), 'gate': 'layer',
             'desc': 'Controls setting any prop on any node in a layer.'},
            {'perm': ('node', 'prop', 'set', '<form>'), 'gate': 'layer',
             'ex': 'node.prop.set.inet:ipv4',
             'desc': 'Controls setting any property on a form of node in a layer.'},
            {'perm': ('node', 'prop', 'set', '<form>', '<prop>'), 'gate': 'layer',
             'ex': 'node.prop.set.inet:ipv4.asn',
             'desc': 'Controls setting a specific property on a form of node in a layer.'},

            {'perm': ('node', 'prop', 'del'), 'gate': 'layer',
             'desc': 'Controls removing any prop on any node in a layer.'},
            {'perm': ('node', 'prop', 'del', '<form>'), 'gate': 'layer',
             'ex': 'node.prop.del.inet:ipv4',
             'desc': 'Controls removing any property from a form of node in a layer.'},
            {'perm': ('node', 'prop', 'del', '<form>', '<prop>'), 'gate': 'layer',
             'ex': 'node.prop.del.inet:ipv4.asn',
             'desc': 'Controls removing a specific property from a form of node in a layer.'},

            {'perm': ('node', 'data', 'set'), 'gate': 'layer',
             'desc': 'Permits a user to set node data in a given layer.'},
            {'perm': ('node', 'data', 'set', '<key>'), 'gate': 'layer',
              'ex': 'node.data.set.hehe',
             'desc': 'Permits a user to set node data in a given layer for a specific key.'},
            {'perm': ('node', 'data', 'pop'), 'gate': 'layer',
             'desc': 'Permits a user to remove node data in a given layer.'},
            {'perm': ('node', 'data', 'pop', '<key>'), 'gate': 'layer',
             'ex': 'node.data.pop.hehe',
             'desc': 'Permits a user to remove node data in a given layer for a specific key.'},

            {'perm': ('pkg', 'add'), 'gate': 'cortex',
             'desc': 'Controls access to adding storm packages.'},
            {'perm': ('pkg', 'del'), 'gate': 'cortex',
             'desc': 'Controls access to deleting storm packages.'},

            {'perm': ('storm', 'asroot', 'cmd', '<cmdname>'), 'gate': 'cortex',
            'desc': 'Controls running storm commands requiring root privileges.',
             'ex': 'storm.asroot.cmd.movetag'},
            {'perm': ('storm', 'asroot', 'mod', '<modname>'), 'gate': 'cortex',
            'desc': 'Controls importing modules requiring root privileges.',
             'ex': 'storm.asroot.cmd.synapse-misp.privsep'},

            {'perm': ('storm', 'graph', 'add'), 'gate': 'cortex',
             'desc': 'Controls access to add a storm graph.',
             'default': True},
            {'perm': ('storm', 'macro', 'add'), 'gate': 'cortex',
             'desc': 'Controls access to add a storm macro.',
             'default': True},
            {'perm': ('storm', 'macro', 'admin'), 'gate': 'cortex',
             'desc': 'Controls access to edit/set/delete a storm macro.'},
            {'perm': ('storm', 'macro', 'edit'), 'gate': 'cortex',
             'desc': 'Controls access to edit a storm macro.'},

            {'perm': ('task', 'get'), 'gate': 'cortex',
             'desc': 'Controls access to view other users tasks.'},
            {'perm': ('task', 'del'), 'gate': 'cortex',
             'desc': 'Controls access to terminate other users tasks.'},

            {'perm': ('view',), 'gate': 'cortex',
             'desc': 'Controls all view permissions.'},
            {'perm': ('view', 'add'), 'gate': 'cortex',
             'desc': 'Controls access to add a new view including forks.'},
            {'perm': ('view', 'del'), 'gate': 'view',
             'desc': 'Controls access to delete a view.'},
            {'perm': ('view', 'fork'), 'gate': 'view', 'default': True,
             'desc': 'Controls access to fork a view.'},
            {'perm': ('view', 'read'), 'gate': 'view',
             'desc': 'Controls read access to view.'},
            {'perm': ('view', 'set', '<setting>'), 'gate': 'view',
             'desc': 'Controls access to change view settings.',
             'ex': 'view.set.name'},

            {'perm': ('axon', 'upload'), 'gate': 'cortex',
             'desc': 'Controls the ability to upload a file to the Axon.'},
            {'perm': ('axon', 'get'), 'gate': 'cortex',
             'desc': 'Controls the ability to retrieve a file from the Axon.'},
            {'perm': ('axon', 'has'), 'gate': 'cortex',
             'desc': 'Controls the ability to check if the Axon contains a file.'},
            {'perm': ('axon', 'del'), 'gate': 'cortex',
             'desc': 'Controls the ability to remove a file from the Axon.'},
        ))
        for pdef in self._cortex_permdefs:
            s_schemas.reqValidPermDef(pdef)

    def _getPermDefs(self):

        permdefs = list(s_cell.Cell._getPermDefs(self))
        permdefs.extend(self._cortex_permdefs)

        for spkg in self._getStormPkgs():
            permdefs.extend(spkg.get('perms', ()))

        for (path, ctor) in self.stormlibs:
            permdefs.extend(ctor._storm_lib_perms)

        permdefs.sort(key=lambda x: x['perm'])

        return tuple(permdefs)

    def _setPropSetHook(self, name, hook):
        self._propSetHooks[name] = hook

    async def _callPropSetHook(self, node, prop, norm):
        hook = self._propSetHooks.get(prop.full)
        if hook is None:
            return
        await hook(node, prop, norm)

    async def _execCellUpdates(self):

        await self._bumpCellVers('cortex:defaults', (
            (1, self._addAllLayrRead),
            (2, self._viewNomergeToProtected),
        ))

    async def _addAllLayrRead(self):
        layriden = self.getView().layers[0].iden
        role = await self.auth.getRoleByName('all')
        await role.addRule((True, ('layer', 'read')), gateiden=layriden)

    async def initServiceRuntime(self):

        # do any post-nexus initialization here...
        if self.isactive:
            await self._checkNexsIndx()

        await self._initCoreMods()

        if self.isactive:
            await self._checkLayerModels()

        self.addActiveCoro(self.agenda.runloop)

        await self._initStormDmons()
        await self._initStormSvcs()

        # share ourself via the cell dmon as "cortex"
        # for potential default remote use
        self.dmon.share('cortex', self)

    async def initServiceActive(self):

        await self.stormdmons.start()

        async def _runMigrations():
            # Run migrations when this cortex becomes active. This is to prevent
            # migrations getting skipped in a zero-downtime upgrade path
            # (upgrade mirror, promote mirror).
            await self._checkLayerModels()

            # Once migrations are complete, start the view and layer tasks.
            for view in self.views.values():
                await view.initTrigTask()
                await view.initMergeTask()

            for layer in self.layers.values():
                await layer.initLayerActive()

        self.runActiveTask(_runMigrations())

        await self.initStormPool()

    async def initServicePassive(self):

        await self.stormdmons.stop()

        for view in self.views.values():
            await view.finiTrigTask()
            await view.finiMergeTask()

        for layer in self.layers.values():
            await layer.initLayerPassive()

        await self.finiStormPool()

    async def initStormPool(self):

        try:

            byts = self.slab.get(b'storm:pool', db='cell:conf')
            if byts is None:
                return

            url, opts = s_msgpack.un(byts)

            self.stormpoolurl = url
            self.stormpoolopts = opts

            async def onlink(proxy, urlinfo):
                _url = s_urlhelp.sanitizeUrl(s_telepath.zipurl(urlinfo))
                extra = self.getLogExtra(url=_url)
                logger.debug(f'Stormpool client connected.', extra=extra)

            self.stormpool = await s_telepath.open(url, onlink=onlink)

            # make this one a fini weakref vs the fini() handler
            self.onfini(self.stormpool)

        except Exception as e:  # pragma: no cover
            extra = self.getLogExtra()
            logger.exception('Error starting stormpool.', extra=extra)

    async def finiStormPool(self):

        if self.stormpool is not None:
            await self.stormpool.fini()
            self.stormpool = None

    async def getStormPool(self):
        byts = self.slab.get(b'storm:pool', db='cell:conf')
        if byts is None:
            return None
        return s_msgpack.un(byts)

    @s_nexus.Pusher.onPushAuto('storm:pool:set')
    async def setStormPool(self, url, opts):

        s_schemas.reqValidStormPoolOpts(opts)

        info = (url, opts)
        self.slab.put(b'storm:pool', s_msgpack.en(info), db='cell:conf')

        if self.isactive:
            await self.finiStormPool()
            await self.initStormPool()

    @s_nexus.Pusher.onPushAuto('storm:pool:del')
    async def delStormPool(self):

        self.slab.pop(b'storm:pool', db='cell:conf')

        if self.isactive:
            await self.finiStormPool()

    @s_nexus.Pusher.onPushAuto('model:lock:prop')
    async def setPropLocked(self, name, locked):
        prop = self.model.reqProp(name)
        self.modellocks.set(f'prop/{name}', locked)
        prop.locked = locked

    @s_nexus.Pusher.onPushAuto('model:lock:univ')
    async def setUnivLocked(self, name, locked):
        prop = self.model.reqUniv(name)
        self.modellocks.set(f'univ/{name}', locked)
        for prop in self.model.getAllUnivs(name):
            prop.locked = locked

    @s_nexus.Pusher.onPushAuto('model:lock:tagprop')
    async def setTagPropLocked(self, name, locked):
        prop = self.model.reqTagProp(name)
        self.modellocks.set(f'tagprop/{name}', locked)
        prop.locked = locked

    @s_nexus.Pusher.onPushAuto('model:depr:lock')
    async def setDeprLock(self, name, locked):

        todo = []
        prop = self.model.prop(name)
        if prop is not None and prop.deprecated:
            todo.append(prop)

        _type = self.model.type(name)
        if _type is not None and _type.deprecated:
            todo.append(_type)

        if not todo:
            mesg = 'setDeprLock() called on non-existant or non-deprecated form, property, or type.'
            raise s_exc.NoSuchProp(name=name, mesg=mesg)

        self.deprlocks.set(name, locked)

        for elem in todo:
            elem.locked = locked

    async def getDeprLocks(self):
        '''
        Return a dictionary of deprecated properties and their lock status.
        '''
        retn = {}

        for prop in self.model.props.values():
            if not prop.deprecated:
                continue

            # Skip universal properties on other props
            if not prop.isform and prop.univ is not None:
                continue

            retn[prop.full] = prop.locked

        return retn

    async def _warnDeprLocks(self):
        # Check for deprecated properties which are unused and unlocked
        deprs = await self.getDeprLocks()

        count = 0

        for propname, locked in deprs.items():
            if locked:
                continue

            prop = self.model.props.get(propname)

            for layr in self.layers.values():
                if not prop.isform and prop.isuniv:
                    if await layr.getUnivPropCount(prop.name, maxsize=1):
                        break

                else:
                    if await layr.getPropCount(propname, maxsize=1):
                        break

                    if await layr.getPropCount(prop.form.name, prop.name, maxsize=1):
                        break
            else:
                count += 1

        if count:
            mesg = f'Detected {count} deprecated properties unlocked and not in use, '
            mesg += 'recommend locking (https://v.vtx.lk/deprlock).'
            logger.warning(mesg)

    async def reqValidStormGraph(self, gdef):
        for filt in gdef.get('filters', ()):
            await self.getStormQuery(filt)

        for pivo in gdef.get('pivots', ()):
            await self.getStormQuery(pivo)

        for form, rule in gdef.get('forms', {}).items():
            if form != '*' and self.model.form(form) is None:
                raise s_exc.NoSuchForm.init(form)

            for filt in rule.get('filters', ()):
                await self.getStormQuery(filt)

            for pivo in rule.get('pivots', ()):
                await self.getStormQuery(pivo)

    async def addStormGraph(self, gdef, user=None):

        if user is None:
            user = self.auth.rootuser

        user.confirm(('storm', 'graph', 'add'), default=True)

        self._initEasyPerm(gdef)

        now = s_common.now()

        gdef['iden'] = s_common.guid()
        gdef['scope'] = 'user'
        gdef['creator'] = user.iden
        gdef['created'] = now
        gdef['updated'] = now
        gdef['permissions']['users'][user.iden] = s_cell.PERM_ADMIN

        s_schemas.reqValidGdef(gdef)

        await self.reqValidStormGraph(gdef)

        return await self._push('storm:graph:add', gdef)

    @s_nexus.Pusher.onPush('storm:graph:add')
    async def _addStormGraph(self, gdef):
        s_schemas.reqValidGdef(gdef)

        await self.reqValidStormGraph(gdef)

        if gdef['scope'] == 'power-up':
            mesg = 'Power-up graph projections may only be added by power-ups.'
            raise s_exc.SynErr(mesg=mesg)

        iden = gdef['iden']
        if self.graphs.get(iden) is not None:
            return

        self.graphs.set(iden, gdef)

        await self.feedBeholder('storm:graph:add', {'gdef': gdef})
        return copy.deepcopy(gdef)

    def _reqStormGraphPerm(self, user, iden, level):
        gdef = self.graphs.get(iden)
        if gdef is None:
            gdef = self.pkggraphs.get(iden)

        if gdef is None:
            mesg = f'No graph projection with iden {iden} exists!'
            raise s_exc.NoSuchIden(mesg=mesg)

        if gdef['scope'] == 'power-up' and level > s_cell.PERM_READ:
            mesg = 'Power-up graph projections may not be modified.'
            raise s_exc.AuthDeny(mesg=mesg, user=user.iden, username=user.name)

        if user is not None:
            mesg = f'User requires {s_cell.permnames.get(level)} permission on graph: {iden}.'
            self._reqEasyPerm(gdef, user, level, mesg=mesg)

        return gdef

    async def delStormGraph(self, iden, user=None):
        self._reqStormGraphPerm(user, iden, s_cell.PERM_ADMIN)
        return await self._push('storm:graph:del', iden)

    @s_nexus.Pusher.onPush('storm:graph:del')
    async def _delStormGraph(self, iden):
        gdef = self.graphs.pop(iden, None)
        if gdef is not None:
            await self.feedBeholder('storm:graph:del', {'iden': iden})
            return gdef

    async def getStormGraph(self, iden, user=None):
        gdef = self._reqStormGraphPerm(user, iden, s_cell.PERM_READ)
        return copy.deepcopy(gdef)

    async def getStormGraphs(self, user=None):

        for _, gdef in self.graphs.items():

            await asyncio.sleep(0)

            if user is not None and self._hasEasyPerm(gdef, user, s_cell.PERM_READ):
                yield copy.deepcopy(gdef)

        for gdef in self.pkggraphs.values():

            await asyncio.sleep(0)

            if user is not None and self._hasEasyPerm(gdef, user, s_cell.PERM_READ):
                yield copy.deepcopy(gdef)

    async def modStormGraph(self, iden, info, user=None):
        self._reqStormGraphPerm(user, iden, s_cell.PERM_EDIT)
        info['updated'] = s_common.now()
        return await self._push('storm:graph:mod', iden, info)

    @s_nexus.Pusher.onPush('storm:graph:mod')
    async def _modStormGraph(self, iden, info):

        gdef = self._reqStormGraphPerm(None, iden, s_cell.PERM_EDIT)
        gdef = copy.deepcopy(gdef)
        gdef.update(info)

        s_schemas.reqValidGdef(gdef)

        await self.reqValidStormGraph(gdef)

        self.graphs.set(iden, gdef)

        await self.feedBeholder('storm:graph:mod', {'gdef': gdef})
        return copy.deepcopy(gdef)

    async def setStormGraphPerm(self, gden, scope, iden, level, user=None):
        self._reqStormGraphPerm(user, gden, s_cell.PERM_ADMIN)
        return await self._push('storm:graph:set:perm', gden, scope, iden, level, s_common.now())

    @s_nexus.Pusher.onPush('storm:graph:set:perm')
    async def _setStormGraphPerm(self, gden, scope, iden, level, utime):

        gdef = self._reqStormGraphPerm(None, gden, s_cell.PERM_ADMIN)
        gdef = copy.deepcopy(gdef)
        gdef['updated'] = utime

        await self._setEasyPerm(gdef, scope, iden, level)

        s_schemas.reqValidGdef(gdef)

        self.graphs.set(gden, gdef)

        await self.feedBeholder('storm:graph:set:perm', {'gdef': gdef})
        return copy.deepcopy(gdef)

    async def addCoreQueue(self, name, info):

        if self.multiqueue.exists(name):
            mesg = f'Queue named {name} already exists!'
            raise s_exc.DupName(mesg=mesg)

        await self._push('queue:add', name, info)

    @s_nexus.Pusher.onPush('queue:add')
    async def _addCoreQueue(self, name, info):
        if self.multiqueue.exists(name):
            return

        await self.auth.addAuthGate(f'queue:{name}', 'queue')

        creator = info.get('creator')
        if creator is not None:
            user = await self.auth.reqUser(creator)
            await user.setAdmin(True, gateiden=f'queue:{name}', logged=False)

        await self.multiqueue.add(name, info)

    async def listCoreQueues(self):
        return self.multiqueue.list()

    async def getCoreQueue(self, name):
        return self.multiqueue.status(name)

    async def delCoreQueue(self, name):

        if not self.multiqueue.exists(name):
            mesg = f'No queue named {name} exists!'
            raise s_exc.NoSuchName(mesg=mesg)

        await self._push('queue:del', name)
        await self.auth.delAuthGate(f'queue:{name}')

    @s_nexus.Pusher.onPush('queue:del')
    async def _delCoreQueue(self, name):
        if not self.multiqueue.exists(name):
            return

        await self.multiqueue.rem(name)

    async def coreQueueGet(self, name, offs=0, cull=True, wait=False):
        if offs and cull:
            await self.coreQueueCull(name, offs - 1)

        async for item in self.multiqueue.gets(name, offs, cull=False, wait=wait):
            return item

    async def coreQueueGets(self, name, offs=0, cull=True, wait=False, size=None):
        if offs and cull:
            await self.coreQueueCull(name, offs - 1)

        count = 0
        async for item in self.multiqueue.gets(name, offs, cull=False, wait=wait):

            yield item

            count += 1
            if size is not None and count >= size:
                return

    async def coreQueuePuts(self, name, items):
        return await self._push('queue:puts', name, items)

    @s_nexus.Pusher.onPush('queue:puts', passitem=True)
    async def _coreQueuePuts(self, name, items, nexsitem):
        nexsoff, nexsmesg = nexsitem
        return await self.multiqueue.puts(name, items, reqid=nexsoff)

    @s_nexus.Pusher.onPushAuto('queue:cull')
    async def coreQueueCull(self, name, offs):
        await self.multiqueue.cull(name, offs)

    @s_nexus.Pusher.onPushAuto('queue:pop')
    async def coreQueuePop(self, name, offs):
        return await self.multiqueue.pop(name, offs)

    async def coreQueueSize(self, name):
        return self.multiqueue.size(name)

    @s_nexus.Pusher.onPushAuto('tag:model:set')
    async def setTagModel(self, tagname, name, valu):
        '''
        Set a model specification property for a tag.

        Arguments:
            tagname (str): The name of the tag.
            name (str): The name of the property.
            valu (object): The value of the property.

        Tag Model Properties:
            regex - A list of None or regular expression strings to match each tag level.
            prune - A number that determines how many levels of pruning are desired.

        Examples:
            await core.setTagModel("cno.cve", "regex", (None, None, "[0-9]{4}", "[0-9]{5}"))

        '''
        meta = self.tagmeta.get(tagname)
        if meta is None:
            meta = {}

        meta[name] = valu
        reqValidTagModel(meta)

        self.tagmeta.set(tagname, meta)

        # clear cached entries
        if name == 'regex':
            self.tagvalid.clear()
        elif name == 'prune':
            self.tagprune.clear()

    @s_nexus.Pusher.onPushAuto('tag:model:del')
    async def delTagModel(self, tagname):
        '''
        Delete all the model specification properties for a tag.

        Arguments:
            tagname (str): The name of the tag.
        '''
        self.tagmeta.pop(tagname)
        self.tagvalid.clear()
        self.tagprune.clear()

    @s_nexus.Pusher.onPushAuto('tag:model:pop')
    async def popTagModel(self, tagname, name):
        '''
        Pop a property from the model specification of a tag.

        Arguments:
            tagname (str): The name of the tag.
            name (str): The name of the specification property.

        Returns:
            (object): The current value of the property.
        '''

        meta = self.tagmeta.get(tagname)
        if meta is None:
            return None

        retn = meta.pop(name, None)
        self.tagmeta.set(tagname, meta)

        if name == 'regex':
            self.tagvalid.clear()
        elif name == 'prune':
            self.tagprune.clear()

        return retn

    def isTagValid(self, tagname):
        '''
        Check if a tag name is valid according to tag model regular expressions.

        Returns:
            (bool): True if the tag is valid.
        '''
        return self.tagvalid.get(tagname)

    def _isTagValid(self, tagname):

        parts = s_chop.tagpath(tagname)
        for tag in s_chop.tags(tagname):

            meta = self.tagmeta.get(tag)
            if meta is None:
                continue

            regx = meta.get('regex')
            if regx is None:
                continue

            for i in range(min(len(regx), len(parts))):

                if regx[i] is None:
                    continue

                if not regex.fullmatch(regx[i], parts[i]):
                    mesg = f'Tag part ({parts[i]}) of tag ({tagname}) does not match the tag model regex: [{regx[i]}]'
                    return (False, mesg)

        return (True, None)

    async def getTagPrune(self, tagname):
        return self.tagprune.get(tagname)

    def _getTagPrune(self, tagname):

        prune = []

        pruning = 0
        for tag in s_chop.tags(tagname):

            if pruning:
                pruning -= 1
                prune.append(tag)
                continue

            meta = self.tagmeta.get(tag)
            if meta is None:
                continue

            pruning = meta.get('prune', 0)
            if pruning:
                pruning -= 1
                prune.append(tag)

        # if we dont reach the final tag for pruning, skip it.
        if prune and not prune[-1] == tagname:
            return ()

        return tuple(prune)

    async def getTagModel(self, tagname):
        '''
        Retrieve the tag model specification for a tag.

        Returns:
            (dict): The tag model specification or None.
        '''
        retn = self.tagmeta.get(tagname)
        if retn is not None:
            return dict(retn)

    async def listTagModel(self):
        '''
        Retrieve a list of the tag model specifications.

        Returns:
            ([(str, dict), ...]): A list of tag model specification tuples.
        '''
        return list(self.tagmeta.items())

    async def _finiStor(self):
        await asyncio.gather(*[view.fini() for view in self.views.values()])
        await asyncio.gather(*[layr.fini() for layr in self.layers.values()])

    async def _initRuntFuncs(self):

        async def onSetTrigDoc(node, prop, valu):
            valu = str(valu)
            iden = node.ndef[1]
            node.snap.user.confirm(('trigger', 'set', 'doc'), gateiden=iden)
            await node.snap.view.setTriggerInfo(iden, 'doc', valu)
            node.props[prop.name] = valu

        async def onSetTrigName(node, prop, valu):
            valu = str(valu)
            iden = node.ndef[1]
            node.snap.user.confirm(('trigger', 'set', 'name'), gateiden=iden)
            await node.snap.view.setTriggerInfo(iden, 'name', valu)
            node.props[prop.name] = valu

        async def onSetCronDoc(node, prop, valu):
            valu = str(valu)
            iden = node.ndef[1]
            node.snap.user.confirm(('cron', 'set', 'doc'), gateiden=iden)
            await self.editCronJob(iden, 'doc', valu)
            node.props[prop.name] = valu

        async def onSetCronName(node, prop, valu):
            valu = str(valu)
            iden = node.ndef[1]
            node.snap.user.confirm(('cron', 'set', 'name'), gateiden=iden)
            await self.editCronJob(iden, 'name', valu)
            node.props[prop.name] = valu

        self.addRuntPropSet('syn:cron:doc', onSetCronDoc)
        self.addRuntPropSet('syn:cron:name', onSetCronName)

        self.addRuntPropSet('syn:trigger:doc', onSetTrigDoc)
        self.addRuntPropSet('syn:trigger:name', onSetTrigName)

    async def _initStormDmons(self):

        for iden, ddef in self.stormdmondefs.items():
            try:
                await self.runStormDmon(iden, ddef)

            except Exception as e: # pragma: no cover
                extra = self.getLogExtra(iden=iden, exc=e)
                logger.warning('Failed to start Storm dmon.', extra=extra)

    async def _initStormSvcs(self):

        for iden, sdef in self.svcdefs.items():

            try:
                await self._setStormSvc(sdef)

            except Exception as e: # pragma: no cover
                extra = self.getLogExtra(iden=iden, exc=e)
                logger.warning('Failed to initialize Storm service.', extra=extra)

    async def _initCoreQueues(self):
        path = os.path.join(self.dirn, 'slabs', 'queues.lmdb')

        slab = await s_lmdbslab.Slab.anit(path)
        self.onfini(slab.fini)

        self.multiqueue = await slab.getMultiQueue('cortex:queue', nexsroot=self.nexsroot)

    async def _initStormGraphs(self):
        path = os.path.join(self.dirn, 'slabs', 'graphs.lmdb')

        slab = await s_lmdbslab.Slab.anit(path)
        self.onfini(slab.fini)

        self.pkggraphs = {}
        self.graphs = s_lmdbslab.SlabDict(slab, db=slab.initdb('graphs'))

    async def setStormCmd(self, cdef):
        await self._reqStormCmd(cdef)
        return await self._push('cmd:set', cdef)

    @s_nexus.Pusher.onPush('cmd:set')
    async def _onSetStormCmd(self, cdef):
        '''
        Set pure storm command definition.

        Args:
            cdef (dict): A Pure Stormcmd definition dictionary.

        Notes:

            The definition dictionary is formatted like the following::

                {

                    'name': <name>,

                    'cmdargs': [
                        (<name>, <opts>),
                    ]

                    'cmdconf': {
                        <str>: <valu>
                    },

                    'storm': <text>,

                }

        '''
        name = cdef.get('name')
        self._setStormCmd(cdef)
        self.cmddefs.set(name, cdef)

    async def _reqStormCmd(self, cdef):

        name = cdef.get('name')
        if not s_grammar.isCmdName(name):
            raise s_exc.BadCmdName(name=name)

        await self.getStormQuery(cdef.get('storm'))

    async def _getStorNodes(self, buid, layers):
        # NOTE: This API lives here to make it easy to optimize
        #       the cluster case to minimize round trips
        return [await layr.getStorNode(buid) for layr in layers]

    async def _genSodeList(self, buid, sodes, layers, filtercmpr=None):
        sodelist = []

        if filtercmpr is not None:
            filt = True
            for layr in layers[-1::-1]:
                sode = sodes.get(layr.iden)
                if sode is None:
                    sode = await layr.getStorNode(buid)
                    if filt and filtercmpr(sode):
                        return
                else:
                    filt = False
                sodelist.append((layr.iden, sode))

            return (buid, sodelist[::-1])

        for layr in layers:
            sode = sodes.get(layr.iden)
            if sode is None:
                sode = await layr.getStorNode(buid)
            sodelist.append((layr.iden, sode))

        return (buid, sodelist)

    async def _mergeSodes(self, layers, genrs, cmprkey, filtercmpr=None, reverse=False):
        lastbuid = None
        sodes = {}
        async for layr, (_, buid), sode in s_common.merggenr2(genrs, cmprkey, reverse=reverse):
            if not buid == lastbuid or layr in sodes:
                if lastbuid is not None:
                    sodelist = await self._genSodeList(lastbuid, sodes, layers, filtercmpr)
                    if sodelist is not None:
                        yield sodelist
                    sodes.clear()
                lastbuid = buid
            sodes[layr] = sode

        if lastbuid is not None:
            sodelist = await self._genSodeList(lastbuid, sodes, layers, filtercmpr)
            if sodelist is not None:
                yield sodelist

    async def _liftByDataName(self, name, layers):
        if len(layers) == 1:
            layr = layers[0].iden
            async for _, buid, sode in layers[0].liftByDataName(name):
                yield (buid, [(layr, sode)])
            return

        genrs = []
        for layr in layers:
            genrs.append(wrap_liftgenr(layr.iden, layr.liftByDataName(name)))

        async for sodes in self._mergeSodes(layers, genrs, cmprkey_buid):
            yield sodes

    async def _liftByProp(self, form, prop, layers, reverse=False):
        if len(layers) == 1:
            layr = layers[0].iden
            async for _, buid, sode in layers[0].liftByProp(form, prop, reverse=reverse):
                yield (buid, [(layr, sode)])
            return

        genrs = []
        for layr in layers:
            genrs.append(wrap_liftgenr(layr.iden, layr.liftByProp(form, prop, reverse=reverse)))

        def filtercmpr(sode):
            if (props := sode.get('props')) is None:
                return False

            return props.get(prop) is not None

        async for sodes in self._mergeSodes(layers, genrs, cmprkey_indx, filtercmpr, reverse=reverse):
            yield sodes

    async def _liftByPropValu(self, form, prop, cmprvals, layers, reverse=False):
        if len(layers) == 1:
            layr = layers[0].iden
            async for _, buid, sode in layers[0].liftByPropValu(form, prop, cmprvals, reverse=reverse):
                yield (buid, [(layr, sode)])
            return

        def filtercmpr(sode):
            props = sode.get('props')
            if props is None:
                return False
            return props.get(prop) is not None

        for cval in cmprvals:
            genrs = []
            for layr in layers:
                genrs.append(wrap_liftgenr(layr.iden, layr.liftByPropValu(form, prop, (cval,), reverse=reverse)))

            async for sodes in self._mergeSodes(layers, genrs, cmprkey_indx, filtercmpr, reverse=reverse):
                yield sodes

    async def _liftByPropArray(self, form, prop, cmprvals, layers, reverse=False):
        if len(layers) == 1:
            layr = layers[0].iden
            async for _, buid, sode in layers[0].liftByPropArray(form, prop, cmprvals, reverse=reverse):
                yield (buid, [(layr, sode)])
            return

        if prop is None:
            filtercmpr = None
        else:
            def filtercmpr(sode):
                props = sode.get('props')
                if props is None:
                    return False
                return props.get(prop) is not None

        for cval in cmprvals:
            genrs = []
            for layr in layers:
                genrs.append(wrap_liftgenr(layr.iden, layr.liftByPropArray(form, prop, (cval,), reverse=reverse)))

            async for sodes in self._mergeSodes(layers, genrs, cmprkey_indx, filtercmpr, reverse=reverse):
                yield sodes

    async def _liftByFormValu(self, form, cmprvals, layers, reverse=False):
        if len(layers) == 1:
            layr = layers[0].iden
            async for _, buid, sode in layers[0].liftByFormValu(form, cmprvals, reverse=reverse):
                yield (buid, [(layr, sode)])
            return

        for cval in cmprvals:
            genrs = []
            for layr in layers:
                genrs.append(wrap_liftgenr(layr.iden, layr.liftByFormValu(form, (cval,), reverse=reverse)))

            async for sodes in self._mergeSodes(layers, genrs, cmprkey_indx, reverse=reverse):
                yield sodes

    async def _liftByTag(self, tag, form, layers, reverse=False):
        if len(layers) == 1:
            layr = layers[0].iden
            async for _, buid, sode in layers[0].liftByTag(tag, form, reverse=reverse):
                yield (buid, [(layr, sode)])
            return

        if form is None:
            def filtercmpr(sode):
                tags = sode.get('tags')
                if tags is None:
                    return False
                return tags.get(tag) is not None
        else:
            filtercmpr = None

        genrs = []
        for layr in layers:
            genrs.append(wrap_liftgenr(layr.iden, layr.liftByTag(tag, form, reverse=reverse)))

        async for sodes in self._mergeSodes(layers, genrs, cmprkey_buid, filtercmpr, reverse=reverse):
            yield sodes

    async def _liftByTagValu(self, tag, cmpr, valu, form, layers, reverse=False):
        if len(layers) == 1:
            layr = layers[0].iden
            async for _, buid, sode in layers[0].liftByTagValu(tag, cmpr, valu, form, reverse=reverse):
                yield (buid, [(layr, sode)])
            return

        def filtercmpr(sode):
            tags = sode.get('tags')
            if tags is None:
                return False
            return tags.get(tag) is not None

        genrs = []
        for layr in layers:
            genrs.append(wrap_liftgenr(layr.iden, layr.liftByTagValu(tag, cmpr, valu, form, reverse=reverse)))

        async for sodes in self._mergeSodes(layers, genrs, cmprkey_buid, filtercmpr, reverse=reverse):
            yield sodes

    async def _liftByTagProp(self, form, tag, prop, layers, reverse=False):
        if len(layers) == 1:
            layr = layers[0].iden
            async for _, buid, sode in layers[0].liftByTagProp(form, tag, prop, reverse=reverse):
                yield (buid, [(layr, sode)])
            return

        genrs = []
        for layr in layers:
            genrs.append(wrap_liftgenr(layr.iden, layr.liftByTagProp(form, tag, prop, reverse=reverse)))

        def filtercmpr(sode):
            if (tagprops := sode.get('tagprops')) is None:
                return False

            if (props := tagprops.get(tag)) is None:
                return False

            return props.get(prop) is not None

        async for sodes in self._mergeSodes(layers, genrs, cmprkey_indx, filtercmpr, reverse=reverse):
            yield sodes

    async def _liftByTagPropValu(self, form, tag, prop, cmprvals, layers, reverse=False):
        if len(layers) == 1:
            layr = layers[0].iden
            async for _, buid, sode in layers[0].liftByTagPropValu(form, tag, prop, cmprvals, reverse=reverse):
                yield (buid, [(layr, sode)])
            return

        def filtercmpr(sode):
            tagprops = sode.get('tagprops')
            if tagprops is None:
                return False
            props = tagprops.get(tag)
            if not props:
                return False
            return props.get(prop) is not None

        for cval in cmprvals:
            genrs = []
            for layr in layers:
                genrs.append(wrap_liftgenr(layr.iden, layr.liftByTagPropValu(form, tag, prop, (cval,), reverse=reverse)))

            async for sodes in self._mergeSodes(layers, genrs, cmprkey_indx, filtercmpr, reverse=reverse):
                yield sodes

    def _setStormCmd(self, cdef):
        '''
        Note:
            No change control or persistence
        '''
        def ctor(runt, runtsafe):
            return s_storm.PureCmd(cdef, runt, runtsafe)

        # TODO unify class ctors and func ctors vs briefs...
        def getCmdBrief():
            return cdef.get('descr', 'No description').strip().split('\n')[0]

        ctor.getCmdBrief = getCmdBrief
        ctor.pkgname = cdef.get('pkgname')
        ctor.svciden = cdef.get('cmdconf', {}).get('svciden', '')
        ctor.forms = cdef.get('forms', {})

        def getStorNode(form):
            ndef = (form.name, form.type.norm(cdef.get('name'))[0])
            buid = s_common.buid(ndef)

            props = {
                'doc': ctor.getCmdBrief()
            }

            inpt = ctor.forms.get('input')
            outp = ctor.forms.get('output')
            nodedata = ctor.forms.get('nodedata')

            if inpt:
                props['input'] = tuple(inpt)

            if outp:
                props['output'] = tuple(outp)

            if nodedata:
                props['nodedata'] = tuple(nodedata)

            if ctor.svciden:
                props['svciden'] = ctor.svciden

            if ctor.pkgname:
                props['package'] = ctor.pkgname

            pnorms = {}
            for prop, valu in props.items():
                formprop = form.props.get(prop)
                if formprop is not None and valu is not None:
                    pnorms[prop] = formprop.type.norm(valu)[0]

            return (buid, {
                'ndef': ndef,
                'props': pnorms,
            })

        ctor.getStorNode = getStorNode

        name = cdef.get('name')
        self.stormcmds[name] = ctor

    def _popStormCmd(self, name):
        self.stormcmds.pop(name, None)

    async def delStormCmd(self, name):
        '''
        Remove a previously set pure storm command.
        '''
        ctor = self.stormcmds.get(name)
        if ctor is None:
            mesg = f'No storm command named {name}.'
            raise s_exc.NoSuchCmd(name=name, mesg=mesg)

        return await self._push('cmd:del', name)

    @s_nexus.Pusher.onPush('cmd:del')
    async def _delStormCmd(self, name):
        ctor = self.stormcmds.get(name)
        if ctor is None:
            return

        cdef = self.cmddefs.get(name)
        if cdef is None:
            mesg = f'The storm command ({name}) is not dynamic.'
            raise s_exc.CantDelCmd(mesg=mesg)

        self.cmddefs.pop(name)
        self.stormcmds.pop(name, None)

    async def addStormPkg(self, pkgdef, verify=False):
        '''
        Add the given storm package to the cortex.

        This will store the package for future use.
        '''
        # do validation before nexs...
        if verify:
            pkgcopy = s_msgpack.deepcopy(pkgdef)
            codesign = pkgcopy.pop('codesign', None)
            if codesign is None:
                mesg = 'Storm package is not signed!'
                raise s_exc.BadPkgDef(mesg=mesg)

            certbyts = codesign.get('cert')
            if certbyts is None:
                mesg = 'Storm package has no certificate!'
                raise s_exc.BadPkgDef(mesg=mesg)

            signbyts = codesign.get('sign')
            if signbyts is None:
                mesg = 'Storm package has no signature!'
                raise s_exc.BadPkgDef(mesg=mesg)

            try:
                cert = self.certdir.loadCertByts(certbyts.encode('utf-8'))
            except s_exc.BadCertBytes as e:
                raise s_exc.BadPkgDef(mesg='Storm package has malformed certificate!') from None

            try:
                self.certdir.valCodeCert(certbyts.encode())
            except s_exc.BadCertVerify as e:
                mesg = e.get('mesg')
                if mesg:
                    mesg = f'Storm package has invalid certificate: {mesg}'
                else:
                    mesg = 'Storm package has invalid certificate!'
                raise s_exc.BadPkgDef(mesg=mesg) from None

            pubk = s_rsa.PubKey(cert.public_key())
            if not pubk.verifyitem(pkgcopy, s_common.uhex(signbyts)):
                mesg = 'Storm package signature does not match!'
                raise s_exc.BadPkgDef(mesg=mesg)

        await self._normStormPkg(pkgdef)
        return await self._push('pkg:add', pkgdef)

    @s_nexus.Pusher.onPush('pkg:add')
    async def _addStormPkg(self, pkgdef):
        name = pkgdef.get('name')
        olddef = self.pkgdefs.get(name, None)
        if olddef is not None:
            if s_hashitem.hashitem(pkgdef) != s_hashitem.hashitem(olddef):
                self._dropStormPkg(olddef)
            else:
                return

        self.loadStormPkg(pkgdef)
        self.pkgdefs.set(name, pkgdef)

        self._clearPermDefs()

        gates = []
        perms = []
        pkgperms = pkgdef.get('perms')
        if pkgperms:
            gates = [p['gate'] for p in pkgperms if p.get('gate') is not None]
            perms = [p['perm'] for p in pkgperms if p.get('perm') is not None]
        await self.feedBeholder('pkg:add', pkgdef, gates=gates, perms=perms)

    async def delStormPkg(self, name):
        pkgdef = self.pkgdefs.get(name)
        if pkgdef is None:
            mesg = f'No storm package: {name}.'
            raise s_exc.NoSuchPkg(mesg=mesg)

        return await self._push('pkg:del', name)

    @s_nexus.Pusher.onPush('pkg:del')
    async def _delStormPkg(self, name):
        '''
        Delete a storm package by name.
        '''
        pkgdef = self.pkgdefs.pop(name, None)
        if pkgdef is None:
            return

        self._dropStormPkg(pkgdef)

        self._clearPermDefs()

        gates = []
        perms = []
        pkgperms = pkgdef.get('perms')
        if pkgperms:
            gates = [p['gate'] for p in pkgperms if p.get('gate') is not None]
            perms = [p['perm'] for p in pkgperms if p.get('perm') is not None]
        await self.feedBeholder('pkg:del', {'name': name}, gates=gates, perms=perms)

    async def getStormPkg(self, name):
        return copy.deepcopy(self.stormpkgs.get(name))

    async def getStormPkgs(self):
        return self._getStormPkgs()

    def _getStormPkgs(self):
        return copy.deepcopy(list(self.pkgdefs.values()))

    async def getStormMods(self):
        return copy.deepcopy(self.stormmods)

    async def getStormMod(self, name, reqvers=None):

        mdef = copy.deepcopy(self.stormmods.get(name))
        if mdef is None or reqvers is None:
            return mdef

        pkgvers = mdef.get('pkgvers')
        if pkgvers is None:
            mesg = f'getStormMod: requested storm module {name}@{reqvers}' \
                    'has no version information to check.'
            logger.warning(mesg, extra=self.getLogExtra())
            return

        if isinstance(pkgvers, tuple):
            pkgvers = '%d.%d.%d' % pkgvers

        if s_version.matches(pkgvers, reqvers):
            return mdef

    def getDataModel(self):
        return self.model

    async def _tryLoadStormPkg(self, pkgdef):
        try:
            await self._normStormPkg(pkgdef, validstorm=False)
            self.loadStormPkg(pkgdef)

        except Exception as e: # pragma: no cover
            name = pkgdef.get('name', '')
            extra = self.getLogExtra(name=name, exc=e)
            logger.exception('Error loading Storm package.', extra=extra)

    async def verifyStormPkgDeps(self, pkgdef):

        result = {
            'requires': [],
            'conflicts': [],
        }

        deps = pkgdef.get('depends')
        if deps is None:
            return result

        requires = deps.get('requires', ())
        for require in requires:

            pkgname = require.get('name')
            cmprvers = require.get('version')

            item = require.copy()
            item.setdefault('desc', None)

            cpkg = await self.getStormPkg(pkgname)

            if cpkg is None:
                item.update({'ok': False, 'actual': None})
            else:
                cver = cpkg.get('version')
                ok = s_version.matches(cver, cmprvers)
                item.update({'ok': ok, 'actual': cver})

            result['requires'].append(item)

        conflicts = deps.get('conflicts', ())
        for conflict in conflicts:

            pkgname = conflict.get('name')
            cmprvers = conflict.get('version')

            item = conflict.copy()
            item.setdefault('version', None)
            item.setdefault('desc', None)

            cpkg = await self.getStormPkg(pkgname)

            if cpkg is None:
                item.update({'ok': True, 'actual': None})
            else:
                cver = cpkg.get('version')
                ok = cmprvers is not None and not s_version.matches(cver, cmprvers)
                item.update({'ok': ok, 'actual': cver})

            result['conflicts'].append(item)

        return result

    async def _reqStormPkgDeps(self, pkgdef):

        name = pkgdef.get('name')

        deps = await self.verifyStormPkgDeps(pkgdef)

        for require in deps['requires']:

            if require['ok']:
                continue

            extra = self.getLogExtra(name=name, require=require)
            logger.debug('Storm package requirement is unmet.', extra=extra)

        for conflict in deps['conflicts']:

            if conflict['ok']:
                continue

            mesg = f'Storm package {name} conflicts with {conflict.get("name")}{conflict.get("version") or ""}.'
            raise s_exc.StormPkgConflicts(mesg=mesg)

    def _reqStormPkgVarType(self, pkgname, vartype):
        if isinstance(vartype, (tuple, list)):
            for vtyp in vartype:
                self._reqStormPkgVarType(pkgname, vtyp)
        else:
            if vartype not in self.model.types:
                mesg = f'Storm package {pkgname} has unknown config var type {vartype}.'
                raise s_exc.NoSuchType(mesg=mesg, type=vartype)

    async def _normStormPkg(self, pkgdef, validstorm=True):
        '''
        Normalize and validate a storm package (optionally storm code).
        '''
        version = pkgdef.get('version')
        if isinstance(version, (tuple, list)):
            pkgdef['version'] = '%d.%d.%d' % tuple(version)

        await self._reqStormPkgDeps(pkgdef)

        pkgname = pkgdef.get('name')

        # Check synapse version requirement
        reqversion = pkgdef.get('synapse_version')
        if reqversion is not None:
            mesg = f'Storm package {pkgname} requires Synapse {reqversion} but ' \
                   f'Cortex is running {s_version.version}'
            s_version.reqVersion(s_version.version, reqversion, mesg=mesg)

        elif (minversion := pkgdef.get('synapse_minversion')) is not None:
            # This is for older packages that might not have the
            # `synapse_version` field.
            # TODO: Remove this whole else block after Synapse 3.0.0.
            if tuple(minversion) > s_version.version:
                mesg = f'Storm package {pkgname} requires Synapse {minversion} but ' \
                       f'Cortex is running {s_version.version}'
                raise s_exc.BadVersion(mesg=mesg)

        # Validate storm contents from modules and commands
        mods = pkgdef.get('modules', ())
        cmds = pkgdef.get('commands', ())
        onload = pkgdef.get('onload')
        svciden = pkgdef.get('svciden')

        if onload is not None and validstorm:
            await self.getStormQuery(onload)

        for mdef in mods:
            mdef.setdefault('modconf', {})
            if svciden:
                mdef['modconf']['svciden'] = svciden

            if validstorm:
                modtext = mdef.get('storm')
                await self.getStormQuery(modtext)

        for cdef in cmds:
            cdef['pkgname'] = pkgname
            cdef.setdefault('cmdconf', {})
            if svciden:
                cdef['cmdconf']['svciden'] = svciden

            if validstorm:
                cmdtext = cdef.get('storm')
                await self.getStormQuery(cmdtext)

            if cdef.get('forms') is not None:
                name = cdef.get('name')
                mesg = f"Storm command definition 'forms' key is deprecated and will be removed " \
                       f"in 3.0.0 (command {name} in package {pkgname})"
                logger.warning(mesg, extra=self.getLogExtra(name=name, pkgname=pkgname))

        for gdef in pkgdef.get('graphs', ()):
            gdef['iden'] = s_common.guid((pkgname, gdef.get('name')))
            gdef['scope'] = 'power-up'
            gdef['power-up'] = pkgname

            if validstorm:
                await self.reqValidStormGraph(gdef)

        # Validate package def (post normalization)
        s_schemas.reqValidPkgdef(pkgdef)

        for configvar in pkgdef.get('configvars', ()):
            self._reqStormPkgVarType(pkgname, configvar.get('type'))

    # N.B. This function is intentionally not async in order to prevent possible user race conditions for code
    # executing outside of the nexus lock.
    def loadStormPkg(self, pkgdef):
        '''
        Load a storm package into the storm library for this cortex.

        NOTE: This will *not* persist the package (allowing service dynamism).
        '''
        self.modsbyiface.clear()
        name = pkgdef.get('name')

        mods = pkgdef.get('modules', ())
        cmds = pkgdef.get('commands', ())

        # now actually load...
        self.stormpkgs[name] = pkgdef

        pkgvers = pkgdef.get('version')

        # copy the mods dict and smash the ref so
        # updates are atomic and dont effect running
        # storm queries.
        stormmods = self.stormmods.copy()
        for mdef in mods:
            mdef = mdef.copy()
            modname = mdef.get('name')
            mdef['pkgvers'] = pkgvers
            stormmods[modname] = mdef

        self.stormmods = stormmods

        for cdef in cmds:
            self._setStormCmd(cdef)

        for gdef in pkgdef.get('graphs', ()):
            gdef = copy.deepcopy(gdef)
            self._initEasyPerm(gdef)
            self.pkggraphs[gdef['iden']] = gdef

        onload = pkgdef.get('onload')
        if onload is not None and self.isactive:
            async def _onload():
                try:

                    async for mesg in self.storm(onload):

                        if mesg[0] == 'print':
                            extra = self.getLogExtra(name=name, mesg=mesg[1].get('mesg'))
                            logger.info('Storm package onload print.', extra=extra)

                        elif mesg[0] == 'warn':
                            extra = self.getLogExtra(name=name, mesg=mesg[1].get('mesg'))
                            logger.warning('Storm package onload warning.', extra=extra)

                        elif mesg[0] == 'err':
                            extra = self.getLogExtra(name=name, mesg=mesg[1].get('mesg'))
                            logger.error('Storm package onload error.', extra=extra)

                        await asyncio.sleep(0)

                except Exception as e:
                    extra = self.getLogExtra(name=name, exc=e)
                    logger.warning('Storm package onload failure.', extra=extra)

                await self.fire('core:pkg:onload:complete', pkg=name)

            self.schedCoro(_onload())

    # N.B. This function is intentionally not async in order to prevent possible user race conditions for code
    # executing outside of the nexus lock.
    def _dropStormPkg(self, pkgdef):
        '''
        Reverse the process of loadStormPkg()
        '''
        self.modsbyiface.clear()
        for mdef in pkgdef.get('modules', ()):
            modname = mdef.get('name')
            self.stormmods.pop(modname, None)

        for cdef in pkgdef.get('commands', ()):
            name = cdef.get('name')
            self._popStormCmd(name)

        pkgname = pkgdef.get('name')

        for gdef in pkgdef.get('graphs', ()):
            self.pkggraphs.pop(gdef['iden'], None)

        self.stormpkgs.pop(pkgname, None)

    def getStormSvc(self, name):

        ssvc = self.svcsbyiden.get(name)
        if ssvc is not None:
            return ssvc

        ssvc = self.svcsbyname.get(name)
        if ssvc is not None:
            return ssvc

        ssvc = self.svcsbysvcname.get(name)
        if name is not None:
            return ssvc

    async def waitStormSvc(self, name, timeout=None):
        ssvc = self.getStormSvc(name)
        return await s_coro.event_wait(ssvc.ready, timeout=timeout)

    async def addStormSvc(self, sdef):
        '''
        Add a registered storm service to the cortex.
        '''
        iden = sdef.get('iden')
        if iden is None:
            iden = sdef['iden'] = s_common.guid()

        if self.svcsbyiden.get(iden) is not None:
            mesg = f'Storm service already exists: {iden}'
            raise s_exc.DupStormSvc(mesg=mesg)

        return await self._push('svc:add', sdef)

    @s_nexus.Pusher.onPush('svc:add')
    async def _addStormSvc(self, sdef):

        iden = sdef.get('iden')
        ssvc = self.svcsbyiden.get(iden)
        if ssvc is not None:
            return ssvc.sdef

        ssvc = await self._setStormSvc(sdef)
        self.svcdefs.set(iden, sdef)

        await self.feedBeholder('svc:add', {'name': sdef.get('name'), 'iden': iden})
        return ssvc.sdef

    async def delStormSvc(self, iden):
        sdef = self.svcdefs.get(iden)
        if sdef is None:
            mesg = f'No storm service with iden: {iden}'
            raise s_exc.NoSuchStormSvc(mesg=mesg, iden=iden)

        return await self._push('svc:del', iden)

    @s_nexus.Pusher.onPush('svc:del')
    async def _delStormSvc(self, iden):
        '''
        Delete a registered storm service from the cortex.
        '''
        sdef = self.svcdefs.get(iden)
        if sdef is None:  # pragma: no cover
            return

        try:
            if self.isactive:
                await self.runStormSvcEvent(iden, 'del')
        except Exception as e:
            extra = self.getLogExtra(iden=iden, exc=e)
            logger.warning('Service delete hook failed.', extra=extra)

        sdef = self.svcdefs.pop(iden)

        await self._delStormSvcPkgs(iden)

        name = sdef.get('name')
        if name is not None:
            self.svcsbyname.pop(name, None)

        ssvc = self.svcsbyiden.pop(iden, None)
        if ssvc is not None:
            self.svcsbysvcname.pop(ssvc.svcname, None)
            await ssvc.fini()

        await self.feedBeholder('svc:del', {'iden': iden, 'name': name, 'svcname': ssvc.svcname})

    async def _delStormSvcPkgs(self, iden):
        '''
        Delete storm packages associated with a service.
        '''
        for pkg in self.getStormSvcPkgs(iden):
            name = pkg.get('name')
            if name:
                await self._delStormPkg(name)

    def getStormSvcPkgs(self, iden):
        pkgs = []
        for _, pdef in self.pkgdefs.items():
            pkgiden = pdef.get('svciden')
            if pkgiden and pkgiden == iden:
                pkgs.append(pdef)
        return pkgs

    async def setStormSvcEvents(self, iden, edef):
        '''
        Set the event callbacks for a storm service. Extends the sdef dict.

        Args:
            iden (str): The service iden.
            edef (dict): The events definition.

        Notes:

            The edef is formatted like the following::

                {
                    <name> : {
                        'storm': <storm>
                    }
                }

            where ``name`` is one of the following items:

            add

                Run the given storm '*before* the service is first added (a la service.add), but not on a reconnect.

            del

                Run the given storm *after* the service is removed (a la service.del), but not on a disconnect.

        Returns:
            dict: An updated storm service definition dictionary.
        '''
        sdef = self.svcdefs.get(iden)
        if sdef is None:
            mesg = f'No storm service with iden: {iden}'
            raise s_exc.NoSuchStormSvc(mesg=mesg)

        sdef['evts'] = edef
        self.svcdefs.set(iden, sdef)
        return sdef

    async def _runStormSvcAdd(self, iden):
        sdef = self.svcdefs.get(iden)
        if sdef is None:
            mesg = f'No storm service with iden: {iden}'
            raise s_exc.NoSuchStormSvc(mesg=mesg)

        if sdef.get('added', False):
            return

        try:
            await self.runStormSvcEvent(iden, 'add')
        except Exception as e: # pragma: no cover
            extra = self.getLogExtra(iden=iden)
            logger.exception('Failed to run Storm service add event.', extra=extra)
            return

        sdef['added'] = True
        self.svcdefs.set(iden, sdef)

    async def runStormSvcEvent(self, iden, name):
        assert name in ('add', 'del')

        sdef = self.svcdefs.get(iden)
        if sdef is None:
            mesg = f'No storm service with iden: {iden}'
            raise s_exc.NoSuchStormSvc(mesg=mesg)

        evnt = sdef.get('evts', {}).get(name, {}).get('storm')
        if evnt is None:
            return

        opts = {'vars': {'cmdconf': {'svciden': iden}}}
        coro = s_common.aspin(self.storm(evnt, opts=opts))
        if name == 'add':
            await coro
        else:
            self.schedCoro(coro)

    async def _setStormSvc(self, sdef):

        ssvc = await s_stormsvc.StormSvcClient.anit(self, sdef)

        self.onfini(ssvc)

        self.svcsbyiden[ssvc.iden] = ssvc
        self.svcsbyname[ssvc.name] = ssvc

        return ssvc

    def getStormSvcs(self):
        return list(self.svcsbyiden.values())

    # Global stormvars APIs

    async def getStormVar(self, name, default=None):
        return self.stormvars.get(name, defv=default)

    @s_nexus.Pusher.onPushAuto('stormvar:pop')
    async def popStormVar(self, name, default=None):
        return self.stormvars.pop(name, defv=default)

    @s_nexus.Pusher.onPushAuto('stormvar:set')
    async def setStormVar(self, name, valu):
        return self.stormvars.set(name, valu)

    async def itemsStormVar(self):
        for item in self.stormvars.items():
            yield item

    async def _cortexHealth(self, health):
        health.update('cortex', 'nominal')

    async def _migrateTaxonomyIface(self):

        extforms = await (await self.hive.open(('cortex', 'model', 'forms'))).dict()

        for formname, basetype, typeopts, typeinfo in extforms.values():
            try:
                ifaces = typeinfo.get('interfaces')

                if ifaces and 'taxonomy' in ifaces:
                    extra = self.getLogExtra(form=formname)
                    logger.warning('Migrating taxonomy interface to meta:taxonomy.', extra=extra)

                    ifaces = set(ifaces)
                    ifaces.remove('taxonomy')
                    ifaces.add('meta:taxonomy')
                    typeinfo['interfaces'] = tuple(ifaces)

                    await extforms.set(formname, (formname, basetype, typeopts, typeinfo))

            except Exception as e:  # pragma: no cover
                extra = self.getLogExtra(form=formname, exc=e)
                logger.warning('Taxonomy migration error (skipped).', extra=extra)

    async def _loadExtModel(self):

        self.exttypes = self.cortexdata.getSubKeyVal('model:types:')
        self.extforms = self.cortexdata.getSubKeyVal('model:forms:')
        self.extprops = self.cortexdata.getSubKeyVal('model:props:')
        self.extunivs = self.cortexdata.getSubKeyVal('model:univs:')
        self.extedges = self.cortexdata.getSubKeyVal('model:edges:')
        self.exttagprops = self.cortexdata.getSubKeyVal('model:tagprops:')

        for typename, basetype, typeopts, typeinfo in self.exttypes.values():
            try:
                self.model.addType(typename, basetype, typeopts, typeinfo)
            except Exception as e:
                extra = self.getLogExtra(type=typename, exc=e)
                logger.warning(f'Extended type definition error.', extra=extra)

        for formname, basetype, typeopts, typeinfo in self.extforms.values():
            try:
                self.model.addType(formname, basetype, typeopts, typeinfo)
                form = self.model.addForm(formname, {}, ())
            except Exception as e:
                extra = self.getLogExtra(form=formname, exc=e)
                logger.warning('Extended form definition error.', extra=extra)
            else:
                if form.type.deprecated:
                    mesg = 'Extended form is using a deprecated type which will be removed in 3.0.0.'
                    logger.warning(mesg, extra=self.getLogExtra(form=formname, type=form.type.name))

        for form, prop, tdef, info in self.extprops.values():
            try:
                prop = self.model.addFormProp(form, prop, tdef, info)
            except Exception as e: # pragma: no cover
                extra = self.getLogExtra(prop=f'{form}:{prop}', exc=e)
                logger.warning('Extended property definition error.', extra=extra)
            else:
                if prop.type.deprecated:
                    mesg = 'Extended property is using a deprecated type which will be removed in 3.0.0.'
                    logger.warning(mesg, extra=self.getLogExtra(prop=prop.full, type=prop.type.name))

        for prop, tdef, info in self.extunivs.values():
            try:
                self.model.addUnivProp(prop, tdef, info)
            except Exception as e: # pragma: no cover
                extra = self.getLogExtra(univ=prop, exc=e)
                logger.warning('Extended universal property definition error.', extra=extra)

        for prop, tdef, info in self.exttagprops.values():
            try:
                self.model.addTagProp(prop, tdef, info)
            except Exception as e: # pragma: no cover
                extra = self.getLogExtra(prop=prop, exc=e)
                logger.warning('Tag property definition error.', extra=extra)

        for edge, info in self.extedges.values():
            try:
                self.model.addEdge(edge, info)
            except Exception as e:
                extra = self.getLogExtra(edge=edge, exc=e)
                logger.warning('Extended edge definition error.', extra=extra)

    async def getExtModel(self):
        '''
        Get all extended model properties in the Cortex.

        Returns:
            dict: A dictionary containing forms, form properties, universal properties and tag properties.
        '''
        ret = collections.defaultdict(list)
        for typename, basetype, typeopts, typeinfo in self.exttypes.values():
            ret['types'].append((typename, basetype, typeopts, typeinfo))

        for formname, basetype, typeopts, typeinfo in self.extforms.values():
            ret['forms'].append((formname, basetype, typeopts, typeinfo))

        for form, prop, tdef, info in self.extprops.values():
            ret['props'].append((form, prop, tdef, info))

        for prop, tdef, info in self.extunivs.values():
            ret['univs'].append((prop, tdef, info))

        for prop, tdef, info in self.exttagprops.values():
            ret['tagprops'].append((prop, tdef, info))

        for edge, info in self.extedges.values():
            ret['edges'].append((edge, info))

        ret['version'] = (1, 0)
        return copy.deepcopy(dict(ret))

    async def addExtModel(self, model):
        '''
        Add an extended model definition to a Cortex from the output of getExtModel().

        Args:
            model (dict): An extended model dictionary.

        Returns:
            Bool: True when the model was added.

        Raises:
            s_exc.BadFormDef: If a form exists with a different definition than the provided definition.
            s_exc.BadPropDef: If a property, tagprop, or universal property exists with a different definition
                              than the provided definition.
            s_exc.BadEdgeDef: If an edge exists with a different definition than the provided definition.
        '''

        # Get our current model definition
        emodl = await self.getExtModel()
        amodl = collections.defaultdict(list)

        types = {info[0]: info for info in model.get('types', ())}
        forms = {info[0]: info for info in model.get('forms', ())}
        props = {(info[0], info[1]): info for info in model.get('props', ())}
        tagprops = {info[0]: info for info in model.get('tagprops', ())}
        univs = {info[0]: info for info in model.get('univs', ())}
        edges = {info[0]: info for info in model.get('edges', ())}

        etyps = {info[0]: info for info in emodl.get('types', ())}
        efrms = {info[0]: info for info in emodl.get('forms', ())}
        eprops = {(info[0], info[1]): info for info in emodl.get('props', ())}
        etagprops = {info[0]: info for info in emodl.get('tagprops', ())}
        eunivs = {info[0]: info for info in emodl.get('univs', ())}
        eedges = {info[0]: info for info in emodl.get('edges', ())}

        for (name, info) in types.items():
            enfo = etyps.get(name)
            if enfo is None:
                amodl['types'].append(info)
                continue
            if enfo == info:
                continue
            mesg = f'Extended type definition differs from existing definition for {name}.'
            raise s_exc.BadTypeDef(mesg=mesg, name=name)

        for (name, info) in forms.items():
            enfo = efrms.get(name)
            if enfo is None:
                amodl['forms'].append(info)
                continue
            if enfo == info:
                continue
            mesg = f'Extended form definition differs from existing definition for {name}.'
            raise s_exc.BadFormDef(mesg=mesg, name=name)

        for (name, info) in props.items():
            enfo = eprops.get(name)
            if enfo is None:
                amodl['props'].append(info)
                continue
            if enfo == info:
                continue
            mesg = f'Extended prop definition differs from existing definition for {name}'
            raise s_exc.BadPropDef(mesg=mesg, name=name)

        for (name, info) in tagprops.items():
            enfo = etagprops.get(name)
            if enfo is None:
                amodl['tagprops'].append(info)
                continue
            if enfo == info:
                continue
            mesg = f'Extended tagprop definition differs from existing definition for {name}'
            raise s_exc.BadPropDef(mesg=mesg, name=name)

        for (name, info) in univs.items():
            enfo = eunivs.get(name)
            if enfo is None:
                amodl['univs'].append(info)
                continue
            if enfo == info:
                continue
            mesg = f'Extended universal property definition differs from existing definition for {name}'
            raise s_exc.BadPropDef(mesg=mesg, name=name)

        for (name, info) in edges.items():
            enfo = eedges.get(name)
            if enfo is None:
                amodl['edges'].append(info)
                continue
            if enfo == info:
                continue

            (n1form, verb, n2form) = info[0]
            mesg = f'Extended edge definition differs from existing definition for {info[0]}'
            raise s_exc.BadEdgeDef(mesg=mesg, n1form=n1form, verb=verb, n2form=n2form)

        for typename, basetype, typeopts, typeinfo in amodl['types']:
            await self.addType(typename, basetype, typeopts, typeinfo)

        for formname, basetype, typeopts, typeinfo in amodl['forms']:
            await self.addForm(formname, basetype, typeopts, typeinfo)

        for form, prop, tdef, info in amodl['props']:
            await self.addFormProp(form, prop, tdef, info)

        for prop, tdef, info in amodl['tagprops']:
            await self.addTagProp(prop, tdef, info)

        for prop, tdef, info in amodl['univs']:
            await self.addUnivProp(prop, tdef, info)

        for edge, info in amodl['edges']:
            await self.addEdge(edge, info)

        return True

    async def addUnivProp(self, name, tdef, info):
        if not isinstance(tdef, tuple):
            mesg = 'Universal property type definitions should be a tuple.'
            raise s_exc.BadArg(name=name, mesg=mesg)

        if not isinstance(info, dict):
            mesg = 'Universal property definitions should be a dict.'
            raise s_exc.BadArg(name=name, mesg=mesg)

        # the loading function does the actual validation...
        if not name.startswith('_'):
            mesg = 'ext univ name must start with "_"'
            raise s_exc.BadPropDef(name=name, mesg=mesg)

        base = '.' + name
        if base in self.model.props:
            raise s_exc.DupPropName(mesg=f'Cannot add duplicate universal property {base}',
                                    prop=name)
        await self._push('model:univ:add', name, tdef, info)

    @s_nexus.Pusher.onPush('model:univ:add')
    async def _addUnivProp(self, name, tdef, info):
        base = '.' + name
        if base in self.model.props:
            return

        self.model.addUnivProp(name, tdef, info)

        self.extunivs.set(name, (name, tdef, info))
        await self.fire('core:extmodel:change', prop=name, act='add', type='univ')
        base = '.' + name
        univ = self.model.univ(base)
        if univ:
            await self.feedBeholder('model:univ:add', univ.pack())

    async def addForm(self, formname, basetype, typeopts, typeinfo):
        if not isinstance(typeopts, dict):
            mesg = 'Form type options should be a dict.'
            raise s_exc.BadArg(form=formname, mesg=mesg)

        if not isinstance(typeinfo, dict):
            mesg = 'Form type info should be a dict.'
            raise s_exc.BadArg(form=formname, mesg=mesg)

        if not formname.startswith('_'):
            mesg = 'Extended form must begin with "_"'
            raise s_exc.BadFormDef(form=formname, mesg=mesg)

        if self.model.form(formname) is not None:
            mesg = f'Form name already exists: {formname}'
            raise s_exc.DupFormName(mesg=mesg)

        if self.model.type(formname) is not None:
            mesg = f'Type already exists: {formname}'
            raise s_exc.DupTypeName.init(formname)

        return await self._push('model:form:add', formname, basetype, typeopts, typeinfo)

    @s_nexus.Pusher.onPush('model:form:add')
    async def _addForm(self, formname, basetype, typeopts, typeinfo):
        if self.model.form(formname) is not None:
            return

        ifaces = typeinfo.get('interfaces')

        if ifaces and 'taxonomy' in ifaces:

            mesg = 'Form is using the deprecated taxonomy interface, updating to meta:taxonomy.'
            logger.warning(mesg, extra=self.getLogExtra(form=formname))

            ifaces = set(ifaces)
            ifaces.remove('taxonomy')
            ifaces.add('meta:taxonomy')
            typeinfo['interfaces'] = tuple(ifaces)

        self.model.addType(formname, basetype, typeopts, typeinfo)
        self.model.addForm(formname, {}, ())

        self.extforms.set(formname, (formname, basetype, typeopts, typeinfo))
        await self.fire('core:extmodel:change', form=formname, act='add', type='form')
        form = self.model.form(formname)
        ftyp = self.model.type(formname)
        if form and ftyp:
            await self.feedBeholder('model:form:add', {'form': form.pack(), 'type': ftyp.pack()})

    async def delForm(self, formname):
        if not formname.startswith('_'):
            mesg = 'Extended form must begin with "_"'
            raise s_exc.BadFormDef(form=formname, mesg=mesg)

        if self.model.form(formname) is None:
            raise s_exc.NoSuchForm.init(formname)

        return await self._push('model:form:del', formname)

    @s_nexus.Pusher.onPush('model:form:del')
    async def _delForm(self, formname):
        if self.model.form(formname) is None:
            return

        for layr in self.layers.values():
            async for item in layr.iterFormRows(formname):
                mesg = f'Nodes still exist with form: {formname} in layer {layr.iden}'
                raise s_exc.CantDelForm(mesg=mesg)

        self.model.delForm(formname)
        self.model.delType(formname)

        self.extforms.pop(formname, None)
        await self.fire('core:extmodel:change', form=formname, act='del', type='form')
        await self.feedBeholder('model:form:del', {'form': formname})

    async def addType(self, typename, basetype, typeopts, typeinfo):
        if not isinstance(typeopts, dict):
            mesg = 'Type options should be a dict.'
            raise s_exc.BadArg(type=typename, mesg=mesg)

        if not isinstance(typeinfo, dict):
            mesg = 'Type info should be a dict.'
            raise s_exc.BadArg(type=typename, mesg=mesg)

        if not typename.startswith('_'):
            mesg = 'Extended type must begin with "_".'
            raise s_exc.BadTypeDef(type=typename, mesg=mesg)

        if self.model.type(typename) is not None:
            raise s_exc.DupTypeName.init(typename)

        if (base := self.model.type(basetype)) is None:
            mesg = f'Specified base type {basetype} does not exist.'
            raise s_exc.NoSuchType(mesg=mesg, name=basetype)

        base.clone(typeopts)

        return await self._push('model:type:add', typename, basetype, typeopts, typeinfo)

    @s_nexus.Pusher.onPush('model:type:add')
    async def _addType(self, typename, basetype, typeopts, typeinfo):
        if self.model.type(typename) is not None:
            return

        ifaces = typeinfo.get('interfaces')

        if ifaces and 'taxonomy' in ifaces:

            mesg = 'Type is using the deprecated taxonomy interface, updating to meta:taxonomy.'
            logger.warning(mesg, extra=self.getLogExtra(type=typename))

            ifaces = set(ifaces)
            ifaces.remove('taxonomy')
            ifaces.add('meta:taxonomy')
            typeinfo['interfaces'] = tuple(ifaces)

        self.model.addType(typename, basetype, typeopts, typeinfo)

        self.exttypes.set(typename, (typename, basetype, typeopts, typeinfo))
        await self.fire('core:extmodel:change', name=typename, act='add', type='type')

        if (_type := self.model.type(typename)) is not None:
            await self.feedBeholder('model:type:add', {'type': _type.pack()})

    async def delType(self, typename):
        if not typename.startswith('_'):
            mesg = 'Extended type must begin with "_".'
            raise s_exc.BadTypeDef(type=typename, mesg=mesg)

        if self.model.type(typename) is None:
            raise s_exc.NoSuchType.init(typename)

        return await self._push('model:type:del', typename)

    @s_nexus.Pusher.onPush('model:type:del')
    async def _delType(self, typename):
        if self.model.type(typename) is None:
            return

        self.model.delType(typename)

        self.exttypes.pop(typename, None)
        await self.fire('core:extmodel:change', name=typename, act='del', type='type')
        await self.feedBeholder('model:type:del', {'type': typename})

    async def addFormProp(self, form, prop, tdef, info):
        if not isinstance(tdef, tuple):
            mesg = 'Form property type definitions should be a tuple.'
            raise s_exc.BadArg(form=form, mesg=mesg)

        if not isinstance(info, dict):
            mesg = 'Form property definitions should be a dict.'
            raise s_exc.BadArg(form=form, mesg=mesg)

        if not prop.startswith('_') and not form.startswith('_'):
            mesg = 'Extended prop must begin with "_" or be added to an extended form.'
            raise s_exc.BadPropDef(prop=prop, mesg=mesg)
        _form = self.model.form(form)
        if _form is None:
            raise s_exc.NoSuchForm.init(form)
        if _form.prop(prop):
            raise s_exc.DupPropName(mesg=f'Cannot add duplicate form prop {form} {prop}',
                                     form=form, prop=prop)
        await self._push('model:prop:add', form, prop, tdef, info)

    @s_nexus.Pusher.onPush('model:prop:add')
    async def _addFormProp(self, form, prop, tdef, info):
        if (_form := self.model.form(form)) is not None and _form.prop(prop) is not None:
            return

        _prop = self.model.addFormProp(form, prop, tdef, info)
        if _prop.type.deprecated:
            mesg = 'Extended property is using a deprecated type which will be removed in 3.0.0.'
            logger.warning(mesg, extra=self.getLogExtra(prop=_prop.full, type=_prop.type.name))

        full = f'{form}:{prop}'
        self.extprops.set(full, (form, prop, tdef, info))
        await self.fire('core:extmodel:change', form=form, prop=prop, act='add', type='formprop')
        prop = self.model.prop(full)
        if prop:
            await self.feedBeholder('model:prop:add', {'form': form, 'prop': prop.pack()})

    async def delFormProp(self, form, prop):
        self.reqExtProp(form, prop)
        return await self._push('model:prop:del', form, prop)

    async def _delAllFormProp(self, formname, propname, meta):
        '''
        Delete all instances of a property from all layers.

        NOTE: This does not fire triggers.
        '''
        self.reqExtProp(formname, propname)

        fullname = f'{formname}:{propname}'
        prop = self.model.prop(fullname)

        await self.setPropLocked(fullname, True)

        for layr in list(self.layers.values()):

            genr = layr.iterPropRows(formname, propname)

            async for rows in s_coro.chunks(genr):
                nodeedits = []
                for buid, valu in rows:
                    nodeedits.append((buid, prop.form.name, (
                        (s_layer.EDIT_PROP_DEL, (prop.name, None, prop.type.stortype), ()),
                    )))

                await layr.saveNodeEdits(nodeedits, meta)
                await asyncio.sleep(0)

    async def _delAllUnivProp(self, propname, meta):
        '''
        Delete all instances of a universal property from all layers.

        NOTE: This does not fire triggers.
        '''
        self.reqExtUniv(propname)

        full = f'.{propname}'
        prop = self.model.univ(full)

        await self.setUnivLocked(full, True)

        for layr in list(self.layers.values()):

            genr = layr.iterUnivRows(full)

            async for rows in s_coro.chunks(genr):
                nodeedits = []
                for buid, valu in rows:
                    sode = await layr.getStorNode(buid)
                    nodeedits.append((buid, sode.get('form'), (
                        (s_layer.EDIT_PROP_DEL, (prop.name, None, prop.type.stortype), ()),
                    )))

                await layr.saveNodeEdits(nodeedits, meta)
                await asyncio.sleep(0)

    async def _delAllTagProp(self, propname, meta):
        '''
        Delete all instances of a tag property from all layers.

        NOTE: This does not fire triggers.
        '''
        self.reqExtTagProp(propname)
        prop = self.model.getTagProp(propname)

        await self.setTagPropLocked(propname, True)

        for layr in list(self.layers.values()):

            for form, tag, tagprop in layr.getTagProps():

                if tagprop != propname: # pragma: no cover
                    await asyncio.sleep(0)
                    continue

                genr = layr.iterTagPropRows(tag, tagprop, form)

                async for rows in s_coro.chunks(genr):
                    nodeedits = []
                    for buid, valu in rows:
                        nodeedits.append((buid, form, (
                            (s_layer.EDIT_TAGPROP_DEL, (tag, prop.name, None, prop.type.stortype), ()),
                        )))

                    await layr.saveNodeEdits(nodeedits, meta)
                    await asyncio.sleep(0)

    def reqExtProp(self, form, prop):
        full = f'{form}:{prop}'
        pdef = self.extprops.get(full)
        if pdef is None:
            mesg = f'No ext prop named {full}'
            raise s_exc.NoSuchProp(form=form, prop=prop, mesg=mesg)
        return pdef

    def reqExtUniv(self, prop):
        udef = self.extunivs.get(prop)
        if udef is None:
            mesg = f'No ext univ named {prop}'
            raise s_exc.NoSuchUniv(name=prop, mesg=mesg)
        return udef

    def reqExtTagProp(self, name):
        pdef = self.exttagprops.get(name)
        if pdef is None:
            mesg = f'No tag prop named {name}'
            raise s_exc.NoSuchTagProp(mesg=mesg, name=name)
        return pdef

    @s_nexus.Pusher.onPush('model:prop:del')
    async def _delFormProp(self, form, prop):
        '''
        Remove an extended property from the cortex.
        '''
        full = f'{form}:{prop}'

        pdef = self.extprops.get(full)
        if pdef is None:
            return

        for layr in self.layers.values():
            async for item in layr.iterPropRows(form, prop):
                mesg = f'Nodes still exist with prop: {form}:{prop} in layer {layr.iden}'
                raise s_exc.CantDelProp(mesg=mesg)

        self.model.delFormProp(form, prop)
        self.extprops.pop(full, None)
        self.modellocks.pop(f'prop/{full}', None)
        await self.fire('core:extmodel:change',
                        form=form, prop=prop, act='del', type='formprop')

        await self.feedBeholder('model:prop:del', {'form': form, 'prop': prop})

    async def delUnivProp(self, prop):
        self.reqExtUniv(prop)
        return await self._push('model:univ:del', prop)

    @s_nexus.Pusher.onPush('model:univ:del')
    async def _delUnivProp(self, prop):
        '''
        Remove an extended universal property from the cortex.
        '''
        udef = self.extunivs.get(prop)
        if udef is None:
            return

        univname = '.' + prop
        for layr in self.layers.values():
            async for item in layr.iterUnivRows(univname):
                mesg = f'Nodes still exist with universal prop: {prop} in layer {layr.iden}'
                raise s_exc.CantDelUniv(mesg=mesg)

        self.model.delUnivProp(prop)
        self.extunivs.pop(prop, None)
        self.modellocks.pop(f'univ/{prop}', None)
        await self.fire('core:extmodel:change', name=prop, act='del', type='univ')
        await self.feedBeholder('model:univ:del', {'prop': univname})

    async def addTagProp(self, name, tdef, info):
        if not isinstance(tdef, tuple):
            mesg = 'Tag property type definitions should be a tuple.'
            raise s_exc.BadArg(name=name, mesg=mesg)

        if not isinstance(info, dict):
            mesg = 'Tag property definitions should be a dict.'
            raise s_exc.BadArg(name=name, mesg=mesg)

        if self.exttagprops.get(name) is not None:
            raise s_exc.DupPropName(name=name)

        return await self._push('model:tagprop:add', name, tdef, info)

    @s_nexus.Pusher.onPush('model:tagprop:add')
    async def _addTagProp(self, name, tdef, info):
        if self.exttagprops.get(name) is not None:
            return

        self.model.addTagProp(name, tdef, info)

        self.exttagprops.set(name, (name, tdef, info))
        await self.fire('core:tagprop:change', name=name, act='add')
        tagp = self.model.tagprop(name)
        if tagp:
            await self.feedBeholder('model:tagprop:add', tagp.pack())

    async def delTagProp(self, name):
        self.reqExtTagProp(name)
        return await self._push('model:tagprop:del', name)

    @s_nexus.Pusher.onPush('model:tagprop:del')
    async def _delTagProp(self, name):
        pdef = self.exttagprops.get(name)
        if pdef is None:
            return

        for layr in self.layers.values():
            if await layr.hasTagProp(name):
                mesg = f'Nodes still exist with tagprop: {name} in layer {layr.iden}'
                raise s_exc.CantDelProp(mesg=mesg)

        self.model.delTagProp(name)

        self.exttagprops.pop(name, None)
        self.modellocks.pop(f'tagprop/{name}', None)
        await self.fire('core:tagprop:change', name=name, act='del')
        await self.feedBeholder('model:tagprop:del', {'tagprop': name})

    async def addEdge(self, edge, edgeinfo):
        if not isinstance(edgeinfo, dict):
            mesg = 'Edge info should be a dict.'
            raise s_exc.BadArg(mesg=mesg, edgeinfo=edgeinfo)

        (n1form, verb, n2form) = edge
        if not verb.startswith('_'):
            mesg = f'Extended edge verb must begin with "_"; got {verb}'
            raise s_exc.BadEdgeDef(mesg=mesg, n1form=n1form, verb=verb, n2form=n2form)

        if n1form is not None:
            self.model._reqFormName(n1form)

        if n2form is not None:
            self.model._reqFormName(n2form)

        if self.model.edge(edge) is not None:
            raise s_exc.DupEdgeType.init(edge)

        return await self._push('model:edge:add', edge, edgeinfo)

    @s_nexus.Pusher.onPush('model:edge:add')
    async def _addEdge(self, edge, edgeinfo):
        if self.model.edge(edge) is not None:
            return

        self.model.addEdge(edge, edgeinfo)

        self.extedges.set(s_common.guid(edge), (edge, edgeinfo))
        await self.fire('core:extmodel:change', edge=edge, act='add', type='edge')
        await self.feedBeholder('model:edge:add', {'edge': edge, 'info': edgeinfo})

    async def delEdge(self, edge):
        if self.extedges.get(s_common.guid(edge)) is None:
            raise s_exc.NoSuchEdge.init(edge)

        return await self._push('model:edge:del', edge)

    @s_nexus.Pusher.onPush('model:edge:del')
    async def _delEdge(self, edge):
        edgeguid = s_common.guid(edge)
        if self.extedges.get(edgeguid) is None:
            return

        self.model.delEdge(edge)

        self.extedges.pop(edgeguid, None)
        await self.fire('core:extmodel:change', edge=edge, act='del', type='edge')
        await self.feedBeholder('model:edge:del', {'edge': edge})

    async def addNodeTag(self, user, iden, tag, valu=(None, None)):
        '''
        Add a tag to a node specified by iden.

        Args:
            iden (str): A hex encoded node BUID.
            tag (str):  A tag string.
            valu (tuple):  A time interval tuple or (None, None).
        '''

        buid = s_common.uhex(iden)
        async with await self.snap(user=user) as snap:

            node = await snap.getNodeByBuid(buid)
            if node is None:
                raise s_exc.NoSuchIden(iden=iden)

            await node.addTag(tag, valu=valu)
            return node.pack()

    async def addNode(self, user, form, valu, props=None):

        async with await self.snap(user=user) as snap:
            node = await snap.addNode(form, valu, props=props)
            return node.pack()

    async def delNodeTag(self, user, iden, tag):
        '''
        Delete a tag from the node specified by iden.

        Args:
            iden (str): A hex encoded node BUID.
            tag (str):  A tag string.
        '''
        buid = s_common.uhex(iden)

        async with await self.snap(user=user) as snap:

            node = await snap.getNodeByBuid(buid)
            if node is None:
                raise s_exc.NoSuchIden(iden=iden)

            await node.delTag(tag)
            return node.pack()

    async def _onCoreFini(self):
        '''
        Generic fini handler for cortex components which may change or vary at runtime.
        '''
        if self.axon:
            await self.axon.fini()

    async def syncLayerNodeEdits(self, iden, offs, wait=True):
        '''
        Yield (offs, mesg) tuples for nodeedits in a layer.
        '''
        layr = self.getLayer(iden)
        if layr is None:
            raise s_exc.NoSuchLayer(mesg=f'No such layer {iden}', iden=iden)

        async for item in layr.syncNodeEdits(offs, wait=wait):
            yield item

    async def syncLayersEvents(self, offsdict=None, wait=True):
        '''
        Yield (offs, layriden, STYP, item, meta) tuples for nodeedits for *all* layers, interspersed with add/del
        layer messages.

        STYP is one of the following constants:
            SYNC_NODEEDITS:  item is a nodeedits (buid, form, edits)
            SYNC_LAYR_ADD:   A layer was added (item and meta are empty)
            SYNC_LAYR_DEL:   A layer was deleted (item and meta are empty)

        Args:
            offsdict(Optional(Dict[str,int])): starting nexus/editlog offset by layer iden.  Defaults to 0 for
                unspecified layers or if offsdict is None.
            wait(bool):  whether to pend and stream value until this layer is fini'd
        '''
        async def layrgenr(layr, startoff, endoff=None, newlayer=False):
            if newlayer:
                yield layr.addoffs, layr.iden, SYNC_LAYR_ADD, (), {}

            wait = endoff is None

            if not layr.isfini:

                async for ioff, item, meta in layr.syncNodeEdits2(startoff, wait=wait):
                    if endoff is not None and ioff >= endoff:  # pragma: no cover
                        break

                    yield ioff, layr.iden, SYNC_NODEEDITS, item, meta
                    await asyncio.sleep(0)

            if layr.isdeleted:
                yield layr.deloffs, layr.iden, SYNC_LAYR_DEL, (), {}

        # End of layrgenr

        async for item in self._syncNodeEdits(offsdict, layrgenr, wait=wait):
            yield item

    async def syncIndexEvents(self, matchdef, offsdict=None, wait=True):
        '''
        Yield (offs, layriden, <STYPE>, <item>) tuples from the nodeedit logs of all layers starting
        from the given nexus/layer offset (they are synchronized).  Only edits that match the filter in matchdef will
        be yielded, plus EDIT_PROGRESS (see layer.syncIndexEvents) messages.

        The format of the 4th element of the tuple depends on STYPE.  STYPE is one of the following constants:

          SYNC_LAYR_ADD:  item is an empty tuple ()
          SYNC_LAYR_DEL:  item is an empty tuple ()
          SYNC_NODEEDIT:  item is (buid, form, ETYPE, VALS, META)) or (None, None, s_layer.EDIT_PROGRESS, (), ())

        For edits in the past, events are yielded in offset order across all layers.  For current data (wait=True),
        events across different layers may be emitted slightly out of offset order.

        Note:
            Will not yield any values from layers created with logedits disabled

        Args:
            matchdef(Dict[str, Sequence[str]]):  a dict describing which events are yielded.  See
                layer.syncIndexEvents for matchdef specification.
            offsdict(Optional(Dict[str,int])): starting nexus/editlog offset by layer iden.  Defaults to 0 for
                unspecified layers or if offsdict is None.
            wait(bool):  whether to pend and stream value until this layer is fini'd
        '''
        async def layrgenr(layr, startoff, endoff=None, newlayer=False):
            ''' Yields matching results from a single layer '''

            if newlayer:
                yield layr.addoffs, layr.iden, SYNC_LAYR_ADD, ()

            wait = endoff is None
            ioff = startoff

            if not layr.isfini:

                async for ioff, item in layr.syncIndexEvents(startoff, matchdef, wait=wait):
                    if endoff is not None and ioff >= endoff:  # pragma: no cover
                        break

                    yield ioff, layr.iden, SYNC_NODEEDIT, item

            if layr.isdeleted:
                yield layr.deloffs, layr.iden, SYNC_LAYR_DEL, ()

        # End of layrgenr

        async for item in self._syncNodeEdits(offsdict, layrgenr, wait=wait):
            yield item

    async def _syncNodeEdits(self, offsdict, genrfunc, wait=True):
        '''
        Common guts between syncIndexEvents and syncLayersEvents

        First, it streams from the layers up to the current offset, sorted by offset.
        Then it streams from all the layers simultaneously.

        Args:
            offsdict(Dict[str, int]): starting nexus/editlog offset per layer.  Defaults to 0 if layer not present
            genrfunc(Callable): an async generator function that yields tuples that start with an offset.  The input
               parameters are:
                layr(Layer): a Layer object
                startoff(int);  the starting offset
                endoff(Optional[int]):  the ending offset
                newlayer(bool):  whether to emit a new layer item first
            wait(bool): when the end of the log is hit, whether to continue to wait for new entries and yield them
        '''
        catchingup = True                   # whether we've caught up to topoffs
        layrsadded = {}                     # layriden -> True.  Captures all the layers added while catching up
        todo = set()                        # outstanding futures of active live streaming from layers
        layrgenrs = {}                      # layriden -> genr.  maps active layers to that layer's async generator

        # The offset to start from once the catch-up phase is complete
        topoffs = max(layr.nodeeditlog.index() for layr in self.layers.values())

        if offsdict is None:
            offsdict = {}

        newtodoevent = asyncio.Event()

        async with await s_base.Base.anit() as base:

            def addlayr(layr, newlayer=False, startoffs=topoffs):
                '''
                A new layer joins the live stream
                '''
                genr = genrfunc(layr, startoffs, newlayer=newlayer)
                layrgenrs[layr.iden] = genr
                task = base.schedCoro(genr.__anext__())
                task.iden = layr.iden
                todo.add(task)
                newtodoevent.set()

            def onaddlayr(mesg):
                etyp, event = mesg
                layriden = event['iden']
                layr = self.getLayer(layriden)
                if catchingup:
                    layrsadded[layr] = True
                    return

                addlayr(layr, newlayer=True)

            self.on('core:layr:add', onaddlayr, base=base)

            # First, catch up to what was the current offset when we started, guaranteeing order

            logger.debug('_syncNodeEdits() running catch-up sync to offs=%s', topoffs)

            genrs = [genrfunc(layr, offsdict.get(layr.iden, 0), endoff=topoffs) for layr in self.layers.values()]
            async for item in s_common.merggenr(genrs, lambda x, y: x[0] < y[0]):
                yield item

            catchingup = False

            if not wait:
                return

            # After we've caught up, read on genrs from all the layers simultaneously

            logger.debug('_syncNodeEdits() entering into live sync')

            lastoffs = {}

            todo.clear()

            for layr in self.layers.values():
                if layr not in layrsadded:
                    addlayr(layr)

            for layr in layrsadded:
                addlayr(layr, newlayer=True)

            # Also, wake up if we get fini'd
            finitask = base.schedCoro(self.waitfini())
            todo.add(finitask)

            newtodotask = base.schedCoro(newtodoevent.wait())
            todo.add(newtodotask)

            while not self.isfini:
                newtodoevent.clear()
                done, _ = await asyncio.wait(todo, return_when=asyncio.FIRST_COMPLETED)

                for donetask in done:
                    try:
                        todo.remove(donetask)

                        if donetask is finitask:  # pragma: no cover  # We were fini'd
                            return

                        if donetask is newtodotask:
                            newtodotask = base.schedCoro(newtodoevent.wait())
                            todo.add(newtodotask)
                            continue

                        layriden = donetask.iden

                        result = donetask.result()

                        yield result

                        lastoffs[layriden] = result[0]

                        # Re-add a task to wait on the next iteration of the generator
                        genr = layrgenrs[layriden]
                        task = base.schedCoro(genr.__anext__())
                        task.iden = layriden
                        todo.add(task)

                    except StopAsyncIteration:

                        # Help out the garbage collector
                        del layrgenrs[layriden]

                        layr = self.getLayer(iden=layriden)
                        if layr is None or not layr.logedits:
                            logger.debug(f'_syncNodeEdits() removed {layriden=} from sync')
                            continue

                        startoffs = lastoffs[layriden] + 1 if layriden in lastoffs else topoffs
                        logger.debug(f'_syncNodeEdits() restarting {layriden=} live sync from offs={startoffs}')
                        addlayr(layr, startoffs=startoffs)

                        await self.waitfini(1)

    async def _initCoreInfo(self):
        self.stormvars = self.cortexdata.getSubKeyVal('storm:vars:')
        if self.inaugural:
            self.stormvars.set(s_stormlib_cell.runtime_fixes_key, s_stormlib_cell.getMaxHotFixes())

    async def _initDeprLocks(self):

        self.deprlocks = self.cortexdata.getSubKeyVal('model:deprlocks:')
        self.modellocks = self.cortexdata.getSubKeyVal('model:locks:')

        # TODO: 3.0.0 conversion will truncate this hive key

        if self.inaugural:
            locks = (
                # 2.87.0 - lock out incorrect crypto model
                ('crypto:currency:transaction:inputs', True),
                ('crypto:currency:transaction:outputs', True),
            )
            for k, v in locks:
                await self._hndlsetDeprLock(k, v)

        for name, locked in self.deprlocks.items():

            form = self.model.form(name)
            if form is not None:
                form.locked = locked

            prop = self.model.prop(name)
            if prop is not None:
                prop.locked = locked

            _type = self.model.type(name)
            if _type is not None:
                _type.locked = locked

        for name, locked in self.modellocks.items():

            prop = None
            elemtype, elemname = name.split('/', 1)

            if elemtype == 'prop':
                prop = self.model.prop(elemname)
            elif elemtype == 'univ':
                prop = self.model.univ(elemname)
                if prop is not None:
                    for univ in self.model.getAllUnivs(elemname):
                        univ.locked = locked
            elif elemtype == 'tagprop':
                prop = self.model.getTagProp(elemname)

            if prop is not None:
                prop.locked = locked

    async def _initJsonStor(self):

        self.jsonurl = self.conf.get('jsonstor')
        if self.jsonurl is not None:

            async def onlink(proxy: s_telepath.Proxy):
                extra = self.getLogExtra(url=s_urlhelp.sanitizeUrl(self.jsonurl))
                logger.debug('Connected to remote jsonstor.', extra=extra)

            self.jsonstor = await s_telepath.Client.anit(self.jsonurl, onlink=onlink)
        else:
            path = os.path.join(self.dirn, 'jsonstor')
            jsoniden = s_common.guid((self.iden, 'jsonstor'))

            idenpath = os.path.join(path, 'cell.guid')
            # check that the jsonstor cell GUID is what it should be. If not, update it.
            # ( bugfix for first release where cell was allowed to generate it's own iden )
            if os.path.isfile(idenpath):

                with open(idenpath, 'r') as fd:
                    existiden = fd.read()

                if jsoniden != existiden:
                    with open(idenpath, 'w') as fd:
                        fd.write(jsoniden)

            # Disable sysctl checks for embedded jsonstor server
            conf = {'cell:guid': jsoniden, 'health:sysctl:checks': False}
            self.jsonstor = await s_jsonstor.JsonStorCell.anit(path, conf=conf, parent=self)

        self.onfini(self.jsonstor)

    async def getJsonObj(self, path):
        if self.jsonurl is not None:
            await self.jsonstor.waitready()
        return await self.jsonstor.getPathObj(path)

    async def hasJsonObj(self, path):
        if self.jsonurl is not None:
            await self.jsonstor.waitready()
        return await self.jsonstor.hasPathObj(path)

    async def getJsonObjs(self, path):
        if self.jsonurl is not None:
            await self.jsonstor.waitready()
        async for item in self.jsonstor.getPathObjs(path):
            yield item

    async def getJsonObjProp(self, path, prop):
        if self.jsonurl is not None:
            await self.jsonstor.waitready()
        return await self.jsonstor.getPathObjProp(path, prop)

    async def delJsonObj(self, path):
        if self.jsonurl is not None:
            await self.jsonstor.waitready()
        return await self.jsonstor.delPathObj(path)

    async def delJsonObjProp(self, path, prop):
        if self.jsonurl is not None:
            await self.jsonstor.waitready()
        return await self.jsonstor.delPathObjProp(path, prop)

    async def setJsonObj(self, path, item):
        if self.jsonurl is not None:
            await self.jsonstor.waitready()
        return await self.jsonstor.setPathObj(path, item)

    async def setJsonObjProp(self, path, prop, item):
        if self.jsonurl is not None:
            await self.jsonstor.waitready()
        return await self.jsonstor.setPathObjProp(path, prop, item)

    async def getUserNotif(self, indx):
        if self.jsonurl is not None:
            await self.jsonstor.waitready()
        return await self.jsonstor.getUserNotif(indx)

    async def delUserNotif(self, indx):
        if self.jsonurl is not None:
            await self.jsonstor.waitready()
        return await self.jsonstor.delUserNotif(indx)

    async def addUserNotif(self, useriden, mesgtype, mesgdata=None):
        if self.jsonurl is not None:
            await self.jsonstor.waitready()
        return await self.jsonstor.addUserNotif(useriden, mesgtype, mesgdata=mesgdata)

    async def iterUserNotifs(self, useriden, size=None):
        if self.jsonurl is not None:
            await self.jsonstor.waitready()
        async for item in self.jsonstor.iterUserNotifs(useriden, size=size):
            yield item

    async def watchAllUserNotifs(self, offs=None):
        if self.jsonurl is not None:
            await self.jsonstor.waitready()
        async for item in self.jsonstor.watchAllUserNotifs(offs=offs):
            yield item

    async def _initCoreAxon(self):
        turl = self.conf.get('axon')
        if turl is None:
            path = os.path.join(self.dirn, 'axon')
            # Disable sysctl checks for embedded axon server
            conf = {'health:sysctl:checks': False}

            proxyurl = self.conf.get('http:proxy')
            if proxyurl is not None:
                conf['http:proxy'] = proxyurl

            cadir = self.conf.get('tls:ca:dir')
            if cadir is not None:
                conf['tls:ca:dir'] = cadir

            self.axon = await s_axon.Axon.anit(path, conf=conf, parent=self)
            self.axoninfo = await self.axon.getCellInfo()
            self.axon.onfini(self.axready.clear)
            self.dynitems['axon'] = self.axon
            self.axready.set()
            return

        async def onlink(proxy: s_telepath.Proxy):

            extra = self.getLogExtra(url=s_urlhelp.sanitizeUrl(turl))
            logger.debug('Connected to remote axon.', extra=extra)

            async def fini():
                self.axready.clear()

            self.axoninfo = await proxy.getCellInfo()

            proxy.onfini(fini)
            self.axready.set()

        self.axon = await s_telepath.Client.anit(turl, onlink=onlink)
        self.dynitems['axon'] = self.axon
        self.onfini(self.axon)

    async def _initStormCmds(self):
        '''
        Registration for built-in Storm commands.
        '''
        self.addStormCmd(s_storm.MaxCmd)
        self.addStormCmd(s_storm.MinCmd)
        self.addStormCmd(s_storm.TeeCmd)
        self.addStormCmd(s_storm.DiffCmd)
        self.addStormCmd(s_storm.OnceCmd)
        self.addStormCmd(s_storm.TreeCmd)
        self.addStormCmd(s_storm.HelpCmd)
        self.addStormCmd(s_storm.IdenCmd)
        self.addStormCmd(s_storm.SpinCmd)
        self.addStormCmd(s_storm.UniqCmd)
        self.addStormCmd(s_storm.BatchCmd)
        self.addStormCmd(s_storm.CountCmd)
        self.addStormCmd(s_storm.GraphCmd)
        self.addStormCmd(s_storm.LimitCmd)
        self.addStormCmd(s_storm.MergeCmd)
        self.addStormCmd(s_storm.RunAsCmd)
        self.addStormCmd(s_storm.SleepCmd)
        self.addStormCmd(s_storm.CopyToCmd)
        self.addStormCmd(s_storm.DivertCmd)
        self.addStormCmd(s_storm.ScrapeCmd)
        self.addStormCmd(s_storm.DelNodeCmd)
        self.addStormCmd(s_storm.LiftByVerb)
        self.addStormCmd(s_storm.MoveTagCmd)
        self.addStormCmd(s_storm.ReIndexCmd)
        self.addStormCmd(s_storm.EdgesDelCmd)
        self.addStormCmd(s_storm.ParallelCmd)
        self.addStormCmd(s_storm.TagPruneCmd)
        self.addStormCmd(s_storm.ViewExecCmd)
        self.addStormCmd(s_storm.IntersectCmd)
        self.addStormCmd(s_storm.MoveNodesCmd)
        self.addStormCmd(s_storm.BackgroundCmd)
        self.addStormCmd(s_stormlib_macro.MacroExecCmd)
        self.addStormCmd(s_stormlib_storm.StormExecCmd)
        self.addStormCmd(s_stormlib_stats.StatsCountByCmd)
        self.addStormCmd(s_stormlib_cortex.StormPoolDelCmd)
        self.addStormCmd(s_stormlib_cortex.StormPoolGetCmd)
        self.addStormCmd(s_stormlib_cortex.StormPoolSetCmd)

        for cdef in s_stormsvc.stormcmds:
            await self._trySetStormCmd(cdef.get('name'), cdef)

        for cdef in s_storm.stormcmds:
            await self._trySetStormCmd(cdef.get('name'), cdef)

        for cdef in s_stormlib_aha.stormcmds:
            await self._trySetStormCmd(cdef.get('name'), cdef)

        for cdef in s_stormlib_gen.stormcmds:
            await self._trySetStormCmd(cdef.get('name'), cdef)

        for cdef in s_stormlib_auth.stormcmds:
            await self._trySetStormCmd(cdef.get('name'), cdef)

        for cdef in s_stormlib_macro.stormcmds:
            await self._trySetStormCmd(cdef.get('name'), cdef)

        for cdef in s_stormlib_model.stormcmds:
            await self._trySetStormCmd(cdef.get('name'), cdef)

        for cdef in s_stormlib_cortex.stormcmds:
            await self._trySetStormCmd(cdef.get('name'), cdef)

        for cdef in s_stormlib_vault.stormcmds:
            await self._trySetStormCmd(cdef.get('name'), cdef)

        for cdef in s_stormlib_index.stormcmds:
            await self._trySetStormCmd(cdef.get('name'), cdef)

    async def _initPureStormCmds(self):
        oldcmds = []
        for name, cdef in self.cmddefs.items():
            cmdiden = cdef.get('cmdconf', {}).get('svciden')
            if cmdiden and self.svcdefs.get(cmdiden) is None:
                oldcmds.append(name)
            else:
                await self._trySetStormCmd(name, cdef)

        for name in oldcmds: # pragma: no cover
            extra = self.getLogExtra(name=name)
            logger.warning('Storm outdated command removed.', extra=extra)
            self.cmddefs.pop(name)

        for pkgdef in self.pkgdefs.values():
            await self._tryLoadStormPkg(pkgdef)

    async def _trySetStormCmd(self, name, cdef):
        try:
            self._setStormCmd(cdef)
        except Exception as e: # pragma: no cover
            extra = self.getLogExtra(name=name, exc=e)
            logger.warning('Storm command load failed.', extra=extra)

    def _initStormLibs(self):
        '''
        Registration for built-in Storm Libraries
        '''

        for path, ctor in s_stormtypes.registry.iterLibs():
            # Ensure each ctor's permdefs are valid
            for pdef in ctor._storm_lib_perms:
                s_schemas.reqValidPermDef(pdef)
            # Skip libbase which is registered as a default ctor in the storm Runtime
            if path:
                self.addStormLib(path, ctor)

    def _initFeedFuncs(self):
        '''
        Registration for built-in Cortex feed functions.
        '''
        self.setFeedFunc('syn.nodes', self._addSynNodes)

    def _initCortexHttpApi(self):
        '''
        Registration for built-in Cortex httpapi endpoints
        '''
        self.addHttpApi('/api/v1/feed', s_httpapi.FeedV1, {'cell': self})
        self.addHttpApi('/api/v1/storm', s_httpapi.StormV1, {'cell': self})
        self.addHttpApi('/api/v1/storm/call', s_httpapi.StormCallV1, {'cell': self})
        self.addHttpApi('/api/v1/storm/nodes', s_httpapi.StormNodesV1, {'cell': self})
        self.addHttpApi('/api/v1/storm/export', s_httpapi.StormExportV1, {'cell': self})
        self.addHttpApi('/api/v1/reqvalidstorm', s_httpapi.ReqValidStormV1, {'cell': self})

        self.addHttpApi('/api/v1/storm/vars/set', s_httpapi.StormVarsSetV1, {'cell': self})
        self.addHttpApi('/api/v1/storm/vars/get', s_httpapi.StormVarsGetV1, {'cell': self})
        self.addHttpApi('/api/v1/storm/vars/pop', s_httpapi.StormVarsPopV1, {'cell': self})

        self.addHttpApi('/api/v1/model', s_httpapi.ModelV1, {'cell': self})
        self.addHttpApi('/api/v1/model/norm', s_httpapi.ModelNormV1, {'cell': self})

        self.addHttpApi('/api/v1/core/info', s_httpapi.CoreInfoV1, {'cell': self})

        self.addHttpApi('/api/v1/axon/files/del', CortexAxonHttpDelV1, {'cell': self})
        self.addHttpApi('/api/v1/axon/files/put', CortexAxonHttpUploadV1, {'cell': self})
        self.addHttpApi('/api/v1/axon/files/has/sha256/([0-9a-fA-F]{64}$)', CortexAxonHttpHasV1, {'cell': self})
        self.addHttpApi('/api/v1/axon/files/by/sha256/([0-9a-fA-F]{64}$)', CortexAxonHttpBySha256V1, {'cell': self})
        self.addHttpApi('/api/v1/axon/files/by/sha256/(.*)', CortexAxonHttpBySha256InvalidV1, {'cell': self})

        self.addHttpApi('/api/ext/(.*)', s_httpapi.ExtApiHandler, {'cell': self})

    def _initCortexExtHttpApi(self):
        self._exthttpapis.clear()
        self._exthttpapicache.clear()

        byts = self.slab.get(self._exthttpapiorder, self.httpextapidb)
        if byts is None:
            return

        order = s_msgpack.un(byts)

        for iden in order:

            byts = self.slab.get(s_common.uhex(iden), self.httpextapidb)
            if byts is None:  # pragma: no cover
                extra = self.getLogExtra(iden=iden)
                logger.error('Missing HTTP API definition.', extra=extra)
                continue

            adef = s_msgpack.un(byts)
            self._exthttpapis[adef.get('iden')] = adef

    async def addHttpExtApi(self, adef):
        path = adef.get('path')
        try:
            _ = regex.compile(path)
        except Exception as e:
            mesg = f'Invalid path for Extended HTTP API - cannot compile regular expression for [{path}] : {e}'
            raise s_exc.BadArg(mesg=mesg) from None

        if adef.get('iden') is None:
            adef['iden'] = s_common.guid()

        iden = adef['iden']
        if self._exthttpapis.get(iden) is not None:
            raise s_exc.DupIden(mesg=f'Duplicate iden specified for Extended HTTP API: {iden}', iden=iden)

        adef['created'] = s_common.now()
        adef['updated'] = adef['created']
        adef = s_schemas.reqValidHttpExtAPIConf(adef)
        return await self._push('http:api:add', adef)

    @s_nexus.Pusher.onPush('http:api:add')
    async def _addHttpExtApi(self, adef):
        iden = adef.get('iden')
        self.slab.put(s_common.uhex(iden), s_msgpack.en(adef), db=self.httpextapidb)

        order = self.slab.get(self._exthttpapiorder, db=self.httpextapidb)
        if order is None:
            self.slab.put(self._exthttpapiorder, s_msgpack.en([iden]), db=self.httpextapidb)
        else:
            order = s_msgpack.un(order)  # type: tuple
            if iden not in order:
                # Replay safety
                order = order + (iden, )  # New handlers go to the end of the list of handlers
                self.slab.put(self._exthttpapiorder, s_msgpack.en(order), db=self.httpextapidb)

        # Re-initialize the HTTP API list from the index order
        self._initCortexExtHttpApi()
        return adef

    @s_nexus.Pusher.onPushAuto('http:api:del')
    async def delHttpExtApi(self, iden):
        if s_common.isguid(iden) is False:
            raise s_exc.BadArg(mesg=f'Must provide an iden. Got {iden}')

        self.slab.pop(s_common.uhex(iden), db=self.httpextapidb)

        byts = self.slab.get(self._exthttpapiorder, self.httpextapidb)
        order = list(s_msgpack.un(byts))
        if iden in order:
            order.remove(iden)
            self.slab.put(self._exthttpapiorder, s_msgpack.en(order), db=self.httpextapidb)

        self._initCortexExtHttpApi()

        return

    @s_nexus.Pusher.onPushAuto('http:api:mod')
    async def modHttpExtApi(self, iden, name, valu):
        # Created, Creator, Updated are not mutable
        if name in ('name', 'desc', 'runas', 'methods', 'authenticated', 'pool', 'perms', 'readonly', 'vars'):
            # Schema takes care of these values
            pass
        elif name == 'owner':
            _obj = await self.getUserDef(valu, packroles=False)
            if _obj is None:
                raise s_exc.NoSuchUser(mesg=f'Cannot set owner={valu} on extended httpapi, it does not exist.')
        elif name == 'view':
            _obj = self.getView(valu)
            if _obj is None:
                raise s_exc.NoSuchView(mesg=f'Cannot set view={valu} on extended httpapi, it does not exist.')
        elif name == 'path':
            try:
                _ = regex.compile(valu)
            except Exception as e:
                mesg = f'Invalid path for Extended HTTP API - cannot compile regular expression for [{valu}] : {e}'
                raise s_exc.BadArg(mesg=mesg) from None
        else:
            raise s_exc.BadArg(mesg=f'Cannot set {name=} on extended httpapi')

        byts = self.slab.get(s_common.uhex(iden), db=self.httpextapidb)
        if byts is None:
            raise s_exc.NoSuchIden(mesg=f'No http api for {iden=}', iden=iden)

        adef = s_msgpack.un(byts)
        adef[name] = valu
        adef['updated'] = s_common.now()
        adef = s_schemas.reqValidHttpExtAPIConf(adef)
        self.slab.put(s_common.uhex(iden), s_msgpack.en(adef), db=self.httpextapidb)

        self._initCortexExtHttpApi()

        return adef

    @s_nexus.Pusher.onPushAuto('http:api:indx')
    async def setHttpApiIndx(self, iden, indx):
        if indx < 0:
            raise s_exc.BadArg(mesg=f'indx must be greater than or equal to 0; got {indx}')
        byts = self.slab.get(self._exthttpapiorder, db=self.httpextapidb)
        if byts is None:
            raise s_exc.SynErr(mesg='No Extended HTTP handlers registered. Cannot set order.')

        order = list(s_msgpack.un(byts))

        if iden not in order:
            raise s_exc.NoSuchIden(mesg=f'Extended HTTP API is not set: {iden}')

        if order.index(iden) == indx:
            return indx
        order.remove(iden)
        # indx values > length of the list end up at the end of the list.
        order.insert(indx, iden)
        self.slab.put(self._exthttpapiorder, s_msgpack.en(order), db=self.httpextapidb)
        self._initCortexExtHttpApi()
        return order.index(iden)

    async def getHttpExtApis(self):
        return copy.deepcopy(list(self._exthttpapis.values()))

    async def getHttpExtApi(self, iden):
        adef = self._exthttpapis.get(iden)
        if adef is None:
            raise s_exc.NoSuchIden(mesg=f'No extended http api for {iden=}', iden=iden)
        # TODO: any reason this (and above) uses the slower copy.deepcopy?
        return copy.deepcopy(adef)

    async def getHttpExtApiByPath(self, path):
        iden, args = self._exthttpapicache.get(path)
        adef = copy.deepcopy(self._exthttpapis.get(iden))
        return adef, args

    def _getHttpExtApiByPath(self, key):
        # Cache callback.
        # Returns (iden, args) or (None, ()) for caching.
        for iden, adef in self._exthttpapis.items():
            match = regex.fullmatch(adef.get('path'), key)
            if match is None:
                continue
            return iden, match.groups()
        return None, ()

    async def getCellApi(self, link, user, path):

        if not path:
            return await self.cellapi.anit(self, link, user)

        if path[0] == 'layer':

            if len(path) == 1:
                # get the top layer for the default view
                layr = self.getLayer()
                return await self.layerapi.anit(self, link, user, layr)

            if len(path) == 2:
                layr = self.getLayer(path[1])
                if layr is None:
                    raise s_exc.NoSuchLayer(mesg=f'No such layer {path[1]}', iden=path[1])

                return await self.layerapi.anit(self, link, user, layr)

        if path[0] == 'view':

            view = None
            if len(path) == 1:
                view = self.getView(user=user)

            elif len(path) == 2:
                view = self.getView(path[1], user=user)

            if view is not None:
                return await self.viewapi.anit(self, link, user, view)

        raise s_exc.NoSuchPath(mesg=f'Invalid telepath path={path}', path=path)

    async def getModelDict(self):
        return self.model.getModelDict()

    async def getModelDefs(self):
        return self.model.getModelDefs()

    async def getFormCounts(self):
        '''
        Return total form counts for all existing layers
        '''
        counts = collections.defaultdict(int)
        for layr in self.layers.values():
            layrcounts = await layr.getFormCounts()
            for name, valu in layrcounts.items():
                counts[name] += valu
        return dict(counts)

    def addRuntLift(self, prop, func):
        '''
        Register a runt lift helper for a given prop.

        Args:
            prop (str): Full property name for the prop to register the helper for.
            func:

        Returns:
            None: None.
        '''
        self._runtLiftFuncs[prop] = func

    async def runRuntLift(self, full, valu=None, cmpr=None, view=None):
        '''
        Execute a runt lift function.

        Args:
            full (str): Property to lift by.
            valu:
            cmpr:

        Returns:
            bytes, list: Yields bytes, list tuples where the list contains a series of
                key/value pairs which are used to construct a Node object.

        '''
        func = self._runtLiftFuncs.get(full)
        if func is not None:
            async for pode in func(full, valu, cmpr, view):
                yield pode

    def addRuntPropSet(self, full, func):
        '''
        Register a prop set helper for a runt form
        '''
        self._runtPropSetFuncs[full] = func

    async def runRuntPropSet(self, node, prop, valu):
        func = self._runtPropSetFuncs.get(prop.full)
        if func is None:
            raise s_exc.IsRuntForm(mesg='No prop:set func set for runt property.',
                                   prop=prop.full, valu=valu, ndef=node.ndef)
        ret = await s_coro.ornot(func, node, prop, valu)
        return ret

    def addRuntPropDel(self, full, func):
        '''
        Register a prop set helper for a runt form
        '''
        self._runtPropDelFuncs[full] = func

    async def runRuntPropDel(self, node, prop):
        func = self._runtPropDelFuncs.get(prop.full)
        if func is None:
            raise s_exc.IsRuntForm(mesg='No prop:del func set for runt property.',
                                   prop=prop.full, ndef=node.ndef)
        ret = await s_coro.ornot(func, node, prop)
        return ret

    async def _checkLayerModels(self):
        async with self.enterMigrationMode():
            mrev = s_modelrev.ModelRev(self)
            await mrev.revCoreLayers()

    async def _loadView(self, vdef):

        view = await self.viewctor(self, vdef)

        self.views[view.iden] = view
        self.dynitems[view.iden] = view

        async def fini():
            self.views.pop(view.iden, None)
            self.dynitems.pop(view.iden, None)

        view.onfini(fini)

        return view

    def _calcViewsByLayer(self):
        # keep track of views by layer
        self.viewsbylayer.clear()
        for view in self.views.values():
            for layr in view.layers:
                self.viewsbylayer[layr.iden].append(view)

    async def _initCoreViews(self):

        defiden = self.cellinfo.get('defaultview')

        self.viewdefs = self.cortexdata.getSubKeyVal('view:info:')

        for iden, vdef in self.viewdefs.items():
            view = await self._loadView(vdef)
            if iden == defiden:
                self.view = view

        for view in self.views.values():
            view.init2()

        # if we have no views, we are initializing.  Add a default main view and layer.
        if not self.views:
            assert self.inaugural, 'Cortex initialization failed: there are no views.'
            ldef = {'name': 'default'}
            ldef = await self.addLayer(ldef=ldef, nexs=False)
            layriden = ldef.get('iden')

            role = await self.auth.getRoleByName('all')
            await role.addRule((True, ('layer', 'read')), gateiden=layriden, nexs=False)

            vdef = {
                'name': 'default',
                'layers': (layriden,),
                'worldreadable': True,
            }
            vdef = await self.addView(vdef, nexs=False)
            iden = vdef.get('iden')
            self.cellinfo.set('defaultview', iden)
            self.view = self.getView(iden)

        self._calcViewsByLayer()

    async def addView(self, vdef, nexs=True):

        vdef['iden'] = s_common.guid()
        vdef['created'] = s_common.now()

        vdef.setdefault('parent', None)
        vdef.setdefault('worldreadable', False)
        vdef.setdefault('creator', self.auth.rootuser.iden)

        s_schemas.reqValidView(vdef)

        if nexs:
            return await self._push('view:add', vdef)
        else:
            return await self._addView(vdef)

    @s_nexus.Pusher.onPush('view:add')
    async def _addView(self, vdef):

        s_schemas.reqValidView(vdef)

        iden = vdef['iden']
        if iden in self.views:
            return

        for lyriden in vdef['layers']:
            if lyriden not in self.layers:
                raise s_exc.NoSuchLayer(mesg=f'No such layer {lyriden}', iden=lyriden)

        creator = vdef.get('creator', self.auth.rootuser.iden)
        user = await self.auth.reqUser(creator)

        await self.auth.addAuthGate(iden, 'view')
        await user.setAdmin(True, gateiden=iden, logged=False)

        # worldreadable does not get persisted with the view; the state ends up in perms
        worldread = vdef.pop('worldreadable', False)

        if worldread:
            role = await self.auth.getRoleByName('all')
            await role.addRule((True, ('view', 'read')), gateiden=iden, nexs=False)

        self.viewdefs.set(iden, vdef)

        view = await self._loadView(vdef)
        view.init2()

        self._calcViewsByLayer()
        pack = await view.pack()
        await self.feedBeholder('view:add', pack, gates=[iden])
        return pack

    async def delViewWithLayer(self, iden):
        '''
        Delete a Cortex View and its write Layer if not in use by other View stacks.

        Note:
            Any children of the View will have their parent View updated to
            the deleted View's parent (if present). The deleted View's write Layer
            will also be removed from any child Views which contain it in their
            Layer stack. If the Layer is used in Views which are not children of
            the deleted View, the Layer will be preserved, otherwise it will be
            deleted as well.
        '''
        view = self.views.get(iden)
        if view is None:
            raise s_exc.NoSuchView(mesg=f'No such view {iden=}', iden=iden)

        if view.info.get('protected'):
            mesg = f'Cannot delete view ({iden}) that has protected set.'
            raise s_exc.CantDelView(mesg=mesg)

        layriden = view.layers[0].iden
        pareiden = None
        if view.parent is not None:
            pareiden = view.parent.iden

        return await self._push('view:delwithlayer', iden, layriden, newparent=pareiden)

    @s_nexus.Pusher.onPush('view:delwithlayer', passitem=True)
    async def _delViewWithLayer(self, viewiden, layriden, nexsitem, newparent=None):

        if viewiden == self.view.iden:
            raise s_exc.SynErr(mesg='Cannot delete the main view')

        if (view := self.views.get(viewiden)) is not None:

            self.viewdefs.pop(viewiden)
            await view.delete()

            self._calcViewsByLayer()
            await self.feedBeholder('view:del', {'iden': viewiden}, gates=[viewiden])
            await self.auth.delAuthGate(viewiden)

        if newparent is not None:
            newview = self.views.get(newparent)

        layrinuse = False
        for view in self.viewsbylayer[layriden]:
            if not view.isForkOf(viewiden):
                layrinuse = True
                continue

            view.layers = [lyr for lyr in view.layers if lyr.iden != layriden]

            layridens = [lyr.iden for lyr in view.layers]
            view.info['layers'] = layridens

            mesg = {'iden': view.iden, 'layers': layridens}
            await self.feedBeholder('view:setlayers', mesg, gates=[view.iden, layridens[0]])

            if view.parent.iden == viewiden:
                if newparent is None:
                    view.parent = None
                    view.info['parent'] = None
                else:
                    view.parent = newview
                    view.info['parent'] = newparent

                mesg = {'iden': view.iden, 'name': 'parent', 'valu': newparent}
                await self.feedBeholder('view:set', mesg, gates=[view.iden, layridens[0]])

            self.viewdefs.set(view.iden, view.info)

        if not layrinuse and (layr := self.layers.get(layriden)) is not None:
            del self.layers[layriden]

            for pdef in layr.layrinfo.get('pushs', {}).values():
                await self.delActiveCoro(pdef.get('iden'))

            for pdef in layr.layrinfo.get('pulls', {}).values():
                await self.delActiveCoro(pdef.get('iden'))

            await self.feedBeholder('layer:del', {'iden': layriden}, gates=[layriden])
            await self.auth.delAuthGate(layriden)
            self.dynitems.pop(layriden)

            self.layerdefs.pop(layriden)
            await layr.delete()

            layr.deloffs = nexsitem[0]

    async def delView(self, iden):
        view = self.views.get(iden)
        if view is None:
            raise s_exc.NoSuchView(mesg=f'No such view {iden=}', iden=iden)

        if view.info.get('protected'):
            mesg = f'Cannot delete view ({iden}) that has protected set.'
            raise s_exc.CantDelView(mesg=mesg)

        return await self._push('view:del', iden)

    @s_nexus.Pusher.onPush('view:del')
    async def _delView(self, iden):
        '''
        Delete a cortex view by iden.

        Note:
            This does not delete any of the view's layers
        '''
        view = self.views.get(iden, None)
        if view is None:
            return

        if iden == self.view.iden:
            raise s_exc.SynErr(mesg='Cannot delete the main view')

        for cview in self.views.values():
            if cview.parent is not None and cview.parent.iden == iden:
                raise s_exc.SynErr(mesg='Cannot delete a view that has children')

        self.viewdefs.pop(iden)
        await view.delete()

        self._calcViewsByLayer()
        await self.feedBeholder('view:del', {'iden': iden}, gates=[iden])
        await self.auth.delAuthGate(iden)

    async def delLayer(self, iden):
        layr = self.layers.get(iden, None)
        if layr is None:
            raise s_exc.NoSuchLayer(mesg=f'No such layer {iden}', iden=iden)

        return await self._push('layer:del', iden)

    @s_nexus.Pusher.onPush('layer:del', passitem=True)
    async def _delLayer(self, iden, nexsitem):
        layr = self.layers.get(iden, None)
        if layr is None:
            return

        for view in self.views.values():
            if layr in view.layers:
                raise s_exc.LayerInUse(iden=iden)

        del self.layers[iden]

        for pdef in layr.layrinfo.get('pushs', {}).values():
            await self.delActiveCoro(pdef.get('iden'))

        for pdef in layr.layrinfo.get('pulls', {}).values():
            await self.delActiveCoro(pdef.get('iden'))

        await self.feedBeholder('layer:del', {'iden': iden}, gates=[iden])
        await self.auth.delAuthGate(iden)
        self.dynitems.pop(iden)

        self.layerdefs.pop(iden)

        await layr.delete()

        layr.deloffs = nexsitem[0]

    async def setViewLayers(self, layers, iden=None):
        '''
        Args:
            layers ([str]): A top-down list of of layer guids
            iden (str): The view iden (defaults to default view).
        '''
        view = self.getView(iden)
        if view is None:
            raise s_exc.NoSuchView(mesg=f'No such view {iden=}', iden=iden)

        await view.setLayers(layers)
        self._calcViewsByLayer()

    def getLayer(self, iden=None):
        '''
        Get a Layer object.

        Args:
            iden (str): The layer iden to retrieve.

        Returns:
            Layer: A Layer object.
        '''
        if iden is None:
            return self.view.layers[0]

        # For backwards compatibility, resolve references to old layer iden == cortex.iden to the main layer
        # TODO:  due to our migration policy, remove in 3.0.0
        if iden == self.iden:
            return self.view.layers[0]

        return self.layers.get(iden)

    def reqLayer(self, iden=None):
        layr = self.getLayer(iden=iden)
        if layr is None:
            mesg = f'No layer found with iden: {iden}'
            raise s_exc.NoSuchLayer(mesg=mesg, iden=iden)
        return layr

    def listLayers(self):
        return self.layers.values()

    async def getLayerDef(self, iden=None):
        layr = self.getLayer(iden)
        if layr is not None:
            return await layr.pack()

    async def getLayerDefs(self):
        return [await lyr.pack() for lyr in list(self.layers.values())]

    def getView(self, iden=None, user=None):
        '''
        Get a View object.

        Args:
            iden (str): The View iden to retrieve.

        Returns:
            View: A View object.
        '''
        if iden is None:
            if user is not None:
                iden = user.profile.get('cortex:view')

            if iden is None:
                iden = self.view.iden

        # For backwards compatibility, resolve references to old view iden == cortex.iden to the main view
        # TODO:  due to our migration policy, remove in 3.0.0
        if iden == self.iden:
            iden = self.view.iden

        view = self.views.get(iden)
        if view is None:
            return None

        if user is not None:
            user.confirm(('view', 'read'), gateiden=iden)

        return view

    def reqView(self, iden, mesg=None):
        view = self.getView(iden)
        if view is None: # pragma: no cover
            if mesg is None:
                mesg = f'No view with iden: {iden}'
            raise s_exc.NoSuchView(mesg=mesg, iden=iden)
        return view

    def listViews(self):
        return list(self.views.values())

    async def getViewDef(self, iden):
        view = self.getView(iden=iden)
        if view is not None:
            return await view.pack()

    async def getViewDefs(self, deporder=False):

        views = list(self.views.values())
        if not deporder:
            return [await v.pack() for v in views]

        def depth(view):
            x = 0
            llen = len(view.layers)
            while view:
                x += 1
                view = view.parent
            return (x, llen)
        views.sort(key=lambda x: depth(x))

        return [await v.pack() for v in views]

    async def addLayer(self, ldef=None, nexs=True):
        '''
        Add a Layer to the cortex.

        Args:
            ldef (Optional[Dict]):  layer configuration
            nexs (bool):            whether to record a nexus transaction (internal use only)
        '''
        ldef = ldef or {}

        ldef['iden'] = s_common.guid()
        ldef['created'] = s_common.now()

        ldef.setdefault('creator', self.auth.rootuser.iden)
        ldef.setdefault('lockmemory', self.conf.get('layers:lockmemory'))
        ldef.setdefault('logedits', self.conf.get('layers:logedits'))
        ldef.setdefault('readonly', False)

        s_layer.reqValidLdef(ldef)

        if nexs:
            return await self._push('layer:add', ldef)
        else:
            return await self._addLayer(ldef, (None, None))

    async def _twinLayer(self, oldlayr):

        newldef = s_msgpack.deepcopy(oldlayr.layrinfo)

        newldef.pop('iden', None)

        newldef = await self.addLayer(newldef)
        newlayr = self.reqLayer(newldef.get('iden'))

        oldinfo = self.auth.reqAuthGate(oldlayr.iden).pack()

        for userinfo in oldinfo.get('users', ()):

            user = self.auth.user(userinfo.get('iden'))
            if user is None: # pragma: no cover
                continue

            if userinfo.get('admin'):
                await user.setAdmin(True, gateiden=newlayr.iden)

            for rule in userinfo.get('rules', ()):
                await user.addRule(rule, gateiden=newlayr.iden)

        for roleinfo in oldinfo.get('roles', ()):

            role = self.auth.role(roleinfo.get('iden'))
            if role is None: # pragma: no cover
                continue

            for rule in roleinfo.get('rules', ()):
                await role.addRule(rule, gateiden=newlayr.iden)

        return newlayr

    @s_nexus.Pusher.onPushAuto('layer:swap')
    async def swapLayer(self, oldiden, newiden):
        '''
        Atomically swap out a layer from all views that contain it.
        '''
        self.reqLayer(oldiden)
        self.reqLayer(newiden)

        for view in list(self.views.values()):
            await asyncio.sleep(0)

            oldlayers = view.info.get('layers')
            if oldiden not in oldlayers:
                continue

            newlayers = list(oldlayers)
            newlayers[oldlayers.index(oldiden)] = newiden

            await view._setLayerIdens(newlayers)

    @s_nexus.Pusher.onPush('layer:add', passitem=True)
    async def _addLayer(self, ldef, nexsitem):

        s_layer.reqValidLdef(ldef)

        iden = ldef.get('iden')
        if iden in self.layers:
            return

        layr = self.layers.get(iden)
        if layr is not None:
            return await layr.pack()
        creator = ldef.get('creator')

        user = await self.auth.reqUser(creator)

        self.layerdefs.set(iden, ldef)

        layr = await self._initLayr(ldef, nexsoffs=nexsitem[0])
        await user.setAdmin(True, gateiden=iden, logged=False)

        # forward wind the new layer to the current model version
        await layr._setModelVers(s_modelrev.maxvers)

        if self.isactive:
            await layr.initLayerActive()
        else:
            await layr.initLayerPassive()

        pack = await layr.pack()
        await self.feedBeholder('layer:add', pack, gates=[iden])
        return pack

    def _checkMaxNodes(self, delta=1):

        if self.maxnodes is None:
            return

        remain = self.maxnodes - self.nodecount
        if remain < delta:
            mesg = f'Cortex is at node:count limit: {self.maxnodes}'
            raise s_exc.HitLimit(mesg=mesg)

    async def _initLayr(self, layrinfo, nexsoffs=None):
        '''
        Instantiate a Layer() instance via the provided layer info HiveDict.
        '''
        layr = await self._ctorLayr(layrinfo)
        layr.addoffs = nexsoffs

        self.layers[layr.iden] = layr
        self.dynitems[layr.iden] = layr

        if self.maxnodes:
            counts = await layr.getFormCounts()
            self.nodecount += sum(counts.values())

            def onadd():
                self.nodecount += 1

            def ondel():
                self.nodecount -= 1
            layr.nodeAddHook = onadd
            layr.nodeDelHook = ondel

        await self.auth.addAuthGate(layr.iden, 'layer')

        for pdef in layrinfo.get('pushs', {}).values():
            await self.runLayrPush(layr, pdef)

        for pdef in layrinfo.get('pulls', {}).values():
            await self.runLayrPull(layr, pdef)

        await self.fire('core:layr:add', iden=layr.iden)

        return layr

    async def _ctorLayr(self, layrinfo):
        '''
        Actually construct the Layer instance for the given HiveDict.
        '''
        return await s_layer.Layer.anit(self, layrinfo)

    async def _initCoreLayers(self):
        self.layerdefs = self.cortexdata.getSubKeyVal('layer:info:')
        for ldef in self.layerdefs.values():
            await self._initLayr(ldef)

    @s_nexus.Pusher.onPushAuto('layer:push:add')
    async def addLayrPush(self, layriden, pdef):

        s_schemas.reqValidPush(pdef)

        iden = pdef.get('iden')

        layr = self.layers.get(layriden)
        if layr is None:
            return

        pushs = layr.layrinfo.get('pushs')
        if pushs is None:
            pushs = {}

        # handle last-message replay
        if pushs.get(iden) is not None:
            return

        pushs[iden] = pdef

        layr.layrinfo['pushs'] = pushs
        self.layerdefs.set(layr.iden, layr.layrinfo)

        await self.runLayrPush(layr, pdef)

    @s_nexus.Pusher.onPushAuto('layer:push:del')
    async def delLayrPush(self, layriden, pushiden):

        layr = self.layers.get(layriden)
        if layr is None:
            return

        pushs = layr.layrinfo.get('pushs')
        if pushs is None:
            return

        pdef = pushs.pop(pushiden, None)
        if pdef is None:
            return

        layr.layrinfo['pushs'] = pushs
        self.layerdefs.set(layr.iden, layr.layrinfo)

        await self.delActiveCoro(pushiden)

    @s_nexus.Pusher.onPushAuto('layer:pull:add')
    async def addLayrPull(self, layriden, pdef):

        s_schemas.reqValidPull(pdef)

        iden = pdef.get('iden')

        layr = self.layers.get(layriden)
        if layr is None:
            return

        pulls = layr.layrinfo.get('pulls')
        if pulls is None:
            pulls = {}

        # handle last-message replay
        if pulls.get(iden) is not None:
            return

        pulls[iden] = pdef

        layr.layrinfo['pulls'] = pulls
        self.layerdefs.set(layr.iden, layr.layrinfo)

        await self.runLayrPull(layr, pdef)

    @s_nexus.Pusher.onPushAuto('layer:pull:del')
    async def delLayrPull(self, layriden, pulliden):

        layr = self.layers.get(layriden)
        if layr is None:
            return

        pulls = layr.layrinfo.get('pulls')
        if pulls is None:
            return

        pdef = pulls.pop(pulliden, None)
        if pdef is None:
            return

        layr.layrinfo['pulls'] = pulls
        self.layerdefs.set(layr.iden, layr.layrinfo)

        await self.delActiveCoro(pulliden)

    async def runLayrPush(self, layr, pdef):
        url = pdef.get('url')
        iden = pdef.get('iden')
        # push() will refire as needed

        async def push():
            async with await self.boss.promote(f'layer push: {layr.iden} {iden}', self.auth.rootuser):
                async with await s_telepath.openurl(url) as proxy:
                    await self._pushBulkEdits(layr, proxy, pdef)

        self.addActiveCoro(push, iden=iden)

    async def runLayrPull(self, layr, pdef):
        url = pdef.get('url')
        iden = pdef.get('iden')
        # pull() will refire as needed

        async def pull():
            async with await self.boss.promote(f'layer pull: {layr.iden} {iden}', self.auth.rootuser):
                async with await s_telepath.openurl(url) as proxy:
                    await self._pushBulkEdits(proxy, layr, pdef)

        self.addActiveCoro(pull, iden=iden)

    async def _pushBulkEdits(self, layr0, layr1, pdef):

        iden = pdef.get('iden')
        user = pdef.get('user')
        gvar = f'push:{iden}'
        # TODO Remove the defaults in 3.0.0
        csize = pdef.get('chunk:size', s_const.layer_pdef_csize)
        qsize = pdef.get('queue:size', s_const.layer_pdef_qsize)

        async with await s_base.Base.anit() as base:

            queue = s_queue.Queue(maxsize=qsize)

            async def fill():

                try:
                    filloffs = await self.getStormVar(gvar, -1)
                    async for item in layr0.syncNodeEdits(filloffs + 1, wait=True):
                        await queue.put(item)
                    await queue.close()

                except Exception as e:
                    extra = self.getLogExtra(push=iden, exc=e)
                    logger.warning('Error while pushing bulk edits to remote layer.', extra=extra)
                    await queue.close()

            base.schedCoro(fill())

            async for chunk in queue.slices():

                meta = {'time': s_common.now(), 'user': user}

                alledits = []
                for offs, edits in chunk:
                    # prevent push->push->push nodeedits growth
                    alledits.extend(edits)
                    if len(alledits) > csize:
                        await layr1.storNodeEdits(alledits, meta)
                        await self.setStormVar(gvar, offs)
                        alledits.clear()

                if alledits:
                    await layr1.storNodeEdits(alledits, meta)
                    await self.setStormVar(gvar, offs)

    async def _checkNexsIndx(self):
        layroffs = [await layr.getEditIndx() for layr in list(self.layers.values())]
        if layroffs:
            maxindx = max(layroffs)
            if maxindx > await self.getNexsIndx():
                await self.setNexsIndx(maxindx)

    async def saveLayerNodeEdits(self, layriden, edits, meta):
        layr = self.reqLayer(layriden)
        return await layr.saveNodeEdits(edits, meta)

    async def cloneLayer(self, iden, ldef=None):
        '''
        Make a copy of a Layer in the cortex.

        Args:
            iden (str): Layer iden to clone
            ldef (Optional[Dict]): Layer configuration overrides

        Note:
            This should only be called with a reasonably static Cortex
            due to possible races.
        '''
        layr = self.layers.get(iden, None)
        if layr is None:
            raise s_exc.NoSuchLayer(mesg=f'No such layer {iden}', iden=iden)

        ldef = ldef or {}
        ldef['iden'] = s_common.guid()
        ldef.setdefault('creator', self.auth.rootuser.iden)

        return await self._push('layer:clone', iden, ldef)

    @s_nexus.Pusher.onPush('layer:clone', passitem=True)
    async def _cloneLayer(self, iden, ldef, nexsitem):

        layr = self.layers.get(iden)
        if layr is None:
            return

        newiden = ldef.get('iden')
        if newiden in self.layers:
            return

        newpath = s_common.gendir(self.dirn, 'layers', newiden)
        await layr.clone(newpath)

        copyinfo = self.layerdefs.get(iden)

        for name, valu in copyinfo.items():
            ldef.setdefault(name, valu)

        self.layerdefs.set(newiden, ldef)

        copylayr = await self._initLayr(ldef, nexsoffs=nexsitem[0])

        creator = copyinfo.get('creator')
        user = await self.auth.reqUser(creator)
        await user.setAdmin(True, gateiden=newiden, logged=False)

        return ldef

    def addStormCmd(self, ctor):
        '''
        Add a synapse.lib.storm.Cmd class to the cortex.
        '''
        if not s_grammar.isCmdName(ctor.name):
            raise s_exc.BadCmdName(name=ctor.name)

        self.stormcmds[ctor.name] = ctor

    async def addStormDmon(self, ddef):
        '''
        Add a storm dmon task.
        '''
        if ddef.get('iden') is None:
            ddef['iden'] = s_common.guid()

        if await self.getStormDmon(ddef['iden']) is not None:
            mesg = f'Duplicate iden specified for dmon: {ddef["iden"]}'
            raise s_exc.DupIden(mesg=mesg)

        return await self._push('storm:dmon:add', ddef)

    @s_nexus.Pusher.onPushAuto('storm:dmon:bump')
    async def bumpStormDmon(self, iden):
        ddef = self.stormdmondefs.get(iden)
        if ddef is None:
            return False

        if self.isactive:
            dmon = self.stormdmons.getDmon(iden)
            if dmon is not None:
                await dmon.bump()

        return True

    async def _bumpUserDmons(self, iden):
        '''
        Bump all the Dmons for a given user.
        Args:
            iden (str): User iden.
        '''
        for dmoniden, ddef in list(self.stormdmondefs.items()):
            if ddef.get('user') == iden:
                await self.bumpStormDmon(dmoniden)

    @s_nexus.Pusher.onPushAuto('storm:dmon:enable')
    async def enableStormDmon(self, iden):
        dmon = self.stormdmons.getDmon(iden)
        if dmon is None:
            return False

        if dmon.enabled:
            return False

        dmon.enabled = True
        dmon.ddef['enabled'] = True

        self.stormdmondefs.set(iden, dmon.ddef)

        if self.isactive:
            await dmon.run()

        return True

    @s_nexus.Pusher.onPushAuto('storm:dmon:disable')
    async def disableStormDmon(self, iden):

        dmon = self.stormdmons.getDmon(iden)
        if dmon is None:
            return False

        if not dmon.enabled:
            return False

        dmon.enabled = False
        dmon.ddef['enabled'] = False

        self.stormdmondefs.set(iden, dmon.ddef)

        if self.isactive:
            await dmon.stop()

        return True

    @s_nexus.Pusher.onPush('storm:dmon:add')
    async def _onAddStormDmon(self, ddef):
        iden = ddef['iden']

        dmon = self.stormdmons.getDmon(iden)
        if dmon is not None:
            return dmon.pack()

        if ddef.get('user') is None:
            user = await self.auth.getUserByName('root')
            ddef['user'] = user.iden

        dmon = await self.runStormDmon(iden, ddef)

        self.stormdmondefs.set(iden, ddef)
        return dmon.pack()

    async def delStormDmon(self, iden):
        '''
        Stop and remove a storm dmon.
        '''
        ddef = self.stormdmondefs.get(iden)
        if ddef is None:
            mesg = f'No storm daemon exists with iden {iden}.'
            raise s_exc.NoSuchIden(mesg=mesg)

        return await self._push('storm:dmon:del', iden)

    @s_nexus.Pusher.onPush('storm:dmon:del')
    async def _delStormDmon(self, iden):
        ddef = self.stormdmondefs.pop(iden)
        if ddef is None:  # pragma: no cover
            return
        await self.stormdmons.popDmon(iden)

    def getStormCmd(self, name):
        return self.stormcmds.get(name)

    async def runStormDmon(self, iden, ddef):

        # validate ddef before firing task
        s_schemas.reqValidDdef(ddef)

        dmon = self.stormdmons.getDmon(iden)
        if dmon is not None:
            return dmon

        await self.auth.reqUser(ddef['user'])

        # raises if parser failure
        await self.getStormQuery(ddef.get('storm'))

        dmon = await self.stormdmons.addDmon(iden, ddef)

        return dmon

    @s_cell.from_leader
    async def getStormDmon(self, iden):
        return self.stormdmons.getDmonDef(iden)

    @s_cell.from_leader
    async def getStormDmons(self):
        return self.stormdmons.getDmonDefs()

    @s_cell.from_leader
    async def getStormDmonLog(self, iden):
        return self.stormdmons.getDmonRunlog(iden)

    def addStormLib(self, path, ctor):

        self.stormlibs.append((path, ctor))

        root = self.libroot
        # (name, {kids}, {funcs})

        for name in path:
            step = root[1].get(name)
            if step is None:
                step = (name, {}, {})
                root[1][name] = step
            root = step

        root[2]['ctor'] = ctor

    def getStormLib(self, path):
        root = self.libroot
        for name in path:
            step = root[1].get(name)
            if step is None:
                return None
            root = step
        return root

    def getStormCmds(self):
        return list(self.stormcmds.items())

    async def getAxon(self):
        await self.axready.wait()
        return self.axon.iden

    def setFeedFunc(self, name, func):
        '''
        Set a data ingest function.

        def func(snap, items):
            loaditems...
        '''
        self.feedfuncs[name] = func

    def getFeedFunc(self, name):
        '''
        Get a data ingest function.
        '''
        return self.feedfuncs.get(name)

    async def getFeedFuncs(self):
        ret = []
        for name, ctor in self.feedfuncs.items():
            # TODO - Future support for feed functions defined via Storm.
            doc = getattr(ctor, '__doc__', None)
            if doc is None:
                doc = 'No feed docstring'
            doc = doc.strip()
            desc = doc.split('\n')[0]
            ret.append({'name': name,
                        'desc': desc,
                        'fulldoc': doc,
                        })
        return tuple(ret)

    async def _addSynNodes(self, snap, items):
        '''
        Add nodes to the Cortex via the packed node format.
        '''
        async for node in snap.addNodes(items):
            pass

    async def setUserLocked(self, iden, locked):
        retn = await s_cell.Cell.setUserLocked(self, iden, locked)
        await self._bumpUserDmons(iden)
        return retn

    def getCoreMod(self, name):
        return self.modules.get(name)

    def getCoreMods(self):
        ret = []
        for modname, mod in self.modules.items():
            ret.append((modname, mod.conf))
        return ret

    def _initStormOpts(self, opts):
        if opts is None:
            opts = {}

        opts.setdefault('user', self.auth.rootuser.iden)
        return opts

    def _viewFromOpts(self, opts, user=None):

        if user is None:
            user = self._userFromOpts(opts)

        viewiden = opts.get('view')
        if viewiden is None:
            viewiden = user.profile.get('cortex:view')

        if viewiden is None:
            viewiden = self.view.iden

        # For backwards compatibility, resolve references to old view iden == cortex.iden to the main view
        # TODO:  due to our migration policy, remove in 3.0.0
        if viewiden == self.iden:  # pragma: no cover
            viewiden = self.view.iden

        view = self.views.get(viewiden)
        if view is None:
            raise s_exc.NoSuchView(mesg=f'No such view iden={viewiden}', iden=viewiden)

        user.confirm(('view', 'read'), gateiden=viewiden)

        return view

    def _userFromOpts(self, opts):

        if opts is None:
            return self.auth.rootuser

        useriden = opts.get('user')
        if useriden is None:
            return self.auth.rootuser

        user = self.auth.user(useriden)
        if user is None:
            mesg = f'No user found with iden: {useriden}'
            raise s_exc.NoSuchUser(mesg=mesg, user=useriden)

        return user

    async def count(self, text, opts=None):

        opts = self._initStormOpts(opts)

        if self.stormpool is not None and opts.get('mirror', True):
            proxy = await self._getMirrorProxy(opts)

            if proxy is not None:
                proxname = proxy._ahainfo.get('name')
                extra = self.getLogExtra(mirror=proxname, hash=s_storm.queryhash(text))
                logger.info('Offloading Storm query to mirror.', extra=extra)

                mirropts = await self._getMirrorOpts(opts)

                mirropts.setdefault('_loginfo', {})
                mirropts['_loginfo']['pool:from'] = self.ahasvcname

                try:
                    return await proxy.count(text, opts=mirropts)

                except s_exc.TimeOut:
                    mesg = 'Timeout waiting for query mirror. (running locally)'
                    logger.warning(mesg, extra=extra)

        if (nexsoffs := opts.get('nexsoffs')) is not None:
            if not await self.waitNexsOffs(nexsoffs, timeout=opts.get('nexstimeout')):
                raise s_exc.TimeOut(mesg=f'Timeout waiting for nexus offset {nexsoffs} in count()')

        view = self._viewFromOpts(opts)

        i = 0
        async for _ in view.eval(text, opts=opts):
            i += 1

        return i

    async def _getMirrorOpts(self, opts):
        assert 'nexsoffs' in opts
        mirropts = s_msgpack.deepcopy(opts)
        mirropts['mirror'] = False
        mirropts['nexstimeout'] = self.stormpoolopts.get('timeout:sync')
        return mirropts

    async def _getMirrorProxy(self, opts):

        if self.stormpool is None:  # pragma: no cover
            return None

<<<<<<< HEAD
        if self.stormpool.size() == 0:
            logger.info('Storm query mirror pool is empty. (running locally)', extra=self.getLogExtra())
            return None

        timeout = self.stormpoolopts.get('timeout:connection')

        try:

            proxy = await self.stormpool.proxy(timeout=timeout)
            proxyname = proxy._ahainfo.get('name')
            if proxyname is not None and proxyname == self.ahasvcname:
                # we are part of the pool and were selected. Convert to local use.
                return None

        except s_exc.IsFini:
            return None

        except TimeoutError as e:
            extra = self.getLogExtra(timeout=timeout)
            logger.warning('Timeout waiting for pool mirror connection. (running locally)', extra=extra)
            return None

        try:

            curoffs = opts.setdefault('nexsoffs', await self.getNexsIndx() - 1)
            miroffs = await s_common.wait_for(proxy.getNexsIndx(), timeout) - 1

            if (delta := curoffs - miroffs) > MAX_NEXUS_DELTA:
                extra = self.getLogExtra(mirror=proxyname, offset=miroffs,
                                         delta=delta, maxdelta=MAX_NEXUS_DELTA)
                mesg = 'Storm query pool mirror nexus offset delta is too large. (running locally)'
                logger.warning(mesg, extra=extra)
                return None
=======
        size = self.stormpool.size()
        if size == 0:
            logger.warning('Storm query mirror pool is empty, running query locally.')
            return None

        for _ in range(size):

            try:
                timeout = self.stormpoolopts.get('timeout:connection')
                proxy = await self.stormpool.proxy(timeout=timeout)
                proxyname = proxy._ahainfo.get('name')
                if proxyname is not None and proxyname == self.ahasvcname:
                    # we are part of the pool and were selected. Convert to local use.
                    return None

            except TimeoutError:
                logger.warning('Timeout waiting for pool mirror proxy.')
                continue

            try:

                curoffs = opts.setdefault('nexsoffs', await self.getNexsIndx() - 1)
                miroffs = await s_common.wait_for(proxy.getNexsIndx(), timeout) - 1
                if (delta := curoffs - miroffs) <= MAX_NEXUS_DELTA:
                    return proxy

                mesg = f'Pool mirror [{proxyname}] is too far out of sync. Skipping.'
                logger.warning(mesg, extra=await self.getLogExtra(delta=delta, mirror=proxyname, mirror_offset=miroffs))
>>>>>>> 6f2e45bf

            except s_exc.IsFini:
                mesg = f'Proxy for pool mirror [{proxyname}] was shutdown. Skipping.'
                logger.warning(mesg, extra=await self.getLogExtra(mirror=proxyname))

<<<<<<< HEAD
        except s_exc.IsFini: # pragma: no cover
            extra = self.getLogExtra(mirror=proxyname)
            logger.warning('Proxy closed waiting for pool mirror nexus offset. (running locally)', extra=extra)
            return None

        except TimeoutError:
            extra = self.getLogExtra(mirror=proxyname, timeout=timeout)
            logger.warning('Timeout waiting for pool mirror nexus offset. (running locally)', extra=extra)
            return None
=======
            except TimeoutError:
                mesg = f'Timeout waiting for pool mirror [{proxyname}] Nexus offset.'
                logger.warning(mesg, extra=await self.getLogExtra(mirror=proxyname))

        logger.warning('Pool members exhausted. Running query locally.', extra=await self.getLogExtra())
        return None
>>>>>>> 6f2e45bf

    async def storm(self, text, opts=None):

        opts = self._initStormOpts(opts)

        if self.stormpool is not None and opts.get('mirror', True):
            proxy = await self._getMirrorProxy(opts)

            if proxy is not None:
                proxname = proxy._ahainfo.get('name')
                extra = self.getLogExtra(mirror=proxname, hash=s_storm.queryhash(text))
                logger.info('Offloading Storm query to mirror.', extra=extra)

                mirropts = await self._getMirrorOpts(opts)

                mirropts.setdefault('_loginfo', {})
                mirropts['_loginfo']['pool:from'] = self.ahasvcname

                try:
                    async for mesg in proxy.storm(text, opts=mirropts):
                        yield mesg
                    return

                except s_exc.TimeOut:
                    mesg = 'Timeout waiting for query mirror. (running locally)'
                    logger.warning(mesg, extra=extra)

        if (nexsoffs := opts.get('nexsoffs')) is not None:
            if not await self.waitNexsOffs(nexsoffs, timeout=opts.get('nexstimeout')):
                raise s_exc.TimeOut(mesg=f'Timeout waiting for nexus offset {nexsoffs} in storm().')

        view = self._viewFromOpts(opts)
        async for mesg in view.storm(text, opts=opts):
            yield mesg

    async def callStorm(self, text, opts=None):

        opts = self._initStormOpts(opts)

        if self.stormpool is not None and opts.get('mirror', True):
            proxy = await self._getMirrorProxy(opts)

            if proxy is not None:
                proxname = proxy._ahainfo.get('name')
                extra = self.getLogExtra(mirror=proxname, hash=s_storm.queryhash(text))
                logger.info('Offloading Storm query to mirror.', extra=extra)

                mirropts = await self._getMirrorOpts(opts)

                mirropts.setdefault('_loginfo', {})
                mirropts['_loginfo']['pool:from'] = self.ahasvcname

                try:
                    return await proxy.callStorm(text, opts=mirropts)
                except s_exc.TimeOut:
                    mesg = 'Timeout waiting for query mirror. (running locally)'
                    logger.warning(mesg, extra=extra)

        if (nexsoffs := opts.get('nexsoffs')) is not None:
            if not await self.waitNexsOffs(nexsoffs, timeout=opts.get('nexstimeout')):
                raise s_exc.TimeOut(mesg=f'Timeout waiting for nexus offset {nexsoffs} in callStorm().')

        view = self._viewFromOpts(opts)
        return await view.callStorm(text, opts=opts)

    async def exportStorm(self, text, opts=None):
        opts = self._initStormOpts(opts)

        if self.stormpool is not None and opts.get('mirror', True):
            proxy = await self._getMirrorProxy(opts)

            if proxy is not None:
                proxname = proxy._ahainfo.get('name')
                extra = self.getLogExtra(mirror=proxname, hash=s_storm.queryhash(text))
                logger.info('Offloading Storm query to mirror.', extra=extra)

                mirropts = await self._getMirrorOpts(opts)

                mirropts.setdefault('_loginfo', {})
                mirropts['_loginfo']['pool:from'] = self.ahasvcname

                try:
                    async for mesg in proxy.exportStorm(text, opts=mirropts):
                        yield mesg
                    return

                except s_exc.TimeOut:
                    mesg = 'Timeout waiting for query mirror. (running locally)'
                    logger.warning(mesg, extra=extra)

        if (nexsoffs := opts.get('nexsoffs')) is not None:
            if not await self.waitNexsOffs(nexsoffs, timeout=opts.get('nexstimeout')):
                raise s_exc.TimeOut(mesg=f'Timeout waiting for nexus offset {nexsoffs} in exportStorm().')

        user = self._userFromOpts(opts)
        view = self._viewFromOpts(opts)

        taskinfo = {'query': text, 'view': view.iden}
        taskiden = opts.get('task')
        await self.boss.promote('storm:export', user=user, info=taskinfo, taskiden=taskiden)

        with s_scope.enter({'user': user}):

            async with await s_spooled.Dict.anit(dirn=self.dirn, cell=self) as spooldict:
                async with await self.snap(user=user, view=view) as snap:

                    async for pode in snap.iterStormPodes(text, opts=opts):
                        await spooldict.set(pode[1]['iden'], pode)
                        await asyncio.sleep(0)

                    for iden, pode in spooldict.items():
                        await asyncio.sleep(0)

                        edges = []
                        async for verb, n2iden in snap.iterNodeEdgesN1(s_common.uhex(iden)):
                            await asyncio.sleep(0)

                            if not spooldict.has(n2iden):
                                continue

                            edges.append((verb, n2iden))

                        if edges:
                            pode[1]['edges'] = edges

                        yield pode

    async def exportStormToAxon(self, text, opts=None):
        async with await self.axon.upload() as fd:
            async for pode in self.exportStorm(text, opts=opts):
                await fd.write(s_msgpack.en(pode))
            size, sha256 = await fd.save()
            return (size, s_common.ehex(sha256))

    async def feedFromAxon(self, sha256, opts=None):

        opts = self._initStormOpts(opts)
        user = self._userFromOpts(opts)
        view = self._viewFromOpts(opts)

        taskiden = opts.get('task')
        taskinfo = {'name': 'syn.nodes', 'sha256': sha256, 'view': view.iden}

        await self.boss.promote('feeddata', user=user, info=taskinfo, taskiden=taskiden)

        # ensure that the user can make all node edits in the layer
        user.confirm(('node',), gateiden=view.layers[0].iden)

        q = s_queue.Queue(maxsize=10000)
        feedexc = None

        async with await s_base.Base.anit() as base:

            async def fill():
                nonlocal feedexc
                try:

                    async for item in self.axon.iterMpkFile(sha256):
                        await q.put(item)

                except Exception as e:
                    logger.exception(f'feedFromAxon.fill(): {e}')
                    feedexc = e

                finally:
                    await q.close()

            base.schedCoro(fill())

            count = 0
            async with await self.snap(user=user, view=view) as snap:

                # feed the items directly to syn.nodes
                async for items in q.slices(size=100):
                    async for node in snap.addNodes(items):
                        count += 1

                if feedexc is not None:
                    raise feedexc

        return count

    async def nodes(self, text, opts=None):
        '''
        A simple non-streaming way to return a list of nodes.
        '''
        if self.isfini:  # pragma: no cover
            raise s_exc.IsFini()

        opts = self._initStormOpts(opts)

        view = self._viewFromOpts(opts)
        return await view.nodes(text, opts=opts)

    async def stormlist(self, text, opts=None):
        return [m async for m in self.storm(text, opts=opts)]

    async def _getStormEval(self, text):
        try:
            astvalu = copy.deepcopy(await s_parser.evalcache.aget(text))
        except s_exc.FatalErr:
            logger.exception(f'Fatal error while parsing [{text}]', extra={'synapse': {'text': text}})
            await self.fini()
            raise
        astvalu.init(self)
        return astvalu

    async def _getStormQuery(self, args):
        try:
            query = copy.deepcopy(await s_parser.querycache.aget(args))
        except s_exc.FatalErr:
            logger.exception(f'Fatal error while parsing [{args}]', extra={'synapse': {'text': args[0]}})
            await self.fini()
            raise
        query.init(self)
        await asyncio.sleep(0)
        return query

    async def getStormQuery(self, text, mode='storm'):
        return await self.querycache.aget((text, mode))

    @contextlib.asynccontextmanager
    async def getStormRuntime(self, query, opts=None):

        opts = self._initStormOpts(opts)

        view = self._viewFromOpts(opts)
        user = self._userFromOpts(opts)

        async with await self.snap(user=user, view=view) as snap:
            async with snap.getStormRuntime(query, opts=opts, user=user) as runt:
                yield runt

    async def reqValidStorm(self, text, opts=None):
        '''
        Parse a storm query to validate it.

        Args:
            text (str): The text of the Storm query to parse.
            opts (dict): A Storm options dictionary.

        Returns:
            True: If the query is valid.

        Raises:
            BadSyntaxError: If the query is invalid.
        '''
        if opts is None:
            opts = {}
        mode = opts.get('mode', 'storm')
        await self.getStormQuery(text, mode=mode)
        return True

    def _logStormQuery(self, text, user, extra=None):
        '''
        Log a storm query.
        '''
        if self.stormlog:

            if extra is None:
                extra = {}

            extra['text'] = text
            extra['hash'] = s_storm.queryhash(text)

            extra = self.getLogExtra(**extra)
            stormlogger.log(self.stormloglvl, 'Executing storm query as [%s]', user.name, extra=extra)

    async def getNodeByNdef(self, ndef, view=None):
        '''
        Return a single Node() instance by (form,valu) tuple.
        '''
        name, valu = ndef

        form = self.model.forms.get(name)
        if form is None:
            raise s_exc.NoSuchForm.init(name)

        norm, info = form.type.norm(valu)

        buid = s_common.buid((form.name, norm))

        async with await self.snap(view=view) as snap:
            return await snap.getNodeByBuid(buid)

    def getCoreInfo(self):
        '''This API is deprecated.'''
        s_common.deprecated('Cortex.getCoreInfo')
        return {
            'version': synapse.version,
            'modeldef': self.model.getModelDefs(),
            'stormcmds': {cmd: {} for cmd in self.stormcmds.keys()},
        }

    async def getCoreInfoV2(self):
        return {
            'version': synapse.version,
            'modeldict': await self.getModelDict(),
            'stormdocs': await self.getStormDocs(),
        }

    async def getStormDocs(self):
        '''
        Get a struct containing the Storm Types documentation.

        Returns:
            dict: A Dictionary of storm documentation information.
        '''

        cmds = []

        for name, cmd in self.stormcmds.items():
            entry = {
                'name': name,
                'doc': cmd.getCmdBrief(),
            }

            if cmd.pkgname:
                entry['package'] = cmd.pkgname

            if cmd.svciden:
                entry['svciden'] = cmd.svciden

            cmds.append(entry)

        ret = {
            'libraries': s_stormtypes.registry.getLibDocs(),
            'types': s_stormtypes.registry.getTypeDocs(),
            'commands': cmds,
            # 'packages': ...  # TODO - Support inline information for packages?
        }
        return ret

    async def addNodes(self, nodedefs, view=None):
        '''
        Quickly add/modify a list of nodes from node definition tuples.
        This API is the simplest/fastest way to add nodes, set node props,
        and add tags to nodes remotely.

        Args:

            nodedefs (list): A list of node definition tuples. See below.

        A node definition tuple is defined as:

            ( (form, valu), {'props':{}, 'tags':{})

        The "props" or "tags" keys may be omitted.

        '''
        async with await self.snap(view=view) as snap:
            snap.strict = False
            async for node in snap.addNodes(nodedefs):
                yield node

    async def addFeedData(self, name, items, *, viewiden=None):
        '''
        Add data using a feed/parser function.

        Args:
            name (str): The name of the feed record format.
            items (list): A list of items to ingest.
            viewiden (str): The iden of a view to use.
                If a view is not specified, the default view is used.
        '''

        view = self.getView(viewiden)
        if view is None:
            raise s_exc.NoSuchView(mesg=f'No such view iden={viewiden}', iden=viewiden)

        async with await self.snap(view=view) as snap:
            snap.strict = False
            await snap.addFeedData(name, items)

    async def snap(self, user=None, view=None):
        '''
        Return a transaction object for the default view.

        Args:
            user (str): The user to get the snap for.
            view (View): View object to use when making the snap.

        Notes:
            This must be used as an asynchronous context manager.

        Returns:
            s_snap.Snap: A Snap object for the view.
        '''

        if view is None:
            view = self.view

        if user is None:
            user = await self.auth.getUserByName('root')

        snap = await view.snap(user)

        return snap

    async def loadCoreModule(self, ctor, conf=None):
        '''
        Load a single cortex module with the given ctor and conf.

        Args:
            ctor (str): The python module class path
            conf (dict):Config dictionary for the module
        '''
        if conf is None:
            conf = {}

        modu = self._loadCoreModule(ctor, conf=conf)

        try:
            await s_coro.ornot(modu.preCoreModule)
        except asyncio.CancelledError:  # pragma: no cover  TODO:  remove once >= py 3.8 only
            raise
        except Exception:
            logger.exception(f'module preCoreModule failed: {ctor}')
            self.modules.pop(ctor, None)
            return

        mdefs = modu.getModelDefs()
        self.model.addDataModels(mdefs)

        cmds = modu.getStormCmds()
        [self.addStormCmd(c) for c in cmds]

        try:
            await s_coro.ornot(modu.initCoreModule)
        except asyncio.CancelledError:  # pragma: no cover  TODO:  remove once >= py 3.8 only
            raise
        except Exception:
            logger.exception(f'module initCoreModule failed: {ctor}')
            self.modules.pop(ctor, None)
            return

        await self.fire('core:module:load', module=ctor)

        return modu

    async def _loadCoreMods(self):

        mods = []
        cmds = []
        mdefs = []

        for ctor in list(s_modules.coremods):
            await self._preLoadCoreModule(ctor, mods, cmds, mdefs)
        for ctor in self.conf.get('modules'):
            await self._preLoadCoreModule(ctor, mods, cmds, mdefs, custom=True)

        self.model.addDataModels(mdefs)
        [self.addStormCmd(c) for c in cmds]

    async def _preLoadCoreModule(self, ctor, mods, cmds, mdefs, custom=False):
        conf = None
        # allow module entry to be (ctor, conf) tuple
        if isinstance(ctor, (list, tuple)):
            ctor, conf = ctor

        modu = self._loadCoreModule(ctor, conf=conf)
        if modu is None:
            return

        mods.append(modu)

        try:
            await s_coro.ornot(modu.preCoreModule)
        except asyncio.CancelledError:  # pragma: no cover  TODO:  remove once >= py 3.8 only
            raise
        except Exception:
            logger.exception(f'module preCoreModule failed: {ctor}')
            self.modules.pop(ctor, None)
            return

        cmds.extend(modu.getStormCmds())
        model_defs = modu.getModelDefs()
        if custom:
            for _mdef, mnfo in model_defs:
                mnfo['custom'] = True
        mdefs.extend(model_defs)

    async def _initCoreMods(self):

        for ctor, modu in list(self.modules.items()):

            try:
                await s_coro.ornot(modu.initCoreModule)
            except asyncio.CancelledError:  # pragma: no cover  TODO:  remove once >= py 3.8 only
                raise
            except Exception:
                logger.exception(f'module initCoreModule failed: {ctor}')
                self.modules.pop(ctor, None)

    def _loadCoreModule(self, ctor, conf=None):

        if ctor in self.modules:
            raise s_exc.ModAlreadyLoaded(mesg=f'{ctor} already loaded')
        try:
            modu = s_dyndeps.tryDynFunc(ctor, self, conf=conf)
            self.modules[ctor] = modu
            return modu

        except Exception:
            logger.exception('mod load fail: %s' % (ctor,))
            return None

    async def getPropNorm(self, prop, valu, typeopts=None):
        '''
        Get the normalized property value based on the Cortex data model.

        Args:
            prop (str): The property to normalize.
            valu: The value to normalize.
            typeopts: A Synapse type opts dictionary used to further normalize the value.

        Returns:
            (tuple): A two item tuple, containing the normed value and the info dictionary.

        Raises:
            s_exc.NoSuchProp: If the prop does not exist.
            s_exc.BadTypeValu: If the value fails to normalize.
        '''
        pobj = self.model.prop(prop)
        if pobj is None:
            raise s_exc.NoSuchProp(mesg=f'The property {prop} does not exist.',
                                   prop=prop)

        tobj = pobj.type
        if typeopts:
            tobj = tobj.clone(typeopts)

        norm, info = tobj.norm(valu)
        return norm, info

    async def getTypeNorm(self, name, valu, typeopts=None):
        '''
        Get the normalized type value based on the Cortex data model.

        Args:
            name (str): The type to normalize.
            valu: The value to normalize.
            typeopts: A Synapse type opts dictionary used to further normalize the value.

        Returns:
            (tuple): A two item tuple, containing the normed value and the info dictionary.

        Raises:
            s_exc.NoSuchType: If the type does not exist.
            s_exc.BadTypeValu: If the value fails to normalize.
        '''
        tobj = self.model.type(name)
        if tobj is None:
            raise s_exc.NoSuchType(mesg=f'The type {name} does not exist.',
                                   name=name)
        if typeopts:
            tobj = tobj.clone(typeopts)

        norm, info = tobj.norm(valu)
        return norm, info

    @staticmethod
    def _convert_reqdict(reqdict):
        return {s_agenda.TimeUnit.fromString(k): v for (k, v) in reqdict.items()}

    async def addCronJob(self, cdef):
        '''
        Add a cron job to the cortex.  Convenience wrapper around agenda.add

        A cron job is a persistently-stored item that causes storm queries to be run in the future.  The specification
        for the times that the queries run can be one-shot or recurring.

        Args:
            query (str):  The storm query to execute in the future
            reqs (Union[Dict[str, Union[int, List[int]]], List[Dict[...]]]):
                Either a dict of the fixed time fields or a list of such dicts.  The keys are in the set ('year',
                'month', 'dayofmonth', 'dayofweek', 'hour', 'minute'.  The values must be positive integers, except for
                the key of 'dayofmonth' in which it may also be a negative integer which represents the number of days
                from the end of the month with -1 representing the last day of the month.  All values may also be lists
                of valid values.
            incunit (Optional[str]):
                A member of the same set as above, with an additional member 'day'.  If is None (default), then the
                appointment is one-shot and will not recur.
            incvals (Union[int, List[int]):
                A integer or a list of integers of the number of units

        Returns (bytes):
            An iden that can be used to later modify, query, and delete the job.

        Notes:
            reqs must have fields present or incunit must not be None (or both)
            The incunit if not None it must be larger in unit size than all the keys in all reqs elements.
            Non-recurring jobs may also have a req of 'now' which will cause the job to also execute immediately.
        '''
        s_schemas.reqValidCronDef(cdef)

        iden = cdef.get('iden')
        appt = self.agenda.appts.get(iden)
        if appt is not None:
            raise s_exc.DupIden(mesg=f'Duplicate cron iden ({iden})')

        incunit = cdef.get('incunit')
        reqs = cdef.get('reqs')

        try:
            if incunit is not None:
                if isinstance(incunit, (list, tuple)):
                    incunit = [s_agenda.TimeUnit.fromString(i) for i in incunit]
                else:
                    incunit = s_agenda.TimeUnit.fromString(incunit)
                cdef['incunit'] = incunit

            if isinstance(reqs, Mapping):
                reqs = self._convert_reqdict(reqs)
            else:
                reqs = [self._convert_reqdict(req) for req in reqs]

            if incunit is not None and s_agenda.TimeUnit.NOW in reqs:
                mesg = "Recurring jobs may not be scheduled to run 'now'"
                raise s_exc.BadConfValu(mesg)

            cdef['reqs'] = reqs
        except KeyError:
            raise s_exc.BadConfValu('Unrecognized time unit')

        if not cdef.get('iden'):
            cdef['iden'] = s_common.guid()

        cdef['created'] = s_common.now()

        opts = {'user': cdef['creator'], 'view': cdef.get('view')}

        view = self._viewFromOpts(opts)
        cdef['view'] = view.iden

        return await self._push('cron:add', cdef)

    @s_nexus.Pusher.onPush('cron:add')
    async def _onAddCronJob(self, cdef):

        iden = cdef['iden']

        appt = self.agenda.appts.get(iden)
        if appt is not None:
            return appt.pack()

        self.auth.reqNoAuthGate(iden)

        user = await self.auth.reqUser(cdef['creator'])

        cdef = await self.agenda.add(cdef)

        await self.auth.addAuthGate(iden, 'cronjob')
        await user.setAdmin(True, gateiden=iden, logged=False)

        await self.feedBeholder('cron:add', cdef, gates=[iden])
        return cdef

    async def moveCronJob(self, useriden, croniden, viewiden):
        view = self._viewFromOpts({'view': viewiden, 'user': useriden})

        appt = self.agenda.appts.get(croniden)
        if appt is None:
            raise s_exc.NoSuchIden(iden=croniden)

        if appt.view == view.iden:
            return croniden

        return await self._push('cron:move', croniden, viewiden)

    @s_nexus.Pusher.onPush('cron:move')
    async def _onMoveCronJob(self, croniden, viewiden):
        await self.agenda.move(croniden, viewiden)
        await self.feedBeholder('cron:move', {'iden': croniden, 'view': viewiden}, gates=[croniden])
        return croniden

    @s_nexus.Pusher.onPushAuto('cron:del')
    async def delCronJob(self, iden):
        '''
        Delete a cron job

        Args:
            iden (bytes):  The iden of the cron job to be deleted
        '''
        await self._killCronTask(iden)
        try:
            await self.agenda.delete(iden)
        except s_exc.NoSuchIden:
            return

        await self.feedBeholder('cron:del', {'iden': iden}, gates=[iden])
        await self.auth.delAuthGate(iden)

    @s_nexus.Pusher.onPushAuto('cron:mod')
    async def updateCronJob(self, iden, query):
        '''
        Change an existing cron job's query

        Args:
            iden (bytes):  The iden of the cron job to be changed
        '''
        await self.agenda.mod(iden, query)
        await self.feedBeholder('cron:edit:query', {'iden': iden, 'query': query}, gates=[iden])

    @s_nexus.Pusher.onPushAuto('cron:enable')
    async def enableCronJob(self, iden):
        '''
        Enable a cron job

        Args:
            iden (bytes):  The iden of the cron job to be changed
        '''
        await self.agenda.enable(iden)
        await self.feedBeholder('cron:enable', {'iden': iden}, gates=[iden])

        appt = await self.agenda.get(iden)
        logger.info('Enabled cron job.', extra=appt.getLogExtra())

    @s_nexus.Pusher.onPushAuto('cron:disable')
    async def disableCronJob(self, iden):
        '''
        Enable a cron job

        Args:
            iden (bytes):  The iden of the cron job to be changed
        '''
        await self.agenda.disable(iden)
        await self._killCronTask(iden)
        await self.feedBeholder('cron:disable', {'iden': iden}, gates=[iden])

        appt = await self.agenda.get(iden)
        logger.info('Disabled cron job.', extra=appt.getLogExtra())

    async def killCronTask(self, iden):
        if self.agenda.appts.get(iden) is None:
            return False
        return await self._push('cron:task:kill', iden)

    @s_nexus.Pusher.onPush('cron:task:kill')
    async def _killCronTask(self, iden):

        appt = self.agenda.appts.get(iden)
        if appt is None:
            return False

        task = appt.task
        if task is None:
            return False

        self.schedCoro(task.kill())
        return True

    async def listCronJobs(self):
        '''
        Get information about all the cron jobs accessible to the current user
        '''
        crons = []

        for _, cron in self.agenda.list():

            info = cron.pack()

            user = self.auth.user(cron.creator)
            if user is not None:
                info['username'] = user.name

            crons.append(info)

        return crons

    @s_nexus.Pusher.onPushAuto('cron:edit')
    async def editCronJob(self, iden, name, valu):
        '''
        Modify a cron job definition.
        '''
        appt = await self.agenda.get(iden)
        # TODO make this generic and check cdef

        if name == 'creator':
            await self.auth.reqUser(valu)
            appt.creator = valu

        elif name == 'name':
            appt.name = str(valu)

        elif name == 'doc':
            appt.doc = str(valu)

        elif name == 'pool':
            appt.pool = bool(valu)

        else:
            mesg = f'editCronJob name {name} is not supported for editing.'
            raise s_exc.BadArg(mesg=mesg)

        await appt.save()

        pckd = appt.pack()
        await self.feedBeholder(f'cron:edit:{name}', {'iden': iden, name: pckd.get(name)}, gates=[iden])
        return pckd

    @s_nexus.Pusher.onPushAuto('cron:edits')
    async def addCronEdits(self, iden, edits):
        '''
        Take a dictionary of edits and apply them to the appointment (cron job)
        '''
        appt = await self.agenda.get(iden)
        await appt.edits(edits)

    @contextlib.asynccontextmanager
    async def enterMigrationMode(self):
        async with self._migration_lock:
            self.migration = True
            yield
            self.migration = False

    async def iterFormRows(self, layriden, form, stortype=None, startvalu=None):
        '''
        Yields buid, valu tuples of nodes of a single form, optionally (re)starting at startvalu.

        Args:
            layriden (str):  Iden of the layer to retrieve the nodes
            form (str):  A form name.
            stortype (Optional[int]): a STOR_TYPE_* integer representing the type of form:prop
            startvalu (Any):  The value to start at.  May only be not None if stortype is not None.

        Returns:
            AsyncIterator[Tuple(buid, valu)]
        '''
        layr = self.getLayer(layriden)
        if layr is None:
            raise s_exc.NoSuchLayer(mesg=f'No such layer {layriden}', iden=layriden)

        async for item in layr.iterFormRows(form, stortype=stortype, startvalu=startvalu):
            yield item

    async def iterPropRows(self, layriden, form, prop, stortype=None, startvalu=None):
        '''
        Yields buid, valu tuples of nodes with a particular secondary property, optionally (re)starting at startvalu.

        Args:
            layriden (str):  Iden of the layer to retrieve the nodes
            form (str):  A form name.
            prop (str):  A universal property name.
            stortype (Optional[int]): a STOR_TYPE_* integer representing the type of form:prop
            startvalu (Any):  The value to start at.  May only be not None if stortype is not None.

        Returns:
            AsyncIterator[Tuple(buid, valu)]
        '''
        layr = self.getLayer(layriden)
        if layr is None:
            raise s_exc.NoSuchLayer(mesg=f'No such layer {layriden}', iden=layriden)

        async for item in layr.iterPropRows(form, prop, stortype=stortype, startvalu=startvalu):
            yield item

    async def iterUnivRows(self, layriden, prop, stortype=None, startvalu=None):
        '''
        Yields buid, valu tuples of nodes with a particular universal property, optionally (re)starting at startvalu.

        Args:
            layriden (str):  Iden of the layer to retrieve the nodes
            prop (str):  A universal property name.
            stortype (Optional[int]): a STOR_TYPE_* integer representing the type of form:prop
            startvalu (Any):  The value to start at.  May only be not None if stortype is not None.

        Returns:
            AsyncIterator[Tuple(buid, valu)]
        '''
        layr = self.getLayer(layriden)
        if layr is None:
            raise s_exc.NoSuchLayer(mesg=f'No such layer {layriden}', iden=layriden)

        async for item in layr.iterUnivRows(prop, stortype=stortype, startvalu=startvalu):
            yield item

    async def iterTagRows(self, layriden, tag, form=None, starttupl=None):
        '''
        Yields (buid, (valu, form)) values that match a tag and optional form, optionally (re)starting at starttupl.

        Args:
            layriden (str):  Iden of the layer to retrieve the nodes
            tag (str): the tag to match
            form (Optional[str]):  if present, only yields buids of nodes that match the form.
            starttupl (Optional[Tuple[buid, form]]):  if present, (re)starts the stream of values there.

        Returns:
            AsyncIterator[Tuple(buid, (valu, form))]

        Note:
            This yields (buid, (tagvalu, form)) instead of just buid, valu in order to allow resuming an interrupted
            call by feeding the last value retrieved into starttupl
        '''
        layr = self.getLayer(layriden)
        if layr is None:
            raise s_exc.NoSuchLayer(mesg=f'No such layer {layriden}', iden=layriden)

        async for item in layr.iterTagRows(tag, form=form, starttupl=starttupl):
            yield item

    async def iterTagPropRows(self, layriden, tag, prop, form=None, stortype=None, startvalu=None):
        '''
        Yields (buid, valu) that match a tag:prop, optionally (re)starting at startvalu.

        Args:
            layriden (str):  Iden of the layer to retrieve the nodes
            tag (str):  tag name
            prop (str):  prop name
            form (Optional[str]):  optional form name
            stortype (Optional[int]): a STOR_TYPE_* integer representing the type of form:prop
            startvalu (Any):  The value to start at.  May only be not None if stortype is not None.

        Returns:
            AsyncIterator[Tuple(buid, valu)]
        '''
        layr = self.getLayer(layriden)
        if layr is None:
            raise s_exc.NoSuchLayer(mesg=f'No such layer {layriden}', iden=layriden)

        async for item in layr.iterTagPropRows(tag, prop, form=form, stortype=stortype, startvalu=startvalu):
            yield item

    def _initVaults(self):
        self.vaultsdb = self.slab.initdb('vaults')
        # { idenb: s_msgpack.en(vault), ... }

        self.vaultsbynamedb = self.slab.initdb('vaults:byname')
        # { name.encode(): idenb, ... }

        # TSI = type, scope, iden. This is used to deconflict uniqueness of
        # scoped vaults without requiring a bunch of other indexes.
        self.vaultsbyTSIdb = self.slab.initdb('vaults:byTSI')
        # { TSI.encode(): idenb, ... }

    def _getVaults(self):
        '''
        Slab helper function for getting all vaults.
        '''
        genr = self.slab.scanByFull(db=self.vaultsdb)
        for idenb, byts in genr:
            vault = s_msgpack.un(byts)
            yield vault

    def _getVaultByBidn(self, bidn):
        '''
        Slab helper function for getting a vault by iden (bytes).
        '''
        byts = self.slab.get(bidn, db=self.vaultsdb)
        if byts is None:
            return None

        vault = s_msgpack.un(byts)

        return vault

    def _getVaultByTSI(self, vtype, scope, iden):
        '''
        Slab helper function for getting a vault by type,scope,iden.
        '''
        if scope == 'global':
            tsi = f'{vtype}:global'
        elif scope in ('user', 'role'):
            tsi = f'{vtype}:{scope}:{iden}'
        else:
            raise s_exc.BadArg(mesg=f'Invalid scope: {scope}.')

        bidn = self.slab.get(tsi.encode(), db=self.vaultsbyTSIdb)
        if bidn is None:
            return None

        return self._getVaultByBidn(bidn)

    def getVault(self, iden):
        '''
        Get a vault.

        Args:
            iden (str): Iden of the vault to get.

        Returns: vault or None
        '''
        if not s_common.isguid(iden):
            return None

        bidn = s_common.uhex(iden)
        return self._getVaultByBidn(bidn)

    def getVaultByName(self, name):
        '''
        Get a vault by name.

        Args:
            name (str): Name of the vault to get.

        Returns: vault or None
        '''
        bidn = self.slab.get(name.encode(), db=self.vaultsbynamedb)
        if bidn is None:
            return None
        return self._getVaultByBidn(bidn)

    def getVaultByType(self, vtype, useriden, scope=None):
        '''
        Get a vault of type `vtype` and scope `scope` for user with `iden`.

        This function allows the caller to retrieve a vault of the specified
        `vtype` by searching for the first available vault that matches the
        `vtype` and `scope` criteria. The search order for opening vaults is as
        follows:
            - If `scope` is specified, return the vault with `vtype` and `scope`.
              Return None if such a vault doesn't exist.
            - Check 'user' scope for a vault of `vtype`. Continue if non-existent.
            - Check 'role' scope for a vault of `vtype`. Continue if non-existent.
            - Check 'global' scope for a vault of `vtype`. Continue if non-existent.
            - Return None

        Args:
            vtype (str): Type of the vault to open.
            useriden (str): Iden of user trying to open the vault.
            scope (str|None): The vault scope to open.

        Raises:
            synapse.exc.BadArg: Invalid scope specified.

        Returns: vault or None if matching vault could not be found.
        '''
        if scope not in (None, 'user', 'role', 'global'):
            raise s_exc.BadArg(mesg=f'Invalid scope: {scope}.')

        def _getVault(_scope):
            vault = None
            if _scope == 'user':
                vault = self._getVaultByTSI(vtype, _scope, useriden)

            elif _scope == 'role':
                user = self.auth.user(useriden)
                if user is None:
                    mesg = f'No user with iden {useriden}.'
                    raise s_exc.NoSuchUser(mesg=mesg, user=useriden)

                for role in user.getRoles():
                    vault = self._getVaultByTSI(vtype, _scope, role.iden)
                    if vault:
                        if not self._hasEasyPerm(vault, user, s_cell.PERM_READ):
                            vault = None
                            continue

                        break

            elif _scope == 'global':
                vault = self._getVaultByTSI(vtype, _scope, None)

            return vault

        # If caller specified a scope, return that vault if it exists
        if scope is not None:
            return _getVault(scope)

        # Finally, try the user, role, and global vaults in order
        for _scope in ('user', 'role', 'global'):
            vault = _getVault(_scope)
            if vault:
                return vault

        return None

    def reqVault(self, iden):
        '''
        Get a vault by iden.

        Args:
            iden (str): Iden of the vault to get.

        Raises:
            synapse.exc.NoSuchIden: Vault with `iden` not found.

        Returns: vault
        '''
        if not s_common.isguid(iden):
            raise s_exc.BadArg(mesg=f'Iden is not a valid iden: {iden}.')

        vault = self.getVault(iden)
        if vault is None:
            raise s_exc.NoSuchIden(mesg=f'Vault not found for iden: {iden}.')

        return vault

    def reqVaultByName(self, name):
        '''
        Get a vault by name.

        Args:
            name (str): Name of the vault to get.

        Raises:
            synapse.exc.NoSuchName: Vault with `name` not found.

        Returns: vault
        '''
        vault = self.getVaultByName(name)
        if vault is None:
            raise s_exc.NoSuchName(mesg=f'Vault not found for name: {name}.')

        return vault

    def reqVaultByType(self, vtype, iden, scope=None):
        '''
        Get a vault by type.

        Args:
            vtype (str): Type of the vault to get.
            iden (str): Iden of the user or role for the vault type.
            scope (str|None): Scope of the vault to get.

        Raises:
            synapse.exc.NoSuchName: Vault with `vtype`/`iden`/`scope` not found.

        Returns: vault
        '''
        vault = self.getVaultByType(vtype, iden, scope)
        if vault is None:
            raise s_exc.NoSuchName(mesg=f'Vault not found for type: {vtype}.')

        return vault

    async def addVault(self, vdef):
        '''
        Create a new vault.

        Args:
            vdef (dict): The vault to add.

        Raises:
            synapse.exc.SchemaViolation: `vdef` does not conform to the vault schema.
            synapse.exc.DupName:
                - Vault already exists for type/scope/owner.
                - Vault already exists with specified name.
            synapse.exc.BadArg:
                - Invalid vault definition provided.
                - Owner required for unscoped, user, and role vaults.
                - Vault secrets is not msgpack safe.
                - Vault configs is not msgpack safe.

        Returns: iden of new vault
        '''
        if not isinstance(vdef, dict):
            raise s_exc.BadArg(mesg='Invalid vault definition provided.')

        # Set some standard properties on the vdef before validating
        vdef['iden'] = s_common.guid()

        if 'permissions' in vdef:
            vdef.pop('permissions')

        self._initEasyPerm(vdef, default=s_cell.PERM_DENY)

        vault = s_schemas.reqValidVault(vdef)

        scope = vault.get('scope')
        vtype = vault.get('type')
        owner = vault.get('owner')
        name = vault.get('name')

        if owner is None and scope != 'global':
            raise s_exc.BadArg(mesg='Owner required for unscoped, user, and role vaults.')

        # Make sure the type/scope/owner combination is unique. Not for unscoped vaults
        if scope is not None and self._getVaultByTSI(vtype, scope, owner) is not None:
            raise s_exc.DupName(mesg=f'Vault already exists for type {vtype}, scope {scope}, owner {owner}.')

        # Make sure the requested name is unique
        if self.getVaultByName(name) is not None:
            raise s_exc.DupName(mesg=f'Vault {name} already exists.')

        secrets = vault.get('secrets')
        configs = vault.get('configs')

        try:
            s_msgpack.en(secrets)
        except s_exc.NotMsgpackSafe as exc:
            raise s_exc.BadArg(mesg=f'Vault secrets must be msgpack safe.') from None

        try:
            s_msgpack.en(configs)
        except s_exc.NotMsgpackSafe as exc:
            raise s_exc.BadArg(mesg=f'Vault configs must be msgpack safe.') from None

        if scope == 'global':
            # everyone gets read access
            await self._setEasyPerm(vault, 'roles', self.auth.allrole.iden, s_cell.PERM_READ)

        elif scope == 'user':
            user = self.auth.user(owner)
            if user is None:
                raise s_exc.NoSuchUser(mesg=f'User with iden {owner} not found.')

            # The user is the admin, everyone else no access
            await self._setEasyPerm(vault, 'users', owner, s_cell.PERM_ADMIN)

        elif scope == 'role':
            role = self.auth.role(owner)
            if role is None:
                raise s_exc.NoSuchRole(mesg=f'Role with iden {owner} not found.')

            # role members gets read access
            await self._setEasyPerm(vault, 'roles', owner, s_cell.PERM_READ)

        else:
            # Unscoped vaults

            # The creator gets admin, everyone else no access
            await self._setEasyPerm(vault, 'users', owner, s_cell.PERM_ADMIN)

        return await self._push('vault:add', vault)

    @s_nexus.Pusher.onPush('vault:add')
    async def _addVault(self, vault):
        iden = vault.get('iden')
        name = vault.get('name')
        scope = vault.get('scope')

        bidn = s_common.uhex(iden)

        if scope is not None:
            vtype = vault.get('type')
            owner = vault.get('owner')

            if scope == 'global':
                tsi = f'{vtype}:global'
            else:
                tsi = f'{vtype}:{scope}:{owner}'

            self.slab.put(tsi.encode(), bidn, db=self.vaultsbyTSIdb)

        self.slab.put(name.encode(), bidn, db=self.vaultsbynamedb)
        self.slab.put(bidn, s_msgpack.en(vault), db=self.vaultsdb)
        return iden

    async def setVaultSecrets(self, iden, key, valu):
        '''
        Set vault secret item.

        This function sets the `key`:`valu` into the vault secrets.

        Args:
            iden (str): The iden of the vault to edit.
            key (str): Vault secret key.
            valu (str): Vault secret value. s_common.novalu to delete a key.

        Raises:
            synapse.exc.NoSuchIden: Vault with `iden` does not exist.
            synapse.exc.NotMsgpackSafe: One of `key` or `valu` is not msgpack safe.

        Returns: Updated vault.
        '''
        vault = self.reqVault(iden)

        secrets = vault.get('secrets')

        delete = False

        if valu is s_common.novalu:
            if key not in secrets:
                raise s_exc.BadArg(mesg=f'Key {key} not found in vault secrets.')

            valu = None
            delete = True

        else:
            try:
                s_msgpack.en({key: valu})
            except s_exc.NotMsgpackSafe as exc:
                raise s_exc.NotMsgpackSafe(mesg=f'Vault secrets must be msgpack safe.') from None

        return await self._push('vault:data:set', iden, 'secrets', key, valu, delete)

    async def setVaultConfigs(self, iden, key, valu):
        '''
        Set vault config item.

        This function sets the `key`:`valu` into the vault configs.

        Args:
            iden (str): The iden of the vault to edit.
            key (str): Vault secret key.
            valu (str): Vault secret value. s_common.novalu to delete a key.

        Raises:
            synapse.exc.NoSuchIden: Vault with `iden` does not exist.
            synapse.exc.NotMsgpackSafe: One of `key` or `valu` is not msgpack safe.

        Returns: Updated vault.
        '''
        vault = self.reqVault(iden)

        configs = vault.get('configs')

        delete = False

        if valu is s_common.novalu:
            if key not in configs:
                raise s_exc.BadArg(mesg=f'Key {key} not found in vault configs.')

            valu = None
            delete = True

        else:
            try:
                s_msgpack.en({key: valu})
            except s_exc.NotMsgpackSafe as exc:
                raise s_exc.NotMsgpackSafe(mesg=f'Vault configs must be msgpack safe.') from None

        return await self._push('vault:data:set', iden, 'configs', key, valu, delete)

    @s_nexus.Pusher.onPush('vault:data:set')
    async def _setVaultData(self, iden, obj, key, valu, delete):
        vault = self.reqVault(iden)
        data = vault.get(obj)

        bidn = s_common.uhex(iden)

        if delete:
            if key in data:
                data.pop(key)
        else:
            data[key] = valu

        self.slab.put(bidn, s_msgpack.en(vault), db=self.vaultsdb)
        return data

    async def replaceVaultConfigs(self, iden, valu):
        '''
        Replace the entire vault config.

        Args:
            iden (str): The iden of the vault to edit.
            valu (str): New configs object to store on the vault.

        Raises:
            synapse.exc.BadArg: `valu` is not a dictionary.
            synapse.exc.NoSuchIden: Vault with `iden` does not exist.
            synapse.exc.NotMsgpackSafe: `valu` is not msgpack safe.

        Returns: New configs.
        '''
        vault = self.reqVault(iden)

        if not isinstance(valu, dict):
            raise s_exc.BadArg(mesg='valu must be a dictionary.', name='valu', valu=valu)

        try:
            s_msgpack.en(valu)
        except s_exc.NotMsgpackSafe:
            short = textwrap.shorten(repr(valu), width=64)
            raise s_exc.NotMsgpackSafe(
                mesg='Vault configs must be msgpack safe.',
                name='valu',
                valu=short) from None

        return await self._push('vault:data:replace', iden, 'configs', valu)

    async def replaceVaultSecrets(self, iden, valu):
        '''
        Replace the entire vault config.

        Args:
            iden (str): The iden of the vault to edit.
            valu (str): New secrets object to store on the vault.

        Raises:
            synapse.exc.BadArg: `valu` is not a dictionary.
            synapse.exc.NoSuchIden: Vault with `iden` does not exist.
            synapse.exc.NotMsgpackSafe: `valu` is not msgpack safe.

        Returns: New secrets.
        '''
        vault = self.reqVault(iden)

        if not isinstance(valu, dict):
            raise s_exc.BadArg(mesg='valu must be a dictionary.', name='valu', valu=valu)

        try:
            s_msgpack.en(valu)
        except s_exc.NotMsgpackSafe:
            short = textwrap.shorten(repr(valu), width=64)
            raise s_exc.NotMsgpackSafe(
                mesg='Vault secrets must be msgpack safe.',
                name='valu',
                valu=short) from None

        return await self._push('vault:data:replace', iden, 'secrets', valu)

    @s_nexus.Pusher.onPush('vault:data:replace')
    async def _replaceVaultData(self, iden, obj, valu):
        vault = self.reqVault(iden)
        bidn = s_common.uhex(iden)

        vault[obj] = valu

        self.slab.put(bidn, s_msgpack.en(vault), db=self.vaultsdb)
        return valu

    def listVaults(self):
        '''
        List all vaults.

        Args: None

        Raises: None

        Yields: tuples of vault info: (<iden>, <name>, <type>, <scope>).
        '''
        for vault in self._getVaults():
            yield vault

    async def setVaultPerm(self, viden, iden, level):
        '''
        Set vault permissions.
        Args:
            viden (str): The iden of the vault to edit.
            iden (str): Iden of the user/role to add permissions for.
            level (int): Easy perms level.

        Raises:
            synapse.exc.NoSuchIden: Vault with `iden` does not exist.

        Returns: Updated vault.
        '''
        vault = self.reqVault(viden)

        scope = 'users'
        ident = self.auth.user(iden)
        if ident is None:
            scope = 'roles'
            ident = self.auth.role(iden)
            if ident is None:
                raise s_exc.NoSuchIden(mesg=f'Iden {iden} is not a valid user or role.')

        await self._setEasyPerm(vault, scope, ident.iden, level)
        permissions = vault.get('permissions')
        return await self._push(('vault:set'), viden, 'permissions', permissions)

    async def renameVault(self, iden, name):
        '''
        Rename a vault.

        Args:
            iden (str): Iden of the vault to rename.
            name (str): New vault name.

        Raises:
            synapse.exc.NoSuchIden: Vault with `iden` does not exist.
            synapse.exc.DupName: Vault with `name` already exists.

        Returns: Updated vault.
        '''
        if self.getVaultByName(name) is not None:
            raise s_exc.DupName(mesg=f'Vault with name {name} already exists.')

        return await self._push(('vault:set'), iden, 'name', name)

    @s_nexus.Pusher.onPush('vault:set')
    async def _setVault(self, iden, key, valu):
        if key not in ('name', 'permissions'):  # pragma: no cover
            raise s_exc.BadArg('Only vault names and permissions can be changed.')

        vault = self.reqVault(iden)
        oldv = vault.get(key)
        vault[key] = valu

        s_schemas.reqValidVault(vault)

        bidn = s_common.uhex(iden)

        if key == 'name':
            self.slab.delete(oldv.encode(), db=self.vaultsbynamedb)
            self.slab.put(valu.encode(), bidn, db=self.vaultsbynamedb)

        self.slab.put(bidn, s_msgpack.en(vault), db=self.vaultsdb)
        return vault

    @s_nexus.Pusher.onPushAuto('vault:del')
    async def delVault(self, iden):
        '''
        Delete a vault.

        Args:
            iden (str): Iden of the vault to delete.

        Returns: None
        '''
        vault = self.getVault(iden)
        if vault is None:
            return

        bidn = s_common.uhex(iden)

        name = vault.get('name')
        vtype = vault.get('type')
        scope = vault.get('scope')

        tsi = None
        if scope == 'global':
            tsi = f'{vtype}:global'
        elif scope in ('user', 'role'):
            owner = vault.get('owner')
            tsi = f'{vtype}:{scope}:{owner}'

        if tsi is not None:
            self.slab.delete(tsi.encode(), db=self.vaultsbyTSIdb)

        self.slab.delete(name.encode(), db=self.vaultsbynamedb)
        self.slab.delete(bidn, db=self.vaultsdb)

    def _propAllowedReason(self, user, perms, gateiden=None, default=None):
        '''
        Similar to allowed, but always prefer the default value specified by the caller.
        Default values are still pulled from permdefs if there is a match there; but still prefer caller default.
        This results in a ternary response that can be used to know if a rule had a positive/negative or no match.
        The matching reason metadata is also returned.
        '''
        if default is None:
            permdef = self.getPermDef(perms)
            if permdef:
                default = permdef.get('default', default)

        return user.getAllowedReason(perms, gateiden=gateiden, default=default)

    def confirmPropSet(self, user, prop, layriden):
        meta0 = self._propAllowedReason(user, prop.setperms[0], gateiden=layriden)

        if meta0.isadmin:
            return

        allowed0 = meta0.value

        meta1 = self._propAllowedReason(user, prop.setperms[1], gateiden=layriden)
        allowed1 = meta1.value

        if allowed0:
            if allowed1:
                return
            elif allowed1 is False:
                # This is a allow-with-precedence case.
                # Inspect meta to determine if the rule a0 is more specific than rule a1
                if len(meta0.rule) >= len(meta1.rule):
                    return
                user.raisePermDeny(prop.setperms[0], gateiden=layriden)
            return

        if allowed1:
            if allowed0 is None:
                return
            # allowed0 here is False. This is a deny-with-precedence case.
            # Inspect meta to determine if the rule a1 is more specific than rule a0
            if len(meta1.rule) > len(meta0.rule):
                return

        user.raisePermDeny(prop.setperms[0], gateiden=layriden)

    def confirmPropDel(self, user, prop, layriden):
        meta0 = self._propAllowedReason(user, prop.delperms[0], gateiden=layriden)

        if meta0.isadmin:
            return

        allowed0 = meta0.value
        meta1 = self._propAllowedReason(user, prop.delperms[1], gateiden=layriden)
        allowed1 = meta1.value

        if allowed0:
            if allowed1:
                return
            elif allowed1 is False:
                # This is a allow-with-precedence case.
                # Inspect meta to determine if the rule a0 is more specific than rule a1
                if len(meta0.rule) >= len(meta1.rule):
                    return
                user.raisePermDeny(prop.delperms[0], gateiden=layriden)
            return

        if allowed1:
            if allowed0 is None:
                return
            # allowed0 here is False. This is a deny-with-precedence case.
            # Inspect meta to determine if the rule a1 is more specific than rule a0
            if len(meta1.rule) > len(meta0.rule):
                return

        user.raisePermDeny(prop.delperms[0], gateiden=layriden)

@contextlib.asynccontextmanager
async def getTempCortex(mods=None):
    '''
    Get a proxy to a cortex backed by a temporary directory.

    Args:
        mods (list): A list of modules which are loaded into the cortex.

    Notes:
        The cortex and temporary directory are town down on exit.
        This should only be called from synchronous code.

    Returns:
        Proxy to the cortex.
    '''
    with s_common.getTempDir() as dirn:
        logger.debug('Creating temporary cortex as %s', dirn)
        conf = {
            'health:sysctl:checks': False,
        }
        async with await Cortex.anit(dirn, conf=conf) as core:
            if mods:
                for mod in mods:
                    await core.loadCoreModule(mod)
            async with core.getLocalProxy() as prox:
                yield prox<|MERGE_RESOLUTION|>--- conflicted
+++ resolved
@@ -5892,44 +5892,10 @@
         if self.stormpool is None:  # pragma: no cover
             return None
 
-<<<<<<< HEAD
-        if self.stormpool.size() == 0:
-            logger.info('Storm query mirror pool is empty. (running locally)', extra=self.getLogExtra())
-            return None
-
-        timeout = self.stormpoolopts.get('timeout:connection')
-
-        try:
-
-            proxy = await self.stormpool.proxy(timeout=timeout)
-            proxyname = proxy._ahainfo.get('name')
-            if proxyname is not None and proxyname == self.ahasvcname:
-                # we are part of the pool and were selected. Convert to local use.
-                return None
-
-        except s_exc.IsFini:
-            return None
-
-        except TimeoutError as e:
-            extra = self.getLogExtra(timeout=timeout)
-            logger.warning('Timeout waiting for pool mirror connection. (running locally)', extra=extra)
-            return None
-
-        try:
-
-            curoffs = opts.setdefault('nexsoffs', await self.getNexsIndx() - 1)
-            miroffs = await s_common.wait_for(proxy.getNexsIndx(), timeout) - 1
-
-            if (delta := curoffs - miroffs) > MAX_NEXUS_DELTA:
-                extra = self.getLogExtra(mirror=proxyname, offset=miroffs,
-                                         delta=delta, maxdelta=MAX_NEXUS_DELTA)
-                mesg = 'Storm query pool mirror nexus offset delta is too large. (running locally)'
-                logger.warning(mesg, extra=extra)
-                return None
-=======
         size = self.stormpool.size()
         if size == 0:
-            logger.warning('Storm query mirror pool is empty, running query locally.')
+            extra = self.getLogExtra()
+            logger.info('Storm query mirror pool is empty. Running query locally.', extra=extra)
             return None
 
         for _ in range(size):
@@ -5943,7 +5909,8 @@
                     return None
 
             except TimeoutError:
-                logger.warning('Timeout waiting for pool mirror proxy.')
+                extra = self.getLogExtra(timeout=timeout)
+                logger.warning('Timeout waiting for pool mirror proxy.', extra=extra)
                 continue
 
             try:
@@ -5953,32 +5920,19 @@
                 if (delta := curoffs - miroffs) <= MAX_NEXUS_DELTA:
                     return proxy
 
-                mesg = f'Pool mirror [{proxyname}] is too far out of sync. Skipping.'
-                logger.warning(mesg, extra=await self.getLogExtra(delta=delta, mirror=proxyname, mirror_offset=miroffs))
->>>>>>> 6f2e45bf
+                extra = self.getLogExtra(delta=delta, mirror=proxyname, mirror_offset=miroffs)
+                logger.warning('Pool mirror is too far out of sync. Skipping.', extra=extra)
 
             except s_exc.IsFini:
-                mesg = f'Proxy for pool mirror [{proxyname}] was shutdown. Skipping.'
-                logger.warning(mesg, extra=await self.getLogExtra(mirror=proxyname))
-
-<<<<<<< HEAD
-        except s_exc.IsFini: # pragma: no cover
-            extra = self.getLogExtra(mirror=proxyname)
-            logger.warning('Proxy closed waiting for pool mirror nexus offset. (running locally)', extra=extra)
-            return None
-
-        except TimeoutError:
-            extra = self.getLogExtra(mirror=proxyname, timeout=timeout)
-            logger.warning('Timeout waiting for pool mirror nexus offset. (running locally)', extra=extra)
-            return None
-=======
+                extra = self.getLogExtra(mirror=proxyname)
+                logger.warning('Proxy for pool mirror was shutdown. Skipping.', extra=extra)
+
             except TimeoutError:
-                mesg = f'Timeout waiting for pool mirror [{proxyname}] Nexus offset.'
-                logger.warning(mesg, extra=await self.getLogExtra(mirror=proxyname))
-
-        logger.warning('Pool members exhausted. Running query locally.', extra=await self.getLogExtra())
+                extra = self.getLogExtra(mirror=proxyname)
+                logger.warning('Timeout waiting for pool mirror Nexus offset. Skipping.', extra=extra)
+
+        logger.warning('Pool members exhausted. Running query locally.', extra=self.getLogExtra())
         return None
->>>>>>> 6f2e45bf
 
     async def storm(self, text, opts=None):
 
