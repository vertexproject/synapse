import os
import asyncio
import logging
import copy
import contextlib
import collections

from collections.abc import Mapping

import synapse
import synapse.exc as s_exc
import synapse.axon as s_axon
import synapse.common as s_common
import synapse.telepath as s_telepath
import synapse.datamodel as s_datamodel

import synapse.lib.cell as s_cell
import synapse.lib.coro as s_coro
import synapse.lib.hive as s_hive
import synapse.lib.view as s_view
import synapse.lib.cache as s_cache
import synapse.lib.layer as s_layer
import synapse.lib.nexus as s_nexus
import synapse.lib.queue as s_queue
import synapse.lib.scope as s_scope
import synapse.lib.spawn as s_spawn
import synapse.lib.storm as s_storm
import synapse.lib.agenda as s_agenda
import synapse.lib.dyndeps as s_dyndeps
import synapse.lib.grammar as s_grammar
import synapse.lib.httpapi as s_httpapi
import synapse.lib.modules as s_modules
import synapse.lib.trigger as s_trigger
import synapse.lib.modelrev as s_modelrev
import synapse.lib.stormsvc as s_stormsvc
import synapse.lib.lmdbslab as s_lmdbslab
import synapse.lib.slaboffs as s_slaboffs
import synapse.lib.stormhttp as s_stormhttp
import synapse.lib.provenance as s_provenance
import synapse.lib.stormtypes as s_stormtypes

logger = logging.getLogger(__name__)

'''
A Cortex implements the synapse hypergraph object.
'''

class CoreApi(s_cell.CellApi):
    '''
    The CoreApi is exposed when connecting to a Cortex over Telepath.

    Many CoreApi methods operate on packed nodes consisting of primitive data structures
    which can be serialized with msgpack/json.

    An example of a packaged Node::

        ( (<form>, <valu>), {

            "props": {
                <name>: <valu>,
                ...
            },
            "tags": {
                "foo": <time>,
                "foo.bar": <time>,
            },
        })

    '''
    @s_cell.adminapi
    def getCoreMods(self):
        return self.cell.getCoreMods()

    @s_cell.adminapi
    def stat(self):
        return self.cell.stat()

    @s_cell.adminapi
    async def joinTeleLayer(self, url, indx=None):
        ret = await self.cell.joinTeleLayer(url, indx=indx)
        return ret

    # FIXME:  ModelDict/Def/Defs is a mess
    async def getModelDict(self):
        '''
        Return a dictionary which describes the data model.

        Returns:
            (dict): A model description dictionary.
        '''
        return await self.cell.getModelDict()

    async def getModelDef(self):
        return await self.cell.getModelDef()

    async def getModelDefs(self):
        return await self.cell.getModelDefs()

    def getCoreInfo(self):
        '''
        Return static generic information about the cortex including model definition
        '''
        return self.cell.getCoreInfo()

    async def _getViewFromOpts(self, opts):
        '''

        Args:
            opts(Optional[Dict]): opts dicts that may contain a view field

        Returns:
            view object

        Raises:
            s_exc.NoSuchView: If the view iden doesn't exist
            s_exc.AuthDeny: If the current user doesn't have read access to the view

        '''
        iden = (opts or {}).get('view')
        return await self._getView(iden)

    async def _getView(self, view):
        view = self.cell.getView(view)
        if view is None:
            raise s_exc.NoSuchView(iden=view)

        self.user.confirm(('view', 'read'), gateiden=view.iden)

        return view

    async def addTrigger(self, condition, query, info, disabled=False, view=None):
        '''
        Adds a trigger to the cortex

        '''
        wlyr = self.cell.view.layers[0]
        await wlyr._reqUserAllowed(self.user, ('trigger', 'add'))

        view = self._getView(view)

        iden = await view.addTrigger(condition, query, info, disabled, user=self.user)
        return iden

    async def delTrigger(self, iden, view=None):
        '''
        Deletes a trigger from the cortex
        '''
        trig = await self.cell.getTrigger(iden)
        trig.confirm(self.user, ('trigger', 'del'))
        await self.cell.delTrigger(iden)

        await view.delTrigger(iden)

    async def updateTrigger(self, iden, query, view=None):
        '''
        Change an existing trigger's query
        '''
        trig = await self.cell.getTrigger(iden)
        trig.confirm(self.user, ('trigger', 'set'))
        await self.cell.updateTrigger(iden, query)

        await view.updateTrigger(iden, query)

    async def enableTrigger(self, iden, view=None):
        '''
        Enable an existing trigger
        '''
        trig = await self.cell.getTrigger(iden)
        trig.confirm(self.user, ('trigger', 'set'))
        await self.cell.enableTrigger(iden)

        await view.enableTrigger(iden)

    async def disableTrigger(self, iden, view=None):
        '''
        Disable an existing trigger
        '''
        trig = await self.cell.getTrigger(iden)
        trig.confirm(self.user, ('trigger', 'set'))
        await self.cell.disableTrigger(iden)

        await view.disableTrigger(iden)

    async def listTriggers(self, view=None):
        '''
        Lists all the triggers that the current user is authorized to access
        '''
        trigs = []
        view = self._getView(view)
        rawtrigs = await view.listTriggers()

        for (iden, trig) in rawtrigs:
            if await trig.allowed(self.user, ('trigger', 'get')):
                info = trig.pack()
                # pack the username into the return as a convenience
                info['username'] = self.cell.getUserName(trig.useriden)
                trigs.append((iden, info))

        return trigs

    # FIXME:  add view parm here (it wouldn't be stored on the view though)
    async def addCronJob(self, query, reqs, incunit=None, incval=1):
        '''
        Add a cron job to the cortex

        A cron job is a persistently-stored item that causes storm queries to be run in the future.  The specification
        for the times that the queries run can be one-shot or recurring.

        Args:
            query (str):  The storm query to execute in the future
            reqs (Union[Dict[str, Union[int, List[int]]], List[Dict[...]]]):
                Either a dict of the fixed time fields or a list of such dicts.  The keys are in the set ('year',
                'month', 'dayofmonth', 'dayofweek', 'hour', 'minute'.  The values must be positive integers, except for
                the key of 'dayofmonth' in which it may also be a negative integer which represents the number of days
                from the end of the month with -1 representing the last day of the month.  All values may also be lists
                of valid values.
            incunit (Optional[str]):
                A member of the same set as above, with an additional member 'day'.  If is None (default), then the
                appointment is one-shot and will not recur.
            incval (Union[int, List[int]):
                A integer or a list of integers of the number of units

        Returns (bytes):
            An iden that can be used to later modify, query, and delete the job.

        Notes:
            reqs must have fields present or incunit must not be None (or both)
            The incunit if not None it must be larger in unit size than all the keys in all reqs elements.
        '''
        self.user.confirm(('cron', 'add'))

        return await self.cell.addCronJob(self.user, query, reqs, incunit, incval)

    async def delCronJob(self, iden):
        '''
        Delete a cron job

        Args:
            iden (bytes):  The iden of the cron job to be deleted
        '''
        gate = self.cell.auth.reqAuthGate(iden)
        gate.confirm(self.user, ('cron', 'del'))

        await self.cell.delCronJob.delete(iden)

    async def updateCronJob(self, iden, query):
        '''
        Change an existing cron job's query

        Args:
            iden (bytes):  The iden of the cron job to be changed
        '''
        # FIXME: discuss this model
        # await cron.reqAllowed(self.user, ('cron', 'set'))
        gate = self.cell.auth.reqAuthGate(iden)
        gate.confirm(self.user, ('cron', 'set'))
        await self.cell.updateCronJob(iden, query)

    async def enableCronJob(self, iden):
        '''
        Enable a cron job

        Args:
            iden (bytes):  The iden of the cron job to be changed
        '''
        gate = self.cell.auth.reqAuthGate(iden)
        gate.confirm(self.user, ('cron', 'set'))
        await self.cell.enableCronJob(iden)

    async def disableCronJob(self, iden):
        '''
        Enable a cron job

        Args:
            iden (bytes):  The iden of the cron job to be changed
        '''
        gate = self.cell.auth.reqAuthGate(iden)
        gate.confirm(self.user, ('cron', 'set'))
        await self.cell.disableCronJob(iden)

    async def listCronJobs(self):
        '''
        Get information about all the cron jobs accessible to the current user
        '''
        crons = []

        for iden, cron in self.cell.agenda.list():
            if not cron.allowed(self.user, ('cron', 'get')):
                continue

            info = cron.pack()
            info['username'] = self.cell.getUserName(cron.useriden)
            crons.append((iden, info))

        return crons

    async def setStormCmd(self, cdef):
        '''
        Set the definition of a pure storm command in the cortex.
        '''
        self.user.confirm(('storm', 'admin', 'cmds'))
        return await self.cell.setStormCmd(cdef)

    async def delStormCmd(self, name):
        '''
        Remove a pure storm command from the cortex.
        '''
        self.user.confirm(('storm', 'admin', 'cmds'))
        return await self.cell.delStormCmd(name)

    async def _reqDefLayerAllowed(self, perms):
        view = self.cell.getView()
        wlyr = view.layers[0]
        self.user.confirm(perms, gateiden=wlyr.iden)

    async def addNodeTag(self, iden, tag, valu=(None, None)):
        '''
        Deprecated in 0.2.0.

        FIXME:  add view parm?
        Add a tag to a node specified by iden.

        Args:
            iden (str): A hex encoded node BUID.
            tag (str):  A tag string.
            valu (tuple):  A time interval tuple or (None, None).
        '''
        await self._reqDefLayerAllowed(('tag:add', *tag.split('.')))
        return await self.cell.addNodeTag(self.user, iden, tag, valu)

    async def delNodeTag(self, iden, tag):
        '''
        Deprecated in 0.2.0.
        Delete a tag from the node specified by iden.

        Args:
            iden (str): A hex encoded node BUID.
            tag (str):  A tag string.
        '''
        await self._reqDefLayerAllowed(('tag:del', *tag.split('.')))
        return await self.cell.delNodeTag(self.user, iden, tag)

    async def setNodeProp(self, iden, name, valu):
        '''
        Deprecated in 0.2.0.

        Set a property on a single node.
        FIXME:  how to move to cortex and still have enforcement?
        '''
        buid = s_common.uhex(iden)

        async with await self.cell.snap(user=self.user) as snap:

            with s_provenance.claim('coreapi', meth='prop:set', user=snap.user.iden):

                node = await snap.getNodeByBuid(buid)
                if node is None:
                    raise s_exc.NoSuchIden(iden=iden)

                prop = node.form.props.get(name)
                self.user.confirm(('prop:set', prop.full), gateiden=snap.wlyr.iden)

                await node.set(name, valu)
                return node.pack()

    async def delNodeProp(self, iden, name):
        '''
        Deprecated in 0.2.0.

        Delete a property from a single node.
        '''

        buid = s_common.uhex(iden)

        async with await self.cell.snap(user=self.user) as snap:

            with s_provenance.claim('coreapi', meth='prop:del', user=snap.user.iden):

                node = await snap.getNodeByBuid(buid)
                if node is None:
                    raise s_exc.NoSuchIden(iden=iden)

                prop = node.form.props.get(name)

                self.user.confirm(('prop:del', prop.full), gateiden=snap.wlyr.iden)

                await node.pop(name)
                return node.pack()

    async def addNode(self, form, valu, props=None):
        '''
        Deprecated in 0.2.0.
        '''
        async with await self.cell.snap(user=self.user) as snap:
            self.user.confirm(('node:add', form), gateiden=snap.wlyr.iden)
            with s_provenance.claim('coreapi', meth='node:add', user=snap.user.iden):

                node = await snap.addNode(form, valu, props=props)
                return node.pack()

    async def addNodes(self, nodes):
        '''
        Add a list of packed nodes to the cortex.

        Args:
            nodes (list): [ ( (form, valu), {'props':{}, 'tags':{}}), ... ]

        Yields:
            (tuple): Packed node tuples ((form,valu), {'props': {}, 'tags':{}})

        Deprecated in 0.2.0
        '''

        # First check that that user may add each form
        done = {}
        for node in nodes:

            formname = node[0][0]
            if done.get(formname):
                continue

            await self._reqDefLayerAllowed(('node:add', formname))
            done[formname] = True

        async with await self.cell.snap(user=self.user) as snap:
            with s_provenance.claim('coreapi', meth='node:add', user=snap.user.iden):

                snap.strict = False

                async for node in snap.addNodes(nodes):

                    if node is not None:
                        node = node.pack()

                    yield node

    async def getFeedFuncs(self):
        '''
        Get a list of Cortex feed functions.

        Notes:
            Each feed dictinonary has the name of the feed function, the
            full docstring for the feed function, and the first line of
            the docstring broken out in their own keys for easy use.

        Returns:
            tuple: A tuple of dictionaries.
        '''
        return await self.cell.getFeedFuncs()

    async def addFeedData(self, name, items, seqn=None):

        wlyr = self.cell.view.layers[0]

        parts = name.split('.')

        self.user.confirm(('feed:data', *parts), gateiden=wlyr.iden)

        with s_provenance.claim('feed:data', name=name):

            async with await self.cell.snap(user=self.user) as snap:
                snap.strict = False
                # FIXME:  is this enough to make snap a nexus?  Alternative is to add a cortex pass-through
                return await snap.addFeedData(name, items, seqn=seqn)

    async def count(self, text, opts=None):
        '''
        Count the number of nodes which result from a storm query.

        Args:
            text (str): Storm query text.
            opts (dict): Storm query options.

        Returns:
            (int): The number of nodes resulting from the query.
        '''
        view = await self._getViewFromOpts(opts)

        i = 0
        # FIXME:  make a count method on view
        async for _ in view.eval(text, opts=opts, user=self.user):
            i += 1
        return i

    async def eval(self, text, opts=None):
        '''
        Evaluate a storm query and yield packed nodes.
        '''

        view = await self._getViewFromOpts(opts)

        async for pode in view.iterStormPodes(text, opts=opts, user=self.user):
            yield pode

    async def storm(self, text, opts=None):
        '''
        Evaluate a storm query and yield result messages.

        Yields:
            ((str,dict)): Storm messages.
        '''
        view = await self._getViewFromOpts(opts)

        if opts is not None and opts.get('spawn'):

            link = s_scope.get('link')

            opts.pop('spawn', None)
            info = {
                'link': link.getSpawnInfo(),
                'view': view.iden,
                'user': self.user.iden,
                'storm': {
                    'opts': opts,
                    'query': text,
                }
            }

            tnfo = {'query': text}
            if opts:
                tnfo['opts'] = opts
            await self.cell.boss.promote('storm:spawn',
                                         user=self.user,
                                         info=tnfo)
            proc = None
            mesg = 'Spawn complete'
            try:
                async with self.cell.spawnpool.get() as proc:
                    if await proc.xact(info):
                        await link.fini()
            except Exception as e:
                if not isinstance(e, asyncio.CancelledError):
                    logger.exception('Error during spawned Storm execution.')
                if not self.cell.isfini:
                    if proc:
                        await proc.fini()
                mesg = repr(e)
                raise
            finally:
                raise s_exc.DmonSpawn(mesg=mesg)

        async for mesg in view.streamstorm(text, opts, user=self.user):
            yield mesg

    async def watch(self, wdef):
        '''
        Hook cortex/view/layer watch points based on a specified watch definition.

        Example:

            wdef = { 'tags': [ 'foo.bar', 'baz.*' ] }

            async for mesg in core.watch(wdef):
                dostuff(mesg)
        '''
        iden = wdef.get('view', self.cell.view.iden)
        self.user.confirm(('watch',), gateiden=iden)

        async for mesg in self.cell.watch(wdef):
            yield mesg

    async def syncLayerSplices(self, iden, offs):
        '''
        Yield (indx, mesg) splices for the given layer beginning at offset.

        Once caught up, this API will begin yielding splices in real-time.
        The generator will only terminate on network disconnect or if the
        consumer falls behind the max window size of 10,000 splice messages.
        '''
        self.user.confirm(('sync',), gateiden=iden)
        async for item in self.cell.syncLayerSplices(iden, offs):
            yield item

    @s_cell.adminapi
    async def splices(self, offs, size):
        '''
        Return the list of splices at the given offset.
        '''
        count = 0
        async for mesg in self.cell.view.layers[0].splices(offs, size):
            count += 1
            if not count % 1000:
                await asyncio.sleep(0)
            yield mesg

    @s_cell.adminapi
    async def splicesBack(self, offs, size):
        '''
        Return the list of splices backwards from the given offset.
        '''
        count = 0
        async for mesg in self.cell.view.layers[0].splicesBack(offs, size):
            count += 1
            if not count % 1000: # pragma: no cover
                await asyncio.sleep(0)
            yield mesg

    async def spliceHistory(self):
        '''
        Yield splices backwards from the end of the splice log.

        Will only return the user's own splices unless they are an admin.
        '''
        async for splice in self.cell.spliceHistory(self.user):
            yield splice

    @s_cell.adminapi
    async def provStacks(self, offs, size):
        '''
        Return stream of (iden, provenance stack) tuples at the given offset.
        '''
        count = 0
        for iden, stack in self.cell.provstor.provStacks(offs, size):
            count += 1
            if not count % 1000:
                await asyncio.sleep(0)
            yield s_common.ehex(iden), stack

    @s_cell.adminapi
    async def getProvStack(self, iden: str):
        '''
        Return the providence stack associated with the given iden.

        Args:
            iden (str):  the iden from splice

        Note: the iden appears on each splice entry as the 'prov' property
        '''
        return self.cell.provstor.getProvStack(s_common.uhex(iden))

    async def getPropNorm(self, prop, valu):
        '''
        Get the normalized property value based on the Cortex data model.

        Args:
            prop (str): The property to normalize.
            valu: The value to normalize.

        Returns:
            (tuple): A two item tuple, containing the normed value and the info dictionary.

        Raises:
            s_exc.NoSuchProp: If the prop does not exist.
            s_exc.BadTypeValu: If the value fails to normalize.
        '''
        return await self.cell.getPropNorm(prop, valu)

    async def getTypeNorm(self, name, valu):
        '''
        Get the normalized type value based on the Cortex data model.

        Args:
            name (str): The type to normalize.
            valu: The value to normalize.

        Returns:
            (tuple): A two item tuple, containing the normed value and the info dictionary.

        Raises:
            s_exc.NoSuchType: If the type does not exist.
            s_exc.BadTypeValu: If the value fails to normalize.
        '''
        return await self.cell.getTypeNorm(name, valu)

    async def addFormProp(self, form, prop, tdef, info):
        '''
        Add an extended property to the given form.

        Extended properties *must* begin with _
        '''
        self.user.confirm(('model', 'prop', 'add', form))
        return await self.cell.addFormProp(form, prop, tdef, info)

    async def delFormProp(self, form, name):
        '''
        Remove an extended property from the given form.
        '''
        self.user.confirm(('model', 'prop', 'del', form))
        return await self.cell.delFormProp(form, name)

    async def addUnivProp(self, name, tdef, info):
        '''
        Add an extended universal property.

        Extended properties *must* begin with _
        '''
        self.user.confirm(('model', 'univ', 'add'))
        return await self.cell.addUnivProp(name, tdef, info)

    async def delUnivProp(self, name):
        '''
        Remove an extended universal property.
        '''
        self.user.confirm(('model', 'univ', 'del'))
        return await self.cell.delUnivProp(name)

    async def addTagProp(self, name, tdef, info):
        '''
        Add a tag property to record data about tags on nodes.
        '''
        self.user.confirm(('model', 'tagprop', 'add'))
        return await self.cell.addTagProp(name, tdef, info)

    async def delTagProp(self, name):
        '''
        Remove a previously added tag property.
        '''
        self.user.confirm(('model', 'tagprop', 'del'))
        return await self.cell.delTagProp(name)

    async def addStormPkg(self, pkgdef):
        self.user.confirm(('storm', 'pkg', 'add'))
        return await self.cell.addStormPkg(pkgdef)

    async def delStormPkg(self, iden):
        self.user.confirm(('storm', 'pkg', 'del'))
        return await self.cell.delStormPkg(iden)

    async def getStormPkgs(self):
        return await self.cell.getStormPkgs()

    async def getStormPkg(self, name):
        return await self.cell.getStormPkg(name)

    # APIs to support spawned cortexes
    @s_cell.adminapi
    async def runRuntLift(self, *args, **kwargs):
        async for item in self.cell.runRuntLift(*args, **kwargs):
            yield item

    @s_cell.adminapi
    async def addCoreQueue(self, name, info):
        return await self.cell.addCoreQueue(name, info)

    @s_cell.adminapi
    async def hasCoreQueue(self, name):
        return await self.cell.hasCoreQueue(name)

    @s_cell.adminapi
    async def delCoreQueue(self, name):
        return await self.cell.delCoreQueue(name)

    @s_cell.adminapi
    async def getCoreQueue(self, name):
        return await self.cell.getCoreQueue(name)

    @s_cell.adminapi
    async def getCoreQueues(self):
        return await self.cell.getCoreQueues()

    @s_cell.adminapi
    async def getsCoreQueue(self, name, offs=0, wait=True, cull=True, size=None):
        async for item in self.cell.getsCoreQueue(name, offs=offs, wait=wait, cull=cull, size=size):
            yield item

    @s_cell.adminapi
    async def putCoreQueue(self, name, item):
        return await self.cell.putCoreQueue(name, item)

    @s_cell.adminapi
    async def putsCoreQueue(self, name, items):
        return await self.cell.putsCoreQueue(name, items)

    @s_cell.adminapi
    async def cullCoreQueue(self, name, offs):
        return await self.cell.cullCoreQueue(name, offs)

class Cortex(s_cell.Cell):  # type: ignore
    '''
    A Cortex implements the synapse hypergraph.

    The bulk of the Cortex API lives on the Snap() object which can
    be obtained by calling Cortex.snap() in a with block.  This allows
    callers to manage transaction boundaries explicitly and dramatically
    increases performance.
    '''
    confdefs = (  # type: ignore

        ('modules', {
            'type': 'list', 'defval': (),
            'doc': 'A list of module classes to load.'
        }),

        ('storm:log', {
            'type': 'bool', 'defval': False,
            'doc': 'Log storm queries via system logger.'
        }),

        ('storm:log:level', {
            'type': 'int',
            'defval': logging.WARNING,
            'doc': 'Logging log level to emit storm logs at.'
        }),

        ('splice:en', {
            'type': 'bool',
            'defval': True,
            'doc': 'Enable storing splices for layer changes.'
        }),

        ('splice:sync', {
            'type': 'str', 'defval': None,
            'doc': 'A telepath URL for an upstream cortex.'
        }),

        ('splice:cryotank', {
            'type': 'str', 'defval': None,
            'doc': 'A telepath URL for a cryotank used to archive splices.'
        }),

        ('feeds', {
            'type': 'list', 'defval': (),
            'doc': 'A list of feed dictionaries.'
        }),

        ('cron:enable', {
            'type': 'bool', 'defval': True,
            'doc': 'Enable cron jobs running.'
        }),

        ('dedicated', {
            'type': 'bool', 'defval': False,
            'doc': 'The cortex is free to use most of the resources of the system'
        }),

        ('layer:lmdb:map_async', {
            'type': 'bool', 'defval': False,
            'doc': 'Set the default lmdb:map_async value in LMDB layers.'
        }),

        ('axon', {
            'type': 'str', 'defval': None,
            'doc': 'A telepath URL for a remote axon.',
        }),
        ('spawn:poolsize', {
            'type': 'int', 'defval': 8,
            'doc': 'The max number of spare processes to keep around in the storm spawn pool.',
        }),

        ('layers:lockmemory', {
            'type': 'bool',
            'default': True,
            'doc': 'Should new layers lock memory for performance by default.',
        }),
    )

    cellapi = CoreApi

    async def __anit__(self, dirn, conf=None):

        await s_cell.Cell.__anit__(self, dirn, conf=conf)

        offsdb = self.slab.initdb('offsets')
        self.offs = s_slaboffs.SlabOffs(self.slab, offsdb)

        # share ourself via the cell dmon as "cortex"
        # for potential default remote use
        self.dmon.share('cortex', self)

        self.views = {}
        self.layers = {}
        # self.counts = {}
        self.modules = {}
        self.storage = {}
        self.storctors = {}
        self.splicers = {}
        self.feedfuncs = {}
        self.stormcmds = {}
        self.spawnpool = None

        # differentiate these for spawning
        self.storm_cmd_ctors = {}
        self.storm_cmd_cdefs = {}

        self.stormmods = {}     # name: mdef
        self.stormpkgs = {}     # name: pkgdef
        self.stormvars = None   # type: s_hive.HiveDict

        self.stormdmons = {}

        self.svcsbyiden = {}
        self.svcsbyname = {}

        self._runtLiftFuncs = {}
        self._runtPropSetFuncs = {}
        self._runtPropDelFuncs = {}

        self.ontagadds = collections.defaultdict(list)
        self.ontagdels = collections.defaultdict(list)
        self.ontagaddglobs = s_cache.TagGlobs()
        self.ontagdelglobs = s_cache.TagGlobs()

        self.libroot = (None, {}, {})
        self.bldgbuids = {} # buid -> (Node, Event)  Nodes under construction

        self.axon = None  # type: s_axon.AxonApi
        self.axready = asyncio.Event()

        self.view = None  # The default/main view

        # Change distribution
        self.nexsroot = await s_nexus.NexsRoot.anit()
        self.onfini(self.nexsroot)

        # generic fini handler for the Cortex
        self.onfini(self._onCoreFini)

        await self._initCoreHive()
        self._initSplicers()
        self._initStormLibs()
        self._initFeedFuncs()

        await self._initStorCtors()

        if self.inaugural:
            await self._initDefLayrStor()

        await self._loadLayrStors()

        self._initCortexHttpApi()

        self.model = s_datamodel.Model()

        # Perform module loading
        mods = list(s_modules.coremods)
        mods.extend(self.conf.get('modules'))
        await self._loadCoreMods(mods)
        await self._loadExtModel()
        await self._initStormCmds()

        # Initialize our storage and views
        await self._initCoreAxon()

        await self._migrateViewsLayers()
        await self._initCoreLayers()
        await self._initCoreViews()
        self.onfini(self._finiStor)
        await self._checkLayerModels()
        await self._initCoreQueues()

        self.provstor = await s_provenance.ProvStor.anit(self.dirn)
        self.onfini(self.provstor.fini)

        self.addHealthFunc(self._cortexHealth)

        async def finidmon():
            await asyncio.gather(*[dmon.fini() for dmon in self.stormdmons.values()])

        self.onfini(finidmon)

        self.trigstor = s_trigger.TriggerStorage(self)
        self.agenda = await s_agenda.Agenda.anit(self)
        self.onfini(self.agenda)

        await self._initRuntFuncs()

        cmdhive = await self.hive.open(('cortex', 'storm', 'cmds'))
        pkghive = await self.hive.open(('cortex', 'storm', 'packages'))
        self.cmdhive = await cmdhive.dict()
        self.pkghive = await pkghive.dict()

        # Finalize coremodule loading & give stormservices a shot to load
        await self._initCoreMods()
        await self._initStormSvcs()
        await self._initPureStormCmds()

        # Now start agenda and dmons after all coremodules have finished
        # loading and services have gotten a shot to be registerd.
        if self.conf.get('cron:enable'):
            await self.agenda.start()
        await self._initStormDmons()

        # Initialize free-running tasks.
        # self._initCryoLoop()
        # self._initPushLoop()
        # self._initFeedLoops()

        self.spawnpool = await s_spawn.SpawnPool.anit(self)
        self.onfini(self.spawnpool)
        self.on('user:mod', self._onEvtBumpSpawnPool)

        self.dynitems.update({
            'cron': self.agenda,
            'cortex': self,
            'triggers': self.trigstor,
            'multiqueue': self.multiqueue,
        })

    async def _onEvtBumpSpawnPool(self, evnt):
        await self.bumpSpawnPool()

    async def bumpSpawnPool(self):
        if self.spawnpool is not None:
            await self.spawnpool.bump()

    async def getSpawnInfo(self):
        return {
            'iden': self.iden,
            'dirn': self.dirn,
            'conf': {
                'storm:log': self.conf.get('storm:log', False),
                'storm:log:level': self.conf.get('storm:log:level', logging.INFO),
            },
            'loglevel': logger.getEffectiveLevel(),
            # TODO make getModelDefs include extended model
            'views': [v.getSpawnInfo() for v in self.views.values()],
            'layers': [l.getSpawnInfo() for l in self.layers.values()],
            'storm': {
                'cmds': {
                    'cdefs': list(self.storm_cmd_cdefs.items()),
                    'ctors': list(self.storm_cmd_ctors.items()),
                },
                'libs': tuple(self.libroot),
                'mods': await self.getStormMods()
            },
            'model': await self.getModelDefs(),
        }

    async def _finiStor(self):
        await asyncio.gather(*[view.fini() for view in self.views.values()])
        await asyncio.gather(*[layr.fini() for layr in self.layers.values()])

    async def _initRuntFuncs(self):

        async def onSetTrigDoc(node, prop, valu):
            valu = str(valu)
            iden = node.ndef[1]
            trig = await node.snap.view.triggers.get(iden)
            trig.confirm(node.snap.user, ('trigger', 'set', 'doc'))
            await trig.setDoc(valu)
            node.props[prop.name] = valu
            await self.fire('core:trigger:action', iden=iden, action='mod')

        async def onSetTrigName(node, prop, valu):
            valu = str(valu)
            iden = node.ndef[1]
            trig = await node.snap.view.triggers.get(iden)
            trig.confirm(node.snap.user, ('trigger', 'set', 'name'))
            await trig.setName(valu)
            node.props[prop.name] = valu
            await self.fire('core:trigger:action', iden=iden, action='mod')

        async def onSetCronDoc(node, prop, valu):
            valu = str(valu)
            iden = node.ndef[1]
            appt = await self.agenda.get(iden)
            appt.confirm(node.snap.user, ('cron', 'set', 'doc'))
            await appt.setDoc(valu)
            node.props[prop.name] = valu

        async def onSetCronName(node, prop, valu):
            valu = str(valu)
            iden = node.ndef[1]
            appt = await self.agenda.get(iden)
            appt.confirm(node.snap.user, ('cron', 'set', 'name'))
            await appt.setName(valu)
            node.props[prop.name] = valu

        # TODO runt node lifting needs to become per view
        self.addRuntLift('syn:cron', self.agenda.onLiftRunts)

        self.addRuntPropSet('syn:cron:doc', onSetCronDoc)
        self.addRuntPropSet('syn:cron:name', onSetCronName)

        self.addRuntPropSet('syn:trigger:doc', onSetTrigDoc)
        self.addRuntPropSet('syn:trigger:name', onSetTrigName)

    async def _initStormDmons(self):

        node = await self.hive.open(('cortex', 'storm', 'dmons'))

        self.stormdmonhive = await node.dict()

        for iden, ddef in self.stormdmonhive.items():
            try:
                await self.runStormDmon(iden, ddef)

            except asyncio.CancelledError:  # pragma: no cover
                raise

            except Exception as e:
                logger.warning(f'initStormDmon ({iden}) failed: {e}')

    async def _initStormSvcs(self):

        node = await self.hive.open(('cortex', 'storm', 'services'))

        self.stormservices = await node.dict()

        for iden, sdef in self.stormservices.items():

            try:
                await self._setStormSvc(sdef)

            except asyncio.CancelledError:  # pragma: no cover
                raise

            except Exception as e:
                logger.warning(f'initStormService ({iden}) failed: {e}')

    async def _initCoreQueues(self):
        path = os.path.join(self.dirn, 'slabs', 'queues.lmdb')

        slab = await s_lmdbslab.Slab.anit(path, map_async=True)
        self.onfini(slab.fini)

        self.multiqueue = await slab.getMultiQueue('cortex:queue', nexsroot=self.nexsroot)

    async def setStormCmd(self, cdef):
        '''
        Set pure storm command definition.

        cdef = {

            'name': <name>,

            'cmdopts': [
                (<name>, <opts>),
            ]

            'cmdconf': {
                <str>: <valu>
            },

            'storm': <text>,

        }
        '''
        return await self._push('storm:cmd:set', cdef)

    @s_nexus.Pusher.onPush('storm:cmd:set')
    async def _onSetStormCmd(self, cdef):
        name = cdef.get('name')
        await self._setStormCmd(cdef)
        await self.cmdhive.set(name, cdef)

    async def _reqStormCmd(self, cdef):

        name = cdef.get('name')
        if not s_grammar.isCmdName(name):
            raise s_exc.BadCmdName(name=name)

        self.getStormQuery(cdef.get('storm'))

    async def _setStormCmd(self, cdef):
        '''
        Note:
            No change control or persistence
        '''

        await self._reqStormCmd(cdef)

        def ctor(argv):
            return s_storm.PureCmd(cdef, argv)

        # TODO unify class ctors and func ctors vs briefs...
        def getCmdBrief():
            return cdef.get('descr', 'No description').strip().split('\n')[0]

        ctor.getCmdBrief = getCmdBrief
        ctor.pkgname = cdef.get('pkgname')
        ctor.svciden = cdef.get('cmdconf', {}).get('svciden', '')
        ctor.forms = cdef.get('forms', {})

        name = cdef.get('name')
        self.stormcmds[name] = ctor
        self.storm_cmd_cdefs[name] = cdef

        await self.bumpSpawnPool()

        await self.fire('core:cmd:change', cmd=name, act='add')

    async def _popStormCmd(self, name):
        self.stormcmds.pop(name, None)
        await self.bumpSpawnPool()

        await self.fire('core:cmd:change', cmd=name, act='del')

    async def delStormCmd(self, name):
        '''
        Remove a previously set pure storm command.
        '''
        return await self._push('storm:cmd:del', name)

    @s_nexus.Pusher.onPush('storm:cmd:del')
    async def _onDelStormCmd(self, name):
        ctor = self.stormcmds.get(name)
        if ctor is None:
            mesg = f'No storm command named {name}.'
            raise s_exc.NoSuchCmd(name=name, mesg=mesg)

        cdef = self.cmdhive.get(name)
        if cdef is None:
            mesg = f'The storm command ({name}) is not dynamic.'
            raise s_exc.CantDelCmd(mesg=mesg)

        await self.cmdhive.pop(name)
        self.stormcmds.pop(name, None)
        await self.bumpSpawnPool()

        await self.fire('core:cmd:change', cmd=name, act='del')

    async def addStormPkg(self, pkgdef):
        '''
        Add the given storm package to the cortex.

        This will store the package for future use.
        '''
        return await self._push('storm:pkg:add', pkgdef)

    @s_nexus.Pusher.onPush('storm:pkg:add')
    async def _onAddStormPkg(self, pkgdef):
        await self.loadStormPkg(pkgdef)
        name = pkgdef.get('name')
        await self.pkghive.set(name, pkgdef)

    async def delStormPkg(self, name):
        '''
        Delete a storm package by name.
        '''
        return await self._push('storm:pkg:del', name)

    @s_nexus.Pusher.onPush('storm:pkg:del')
    async def _onDelStormPkg(self, name):
        pkgdef = await self.pkghive.pop(name, None)
        if pkgdef is None:
            mesg = f'No storm package: {name}.'
            raise s_exc.NoSuchPkg(mesg=mesg)

        await self._dropStormPkg(pkgdef)

    async def getStormPkg(self, name):
        return self.stormpkgs.get(name)

    async def getStormPkgs(self):
        return list(self.pkghive.values())

    async def getStormMods(self):
        return self.stormmods

    async def _tryLoadStormPkg(self, pkgdef):
        try:
            await self.loadStormPkg(pkgdef)
        except asyncio.CancelledError:
            raise  # pragma: no cover

        except Exception as e:
            name = pkgdef.get('name', '')
            logger.exception(f'Error loading pkg: {name}, {str(e)}')

    async def _confirmStormPkg(self, pkgdef):
        '''
        Validate a storm package for loading.  Raises if invalid.
        '''
        # validate things first...
        name = pkgdef.get('name')
        if name is None:
            mesg = 'Package definition has no "name" field.'
            raise s_exc.BadPkgDef(mesg=mesg)

        vers = pkgdef.get('version')
        if vers is None:
            mesg = 'Package definition has no "version" field.'
            raise s_exc.BadPkgDef(mesg=mesg)

        mods = pkgdef.get('modules', ())
        cmds = pkgdef.get('commands', ())
        svciden = pkgdef.get('svciden')

        # Validate storm contents from modules and commands
        for mdef in mods:

            modname = mdef.get('name')
            if modname is None:
                raise s_exc.BadPkgDef(mesg='Package module is missing a name.',
                                      package=name)
            modtext = mdef.get('storm')
            self.getStormQuery(modtext)

        for cdef in cmds:
            cdef.setdefault('cmdconf', {})
            if svciden:
                cdef['cmdconf']['svciden'] = svciden

            cdef['pkgname'] = name

            await self._reqStormCmd(cdef)

    async def loadStormPkg(self, pkgdef):
        '''
        Load a storm package into the storm library for this cortex.

        NOTE: This will *not* persist the package (allowing service dynamism).
        '''
        await self._confirmStormPkg(pkgdef)
        name = pkgdef.get('name')

        mods = pkgdef.get('modules', ())
        cmds = pkgdef.get('commands', ())

        # now actually load...
        self.stormpkgs[name] = pkgdef

        # copy the mods dict and smash the ref so
        # updates are atomic and dont effect running
        # storm queries.
        stormmods = self.stormmods.copy()
        for mdef in mods:
            modname = mdef.get('name')
            stormmods[modname] = mdef

        self.stormmods = stormmods

        for cdef in cmds:
            await self._setStormCmd(cdef)

        await self.bumpSpawnPool()

    async def _dropStormPkg(self, pkgdef):
        '''
        Reverse the process of loadStormPkg()
        '''
        for mdef in pkgdef.get('modules', ()):
            modname = mdef.get('name')
            self.stormmods.pop(modname, None)

        for cdef in pkgdef.get('commands', ()):
            name = cdef.get('name')
            await self._popStormCmd(name)

        await self.bumpSpawnPool()

    def getStormSvc(self, name):

        ssvc = self.svcsbyiden.get(name)
        if ssvc is not None:
            return ssvc

        ssvc = self.svcsbyname.get(name)
        if ssvc is not None:
            return ssvc

    async def addStormSvc(self, sdef):
        '''
        Add a registered storm service to the cortex.
        '''
        if sdef.get('iden') is None:
            sdef['iden'] = s_common.guid()
        return await self._push('storm:svc:add', sdef)

    @s_nexus.Pusher.onPush('storm:svc:add')
    async def _onAddStormSvc(self, sdef):

        iden = sdef.get('iden')
        if self.svcsbyiden.get(iden) is not None:
            mesg = f'Storm service already exists: {iden}'
            raise s_exc.DupStormSvc(mesg=mesg)

        await self._setStormSvc(sdef)
        await self.stormservices.set(iden, sdef)
        await self.bumpSpawnPool()
        return iden

    async def delStormSvc(self, iden):
        '''
        Delete a registered storm service from the cortex.
        '''
        return await self._push('storm:svc:del', iden)

    @s_nexus.Pusher.onPush('storm:svc:del')
    async def _onDelStormSvc(self, iden):

        try:
            await self.runStormSvcEvent(iden, 'del')
        except asyncio.CancelledError:  # pragma: no cover
            raise
        except Exception as e:
            logger.exception(f'service.del hook for service {iden} failed with error: {e}')

        sdef = await self.stormservices.pop(iden, None)
        if sdef is None:
            mesg = f'No storm service with iden: {iden}'
            raise s_exc.NoSuchStormSvc(mesg=mesg)

        await self._delStormSvcPkgs(iden)

        name = sdef.get('name')
        if name is not None:
            self.svcsbyname.pop(name, None)

        ssvc = self.svcsbyiden.pop(iden, None)
        if ssvc is not None:
            await ssvc.fini()

        await self.bumpSpawnPool()

    async def _delStormSvcPkgs(self, iden):
        '''
        Delete storm packages associated with a service.
        '''
        oldpkgs = []
        for name, pdef in self.pkghive.items():
            pkgiden = pdef.get('svciden')
            if pkgiden and pkgiden == iden:
                oldpkgs.append(pdef)

        for pkg in oldpkgs:
            name = pkg.get('name')
            if name:
                await self.delStormPkg(name)

    async def setStormSvcEvents(self, iden, edef):
        '''
        Set the event callbacks for a storm service. Extends the sdef dict

        edef = {
            <name> : {
                'storm': <storm>
            }
        }

        where <name> can be one of [add, del], where
        add -- Run the given storm '*before* the service is first added (a la service.add), but not on a reconnect.
        del -- Run the given storm *after* the service is removed (a la service.del), but not on a disconnect.
        '''
        sdef = self.stormservices.get(iden)
        if sdef is None:
            mesg = f'No storm service with iden: {iden}'
            raise s_exc.NoSuchStormSvc(mesg=mesg)

        sdef['evts'] = edef
        await self.stormservices.set(iden, sdef)
        return sdef

    async def _runStormSvcAdd(self, iden):
        sdef = self.stormservices.get(iden)
        if sdef is None:
            mesg = f'No storm service with iden: {iden}'
            raise s_exc.NoSuchStormSvc(mesg=mesg)

        if sdef.get('added', False):
            return

        try:
            await self.runStormSvcEvent(iden, 'add')
        except asyncio.CancelledError:  # pragma: no cover
            raise
        except Exception as e:
            logger.exception(f'runStormSvcEvent service.add failed with error {e}')
            return

        sdef['added'] = True
        await self.stormservices.set(iden, sdef)

    async def runStormSvcEvent(self, iden, name):
        sdef = self.stormservices.get(iden)
        if sdef is None:
            mesg = f'No storm service with iden: {iden}'
            raise s_exc.NoSuchStormSvc(mesg=mesg)

        evnt = sdef.get('evts', {}).get(name, {}).get('storm')
        if evnt is None:
            return
        await s_common.aspin(self.storm(evnt, opts={'vars': {'cmdconf': {'svciden': iden}}}))

    async def _setStormSvc(self, sdef):

        ssvc = await s_stormsvc.StormSvcClient.anit(self, sdef)

        self.onfini(ssvc)

        self.svcsbyiden[ssvc.iden] = ssvc
        self.svcsbyname[ssvc.name] = ssvc

        return ssvc

    def getStormSvcs(self):
        return list(self.svcsbyiden.values())

    async def _cortexHealth(self, health):
        health.update('cortex', 'nominal')

    async def _loadExtModel(self):

        self.extprops = await (await self.hive.open(('cortex', 'model', 'props'))).dict()
        self.extunivs = await (await self.hive.open(('cortex', 'model', 'univs'))).dict()
        self.exttagprops = await (await self.hive.open(('cortex', 'model', 'tagprops'))).dict()

        for form, prop, tdef, info in self.extprops.values():
            try:
                self.model.addFormProp(form, prop, tdef, info)
            except asyncio.CancelledError:  # pragma: no cover
                raise
            except Exception as e:
                logger.warning(f'ext prop ({form}:{prop}) error: {e}')

        for prop, tdef, info in self.extunivs.values():
            try:
                self.model.addUnivProp(prop, tdef, info)
            except asyncio.CancelledError:  # pragma: no cover
                raise
            except Exception as e:
                logger.warning(f'ext univ ({prop}) error: {e}')

        for prop, tdef, info in self.exttagprops.values():
            try:
                self.model.addTagProp(prop, tdef, info)
            except asyncio.CancelledError:  # pragma: no cover
                raise
            except Exception as e:
                logger.warning(f'ext tag prop ({prop}) error: {e}')

        await self.bumpSpawnPool()

    @contextlib.asynccontextmanager
    async def watcher(self, wdef):

        iden = wdef.get('view', self.view.iden)

        view = self.views.get(iden)
        if view is None:
            raise s_exc.NoSuchView(iden=iden)

        async with await s_queue.Window.anit(maxsize=10000) as wind:

            tags = wdef.get('tags')
            if tags is not None:

                tglobs = s_cache.TagGlobs()
                [tglobs.add(t, True) for t in tags]

                async def ontag(mesg):
                    name = mesg[1].get('tag')
                    if not tglobs.get(name):
                        return

                    await wind.put(mesg)

                for layr in self.view.layers:
                    layr.on('tag:add', ontag, base=wind)
                    layr.on('tag:del', ontag, base=wind)

            yield wind

    async def watch(self, wdef):
        '''
        Hook cortex/view/layer watch points based on a specified watch definition.
        ( see CoreApi.watch() docs for details )
        '''
        async with self.watcher(wdef) as wind:
            async for mesg in wind:
                yield mesg

    async def addUnivProp(self, name, tdef, info):
        return await self._push('model:univ:add', name, tdef, info)

    @s_nexus.Pusher.onPush('model:univ:add')
    async def _onAddUnivProp(self, name, tdef, info):

        # the loading function does the actual validation...
        if not name.startswith('_'):
            mesg = 'ext univ name must start with "_"'
            raise s_exc.BadPropDef(name=name, mesg=mesg)

        if info.get('defval', s_common.novalu) is not s_common.novalu:
            mesg = 'Ext univ may not (yet) have a default value.'
            raise s_exc.BadPropDef(name=name, mesg=mesg)

        self.model.addUnivProp(name, tdef, info)

        await self.extunivs.set(name, (name, tdef, info))
        await self.fire('core:extmodel:change', prop=name, act='add', type='univ')

    async def addFormProp(self, form, prop, tdef, info):
        return await self._push('model:prop:add', form, prop, tdef, info)

    @s_nexus.Pusher.onPush('model:prop:add')
    async def _onAddFormProp(self, form, prop, tdef, info):
        if not prop.startswith('_'):
            mesg = 'ext prop must begin with "_"'
            raise s_exc.BadPropDef(prop=prop, mesg=mesg)

        if info.get('defval', s_common.novalu) is not s_common.novalu:
            mesg = 'Ext prop may not (yet) have a default value.'
            raise s_exc.BadPropDef(prop=prop, mesg=mesg)

        self.model.addFormProp(form, prop, tdef, info)
        await self.extprops.set(f'{form}:{prop}', (form, prop, tdef, info))
        await self.fire('core:extmodel:change',
                        form=form, prop=prop, act='add', type='formprop')
        await self.bumpSpawnPool()

    async def delFormProp(self, form, prop):
        '''
        Remove an extended property from the cortex.
        '''
        return await self._push('model:prop:del', form, prop,)

    @s_nexus.Pusher.onPush('model:prop:del')
    async def _onDelFormProp(self, form, prop):
        full = f'{form}:{prop}'

        pdef = self.extprops.get(full)
        if pdef is None:
            mesg = f'No ext prop named {full}'
            raise s_exc.NoSuchProp(form=form, prop=prop, mesg=mesg)

        for layr in self.layers.values():
            async for item in layr.iterPropRows(form, prop):
                mesg = f'Nodes still exist with prop: {form}:{prop}'
                raise s_exc.CantDelProp(mesg=mesg)

        self.model.delFormProp(form, prop)
        await self.extprops.pop(full, None)
        await self.fire('core:extmodel:change',
                        form=form, prop=prop, act='del', type='formprop')
        await self.bumpSpawnPool()

    async def delUnivProp(self, prop):
        '''
        Remove an extended universal property from the cortex.
        '''
        return await self._push('model:univ:del', prop)

    @s_nexus.Pusher.onPush('model:univ:del')
    async def _onDelUnivProp(self, prop):
        udef = self.extunivs.get(prop)
        if udef is None:
            mesg = f'No ext univ named {prop}'
            raise s_exc.NoSuchUniv(name=prop, mesg=mesg)

        univname = '.' + prop
        for layr in self.layers.values():
            async for item in layr.iterUnivRows(univname):
                mesg = f'Nodes still exist with universal prop: {prop}'
                raise s_exc.CantDelUniv(mesg=mesg)

        self.model.delUnivProp(prop)
        await self.extunivs.pop(prop, None)
        await self.fire('core:extmodel:change', name=prop, act='del', type='univ')
        await self.bumpSpawnPool()

    async def addTagProp(self, name, tdef, info):
        return await self._push('model:tagprop:add', name, tdef, info)

    @s_nexus.Pusher.onPush('model:tagprop:add')
    async def _onaddTagProp(self, name, tdef, info):
        if self.exttagprops.get(name) is not None:
            raise s_exc.DupPropName(name=name)

        self.model.addTagProp(name, tdef, info)

        await self.exttagprops.set(name, (name, tdef, info))
        await self.fire('core:tagprop:change', name=name, act='add')
        await self.bumpSpawnPool()

    async def delTagProp(self, name):
        return await self._push('model:tagprop:del', name)

    @s_nexus.Pusher.onPush('model:tagprop:del')
    async def _onDelTagProp(self, name):
        pdef = self.exttagprops.get(name)
        if pdef is None:
            mesg = f'No tag prop named {name}'
            raise s_exc.NoSuchProp(mesg=mesg, name=name)

        for layr in self.layers.values():
            if await layr.hasTagProp(name):
                mesg = f'Nodes still exist with tagprop: {name}'
                raise s_exc.CantDelProp(mesg=mesg)

        self.model.delTagProp(name)

        await self.exttagprops.pop(name, None)
        await self.fire('core:tagprop:change', name=name, act='del')
        await self.bumpSpawnPool()

    async def addNodeTag(self, user, iden, tag, valu=(None, None)):
        '''
        Add a tag to a node specified by iden.

        Args:
            iden (str): A hex encoded node BUID.
            tag (str):  A tag string.
            valu (tuple):  A time interval tuple or (None, None).
        '''

        buid = s_common.uhex(iden)
        async with await self.snap(user=user) as snap:

            with s_provenance.claim('coreapi', meth='tag:add', user=snap.user.iden):

                node = await snap.getNodeByBuid(buid)
                if node is None:
                    raise s_exc.NoSuchIden(iden=iden)

                await node.addTag(tag, valu=valu)
                return node.pack()

    async def addNode(self, user, form, valu, props=None):

        async with await self.snap(user=user) as snap:
            node = await snap.addNode(form, valu, props=props)
            return node.pack()

    async def delNodeTag(self, user, iden, tag):
        '''
        Delete a tag from the node specified by iden.

        Args:
            iden (str): A hex encoded node BUID.
            tag (str):  A tag string.
        '''
        buid = s_common.uhex(iden)

        async with await self.snap(user=user) as snap:

            with s_provenance.claim('coreapi', meth='tag:del', user=snap.user.iden):

                node = await snap.getNodeByBuid(buid)
                if node is None:
                    raise s_exc.NoSuchIden(iden=iden)

                await node.delTag(tag)
                return node.pack()

    async def _onCoreFini(self):
        '''
        Generic fini handler for cortex components which may change or vary at runtime.
        '''
        if self.axon:
            await self.axon.fini()

    async def syncLayerSplices(self, iden, offs):
        '''
        Yield (offs, mesg) tuples for splices in a layer.
        '''
        layr = self.getLayer(iden)
        if layr is None:
            raise s_exc.NoSuchLayer(iden=iden)

        async for item in layr.syncSplices(offs):
            yield item

    async def spliceHistory(self, user):
        '''
        Yield splices backwards from the end of the splice log.

        Will only return user's own splices unless they are an admin.
        '''
        layr = self.view.layers[0]
        indx = (await layr.stat())['splicelog_indx']

        count = 0
        async for mesg in layr.splicesBack(indx):
            count += 1
            if not count % 1000: # pragma: no cover
                await asyncio.sleep(0)

            if user.iden == mesg[1]['user'] or user.admin:
                yield mesg

    async def initCoreMirror(self, url):
        '''
        Initialize this cortex as a down-stream mirror from a telepath url, receiving splices from another cortex.

        Note:
            This cortex *must* be initialized from a backup of the target cortex!
        '''
        self.schedCoro(self._initCoreMirror(url))

    async def _initCoreMirror(self, url):

        while not self.isfini:

            try:

                async with await s_telepath.openurl(url) as proxy:

                    # if we really are a backup mirror, we have the same iden.
                    if self.iden != await proxy.getCellIden():
                        logger.error('remote cortex has different iden! (aborting mirror, shutting down cortex.).')
                        await self.fini()
                        return

                    # assume only the main layer for now...
                    layr = self.getLayer()

                    offs = await layr.getOffset(layr.iden)
                    logger.warning(f'mirror loop connected ({url} offset={offs})')

                    if offs == 0:
                        stat = await layr.stat()
                        offs = stat.get('splicelog_indx', 0)
                        await layr.setOffset(layr.iden, offs)

                    while not proxy.isfini:

                        # gotta do this in the loop as well...
                        offs = await layr.getOffset(layr.iden)

                        # pump them into a queue so we can consume them in chunks
                        q = asyncio.Queue(maxsize=1000)

                        async def consume(x):
                            try:
                                async for item in proxy.syncLayerSplices(None, x):
                                    await q.put(item)
                            finally:
                                await q.put(None)

                        proxy.schedCoro(consume(offs))

                        done = False
                        while not done:

                            # get the next item so we maybe block...
                            item = await q.get()
                            if item is None:
                                break

                            items = [item]

                            # check if there are more we can eat
                            for i in range(q.qsize()):

                                nexi = await q.get()
                                if nexi is None:
                                    done = True
                                    break

                                items.append(nexi)

                            splices = [i[1] for i in items]
                            await self.addFeedData('syn.splice', splices)
                            await layr.setOffset(layr.iden, items[-1][0])

            except asyncio.CancelledError: # pragma: no cover
                return

            except Exception:
                logger.exception('error in initCoreMirror loop')

            await self.waitfini(1)

    # async def _getWaitFor(self, name, valu):
    #    form = self.model.form(name)
    #    return form.getWaitFor(valu)

    async def _initCoreHive(self):
        stormvars = await self.hive.open(('cortex', 'storm', 'vars'))
        self.stormvars = await s_hive.NexusHiveDict.anit(await stormvars.dict(), nexsroot=self.nexsroot)
        self.onfini(self.stormvars)

    async def _initCoreAxon(self):
        turl = self.conf.get('axon')
        if turl is None:
            path = os.path.join(self.dirn, 'axon')
            self.axon = await s_axon.Axon.anit(path)
            self.axon.onfini(self.axready.clear)
            self.axready.set()
            return

        async def teleloop():
            self.axready.clear()
            while not self.isfini:
                try:
                    self.axon = await s_telepath.openurl(turl)
                    self.axon.onfini(teleloop)
                    self.axready.set()
                    return
                except asyncio.CancelledError:
                    raise
                except Exception as e:
                    logger.warning('remote axon error: %r' % (e,))
                await self.waitfini(1)

        self.schedCoro(teleloop())

    async def _initStormCmds(self):
        '''
        Registration for built-in Storm commands.
        '''
        self.addStormCmd(s_storm.MaxCmd)
        self.addStormCmd(s_storm.MinCmd)
        self.addStormCmd(s_storm.TeeCmd)
        self.addStormCmd(s_storm.HelpCmd)
        self.addStormCmd(s_storm.IdenCmd)
        self.addStormCmd(s_storm.SpinCmd)
        self.addStormCmd(s_storm.SudoCmd)
        self.addStormCmd(s_storm.UniqCmd)
        self.addStormCmd(s_storm.CountCmd)
        self.addStormCmd(s_storm.GraphCmd)
        self.addStormCmd(s_storm.LimitCmd)
        self.addStormCmd(s_storm.SleepCmd)
        self.addStormCmd(s_storm.ScrapeCmd)
        self.addStormCmd(s_storm.DelNodeCmd)
        self.addStormCmd(s_storm.MoveTagCmd)
        self.addStormCmd(s_storm.ReIndexCmd)
        self.addStormCmd(s_storm.SpliceListCmd)
        self.addStormCmd(s_storm.SpliceUndoCmd)

        for cdef in s_stormsvc.stormcmds:
            await self._trySetStormCmd(cdef.get('name'), cdef)

        for cdef in s_storm.stormcmds:
            await self._trySetStormCmd(cdef.get('name'), cdef)

    async def _initPureStormCmds(self):
        oldcmds = []
        for name, cdef in self.cmdhive.items():
            cmdiden = cdef.get('cmdconf', {}).get('svciden')
            if cmdiden and self.stormservices.get(cmdiden) is None:
                oldcmds.append(name)
            else:
                await self._trySetStormCmd(name, cdef)

        for name in oldcmds:
            logger.warning(f'Removing old command: [{name}]')
            await self.cmdhive.pop(name)

        for name, pkgdef in self.pkghive.items():
            await self._tryLoadStormPkg(pkgdef)

    async def _trySetStormCmd(self, name, cdef):
        try:
            await self._setStormCmd(cdef)
        except Exception:
            logger.exception(f'Storm command load failed: {name}')

    def _initStormLibs(self):
        '''
        Registration for built-in Storm Libraries
        '''
        self.addStormLib(('csv',), s_stormtypes.LibCsv)
        self.addStormLib(('str',), s_stormtypes.LibStr)
        self.addStormLib(('pkg',), s_stormtypes.LibPkg)
        self.addStormLib(('dmon',), s_stormtypes.LibDmon)
        self.addStormLib(('feed',), s_stormtypes.LibFeed)
        self.addStormLib(('time',), s_stormtypes.LibTime)
        self.addStormLib(('user',), s_stormtypes.LibUser)
        self.addStormLib(('vars',), s_stormtypes.LibVars)
        self.addStormLib(('view',), s_stormtypes.LibView)
        self.addStormLib(('queue',), s_stormtypes.LibQueue)
        self.addStormLib(('stats',), s_stormtypes.LibStats)
        self.addStormLib(('service',), s_stormtypes.LibService)
        self.addStormLib(('bytes',), s_stormtypes.LibBytes)
        self.addStormLib(('globals',), s_stormtypes.LibGlobals)
        self.addStormLib(('telepath',), s_stormtypes.LibTelepath)

        self.addStormLib(('inet', 'http'), s_stormhttp.LibHttp)
        self.addStormLib(('base64',), s_stormtypes.LibBase64)

    def _initSplicers(self):
        '''
        Registration for splice handlers.
        '''
        splicers = {
            'tag:add': self._onFeedTagAdd,
            'tag:del': self._onFeedTagDel,
            'node:add': self._onFeedNodeAdd,
            'node:del': self._onFeedNodeDel,
            'prop:set': self._onFeedPropSet,
            'prop:del': self._onFeedPropDel,
            'tag:prop:set': self._onFeedTagPropSet,
            'tag:prop:del': self._onFeedTagPropDel,
        }
        self.splicers.update(**splicers)

    async def _initStorCtors(self):
        '''
        Registration for built-in Layer ctors
        '''
        self.addLayrStorClass(s_layer.LayerStorage)

    async def _loadLayrStors(self):

        for iden, node in await self.hive.open(('cortex', 'storage')):
            storinfo = await node.dict()
            try:
                await self._initLayrStor(storinfo)

            except asyncio.CancelledError: # pragma: no cover
                raise

            except Exception:
                logger.exception('error loading layer storage!')

        iden = self.cellinfo.get('layr:stor:default')
        self.defstor = self.storage.get(iden)

    async def _initDefLayrStor(self):
        layr = await self.addLayrStor('local', {})
        await self.cellinfo.set('layr:stor:default', layr.iden)

    async def addLayrStor(self, typename, typeconf):

        iden = s_common.guid()
        return await self._push('storage:add', iden, typename, typeconf)

    @s_nexus.Pusher.onPush('storage:add')
    async def _onAddLayrStor(self, iden, typename, typeconf):
        clas = self.storctors.get(typename)
        if clas is None:
            raise s_exc.NoSuchStor(name=typename)

        await clas.reqValidConf(typeconf)

        node = await self.hive.open(('cortex', 'storage', iden))

        info = await node.dict()

        await info.set('iden', iden)
        await info.set('type', typename)
        await info.set('conf', typeconf)

        return await self._initLayrStor(info)

    async def _initLayrStor(self, storinfo):

        iden = storinfo.get('iden')
        typename = storinfo.get('type')

        clas = self.storctors.get(typename)

        # We don't want to persist the path, as it makes backup more difficult
        path = s_common.gendir(self.dirn, 'layers')

        layrstor = await clas.anit(storinfo, path)

        self.storage[iden] = layrstor

        self.onfini(layrstor)

        return layrstor

    def addLayrStorClass(self, clas):
        self.storctors[clas.stortype] = clas

    def _initFeedFuncs(self):
        '''
        Registration for built-in Cortex feed functions.
        '''
        self.setFeedFunc('syn.nodes', self._addSynNodes)
        self.setFeedFunc('syn.splice', self._addSynSplice)
        self.setFeedFunc('syn.ingest', self._addSynIngest)

    def _initCortexHttpApi(self):
        '''
        Registration for built-in Cortex httpapi endpoints
        '''
        self.addHttpApi('/api/v1/storm', s_httpapi.StormV1, {'cell': self})
        self.addHttpApi('/api/v1/watch', s_httpapi.WatchSockV1, {'cell': self})
        self.addHttpApi('/api/v1/storm/nodes', s_httpapi.StormNodesV1, {'cell': self})

        self.addHttpApi('/api/v1/model', s_httpapi.ModelV1, {'cell': self})
        self.addHttpApi('/api/v1/model/norm', s_httpapi.ModelNormV1, {'cell': self})

    async def getCellApi(self, link, user, path):

        if not path:
            return await CoreApi.anit(self, link, user)

        # allow an admin to directly open the cortex hive
        # (perhaps this should be a Cell() level pattern)
        if path[0] == 'hive' and user.admin:
            return await s_hive.HiveApi.anit(self.hive, user)

        if path[0] == 'layer':

            if len(path) == 1:
                # get the top layer for the default view
                layr = self.getLayer()
                return await s_layer.LayerApi.anit(self, link, user, layr)

            if len(path) == 2:
                layr = self.getLayer(path[1])
                if layr is None:
                    raise s_exc.NoSuchLayer(iden=path[1])

                return await s_layer.LayerApi.anit(self, link, user, layr)

        raise s_exc.NoSuchPath(path=path)

    async def getModelDict(self):
        return self.model.getModelDict()

    async def getModelDefs(self):
        defs = self.model.getModelDefs()
        # TODO add extended model defs
        return defs

    async def getFormCounts(self):
        '''
        Return total form counts for all existing layers
        '''
        counts = collections.defaultdict(int)
        for layr in self.layers.values():
            layrcounts = await layr.getFormCounts()
            for name, valu in layrcounts.items():
                counts[name] += valu
        return counts

    def onTagAdd(self, name, func):
        '''
        Register a callback for tag addition.

        Args:
            name (str): The name of the tag or tag glob.
            func (function): The callback func(node, tagname, tagval).

        '''
        # TODO allow name wild cards
        if '*' in name:
            self.ontagaddglobs.add(name, func)
        else:
            self.ontagadds[name].append(func)

    def offTagAdd(self, name, func):
        '''
        Unregister a callback for tag addition.

        Args:
            name (str): The name of the tag or tag glob.
            func (function): The callback func(node, tagname, tagval).

        '''
        if '*' in name:
            self.ontagaddglobs.rem(name, func)
            return

        cblist = self.ontagadds.get(name)
        if cblist is None:
            return
        try:
            cblist.remove(func)
        except ValueError:
            pass

    def onTagDel(self, name, func):
        '''
        Register a callback for tag deletion.

        Args:
            name (str): The name of the tag or tag glob.
            func (function): The callback func(node, tagname, tagval).

        '''
        if '*' in name:
            self.ontagdelglobs.add(name, func)
        else:
            self.ontagdels[name].append(func)

    def offTagDel(self, name, func):
        '''
        Unregister a callback for tag deletion.

        Args:
            name (str): The name of the tag or tag glob.
            func (function): The callback func(node, tagname, tagval).

        '''
        if '*' in name:
            self.ontagdelglobs.rem(name, func)
            return

        cblist = self.ontagdels.get(name)
        if cblist is None:
            return
        try:
            cblist.remove(func)
        except ValueError:
            pass

    def addRuntLift(self, prop, func):
        '''
        Register a runt lift helper for a given prop.

        Args:
            prop (str): Full property name for the prop to register the helper for.
            func:

        Returns:
            None: None.
        '''
        self._runtLiftFuncs[prop] = func

    async def runRuntLift(self, full, valu=None, cmpr=None):
        '''
        Execute a runt lift function.

        Args:
            full (str): Property to lift by.
            valu:
            cmpr:

        Returns:
            bytes, list: Yields bytes, list tuples where the list contains a series of
                key/value pairs which are used to construct a Node object.

        '''
        func = self._runtLiftFuncs.get(full)
        if func is not None:
            async for pode in func(full, valu, cmpr):
                yield pode

    def addRuntPropSet(self, full, func):
        '''
        Register a prop set helper for a runt form
        '''
        self._runtPropSetFuncs[full] = func

    async def runRuntPropSet(self, node, prop, valu):
        func = self._runtPropSetFuncs.get(prop.full)
        if func is None:
            raise s_exc.IsRuntForm(mesg='No prop:set func set for runt property.',
                                   prop=prop.full, valu=valu, ndef=node.ndef)
        ret = await s_coro.ornot(func, node, prop, valu)
        return ret

    def addRuntPropDel(self, full, func):
        '''
        Register a prop set helper for a runt form
        '''
        self._runtPropDelFuncs[full] = func

    async def runRuntPropDel(self, node, prop):
        func = self._runtPropDelFuncs.get(prop.full)
        if func is None:
            raise s_exc.IsRuntForm(mesg='No prop:del func set for runt property.',
                                   prop=prop.full, ndef=node.ndef)
        ret = await s_coro.ornot(func, node, prop)
        return ret

    async def _checkLayerModels(self):
        mrev = s_modelrev.ModelRev(self)
        await mrev.revCoreLayers()

    # FIXME: mirror split horizon problem with addLayer, addView
    async def _initCoreViews(self):

        defiden = self.cellinfo.get('defaultview')

        for iden, node in await self.hive.open(('cortex', 'views')):
            view = await s_view.View.anit(self, node)
            self.views[iden] = view
            if iden == defiden:
                self.view = view

        # if we have no views, we are initializing.  Add a default main view and layer.
        if not self.views:
            layr = await self.addLayer()
            vdef = {
                'layers': (layr.iden,),
                'worldreadable': True,
            }
            view = await self.addView(vdef)
            await self.cellinfo.set('defaultview', view.iden)
            self.view = view

    async def _migrateViewsLayers(self):
        '''
        Move directories and idens to current scheme where cortex, views, and layers all have unique idens

        Note:
            This changes directories and hive data, not existing View or Layer objects

        TODO:  due to our migration policy, remove in 0.3.0

        '''
        defiden = self.cellinfo.get('defaultview')
        if defiden is not None:
            # No need for migration; we're up-to-date
            return

        oldlayriden = self.iden
        newlayriden = s_common.guid()

        oldviewiden = self.iden
        newviewiden = s_common.guid()

        if not await self.hive.exists(('cortex', 'views', oldviewiden)):
            # No view info present; this is a fresh cortex
            return

        await self.hive.rename(('cortex', 'views', oldviewiden), ('cortex', 'views', newviewiden))
        logger.info('Migrated view from duplicate iden %s to new iden %s', oldviewiden, newviewiden)

        # Move view/layer metadata
        await self.hive.rename(('cortex', 'layers', oldlayriden), ('cortex', 'layers', newlayriden))
        logger.info('Migrated layer from duplicate iden %s to new iden %s', oldlayriden, newlayriden)

        # Move layer data
        oldpath = os.path.join(self.dirn, 'layers', oldlayriden)
        newpath = os.path.join(self.dirn, 'layers', newlayriden)
        os.rename(oldpath, newpath)

        # Replace all views' references to old layer iden with new layer iden
        node = await self.hive.open(('cortex', 'views'))
        for iden, viewnode in node:
            info = await viewnode.dict()
            layers = info.get('layers')
            newlayers = [newlayriden if layr == oldlayriden else layr for layr in layers]
            await info.set('layers', newlayers)

        await self.cellinfo.set('defaultview', newviewiden)

    async def _migrateLayerOffset(self):
        '''
        In case this is a downstream mirror, move the offsets for the old layr iden to the new layr iden

        Precondition:
            Layers and Views are initialized.  Mirror logic has not started.

        TODO:  due to our migration policy, remove in 0.3.0
        '''
        oldlayriden = self.iden
        layr = self.getLayer()
        newlayriden = layr.iden

        offs = await layr.getOffset(oldlayriden)
        if offs == 0:
            return

        await layr.setOffset(newlayriden, offs)
        await layr.delOffset(oldlayriden)

    async def getOffset(self, iden):
        '''
        '''
        return self.offs.get(iden)

    async def setOffset(self, iden, offs):
        '''
        '''
        # TODO NEXUS
        return self.offs.set(iden, offs)

    async def delOffset(self, iden):
        '''
        '''
        # TODO NEXUS
        return self.offs.delete(iden)

    async def addView(self, vdef):

        vdef['iden'] = s_common.guid()

        vdef.setdefault('parent', None)
        vdef.setdefault('worldreadable', True)
        vdef.setdefault('creator', self.auth.rootuser.iden)

        creator = vdef.get('creator')
        await self.auth.reqUser(creator)

        return await self._push('view:add', vdef)

    @s_nexus.Pusher.onPush('view:add')
    async def _addView(self, vdef):

        iden = vdef.get('iden')
        node = await self.hive.open(('cortex', 'views', iden))

        info = await node.dict()
        for name, valu in vdef.items():
            await info.set(name, valu)

        view = await s_view.View.anit(self, node)
        self.views[iden] = view

        if vdef.get('worldreadable'):
            rulr = await self.auth.getRoleByName('all', gateiden=iden)
            await rulr._addRule((True, ('view', 'read')))

        creator = vdef.get('creator')
        user = await self.auth.reqUser(creator, gateiden=iden)

        await user.setAdmin(True)

        await self.bumpSpawnPool()
        return view

    async def delView(self, iden):
        '''
        Delete a cortex view by iden.

        Note:
            This does not delete any of the view's layers
        '''
        return await self._push('view:del', iden)

    @s_nexus.Pusher.onPush('view:del')
    async def _onViewDel(self, iden):

        if iden == self.view.iden:
            raise s_exc.SynErr(mesg='Cannot delete the main view')

        for view in self.views.values():
            if view.parent is not None and view.parent.iden == iden:
                raise s_exc.SynErr(mesg='Cannot delete a view that has children')

        view = self.views.pop(iden, None)
        if view is None:
            # TODO probably need a retn convention here...
            raise s_exc.NoSuchView(iden=iden)

        if view.parent is not None:
            await self.delLayer(view.layers[0].iden)
            await view.layers[0].delete()

        await self.hive.pop(('cortex', 'views', iden))
        await view.delete()

        await self.bumpSpawnPool()

    async def delLayer(self, iden):
        return await self._push('layer:del', iden)

    @s_nexus.Pusher.onPush('layer:del')
    async def _onDelLayer(self, iden):
        layr = self.layers.get(iden, None)
        if layr is None:
            raise s_exc.NoSuchLayer(iden=iden)

        for view in self.views.values():
            if layr in view.layers:
                raise s_exc.LayerInUse(iden=iden)

        del self.layers[iden]

        await self.auth.delAuthGate(iden)

        await self.hive.pop(('cortex', 'layers', iden))

        await layr.delete()
        await self.bumpSpawnPool()

    async def setViewLayers(self, layers, iden=None):
        '''
        Args:
            layers ([str]): A top-down list of of layer guids
            iden (str): The view iden (defaults to default view).
        '''
        view = self.getView(iden)
        if view is None:
            raise s_exc.NoSuchView(iden=iden)

        await view.setLayers(layers)
        await self.bumpSpawnPool()

    def getLayer(self, iden=None):
        '''
        Get a Layer object.

        Args:
            iden (str): The layer iden to retrieve.

        Returns:
            Layer: A Layer object.
        '''
        if iden is None:
            return self.view.layers[0]

        # For backwards compatibility, resolve references to old layer iden == cortex.iden to the main layer
        # TODO:  due to our migration policy, remove in 0.3.x
        if iden == self.iden:
            return self.view.layers[0]

        return self.layers.get(iden)

    def getView(self, iden=None):
        '''
        Get a View object.

        Args:
            iden (str): The View iden to retrieve.

        Returns:
            View: A View object.
        '''
        if iden is None:
            return self.view

        # For backwards compatibility, resolve references to old view iden == cortex.iden to the main view
        # TODO:  due to our migration policy, remove in 0.3.x
        if iden == self.iden:
            return self.view

        return self.views.get(iden)

    async def addLayer(self, ldef=None):
        '''
        Add a Layer to the cortex.
        '''
<<<<<<< HEAD
        conf = conf or {}

        iden = conf.pop('iden', None)
        if iden is None:
            iden = s_common.guid()
=======
        if ldef is None:
            ldef = {}

        ldef['iden'] = s_common.guid()
>>>>>>> a3c69685

        ldef.setdefault('conf', {})
        ldef.setdefault('stor', self.defstor.iden)
        ldef.setdefault('creator', self.auth.rootuser.iden)

        conf = ldef.get('conf')
        conf.setdefault('lockmemory', self.conf.get('layers:lockmemory'))

        await self._reqValidLayerDef(ldef)

        return await self._push('layer:add', ldef)

    async def _reqValidLayerDef(self, ldef):

        stor = ldef.get('stor')

        layrstor = self.storage.get(stor)
        if layrstor is None:
            raise s_exc.NoSuchIden(iden=stor)

        conf = ldef.get('conf')
        await layrstor.reqValidLayrConf(conf)

        creator = ldef.get('creator')
        await self.auth.reqUser(creator)

    @s_nexus.Pusher.onPush('layer:add')
    async def _addLayer(self, ldef):

        iden = ldef.get('iden')
        await self._reqValidLayerDef(ldef)

        node = await self.hive.open(('cortex', 'layers', iden))

        layrinfo = await node.dict()
        for name, valu in ldef.items():
            await layrinfo.set(name, valu)

        layr = await self._initLayr(layrinfo)

        creator = ldef.get('creator')
        user = await self.auth.reqUser(creator, gateiden=iden)

        await user.setAdmin(True)

        # forward wind the new layer to the current model version
        await layr.setModelVers(s_modelrev.maxvers)

        return layr

    async def _initLayr(self, layrinfo):
        '''
        Instantiate a Layer() instance via the provided layer info HiveDict.
        '''
        stor = layrinfo.get('stor')
        layrstor = self.storage.get(stor)

        if layrstor is None:
            raise s_exc.SynErr('missing layer storage')

        layr = await layrstor.initLayr(layrinfo, nexsroot=self.nexsroot)

        self.layers[layr.iden] = layr

        await self.auth.addAuthGate(layr.iden, 'layer')

        await self.bumpSpawnPool()

        return layr

    async def joinTeleLayer(self, url, indx=None):
        '''
        Convenience function to join a remote telepath layer
        into this cortex and default view.
        '''
        info = {
            'type': 'remote',
            'creator': 'root',
            'config': {
                'url': url
            }
        }

        layr = await self.addLayer(**info)
        await self.view.addLayer(layr, indx=indx)
        # FIXME: unchange this; change dist methods can return heavy objects
        return layr.iden

    async def _initCoreLayers(self):

        node = await self.hive.open(('cortex', 'layers'))

        # TODO eventually hold this and watch for changes
        for iden, node in node:
            layrinfo = await node.dict()
            await self._initLayr(layrinfo)

    def addStormCmd(self, ctor):
        '''
        Add a synapse.lib.storm.Cmd class to the cortex.
        '''
        if not s_grammar.isCmdName(ctor.name):
            raise s_exc.BadCmdName(name=ctor.name)

        self.stormcmds[ctor.name] = ctor
        self.storm_cmd_ctors[ctor.name] = ctor

    async def addStormDmon(self, ddef):
        '''
        Add a storm dmon task.
        '''
        iden = s_common.guid()
        ddef['iden'] = iden
        return await self._push('storm:dmon:add', ddef)

    @s_nexus.Pusher.onPush('storm:dmon:add')
    async def _onAddStormDmon(self, ddef):
        iden = ddef['iden']

        if ddef.get('user') is None:
            user = await self.auth.getUserByName('root')
            ddef['user'] = user.iden

        dmon = await self.runStormDmon(iden, ddef)
        await self.stormdmonhive.set(iden, ddef)
        return dmon

    async def delStormDmon(self, iden):
        '''
        Stop and remove a storm dmon.
        '''
        return await self._push('storm:dmon:del', iden)

    @s_nexus.Pusher.onPush('storm:dmon:del')
    async def _onDelStormDmon(self, iden):
        ddef = await self.stormdmonhive.pop(iden)
        if ddef is None:
            mesg = f'No storm daemon exists with iden {iden}.'
            raise s_exc.NoSuchIden(mesg=mesg)

        dmon = self.stormdmons.pop(iden, None)
        if dmon is not None:
            await dmon.fini()

    def getStormCmd(self, name):
        return self.stormcmds.get(name)

    async def runStormDmon(self, iden, ddef):
        return await self._push('storm:dmon:run', iden, ddef)

    @s_nexus.Pusher.onPush('storm:dmon:run')
    async def _onRunStormDmon(self, iden, ddef):

        # validate ddef before firing task
        uidn = ddef.get('user')
        if uidn is None:
            mesg = 'Storm daemon definition requires "user".'
            raise s_exc.NeedConfValu(mesg=mesg)

        user = await self.auth.reqUser(uidn)

        # raises if parser failure
        self.getStormQuery(ddef.get('storm'))

        dmon = await s_storm.StormDmon.anit(self, iden, ddef)

        self.stormdmons[iden] = dmon

        def fini():
            self.stormdmons.pop(iden, None)

        dmon.onfini(fini)
        await dmon.run()

        return dmon

    async def getStormDmon(self, iden):
        return self.stormdmons.get(iden)

    async def getStormDmons(self):
        return list(self.stormdmons.values())

    def addStormLib(self, path, ctor):

        root = self.libroot
        # (name, {kids}, {funcs})

        for name in path:
            step = root[1].get(name)
            if step is None:
                step = (name, {}, {})
                root[1][name] = step
            root = step

        root[2]['ctor'] = ctor

    def getStormLib(self, path):
        root = self.libroot
        for name in path:
            step = root[1].get(name)
            if step is None:
                return None
            root = step
        return root

    def getStormCmds(self):
        return list(self.stormcmds.items())

# FIXME: change these to daemons
#    def _initPushLoop(self):
#
#        if self.conf.get('splice:sync') is None:
#            return
#
#        self.schedCoro(self._runPushLoop())
#
#    async def _runPushLoop(self):
#
#        url = self.conf.get('splice:sync')
#
#        iden = self.getCellIden()
#
#        logger.info('sync loop init: %s', url)
#
#        while not self.isfini:
#            timeout = 1
#            try:
#
#                url = self.conf.get('splice:sync')
#
#                async with await s_telepath.openurl(url) as core:
#
#                    # use our iden as the feed iden
#                    offs = await core.getFeedOffs(iden)
#
#                    while not self.isfini:
#                        layer = self.getLayer()
#
#                        items = [x async for x in layer.splices(offs, 10000)]
#
#                        if not items:
#                            await self.waitfini(timeout=1)
#                            continue
#
#                        size = len(items)
#                        indx = (await layer.stat())['splicelog_indx']
#
#                        perc = float(offs) / float(indx) * 100.0
#
#                        logger.info('splice push: %d %d/%d (%.4f%%)', size, offs, indx, perc)
#
#                        offs = await core.addFeedData('syn.splice', items, seqn=(iden, offs))
#                        await self.fire('core:splice:sync:sent')
#
#            except asyncio.CancelledError:
#                break
#
#            except Exception as e:  # pragma: no cover
#                if isinstance(e, OSError):
#                    timeout = 60
#
#                logger.exception('sync error')
#                await self.waitfini(timeout)
#
#    def _initCryoLoop(self):
#
#        tankurl = self.conf.get('splice:cryotank')
#        if tankurl is None:
#            return
#
#        self.schedCoro(self._runCryoLoop())
#
#    def _initFeedLoops(self):
#        '''
#        feeds:
#            - cryotank: tcp://cryo.vertex.link/cryo00/tank01
#              xtype: syn.splice
#        '''
#        feeds = self.conf.get('feeds', ())
#        if not feeds:
#            return
#
#        for feed in feeds:
#
#            # do some validation before we fire tasks...
#            typename = feed.get('type')
#            if self.getFeedFunc(typename) is None:
#                raise s_exc.NoSuchType(name=typename)
#
#            self.schedCoro(self._runFeedLoop(feed))
#
#    async def _runFeedLoop(self, feed):
#
#        url = feed.get('cryotank')
#        typename = feed.get('type')
#        fsize = feed.get('size', 1000)
#
#        logger.info('feed loop init: %s @ %s', typename, url)
#
#        while not self.isfini:
#            timeout = 1
#            try:
#
#                url = feed.get('cryotank')
#
#                async with await s_telepath.openurl(url) as tank:
#
#                    layer = self.getLayer()
#
#                    iden = await tank.iden()
#
#                    offs = await layer.getOffset(iden)
#
#                    while not self.isfini:
#
#                        items = [item async for item in tank.slice(offs, fsize)]
#                        if not items:
#                            await self.waitfini(timeout=2)
#                            continue
#
#                        datas = [i[1] for i in items]
#
#                        offs = await self.addFeedData(typename, datas, seqn=(iden, offs))
#                        await self.fire('core:feed:loop')
#                        logger.debug('Processed [%s] records with [%s]',
#                                     len(datas), typename)
#
#            except asyncio.CancelledError:
#                break
#
#            except Exception as e:  # pragma: no cover
#                if isinstance(e, OSError):
#                    timeout = 60
#                logger.exception('feed error')
#                await self.waitfini(timeout)
#
#    async def _runCryoLoop(self):
#
#        online = False
#        tankurl = self.conf.get('splice:cryotank')
#
#        # TODO:  what to do when write layer changes?
#
#        # push splices for our main layer
#        layr = self.getLayer()
#
#        while not self.isfini:
#            timeout = 2
#            try:
#
#                async with await s_telepath.openurl(tankurl) as tank:
#
#                    if not online:
#                        online = True
#                        logger.info('splice cryotank: online')
#
#                    offs = await tank.offset(self.iden)
#
#                    while not self.isfini:
#
#                        items = [item async for item in layr.splices(offs, 10000)]
#
#                        if not len(items):
#                            layr.spliced.clear()
#                            await s_coro.event_wait(layr.spliced, timeout=1)
#                            continue
#
#                        logger.info('tanking splices: %d', len(items))
#
#                        offs = await tank.puts(items, seqn=(self.iden, offs))
#                        await self.fire('core:splice:cryotank:sent')
#
#            except asyncio.CancelledError:  # pragma: no cover
#                break
#
#            except Exception as e:  # pragma: no cover
#                if isinstance(e, OSError):
#                    timeout = 60
#                online = False
#                logger.exception('splice cryotank offline')
#
#                await self.waitfini(timeout)

    def setFeedFunc(self, name, func):
        '''
        Set a data ingest function.

        def func(snap, items):
            loaditems...
        '''
        self.feedfuncs[name] = func

    def getFeedFunc(self, name):
        '''
        Get a data ingest function.
        '''
        return self.feedfuncs.get(name)

    async def getFeedFuncs(self):
        ret = []
        for name, ctor in self.feedfuncs.items():
            # TODO - Future support for feed functions defined via Storm.
            doc = getattr(ctor, '__doc__')
            if doc is None:
                doc = 'No feed docstring'
            doc = doc.strip()
            desc = doc.split('\n')[0]
            ret.append({'name': name,
                        'desc': desc,
                        'fulldoc': doc,
                        })
        return tuple(ret)

    async def _addSynNodes(self, snap, items):
        '''
        Add nodes to the Cortex via the packed node format.
        '''
        async for node in snap.addNodes(items):
            yield node

    async def _addSynSplice(self, snap, items):

        for item in items:
            func = self.splicers.get(item[0])

            if func is None:
                await snap.warn(f'no such splice: {item!r}')
                continue

            try:
                await func(snap, item)
            except asyncio.CancelledError:
                raise
            except Exception as e:
                logger.exception('splice error')
                await snap.warn(f'splice error: {e}')

    async def _onFeedNodeAdd(self, snap, mesg):

        ndef = mesg[1].get('ndef')

        if ndef is None:
            await snap.warn(f'Invalid Splice: {mesg!r}')
            return

        await snap.addNode(*ndef)

    async def _onFeedNodeDel(self, snap, mesg):

        ndef = mesg[1].get('ndef')

        node = await snap.getNodeByNdef(ndef)
        if node is None:
            return

        await node.delete()

    async def _onFeedPropSet(self, snap, mesg):

        ndef = mesg[1].get('ndef')
        name = mesg[1].get('prop')
        valu = mesg[1].get('valu')

        node = await snap.getNodeByNdef(ndef)
        if node is None:
            return

        await node.set(name, valu)

    async def _onFeedPropDel(self, snap, mesg):

        ndef = mesg[1].get('ndef')
        name = mesg[1].get('prop')

        node = await snap.getNodeByNdef(ndef)
        if node is None:
            return

        await node.pop(name)

    async def _onFeedTagAdd(self, snap, mesg):

        ndef = mesg[1].get('ndef')

        tag = mesg[1].get('tag')
        valu = mesg[1].get('valu')

        node = await snap.getNodeByNdef(ndef)
        if node is None:
            return

        await node.addTag(tag, valu=valu)

    async def _onFeedTagDel(self, snap, mesg):

        ndef = mesg[1].get('ndef')
        tag = mesg[1].get('tag')

        node = await snap.getNodeByNdef(ndef)
        if node is None:
            return

        await node.delTag(tag)

    async def _onFeedTagPropSet(self, snap, mesg):

        tag = mesg[1].get('tag')
        prop = mesg[1].get('prop')
        ndef = mesg[1].get('ndef')
        valu = mesg[1].get('valu')

        node = await snap.getNodeByNdef(ndef)
        if node is not None:
            await node.setTagProp(tag, prop, valu)

    async def _onFeedTagPropDel(self, snap, mesg):
        tag = mesg[1].get('tag')
        prop = mesg[1].get('prop')
        ndef = mesg[1].get('ndef')

        node = await snap.getNodeByNdef(ndef)
        if node is not None:
            await node.delTagProp(tag, prop)

    async def _addSynIngest(self, snap, items):

        for item in items:
            try:
                pnodes = self._getSynIngestNodes(item)
                logger.info('Made [%s] nodes.', len(pnodes))
                async for node in snap.addNodes(pnodes):
                    yield node
            except asyncio.CancelledError:
                raise
            except Exception:
                logger.exception('Failed to process ingest [%r]', item)
                continue

    def _getSynIngestNodes(self, item):
        '''
        Get a list of packed nodes from a ingest definition.
        '''
        pnodes = []
        seen = item.get('seen')
        # Track all the ndefs we make so we can make sources
        ndefs = []

        # Make the form nodes
        tags = item.get('tags', {})
        forms = item.get('forms', {})
        for form, valus in forms.items():
            for valu in valus:
                ndef = [form, valu]
                ndefs.append(ndef)
                obj = [ndef, {'tags': tags}]
                if seen:
                    obj[1]['props'] = {'.seen': seen}
                pnodes.append(obj)

        # Make the packed nodes
        nodes = item.get('nodes', ())
        for pnode in nodes:
            ndefs.append(pnode[0])
            pnode[1].setdefault('tags', {})
            for tag, valu in tags.items():
                # Tag in the packed node has a higher predecence
                # than the tag in the whole ingest set of data.
                pnode[1]['tags'].setdefault(tag, valu)
            if seen:
                pnode[1].setdefault('props', {})
                pnode[1]['props'].setdefault('.seen', seen)
            pnodes.append(pnode)

        # Make edges
        for srcdef, etyp, destndefs in item.get('edges', ()):
            for destndef in destndefs:
                ndef = [etyp, [srcdef, destndef]]
                ndefs.append(ndef)
                obj = [ndef, {}]
                if seen:
                    obj[1]['props'] = {'.seen': seen}
                if tags:
                    obj[1]['tags'] = tags.copy()
                pnodes.append(obj)

        # Make time based edges
        for srcdef, etyp, destndefs in item.get('time:edges', ()):
            for destndef, time in destndefs:
                ndef = [etyp, [srcdef, destndef, time]]
                ndefs.append(ndef)
                obj = [ndef, {}]
                if seen:
                    obj[1]['props'] = {'.seen': seen}
                if tags:
                    obj[1]['tags'] = tags.copy()
                pnodes.append(obj)

        # Make the source node and links
        source = item.get('source')
        if source:
            # Base object
            obj = [['meta:source', source], {}]
            pnodes.append(obj)

            # Subsequent links
            for ndef in ndefs:
                obj = [['meta:seen', (source, ndef)],
                       {'props': {'.seen': seen}}]
                pnodes.append(obj)
        return pnodes

    def getCoreMod(self, name):
        return self.modules.get(name)

    def getCoreMods(self):
        ret = []
        for modname, mod in self.modules.items():
            ret.append((modname, mod.conf))
        return ret

    def _viewFromOpts(self, opts):
        if opts is None:
            return self.view

        viewiden = opts.get('view')
        view = self.getView(viewiden)
        if view is None:
            raise s_exc.NoSuchView(iden=viewiden)

        return view

    @s_coro.genrhelp
    async def eval(self, text, opts=None, user=None):
        '''
        Evaluate a storm query and yield Nodes only.
        '''
        view = self._viewFromOpts(opts)

        async for node in view.eval(text, opts, user):
            yield node

    @s_coro.genrhelp
    async def storm(self, text, opts=None, user=None):
        '''
        Evaluate a storm query and yield (node, path) tuples.
        Yields:
            (Node, Path) tuples
        '''
        view = self._viewFromOpts(opts)

        async for mesg in view.storm(text, opts, user):
            yield mesg

    async def nodes(self, text, opts=None, user=None):
        '''
        A simple non-streaming way to return a list of nodes.
        '''
        async def nodes():
            return [n async for n in self.eval(text, opts=opts, user=user)]
        task = self.schedCoro(nodes())
        return await task

    @s_coro.genrhelp
    async def streamstorm(self, text, opts=None, user=None):
        '''
        Evaluate a storm query and yield result messages.

        Yields:
            ((str,dict)): Storm messages.
        '''
        view = self._viewFromOpts(opts)

        async for mesg in view.streamstorm(text, opts, user):
            yield mesg

    @s_coro.genrhelp
    async def iterStormPodes(self, text, opts=None, user=None):
        if user is None:
            user = await self.auth.getUserByName('root')

        view = self._viewFromOpts(opts)

        info = {'query': text}
        if opts is not None:
            info['opts'] = opts

        await self.boss.promote('storm', user=user, info=info)
        async with await self.snap(user=user, view=view) as snap:
            async for pode in snap.iterStormPodes(text, opts=opts, user=user):
                yield pode

    @s_cache.memoize(size=10000)
    def getStormQuery(self, text):
        '''
        Parse storm query text and return a Query object.
        '''
        query = copy.deepcopy(s_grammar.parseQuery(text))
        query.init(self)
        return query

    def _logStormQuery(self, text, user):
        '''
        Log a storm query.
        '''
        if self.conf.get('storm:log'):
            lvl = self.conf.get('storm:log:level')
            logger.log(lvl, 'Executing storm query {%s} as [%s]', text, user.name)

    async def getNodeByNdef(self, ndef, view=None):
        '''
        Return a single Node() instance by (form,valu) tuple.
        '''
        name, valu = ndef

        form = self.model.forms.get(name)
        if form is None:
            raise s_exc.NoSuchForm(name=name)

        norm, info = form.type.norm(valu)

        buid = s_common.buid((form.name, norm))

        async with await self.snap(view=view) as snap:
            return await snap.getNodeByBuid(buid)

    # async def getNodesBy(self, full, valu, cmpr='=', view=None):
    #    '''
    #    Get nodes by a property value or lift syntax.

    #    Args:
        #    full (str): The full name of a property <form>:<prop>.
        #    valu (obj): A value that the type knows how to lift by.
        #    cmpr (str): The comparison operator you are lifting by.

    #    Some node property types allow special syntax here.

    #    Examples:

        #     simple lift by property equality
        #    core.getNodesBy('file:bytes:size', 20)

        #     The inet:ipv4 type knows about cidr syntax
        #    core.getNodesBy('inet:ipv4', '1.2.3.0/24')
    #    '''
    #    async with await self.snap(view=view) as snap:
        #    async for node in snap.getNodesBy(full, valu, cmpr=cmpr):
            #    yield node

    def getCoreInfo(self):
        return {
            'version': synapse.version,
            'modeldef': self.model.getModelDef(),
            'stormcmds': {cmd: {} for cmd in self.stormcmds.keys()},
        }

    async def addNodes(self, nodedefs, view=None):
        '''
        Quickly add/modify a list of nodes from node definition tuples.
        This API is the simplest/fastest way to add nodes, set node props,
        and add tags to nodes remotely.

        Args:

            nodedefs (list): A list of node definition tuples. See below.

        A node definition tuple is defined as:

            ( (form, valu), {'props':{}, 'tags':{})

        The "props" or "tags" keys may be omitted.

        '''
        async with await self.snap(view=view) as snap:
            snap.strict = False
            async for node in snap.addNodes(nodedefs):
                yield node

    async def addFeedData(self, name, items, seqn=None):
        '''
        Add data using a feed/parser function.

        Args:
            name (str): The name of the feed record format.
            items (list): A list of items to ingest.
            seqn ((str,int)): An (iden, offs) tuple for this feed chunk.

        Returns:
            (int): The next expected offset (or None) if seqn is None.
        '''
        async with await self.snap() as snap:
            snap.strict = False
            return await snap.addFeedData(name, items, seqn=seqn)

    # async def getFeedOffs(self, iden):
    #    return await self.getLayer().getOffset(iden)

    # async def setFeedOffs(self, iden, offs):
    #    if offs < 0:
        #    mesg = 'Offset must be >= 0.'
        #    raise s_exc.BadConfValu(mesg=mesg, offs=offs, iden=iden)

    #    return await self.getLayer().setOffset(iden, offs)

    async def snap(self, user=None, view=None):
        '''
        Return a transaction object for the default view.

        Args:
            user (str): The user to get the snap for.
            view (View): View object to use when making the snap.

        Notes:
            This must be used as an asynchronous context manager.

        Returns:
            s_snap.Snap: A Snap object for the view.
        '''

        if view is None:
            view = self.view

        if user is None:
            user = await self.auth.getUserByName('root')

        snap = await view.snap(user)

        return snap

    async def loadCoreModule(self, ctor, conf=None):
        '''
        Load a single cortex module with the given ctor and conf.

        Args:
            ctor (str): The python module class path
            conf (dict):Config dictionary for the module
        '''
        if conf is None:
            conf = {}

        modu = self._loadCoreModule(ctor, conf=conf)

        try:
            await s_coro.ornot(modu.preCoreModule)
        except asyncio.CancelledError:  # pragma: no cover
            raise
        except Exception:
            logger.exception(f'module preCoreModule failed: {ctor}')
            self.modules.pop(ctor, None)
            return

        mdefs = modu.getModelDefs()
        self.model.addDataModels(mdefs)

        cmds = modu.getStormCmds()
        [self.addStormCmd(c) for c in cmds]

        try:
            await s_coro.ornot(modu.initCoreModule)
        except asyncio.CancelledError:  # pragma: no cover
            raise
        except Exception:
            logger.exception(f'module initCoreModule failed: {ctor}')
            self.modules.pop(ctor, None)
            return

        await self.fire('core:module:load', module=ctor)

        return modu

    async def _loadCoreMods(self, ctors):

        mods = []

        cmds = []
        mdefs = []

        for ctor in ctors:

            conf = None

            # allow module entry to be (ctor, conf) tuple
            if isinstance(ctor, (list, tuple)):
                ctor, conf = ctor

            modu = self._loadCoreModule(ctor, conf=conf)
            if modu is None:
                continue

            mods.append(modu)

            try:
                await s_coro.ornot(modu.preCoreModule)
            except asyncio.CancelledError:  # pragma: no cover
                raise
            except Exception:
                logger.exception(f'module preCoreModule failed: {ctor}')
                self.modules.pop(ctor, None)
                continue

            cmds.extend(modu.getStormCmds())
            mdefs.extend(modu.getModelDefs())

        self.model.addDataModels(mdefs)
        [self.addStormCmd(c) for c in cmds]

    async def _initCoreMods(self):

        for ctor, modu in list(self.modules.items()):

            try:
                await s_coro.ornot(modu.initCoreModule)
            except asyncio.CancelledError:  # pragma: no cover
                raise
            except Exception:
                logger.exception(f'module initCoreModule failed: {ctor}')
                self.modules.pop(ctor, None)

    def _loadCoreModule(self, ctor, conf=None):

        if ctor in self.modules:
            raise s_exc.ModAlreadyLoaded(mesg=f'{ctor} already loaded')
        try:
            modu = s_dyndeps.tryDynFunc(ctor, self, conf=conf)
            self.modules[ctor] = modu
            return modu

        except Exception:
            logger.exception('mod load fail: %s' % (ctor,))
            return None

    async def stat(self):
        stats = {
            'iden': self.iden,
            'layer': await self.getLayer().stat(),
            'formcounts': await self.getFormCounts(),
        }
        return stats

    async def getPropNorm(self, prop, valu):
        '''
        Get the normalized property value based on the Cortex data model.

        Args:
            prop (str): The property to normalize.
            valu: The value to normalize.

        Returns:
            (tuple): A two item tuple, containing the normed value and the info dictionary.

        Raises:
            s_exc.NoSuchProp: If the prop does not exist.
            s_exc.BadTypeValu: If the value fails to normalize.
        '''
        pobj = self.model.prop(prop)
        if pobj is None:
            raise s_exc.NoSuchProp(mesg=f'The property {prop} does not exist.',
                                   prop=prop)
        norm, info = pobj.type.norm(valu)
        return norm, info

    async def getTypeNorm(self, name, valu):
        '''
        Get the normalized type value based on the Cortex data model.

        Args:
            name (str): The type to normalize.
            valu: The value to normalize.

        Returns:
            (tuple): A two item tuple, containing the normed value and the info dictionary.

        Raises:
            s_exc.NoSuchType: If the type does not exist.
            s_exc.BadTypeValu: If the value fails to normalize.
        '''
        tobj = self.model.type(name)
        if tobj is None:
            raise s_exc.NoSuchType(mesg=f'The type {name} does not exist.',
                                   name=name)
        norm, info = tobj.norm(valu)
        return norm, info

    @staticmethod
    def _convert_reqdict(reqdict):
        return {s_agenda.TimeUnit.fromString(k): v for (k, v) in reqdict.items()}

    async def addCronJob(self, user, query, reqs, incunit=None, incval=1):
        '''
        Add a cron job to the cortex.  Convenience wrapper around agenda.add

        A cron job is a persistently-stored item that causes storm queries to be run in the future.  The specification
        for the times that the queries run can be one-shot or recurring.

        Args:
            query (str):  The storm query to execute in the future
            reqs (Union[Dict[str, Union[int, List[int]]], List[Dict[...]]]):
                Either a dict of the fixed time fields or a list of such dicts.  The keys are in the set ('year',
                'month', 'dayofmonth', 'dayofweek', 'hour', 'minute'.  The values must be positive integers, except for
                the key of 'dayofmonth' in which it may also be a negative integer which represents the number of days
                from the end of the month with -1 representing the last day of the month.  All values may also be lists
                of valid values.
            incunit (Optional[str]):
                A member of the same set as above, with an additional member 'day'.  If is None (default), then the
                appointment is one-shot and will not recur.
            incval (Union[int, List[int]):
                A integer or a list of integers of the number of units

        Returns (bytes):
            An iden that can be used to later modify, query, and delete the job.

        Notes:
            reqs must have fields present or incunit must not be None (or both)
            The incunit if not None it must be larger in unit size than all the keys in all reqs elements.
        '''
        try:
            if incunit is not None:
                if isinstance(incunit, (list, tuple)):
                    incunit = [s_agenda.TimeUnit.fromString(i) for i in incunit]
                else:
                    incunit = s_agenda.TimeUnit.fromString(incunit)
            if isinstance(reqs, Mapping):
                newreqs = self._convert_reqdict(reqs)
            else:
                newreqs = [self._convert_reqdict(req) for req in reqs]
        except KeyError:
            raise s_exc.BadConfValu('Unrecognized time unit')

        return await self._push('cron:add', user.iden, s_common.guid(), query, newreqs, incunit, incval)

    @s_nexus.Pusher.onPush('cron:add')
    async def _onAddCronJob(self, useriden, croniden, query, newreqs, incunit=None, incval=1):

        return await self.agenda.add(useriden, croniden, query, newreqs, incunit, incval)

    async def delCronJob(self, iden):
        '''
        Delete a cron job

        Args:
            iden (bytes):  The iden of the cron job to be deleted
        '''
        await self._push('cron:del', iden)

    @s_nexus.Pusher.onPush('cron:del')
    async def _onDisableTrigger(self, iden):
        await self.cell.agenda.delete(iden)

    async def updateCronJob(self, iden, query):
        '''
        Change an existing cron job's query

        Args:
            iden (bytes):  The iden of the cron job to be changed
        '''
        await self._push('cron:mod', iden)

    @s_nexus.Pusher.onPush('cron:mod')
    async def _onUpdateCronJob(self, iden, query):
        await self.cell.agenda.mod(iden, query)

    async def enableCronJob(self, iden):
        '''
        Enable a cron job

        Args:
            iden (bytes):  The iden of the cron job to be changed
        '''
        await self._push('cron:enable', iden)

    @s_nexus.Pusher.onPush('cron:enable')
    async def _onEnableCronJob(self, iden):
        await self.cell.agenda.enable(iden)

    async def disableCronJob(self, iden):
        '''
        Enable a cron job

        Args:
            iden (bytes):  The iden of the cron job to be changed
        '''
        await self._push('cron:disable', iden)

    @s_nexus.Pusher.onPush('cron:disable')
    async def _onDisableCronJob(self, iden):
        await self.cell.agenda.disable(iden)


@contextlib.asynccontextmanager
async def getTempCortex(mods=None):
    '''
    Get a proxy to a cortex backed by a temporary directory.

    Args:
        mods (list): A list of modules which are loaded into the cortex.

    Notes:
        The cortex and temporary directory are town down on exit.
        This should only be called from synchronous code.

    Returns:
        Proxy to the cortex.
    '''
    with s_common.getTempDir() as dirn:

        async with await Cortex.anit(dirn) as core:
            if mods:
                for mod in mods:
                    await core.loadCoreModule(mod)
            async with core.getLocalProxy() as prox:
                yield prox<|MERGE_RESOLUTION|>--- conflicted
+++ resolved
@@ -2492,23 +2492,17 @@
         '''
         Add a Layer to the cortex.
         '''
-<<<<<<< HEAD
-        conf = conf or {}
-
-        iden = conf.pop('iden', None)
+        ldef = ldef or None
+
+        iden = ldef.pop('iden', None)
         if iden is None:
             iden = s_common.guid()
-=======
-        if ldef is None:
-            ldef = {}
-
-        ldef['iden'] = s_common.guid()
->>>>>>> a3c69685
 
         ldef.setdefault('conf', {})
         ldef.setdefault('stor', self.defstor.iden)
         ldef.setdefault('creator', self.auth.rootuser.iden)
 
+        # FIXME: why do we have two levels of conf?
         conf = ldef.get('conf')
         conf.setdefault('lockmemory', self.conf.get('layers:lockmemory'))
 
@@ -2662,8 +2656,8 @@
         if uidn is None:
             mesg = 'Storm daemon definition requires "user".'
             raise s_exc.NeedConfValu(mesg=mesg)
-
-        user = await self.auth.reqUser(uidn)
+        # FIXME:  no such call
+        await self.auth.reqUser(uidn)
 
         # raises if parser failure
         self.getStormQuery(ddef.get('storm'))
