import os
import asyncio
import logging
import itertools
import contextlib
import collections

from collections.abc import Mapping

import synapse
import synapse.exc as s_exc
import synapse.axon as s_axon
import synapse.common as s_common
import synapse.telepath as s_telepath
import synapse.datamodel as s_datamodel

import synapse.lib.base as s_base
import synapse.lib.cell as s_cell
import synapse.lib.coro as s_coro
import synapse.lib.hive as s_hive
import synapse.lib.snap as s_snap
import synapse.lib.cache as s_cache
import synapse.lib.layer as s_layer
import synapse.lib.storm as s_storm
import synapse.lib.agenda as s_agenda
import synapse.lib.dyndeps as s_dyndeps
import synapse.lib.grammar as s_grammar
import synapse.lib.httpapi as s_httpapi
import synapse.lib.modules as s_modules
import synapse.lib.trigger as s_trigger
import synapse.lib.modelrev as s_modelrev
import synapse.lib.lmdblayer as s_lmdblayer
import synapse.lib.stormhttp as s_stormhttp
import synapse.lib.provenance as s_provenance
import synapse.lib.stormtypes as s_stormtypes
import synapse.lib.remotelayer as s_remotelayer

logger = logging.getLogger(__name__)

'''
A Cortex implements the synapse hypergraph object.
'''

class View(s_base.Base):
    '''
    A view represents a cortex as seen from a specific set of layers.

    The view class is used to implement Copy-On-Write layers as well as
    interact with a subset of the layers configured in a Cortex.
    '''

    async def __anit__(self, core, node):
        '''
        Async init the view.

        Args:
            core (Cortex):  The cortex that owns the view.
            node (HiveNode): The hive node containing the view info.
        '''
        await s_base.Base.__anit__(self)

        self.core = core

        self.node = node
        self.iden = node.name()

        self.borked = None

        self.info = await node.dict()
        self.info.setdefault('owner', 'root')
        self.info.setdefault('layers', ())

        self.layers = []

        for iden in self.info.get('layers'):

            layr = core.layers.get(iden)

            if layr is None:
                self.borked = iden
                logger.warning('view %r has missing layer %r' % (self.iden, iden))
                continue

            if not self.layers and layr.readonly:
                self.borked = iden
                raise s_exc.ReadOnlyLayer(mesg=f'First layer {iden} must not be read-only')

            self.layers.append(layr)

    async def snap(self, user):

        if self.borked is not None:
            raise s_exc.NoSuchLayer(iden=self.borked)

        return await s_snap.Snap.anit(self.core, self.layers, user)

    def pack(self):
        return {
            'iden': self.iden,
            'owner': self.info.get('owner'),
            'layers': self.info.get('layers'),
        }

    async def addLayer(self, layr, indx=None):
        if indx is None:
            if not self.layers and layr.readonly:
                raise s_exc.ReadOnlyLayer(mesg=f'First layer {layr.iden} must not be read-only')
            self.layers.append(layr)
        else:
            if indx == 0 and layr.readonly:
                raise s_exc.ReadOnlyLayer(mesg=f'First layer {layr.iden} must not be read-only')
            self.layers.insert(indx, layr)
        await self.info.set('layers', [l.iden for l in self.layers])

    async def setLayers(self, layers):
        '''
        Set the view layers from a list of idens.
        NOTE: view layers are stored "top down" ( write is layers[0] )
        '''
        layrs = []

        for iden in layers:
            layr = self.core.layers.get(iden)
            if layr is None:
                raise s_exc.NoSuchLayer(iden=iden)
            if not layrs and layr.readonly:
                raise s_exc.ReadOnlyLayer(mesg=f'First layer {layr.iden} must not be read-only')

            layrs.append(layr)

        self.borked = None
        self.layers = layrs

        await self.info.set('layers', layers)

class CoreApi(s_cell.CellApi):
    '''
    The CoreApi is exposed when connecting to a Cortex over Telepath.

    Many CoreApi methods operate on packed nodes consisting of primitive data structures
    which can be serialized with msgpack/json.

    An example of a packaged Node::

        ( (<form>, <valu>), {

            "props": {
                <name>: <valu>,
                ...
            },
            "tags": {
                "foo": <time>,
                "foo.bar": <time>,
            },
        })

    '''
    @s_cell.adminapi
    def getCoreMods(self):
        return self.cell.getCoreMods()

    @s_cell.adminapi
    def stat(self):
        return self.cell.stat()

    @s_cell.adminapi
    async def joinTeleLayer(self, url, indx=None):
        ret = await self.cell.joinTeleLayer(url, indx=indx)
        return ret

    async def getNodesBy(self, full, valu, cmpr='='):
        '''
        Yield Node.pack() tuples which match the query.
        '''
        async for node in self.cell.getNodesBy(full, valu, cmpr=cmpr):
            yield node.pack()

    async def getModelDict(self):
        '''
        Return a dictionary which describes the data model.

        Returns:
            (dict): A model description dictionary.
        '''
        return await self.cell.getModelDict()

    def getCoreInfo(self):
        '''
        Return static generic information about the cortex including model definition
        '''
        return self.cell.getCoreInfo()

    async def addTrigger(self, condition, query, info, disabled=False):
        '''
        Adds a trigger to the cortex
        '''
        iden = await self.cell.addTrigger(condition, query, info, disabled,
                                          user=self.user)
        return iden

    def _trig_auth_check(self, useriden):
        ''' Check that, as a non-admin, may only manipulate resources created by you. '''
        if not self.user.admin and useriden != self.user.iden:
            mesg = 'As non-admin, may only manipulate triggers or cron jobs created by you'
            raise s_exc.AuthDeny(user=self.user.name, mesg=mesg)

    async def delTrigger(self, iden):
        '''
        Deletes a trigger from the cortex
        '''
        trig = self.cell.getTrigger(iden)
        self._trig_auth_check(trig.get('useriden'))
        await self.cell.delTrigger(iden)

    async def updateTrigger(self, iden, query):
        '''
        Change an existing trigger's query
        '''
        trig = self.cell.getTrigger(iden)
        self._trig_auth_check(trig.get('useriden'))
        await self.cell.updateTrigger(iden, query)

    async def enableTrigger(self, iden):
        '''
        Change an existing trigger's query
        '''
        trig = self.cell.getTrigger(iden)
        self._trig_auth_check(trig.get('useriden'))
        await self.cell.enableTrigger(iden)

    async def disableTrigger(self, iden):
        '''
        Change an existing trigger's query
        '''
        trig = self.cell.getTrigger(iden)
        self._trig_auth_check(trig.get('useriden'))
        await self.cell.disableTrigger(iden)

    async def listTriggers(self):
        '''
        Lists all the triggers that the current user is authorized to access
        '''
        trigs = []
        _trigs = await self.cell.listTriggers()
        for (iden, trig) in _trigs:
            useriden = trig['useriden']
            if not (self.user.admin or useriden == self.user.iden):
                continue
            trigs.append((iden, trig))

        return trigs

    async def addCronJob(self, query, reqs, incunit=None, incval=1):
        '''
        Add a cron job to the cortex

        A cron job is a persistently-stored item that causes storm queries to be run in the future.  The specification
        for the times that the queries run can be one-shot or recurring.

        Args:
            query (str):  The storm query to execute in the future
            reqs (Union[Dict[str, Union[int, List[int]]], List[Dict[...]]]):
                Either a dict of the fixed time fields or a list of such dicts.  The keys are in the set ('year',
                'month', 'dayofmonth', 'dayofweek', 'hour', 'minute'.  The values must be positive integers, except for
                the key of 'dayofmonth' in which it may also be a negative integer which represents the number of days
                from the end of the month with -1 representing the last day of the month.  All values may also be lists
                of valid values.
            incunit (Optional[str]):
                A member of the same set as above, with an additional member 'day'.  If is None (default), then the
                appointment is one-shot and will not recur.
            incval (Union[int, List[int]):
                A integer or a list of integers of the number of units

        Returns (bytes):
            An iden that can be used to later modify, query, and delete the job.

        Notes:
            reqs must have fields present or incunit must not be None (or both)
            The incunit if not None it must be larger in unit size than all the keys in all reqs elements.
        '''

        def _convert_reqdict(reqdict):
            return {s_agenda.TimeUnit.fromString(k): v for (k, v) in reqdict.items()}

        try:
            if incunit is not None:
                if isinstance(incunit, (list, tuple)):
                    incunit = [s_agenda.TimeUnit.fromString(i) for i in incunit]
                else:
                    incunit = s_agenda.TimeUnit.fromString(incunit)
            if isinstance(reqs, Mapping):
                newreqs = _convert_reqdict(reqs)
            else:
                newreqs = [_convert_reqdict(req) for req in reqs]

        except KeyError:
            raise s_exc.BadConfValu('Unrecognized time unit')

        return await self.cell.agenda.add(self.user.iden, query, newreqs, incunit, incval)

    async def delCronJob(self, iden):
        '''
        Delete a cron job

        Args:
            iden (bytes):  The iden of the cron job to be deleted
        '''
        cron = self.cell.agenda.appts.get(iden)
        if cron is None:
            raise s_exc.NoSuchIden()
        self._trig_auth_check(cron.useriden)
        await self.cell.agenda.delete(iden)

    async def updateCronJob(self, iden, query):
        '''
        Change an existing cron job's query

        Args:
            iden (bytes):  The iden of the cron job to be changed
        '''
        cron = self.cell.agenda.appts.get(iden)
        if cron is None:
            raise s_exc.NoSuchIden()
        self._trig_auth_check(cron.useriden)
        await self.cell.agenda.mod(iden, query)

    async def enableCronJob(self, iden):
        '''
        Enable a cron job

        Args:
            iden (bytes):  The iden of the cron job to be changed
        '''
        cron = self.cell.agenda.appts.get(iden)
        if cron is None:
            raise s_exc.NoSuchIden()
        self._trig_auth_check(cron.useriden)
        await self.cell.agenda.enable(iden)

    async def disableCronJob(self, iden):
        '''
        Enable a cron job

        Args:
            iden (bytes):  The iden of the cron job to be changed
        '''
        cron = self.cell.agenda.appts.get(iden)
        if cron is None:
            raise s_exc.NoSuchIden()
        self._trig_auth_check(cron.useriden)
        await self.cell.agenda.disable(iden)

    async def listCronJobs(self):
        '''
        Get information about all the cron jobs accessible to the current user
        '''
        crons = []
        for iden, cron in self.cell.agenda.list():
            useriden = cron['useriden']
            if not (self.user.admin or useriden == self.user.iden):
                continue
            user = self.cell.auth.user(useriden)
            cron['username'] = '<unknown>' if user is None else user.name
            crons.append((iden, cron))

        return crons

    async def addNodeTag(self, iden, tag, valu=(None, None)):
        '''
        Add a tag to a node specified by iden.

        Args:
            iden (str): A hex encoded node BUID.
            tag (str):  A tag string.
            valu (tuple):  A time interval tuple or (None, None).
        '''
        buid = s_common.uhex(iden)

        parts = tag.split('.')
        await self._reqUserAllowed('tag:add', *parts)

        async with await self.cell.snap(user=self.user) as snap:
            with s_provenance.claim('coreapi', meth='tag:add', user=snap.user.iden):

                node = await snap.getNodeByBuid(buid)
                if node is None:
                    raise s_exc.NoSuchIden(iden=iden)

                await node.addTag(tag, valu=valu)
                return node.pack()

    async def delNodeTag(self, iden, tag):
        '''
        Delete a tag from the node specified by iden.

        Args:
            iden (str): A hex encoded node BUID.
            tag (str):  A tag string.
        '''
        buid = s_common.uhex(iden)

        parts = tag.split('.')
        await self._reqUserAllowed('tag:del', *parts)

        async with await self.cell.snap(user=self.user) as snap:
            with s_provenance.claim('coreapi', meth='tag:del', user=snap.user.iden):

                node = await snap.getNodeByBuid(buid)
                if node is None:
                    raise s_exc.NoSuchIden(iden=iden)

                await node.delTag(tag)
                return node.pack()

    async def setNodeProp(self, iden, name, valu):
        '''
        Set a property on a single node.
        '''
        buid = s_common.uhex(iden)

        async with await self.cell.snap(user=self.user) as snap:

            with s_provenance.claim('coreapi', meth='prop:set', user=snap.user.iden):

                node = await snap.getNodeByBuid(buid)
                if node is None:
                    raise s_exc.NoSuchIden(iden=iden)

                prop = node.form.props.get(name)
                await self._reqUserAllowed('prop:set', prop.full)

                await node.set(name, valu)
                return node.pack()

    async def delNodeProp(self, iden, name):
        '''
        Delete a property from a single node.
        '''

        buid = s_common.uhex(iden)

        async with await self.cell.snap(user=self.user) as snap:

            with s_provenance.claim('coreapi', meth='prop:del', user=snap.user.iden):

                node = await snap.getNodeByBuid(buid)
                if node is None:
                    raise s_exc.NoSuchIden(iden=iden)

                prop = node.form.props.get(name)
                await self._reqUserAllowed('prop:del', prop.full)

                await node.pop(name)
                return node.pack()

    async def addNode(self, form, valu, props=None):

        await self._reqUserAllowed('node:add', form)

        async with await self.cell.snap(user=self.user) as snap:
            with s_provenance.claim('coreapi', meth='node:add', user=snap.user.iden):

                node = await snap.addNode(form, valu, props=props)
                return node.pack()

    async def addNodes(self, nodes):
        '''
        Add a list of packed nodes to the cortex.

        Args:
            nodes (list): [ ( (form, valu), {'props':{}, 'tags':{}}), ... ]

        Yields:
            (tuple): Packed node tuples ((form,valu), {'props': {}, 'tags':{}})

        '''

        # First check that that user may add each form

        done = {}
        for node in nodes:

            formname = node[0][0]
            if done.get(formname):
                continue

            await self._reqUserAllowed('node:add', formname)
            done[formname] = True

        async with await self.cell.snap(user=self.user) as snap:
            with s_provenance.claim('coreapi', meth='node:add', user=snap.user.iden):

                snap.strict = False

                async for node in snap.addNodes(nodes):

                    if node is not None:
                        node = node.pack()

                    yield node

    async def addFeedData(self, name, items, seqn=None):

        await self._reqUserAllowed('feed:data', *name.split('.'))

        with s_provenance.claim('feed:data', name=name):

            async with await self.cell.snap(user=self.user) as snap:
                snap.strict = False
                return await snap.addFeedData(name, items, seqn=seqn)

    def getFeedOffs(self, iden):
        return self.cell.getFeedOffs(iden)

    @s_cell.adminapi
    def setFeedOffs(self, iden, offs):
        return self.cell.setFeedOffs(iden, offs)

    async def count(self, text, opts=None):
        '''
        Count the number of nodes which result from a storm query.

        Args:
            text (str): Storm query text.
            opts (dict): Storm query options.

        Returns:
            (int): The number of nodes resulting from the query.
        '''
        i = 0
        async for _ in self.cell.eval(text, opts=opts, user=self.user):
            i += 1
        return i

    async def eval(self, text, opts=None):
        '''
        Evalute a storm query and yield packed nodes.
        '''
        async for pode in self.cell.iterStormPodes(text, opts=opts, user=self.user):
            yield pode

    async def storm(self, text, opts=None):
        '''
        Evaluate a storm query and yield result messages.
        Yields:
            ((str,dict)): Storm messages.
        '''
        async for mesg in self.cell.streamstorm(text, opts, user=self.user):
            yield mesg

    async def syncLayerSplices(self, iden, offs):
        '''
        Yield (indx, mesg) splices for the given layer beginning at offset.

        Once caught up, this API will begin yielding splices in real-time.
        The generator will only terminate on network disconnect or if the
        consumer falls behind the max window size of 10,000 splice messages.
        '''
        await self._reqUserAllowed('layer:sync', iden)
        async for item in self.cell.syncLayerSplices(iden, offs):
            yield item

    @s_cell.adminapi
    async def splices(self, offs, size):
        '''
        Return the list of splices at the given offset.
        '''
        count = 0
        async for mesg in self.cell.view.layers[0].splices(offs, size):
            count += 1
            if not count % 1000:
                await asyncio.sleep(0)
            yield mesg

    @s_cell.adminapi
    async def provStacks(self, offs, size):
        '''
        Return stream of (iden, provenance stack) tuples at the given offset.
        '''
        count = 0
        for iden, stack in self.cell.provstor.provStacks(offs, size):
            count += 1
            if not count % 1000:
                await asyncio.sleep(0)
            yield s_common.ehex(iden), stack

    @s_cell.adminapi
    async def getProvStack(self, iden: str):
        '''
        Return the providence stack associated with the given iden.

        Args:
            iden (str):  the iden from splice

        Note: the iden appears on each splice entry as the 'prov' property
        '''
        return self.cell.provstor.getProvStack(s_common.uhex(iden))

    async def getPropNorm(self, prop, valu):
        '''
        Get the normalized property value based on the Cortex data model.

        Args:
            prop (str): The property to normalize.
            valu: The value to normalize.

        Returns:
            (tuple): A two item tuple, containing the normed value and the info dictionary.

        Raises:
            s_exc.NoSuchProp: If the prop does not exist.
            s_exc.BadTypeValu: If the value fails to normalize.
        '''
        return await self.cell.getPropNorm(prop, valu)

    async def getTypeNorm(self, name, valu):
        '''
        Get the normalized type value based on the Cortex data model.

        Args:
            name (str): The type to normalize.
            valu: The value to normalize.

        Returns:
            (tuple): A two item tuple, containing the normed value and the info dictionary.

        Raises:
            s_exc.NoSuchType: If the type does not exist.
            s_exc.BadTypeValu: If the value fails to normalize.
        '''
        return await self.cell.getTypeNorm(name, valu)

    async def addFormProp(self, form, prop, tdef, info):
        '''
        Add an extended property to the given form.

        Extended properties *must* begin with _
        '''
        await self._reqUserAllowed('model', 'prop', 'add', form)
        return await self.cell.addFormProp(form, prop, tdef, info)

    async def delFormProp(self, form, name):
        '''
        Remove an extended property from the given form.
        '''
        await self._reqUserAllowed('model', 'prop', 'del', form)
        return await self.cell.delFormProp(form, name)

    async def addUnivProp(self, name, tdef, info):
        '''
        Add an extended universal property.

        Extended properties *must* begin with _
        '''
        await self._reqUserAllowed('model', 'univ', 'add')
        return await self.cell.addUnivProp(name, tdef, info)

    async def delUnivProp(self, name):
        '''
        Remove an extended universal property.
        '''
        await self._reqUserAllowed('model', 'univ', 'del')
        return await self.cell.delUnivProp(name)

    async def addTagProp(self, name, tdef, info):
        '''
        Add a tag property to record data about tags on nodes.
        '''
        await self._reqUserAllowed('model', 'tagprop', 'add')
        return await self.cell.addTagProp(name, tdef, info)

    async def delTagProp(self, name):
        '''
        Remove a previously added tag property.
        '''
        await self._reqUserAllowed('model', 'tagprop', 'del')
        return await self.cell.delTagProp(name)

class Cortex(s_cell.Cell):
    '''
    A Cortex implements the synapse hypergraph.

    The bulk of the Cortex API lives on the Snap() object which can
    be obtained by calling Cortex.snap() in a with block.  This allows
    callers to manage transaction boundaries explicitly and dramatically
    increases performance.
    '''
    confdefs = (  # type: ignore

        ('modules', {
            'type': 'list', 'defval': (),
            'doc': 'A list of module classes to load.'
        }),

        ('storm:log', {
            'type': 'bool', 'defval': False,
            'doc': 'Log storm queries via system logger.'
        }),

        ('storm:log:level', {
            'type': 'int',
            'defval': logging.WARNING,
            'doc': 'Logging log level to emit storm logs at.'
        }),

        ('splice:sync', {
            'type': 'str', 'defval': None,
            'doc': 'A telepath URL for an upstream cortex.'
        }),

        ('splice:cryotank', {
            'type': 'str', 'defval': None,
            'doc': 'A telepath URL for a cryotank used to archive splices.'
        }),

        ('feeds', {
            'type': 'list', 'defval': (),
            'doc': 'A list of feed dictionaries.'
        }),

        ('cron:enable', {
            'type': 'bool', 'defval': True,
            'doc': 'Enable cron jobs running.'
        }),

        ('dedicated', {
            'type': 'bool', 'defval': False,
            'doc': 'The cortex is free to use most of the resources of the system'
        }),

        ('layer:lmdb:map_async', {
            'type': 'bool', 'defval': False,
            'doc': 'Set the default lmdb:map_async value in LMDB layers.'
        }),

        ('axon', {
            'type': 'str', 'defval': None,
            'doc': 'A telepath URL for a remote axon.',
        }),
    )

    cellapi = CoreApi

    async def __anit__(self, dirn, conf=None):

        await s_cell.Cell.__anit__(self, dirn, conf=conf)

        # share ourself via the cell dmon as "cortex"
        # for potential default remote use
        self.dmon.share('cortex', self)

        self.views = {}
        self.layers = {}
        self.counts = {}
        self.modules = {}
        self.splicers = {}
        self.layrctors = {}
        self.feedfuncs = {}
        self.stormcmds = {}
        self.stormvars = None  # type: s_hive.HiveDict
        self.stormrunts = {}

        self._runtLiftFuncs = {}
        self._runtPropSetFuncs = {}
        self._runtPropDelFuncs = {}

        self.ontagadds = collections.defaultdict(list)
        self.ontagdels = collections.defaultdict(list)
        self.ontagaddglobs = s_cache.TagGlobs()
        self.ontagdelglobs = s_cache.TagGlobs()

        self.libroot = (None, {}, {})
        self.bldgbuids = {} # buid -> (Node, Event)  Nodes under construction

        self.axon = None  # type: s_axon.AxonApi
        self.axready = asyncio.Event()

        # generic fini handler for the Cortex
        self.onfini(self._onCoreFini)

        # async inits
        await self._initCoreHive()

        # sync inits
        self._initSplicers()
        self._initStormCmds()
        self._initStormLibs()
        self._initFeedFuncs()
        self._initFormCounts()
        self._initLayerCtors()
        self._initCortexHttpApi()

        self.model = s_datamodel.Model()

        # Perform module loading
        mods = list(s_modules.coremods)
        mods.extend(self.conf.get('modules'))
        await self._loadCoreMods(mods)
        await self._loadExtModel()

        # Initialize our storage and views
        await self._initCoreAxon()
        await self._initCoreLayers()
        await self._checkLayerModels()
        await self._initCoreViews()
        # our "main" view has the same iden as we do
        self.view = self.views.get(self.iden)

        self.provstor = await s_provenance.ProvStor.anit(self.dirn)
        self.onfini(self.provstor.fini)
        self.provstor.migratePre010(self.view.layers[0])

        self.on('syn:health', self._onHealthCortex)

        async def fini():
            await asyncio.gather(*[view.fini() for view in self.views.values()])
            await asyncio.gather(*[layr.fini() for layr in self.layers.values()])

        self.onfini(fini)

        self.triggers = s_trigger.Triggers(self)
        self.agenda = await s_agenda.Agenda.anit(self)
        self.onfini(self.agenda)

        if self.conf.get('cron:enable'):
            await self.agenda.start()

        await self._initCoreMods()

        # Initialize free-running tasks.
        self._initCryoLoop()
        self._initPushLoop()
        self._initFeedLoops()

<<<<<<< HEAD
    async def _onHealthCortex(self, event):
        health = event[1].get('health')
        if health is None:
            return
        health.update('cortex', True)
=======
    async def _loadExtModel(self):

        self.extprops = await (await self.hive.open(('cortex', 'model', 'props'))).dict()
        self.extunivs = await (await self.hive.open(('cortex', 'model', 'univs'))).dict()
        self.exttagprops = await (await self.hive.open(('cortex', 'model', 'tagprops'))).dict()

        for form, prop, tdef, info in self.extprops.values():
            try:
                self.model.addFormProp(form, prop, tdef, info)
            except asyncio.CancelledError as e:  # pragma: no cover
                raise
            except Exception as e:
                logger.warning(f'ext prop ({form}:{prop}) error: {e}')

        for prop, tdef, info in self.extunivs.values():
            try:
                self.model.addUnivProp(prop, tdef, info)
            except asyncio.CancelledError as e:  # pragma: no cover
                raise
            except Exception as e:
                logger.warning(f'ext univ ({prop}) error: {e}')

        for prop, tdef, info in self.exttagprops.values():
            try:
                self.model.addTagProp(prop, tdef, info)
            except asyncio.CancelledError as e:  # pragma: no cover
                raise
            except Exception as e:
                logger.warning(f'ext tag prop ({prop}) error: {e}')

    async def addUnivProp(self, name, tdef, info):

        # the loading function does the actual validation...
        if not name.startswith('_'):
            mesg = 'ext univ name must start with "_"'
            raise s_exc.BadPropDef(name=name, mesg=mesg)

        if info.get('defval', s_common.novalu) is not s_common.novalu:
            mesg = 'Ext univ may not (yet) have a default value.'
            raise s_exc.BadPropDef(name=name, mesg=mesg)

        self.model.addUnivProp(name, tdef, info)

        await self.extunivs.set(name, (name, tdef, info))

    async def addFormProp(self, form, prop, tdef, info):

        if not prop.startswith('_'):
            mesg = 'ext prop must begin with "_"'
            raise s_exc.BadPropDef(prop=prop, mesg=mesg)

        if info.get('defval', s_common.novalu) is not s_common.novalu:
            mesg = 'Ext prop may not (yet) have a default value.'
            raise s_exc.BadPropDef(prop=prop, mesg=mesg)

        self.model.addFormProp(form, prop, tdef, info)
        await self.extprops.set(f'{form}:{prop}', (form, prop, tdef, info))

    async def delFormProp(self, form, prop):
        '''
        Remove an extended property from the cortex.
        '''
        full = f'{form}:{prop}'

        pdef = self.extprops.get(full)
        if pdef is None:
            mesg = f'No ext prop named {full}'
            raise s_exc.NoSuchProp(form=form, prop=prop, mesg=mesg)

        for layr in self.layers.values():
            async for item in layr.iterPropRows(form, prop):
                mesg = f'Nodes still exist with prop: {form}:{prop}'
                raise s_exc.CantDelProp(mesg=mesg)

        self.model.delFormProp(form, prop)
        await self.extprops.pop(full, None)

    async def delUnivProp(self, prop):
        '''
        Remove an extended universal property from the cortex.
        '''
        udef = self.extunivs.get(prop)
        if udef is None:
            mesg = f'No ext univ named {prop}'
            raise s_exc.NoSuchUniv(name=prop, mesg=mesg)

        univname = '.' + prop
        for layr in self.layers.values():
            async for item in layr.iterUnivRows(univname):
                mesg = f'Nodes still exist with universal prop: {prop}'
                raise s_exc.CantDelUniv(mesg=mesg)

        self.model.delUnivProp(prop)
        await self.extunivs.pop(prop, None)

    async def addTagProp(self, name, tdef, info):

        if self.exttagprops.get(name) is not None:
            raise s_exc.DupPropName(name=name)

        self.model.addTagProp(name, tdef, info)

        await self.exttagprops.set(name, (name, tdef, info))

    async def delTagProp(self, name):

        pdef = self.exttagprops.get(name)
        if pdef is None:
            mesg = f'No tag prop named {name}'
            raise s_exc.NoSuchProp(mesg=mesg, name=name)

        for layr in self.layers.values():
            if await layr.hasTagProp(name):
                mesg = f'Nodes still exist with tagprop: {name}'
                raise s_exc.CantDelProp(mesg=mesg)

        self.model.delTagProp(name)

        await self.exttagprops.pop(name, None)

    async def _onCoreFini(self):
        '''
        Generic fini handler for cortex components which may change or vary at runtime.
        '''
        if self.axon:
            await self.axon.fini()
>>>>>>> 93100e6f

    async def syncLayerSplices(self, iden, offs):
        '''
        Yield (offs, mesg) tuples for splices in a layer.
        '''
        layr = self.getLayer(iden)
        if layr is None:
            raise s_exc.NoSuchLayer(iden=iden)

        async for item in layr.syncSplices(offs):
            yield item

    async def initCoreMirror(self, url):
        '''
        Initialize this cortex as a down-stream mirror from a telepath url.

        NOTE: This cortex *must* be initialized from a backup of the target
              cortex!
        '''
        self.schedCoro(self._initCoreMirror(url))

    async def _initCoreMirror(self, url):

        while not self.isfini:

            try:

                async with await s_telepath.openurl(url) as proxy:

                    # if we really are a backup mirror, we have the same iden.
                    if self.iden != await proxy.getCellIden():
                        logger.error('remote cortex has different iden! (aborting mirror, shutting down cortex.).')
                        await self.fini()
                        return

                    # assume only the main layer for now...
                    layr = self.getLayer()

                    offs = await layr.getOffset(layr.iden)
                    logger.warning(f'mirror loop connected ({url} offset={offs})')

                    if offs == 0:
                        stat = await layr.stat()
                        offs = stat.get('splicelog_indx', 0)
                        await layr.setOffset(layr.iden, offs)

                    while not proxy.isfini:

                        # gotta do this in the loop as welll...
                        offs = await layr.getOffset(layr.iden)

                        # pump them into a queue so we can consume them in chunks
                        q = asyncio.Queue(maxsize=1000)

                        async def consume(x):
                            try:
                                async for item in proxy.syncLayerSplices(layr.iden, x):
                                    await q.put(item)
                            finally:
                                await q.put(None)

                        proxy.schedCoro(consume(offs))

                        done = False
                        while not done:

                            # get the next item so we maybe block...
                            item = await q.get()
                            if item is None:
                                break

                            items = [item]

                            # check if there are more we can eat
                            for i in range(q.qsize()):

                                nexi = await q.get()
                                if nexi is None:
                                    done = True
                                    break

                                items.append(nexi)

                            splices = [i[1] for i in items]
                            await self.addFeedData('syn.splice', splices)
                            await layr.setOffset(layr.iden, items[-1][0])

            except asyncio.CancelledError: # pragma: no cover
                return

            except Exception:
                logger.exception('error in initCoreMirror loop')

            await self.waitfini(1)

    async def _getWaitFor(self, name, valu):
        form = self.model.form(name)
        return form.getWaitFor(valu)

    async def _initCoreHive(self):
        stormvars = await self.hive.open(('cortex', 'storm', 'vars'))
        self.stormvars = await stormvars.dict()

    async def _initCoreAxon(self):
        turl = self.conf.get('axon')
        if turl is None:
            path = os.path.join(self.dirn, 'axon')
            self.axon = await s_axon.Axon.anit(path)
            self.axon.onfini(self.axready.clear)
            self.axready.set()
            return

        async def teleloop():
            self.axready.clear()
            while not self.isfini:
                try:
                    self.axon = await s_telepath.openurl(turl)
                    self.axon.onfini(teleloop)
                    self.axready.set()
                    return
                except asyncio.CancelledError:
                    raise
                except Exception as e:
                    logger.warning('remote axon error: %r' % (e,))
                await self.waitfini(1)

        self.schedCoro(teleloop())

    def _initStormCmds(self):
        '''
        Registration for built-in Storm commands.
        '''
        self.addStormCmd(s_storm.MaxCmd)
        self.addStormCmd(s_storm.MinCmd)
        self.addStormCmd(s_storm.TeeCmd)
        self.addStormCmd(s_storm.HelpCmd)
        self.addStormCmd(s_storm.IdenCmd)
        self.addStormCmd(s_storm.SpinCmd)
        self.addStormCmd(s_storm.SudoCmd)
        self.addStormCmd(s_storm.UniqCmd)
        self.addStormCmd(s_storm.CountCmd)
        self.addStormCmd(s_storm.GraphCmd)
        self.addStormCmd(s_storm.LimitCmd)
        self.addStormCmd(s_storm.SleepCmd)
        self.addStormCmd(s_storm.DelNodeCmd)
        self.addStormCmd(s_storm.MoveTagCmd)
        self.addStormCmd(s_storm.ReIndexCmd)

    def _initStormLibs(self):
        '''
        Registration for built-in Storm Libraries
        '''
        self.addStormLib(('csv',), s_stormtypes.LibCsv)
        self.addStormLib(('str',), s_stormtypes.LibStr)
        self.addStormLib(('time',), s_stormtypes.LibTime)
        self.addStormLib(('user',), s_stormtypes.LibUser)
        self.addStormLib(('bytes',), s_stormtypes.LibBytes)
        self.addStormLib(('globals',), s_stormtypes.LibGlobals)
        self.addStormLib(('inet', 'http'), s_stormhttp.LibHttp)

    def _initSplicers(self):
        '''
        Registration for splice handlers.
        '''
        splicers = {
            'tag:add': self._onFeedTagAdd,
            'tag:del': self._onFeedTagDel,
            'node:add': self._onFeedNodeAdd,
            'node:del': self._onFeedNodeDel,
            'prop:set': self._onFeedPropSet,
            'prop:del': self._onFeedPropDel,
            'tag:prop:set': self._onFeedTagPropSet,
            'tag:prop:del': self._onFeedTagPropDel,
        }
        self.splicers.update(**splicers)

    def _initLayerCtors(self):
        '''
        Registration for built-in Layer ctors
        '''
        ctors = {
            'lmdb': s_lmdblayer.LmdbLayer,
            'remote': s_remotelayer.RemoteLayer,
        }
        self.layrctors.update(**ctors)

    def _initFeedFuncs(self):
        '''
        Registration for built-in Cortex feed functions.
        '''
        self.setFeedFunc('syn.nodes', self._addSynNodes)
        self.setFeedFunc('syn.splice', self._addSynSplice)
        self.setFeedFunc('syn.ingest', self._addSynIngest)

    def _initCortexHttpApi(self):
        '''
        Registration for built-in Cortex httpapi endpoints
        '''
        self.addHttpApi('/api/v1/storm', s_httpapi.StormV1, {'cell': self})
        self.addHttpApi('/api/v1/storm/nodes', s_httpapi.StormNodesV1, {'cell': self})

        self.addHttpApi('/api/v1/model', s_httpapi.ModelV1, {'cell': self})
        self.addHttpApi('/api/v1/model/norm', s_httpapi.ModelNormV1, {'cell': self})

    async def getCellApi(self, link, user, path):

        if not path:
            return await CoreApi.anit(self, link, user)

        # allow an admin to directly open the cortex hive
        # (perhaps this should be a Cell() level pattern)
        if path[0] == 'hive' and user.admin:
            return await s_hive.HiveApi.anit(self.hive, user)

        if path[0] == 'layer':

            if len(path) == 1:
                # get the top layer for the default view
                view = self.getView()
                layr = view.layers[0]
                return await s_layer.LayerApi.anit(self, link, user, layr)

            if len(path) == 2:
                layr = self.layers.get(path[1])
                if layr is None:
                    raise s_exc.NoSuchLayer(iden=path[1])

                return await s_layer.LayerApi.anit(self, link, user, layr)

        raise s_exc.NoSuchPath(path=path)

    async def getModelDict(self):
        return self.model.getModelDict()

    def _initFormCounts(self):

        self.formcountdb = self.slab.initdb('form:counts')

        for lkey, lval in self.slab.scanByFull(db=self.formcountdb):
            form = lkey.decode('utf8')
            valu = s_common.int64un(lval)
            self.counts[form] = valu

    def pokeFormCount(self, form, valu):

        curv = self.counts.get(form, 0)
        newv = curv + valu

        self.counts[form] = newv

        byts = s_common.int64en(newv)
        self.slab.put(form.encode('utf8'), byts, db=self.formcountdb)

    async def _calcFormCounts(self):
        '''
        Recalculate form counts from scratch.
        '''
        logger.info('Calculating form counts from scratch.')
        self.counts.clear()

        nameforms = list(self.model.forms.items())
        fairiter = 5
        tcount = 0
        for i, (name, form) in enumerate(nameforms, 1):
            logger.info('Calculating form counts for [%s] [%s/%s]',
                        name, i, len(nameforms))
            count = 0

            async for buid, valu in self.view.layers[0].iterFormRows(name):

                count += 1
                tcount += 1

                if count % fairiter == 0:
                    await asyncio.sleep(0)
                    # identity check for small integer
                    if fairiter == 5 and tcount > 100000:
                        fairiter = 1000

            self.counts[name] = count

        for name, valu in self.counts.items():
            byts = s_common.int64en(valu)
            self.slab.put(name.encode('utf8'), byts, db=self.formcountdb)
        logger.info('Done calculating form counts.')

    def onTagAdd(self, name, func):
        '''
        Register a callback for tag addition.

        Args:
            name (str): The name of the tag or tag glob.
            func (function): The callback func(node, tagname, tagval).

        '''
        # TODO allow name wild cards
        if '*' in name:
            self.ontagaddglobs.add(name, func)
        else:
            self.ontagadds[name].append(func)

    def offTagAdd(self, name, func):
        '''
        Unregister a callback for tag addition.

        Args:
            name (str): The name of the tag or tag glob.
            func (function): The callback func(node, tagname, tagval).

        '''
        if '*' in name:
            self.ontagaddglobs.rem(name, func)
            return

        cblist = self.ontagadds.get(name)
        if cblist is None:
            return
        try:
            cblist.remove(func)
        except ValueError:
            pass

    def onTagDel(self, name, func):
        '''
        Register a callback for tag deletion.

        Args:
            name (str): The name of the tag or tag glob.
            func (function): The callback func(node, tagname, tagval).

        '''
        if '*' in name:
            self.ontagdelglobs.add(name, func)
        else:
            self.ontagdels[name].append(func)

    def offTagDel(self, name, func):
        '''
        Unregister a callback for tag deletion.

        Args:
            name (str): The name of the tag or tag glob.
            func (function): The callback func(node, tagname, tagval).

        '''
        if '*' in name:
            self.ontagdelglobs.rem(name, func)
            return

        cblist = self.ontagdels.get(name)
        if cblist is None:
            return
        try:
            cblist.remove(func)
        except ValueError:
            pass

    def addRuntLift(self, prop, func):
        '''
        Register a runt lift helper for a given prop.

        Args:
            prop (str): Full property name for the prop to register the helper for.
            func:

        Returns:
            None: None.
        '''
        self._runtLiftFuncs[prop] = func

    async def runRuntLift(self, full, valu=None, cmpr=None):
        '''
        Execute a runt lift function.

        Args:
            full (str): Property to lift by.
            valu:
            cmpr:

        Returns:
            bytes, list: Yields bytes, list tuples where the list contains a series of
                key/value pairs which are used to construct a Node object.

        '''
        func = self._runtLiftFuncs.get(full)
        if func is None:
            raise s_exc.NoSuchLift(mesg='No runt lift implemented for requested property.',
                                   full=full, valu=valu, cmpr=cmpr)

        async for buid, rows in func(full, valu, cmpr):
            yield buid, rows

    def addRuntPropSet(self, prop, func):
        '''
        Register a prop set helper for a runt form
        '''
        self._runtPropSetFuncs[prop.full] = func

    async def runRuntPropSet(self, node, prop, valu):
        func = self._runtPropSetFuncs.get(prop.full)
        if func is None:
            raise s_exc.IsRuntForm(mesg='No prop:set func set for runt property.',
                                   prop=prop.full, valu=valu, ndef=node.ndef)
        ret = await s_coro.ornot(func, node, prop, valu)
        return ret

    def addRuntPropDel(self, prop, func):
        '''
        Register a prop set helper for a runt form
        '''
        self._runtPropDelFuncs[prop.full] = func

    async def runRuntPropDel(self, node, prop):
        func = self._runtPropDelFuncs.get(prop.full)
        if func is None:
            raise s_exc.IsRuntForm(mesg='No prop:del func set for runt property.',
                                   prop=prop.full, ndef=node.ndef)
        ret = await s_coro.ornot(func, node, prop)
        return ret

    async def runTagAdd(self, node, tag, valu):

        # Run the non-glob callbacks, then the glob callbacks
        funcs = itertools.chain(self.ontagadds.get(tag, ()), (x[1] for x in self.ontagaddglobs.get(tag)))
        for func in funcs:
            try:
                await s_coro.ornot(func, node, tag, valu)
            except asyncio.CancelledError:
                raise
            except Exception:
                logger.exception('onTagAdd Error')

        # Run any trigger handlers
        await self.triggers.runTagAdd(node, tag)

    async def runTagDel(self, node, tag, valu):

        funcs = itertools.chain(self.ontagdels.get(tag, ()), (x[1] for x in self.ontagdelglobs.get(tag)))
        for func in funcs:
            try:
                await s_coro.ornot(func, node, tag, valu)
            except asyncio.CancelledError:
                raise
            except Exception:
                logger.exception('onTagDel Error')

        await self.triggers.runTagDel(node, tag)

    async def _checkLayerModels(self):
        mrev = s_modelrev.ModelRev(self)
        await mrev.revCoreLayers()

    def addLayerCtor(self, name, ctor):
        '''
        Modules may use this to register additional layer constructors.
        '''
        self.layrctors[name] = ctor

    async def _initCoreViews(self):

        for iden, node in await self.hive.open(('cortex', 'views')):
            view = await View.anit(self, node)
            self.views[iden] = view

        # if we have no views, we are initializing.  add the main view.
        if self.views.get(self.iden) is None:
            await self.addView(self.iden, 'root', (self.iden,))

    async def addView(self, iden, owner, layers):

        node = await self.hive.open(('cortex', 'views', iden))
        info = await node.dict()

        await info.set('owner', owner)
        await info.set('layers', layers)

        view = await View.anit(self, node)
        self.views[iden] = view

        return view

    async def delView(self, iden):
        '''
        Delete a cortex view by iden.
        '''
        if iden == self.iden:
            raise s_exc.SynErr(mesg='cannot delete the main view')

        view = self.views.pop(iden, None)
        if view is None:
            raise s_exc.NoSuchView(iden=iden)

        await self.hive.pop(('cortex', 'views', iden))
        await view.fini()

    async def setViewLayers(self, layers, iden=None):
        '''
        Args:
            layers ([str]): A top-down list of of layer guids
            iden (str): The view iden ( defaults to default view ).
        '''
        if iden is None:
            iden = self.iden

        view = self.views.get(iden)
        if view is None:
            raise s_exc.NoSuchView(iden=iden)

        await view.setLayers(layers)

    def getLayer(self, iden=None):
        if iden is None:
            iden = self.iden
        return self.layers.get(iden)

    def getView(self, iden=None):
        '''
        Get a View object.

        Args:
            iden (str): The View iden to retrieve.

        Returns:
            View: A View object.
        '''
        if iden is None:
            iden = self.iden
        return self.views.get(iden)

    async def addLayer(self, **info):
        '''
        Add a Layer to the cortex.

        Notes:

            The addLayer ``**info`` arg is expected to be shaped like the following::

                info = {
                    'iden': <str>, ( optional iden. default guid() )
                    'type': <str>, ( optional type. default lmdb )
                    'owner': <str>, ( optional owner. default root )
                    'config': {}, # type specific config options.
                }

        '''
        iden = info.pop('iden', None)
        if iden is None:
            iden = s_common.guid()

        node = await self.hive.open(('cortex', 'layers', iden))

        layrinfo = await node.dict()
        layrconf = await (await node.open(('config',))).dict()

        await layrinfo.set('type', info.get('type', 'lmdb'))
        await layrinfo.set('owner', info.get('owner', 'root'))
        await layrinfo.set('name', info.get('name', '??'))

        for name, valu in info.get('config', {}).items():
            await layrconf.set(name, valu)

        return await self._layrFromNode(node)

    async def joinTeleLayer(self, url, indx=None):
        '''
        Convenience function to join a remote telepath layer
        into this cortex and default view.
        '''
        info = {
            'type': 'remote',
            'owner': 'root',
            'config': {
                'url': url
            }
        }

        layr = await self.addLayer(**info)
        await self.view.addLayer(layr, indx=indx)
        return layr.iden

    async def _layrFromNode(self, node):

        info = await node.dict()
        ltyp = info.get('type')

        ctor = self.layrctors.get(ltyp)
        if ctor is None:
            logger.warning('layer has invalid type: %r %r' % (node.name(), ltyp))
            return None

        layr = await ctor.anit(self, node)
        self.layers[layr.iden] = layr

        return layr

    async def _initCoreLayers(self):

        node = await self.hive.open(('cortex', 'layers'))

        # TODO eventually hold this and watch for changes
        for iden, node in node:
            await self._layrFromNode(node)

        self._migrOrigLayer()

        if self.layers.get(self.iden) is None:
            # we have no layers.  initialize the default layer.
            await self.addLayer(iden=self.iden)

    def _migrOrigLayer(self):

        oldpath = os.path.join(self.dirn, 'layers', '000-default')
        if not os.path.exists(oldpath):
            return

        newpath = os.path.join(self.dirn, 'layers', self.iden)
        os.rename(oldpath, newpath)

    def addStormCmd(self, ctor):
        '''
        Add a synapse.lib.storm.Cmd class to the cortex.
        '''
        if not s_grammar.isCmdName(ctor.name):
            raise s_exc.BadCmdName(name=ctor.name)

        self.stormcmds[ctor.name] = ctor

    def getStormCmd(self, name):
        return self.stormcmds.get(name)

    def addStormLib(self, path, ctor):

        root = self.libroot
        # (name, {kids}, {funcs})

        for name in path:
            step = root[1].get(name)
            if step is None:
                step = (name, {}, {})
                root[1][name] = step
            root = step

        root[2]['ctor'] = ctor

    def getStormLib(self, path):
        root = self.libroot
        for name in path:
            step = root[1].get(name)
            if step is None:
                return None
            root = step
        return root

    def getStormCmds(self):
        return list(self.stormcmds.items())

    def _initPushLoop(self):

        if self.conf.get('splice:sync') is None:
            return

        self.schedCoro(self._runPushLoop())

    async def _runPushLoop(self):

        url = self.conf.get('splice:sync')

        iden = self.getCellIden()

        logger.info('sync loop init: %s', url)

        while not self.isfini:
            timeout = 1
            try:

                url = self.conf.get('splice:sync')

                async with await s_telepath.openurl(url) as core:

                    # use our iden as the feed iden
                    offs = await core.getFeedOffs(iden)

                    while not self.isfini:
                        layer = self.view.layers[0]

                        items = [x async for x in layer.splices(offs, 10000)]

                        if not items:
                            await self.waitfini(timeout=1)
                            continue

                        size = len(items)
                        indx = (await layer.stat())['splicelog_indx']

                        perc = float(offs) / float(indx) * 100.0

                        logger.info('splice push: %d %d/%d (%.4f%%)', size, offs, indx, perc)

                        offs = await core.addFeedData('syn.splice', items, seqn=(iden, offs))
                        await self.fire('core:splice:sync:sent')

            except asyncio.CancelledError:
                break

            except Exception as e:  # pragma: no cover
                if isinstance(e, OSError):
                    timeout = 60

                logger.exception('sync error')
                await self.waitfini(timeout)

    def _initCryoLoop(self):

        tankurl = self.conf.get('splice:cryotank')
        if tankurl is None:
            return

        self.schedCoro(self._runCryoLoop())

    def _initFeedLoops(self):
        '''
        feeds:
            - cryotank: tcp://cryo.vertex.link/cryo00/tank01
              type: syn.splice
        '''
        feeds = self.conf.get('feeds', ())
        if not feeds:
            return

        for feed in feeds:

            # do some validation before we fire tasks...
            typename = feed.get('type')
            if self.getFeedFunc(typename) is None:
                raise s_exc.NoSuchType(name=typename)

            self.schedCoro(self._runFeedLoop(feed))

    async def _runFeedLoop(self, feed):

        url = feed.get('cryotank')
        typename = feed.get('type')
        fsize = feed.get('size', 1000)

        logger.info('feed loop init: %s @ %s', typename, url)

        while not self.isfini:
            timeout = 1
            try:

                url = feed.get('cryotank')

                async with await s_telepath.openurl(url) as tank:

                    layer = self.view.layers[0]

                    iden = await tank.iden()

                    offs = await layer.getOffset(iden)

                    while not self.isfini:

                        items = [item async for item in tank.slice(offs, fsize)]
                        if not items:
                            await self.waitfini(timeout=2)
                            continue

                        datas = [i[1] for i in items]

                        offs = await self.addFeedData(typename, datas, seqn=(iden, offs))
                        await self.fire('core:feed:loop')
                        logger.debug('Processed [%s] records with [%s]',
                                     len(datas), typename)

            except asyncio.CancelledError:
                break

            except Exception as e:  # pragma: no cover
                if isinstance(e, OSError):
                    timeout = 60
                logger.exception('feed error')
                await self.waitfini(timeout)

    async def _runCryoLoop(self):

        online = False
        tankurl = self.conf.get('splice:cryotank')

        # TODO:  what to do when write layer changes?

        # push splices for our main layer
        layr = self.view.layers[0]

        while not self.isfini:
            timeout = 2
            try:

                async with await s_telepath.openurl(tankurl) as tank:

                    if not online:
                        online = True
                        logger.info('splice cryotank: online')

                    offs = await tank.offset(self.iden)

                    while not self.isfini:

                        items = [item async for item in layr.splices(offs, 10000)]

                        if not len(items):
                            layr.spliced.clear()
                            await s_coro.event_wait(layr.spliced, timeout=1)
                            continue

                        logger.info('tanking splices: %d', len(items))

                        offs = await tank.puts(items, seqn=(self.iden, offs))
                        await self.fire('core:splice:cryotank:sent')

            except asyncio.CancelledError:  # pragma: no cover
                break

            except Exception as e:  # pragma: no cover
                if isinstance(e, OSError):
                    timeout = 60
                online = False
                logger.exception('splice cryotank offline')

                await self.waitfini(timeout)

    def setFeedFunc(self, name, func):
        '''
        Set a data ingest function.

        def func(snap, items):
            loaditems...
        '''
        self.feedfuncs[name] = func

    def getFeedFunc(self, name):
        '''
        Get a data ingest function.
        '''
        return self.feedfuncs.get(name)

    async def _addSynNodes(self, snap, items):
        async for node in snap.addNodes(items):
            yield node

    async def _addSynSplice(self, snap, items):

        for item in items:
            func = self.splicers.get(item[0])

            if func is None:
                await snap.warn(f'no such splice: {item!r}')
                continue

            try:
                await func(snap, item)
            except asyncio.CancelledError:
                raise
            except Exception as e:
                logger.exception('splice error')
                await snap.warn(f'splice error: {e}')

    async def _onFeedNodeAdd(self, snap, mesg):

        ndef = mesg[1].get('ndef')

        if ndef is None:
            await snap.warn(f'Invalid Splice: {mesg!r}')
            return

        await snap.addNode(*ndef)

    async def _onFeedNodeDel(self, snap, mesg):

        ndef = mesg[1].get('ndef')

        node = await snap.getNodeByNdef(ndef)
        if node is None:
            return

        await node.delete()

    async def _onFeedPropSet(self, snap, mesg):

        ndef = mesg[1].get('ndef')
        name = mesg[1].get('prop')
        valu = mesg[1].get('valu')

        node = await snap.getNodeByNdef(ndef)
        if node is None:
            return

        await node.set(name, valu)

    async def _onFeedPropDel(self, snap, mesg):

        ndef = mesg[1].get('ndef')
        name = mesg[1].get('prop')

        node = await snap.getNodeByNdef(ndef)
        if node is None:
            return

        await node.pop(name)

    async def _onFeedTagAdd(self, snap, mesg):

        ndef = mesg[1].get('ndef')

        tag = mesg[1].get('tag')
        valu = mesg[1].get('valu')

        node = await snap.getNodeByNdef(ndef)
        if node is None:
            return

        await node.addTag(tag, valu=valu)

    async def _onFeedTagDel(self, snap, mesg):

        ndef = mesg[1].get('ndef')
        tag = mesg[1].get('tag')

        node = await snap.getNodeByNdef(ndef)
        if node is None:
            return

        await node.delTag(tag)

    async def _onFeedTagPropSet(self, snap, mesg):

        tag = mesg[1].get('tag')
        prop = mesg[1].get('prop')
        ndef = mesg[1].get('ndef')
        valu = mesg[1].get('valu')

        node = await snap.getNodeByNdef(ndef)
        if node is not None:
            await node.setTagProp(tag, prop, valu)

    async def _onFeedTagPropDel(self, snap, mesg):
        tag = mesg[1].get('tag')
        prop = mesg[1].get('prop')
        ndef = mesg[1].get('ndef')

        node = await snap.getNodeByNdef(ndef)
        if node is not None:
            await node.delTagProp(tag, prop)

    async def _addSynIngest(self, snap, items):

        for item in items:
            try:
                pnodes = self._getSynIngestNodes(item)
                logger.info('Made [%s] nodes.', len(pnodes))
                async for node in snap.addNodes(pnodes):
                    yield node
            except asyncio.CancelledError:
                raise
            except Exception:
                logger.exception('Failed to process ingest [%r]', item)
                continue

    def _getSynIngestNodes(self, item):
        '''
        Get a list of packed nodes from a ingest definition.
        '''
        pnodes = []
        seen = item.get('seen')
        # Track all the ndefs we make so we can make sources
        ndefs = []

        # Make the form nodes
        tags = item.get('tags', {})
        forms = item.get('forms', {})
        for form, valus in forms.items():
            for valu in valus:
                ndef = [form, valu]
                ndefs.append(ndef)
                obj = [ndef, {'tags': tags}]
                if seen:
                    obj[1]['props'] = {'.seen': seen}
                pnodes.append(obj)

        # Make the packed nodes
        nodes = item.get('nodes', ())
        for pnode in nodes:
            ndefs.append(pnode[0])
            pnode[1].setdefault('tags', {})
            for tag, valu in tags.items():
                # Tag in the packed node has a higher predecence
                # than the tag in the whole ingest set of data.
                pnode[1]['tags'].setdefault(tag, valu)
            if seen:
                pnode[1].setdefault('props', {})
                pnode[1]['props'].setdefault('.seen', seen)
            pnodes.append(pnode)

        # Make edges
        for srcdef, etyp, destndefs in item.get('edges', ()):
            for destndef in destndefs:
                ndef = [etyp, [srcdef, destndef]]
                ndefs.append(ndef)
                obj = [ndef, {}]
                if seen:
                    obj[1]['props'] = {'.seen': seen}
                if tags:
                    obj[1]['tags'] = tags.copy()
                pnodes.append(obj)

        # Make time based edges
        for srcdef, etyp, destndefs in item.get('time:edges', ()):
            for destndef, time in destndefs:
                ndef = [etyp, [srcdef, destndef, time]]
                ndefs.append(ndef)
                obj = [ndef, {}]
                if seen:
                    obj[1]['props'] = {'.seen': seen}
                if tags:
                    obj[1]['tags'] = tags.copy()
                pnodes.append(obj)

        # Make the source node and links
        source = item.get('source')
        if source:
            # Base object
            obj = [['meta:source', source], {}]
            pnodes.append(obj)

            # Subsequent links
            for ndef in ndefs:
                obj = [['meta:seen', (source, ndef)],
                       {'props': {'.seen': seen}}]
                pnodes.append(obj)
        return pnodes

    def getCoreMod(self, name):
        return self.modules.get(name)

    def getCoreMods(self):
        ret = []
        for modname, mod in self.modules.items():
            ret.append((modname, mod.conf))
        return ret

    @s_coro.genrhelp
    async def eval(self, text, opts=None, user=None):
        '''
        Evaluate a storm query and yield Nodes only.
        '''
        if user is None:
            user = self.auth.getUserByName('root')

        await self.boss.promote('storm', user=user, info={'query': text})
        async with await self.snap(user=user) as snap:
            async for node in snap.eval(text, opts=opts, user=user):
                yield node

    @s_coro.genrhelp
    async def storm(self, text, opts=None, user=None):
        '''
        Evaluate a storm query and yield (node, path) tuples.
        Yields:
            (Node, Path) tuples
        '''
        if user is None:
            user = self.auth.getUserByName('root')

        await self.boss.promote('storm', user=user, info={'query': text})
        async with await self.snap(user=user) as snap:
            async for mesg in snap.storm(text, opts=opts, user=user):
                yield mesg

    async def nodes(self, text, opts=None, user=None):
        '''
        A simple non-streaming way to return a list of nodes.
        '''
        return [n async for n in self.eval(text, opts=opts, user=user)]

    @s_coro.genrhelp
    async def streamstorm(self, text, opts=None, user=None):
        '''
        Evaluate a storm query and yield result messages.
        Yields:
            ((str,dict)): Storm messages.
        '''
        if opts is None:
            opts = {}

        MSG_QUEUE_SIZE = 1000
        chan = asyncio.Queue(MSG_QUEUE_SIZE, loop=self.loop)

        if user is None:
            user = self.auth.getUserByName('root')

        # promote ourself to a synapse task
        synt = await self.boss.promote('storm', user=user, info={'query': text})

        show = opts.get('show')

        async def runStorm():
            cancelled = False
            tick = s_common.now()
            count = 0
            try:
                # First, try text parsing. If this fails, we won't be able to get
                # a storm runtime in the snap, so catch and pass the `err` message
                # before handing a `fini` message along.
                self.getStormQuery(text)

                await chan.put(('init', {'tick': tick, 'text': text, 'task': synt.iden}))

                shownode = (show is None or 'node' in show)
                async with await self.snap(user=user) as snap:

                    if show is None:
                        snap.link(chan.put)

                    else:
                        [snap.on(n, chan.put) for n in show]

                    if shownode:
                        async for pode in snap.iterStormPodes(text, opts=opts, user=user):
                            await chan.put(('node', pode))
                            count += 1

                    else:
                        async for item in snap.storm(text, opts=opts, user=user):
                            count += 1

            except asyncio.CancelledError:
                logger.warning('Storm runtime cancelled.')
                cancelled = True
                raise

            except Exception as e:
                logger.exception('Error during storm execution')
                enfo = s_common.err(e)
                enfo[1].pop('esrc', None)
                enfo[1].pop('ename', None)
                await chan.put(('err', enfo))

            finally:
                if cancelled:
                    return
                tock = s_common.now()
                took = tock - tick
                await chan.put(('fini', {'tock': tock, 'took': took, 'count': count}))

        await synt.worker(runStorm())

        while True:

            mesg = await chan.get()

            yield mesg

            if mesg[0] == 'fini':
                break

    @s_coro.genrhelp
    async def iterStormPodes(self, text, opts=None, user=None):
        if user is None:
            user = self.auth.getUserByName('root')

        await self.boss.promote('storm', user=user, info={'query': text})
        async with await self.snap(user=user) as snap:
            async for pode in snap.iterStormPodes(text, opts=opts, user=user):
                yield pode

    @s_cache.memoize(size=10000)
    def getStormQuery(self, text):
        '''
        Parse storm query text and return a Query object.
        '''
        query = s_grammar.Parser(text).query()
        query.init(self)
        return query

    def _logStormQuery(self, text, user):
        '''
        Log a storm query.
        '''
        if self.conf.get('storm:log'):
            lvl = self.conf.get('storm:log:level')
            logger.log(lvl, 'Executing storm query {%s} as [%s]', text, user.name)

    async def getNodeByNdef(self, ndef):
        '''
        Return a single Node() instance by (form,valu) tuple.
        '''
        name, valu = ndef

        form = self.model.forms.get(name)
        if form is None:
            raise s_exc.NoSuchForm(name=name)

        norm, info = form.type.norm(valu)

        buid = s_common.buid((form.name, norm))

        async with await self.snap() as snap:
            return await snap.getNodeByBuid(buid)

    async def getNodesBy(self, full, valu, cmpr='='):
        '''
        Get nodes by a property value or lift syntax.

        Args:
            full (str): The full name of a property <form>:<prop>.
            valu (obj): A value that the type knows how to lift by.
            cmpr (str): The comparison operator you are lifting by.

        Some node property types allow special syntax here.

        Examples:

            # simple lift by property equality
            core.getNodesBy('file:bytes:size', 20)

            # The inet:ipv4 type knows about cidr syntax
            core.getNodesBy('inet:ipv4', '1.2.3.0/24')
        '''
        async with await self.snap() as snap:
            async for node in snap.getNodesBy(full, valu, cmpr=cmpr):
                yield node

    def getCoreInfo(self):
        return {
            'version': synapse.version,
            'modeldef': self.model.getModelDef(),
            'stormcmds': {cmd: {} for cmd in self.stormcmds.keys()},
        }

    async def addNodes(self, nodedefs):
        '''
        Quickly add/modify a list of nodes from node definition tuples.
        This API is the simplest/fastest way to add nodes, set node props,
        and add tags to nodes remotely.

        Args:

            nodedefs (list): A list of node definition tuples. See below.

        A node definition tuple is defined as:

            ( (form, valu), {'props':{}, 'tags':{})

        The "props" or "tags" keys may be omitted.

        '''
        async with await self.snap() as snap:
            snap.strict = False
            async for node in snap.addNodes(nodedefs):
                yield node

    async def addFeedData(self, name, items, seqn=None):
        '''
        Add data using a feed/parser function.

        Args:
            name (str): The name of the feed record format.
            items (list): A list of items to ingest.
            seqn ((str,int)): An (iden, offs) tuple for this feed chunk.

        Returns:
            (int): The next expected offset (or None) if seqn is None.
        '''
        async with await self.snap() as snap:
            snap.strict = False
            return await snap.addFeedData(name, items, seqn=seqn)

    async def getFeedOffs(self, iden):
        return await self.view.layers[0].getOffset(iden)

    async def setFeedOffs(self, iden, offs):

        if offs < 0:
            mesg = 'Offset must be >= 0.'
            raise s_exc.BadConfValu(mesg=mesg, offs=offs, iden=iden)

        return await self.view.layers[0].setOffset(iden, offs)

    async def snap(self, user=None, view=None):
        '''
        Return a transaction object for the default view.

        Args:
            user (str): The user to get the snap for.
            view (View): View object to use when making the snap.

        Notes:
            This must be used as an asynchronous context manager.

        Returns:
            s_snap.Snap: A Snap object for the view.
        '''

        if view is None:
            view = self.view

        if user is None:
            user = self.auth.getUserByName('root')

        snap = await view.snap(user)

        return snap

    async def loadCoreModule(self, ctor, conf=None):
        '''
        Load a single cortex module with the given ctor and conf.

        Args:
            ctor (str): The python module class path
            conf (dict):Config dictionary for the module
        '''
        if conf is None:
            conf = {}

        modu = self._loadCoreModule(ctor, conf=conf)

        try:
            await s_coro.ornot(modu.preCoreModule)
        except asyncio.CancelledError:  # pragma: no cover
            raise
        except Exception:
            logger.exception(f'module preCoreModule failed: {ctor}')
            self.modules.pop(ctor, None)
            return

        mdefs = modu.getModelDefs()
        self.model.addDataModels(mdefs)

        cmds = modu.getStormCmds()
        [self.addStormCmd(c) for c in cmds]

        try:
            await s_coro.ornot(modu.initCoreModule)
        except asyncio.CancelledError:  # pragma: no cover
            raise
        except Exception:
            logger.exception(f'module initCoreModule failed: {ctor}')
            self.modules.pop(ctor, None)
            return

        await self.fire('core:module:load', module=ctor)

        return modu

    async def _loadCoreMods(self, ctors):

        mods = []

        cmds = []
        mdefs = []

        for ctor in ctors:

            conf = None

            # allow module entry to be (ctor, conf) tuple
            if isinstance(ctor, (list, tuple)):
                ctor, conf = ctor

            modu = self._loadCoreModule(ctor, conf=conf)
            if modu is None:
                continue

            mods.append(modu)

            try:
                await s_coro.ornot(modu.preCoreModule)
            except asyncio.CancelledError:  # pragma: no cover
                raise
            except Exception:
                logger.exception(f'module preCoreModule failed: {ctor}')
                self.modules.pop(ctor, None)
                continue

            cmds.extend(modu.getStormCmds())
            mdefs.extend(modu.getModelDefs())

        self.model.addDataModels(mdefs)
        [self.addStormCmd(c) for c in cmds]

    async def _initCoreMods(self):

        for ctor, modu in list(self.modules.items()):

            try:
                await s_coro.ornot(modu.initCoreModule)
            except asyncio.CancelledError:  # pragma: no cover
                raise
            except Exception:
                logger.exception(f'module initCoreModule failed: {ctor}')
                self.modules.pop(ctor, None)

    def _loadCoreModule(self, ctor, conf=None):

        if ctor in self.modules:
            raise s_exc.ModAlreadyLoaded(mesg=f'{ctor} already loaded')
        try:
            modu = s_dyndeps.tryDynFunc(ctor, self, conf=conf)
            self.modules[ctor] = modu
            return modu

        except Exception:
            logger.exception('mod load fail: %s' % (ctor,))
            return None

    async def stat(self):
        stats = {
            'iden': self.iden,
            'layer': await self.view.layers[0].stat(),
            'formcounts': self.counts,
        }
        return stats

    async def getPropNorm(self, prop, valu):
        '''
        Get the normalized property value based on the Cortex data model.

        Args:
            prop (str): The property to normalize.
            valu: The value to normalize.

        Returns:
            (tuple): A two item tuple, containing the normed value and the info dictionary.

        Raises:
            s_exc.NoSuchProp: If the prop does not exist.
            s_exc.BadTypeValu: If the value fails to normalize.
        '''
        pobj = self.model.prop(prop)
        if pobj is None:
            raise s_exc.NoSuchProp(mesg=f'The property {prop} does not exist.',
                                   prop=prop)
        norm, info = pobj.type.norm(valu)
        return norm, info

    async def getTypeNorm(self, name, valu):
        '''
        Get the normalized type value based on the Cortex data model.

        Args:
            name (str): The type to normalize.
            valu: The value to normalize.

        Returns:
            (tuple): A two item tuple, containing the normed value and the info dictionary.

        Raises:
            s_exc.NoSuchType: If the type does not exist.
            s_exc.BadTypeValu: If the value fails to normalize.
        '''
        tobj = self.model.type(name)
        if tobj is None:
            raise s_exc.NoSuchType(mesg=f'The type {name} does not exist.',
                                   name=name)
        norm, info = tobj.norm(valu)
        return norm, info

    async def addTrigger(self, condition, query, info, disabled=False, user=None):
        '''
        Adds a trigger to the cortex
        '''
        if user is None:
            user = self.auth.getUserByName('root')

        iden = self.triggers.add(user.iden, condition, query, info=info)
        if disabled:
            self.triggers.disable(iden)
        await self.fire('core:trigger:action', iden=iden, action='add')
        return iden

    def getTrigger(self, iden):
        return self.triggers.get(iden)

    async def delTrigger(self, iden):
        '''
        Deletes a trigger from the cortex
        '''
        self.triggers.delete(iden)
        await self.fire('core:trigger:action', iden=iden, action='delete')

    async def updateTrigger(self, iden, query):
        '''
        Change an existing trigger's query
        '''
        self.triggers.mod(iden, query)
        await self.fire('core:trigger:action', iden=iden, action='mod')

    async def enableTrigger(self, iden):
        '''
        Change an existing trigger's query
        '''
        self.triggers.enable(iden)
        await self.fire('core:trigger:action', iden=iden, action='enable')

    async def disableTrigger(self, iden):
        '''
        Change an existing trigger's query
        '''
        self.triggers.disable(iden)
        await self.fire('core:trigger:action', iden=iden, action='disable')

    async def listTriggers(self):
        '''
        Lists all the triggers in the Cortex.
        '''
        trigs = []
        for (iden, trig) in self.triggers.list():
            useriden = trig['useriden']
            user = self.auth.user(useriden)
            trig['username'] = '<unknown>' if user is None else user.name
            trigs.append((iden, trig))

        return trigs

@contextlib.asynccontextmanager
async def getTempCortex(mods=None):
    '''
    Get a proxy to a cortex backed by a temporary directory.

    Args:
        mods (list): A list of modules which are loaded into the cortex.

    Notes:
        The cortex and temporary directory are town down on exit.
        This should only be called from synchronous code.

    Returns:
        Proxy to the cortex.
    '''
    with s_common.getTempDir() as dirn:

        async with await Cortex.anit(dirn) as core:
            if mods:
                for mod in mods:
                    await core.loadCoreModule(mod)
            async with core.getLocalProxy() as prox:
                yield prox<|MERGE_RESOLUTION|>--- conflicted
+++ resolved
@@ -832,13 +832,12 @@
         self._initPushLoop()
         self._initFeedLoops()
 
-<<<<<<< HEAD
     async def _onHealthCortex(self, event):
         health = event[1].get('health')
         if health is None:
             return
         health.update('cortex', True)
-=======
+
     async def _loadExtModel(self):
 
         self.extprops = await (await self.hive.open(('cortex', 'model', 'props'))).dict()
@@ -965,7 +964,6 @@
         '''
         if self.axon:
             await self.axon.fini()
->>>>>>> 93100e6f
 
     async def syncLayerSplices(self, iden, offs):
         '''
