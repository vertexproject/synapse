import os
import copy
import regex
import asyncio
import logging
import textwrap
import contextlib
import collections

from collections.abc import Mapping

import synapse
import synapse.exc as s_exc
import synapse.axon as s_axon
import synapse.common as s_common
import synapse.telepath as s_telepath
import synapse.datamodel as s_datamodel

import synapse.lib.base as s_base
import synapse.lib.cell as s_cell
import synapse.lib.chop as s_chop
import synapse.lib.coro as s_coro
import synapse.lib.hive as s_hive
import synapse.lib.view as s_view
import synapse.lib.cache as s_cache
import synapse.lib.const as s_const
import synapse.lib.layer as s_layer
import synapse.lib.nexus as s_nexus
import synapse.lib.oauth as s_oauth
import synapse.lib.queue as s_queue
import synapse.lib.scope as s_scope
import synapse.lib.storm as s_storm
import synapse.lib.agenda as s_agenda
import synapse.lib.config as s_config
import synapse.lib.parser as s_parser
import synapse.lib.dyndeps as s_dyndeps
import synapse.lib.grammar as s_grammar
import synapse.lib.httpapi as s_httpapi
import synapse.lib.msgpack as s_msgpack
import synapse.lib.modules as s_modules
import synapse.lib.schemas as s_schemas
import synapse.lib.spooled as s_spooled
import synapse.lib.version as s_version
import synapse.lib.urlhelp as s_urlhelp
import synapse.lib.hashitem as s_hashitem
import synapse.lib.jsonstor as s_jsonstor
import synapse.lib.modelrev as s_modelrev
import synapse.lib.stormsvc as s_stormsvc
import synapse.lib.lmdbslab as s_lmdbslab

import synapse.lib.crypto.rsa as s_rsa

# Importing these registers their commands
import synapse.lib.stormhttp as s_stormhttp  # NOQA
import synapse.lib.stormwhois as s_stormwhois  # NOQA

import synapse.lib.stormtypes as s_stormtypes

import synapse.lib.stormlib.aha as s_stormlib_aha  # NOQA
import synapse.lib.stormlib.env as s_stormlib_env  # NOQA
import synapse.lib.stormlib.gen as s_stormlib_gen  # NOQA
import synapse.lib.stormlib.gis as s_stormlib_gis  # NOQA
import synapse.lib.stormlib.hex as s_stormlib_hex  # NOQA
import synapse.lib.stormlib.log as s_stormlib_log  # NOQA
import synapse.lib.stormlib.xml as s_stormlib_xml  # NOQA
import synapse.lib.stormlib.auth as s_stormlib_auth  # NOQA
import synapse.lib.stormlib.cell as s_stormlib_cell  # NOQA
import synapse.lib.stormlib.imap as s_stormlib_imap  # NOQA
import synapse.lib.stormlib.ipv6 as s_stormlib_ipv6  # NOQA
import synapse.lib.stormlib.json as s_stormlib_json  # NOQA
import synapse.lib.stormlib.math as s_stormlib_math  # NOQA
import synapse.lib.stormlib.mime as s_stormlib_mime  # NOQA
import synapse.lib.stormlib.pack as s_stormlib_pack  # NOQA
import synapse.lib.stormlib.smtp as s_stormlib_smtp  # NOQA
import synapse.lib.stormlib.stix as s_stormlib_stix  # NOQA
import synapse.lib.stormlib.yaml as s_stormlib_yaml  # NOQA
import synapse.lib.stormlib.basex as s_stormlib_basex  # NOQA
import synapse.lib.stormlib.cache as s_stormlib_cache  # NOQA
import synapse.lib.stormlib.graph as s_stormlib_graph  # NOQA
import synapse.lib.stormlib.iters as s_stormlib_iters  # NOQA
import synapse.lib.stormlib.macro as s_stormlib_macro
import synapse.lib.stormlib.model as s_stormlib_model
import synapse.lib.stormlib.oauth as s_stormlib_oauth  # NOQA
import synapse.lib.stormlib.stats as s_stormlib_stats  # NOQA
import synapse.lib.stormlib.storm as s_stormlib_storm  # NOQA
import synapse.lib.stormlib.vault as s_stormlib_vault  # NOQA
import synapse.lib.stormlib.backup as s_stormlib_backup  # NOQA
import synapse.lib.stormlib.cortex as s_stormlib_cortex  # NOQA
import synapse.lib.stormlib.hashes as s_stormlib_hashes  # NOQA
import synapse.lib.stormlib.random as s_stormlib_random  # NOQA
import synapse.lib.stormlib.scrape as s_stormlib_scrape   # NOQA
import synapse.lib.stormlib.infosec as s_stormlib_infosec  # NOQA
import synapse.lib.stormlib.project as s_stormlib_project  # NOQA
import synapse.lib.stormlib.spooled as s_stormlib_spooled  # NOQA
import synapse.lib.stormlib.version as s_stormlib_version  # NOQA
import synapse.lib.stormlib.easyperm as s_stormlib_easyperm  # NOQA
import synapse.lib.stormlib.ethereum as s_stormlib_ethereum  # NOQA
import synapse.lib.stormlib.modelext as s_stormlib_modelext  # NOQA
import synapse.lib.stormlib.compression as s_stormlib_compression  # NOQA
import synapse.lib.stormlib.notifications as s_stormlib_notifications  # NOQA

logger = logging.getLogger(__name__)
stormlogger = logging.getLogger('synapse.storm')

'''
A Cortex implements the synapse hypergraph object.
'''

reqver = '>=0.2.0,<3.0.0'

# Constants returned in results from syncLayersEvents and syncIndexEvents
SYNC_NODEEDITS = 0  # A nodeedits: (<offs>, 0, <etyp>, (<etype args>), {<meta>})
SYNC_NODEEDIT = 1   # A nodeedit:  (<offs>, 0, <etyp>, (<etype args>))
SYNC_LAYR_ADD = 3   # A layer was added
SYNC_LAYR_DEL = 4   # A layer was deleted

reqValidTagModel = s_config.getJsValidator({
    'type': 'object',
    'properties': {
        'prune': {'type': 'number', 'minimum': 1},
        'regex': {'type': 'array', 'items': {'type': ['string', 'null']}},
    },
    'additionalProperties': False,
    'required': [],
})

reqValidStormMacro = s_config.getJsValidator({
    'type': 'object',
    'properties': {
        'name': {'type': 'string', 'pattern': '^.{1,491}$'},
        'iden': {'type': 'string', 'pattern': s_config.re_iden},
        # user kept for backward compat. remove eventually...
        'user': {'type': 'string', 'pattern': s_config.re_iden},
        'creator': {'type': 'string', 'pattern': s_config.re_iden},
        'desc': {'type': 'string', 'default': ''},
        'storm': {'type': 'string'},
        'created': {'type': 'number'},
        'updated': {'type': 'number'},
        'permissions': s_msgpack.deepcopy(s_schemas.easyPermSchema),
    },
    'required': [
        'name',
        'iden',
        'user',
        'storm',
        'creator',
        'created',
        'updated',
        'permissions',
    ],
})

def cmprkey_indx(x):
    return x[1]

def cmprkey_buid(x):
    return x[1][1]

async def wrap_liftgenr(iden, genr):
    async for indx, buid, sode in genr:
        yield iden, (indx, buid), sode

class CortexAxonMixin:

    async def prepare(self):
        await self.cell.axready.wait()
        await s_coro.ornot(super().prepare)

    def getAxon(self):
        return self.cell.axon

    async def getAxonInfo(self):
        return self.cell.axoninfo

class CortexAxonHttpHasV1(CortexAxonMixin, s_axon.AxonHttpHasV1):
    pass

class CortexAxonHttpDelV1(CortexAxonMixin, s_axon.AxonHttpDelV1):
    pass

class CortexAxonHttpUploadV1(CortexAxonMixin, s_axon.AxonHttpUploadV1):
    pass

class CortexAxonHttpBySha256V1(CortexAxonMixin, s_axon.AxonHttpBySha256V1):
    pass

class CortexAxonHttpBySha256InvalidV1(CortexAxonMixin, s_axon.AxonHttpBySha256InvalidV1):
    pass

class CoreApi(s_cell.CellApi):
    '''
    The CoreApi is exposed when connecting to a Cortex over Telepath.

    Many CoreApi methods operate on packed nodes consisting of primitive data structures
    which can be serialized with msgpack/json.

    An example of a packaged Node::

        ( (<form>, <valu>), {

            "props": {
                <name>: <valu>,
                ...
            },
            "tags": {
                "foo": <time>,
                "foo.bar": <time>,
            },
        })

    '''
    @s_cell.adminapi()
    def getCoreMods(self):
        return self.cell.getCoreMods()

    async def getModelDict(self):
        '''
        Return a dictionary which describes the data model.

        Returns:
            (dict): A model description dictionary.
        '''
        return await self.cell.getModelDict()

    async def getModelDefs(self):
        return await self.cell.getModelDefs()

    def getCoreInfo(self):
        '''
        Return static generic information about the cortex including model definition
        '''
        return self.cell.getCoreInfo()

    async def getCoreInfoV2(self):
        '''
        Return static generic information about the cortex including model definition
        '''
        return await self.cell.getCoreInfoV2()

    @s_cell.adminapi()
    async def saveLayerNodeEdits(self, layriden, edits, meta):
        return await self.cell.saveLayerNodeEdits(layriden, edits, meta)

    def _reqValidStormOpts(self, opts):

        if opts is None:
            opts = {}

        opts.setdefault('user', self.user.iden)
        if opts.get('user') != self.user.iden:
            self.user.confirm(('impersonate',))

        return opts

    async def callStorm(self, text, opts=None):
        '''
        Return the value expressed in a return() statement within storm.
        '''
        opts = self._reqValidStormOpts(opts)
        return await self.cell.callStorm(text, opts=opts)

    async def exportStorm(self, text, opts=None):
        '''
        Execute a storm query and package nodes for export/import.

        NOTE: This API yields nodes after an initial complete lift
              in order to limit exported edges.
        '''
        opts = self._reqValidStormOpts(opts)
        async for pode in self.cell.exportStorm(text, opts=opts):
            yield pode

    async def feedFromAxon(self, sha256, opts=None):
        '''
        Import a msgpack .nodes file from the axon.
        '''
        opts = self._reqValidStormOpts(opts)
        return await self.cell.feedFromAxon(sha256, opts=opts)

    async def _reqDefLayerAllowed(self, perms):
        view = self.cell.getView()
        wlyr = view.layers[0]
        self.user.confirm(perms, gateiden=wlyr.iden)

    async def addNode(self, form, valu, props=None):
        '''
        Deprecated in 2.0.0.
        '''
        s_common.deprecated('CoreApi.addNode')
        async with await self.cell.snap(user=self.user) as snap:
            self.user.confirm(('node', 'add', form), gateiden=snap.wlyr.iden)
            node = await snap.addNode(form, valu, props=props)
            return node.pack()

    async def addNodes(self, nodes):
        '''
        Add a list of packed nodes to the cortex.

        Args:
            nodes (list): [ ( (form, valu), {'props':{}, 'tags':{}}), ... ]

        Yields:
            (tuple): Packed node tuples ((form,valu), {'props': {}, 'tags':{}})

        Deprecated in 2.0.0
        '''
        s_common.deprecated('CoreApi.addNodes')

        # First check that that user may add each form
        done = {}
        for node in nodes:

            formname = node[0][0]
            if done.get(formname):
                continue

            await self._reqDefLayerAllowed(('node', 'add', formname))
            done[formname] = True

        async with await self.cell.snap(user=self.user) as snap:

            snap.strict = False
            async for node in snap.addNodes(nodes):

                if node is not None:
                    node = node.pack()

                yield node

    async def getFeedFuncs(self):
        '''
        Get a list of Cortex feed functions.

        Notes:
            Each feed dictionary has the name of the feed function, the
            full docstring for the feed function, and the first line of
            the docstring broken out in their own keys for easy use.

        Returns:
            tuple: A tuple of dictionaries.
        '''
        return await self.cell.getFeedFuncs()

    async def addFeedData(self, name, items, *, viewiden=None):

        view = self.cell.getView(viewiden, user=self.user)
        if view is None:
            raise s_exc.NoSuchView(mesg=f'No such view iden={viewiden}', iden=viewiden)

        wlyr = view.layers[0]
        parts = name.split('.')

        self.user.confirm(('feed:data', *parts), gateiden=wlyr.iden)

        await self.cell.boss.promote('feeddata',
                                     user=self.user,
                                     info={'name': name,
                                           'view': view.iden,
                                           'nitems': len(items),
                                           })

        async with await self.cell.snap(user=self.user, view=view) as snap:
            snap.strict = False
            await snap.addFeedData(name, items)

    async def count(self, text, opts=None):
        '''
        Count the number of nodes which result from a storm query.

        Args:
            text (str): Storm query text.
            opts (dict): Storm query options.

        Returns:
            (int): The number of nodes resulting from the query.
        '''
        opts = self._reqValidStormOpts(opts)
        return await self.cell.count(text, opts=opts)

    async def storm(self, text, opts=None):
        '''
        Evaluate a storm query and yield result messages.

        Yields:
            ((str,dict)): Storm messages.
        '''
        opts = self._reqValidStormOpts(opts)

        async for mesg in self.cell.storm(text, opts=opts):
            yield mesg

    async def reqValidStorm(self, text, opts=None):
        '''
        Parse a Storm query to validate it.

        Args:
            text (str): The text of the Storm query to parse.
            opts (dict): A Storm options dictionary.

        Returns:
            True: If the query is valid.

        Raises:
            BadSyntaxError: If the query is invalid.
        '''
        return await self.cell.reqValidStorm(text, opts)

    async def syncLayerNodeEdits(self, offs, layriden=None, wait=True):
        '''
        Yield (indx, mesg) nodeedit sets for the given layer beginning at offset.

        Once caught up, this API will begin yielding nodeedits in real-time.
        The generator will only terminate on network disconnect or if the
        consumer falls behind the max window size of 10,000 nodeedit messages.
        '''
        layr = self.cell.getLayer(layriden)
        if layr is None:
            raise s_exc.NoSuchLayer(mesg=f'No such layer {layriden}', iden=layriden)

        self.user.confirm(('sync',), gateiden=layr.iden)

        async for item in self.cell.syncLayerNodeEdits(layr.iden, offs, wait=wait):
            yield item

    async def getPropNorm(self, prop, valu):
        '''
        Get the normalized property value based on the Cortex data model.

        Args:
            prop (str): The property to normalize.
            valu: The value to normalize.

        Returns:
            (tuple): A two item tuple, containing the normed value and the info dictionary.

        Raises:
            s_exc.NoSuchProp: If the prop does not exist.
            s_exc.BadTypeValu: If the value fails to normalize.
        '''
        return await self.cell.getPropNorm(prop, valu)

    async def getTypeNorm(self, name, valu):
        '''
        Get the normalized type value based on the Cortex data model.

        Args:
            name (str): The type to normalize.
            valu: The value to normalize.

        Returns:
            (tuple): A two item tuple, containing the normed value and the info dictionary.

        Raises:
            s_exc.NoSuchType: If the type does not exist.
            s_exc.BadTypeValu: If the value fails to normalize.
        '''
        return await self.cell.getTypeNorm(name, valu)

    async def addForm(self, formname, basetype, typeopts, typeinfo):
        '''
        Add an extended form to the data model.

        Extended forms *must* begin with _
        '''
        self.user.confirm(('model', 'form', 'add', formname))
        return await self.cell.addForm(formname, basetype, typeopts, typeinfo)

    async def delForm(self, formname):
        '''
        Remove an extended form from the data model.
        '''
        self.user.confirm(('model', 'form', 'del', formname))
        return await self.cell.delForm(formname)

    async def addFormProp(self, form, prop, tdef, info):
        '''
        Add an extended property to the given form.

        Extended properties *must* begin with _
        '''
        self.user.confirm(('model', 'prop', 'add', form))
        if not s_grammar.isBasePropNoPivprop(prop):
            mesg = f'Invalid prop name {prop}'
            raise s_exc.BadPropDef(prop=prop, mesg=mesg)
        return await self.cell.addFormProp(form, prop, tdef, info)

    async def delFormProp(self, form, name):
        '''
        Remove an extended property from the given form.
        '''
        self.user.confirm(('model', 'prop', 'del', form))
        return await self.cell.delFormProp(form, name)

    async def addUnivProp(self, name, tdef, info):
        '''
        Add an extended universal property.

        Extended properties *must* begin with _
        '''
        self.user.confirm(('model', 'univ', 'add'))
        if not s_grammar.isBasePropNoPivprop(name):
            mesg = f'Invalid prop name {name}'
            raise s_exc.BadPropDef(name=name, mesg=mesg)
        return await self.cell.addUnivProp(name, tdef, info)

    async def delUnivProp(self, name):
        '''
        Remove an extended universal property.
        '''
        self.user.confirm(('model', 'univ', 'del'))
        return await self.cell.delUnivProp(name)

    async def addTagProp(self, name, tdef, info):
        '''
        Add a tag property to record data about tags on nodes.
        '''
        self.user.confirm(('model', 'tagprop', 'add'))
        if not s_grammar.isBasePropNoPivprop(name):
            mesg = f'Invalid prop name {name}'
            raise s_exc.BadPropDef(name=name, mesg=mesg)
        return await self.cell.addTagProp(name, tdef, info)

    async def delTagProp(self, name):
        '''
        Remove a previously added tag property.
        '''
        self.user.confirm(('model', 'tagprop', 'del'))
        return await self.cell.delTagProp(name)

    async def addStormPkg(self, pkgdef, verify=False):
        self.user.confirm(('pkg', 'add'))
        return await self.cell.addStormPkg(pkgdef, verify=verify)

    async def delStormPkg(self, iden):
        self.user.confirm(('pkg', 'del'))
        return await self.cell.delStormPkg(iden)

    @s_cell.adminapi()
    async def getStormPkgs(self):
        return await self.cell.getStormPkgs()

    @s_cell.adminapi()
    async def getStormPkg(self, name):
        return await self.cell.getStormPkg(name)

    @s_cell.adminapi()
    async def addStormDmon(self, ddef):
        return await self.cell.addStormDmon(ddef)

    @s_cell.adminapi()
    async def getStormDmons(self):
        return await self.cell.getStormDmons()

    @s_cell.adminapi()
    async def getStormDmonLog(self, iden):
        return await self.cell.getStormDmonLog(iden)

    @s_cell.adminapi()
    async def getStormDmon(self, iden):
        return await self.cell.getStormDmon(iden)

    @s_cell.adminapi()
    async def bumpStormDmon(self, iden):
        return await self.cell.bumpStormDmon(iden)

    @s_cell.adminapi()
    async def disableStormDmon(self, iden):
        return await self.cell.disableStormDmon(iden)

    @s_cell.adminapi()
    async def enableStormDmon(self, iden):
        return await self.cell.enableStormDmon(iden)

    @s_cell.adminapi()
    async def delStormDmon(self, iden):
        return await self.cell.delStormDmon(iden)

    @s_cell.adminapi()
    async def cloneLayer(self, iden, ldef=None):

        ldef = ldef or {}
        ldef['creator'] = self.user.iden

        return await self.cell.cloneLayer(iden, ldef)

    async def getStormVar(self, name, default=None):
        self.user.confirm(('globals', 'get', name))
        return await self.cell.getStormVar(name, default=default)

    async def popStormVar(self, name, default=None):
        self.user.confirm(('globals', 'pop', name))
        return await self.cell.popStormVar(name, default=default)

    async def setStormVar(self, name, valu):
        self.user.confirm(('globals', 'set', name))
        return await self.cell.setStormVar(name, valu)

    async def syncLayersEvents(self, offsdict=None, wait=True):
        self.user.confirm(('sync',))
        async for item in self.cell.syncLayersEvents(offsdict=offsdict, wait=wait):
            yield item

    async def syncIndexEvents(self, matchdef, offsdict=None, wait=True):
        self.user.confirm(('sync',))
        async for item in self.cell.syncIndexEvents(matchdef, offsdict=offsdict, wait=wait):
            yield item

    async def iterFormRows(self, layriden, form, stortype=None, startvalu=None):
        '''
        Yields buid, valu tuples of nodes of a single form, optionally (re)starting at startvalue

        Args:
            layriden (str):  Iden of the layer to retrieve the nodes
            form(str):  A form name
            stortype (Optional[int]): a STOR_TYPE_* integer representing the type of form:prop
            startvalu (Any):  The value to start at.  May only be not None if stortype is not None.

        Returns:
            AsyncIterator[Tuple(buid, valu)]
        '''
        self.user.confirm(('layer', 'lift', layriden))
        async for item in self.cell.iterFormRows(layriden, form, stortype=stortype, startvalu=startvalu):
            yield item

    async def iterPropRows(self, layriden, form, prop, stortype=None, startvalu=None):
        '''
        Yields buid, valu tuples of nodes with a particular secondary property, optionally (re)starting at startvalue

        Args:
            layriden (str):  Iden of the layer to retrieve the nodes
            form(str):  A form name.
            prop (str):  A secondary property name.
            stortype (Optional[int]): a STOR_TYPE_* integer representing the type of form:prop
            startvalu (Any):  The value to start at.  May only be not None if stortype is not None.

        Returns:
            AsyncIterator[Tuple(buid, valu)]
        '''
        self.user.confirm(('layer', 'lift', layriden))
        async for item in self.cell.iterPropRows(layriden, form, prop, stortype=stortype, startvalu=startvalu):
            yield item

    async def iterUnivRows(self, layriden, prop, stortype=None, startvalu=None):
        '''
        Yields buid, valu tuples of nodes with a particular universal property, optionally (re)starting at startvalue

        Args:
            layriden (str):  Iden of the layer to retrieve the nodes
            prop (str):  A universal property name.
            stortype (Optional[int]): a STOR_TYPE_* integer representing the type of form:prop
            startvalu (Any):  The value to start at.  May only be not None if stortype is not None.

        Returns:
            AsyncIterator[Tuple(buid, valu)]
        '''
        self.user.confirm(('layer', 'lift', layriden))
        async for item in self.cell.iterUnivRows(layriden, prop, stortype=stortype, startvalu=startvalu):
            yield item

    async def iterTagRows(self, layriden, tag, form=None, starttupl=None):
        '''
        Yields (buid, (valu, form)) values that match a tag and optional form, optionally (re)starting at starttupl.

        Args:
            layriden (str):  Iden of the layer to retrieve the nodes
            tag (str): the tag to match
            form (Optional[str]):  if present, only yields buids of nodes that match the form.
            starttupl (Optional[Tuple[buid, form]]):  if present, (re)starts the stream of values there.

        Returns:
            AsyncIterator[Tuple(buid, (valu, form))]

        Note:
            This yields (buid, (tagvalu, form)) instead of just buid, valu in order to allow resuming an interrupted
            call by feeding the last value retrieved into starttupl
        '''
        self.user.confirm(('layer', 'lift', layriden))
        async for item in self.cell.iterTagRows(layriden, tag, form=form, starttupl=starttupl):
            yield item

    async def iterTagPropRows(self, layriden, tag, prop, form=None, stortype=None, startvalu=None):
        '''
        Yields (buid, valu) that match a tag:prop, optionally (re)starting at startvalu.

        Args:
            layriden (str):  Iden of the layer to retrieve the nodes
            tag (str):  tag name
            prop (str):  prop name
            form (Optional[str]):  optional form name
            stortype (Optional[int]): a STOR_TYPE_* integer representing the type of form:prop
            startvalu (Any):  The value to start at.  May only be not None if stortype is not None.

        Returns:
            AsyncIterator[Tuple(buid, valu)]
        '''
        self.user.confirm(('layer', 'lift', layriden))
        async for item in self.cell.iterTagPropRows(layriden, tag, prop, form=form, stortype=stortype,
                                                    startvalu=startvalu):
            yield item

    async def getAxonUpload(self):
        self.user.confirm(('axon', 'upload'))
        await self.cell.axready.wait()
        upload = await self.cell.axon.upload()
        return await s_axon.UpLoadProxy.anit(self.link, upload)

    async def getAxonBytes(self, sha256):
        self.user.confirm(('axon', 'get'))
        await self.cell.axready.wait()
        async for byts in self.cell.axon.get(s_common.uhex(sha256)):
            yield byts

    @s_cell.adminapi()
    async def getUserNotif(self, indx):
        return await self.cell.getUserNotif(indx)

    @s_cell.adminapi()
    async def delUserNotif(self, indx):
        return await self.cell.delUserNotif(indx)

    @s_cell.adminapi()
    async def addUserNotif(self, useriden, mesgtype, mesgdata=None):
        return await self.cell.addUserNotif(useriden, mesgtype, mesgdata=mesgdata)

    @s_cell.adminapi()
    async def iterUserNotifs(self, useriden, size=None):
        async for item in self.cell.iterUserNotifs(useriden, size=size):
            yield item

    @s_cell.adminapi()
    async def watchAllUserNotifs(self, offs=None):
        async for item in self.cell.watchAllUserNotifs(offs=offs):
            yield item

    @s_cell.adminapi()
    async def getHttpExtApiByPath(self, path):
        return await self.cell.getHttpExtApiByPath(path)

class Cortex(s_oauth.OAuthMixin, s_cell.Cell):  # type: ignore
    '''
    A Cortex implements the synapse hypergraph.

    The bulk of the Cortex API lives on the Snap() object which can
    be obtained by calling Cortex.snap() in a with block.  This allows
    callers to manage transaction boundaries explicitly and dramatically
    increases performance.
    '''

    # For the cortex, nexslog:en defaults to True
    confbase = copy.deepcopy(s_cell.Cell.confbase)
    confbase['nexslog:en']['default'] = True  # type: ignore
    confbase['mirror']['hidedocs'] = False  # type: ignore
    confbase['mirror']['hidecmdl'] = False  # type: ignore

    confdefs = {
        'axon': {
            'description': 'A telepath URL for a remote axon.',
            'type': 'string'
        },
        'jsonstor': {
            'description': 'A telepath URL for a remote jsonstor.',
            'type': 'string'
        },
        'cron:enable': {
            'default': True,
            'description': 'Deprecated. This option no longer controls cron execution and will be removed in Synapse 3.0.',
            'type': 'boolean'
        },
        'trigger:enable': {
            'default': True,
            'description': 'Deprecated. This option no longer controls trigger execution and will be removed in Synapse 3.0.',
            'type': 'boolean'
        },
        'layer:lmdb:map_async': {
            'default': True,
            'description': 'Set the default lmdb:map_async value in LMDB layers.',
            'type': 'boolean'
        },
        'layer:lmdb:max_replay_log': {
            'default': 10000,
            'description': 'Set the max size of the replay log for all layers.',
            'type': 'integer'
        },
        'layers:lockmemory': {
            'default': False,
            'description': 'Should new layers lock memory for performance by default.',
            'type': 'boolean'
        },
        'layers:logedits': {
            'default': True,
            'description': 'Whether nodeedits are logged in each layer.',
            'type': 'boolean'
        },
        'provenance:en': {  # TODO: Remove in 3.0.0
            'default': False,
            'description': 'This no longer does anything.',
            'type': 'boolean',
            'hideconf': True,
        },
        'max:nodes': {
            'description': 'Maximum number of nodes which are allowed to be stored in a Cortex.',
            'type': 'integer',
            'minimum': 1,
            'hidecmdl': True,
        },
        'modules': {
            'default': [],
            'description': 'A list of module classes to load.',
            'type': 'array'
        },
        'storm:log': {
            'default': False,
            'description': 'Log storm queries via system logger.',
            'type': 'boolean'
        },
        'storm:log:level': {
            'default': 'INFO',
            'description': 'Logging log level to emit storm logs at.',
            'type': [
                'integer',
                'string',
            ],
        },
        'storm:interface:search': {
            'default': True,
            'description': 'Enable Storm search interfaces for lookup mode.',
            'type': 'boolean',
        },
        'storm:interface:scrape': {
            'default': True,
            'description': 'Enable Storm scrape interfaces when using $lib.scrape APIs.',
            'type': 'boolean',
        },
        'http:proxy': {
            'description': 'An aiohttp-socks compatible proxy URL to use storm HTTP API.',
            'type': 'string',
        },
        'tls:ca:dir': {
            'description': 'An optional directory of CAs which are added to the TLS CA chain for Storm HTTP API calls.',
            'type': 'string',
        },
    }

    cellapi = CoreApi
    viewapi = s_view.ViewApi
    layerapi = s_layer.LayerApi
    hiveapi = s_hive.HiveApi

    viewctor = s_view.View.anit
    layrctor = s_layer.Layer.anit

    # phase 2 - service storage
    async def initServiceStorage(self):

        # NOTE: we may not make *any* nexus actions in this method
        self.macrodb = self.slab.initdb('storm:macros')
        self.httpextapidb = self.slab.initdb('http:ext:apis')

        if self.inaugural:
            self.cellinfo.set('cortex:version', s_version.version)

        corevers = self.cellinfo.get('cortex:version')
        s_version.reqVersion(corevers, reqver, exc=s_exc.BadStorageVersion,
                             mesg='cortex version in storage is incompatible with running software')

        self.viewmeta = self.slab.initdb('view:meta')

        self.views = {}
        self.layers = {}
        self.viewsbylayer = collections.defaultdict(list)

        self.modules = {}
        self.feedfuncs = {}
        self.stormcmds = {}

        self.maxnodes = self.conf.get('max:nodes')
        self.nodecount = 0

        self.migration = False
        self._migration_lock = asyncio.Lock()

        self.stormmods = {}     # name: mdef
        self.stormpkgs = {}     # name: pkgdef
        self.stormvars = None   # type: s_lmdbslab.SafeKeyVal

        self.svcsbyiden = {}
        self.svcsbyname = {}
        self.svcsbysvcname = {}  # remote name, not local name

        self._propSetHooks = {}
        self._runtLiftFuncs = {}
        self._runtPropSetFuncs = {}
        self._runtPropDelFuncs = {}

        self.tagvalid = s_cache.FixedCache(self._isTagValid, size=1000)
        self.tagprune = s_cache.FixedCache(self._getTagPrune, size=1000)

        self.querycache = s_cache.FixedCache(self._getStormQuery, size=10000)

        self.stormpool = None
        self.stormpoolurl = None
        self.stormpoolopts = None

        self.libroot = (None, {}, {})
        self.stormlibs = []

        self.bldgbuids = {}  # buid -> (Node, Event)  Nodes under construction

        self.axon = None  # type: s_axon.AxonApi
        self.axready = asyncio.Event()
        self.axoninfo = {}

        self.view = None  # The default/main view

        self._cortex_permdefs = []
        self._initCorePerms()

        # Reset the storm:log:level from the config value to an int for internal use.
        self.conf['storm:log:level'] = s_common.normLogLevel(self.conf.get('storm:log:level'))
        self.stormlog = self.conf.get('storm:log')
        self.stormloglvl = self.conf.get('storm:log:level')

        # generic fini handler for the Cortex
        self.onfini(self._onCoreFini)

        self.cortexdata = self.slab.getSafeKeyVal('cortex')

        await self._initCoreInfo()
        self._initStormLibs()
        self._initFeedFuncs()

        self.modsbyiface = {}
        self.stormiface_search = self.conf.get('storm:interface:search')
        self.stormiface_scrape = self.conf.get('storm:interface:scrape')

        self._initCortexHttpApi()
        self._exthttpapis = {}  # iden -> adef; relies on cpython ordered dictionary behavior.
        self._exthttpapiorder = b'exthttpapiorder'
        self._exthttpapicache = s_cache.FixedCache(self._getHttpExtApiByPath, size=1000)
        self._initCortexExtHttpApi()

        self.model = s_datamodel.Model()

        await self._bumpCellVers('cortex:extmodel', (
            (1, self._migrateTaxonomyIface),
        ), nexs=False)

        await self._bumpCellVers('cortex:storage', (
            (1, self._storUpdateMacros),
            (3, self._storCortexHiveMigration),
        ), nexs=False)

        # Perform module loading
        await self._loadCoreMods()
        await self._loadExtModel()
        await self._initStormCmds()

        # Initialize our storage and views
        await self._initCoreAxon()
        await self._initJsonStor()

        await self._initCoreLayers()
        await self._initCoreViews()
        self.onfini(self._finiStor)
        await self._initCoreQueues()

        self.addHealthFunc(self._cortexHealth)

        await self._initOAuthManager()

        self.stormdmondefs = self.cortexdata.getSubKeyVal('storm:dmons:')
        self.stormdmons = await s_storm.DmonManager.anit(self)
        self.onfini(self.stormdmons)

        self.agenda = await s_agenda.Agenda.anit(self)
        self.onfini(self.agenda)

        await self._initStormGraphs()

        await self._initRuntFuncs()

        self.tagmeta = self.cortexdata.getSubKeyVal('tagmeta:')
        self.cmddefs = self.cortexdata.getSubKeyVal('storm:cmds:')
        self.pkgdefs = self.cortexdata.getSubKeyVal('storm:packages:')
        self.svcdefs = self.cortexdata.getSubKeyVal('storm:services:')

        await self._initDeprLocks()
        await self._warnDeprLocks()

        # Finalize coremodule loading & give svchive a shot to load
        await self._initPureStormCmds()

        self.dynitems.update({
            'cron': self.agenda,
            'cortex': self,
            'multiqueue': self.multiqueue,
        })

        # TODO - Remove this in 3.0.0
        ag = await self.auth.addAuthGate('cortex', 'cortex')
        for useriden in ag.gateusers.keys():
            user = self.auth.user(useriden)
            if user is None:
                continue

            mesg = f'User {useriden} ({user.name}) has a rule on the "cortex" authgate. This authgate is not used ' \
                   f'for permission checks and will be removed in Synapse v3.0.0.'
            logger.warning(mesg, extra=await self.getLogExtra(user=useriden, username=user.name))
        for roleiden in ag.gateroles.keys():
            role = self.auth.role(roleiden)
            if role is None:
                continue

            mesg = f'Role {roleiden} ({role.name}) has a rule on the "cortex" authgate. This authgate is not used ' \
                   f'for permission checks and will be removed in Synapse v3.0.0.'
            logger.warning(mesg, extra=await self.getLogExtra(role=roleiden, rolename=role.name))

        self._initVaults()

    async def _storCortexHiveMigration(self):

        logger.warning('migrating Cortex data out of hive')

        viewdefs = self.cortexdata.getSubKeyVal('view:info:')
        async with await self.hive.open(('cortex', 'views')) as viewnodes:
            for iden, node in viewnodes:
                viewdict = await node.dict()
                viewinfo = viewdict.pack()
                viewinfo.setdefault('iden', iden)
                viewdefs.set(iden, viewinfo)

                trigdict = self.cortexdata.getSubKeyVal(f'view:{iden}:trigger:')
                async with await node.open(('triggers',)) as trignodes:
                    for iden, trig in trignodes:
                        trigdict.set(iden, trig.valu)

        layrdefs = self.cortexdata.getSubKeyVal('layer:info:')
        async with await self.hive.open(('cortex', 'layers')) as layrnodes:
            for iden, node in layrnodes:
                layrdict = await node.dict()
                layrinfo = layrdict.pack()
                pushs = layrinfo.get('pushs', {})
                if pushs:
                    for pdef in pushs.values():
                        pdef.setdefault('chunk:size', s_const.layer_pdef_csize)
                        pdef.setdefault('queue:size', s_const.layer_pdef_qsize)

                pulls = layrinfo.get('pulls', {})
                if pulls:
                    pulls = layrinfo.get('pulls', {})
                    for pdef in pulls.values():
                        pdef.setdefault('chunk:size', s_const.layer_pdef_csize)
                        pdef.setdefault('queue:size', s_const.layer_pdef_qsize)

                layrdefs.set(iden, layrinfo)

        migrs = (
            (('agenda', 'appts'), 'agenda:appt:'),
            (('cortex', 'tagmeta'), 'tagmeta:'),
            (('cortex', 'storm', 'cmds'), 'storm:cmds:'),
            (('cortex', 'storm', 'vars'), 'storm:vars:'),
            (('cortex', 'storm', 'dmons'), 'storm:dmons:'),
            (('cortex', 'storm', 'packages'), 'storm:packages:'),
            (('cortex', 'storm', 'services'), 'storm:services:'),
            (('cortex', 'model', 'forms'), 'model:forms:'),
            (('cortex', 'model', 'props'), 'model:props:'),
            (('cortex', 'model', 'univs'), 'model:univs:'),
            (('cortex', 'model', 'tagprops'), 'model:tagprops:'),
            (('cortex', 'model', 'deprlocks'), 'model:deprlocks:'),
        )

        for hivepath, kvpref in migrs:
            subkv = self.cortexdata.getSubKeyVal(kvpref)
            async with await self.hive.open(hivepath) as hivenode:
                for name, node in hivenode:
                    subkv.set(name, node.valu)

        logger.warning('...Cortex data migration complete!')

    async def _viewNomergeToProtected(self):
        for view in self.views.values():
            nomerge = view.info.get('nomerge', False)
            await view.setViewInfo('protected', nomerge)
            await view.setViewInfo('nomerge', None)

    async def _storUpdateMacros(self):
        for name, node in await self.hive.open(('cortex', 'storm', 'macros')):

            try:

                info = {
                    'name': name,
                    'storm': node.valu.get('storm'),
                }

                user = node.valu.get('user')
                if user is not None:
                    info['user'] = user

                created = node.valu.get('created')
                if created is not None:
                    info['created'] = created

                edited = node.valu.get('edited')
                if edited is not None:
                    info['updated'] = edited

                    if info.get('created') is None:
                        info['created'] = edited

                mdef = self._initStormMacro(info)

                await self._addStormMacro(mdef)

            except Exception as e:
                logger.exception(f'Macro migration error for macro: {name} (skipped).')

    def getStormMacro(self, name, user=None):

        if not name:
            raise s_exc.BadArg(mesg=f'Macro names must be at least 1 character long')

        if len(name) > 491:
            raise s_exc.BadArg(mesg='Macro names may only be up to 491 chars.')

        byts = self.slab.get(name.encode(), db=self.macrodb)
        if byts is None:
            return None

        mdef = s_msgpack.un(byts)

        if user is not None:
            mesg = f'User requires read permission on macro: {name}.'
            self._reqEasyPerm(mdef, user, s_cell.PERM_READ, mesg=mesg)

        return mdef

    def reqStormMacro(self, name, user=None):

        mdef = self.getStormMacro(name)
        if mdef is None:
            raise s_exc.NoSuchName(mesg=f'Macro name not found: {name}')

        if user is not None:
            mesg = f'User requires read permission on macro: {name}.'
            self._reqEasyPerm(mdef, user, s_cell.PERM_READ, mesg=mesg)

        return mdef

    def _reqStormMacroPerm(self, user, name, level):
        mdef = self.reqStormMacro(name)
        mesg = f'User requires {s_cell.permnames.get(level)} permission on macro: {name}'

        if level == s_cell.PERM_EDIT and (
            user.allowed(('storm', 'macro', 'edit')) or
            user.allowed(('storm', 'macro', 'admin'))):
            return mdef

        if level == s_cell.PERM_ADMIN and user.allowed(('storm', 'macro', 'admin')):
            return mdef

        self._reqEasyPerm(mdef, user, level, mesg=mesg)
        return mdef

    async def addStormMacro(self, mdef, user=None):

        if user is None:
            user = self.auth.rootuser

        user.confirm(('storm', 'macro', 'add'), default=True)

        mdef = self._initStormMacro(mdef, user=user)

        reqValidStormMacro(mdef)

        return await self._push('storm:macro:add', mdef)

    def _initStormMacro(self, mdef, user=None):

        if user is None:
            user = self.auth.rootuser

        mdef['iden'] = s_common.guid()

        now = s_common.now()

        mdef.setdefault('updated', now)
        mdef.setdefault('created', now)

        useriden = mdef.get('user', user.iden)

        mdef['user'] = useriden
        mdef['creator'] = useriden

        mdef.setdefault('storm', '')
        self._initEasyPerm(mdef)

        mdef['permissions']['users'][useriden] = s_cell.PERM_ADMIN

        return mdef

    @s_nexus.Pusher.onPush('storm:macro:add')
    async def _addStormMacro(self, mdef):
        name = mdef.get('name')
        reqValidStormMacro(mdef)

        # idempotency protection...
        oldv = self.getStormMacro(name)
        if oldv is not None and oldv.get('iden') != mdef.get('iden'):
            raise s_exc.BadArg(mesg=f'Duplicate macro name: {name}')

        self.slab.put(name.encode(), s_msgpack.en(mdef), db=self.macrodb)
        await self.feedBeholder('storm:macro:add', {'macro': mdef})
        return mdef

    async def delStormMacro(self, name, user=None):

        if user is not None:
            self._reqStormMacroPerm(user, name, s_cell.PERM_ADMIN)

        return await self._push('storm:macro:del', name)

    @s_nexus.Pusher.onPush('storm:macro:del')
    async def _delStormMacro(self, name):
        if not name:
            raise s_exc.BadArg(mesg=f'Macro names must be at least 1 character long')

        byts = self.slab.pop(name.encode(), db=self.macrodb)

        if byts is not None:
            macro = s_msgpack.un(byts)
            await self.feedBeholder('storm:macro:del', {'name': name, 'iden': macro.get('iden')})
            return macro

    async def modStormMacro(self, name, info, user=None):
        if user is not None:
            self._reqStormMacroPerm(user, name, s_cell.PERM_EDIT)
        return await self._push('storm:macro:mod', name, info)

    @s_nexus.Pusher.onPush('storm:macro:mod')
    async def _modStormMacro(self, name, info):

        mdef = self.getStormMacro(name)
        if mdef is None:
            return

        mdef.update(info)

        reqValidStormMacro(mdef)

        newname = info.get('name')
        if newname is not None and newname != name:

            byts = self.slab.get(newname.encode(), db=self.macrodb)
            if byts is not None:
                raise s_exc.DupName('A macro named {newname} already exists!')

            self.slab.put(newname.encode(), s_msgpack.en(mdef), db=self.macrodb)
            self.slab.pop(name.encode(), db=self.macrodb)
        else:
            self.slab.put(name.encode(), s_msgpack.en(mdef), db=self.macrodb)

        await self.feedBeholder('storm:macro:mod', {'macro': mdef, 'info': info})
        return mdef

    async def setStormMacroPerm(self, name, scope, iden, level, user=None):

        if user is not None:
            self._reqStormMacroPerm(user, name, s_cell.PERM_ADMIN)

        return await self._push('storm:macro:set:perm', name, scope, iden, level)

    @s_nexus.Pusher.onPush('storm:macro:set:perm')
    async def _setStormMacroPerm(self, name, scope, iden, level):

        mdef = self.reqStormMacro(name)
        await self._setEasyPerm(mdef, scope, iden, level)

        reqValidStormMacro(mdef)

        self.slab.put(name.encode(), s_msgpack.en(mdef), db=self.macrodb)

        info = {
            'scope': scope,
            'iden': iden,
            'level': level
        }

        await self.feedBeholder('storm:macro:set:perm', {'macro': mdef, 'info': info})
        return mdef

    async def getStormMacros(self, user=None):

        retn = []

        for lkey, byts in self.slab.scanByFull(db=self.macrodb):

            await asyncio.sleep(0)

            mdef = s_msgpack.un(byts)

            if user is not None and not self._hasEasyPerm(mdef, user, s_cell.PERM_READ):
                continue

            retn.append(mdef)

        return retn

    async def getStormIfaces(self, name):

        mods = self.modsbyiface.get(name)
        if mods is not None:
            return mods

        mods = []
        for moddef in self.stormmods.values():

            ifaces = moddef.get('interfaces')
            if ifaces is None:
                continue

            if name not in ifaces:
                continue

            mods.append(moddef)

        self.modsbyiface[name] = tuple(mods)
        return mods

    def _initCorePerms(self):
        self._cortex_permdefs.extend((
            {'perm': ('model', 'form', 'add'), 'gate': 'cortex',
             'desc': 'Controls access to adding extended model forms.'},
            {'perm': ('model', 'form', 'add', '<form>'), 'gate': 'cortex',
             'desc': 'Controls access to adding specific extended model forms.',
             'ex': 'model.form.add._foo:bar'},
            {'perm': ('model', 'form', 'del'), 'gate': 'cortex',
             'desc': 'Controls access to deleting extended model forms.'},
            {'perm': ('model', 'form', 'del', '<form>'), 'gate': 'cortex',
             'desc': 'Controls access to deleting specific extended model forms.',
             'ex': 'model.form.del._foo:bar'},

            {'perm': ('model', 'prop', 'add'), 'gate': 'cortex',
             'desc': 'Controls access to adding extended model properties.'},
            {'perm': ('model', 'prop', 'add', '<form>'), 'gate': 'cortex',
             'desc': 'Controls access to adding specific extended model properties.',
             'ex': 'model.prop.add._foo:bar'},
            {'perm': ('model', 'prop', 'del'), 'gate': 'cortex',
             'desc': 'Controls access to deleting extended model properties.'},
            {'perm': ('model', 'prop', 'del', '<form>'), 'gate': 'cortex',
             'desc': 'Controls access to deleting specific extended model properties.',
             'ex': 'model.prop.del._foo:bar'},

            {'perm': ('model', 'tagprop', 'add'), 'gate': 'cortex',
             'desc': 'Controls access to adding extended model tag properties.'},
            {'perm': ('model', 'tagprop', 'del'), 'gate': 'cortex',
             'desc': 'Controls access to deleting extended model tag properties.'},

            {'perm': ('model', 'univ', 'add'), 'gate': 'cortex',
             'desc': 'Controls access to adding extended model universal properties.'},
            {'perm': ('model', 'univ', 'del'), 'gate': 'cortex',
             'desc': 'Controls access to deleting extended model universal properties.'},

            {'perm': ('node',), 'gate': 'layer',
             'desc': 'Controls all node edits in a layer.'},
            {'perm': ('node', 'add'), 'gate': 'layer',
             'desc': 'Controls adding any form of node in a layer.'},
            {'perm': ('node', 'del'), 'gate': 'layer',
             'desc': 'Controls removing any form of node in a layer.'},

            {'perm': ('node', 'add', '<form>'), 'gate': 'layer',
             'ex': 'node.add.inet:ipv4',
             'desc': 'Controls adding a specific form of node in a layer.'},
            {'perm': ('node', 'del', '<form>'), 'gate': 'layer',
             'desc': 'Controls removing a specific form of node in a layer.'},

            {'perm': ('node', 'tag'), 'gate': 'layer',
             'desc': 'Controls editing any tag on any node in a layer.'},
            {'perm': ('node', 'tag', 'add'), 'gate': 'layer',
             'desc': 'Controls adding any tag on any node in a layer.'},
            {'perm': ('node', 'tag', 'del'), 'gate': 'layer',
             'desc': 'Controls removing any tag on any node in a layer.'},

            {'perm': ('node', 'tag', 'add', '<tag...>'), 'gate': 'layer',
             'ex': 'node.tag.add.cno.mal.redtree',
             'desc': 'Controls adding a specific tag on any node in a layer.'},
            {'perm': ('node', 'tag', 'del', '<tag...>'), 'gate': 'layer',
             'ex': 'node.tag.del.cno.mal.redtree',
             'desc': 'Controls removing a specific tag on any node in a layer.'},

            {'perm': ('node', 'prop'), 'gate': 'layer',
             'desc': 'Controls editing any prop on any node in the layer.'},

            {'perm': ('node', 'prop', 'set'), 'gate': 'layer',
             'desc': 'Controls setting any prop on any node in a layer.'},
            {'perm': ('node', 'prop', 'set', '<form>'), 'gate': 'layer',
             'ex': 'node.prop.set.inet:ipv4',
             'desc': 'Controls setting any property on a form of node in a layer.'},
            {'perm': ('node', 'prop', 'set', '<form>', '<prop>'), 'gate': 'layer',
             'ex': 'node.prop.set.inet:ipv4.asn',
             'desc': 'Controls setting a specific property on a form of node in a layer.'},

            {'perm': ('node', 'prop', 'del'), 'gate': 'layer',
             'desc': 'Controls removing any prop on any node in a layer.'},
            {'perm': ('node', 'prop', 'del', '<form>'), 'gate': 'layer',
             'ex': 'node.prop.del.inet:ipv4',
             'desc': 'Controls removing any property from a form of node in a layer.'},
            {'perm': ('node', 'prop', 'del', '<form>', '<prop>'), 'gate': 'layer',
             'ex': 'node.prop.del.inet:ipv4.asn',
             'desc': 'Controls removing a specific property from a form of node in a layer.'},

            {'perm': ('node', 'data', 'set'), 'gate': 'layer',
             'desc': 'Permits a user to set node data in a given layer.'},
            {'perm': ('node', 'data', 'set', '<key>'), 'gate': 'layer',
              'ex': 'node.data.set.hehe',
             'desc': 'Permits a user to set node data in a given layer for a specific key.'},
            {'perm': ('node', 'data', 'pop'), 'gate': 'layer',
             'desc': 'Permits a user to remove node data in a given layer.'},
            {'perm': ('node', 'data', 'pop', '<key>'), 'gate': 'layer',
             'ex': 'node.data.pop.hehe',
             'desc': 'Permits a user to remove node data in a given layer for a specific key.'},

            {'perm': ('pkg', 'add'), 'gate': 'cortex',
             'desc': 'Controls access to adding storm packages.'},
            {'perm': ('pkg', 'del'), 'gate': 'cortex',
             'desc': 'Controls access to deleting storm packages.'},

            {'perm': ('storm', 'asroot', 'cmd', '<cmdname>'), 'gate': 'cortex',
            'desc': 'Controls running storm commands requiring root privileges.',
             'ex': 'storm.asroot.cmd.movetag'},
            {'perm': ('storm', 'asroot', 'mod', '<modname>'), 'gate': 'cortex',
            'desc': 'Controls importing modules requiring root privileges.',
             'ex': 'storm.asroot.cmd.synapse-misp.privsep'},

            {'perm': ('storm', 'graph', 'add'), 'gate': 'cortex',
             'desc': 'Controls access to add a storm graph.',
             'default': True},
            {'perm': ('storm', 'macro', 'add'), 'gate': 'cortex',
             'desc': 'Controls access to add a storm macro.',
             'default': True},
            {'perm': ('storm', 'macro', 'admin'), 'gate': 'cortex',
             'desc': 'Controls access to edit/set/delete a storm macro.'},
            {'perm': ('storm', 'macro', 'edit'), 'gate': 'cortex',
             'desc': 'Controls access to edit a storm macro.'},

            {'perm': ('view',), 'gate': 'cortex',
             'desc': 'Controls all view permissions.'},
            {'perm': ('view', 'add'), 'gate': 'cortex',
             'desc': 'Controls access to add a new view including forks.'},
            {'perm': ('view', 'del'), 'gate': 'view',
             'desc': 'Controls access to delete a view.'},
            {'perm': ('view', 'fork'), 'gate': 'view', 'default': True,
             'desc': 'Controls access to fork a view.'},
            {'perm': ('view', 'read'), 'gate': 'view',
             'desc': 'Controls read access to view.'},
            {'perm': ('view', 'set', '<setting>'), 'gate': 'view',
             'desc': 'Controls access to change view settings.',
             'ex': 'view.set.name'},

            {'perm': ('axon', 'upload'), 'gate': 'cortex',
             'desc': 'Controls the ability to upload a file to the Axon.'},
            {'perm': ('axon', 'get'), 'gate': 'cortex',
             'desc': 'Controls the ability to retrieve a file from the Axon.'},
            {'perm': ('axon', 'has'), 'gate': 'cortex',
             'desc': 'Controls the ability to check if the Axon contains a file.'},
            {'perm': ('axon', 'del'), 'gate': 'cortex',
             'desc': 'Controls the ability to remove a file from the Axon.'},

            {'perm': ('cron', 'kill'), 'gate': 'cronjob',
             'desc': 'Controls the ability to terminate a running cron job.'},
            {'perm': ('cron', 'set'), 'gate': 'cronjob',
             'desc': 'Controls the ability to set any editable property on a cron job.'},
            {'perm': ('cron', 'set', '<name>'), 'gate': 'cronjob',
             'desc': 'Controls the ability to set the named editable property on a cron job.'},
        ))
        for pdef in self._cortex_permdefs:
            s_storm.reqValidPermDef(pdef)

    def _getPermDefs(self):

        permdefs = list(s_cell.Cell._getPermDefs(self))
        permdefs.extend(self._cortex_permdefs)

        for spkg in self._getStormPkgs():
            permdefs.extend(spkg.get('perms', ()))

        for (path, ctor) in self.stormlibs:
            permdefs.extend(ctor._storm_lib_perms)

        permdefs.sort(key=lambda x: x['perm'])

        return tuple(permdefs)

    def _setPropSetHook(self, name, hook):
        self._propSetHooks[name] = hook

    async def _callPropSetHook(self, node, prop, norm):
        hook = self._propSetHooks.get(prop.full)
        if hook is None:
            return
        await hook(node, prop, norm)

    async def _execCellUpdates(self):

        await self._bumpCellVers('cortex:defaults', (
            (1, self._addAllLayrRead),
            (2, self._viewNomergeToProtected),
        ))

    async def _addAllLayrRead(self):
        layriden = self.getView().layers[0].iden
        role = await self.auth.getRoleByName('all')
        await role.addRule((True, ('layer', 'read')), gateiden=layriden)

    async def initServiceRuntime(self):

        # do any post-nexus initialization here...
        if self.isactive:
            await self._checkNexsIndx()

        await self._initCoreMods()

        if self.isactive:
            await self._checkLayerModels()

        self.addActiveCoro(self.agenda.runloop)

        await self._initStormDmons()
        await self._initStormSvcs()

        # share ourself via the cell dmon as "cortex"
        # for potential default remote use
        self.dmon.share('cortex', self)

    async def initServiceActive(self):

        await self.stormdmons.start()
        await self.agenda.clearRunningStatus()

        async def _runMigrations():
            # Run migrations when this cortex becomes active. This is to prevent
            # migrations getting skipped in a zero-downtime upgrade path
            # (upgrade mirror, promote mirror).
            await self._checkLayerModels()

            # Once migrations are complete, start the view and layer tasks.
            for view in self.views.values():
                await view.initTrigTask()
                await view.initMergeTask()

            for layer in self.layers.values():
                await layer.initLayerActive()

        self.runActiveTask(_runMigrations())

        await self.initStormPool()

    async def initServicePassive(self):

        await self.stormdmons.stop()

        for view in self.views.values():
            await view.finiTrigTask()
            await view.finiMergeTask()

        for layer in self.layers.values():
            await layer.initLayerPassive()

        await self.finiStormPool()

    async def initStormPool(self):

        try:

            byts = self.slab.get(b'storm:pool', db='cell:conf')
            if byts is None:
                return

            url, opts = s_msgpack.un(byts)

            self.stormpoolurl = url
            self.stormpoolopts = opts

            async def onlink(proxy, urlinfo):
                _url = s_urlhelp.sanitizeUrl(s_telepath.zipurl(urlinfo))
                logger.debug(f'Stormpool client connected to {_url}')

            self.stormpool = await s_telepath.open(url, onlink=onlink)

            # make this one a fini weakref vs the fini() handler
            self.onfini(self.stormpool)

        except Exception as e:  # pragma: no cover
            logger.exception(f'Error starting stormpool, it will not be available: {e}')

    async def finiStormPool(self):

        if self.stormpool is not None:
            await self.stormpool.fini()
            self.stormpool = None

    async def getStormPool(self):
        byts = self.slab.get(b'storm:pool', db='cell:conf')
        if byts is None:
            return None
        return s_msgpack.un(byts)

    @s_nexus.Pusher.onPushAuto('storm:pool:set')
    async def setStormPool(self, url, opts):

        s_schemas.reqValidStormPoolOpts(opts)

        info = (url, opts)
        self.slab.put(b'storm:pool', s_msgpack.en(info), db='cell:conf')

        if self.isactive:
            await self.finiStormPool()
            await self.initStormPool()

    @s_nexus.Pusher.onPushAuto('storm:pool:del')
    async def delStormPool(self):

        self.slab.pop(b'storm:pool', db='cell:conf')

        if self.isactive:
            await self.finiStormPool()

    @s_nexus.Pusher.onPushAuto('model:depr:lock')
    async def setDeprLock(self, name, locked):

        todo = []
        prop = self.model.prop(name)
        if prop is not None and prop.deprecated:
            todo.append(prop)

        _type = self.model.type(name)
        if _type is not None and _type.deprecated:
            todo.append(_type)

        if not todo:
            mesg = 'setDeprLock() called on non-existant or non-deprecated form, property, or type.'
            raise s_exc.NoSuchProp(name=name, mesg=mesg)

        self.deprlocks.set(name, locked)

        for elem in todo:
            elem.locked = locked

    async def getDeprLocks(self):
        '''
        Return a dictionary of deprecated properties and their lock status.
        '''
        retn = {}

        for prop in self.model.props.values():
            if not prop.deprecated:
                continue

            # Skip universal properties on other props
            if not prop.isform and prop.univ is not None:
                continue

            retn[prop.full] = prop.locked

        return retn

    async def _warnDeprLocks(self):
        # Check for deprecated properties which are unused and unlocked
        deprs = await self.getDeprLocks()

        count = 0

        for propname, locked in deprs.items():
            if locked:
                continue

            prop = self.model.props.get(propname)

            for layr in self.layers.values():
                if not prop.isform and prop.isuniv:
                    if await layr.getUnivPropCount(prop.name, maxsize=1):
                        break

                else:
                    if await layr.getPropCount(propname, maxsize=1):
                        break

                    if await layr.getPropCount(prop.form.name, prop.name, maxsize=1):
                        break
            else:
                count += 1

        if count:
            mesg = f'Detected {count} deprecated properties unlocked and not in use, '
            mesg += 'recommend locking (https://v.vtx.lk/deprlock).'
            logger.warning(mesg)

    async def reqValidStormGraph(self, gdef):
        for filt in gdef.get('filters', ()):
            await self.getStormQuery(filt)

        for pivo in gdef.get('filters', ()):
            await self.getStormQuery(pivo)

        for form, rule in gdef.get('forms', {}).items():
            if form != '*' and self.model.form(form) is None:
                raise s_exc.NoSuchForm.init(form)

            for filt in rule.get('filters', ()):
                await self.getStormQuery(filt)

            for pivo in rule.get('filters', ()):
                await self.getStormQuery(pivo)

    async def addStormGraph(self, gdef, user=None):

        if user is None:
            user = self.auth.rootuser

        user.confirm(('storm', 'graph', 'add'), default=True)

        self._initEasyPerm(gdef)

        now = s_common.now()

        gdef['iden'] = s_common.guid()
        gdef['scope'] = 'user'
        gdef['creator'] = user.iden
        gdef['created'] = now
        gdef['updated'] = now
        gdef['permissions']['users'][user.iden] = s_cell.PERM_ADMIN

        s_stormlib_graph.reqValidGdef(gdef)

        await self.reqValidStormGraph(gdef)

        return await self._push('storm:graph:add', gdef)

    @s_nexus.Pusher.onPush('storm:graph:add')
    async def _addStormGraph(self, gdef):
        s_stormlib_graph.reqValidGdef(gdef)

        await self.reqValidStormGraph(gdef)

        if gdef['scope'] == 'power-up':
            mesg = 'Power-up graph projections may only be added by power-ups.'
            raise s_exc.SynErr(mesg=mesg)

        iden = gdef['iden']
        if self.graphs.get(iden) is not None:
            return

        self.graphs.set(iden, gdef)

        await self.feedBeholder('storm:graph:add', {'gdef': gdef})
        return copy.deepcopy(gdef)

    def _reqStormGraphPerm(self, user, iden, level):
        gdef = self.graphs.get(iden)
        if gdef is None:
            gdef = self.pkggraphs.get(iden)

        if gdef is None:
            mesg = f'No graph projection with iden {iden} exists!'
            raise s_exc.NoSuchIden(mesg=mesg)

        if gdef['scope'] == 'power-up' and level > s_cell.PERM_READ:
            mesg = 'Power-up graph projections may not be modified.'
            raise s_exc.AuthDeny(mesg=mesg, user=user.iden, username=user.name)

        if user is not None:
            mesg = f'User requires {s_cell.permnames.get(level)} permission on graph: {iden}.'
            self._reqEasyPerm(gdef, user, level, mesg=mesg)

        return gdef

    async def delStormGraph(self, iden, user=None):
        self._reqStormGraphPerm(user, iden, s_cell.PERM_ADMIN)
        return await self._push('storm:graph:del', iden)

    @s_nexus.Pusher.onPush('storm:graph:del')
    async def _delStormGraph(self, iden):
        gdef = self.graphs.pop(iden, None)
        if gdef is not None:
            await self.feedBeholder('storm:graph:del', {'iden': iden})
            return gdef

    async def getStormGraph(self, iden, user=None):
        gdef = self._reqStormGraphPerm(user, iden, s_cell.PERM_READ)
        return copy.deepcopy(gdef)

    async def getStormGraphs(self, user=None):

        for _, gdef in self.graphs.items():

            await asyncio.sleep(0)

            if user is not None and self._hasEasyPerm(gdef, user, s_cell.PERM_READ):
                yield copy.deepcopy(gdef)

        for gdef in self.pkggraphs.values():

            await asyncio.sleep(0)

            if user is not None and self._hasEasyPerm(gdef, user, s_cell.PERM_READ):
                yield copy.deepcopy(gdef)

    async def modStormGraph(self, iden, info, user=None):
        self._reqStormGraphPerm(user, iden, s_cell.PERM_EDIT)
        info['updated'] = s_common.now()
        return await self._push('storm:graph:mod', iden, info)

    @s_nexus.Pusher.onPush('storm:graph:mod')
    async def _modStormGraph(self, iden, info):

        gdef = self._reqStormGraphPerm(None, iden, s_cell.PERM_EDIT)
        gdef = copy.deepcopy(gdef)
        gdef.update(info)

        s_stormlib_graph.reqValidGdef(gdef)

        await self.reqValidStormGraph(gdef)

        self.graphs.set(iden, gdef)

        await self.feedBeholder('storm:graph:mod', {'gdef': gdef})
        return copy.deepcopy(gdef)

    async def setStormGraphPerm(self, gden, scope, iden, level, user=None):
        self._reqStormGraphPerm(user, gden, s_cell.PERM_ADMIN)
        return await self._push('storm:graph:set:perm', gden, scope, iden, level, s_common.now())

    @s_nexus.Pusher.onPush('storm:graph:set:perm')
    async def _setStormGraphPerm(self, gden, scope, iden, level, utime):

        gdef = self._reqStormGraphPerm(None, gden, s_cell.PERM_ADMIN)
        gdef = copy.deepcopy(gdef)
        gdef['updated'] = utime

        await self._setEasyPerm(gdef, scope, iden, level)

        s_stormlib_graph.reqValidGdef(gdef)

        self.graphs.set(gden, gdef)

        await self.feedBeholder('storm:graph:set:perm', {'gdef': gdef})
        return copy.deepcopy(gdef)

    async def addCoreQueue(self, name, info):

        if self.multiqueue.exists(name):
            mesg = f'Queue named {name} already exists!'
            raise s_exc.DupName(mesg=mesg)

        await self._push('queue:add', name, info)

    @s_nexus.Pusher.onPush('queue:add')
    async def _addCoreQueue(self, name, info):
        if self.multiqueue.exists(name):
            return

        await self.auth.addAuthGate(f'queue:{name}', 'queue')

        creator = info.get('creator')
        if creator is not None:
            user = await self.auth.reqUser(creator)
            await user.setAdmin(True, gateiden=f'queue:{name}', logged=False)

        await self.multiqueue.add(name, info)

    async def listCoreQueues(self):
        return self.multiqueue.list()

    async def getCoreQueue(self, name):
        return self.multiqueue.status(name)

    async def delCoreQueue(self, name):

        if not self.multiqueue.exists(name):
            mesg = f'No queue named {name} exists!'
            raise s_exc.NoSuchName(mesg=mesg)

        await self._push('queue:del', name)
        await self.auth.delAuthGate(f'queue:{name}')

    @s_nexus.Pusher.onPush('queue:del')
    async def _delCoreQueue(self, name):
        if not self.multiqueue.exists(name):
            return

        await self.multiqueue.rem(name)

    async def coreQueueGet(self, name, offs=0, cull=True, wait=False):
        if offs and cull:
            await self.coreQueueCull(name, offs - 1)

        async for item in self.multiqueue.gets(name, offs, cull=False, wait=wait):
            return item

    async def coreQueueGets(self, name, offs=0, cull=True, wait=False, size=None):
        if offs and cull:
            await self.coreQueueCull(name, offs - 1)

        count = 0
        async for item in self.multiqueue.gets(name, offs, cull=False, wait=wait):

            yield item

            count += 1
            if size is not None and count >= size:
                return

    async def coreQueuePuts(self, name, items):
        await self._push('queue:puts', name, items)

    @s_nexus.Pusher.onPush('queue:puts', passitem=True)
    async def _coreQueuePuts(self, name, items, nexsitem):
        nexsoff, nexsmesg = nexsitem
        await self.multiqueue.puts(name, items, reqid=nexsoff)

    @s_nexus.Pusher.onPushAuto('queue:cull')
    async def coreQueueCull(self, name, offs):
        await self.multiqueue.cull(name, offs)

    @s_nexus.Pusher.onPushAuto('queue:pop')
    async def coreQueuePop(self, name, offs):
        return await self.multiqueue.pop(name, offs)

    async def coreQueueSize(self, name):
        return self.multiqueue.size(name)

    @s_nexus.Pusher.onPushAuto('tag:model:set')
    async def setTagModel(self, tagname, name, valu):
        '''
        Set a model specification property for a tag.

        Arguments:
            tagname (str): The name of the tag.
            name (str): The name of the property.
            valu (object): The value of the property.

        Tag Model Properties:
            regex - A list of None or regular expression strings to match each tag level.
            prune - A number that determines how many levels of pruning are desired.

        Examples:
            await core.setTagModel("cno.cve", "regex", (None, None, "[0-9]{4}", "[0-9]{5}"))

        '''
        meta = self.tagmeta.get(tagname)
        if meta is None:
            meta = {}

        meta[name] = valu
        reqValidTagModel(meta)

        self.tagmeta.set(tagname, meta)

        # clear cached entries
        if name == 'regex':
            self.tagvalid.clear()
        elif name == 'prune':
            self.tagprune.clear()

    @s_nexus.Pusher.onPushAuto('tag:model:del')
    async def delTagModel(self, tagname):
        '''
        Delete all the model specification properties for a tag.

        Arguments:
            tagname (str): The name of the tag.
        '''
        self.tagmeta.pop(tagname)
        self.tagvalid.clear()
        self.tagprune.clear()

    @s_nexus.Pusher.onPushAuto('tag:model:pop')
    async def popTagModel(self, tagname, name):
        '''
        Pop a property from the model specification of a tag.

        Arguments:
            tagname (str): The name of the tag.
            name (str): The name of the specification property.

        Returns:
            (object): The current value of the property.
        '''

        meta = self.tagmeta.get(tagname)
        if meta is None:
            return None

        retn = meta.pop(name, None)
        self.tagmeta.set(tagname, meta)

        if name == 'regex':
            self.tagvalid.clear()
        elif name == 'prune':
            self.tagprune.clear()

        return retn

    def isTagValid(self, tagname):
        '''
        Check if a tag name is valid according to tag model regular expressions.

        Returns:
            (bool): True if the tag is valid.
        '''
        return self.tagvalid.get(tagname)

    def _isTagValid(self, tagname):

        parts = s_chop.tagpath(tagname)
        for tag in s_chop.tags(tagname):

            meta = self.tagmeta.get(tag)
            if meta is None:
                continue

            regx = meta.get('regex')
            if regx is None:
                continue

            for i in range(min(len(regx), len(parts))):

                if regx[i] is None:
                    continue

                if not regex.fullmatch(regx[i], parts[i]):
                    return False

        return True

    async def getTagPrune(self, tagname):
        return self.tagprune.get(tagname)

    def _getTagPrune(self, tagname):

        prune = []

        pruning = 0
        for tag in s_chop.tags(tagname):

            if pruning:
                pruning -= 1
                prune.append(tag)
                continue

            meta = self.tagmeta.get(tag)
            if meta is None:
                continue

            pruning = meta.get('prune', 0)
            if pruning:
                pruning -= 1
                prune.append(tag)

        # if we dont reach the final tag for pruning, skip it.
        if prune and not prune[-1] == tagname:
            return ()

        return tuple(prune)

    async def getTagModel(self, tagname):
        '''
        Retrieve the tag model specification for a tag.

        Returns:
            (dict): The tag model specification or None.
        '''
        retn = self.tagmeta.get(tagname)
        if retn is not None:
            return dict(retn)

    async def listTagModel(self):
        '''
        Retrieve a list of the tag model specifications.

        Returns:
            ([(str, dict), ...]): A list of tag model specification tuples.
        '''
        return list(self.tagmeta.items())

    async def _finiStor(self):
        await asyncio.gather(*[view.fini() for view in self.views.values()])
        await asyncio.gather(*[layr.fini() for layr in self.layers.values()])

    async def _initRuntFuncs(self):

        async def onSetTrigDoc(node, prop, valu):
            valu = str(valu)
            iden = node.ndef[1]
            trig = node.snap.view.triggers.get(iden)
            node.snap.user.confirm(('trigger', 'set', 'doc'), gateiden=iden)
            await trig.set('doc', valu)
            node.props[prop.name] = valu

        async def onSetTrigName(node, prop, valu):
            valu = str(valu)
            iden = node.ndef[1]
            trig = node.snap.view.triggers.get(iden)
            node.snap.user.confirm(('trigger', 'set', 'name'), gateiden=iden)
            await trig.set('name', valu)
            node.props[prop.name] = valu

        async def onSetCronDoc(node, prop, valu):
            valu = str(valu)
            iden = node.ndef[1]
            node.snap.user.confirm(('cron', 'set', 'doc'), gateiden=iden)
            await self.editCronJob(iden, 'doc', valu)
            node.props[prop.name] = valu

        async def onSetCronName(node, prop, valu):
            valu = str(valu)
            iden = node.ndef[1]
            node.snap.user.confirm(('cron', 'set', 'name'), gateiden=iden)
            await self.editCronJob(iden, 'name', valu)
            node.props[prop.name] = valu

        self.addRuntPropSet('syn:cron:doc', onSetCronDoc)
        self.addRuntPropSet('syn:cron:name', onSetCronName)

        self.addRuntPropSet('syn:trigger:doc', onSetTrigDoc)
        self.addRuntPropSet('syn:trigger:name', onSetTrigName)

    async def _initStormDmons(self):

        for iden, ddef in self.stormdmondefs.items():
            try:
                await self.runStormDmon(iden, ddef)

            except asyncio.CancelledError:  # pragma: no cover  TODO:  remove once >= py 3.8 only
                raise

            except Exception as e:
                logger.warning(f'initStormDmon ({iden}) failed: {e}')

    async def _initStormSvcs(self):

        for iden, sdef in self.svcdefs.items():

            try:
                await self._setStormSvc(sdef)

            except asyncio.CancelledError:  # pragma: no cover  TODO:  remove once >= py 3.8 only
                raise

            except Exception as e:
                logger.warning(f'initStormService ({iden}) failed: {e}')

    async def _initCoreQueues(self):
        path = os.path.join(self.dirn, 'slabs', 'queues.lmdb')

        slab = await s_lmdbslab.Slab.anit(path)
        self.onfini(slab.fini)

        self.multiqueue = await slab.getMultiQueue('cortex:queue', nexsroot=self.nexsroot)

    async def _initStormGraphs(self):
        path = os.path.join(self.dirn, 'slabs', 'graphs.lmdb')

        slab = await s_lmdbslab.Slab.anit(path)
        self.onfini(slab.fini)

        self.pkggraphs = {}
        self.graphs = s_lmdbslab.SlabDict(slab, db=slab.initdb('graphs'))

    async def setStormCmd(self, cdef):
        await self._reqStormCmd(cdef)
        return await self._push('cmd:set', cdef)

    @s_nexus.Pusher.onPush('cmd:set')
    async def _onSetStormCmd(self, cdef):
        '''
        Set pure storm command definition.

        Args:
            cdef (dict): A Pure Stormcmd definition dictionary.

        Notes:

            The definition dictionary is formatted like the following::

                {

                    'name': <name>,

                    'cmdargs': [
                        (<name>, <opts>),
                    ]

                    'cmdconf': {
                        <str>: <valu>
                    },

                    'storm': <text>,

                }

        '''
        name = cdef.get('name')
        await self._setStormCmd(cdef)
        self.cmddefs.set(name, cdef)

    async def _reqStormCmd(self, cdef):

        name = cdef.get('name')
        if not s_grammar.isCmdName(name):
            raise s_exc.BadCmdName(name=name)

        await self.getStormQuery(cdef.get('storm'))

    async def _getStorNodes(self, buid, layers):
        # NOTE: This API lives here to make it easy to optimize
        #       the cluster case to minimize round trips
        return [await layr.getStorNode(buid) for layr in layers]

    async def _genSodeList(self, buid, sodes, layers, filtercmpr=None):
        sodelist = []

        if filtercmpr is not None:
            filt = True
            for layr in layers[-1::-1]:
                sode = sodes.get(layr.iden)
                if sode is None:
                    sode = await layr.getStorNode(buid)
                    if filt and filtercmpr(sode):
                        return
                else:
                    filt = False
                sodelist.append((layr.iden, sode))

            return (buid, sodelist[::-1])

        for layr in layers:
            sode = sodes.get(layr.iden)
            if sode is None:
                sode = await layr.getStorNode(buid)
            sodelist.append((layr.iden, sode))

        return (buid, sodelist)

    async def _mergeSodes(self, layers, genrs, cmprkey, filtercmpr=None, reverse=False):
        lastbuid = None
        sodes = {}
        async for layr, (_, buid), sode in s_common.merggenr2(genrs, cmprkey, reverse=reverse):
            if not buid == lastbuid or layr in sodes:
                if lastbuid is not None:
                    sodelist = await self._genSodeList(lastbuid, sodes, layers, filtercmpr)
                    if sodelist is not None:
                        yield sodelist
                    sodes.clear()
                lastbuid = buid
            sodes[layr] = sode

        if lastbuid is not None:
            sodelist = await self._genSodeList(lastbuid, sodes, layers, filtercmpr)
            if sodelist is not None:
                yield sodelist

    async def _mergeSodesUniq(self, layers, genrs, cmprkey, filtercmpr=None, reverse=False):
        lastbuid = None
        sodes = {}
        async with await s_spooled.Set.anit(dirn=self.dirn) as uniqset:
            async for layr, (_, buid), sode in s_common.merggenr2(genrs, cmprkey, reverse=reverse):
                if buid in uniqset:
                    continue

                if not buid == lastbuid or layr in sodes:
                    if lastbuid is not None:
                        sodelist = await self._genSodeList(lastbuid, sodes, layers, filtercmpr)
                        if sodelist is not None:
                            yield sodelist
                        sodes.clear()

                    await uniqset.add(lastbuid)
                    lastbuid = buid

                sodes[layr] = sode

            if lastbuid is not None:
                sodelist = await self._genSodeList(lastbuid, sodes, layers, filtercmpr)
                if sodelist is not None:
                    yield sodelist

    async def _liftByDataName(self, name, layers):
        if len(layers) == 1:
            layr = layers[0].iden
            async for _, buid, sode in layers[0].liftByDataName(name):
                yield (buid, [(layr, sode)])
            return

        genrs = []
        for layr in layers:
            genrs.append(wrap_liftgenr(layr.iden, layr.liftByDataName(name)))

        async for sodes in self._mergeSodes(layers, genrs, cmprkey_buid):
            yield sodes

    async def _liftByProp(self, form, prop, layers, reverse=False):
        if len(layers) == 1:
            layr = layers[0].iden
            async for _, buid, sode in layers[0].liftByProp(form, prop, reverse=reverse):
                yield (buid, [(layr, sode)])
            return

        genrs = []
        for layr in layers:
            genrs.append(wrap_liftgenr(layr.iden, layr.liftByProp(form, prop, reverse=reverse)))

        async for sodes in self._mergeSodesUniq(layers, genrs, cmprkey_indx, reverse=reverse):
            yield sodes

    async def _liftByPropValu(self, form, prop, cmprvals, layers, reverse=False):
        if len(layers) == 1:
            layr = layers[0].iden
            async for _, buid, sode in layers[0].liftByPropValu(form, prop, cmprvals, reverse=reverse):
                yield (buid, [(layr, sode)])
            return

        def filtercmpr(sode):
            props = sode.get('props')
            if props is None:
                return False
            return props.get(prop) is not None

        for cval in cmprvals:
            genrs = []
            for layr in layers:
                genrs.append(wrap_liftgenr(layr.iden, layr.liftByPropValu(form, prop, (cval,), reverse=reverse)))

            async for sodes in self._mergeSodes(layers, genrs, cmprkey_indx, filtercmpr, reverse=reverse):
                yield sodes

    async def _liftByPropArray(self, form, prop, cmprvals, layers, reverse=False):
        if len(layers) == 1:
            layr = layers[0].iden
            async for _, buid, sode in layers[0].liftByPropArray(form, prop, cmprvals, reverse=reverse):
                yield (buid, [(layr, sode)])
            return

        if prop is None:
            filtercmpr = None
        else:
            def filtercmpr(sode):
                props = sode.get('props')
                if props is None:
                    return False
                return props.get(prop) is not None

        for cval in cmprvals:
            genrs = []
            for layr in layers:
                genrs.append(wrap_liftgenr(layr.iden, layr.liftByPropArray(form, prop, (cval,), reverse=reverse)))

            async for sodes in self._mergeSodes(layers, genrs, cmprkey_indx, filtercmpr, reverse=reverse):
                yield sodes

    async def _liftByFormValu(self, form, cmprvals, layers, reverse=False):
        if len(layers) == 1:
            layr = layers[0].iden
            async for _, buid, sode in layers[0].liftByFormValu(form, cmprvals, reverse=reverse):
                yield (buid, [(layr, sode)])
            return

        for cval in cmprvals:
            genrs = []
            for layr in layers:
                genrs.append(wrap_liftgenr(layr.iden, layr.liftByFormValu(form, (cval,), reverse=reverse)))

            async for sodes in self._mergeSodes(layers, genrs, cmprkey_indx, reverse=reverse):
                yield sodes

    async def _liftByTag(self, tag, form, layers, reverse=False):
        if len(layers) == 1:
            layr = layers[0].iden
            async for _, buid, sode in layers[0].liftByTag(tag, form, reverse=reverse):
                yield (buid, [(layr, sode)])
            return

        if form is None:
            def filtercmpr(sode):
                tags = sode.get('tags')
                if tags is None:
                    return False
                return tags.get(tag) is not None
        else:
            filtercmpr = None

        genrs = []
        for layr in layers:
            genrs.append(wrap_liftgenr(layr.iden, layr.liftByTag(tag, form, reverse=reverse)))

        async for sodes in self._mergeSodes(layers, genrs, cmprkey_buid, filtercmpr, reverse=reverse):
            yield sodes

    async def _liftByTagValu(self, tag, cmpr, valu, form, layers, reverse=False):
        if len(layers) == 1:
            layr = layers[0].iden
            async for _, buid, sode in layers[0].liftByTagValu(tag, cmpr, valu, form, reverse=reverse):
                yield (buid, [(layr, sode)])
            return

        def filtercmpr(sode):
            tags = sode.get('tags')
            if tags is None:
                return False
            return tags.get(tag) is not None

        genrs = []
        for layr in layers:
            genrs.append(wrap_liftgenr(layr.iden, layr.liftByTagValu(tag, cmpr, valu, form, reverse=reverse)))

        async for sodes in self._mergeSodes(layers, genrs, cmprkey_buid, filtercmpr, reverse=reverse):
            yield sodes

    async def _liftByTagProp(self, form, tag, prop, layers, reverse=False):
        if len(layers) == 1:
            layr = layers[0].iden
            async for _, buid, sode in layers[0].liftByTagProp(form, tag, prop, reverse=reverse):
                yield (buid, [(layr, sode)])
            return

        genrs = []
        for layr in layers:
            genrs.append(wrap_liftgenr(layr.iden, layr.liftByTagProp(form, tag, prop, reverse=reverse)))

        async for sodes in self._mergeSodesUniq(layers, genrs, cmprkey_indx, reverse=reverse):
            yield sodes

    async def _liftByTagPropValu(self, form, tag, prop, cmprvals, layers, reverse=False):
        if len(layers) == 1:
            layr = layers[0].iden
            async for _, buid, sode in layers[0].liftByTagPropValu(form, tag, prop, cmprvals, reverse=reverse):
                yield (buid, [(layr, sode)])
            return

        def filtercmpr(sode):
            tagprops = sode.get('tagprops')
            if tagprops is None:
                return False
            props = tagprops.get(tag)
            if not props:
                return False
            return props.get(prop) is not None

        for cval in cmprvals:
            genrs = []
            for layr in layers:
                genrs.append(wrap_liftgenr(layr.iden, layr.liftByTagPropValu(form, tag, prop, (cval,), reverse=reverse)))

            async for sodes in self._mergeSodes(layers, genrs, cmprkey_indx, filtercmpr, reverse=reverse):
                yield sodes

    async def _setStormCmd(self, cdef):
        '''
        Note:
            No change control or persistence
        '''
        def ctor(runt, runtsafe):
            return s_storm.PureCmd(cdef, runt, runtsafe)

        # TODO unify class ctors and func ctors vs briefs...
        def getCmdBrief():
            return cdef.get('descr', 'No description').strip().split('\n')[0]

        ctor.getCmdBrief = getCmdBrief
        ctor.pkgname = cdef.get('pkgname')
        ctor.svciden = cdef.get('cmdconf', {}).get('svciden', '')
        ctor.forms = cdef.get('forms', {})

        def getStorNode(form):
            ndef = (form.name, form.type.norm(cdef.get('name'))[0])
            buid = s_common.buid(ndef)

            props = {
                'doc': ctor.getCmdBrief()
            }

            inpt = ctor.forms.get('input')
            outp = ctor.forms.get('output')
            nodedata = ctor.forms.get('nodedata')

            if inpt:
                props['input'] = tuple(inpt)

            if outp:
                props['output'] = tuple(outp)

            if nodedata:
                props['nodedata'] = tuple(nodedata)

            if ctor.svciden:
                props['svciden'] = ctor.svciden

            if ctor.pkgname:
                props['package'] = ctor.pkgname

            pnorms = {}
            for prop, valu in props.items():
                formprop = form.props.get(prop)
                if formprop is not None and valu is not None:
                    pnorms[prop] = formprop.type.norm(valu)[0]

            return (buid, {
                'ndef': ndef,
                'props': pnorms,
            })

        ctor.getStorNode = getStorNode

        name = cdef.get('name')
        self.stormcmds[name] = ctor

        await self.fire('core:cmd:change', cmd=name, act='add')

    async def _popStormCmd(self, name):
        self.stormcmds.pop(name, None)

        await self.fire('core:cmd:change', cmd=name, act='del')

    async def delStormCmd(self, name):
        '''
        Remove a previously set pure storm command.
        '''
        ctor = self.stormcmds.get(name)
        if ctor is None:
            mesg = f'No storm command named {name}.'
            raise s_exc.NoSuchCmd(name=name, mesg=mesg)

        return await self._push('cmd:del', name)

    @s_nexus.Pusher.onPush('cmd:del')
    async def _delStormCmd(self, name):
        ctor = self.stormcmds.get(name)
        if ctor is None:
            return

        cdef = self.cmddefs.get(name)
        if cdef is None:
            mesg = f'The storm command ({name}) is not dynamic.'
            raise s_exc.CantDelCmd(mesg=mesg)

        self.cmddefs.pop(name)
        self.stormcmds.pop(name, None)

        await self.fire('core:cmd:change', cmd=name, act='del')

    async def addStormPkg(self, pkgdef, verify=False):
        '''
        Add the given storm package to the cortex.

        This will store the package for future use.
        '''
        # do validation before nexs...
        if verify:
            pkgcopy = s_msgpack.deepcopy(pkgdef)
            codesign = pkgcopy.pop('codesign', None)
            if codesign is None:
                mesg = 'Storm package is not signed!'
                raise s_exc.BadPkgDef(mesg=mesg)

            certbyts = codesign.get('cert')
            if certbyts is None:
                mesg = 'Storm package has no certificate!'
                raise s_exc.BadPkgDef(mesg=mesg)

            signbyts = codesign.get('sign')
            if signbyts is None:
                mesg = 'Storm package has no signature!'
                raise s_exc.BadPkgDef(mesg=mesg)

            try:
                cert = self.certdir.loadCertByts(certbyts.encode('utf-8'))
            except s_exc.BadCertBytes as e:
                raise s_exc.BadPkgDef(mesg='Storm package has malformed certificate!') from None

            try:
                self.certdir.valCodeCert(certbyts.encode())
            except s_exc.BadCertVerify as e:
                mesg = e.get('mesg')
                if mesg:
                    mesg = f'Storm package has invalid certificate: {mesg}'
                else:
                    mesg = 'Storm package has invalid certificate!'
                raise s_exc.BadPkgDef(mesg=mesg) from None

            pubk = s_rsa.PubKey(cert.public_key())
            if not pubk.verifyitem(pkgcopy, s_common.uhex(signbyts)):
                mesg = 'Storm package signature does not match!'
                raise s_exc.BadPkgDef(mesg=mesg)

        await self._normStormPkg(pkgdef)
        return await self._push('pkg:add', pkgdef)

    @s_nexus.Pusher.onPush('pkg:add')
    async def _addStormPkg(self, pkgdef):
        name = pkgdef.get('name')
        olddef = self.pkgdefs.get(name, None)
        if olddef is not None:
            if s_hashitem.hashitem(pkgdef) != s_hashitem.hashitem(olddef):
                await self._dropStormPkg(olddef)
            else:
                return

        await self.loadStormPkg(pkgdef)
        self.pkgdefs.set(name, pkgdef)

        self._clearPermDefs()

        gates = []
        perms = []
        pkgperms = pkgdef.get('perms')
        if pkgperms:
            gates = [p['gate'] for p in pkgperms if p.get('gate') is not None]
            perms = [p['perm'] for p in pkgperms if p.get('perm') is not None]
        await self.feedBeholder('pkg:add', pkgdef, gates=gates, perms=perms)

    async def delStormPkg(self, name):
        pkgdef = self.pkgdefs.get(name)
        if pkgdef is None:
            mesg = f'No storm package: {name}.'
            raise s_exc.NoSuchPkg(mesg=mesg)

        return await self._push('pkg:del', name)

    @s_nexus.Pusher.onPush('pkg:del')
    async def _delStormPkg(self, name):
        '''
        Delete a storm package by name.
        '''
        pkgdef = self.pkgdefs.pop(name, None)
        if pkgdef is None:
            return

        await self._dropStormPkg(pkgdef)

        self._clearPermDefs()

        gates = []
        perms = []
        pkgperms = pkgdef.get('perms')
        if pkgperms:
            gates = [p['gate'] for p in pkgperms if p.get('gate') is not None]
            perms = [p['perm'] for p in pkgperms if p.get('perm') is not None]
        await self.feedBeholder('pkg:del', {'name': name}, gates=gates, perms=perms)

    async def getStormPkg(self, name):
        return copy.deepcopy(self.stormpkgs.get(name))

    async def getStormPkgs(self):
        return self._getStormPkgs()

    def _getStormPkgs(self):
        return copy.deepcopy(list(self.pkgdefs.values()))

    async def getStormMods(self):
        return copy.deepcopy(self.stormmods)

    async def getStormMod(self, name, reqvers=None):

        mdef = copy.deepcopy(self.stormmods.get(name))
        if mdef is None or reqvers is None:
            return mdef

        pkgvers = mdef.get('pkgvers')
        if pkgvers is None:
            mesg = f'getStormMod: requested storm module {name}@{reqvers}' \
                    'has no version information to check.'
            logger.warning(mesg)
            return

        if isinstance(pkgvers, tuple):
            pkgvers = '%d.%d.%d' % pkgvers

        if s_version.matches(pkgvers, reqvers):
            return mdef

    def getDataModel(self):
        return self.model

    async def _tryLoadStormPkg(self, pkgdef):
        try:
            await self._normStormPkg(pkgdef, validstorm=False)
            await self.loadStormPkg(pkgdef)

        except asyncio.CancelledError:  # pragma: no cover  TODO:  remove once >= py 3.8 only
            raise

        except Exception as e:
            name = pkgdef.get('name', '')
            logger.exception(f'Error loading pkg: {name}, {str(e)}')

    async def verifyStormPkgDeps(self, pkgdef):

        result = {
            'requires': [],
            'conflicts': [],
        }

        deps = pkgdef.get('depends')
        if deps is None:
            return result

        requires = deps.get('requires', ())
        for require in requires:

            pkgname = require.get('name')
            cmprvers = require.get('version')

            item = require.copy()
            item.setdefault('desc', None)

            cpkg = await self.getStormPkg(pkgname)

            if cpkg is None:
                item.update({'ok': False, 'actual': None})
            else:
                cver = cpkg.get('version')
                ok = s_version.matches(cver, cmprvers)
                item.update({'ok': ok, 'actual': cver})

            result['requires'].append(item)

        conflicts = deps.get('conflicts', ())
        for conflict in conflicts:

            pkgname = conflict.get('name')
            cmprvers = conflict.get('version')

            item = conflict.copy()
            item.setdefault('version', None)
            item.setdefault('desc', None)

            cpkg = await self.getStormPkg(pkgname)

            if cpkg is None:
                item.update({'ok': True, 'actual': None})
            else:
                cver = cpkg.get('version')
                ok = cmprvers is not None and not s_version.matches(cver, cmprvers)
                item.update({'ok': ok, 'actual': cver})

            result['conflicts'].append(item)

        return result

    async def _reqStormPkgDeps(self, pkgdef):

        name = pkgdef.get('name')

        deps = await self.verifyStormPkgDeps(pkgdef)

        for require in deps['requires']:

            if require['ok']:
                continue

            option = ' '
            if require.get('optional'):
                option = ' optional '

            mesg = f'Storm package {name}{option}requirement {require.get("name")}{require.get("version")} is currently unmet.'
            logger.debug(mesg)

        for conflict in deps['conflicts']:

            if conflict['ok']:
                continue

            mesg = f'Storm package {name} conflicts with {conflict.get("name")}{conflict.get("version") or ""}.'
            raise s_exc.StormPkgConflicts(mesg=mesg)

    def _reqStormPkgVarType(self, pkgname, vartype):
        if isinstance(vartype, (tuple, list)):
            for vtyp in vartype:
                self._reqStormPkgVarType(pkgname, vtyp)
        else:
            if vartype not in self.model.types:
                mesg = f'Storm package {pkgname} has unknown config var type {vartype}.'
                raise s_exc.NoSuchType(mesg=mesg, type=vartype)

    async def _normStormPkg(self, pkgdef, validstorm=True):
        '''
        Normalize and validate a storm package (optionally storm code).
        '''
        version = pkgdef.get('version')
        if isinstance(version, (tuple, list)):
            pkgdef['version'] = '%d.%d.%d' % tuple(version)

        await self._reqStormPkgDeps(pkgdef)

        pkgname = pkgdef.get('name')

        # Check synapse version requirement
        reqversion = pkgdef.get('synapse_version')
        if reqversion is not None:
            mesg = f'Storm package {pkgname} requires Synapse {reqversion} but ' \
                   f'Cortex is running {s_version.version}'
            s_version.reqVersion(s_version.version, reqversion, mesg=mesg)

        elif (minversion := pkgdef.get('synapse_minversion')) is not None:
            # This is for older packages that might not have the
            # `synapse_version` field.
            # TODO: Remove this whole else block after Synapse 3.0.0.
            if tuple(minversion) > s_version.version:
                mesg = f'Storm package {pkgname} requires Synapse {minversion} but ' \
                       f'Cortex is running {s_version.version}'
                raise s_exc.BadVersion(mesg=mesg)

        # Validate storm contents from modules and commands
        mods = pkgdef.get('modules', ())
        cmds = pkgdef.get('commands', ())
        onload = pkgdef.get('onload')
        svciden = pkgdef.get('svciden')

        if onload is not None and validstorm:
            await self.getStormQuery(onload)

        for mdef in mods:
            mdef.setdefault('modconf', {})
            if svciden:
                mdef['modconf']['svciden'] = svciden

            if validstorm:
                modtext = mdef.get('storm')
                await self.getStormQuery(modtext)

        for cdef in cmds:
            cdef['pkgname'] = pkgname
            cdef.setdefault('cmdconf', {})
            if svciden:
                cdef['cmdconf']['svciden'] = svciden

            if validstorm:
                cmdtext = cdef.get('storm')
                await self.getStormQuery(cmdtext)

        for gdef in pkgdef.get('graphs', ()):
            gdef['iden'] = s_common.guid((pkgname, gdef.get('name')))
            gdef['scope'] = 'power-up'
            gdef['power-up'] = pkgname

            if validstorm:
                await self.reqValidStormGraph(gdef)

        # Validate package def (post normalization)
        s_storm.reqValidPkgdef(pkgdef)

        for configvar in pkgdef.get('configvars', ()):
            self._reqStormPkgVarType(pkgname, configvar.get('type'))

    async def loadStormPkg(self, pkgdef):
        '''
        Load a storm package into the storm library for this cortex.

        NOTE: This will *not* persist the package (allowing service dynamism).
        '''
        self.modsbyiface.clear()
        name = pkgdef.get('name')

        mods = pkgdef.get('modules', ())
        cmds = pkgdef.get('commands', ())

        # now actually load...
        self.stormpkgs[name] = pkgdef

        pkgvers = pkgdef.get('version')

        # copy the mods dict and smash the ref so
        # updates are atomic and dont effect running
        # storm queries.
        stormmods = self.stormmods.copy()
        for mdef in mods:
            mdef = mdef.copy()
            modname = mdef.get('name')
            mdef['pkgvers'] = pkgvers
            stormmods[modname] = mdef

        self.stormmods = stormmods

        for cdef in cmds:
            await self._setStormCmd(cdef)

        for gdef in pkgdef.get('graphs', ()):
            gdef = copy.deepcopy(gdef)
            self._initEasyPerm(gdef)
            self.pkggraphs[gdef['iden']] = gdef

        onload = pkgdef.get('onload')
        if onload is not None and self.isactive:
            async def _onload():
                try:
                    async for mesg in self.storm(onload):
                        if mesg[0] == 'print':
                            logger.info(f'{name} onload output: {mesg[1].get("mesg")}')
                        if mesg[0] == 'warn':
                            logger.warning(f'{name} onload output: {mesg[1].get("mesg")}')
                        if mesg[0] == 'err':
                            logger.error(f'{name} onload output: {mesg[1]}')
                        await asyncio.sleep(0)
                except asyncio.CancelledError:  # pragma: no cover
                    raise
                except Exception:  # pragma: no cover
                    logger.warning(f'onload failed for package: {name}')
                await self.fire('core:pkg:onload:complete', pkg=name)
            self.schedCoro(_onload())

    async def _dropStormPkg(self, pkgdef):
        '''
        Reverse the process of loadStormPkg()
        '''
        self.modsbyiface.clear()
        for mdef in pkgdef.get('modules', ()):
            modname = mdef.get('name')
            self.stormmods.pop(modname, None)

        for cdef in pkgdef.get('commands', ()):
            name = cdef.get('name')
            await self._popStormCmd(name)

        pkgname = pkgdef.get('name')

        for gdef in pkgdef.get('graphs', ()):
            self.pkggraphs.pop(gdef['iden'], None)

        self.stormpkgs.pop(pkgname, None)

    def getStormSvc(self, name):

        ssvc = self.svcsbyiden.get(name)
        if ssvc is not None:
            return ssvc

        ssvc = self.svcsbyname.get(name)
        if ssvc is not None:
            return ssvc

        ssvc = self.svcsbysvcname.get(name)
        if name is not None:
            return ssvc

    async def waitStormSvc(self, name, timeout=None):
        ssvc = self.getStormSvc(name)
        return await s_coro.event_wait(ssvc.ready, timeout=timeout)

    async def addStormSvc(self, sdef):
        '''
        Add a registered storm service to the cortex.
        '''
        iden = sdef.get('iden')
        if iden is None:
            iden = sdef['iden'] = s_common.guid()

        if self.svcsbyiden.get(iden) is not None:
            mesg = f'Storm service already exists: {iden}'
            raise s_exc.DupStormSvc(mesg=mesg)

        return await self._push('svc:add', sdef)

    @s_nexus.Pusher.onPush('svc:add')
    async def _addStormSvc(self, sdef):

        iden = sdef.get('iden')
        ssvc = self.svcsbyiden.get(iden)
        if ssvc is not None:
            return ssvc.sdef

        ssvc = await self._setStormSvc(sdef)
        self.svcdefs.set(iden, sdef)

        await self.feedBeholder('svc:add', {'name': sdef.get('name'), 'iden': iden})
        return ssvc.sdef

    async def delStormSvc(self, iden):
        sdef = self.svcdefs.get(iden)
        if sdef is None:
            mesg = f'No storm service with iden: {iden}'
            raise s_exc.NoSuchStormSvc(mesg=mesg, iden=iden)

        return await self._push('svc:del', iden)

    @s_nexus.Pusher.onPush('svc:del')
    async def _delStormSvc(self, iden):
        '''
        Delete a registered storm service from the cortex.
        '''
        sdef = self.svcdefs.get(iden)
        if sdef is None:  # pragma: no cover
            return

        try:
            if self.isactive:
                await self.runStormSvcEvent(iden, 'del')
        except asyncio.CancelledError:  # pragma: no cover  TODO:  remove once py 3.8 only
            raise
        except Exception as e:
            logger.exception(f'service.del hook for service {iden} failed with error: {e}')

        sdef = self.svcdefs.pop(iden)

        await self._delStormSvcPkgs(iden)

        name = sdef.get('name')
        if name is not None:
            self.svcsbyname.pop(name, None)

        ssvc = self.svcsbyiden.pop(iden, None)
        if ssvc is not None:
            self.svcsbysvcname.pop(ssvc.svcname, None)
            await ssvc.fini()

        await self.feedBeholder('svc:del', {'iden': iden, 'name': name, 'svcname': ssvc.svcname})

    async def _delStormSvcPkgs(self, iden):
        '''
        Delete storm packages associated with a service.
        '''
<<<<<<< HEAD
        oldpkgs = []
        for pdef in self.pkgdefs.values():
            pkgiden = pdef.get('svciden')
            if pkgiden and pkgiden == iden:
                oldpkgs.append(pdef)

        for pkg in oldpkgs:
=======
        for pkg in self.getStormSvcPkgs(iden):
>>>>>>> dd679da0
            name = pkg.get('name')
            if name:
                await self._delStormPkg(name)

    def getStormSvcPkgs(self, iden):
        pkgs = []
        for _, pdef in self.pkghive.items():
            pkgiden = pdef.get('svciden')
            if pkgiden and pkgiden == iden:
                pkgs.append(pdef)
        return pkgs

    async def setStormSvcEvents(self, iden, edef):
        '''
        Set the event callbacks for a storm service. Extends the sdef dict.

        Args:
            iden (str): The service iden.
            edef (dict): The events definition.

        Notes:

            The edef is formatted like the following::

                {
                    <name> : {
                        'storm': <storm>
                    }
                }

            where ``name`` is one of the following items:

            add

                Run the given storm '*before* the service is first added (a la service.add), but not on a reconnect.

            del

                Run the given storm *after* the service is removed (a la service.del), but not on a disconnect.

        Returns:
            dict: An updated storm service definition dictionary.
        '''
        sdef = self.svcdefs.get(iden)
        if sdef is None:
            mesg = f'No storm service with iden: {iden}'
            raise s_exc.NoSuchStormSvc(mesg=mesg)

        sdef['evts'] = edef
        self.svcdefs.set(iden, sdef)
        return sdef

    async def _runStormSvcAdd(self, iden):
        sdef = self.svcdefs.get(iden)
        if sdef is None:
            mesg = f'No storm service with iden: {iden}'
            raise s_exc.NoSuchStormSvc(mesg=mesg)

        if sdef.get('added', False):
            return

        try:
            await self.runStormSvcEvent(iden, 'add')
        except asyncio.CancelledError:  # pragma: no cover  TODO:  remove once py 3.8 only
            raise
        except Exception as e:
            logger.exception(f'runStormSvcEvent service.add failed with error {e}')
            return

        sdef['added'] = True
        self.svcdefs.set(iden, sdef)

    async def runStormSvcEvent(self, iden, name):
        assert name in ('add', 'del')

        sdef = self.svcdefs.get(iden)
        if sdef is None:
            mesg = f'No storm service with iden: {iden}'
            raise s_exc.NoSuchStormSvc(mesg=mesg)

        evnt = sdef.get('evts', {}).get(name, {}).get('storm')
        if evnt is None:
            return

        opts = {'vars': {'cmdconf': {'svciden': iden}}}
        coro = s_common.aspin(self.storm(evnt, opts=opts))
        if name == 'add':
            await coro
        else:
            self.schedCoro(coro)

    async def _setStormSvc(self, sdef):

        ssvc = await s_stormsvc.StormSvcClient.anit(self, sdef)

        self.onfini(ssvc)

        self.svcsbyiden[ssvc.iden] = ssvc
        self.svcsbyname[ssvc.name] = ssvc

        return ssvc

    def getStormSvcs(self):
        return list(self.svcsbyiden.values())

    # Global stormvars APIs

    async def getStormVar(self, name, default=None):
        return self.stormvars.get(name, defv=default)

    @s_nexus.Pusher.onPushAuto('stormvar:pop')
    async def popStormVar(self, name, default=None):
        return self.stormvars.pop(name, defv=default)

    @s_nexus.Pusher.onPushAuto('stormvar:set')
    async def setStormVar(self, name, valu):
        return self.stormvars.set(name, valu)

    async def itemsStormVar(self):
        for item in self.stormvars.items():
            yield item

    async def _cortexHealth(self, health):
        health.update('cortex', 'nominal')

    async def _migrateTaxonomyIface(self):

        extforms = await (await self.hive.open(('cortex', 'model', 'forms'))).dict()

        for formname, basetype, typeopts, typeinfo in extforms.values():
            try:
                ifaces = typeinfo.get('interfaces')

                if ifaces and 'taxonomy' in ifaces:
                    logger.warning(f'Migrating taxonomy interface on form {formname} to meta:taxonomy.')

                    ifaces = set(ifaces)
                    ifaces.remove('taxonomy')
                    ifaces.add('meta:taxonomy')
                    typeinfo['interfaces'] = tuple(ifaces)

                    await extforms.set(formname, (formname, basetype, typeopts, typeinfo))

            except Exception as e:  # pragma: no cover
                logger.exception(f'Taxonomy migration error for form: {formname} (skipped).')

    async def _loadExtModel(self):

        self.extforms = self.cortexdata.getSubKeyVal('model:forms:')
        self.extprops = self.cortexdata.getSubKeyVal('model:props:')
        self.extunivs = self.cortexdata.getSubKeyVal('model:univs:')
        self.exttagprops = self.cortexdata.getSubKeyVal('model:tagprops:')

        for formname, basetype, typeopts, typeinfo in self.extforms.values():
            try:
                self.model.addType(formname, basetype, typeopts, typeinfo)
                form = self.model.addForm(formname, {}, ())
            except asyncio.CancelledError:  # pragma: no cover  TODO:  remove once >= py 3.8 only
                raise
            except Exception as e:
                logger.warning(f'Extended form ({formname}) error: {e}')
            else:
                if form.type.deprecated:
                    mesg = f'The extended property {formname} is using a deprecated type {form.type.name} which will' \
                           f' be removed in 3.0.0'
                    logger.warning(mesg)

        for form, prop, tdef, info in self.extprops.values():
            try:
                prop = self.model.addFormProp(form, prop, tdef, info)
            except asyncio.CancelledError:  # pragma: no cover  TODO:  remove once >= py 3.8 only
                raise
            except Exception as e:
                logger.warning(f'ext prop ({form}:{prop}) error: {e}')
            else:
                if prop.type.deprecated:
                    mesg = f'The extended property {prop.full} is using a deprecated type {prop.type.name} which will' \
                           f' be removed in 3.0.0'
                    logger.warning(mesg)

        for prop, tdef, info in self.extunivs.values():
            try:
                self.model.addUnivProp(prop, tdef, info)
            except asyncio.CancelledError:  # pragma: no cover  TODO:  remove once >= py 3.8 only
                raise
            except Exception as e:
                logger.warning(f'ext univ ({prop}) error: {e}')

        for prop, tdef, info in self.exttagprops.values():
            try:
                self.model.addTagProp(prop, tdef, info)
            except asyncio.CancelledError:  # pragma: no cover  TODO:  remove once >= py 3.8 only
                raise
            except Exception as e:
                logger.warning(f'ext tag prop ({prop}) error: {e}')

    async def getExtModel(self):
        '''
        Get all extended model properties in the Cortex.

        Returns:
            dict: A dictionary containing forms, form properties, universal properties and tag properties.
        '''
        ret = collections.defaultdict(list)
        for formname, basetype, typeopts, typeinfo in self.extforms.values():
            ret['forms'].append((formname, basetype, typeopts, typeinfo))

        for form, prop, tdef, info in self.extprops.values():
            ret['props'].append((form, prop, tdef, info))

        for prop, tdef, info in self.extunivs.values():
            ret['univs'].append((prop, tdef, info))

        for prop, tdef, info in self.exttagprops.values():
            ret['tagprops'].append((prop, tdef, info))
        ret['version'] = (1, 0)
        return copy.deepcopy(dict(ret))

    async def addExtModel(self, model):
        '''
        Add an extended model definition to a Cortex from the output of getExtModel().

        Args:
            model (dict): An extended model dictionary.

        Returns:
            Bool: True when the model was added.

        Raises:
            s_exc.BadFormDef: If a form exists with a different definition the provided definition.
            s_exc.BadPropDef: If a propery, tagprop, or universal propert from exists with a different definition
                              than the provided definition.
        '''

        # Get our current model definition
        emodl = await self.getExtModel()
        amodl = collections.defaultdict(list)

        forms = {info[0]: info for info in model.get('forms', ())}
        props = {(info[0], info[1]): info for info in model.get('props', ())}
        tagprops = {info[0]: info for info in model.get('tagprops', ())}
        univs = {info[0]: info for info in model.get('univs', ())}

        efrms = {info[0]: info for info in emodl.get('forms', ())}
        eprops = {(info[0], info[1]): info for info in emodl.get('props', ())}
        etagprops = {info[0]: info for info in emodl.get('tagprops', ())}
        eunivs = {info[0]: info for info in emodl.get('univs', ())}

        for (name, info) in forms.items():
            enfo = efrms.get(name)
            if enfo is None:
                amodl['forms'].append(info)
                continue
            if enfo == info:
                continue
            mesg = f'Extended form definition differs from existing definition for {name}.'
            raise s_exc.BadFormDef(mesg)

        for (name, info) in props.items():
            enfo = eprops.get(name)
            if enfo is None:
                amodl['props'].append(info)
                continue
            if enfo == info:
                continue
            mesg = f'Extended prop definition differs from existing definition for {name}'
            raise s_exc.BadPropDef(mesg)

        for (name, info) in tagprops.items():
            enfo = etagprops.get(name)
            if enfo is None:
                amodl['tagprops'].append(info)
                continue
            if enfo == info:
                continue
            mesg = f'Extended tagprop definition differs from existing definition for {name}'
            raise s_exc.BadPropDef(mesg)

        for (name, info) in univs.items():
            enfo = eunivs.get(name)
            if enfo is None:
                amodl['univs'].append(info)
                continue
            if enfo == info:
                continue
            mesg = f'Extended universal poroperty definition differs from existing definition for {name}'
            raise s_exc.BadPropDef(mesg)

        for formname, basetype, typeopts, typeinfo in amodl['forms']:
            await self.addForm(formname, basetype, typeopts, typeinfo)

        for form, prop, tdef, info in amodl['props']:
            await self.addFormProp(form, prop, tdef, info)

        for prop, tdef, info in amodl['tagprops']:
            await self.addTagProp(prop, tdef, info)

        for prop, tdef, info in amodl['univs']:
            await self.addUnivProp(prop, tdef, info)

        return True

    async def addUnivProp(self, name, tdef, info):
        if not isinstance(tdef, tuple):
            mesg = 'Universal property type definitions should be a tuple.'
            raise s_exc.BadArg(name=name, mesg=mesg)

        if not isinstance(info, dict):
            mesg = 'Universal property definitions should be a dict.'
            raise s_exc.BadArg(name=name, mesg=mesg)

        # the loading function does the actual validation...
        if not name.startswith('_'):
            mesg = 'ext univ name must start with "_"'
            raise s_exc.BadPropDef(name=name, mesg=mesg)

        base = '.' + name
        if base in self.model.props:
            raise s_exc.DupPropName(mesg=f'Cannot add duplicate universal property {base}',
                                    prop=name)
        await self._push('model:univ:add', name, tdef, info)

    @s_nexus.Pusher.onPush('model:univ:add')
    async def _addUnivProp(self, name, tdef, info):
        base = '.' + name
        if base in self.model.props:
            return

        self.model.addUnivProp(name, tdef, info)

        self.extunivs.set(name, (name, tdef, info))
        await self.fire('core:extmodel:change', prop=name, act='add', type='univ')
        base = '.' + name
        univ = self.model.univ(base)
        if univ:
            await self.feedBeholder('model:univ:add', univ.pack())

    async def addForm(self, formname, basetype, typeopts, typeinfo):
        if not isinstance(typeopts, dict):
            mesg = 'Form type options should be a dict.'
            raise s_exc.BadArg(form=formname, mesg=mesg)

        if not isinstance(typeinfo, dict):
            mesg = 'Form type info should be a dict.'
            raise s_exc.BadArg(form=formname, mesg=mesg)

        if not formname.startswith('_'):
            mesg = 'Extended form must begin with "_"'
            raise s_exc.BadFormDef(form=formname, mesg=mesg)
        if self.model.form(formname) is not None:
            mesg = f'Form name already exists: {formname}'
            raise s_exc.DupFormName(mesg=mesg)
        return await self._push('model:form:add', formname, basetype, typeopts, typeinfo)

    @s_nexus.Pusher.onPush('model:form:add')
    async def _addForm(self, formname, basetype, typeopts, typeinfo):
        if self.model.form(formname) is not None:
            return

        ifaces = typeinfo.get('interfaces')

        if ifaces and 'taxonomy' in ifaces:
            logger.warning(f'{formname} is using the deprecated taxonomy interface, updating to meta:taxonomy.')

            ifaces = set(ifaces)
            ifaces.remove('taxonomy')
            ifaces.add('meta:taxonomy')
            typeinfo['interfaces'] = tuple(ifaces)

        self.model.addType(formname, basetype, typeopts, typeinfo)
        self.model.addForm(formname, {}, ())

        self.extforms.set(formname, (formname, basetype, typeopts, typeinfo))
        await self.fire('core:extmodel:change', form=formname, act='add', type='form')
        form = self.model.form(formname)
        ftyp = self.model.type(formname)
        if form and ftyp:
            await self.feedBeholder('model:form:add', {'form': form.pack(), 'type': ftyp.pack()})

    async def delForm(self, formname):
        if not formname.startswith('_'):
            mesg = 'Extended form must begin with "_"'
            raise s_exc.BadFormDef(form=formname, mesg=mesg)

        if self.model.form(formname) is None:
            raise s_exc.NoSuchForm.init(formname)

        return await self._push('model:form:del', formname)

    @s_nexus.Pusher.onPush('model:form:del')
    async def _delForm(self, formname):
        if self.model.form(formname) is None:
            return

        for layr in self.layers.values():
            async for item in layr.iterFormRows(formname):
                mesg = f'Nodes still exist with form: {formname}'
                raise s_exc.CantDelForm(mesg=mesg)

        self.model.delForm(formname)
        self.model.delType(formname)

        self.extforms.pop(formname, None)
        await self.fire('core:extmodel:change', form=formname, act='del', type='form')
        await self.feedBeholder('model:form:del', {'form': formname})

    async def addFormProp(self, form, prop, tdef, info):
        if not isinstance(tdef, tuple):
            mesg = 'Form property type definitions should be a tuple.'
            raise s_exc.BadArg(form=form, mesg=mesg)

        if not isinstance(info, dict):
            mesg = 'Form property definitions should be a dict.'
            raise s_exc.BadArg(form=form, mesg=mesg)

        if not prop.startswith('_') and not form.startswith('_'):
            mesg = 'Extended prop must begin with "_" or be added to an extended form.'
            raise s_exc.BadPropDef(prop=prop, mesg=mesg)
        _form = self.model.form(form)
        if _form is None:
            raise s_exc.NoSuchForm.init(form)
        if _form.prop(prop):
            raise s_exc.DupPropName(mesg=f'Cannot add duplicate form prop {form} {prop}',
                                     form=form, prop=prop)
        await self._push('model:prop:add', form, prop, tdef, info)

    @s_nexus.Pusher.onPush('model:prop:add')
    async def _addFormProp(self, form, prop, tdef, info):
        if (_form := self.model.form(form)) is not None and _form.prop(prop) is not None:
            return

        _prop = self.model.addFormProp(form, prop, tdef, info)
        if _prop.type.deprecated:
            mesg = f'The extended property {_prop.full} is using a deprecated type {_prop.type.name} which will' \
                   f' be removed in 3.0.0'
            logger.warning(mesg)

        full = f'{form}:{prop}'
        self.extprops.set(full, (form, prop, tdef, info))
        await self.fire('core:extmodel:change', form=form, prop=prop, act='add', type='formprop')
        prop = self.model.prop(full)
        if prop:
            await self.feedBeholder('model:prop:add', {'form': form, 'prop': prop.pack()})

    async def delFormProp(self, form, prop):
        full = f'{form}:{prop}'
        pdef = self.extprops.get(full)

        if pdef is None:
            mesg = f'No ext prop named {full}'
            raise s_exc.NoSuchProp(form=form, prop=prop, mesg=mesg)

        return await self._push('model:prop:del', form, prop)

    @s_nexus.Pusher.onPush('model:prop:del')
    async def _delFormProp(self, form, prop):
        '''
        Remove an extended property from the cortex.
        '''
        full = f'{form}:{prop}'

        pdef = self.extprops.get(full)
        if pdef is None:
            return

        for layr in self.layers.values():
            async for item in layr.iterPropRows(form, prop):
                mesg = f'Nodes still exist with prop: {form}:{prop}'
                raise s_exc.CantDelProp(mesg=mesg)

        self.model.delFormProp(form, prop)
        self.extprops.pop(full, None)
        await self.fire('core:extmodel:change',
                        form=form, prop=prop, act='del', type='formprop')

        await self.feedBeholder('model:prop:del', {'form': form, 'prop': prop})

    async def delUnivProp(self, prop):
        udef = self.extunivs.get(prop)
        if udef is None:
            mesg = f'No ext univ named {prop}'
            raise s_exc.NoSuchUniv(name=prop, mesg=mesg)

        return await self._push('model:univ:del', prop)

    @s_nexus.Pusher.onPush('model:univ:del')
    async def _delUnivProp(self, prop):
        '''
        Remove an extended universal property from the cortex.
        '''
        udef = self.extunivs.get(prop)
        if udef is None:
            return

        univname = '.' + prop
        for layr in self.layers.values():
            async for item in layr.iterUnivRows(univname):
                mesg = f'Nodes still exist with universal prop: {prop}'
                raise s_exc.CantDelUniv(mesg=mesg)

        self.model.delUnivProp(prop)
        self.extunivs.pop(prop, None)
        await self.fire('core:extmodel:change', name=prop, act='del', type='univ')
        await self.feedBeholder('model:univ:del', {'prop': univname})

    async def addTagProp(self, name, tdef, info):
        if not isinstance(tdef, tuple):
            mesg = 'Tag property type definitions should be a tuple.'
            raise s_exc.BadArg(name=name, mesg=mesg)

        if not isinstance(info, dict):
            mesg = 'Tag property definitions should be a dict.'
            raise s_exc.BadArg(name=name, mesg=mesg)

        if self.exttagprops.get(name) is not None:
            raise s_exc.DupPropName(name=name)

        return await self._push('model:tagprop:add', name, tdef, info)

    @s_nexus.Pusher.onPush('model:tagprop:add')
    async def _addTagProp(self, name, tdef, info):
        if self.exttagprops.get(name) is not None:
            return

        self.model.addTagProp(name, tdef, info)

        self.exttagprops.set(name, (name, tdef, info))
        await self.fire('core:tagprop:change', name=name, act='add')
        tagp = self.model.tagprop(name)
        if tagp:
            await self.feedBeholder('model:tagprop:add', tagp.pack())

    async def delTagProp(self, name):
        pdef = self.exttagprops.get(name)
        if pdef is None:
            mesg = f'No tag prop named {name}'
            raise s_exc.NoSuchProp(mesg=mesg, name=name)

        return await self._push('model:tagprop:del', name)

    @s_nexus.Pusher.onPush('model:tagprop:del')
    async def _delTagProp(self, name):
        pdef = self.exttagprops.get(name)
        if pdef is None:
            return

        for layr in self.layers.values():
            if await layr.hasTagProp(name):
                mesg = f'Nodes still exist with tagprop: {name}'
                raise s_exc.CantDelProp(mesg=mesg)

        self.model.delTagProp(name)

        self.exttagprops.pop(name, None)
        await self.fire('core:tagprop:change', name=name, act='del')
        await self.feedBeholder('model:tagprop:del', {'tagprop': name})

    async def addNodeTag(self, user, iden, tag, valu=(None, None)):
        '''
        Add a tag to a node specified by iden.

        Args:
            iden (str): A hex encoded node BUID.
            tag (str):  A tag string.
            valu (tuple):  A time interval tuple or (None, None).
        '''

        buid = s_common.uhex(iden)
        async with await self.snap(user=user) as snap:

            node = await snap.getNodeByBuid(buid)
            if node is None:
                raise s_exc.NoSuchIden(iden=iden)

            await node.addTag(tag, valu=valu)
            return node.pack()

    async def addNode(self, user, form, valu, props=None):

        async with await self.snap(user=user) as snap:
            node = await snap.addNode(form, valu, props=props)
            return node.pack()

    async def delNodeTag(self, user, iden, tag):
        '''
        Delete a tag from the node specified by iden.

        Args:
            iden (str): A hex encoded node BUID.
            tag (str):  A tag string.
        '''
        buid = s_common.uhex(iden)

        async with await self.snap(user=user) as snap:

            node = await snap.getNodeByBuid(buid)
            if node is None:
                raise s_exc.NoSuchIden(iden=iden)

            await node.delTag(tag)
            return node.pack()

    async def _onCoreFini(self):
        '''
        Generic fini handler for cortex components which may change or vary at runtime.
        '''
        if self.axon:
            await self.axon.fini()

    async def syncLayerNodeEdits(self, iden, offs, wait=True):
        '''
        Yield (offs, mesg) tuples for nodeedits in a layer.
        '''
        layr = self.getLayer(iden)
        if layr is None:
            raise s_exc.NoSuchLayer(mesg=f'No such layer {iden}', iden=iden)

        async for item in layr.syncNodeEdits(offs, wait=wait):
            yield item

    async def syncLayersEvents(self, offsdict=None, wait=True):
        '''
        Yield (offs, layriden, STYP, item, meta) tuples for nodeedits for *all* layers, interspersed with add/del
        layer messages.

        STYP is one of the following constants:
            SYNC_NODEEDITS:  item is a nodeedits (buid, form, edits)
            SYNC_LAYR_ADD:   A layer was added (item and meta are empty)
            SYNC_LAYR_DEL:   A layer was deleted (item and meta are empty)

        Args:
            offsdict(Optional(Dict[str,int])): starting nexus/editlog offset by layer iden.  Defaults to 0 for
                unspecified layers or if offsdict is None.
            wait(bool):  whether to pend and stream value until this layer is fini'd
        '''
        async def layrgenr(layr, startoff, endoff=None, newlayer=False):
            if newlayer:
                yield layr.addoffs, layr.iden, SYNC_LAYR_ADD, (), {}

            wait = endoff is None

            if not layr.isfini:

                async for ioff, item, meta in layr.syncNodeEdits2(startoff, wait=wait):
                    if endoff is not None and ioff >= endoff:  # pragma: no cover
                        break

                    yield ioff, layr.iden, SYNC_NODEEDITS, item, meta
                    await asyncio.sleep(0)

            if layr.isdeleted:
                yield layr.deloffs, layr.iden, SYNC_LAYR_DEL, (), {}

        # End of layrgenr

        async for item in self._syncNodeEdits(offsdict, layrgenr, wait=wait):
            yield item

    async def syncIndexEvents(self, matchdef, offsdict=None, wait=True):
        '''
        Yield (offs, layriden, <STYPE>, <item>) tuples from the nodeedit logs of all layers starting
        from the given nexus/layer offset (they are synchronized).  Only edits that match the filter in matchdef will
        be yielded, plus EDIT_PROGRESS (see layer.syncIndexEvents) messages.

        The format of the 4th element of the tuple depends on STYPE.  STYPE is one of the following constants:

          SYNC_LAYR_ADD:  item is an empty tuple ()
          SYNC_LAYR_DEL:  item is an empty tuple ()
          SYNC_NODEEDIT:  item is (buid, form, ETYPE, VALS, META)) or (None, None, s_layer.EDIT_PROGRESS, (), ())

        For edits in the past, events are yielded in offset order across all layers.  For current data (wait=True),
        events across different layers may be emitted slightly out of offset order.

        Note:
            Will not yield any values from layers created with logedits disabled

        Args:
            matchdef(Dict[str, Sequence[str]]):  a dict describing which events are yielded.  See
                layer.syncIndexEvents for matchdef specification.
            offsdict(Optional(Dict[str,int])): starting nexus/editlog offset by layer iden.  Defaults to 0 for
                unspecified layers or if offsdict is None.
            wait(bool):  whether to pend and stream value until this layer is fini'd
        '''
        async def layrgenr(layr, startoff, endoff=None, newlayer=False):
            ''' Yields matching results from a single layer '''

            if newlayer:
                yield layr.addoffs, layr.iden, SYNC_LAYR_ADD, ()

            wait = endoff is None
            ioff = startoff

            if not layr.isfini:

                async for ioff, item in layr.syncIndexEvents(startoff, matchdef, wait=wait):
                    if endoff is not None and ioff >= endoff:  # pragma: no cover
                        break

                    yield ioff, layr.iden, SYNC_NODEEDIT, item

            if layr.isdeleted:
                yield layr.deloffs, layr.iden, SYNC_LAYR_DEL, ()

        # End of layrgenr

        async for item in self._syncNodeEdits(offsdict, layrgenr, wait=wait):
            yield item

    async def _syncNodeEdits(self, offsdict, genrfunc, wait=True):
        '''
        Common guts between syncIndexEvents and syncLayersEvents

        First, it streams from the layers up to the current offset, sorted by offset.
        Then it streams from all the layers simultaneously.

        Args:
            offsdict(Dict[str, int]): starting nexus/editlog offset per layer.  Defaults to 0 if layer not present
            genrfunc(Callable): an async generator function that yields tuples that start with an offset.  The input
               parameters are:
                layr(Layer): a Layer object
                startoff(int);  the starting offset
                endoff(Optional[int]):  the ending offset
                newlayer(bool):  whether to emit a new layer item first
            wait(bool): when the end of the log is hit, whether to continue to wait for new entries and yield them
        '''
        catchingup = True                   # whether we've caught up to topoffs
        layrsadded = {}                     # layriden -> True.  Captures all the layers added while catching up
        todo = set()                        # outstanding futures of active live streaming from layers
        layrgenrs = {}                      # layriden -> genr.  maps active layers to that layer's async generator

        # The offset to start from once the catch-up phase is complete
        topoffs = max(layr.nodeeditlog.index() for layr in self.layers.values())

        if offsdict is None:
            offsdict = {}

        newtodoevent = asyncio.Event()

        async with await s_base.Base.anit() as base:

            def addlayr(layr, newlayer=False, startoffs=topoffs):
                '''
                A new layer joins the live stream
                '''
                genr = genrfunc(layr, startoffs, newlayer=newlayer)
                layrgenrs[layr.iden] = genr
                task = base.schedCoro(genr.__anext__())
                task.iden = layr.iden
                todo.add(task)
                newtodoevent.set()

            def onaddlayr(mesg):
                etyp, event = mesg
                layriden = event['iden']
                layr = self.getLayer(layriden)
                if catchingup:
                    layrsadded[layr] = True
                    return

                addlayr(layr, newlayer=True)

            self.on('core:layr:add', onaddlayr, base=base)

            # First, catch up to what was the current offset when we started, guaranteeing order

            logger.debug(f'_syncNodeEdits() running catch-up sync to offs={topoffs}')

            genrs = [genrfunc(layr, offsdict.get(layr.iden, 0), endoff=topoffs) for layr in self.layers.values()]
            async for item in s_common.merggenr(genrs, lambda x, y: x[0] < y[0]):
                yield item

            catchingup = False

            if not wait:
                return

            # After we've caught up, read on genrs from all the layers simultaneously

            logger.debug('_syncNodeEdits() entering into live sync')

            lastoffs = {}

            todo.clear()

            for layr in self.layers.values():
                if layr not in layrsadded:
                    addlayr(layr)

            for layr in layrsadded:
                addlayr(layr, newlayer=True)

            # Also, wake up if we get fini'd
            finitask = base.schedCoro(self.waitfini())
            todo.add(finitask)

            newtodotask = base.schedCoro(newtodoevent.wait())
            todo.add(newtodotask)

            while not self.isfini:
                newtodoevent.clear()
                done, _ = await asyncio.wait(todo, return_when=asyncio.FIRST_COMPLETED)

                for donetask in done:
                    try:
                        todo.remove(donetask)

                        if donetask is finitask:  # pragma: no cover  # We were fini'd
                            return

                        if donetask is newtodotask:
                            newtodotask = base.schedCoro(newtodoevent.wait())
                            todo.add(newtodotask)
                            continue

                        layriden = donetask.iden

                        result = donetask.result()

                        yield result

                        lastoffs[layriden] = result[0]

                        # Re-add a task to wait on the next iteration of the generator
                        genr = layrgenrs[layriden]
                        task = base.schedCoro(genr.__anext__())
                        task.iden = layriden
                        todo.add(task)

                    except StopAsyncIteration:

                        # Help out the garbage collector
                        del layrgenrs[layriden]

                        layr = self.getLayer(iden=layriden)
                        if layr is None or not layr.logedits:
                            logger.debug(f'_syncNodeEdits() removed {layriden=} from sync')
                            continue

                        startoffs = lastoffs[layriden] + 1 if layriden in lastoffs else topoffs
                        logger.debug(f'_syncNodeEdits() restarting {layriden=} live sync from offs={startoffs}')
                        addlayr(layr, startoffs=startoffs)

                        await self.waitfini(1)

    async def _initCoreInfo(self):
        self.stormvars = self.cortexdata.getSubKeyVal('storm:vars:')
        if self.inaugural:
            self.stormvars.set(s_stormlib_cell.runtime_fixes_key, s_stormlib_cell.getMaxHotFixes())

    async def _initDeprLocks(self):
        self.deprlocks = self.cortexdata.getSubKeyVal('model:deprlocks:')
        # TODO: 3.0.0 conversion will truncate this hive key

        if self.inaugural:
            locks = (
                # 2.87.0 - lock out incorrect crypto model
                ('crypto:currency:transaction:inputs', True),
                ('crypto:currency:transaction:outputs', True),
            )
            for k, v in locks:
                await self._hndlsetDeprLock(k, v)

        for name, locked in self.deprlocks.items():

            form = self.model.form(name)
            if form is not None:
                form.locked = locked

            prop = self.model.prop(name)
            if prop is not None:
                prop.locked = locked

            _type = self.model.type(name)
            if _type is not None:
                _type.locked = locked

    async def _initJsonStor(self):

        self.jsonurl = self.conf.get('jsonstor')
        if self.jsonurl is not None:

            async def onlink(proxy: s_telepath.Proxy):
                logger.debug(f'Connected to remote jsonstor {s_urlhelp.sanitizeUrl(self.jsonurl)}')

            self.jsonstor = await s_telepath.Client.anit(self.jsonurl, onlink=onlink)
        else:
            path = os.path.join(self.dirn, 'jsonstor')
            jsoniden = s_common.guid((self.iden, 'jsonstor'))

            idenpath = os.path.join(path, 'cell.guid')
            # check that the jsonstor cell GUID is what it should be. If not, update it.
            # ( bugfix for first release where cell was allowed to generate it's own iden )
            if os.path.isfile(idenpath):

                with open(idenpath, 'r') as fd:
                    existiden = fd.read()

                if jsoniden != existiden:
                    with open(idenpath, 'w') as fd:
                        fd.write(jsoniden)

            # Disable sysctl checks for embedded jsonstor server
            conf = {'cell:guid': jsoniden, 'health:sysctl:checks': False}
            self.jsonstor = await s_jsonstor.JsonStorCell.anit(path, conf=conf, parent=self)

        self.onfini(self.jsonstor)

    async def getJsonObj(self, path):
        if self.jsonurl is not None:
            await self.jsonstor.waitready()
        return await self.jsonstor.getPathObj(path)

    async def hasJsonObj(self, path):
        if self.jsonurl is not None:
            await self.jsonstor.waitready()
        return await self.jsonstor.hasPathObj(path)

    async def getJsonObjs(self, path):
        if self.jsonurl is not None:
            await self.jsonstor.waitready()
        async for item in self.jsonstor.getPathObjs(path):
            yield item

    async def getJsonObjProp(self, path, prop):
        if self.jsonurl is not None:
            await self.jsonstor.waitready()
        return await self.jsonstor.getPathObjProp(path, prop)

    async def delJsonObj(self, path):
        if self.jsonurl is not None:
            await self.jsonstor.waitready()
        return await self.jsonstor.delPathObj(path)

    async def delJsonObjProp(self, path, prop):
        if self.jsonurl is not None:
            await self.jsonstor.waitready()
        return await self.jsonstor.delPathObjProp(path, prop)

    async def setJsonObj(self, path, item):
        if self.jsonurl is not None:
            await self.jsonstor.waitready()
        return await self.jsonstor.setPathObj(path, item)

    async def setJsonObjProp(self, path, prop, item):
        if self.jsonurl is not None:
            await self.jsonstor.waitready()
        return await self.jsonstor.setPathObjProp(path, prop, item)

    async def getUserNotif(self, indx):
        if self.jsonurl is not None:
            await self.jsonstor.waitready()
        return await self.jsonstor.getUserNotif(indx)

    async def delUserNotif(self, indx):
        if self.jsonurl is not None:
            await self.jsonstor.waitready()
        return await self.jsonstor.delUserNotif(indx)

    async def addUserNotif(self, useriden, mesgtype, mesgdata=None):
        if self.jsonurl is not None:
            await self.jsonstor.waitready()
        return await self.jsonstor.addUserNotif(useriden, mesgtype, mesgdata=mesgdata)

    async def iterUserNotifs(self, useriden, size=None):
        if self.jsonurl is not None:
            await self.jsonstor.waitready()
        async for item in self.jsonstor.iterUserNotifs(useriden, size=size):
            yield item

    async def watchAllUserNotifs(self, offs=None):
        if self.jsonurl is not None:
            await self.jsonstor.waitready()
        async for item in self.jsonstor.watchAllUserNotifs(offs=offs):
            yield item

    async def _initCoreAxon(self):
        turl = self.conf.get('axon')
        if turl is None:
            path = os.path.join(self.dirn, 'axon')
            # Disable sysctl checks for embedded axon server
            conf = {'health:sysctl:checks': False}

            proxyurl = self.conf.get('http:proxy')
            if proxyurl is not None:
                conf['http:proxy'] = proxyurl

            cadir = self.conf.get('tls:ca:dir')
            if cadir is not None:
                conf['tls:ca:dir'] = cadir

            self.axon = await s_axon.Axon.anit(path, conf=conf, parent=self)
            self.axoninfo = await self.axon.getCellInfo()
            self.axon.onfini(self.axready.clear)
            self.dynitems['axon'] = self.axon
            self.axready.set()
            return

        async def onlink(proxy: s_telepath.Proxy):
            logger.debug(f'Connected to remote axon {s_urlhelp.sanitizeUrl(turl)}')

            async def fini():
                self.axready.clear()

            self.axoninfo = await proxy.getCellInfo()

            proxy.onfini(fini)
            self.axready.set()

        self.axon = await s_telepath.Client.anit(turl, onlink=onlink)
        self.dynitems['axon'] = self.axon
        self.onfini(self.axon)

    async def _initStormCmds(self):
        '''
        Registration for built-in Storm commands.
        '''
        self.addStormCmd(s_storm.MaxCmd)
        self.addStormCmd(s_storm.MinCmd)
        self.addStormCmd(s_storm.TeeCmd)
        self.addStormCmd(s_storm.DiffCmd)
        self.addStormCmd(s_storm.OnceCmd)
        self.addStormCmd(s_storm.TreeCmd)
        self.addStormCmd(s_storm.HelpCmd)
        self.addStormCmd(s_storm.IdenCmd)
        self.addStormCmd(s_storm.SpinCmd)
        self.addStormCmd(s_storm.UniqCmd)
        self.addStormCmd(s_storm.BatchCmd)
        self.addStormCmd(s_storm.CountCmd)
        self.addStormCmd(s_storm.GraphCmd)
        self.addStormCmd(s_storm.LimitCmd)
        self.addStormCmd(s_storm.MergeCmd)
        self.addStormCmd(s_storm.RunAsCmd)
        self.addStormCmd(s_storm.SleepCmd)
        self.addStormCmd(s_storm.CopyToCmd)
        self.addStormCmd(s_storm.DivertCmd)
        self.addStormCmd(s_storm.ScrapeCmd)
        self.addStormCmd(s_storm.DelNodeCmd)
        self.addStormCmd(s_storm.LiftByVerb)
        self.addStormCmd(s_storm.MoveTagCmd)
        self.addStormCmd(s_storm.ReIndexCmd)
        self.addStormCmd(s_storm.EdgesDelCmd)
        self.addStormCmd(s_storm.ParallelCmd)
        self.addStormCmd(s_storm.TagPruneCmd)
        self.addStormCmd(s_storm.ViewExecCmd)
        self.addStormCmd(s_storm.IntersectCmd)
        self.addStormCmd(s_storm.MoveNodesCmd)
        self.addStormCmd(s_storm.BackgroundCmd)
        self.addStormCmd(s_stormlib_macro.MacroExecCmd)
        self.addStormCmd(s_stormlib_stats.StatsCountByCmd)
        self.addStormCmd(s_stormlib_cortex.StormPoolDelCmd)
        self.addStormCmd(s_stormlib_cortex.StormPoolGetCmd)
        self.addStormCmd(s_stormlib_cortex.StormPoolSetCmd)

        for cdef in s_stormsvc.stormcmds:
            await self._trySetStormCmd(cdef.get('name'), cdef)

        for cdef in s_storm.stormcmds:
            await self._trySetStormCmd(cdef.get('name'), cdef)

        for cdef in s_stormlib_aha.stormcmds:
            await self._trySetStormCmd(cdef.get('name'), cdef)

        for cdef in s_stormlib_gen.stormcmds:
            await self._trySetStormCmd(cdef.get('name'), cdef)

        for cdef in s_stormlib_auth.stormcmds:
            await self._trySetStormCmd(cdef.get('name'), cdef)

        for cdef in s_stormlib_macro.stormcmds:
            await self._trySetStormCmd(cdef.get('name'), cdef)

        for cdef in s_stormlib_model.stormcmds:
            await self._trySetStormCmd(cdef.get('name'), cdef)

        for cdef in s_stormlib_cortex.stormcmds:
            await self._trySetStormCmd(cdef.get('name'), cdef)

        for cdef in s_stormlib_vault.stormcmds:
            await self._trySetStormCmd(cdef.get('name'), cdef)

    async def _initPureStormCmds(self):
        oldcmds = []
        for name, cdef in self.cmddefs.items():
            cmdiden = cdef.get('cmdconf', {}).get('svciden')
            if cmdiden and self.svcdefs.get(cmdiden) is None:
                oldcmds.append(name)
            else:
                await self._trySetStormCmd(name, cdef)

        for name in oldcmds:
            logger.warning(f'Removing old command: [{name}]')
            self.cmddefs.pop(name)

        for pkgdef in self.pkgdefs.values():
            await self._tryLoadStormPkg(pkgdef)

    async def _trySetStormCmd(self, name, cdef):
        try:
            await self._setStormCmd(cdef)
        except (asyncio.CancelledError, Exception):
            logger.exception(f'Storm command load failed: {name}')

    def _initStormLibs(self):
        '''
        Registration for built-in Storm Libraries
        '''

        for path, ctor in s_stormtypes.registry.iterLibs():
            # Ensure each ctor's permdefs are valid
            for pdef in ctor._storm_lib_perms:
                s_storm.reqValidPermDef(pdef)
            # Skip libbase which is registered as a default ctor in the storm Runtime
            if path:
                self.addStormLib(path, ctor)

    def _initFeedFuncs(self):
        '''
        Registration for built-in Cortex feed functions.
        '''
        self.setFeedFunc('syn.nodes', self._addSynNodes)

    def _initCortexHttpApi(self):
        '''
        Registration for built-in Cortex httpapi endpoints
        '''
        self.addHttpApi('/api/v1/feed', s_httpapi.FeedV1, {'cell': self})
        self.addHttpApi('/api/v1/storm', s_httpapi.StormV1, {'cell': self})
        self.addHttpApi('/api/v1/storm/call', s_httpapi.StormCallV1, {'cell': self})
        self.addHttpApi('/api/v1/storm/nodes', s_httpapi.StormNodesV1, {'cell': self})
        self.addHttpApi('/api/v1/storm/export', s_httpapi.StormExportV1, {'cell': self})
        self.addHttpApi('/api/v1/reqvalidstorm', s_httpapi.ReqValidStormV1, {'cell': self})

        self.addHttpApi('/api/v1/storm/vars/set', s_httpapi.StormVarsSetV1, {'cell': self})
        self.addHttpApi('/api/v1/storm/vars/get', s_httpapi.StormVarsGetV1, {'cell': self})
        self.addHttpApi('/api/v1/storm/vars/pop', s_httpapi.StormVarsPopV1, {'cell': self})

        self.addHttpApi('/api/v1/model', s_httpapi.ModelV1, {'cell': self})
        self.addHttpApi('/api/v1/model/norm', s_httpapi.ModelNormV1, {'cell': self})

        self.addHttpApi('/api/v1/core/info', s_httpapi.CoreInfoV1, {'cell': self})

        self.addHttpApi('/api/v1/axon/files/del', CortexAxonHttpDelV1, {'cell': self})
        self.addHttpApi('/api/v1/axon/files/put', CortexAxonHttpUploadV1, {'cell': self})
        self.addHttpApi('/api/v1/axon/files/has/sha256/([0-9a-fA-F]{64}$)', CortexAxonHttpHasV1, {'cell': self})
        self.addHttpApi('/api/v1/axon/files/by/sha256/([0-9a-fA-F]{64}$)', CortexAxonHttpBySha256V1, {'cell': self})
        self.addHttpApi('/api/v1/axon/files/by/sha256/(.*)', CortexAxonHttpBySha256InvalidV1, {'cell': self})

        self.addHttpApi('/api/ext/(.*)', s_httpapi.ExtApiHandler, {'cell': self})

    def _initCortexExtHttpApi(self):
        self._exthttpapis.clear()
        self._exthttpapicache.clear()

        byts = self.slab.get(self._exthttpapiorder, self.httpextapidb)
        if byts is None:
            return

        order = s_msgpack.un(byts)

        for iden in order:
            byts = self.slab.get(s_common.uhex(iden), self.httpextapidb)
            if byts is None:  # pragma: no cover
                logger.error(f'Missing HTTP API definition for iden={iden}')
                continue
            adef = s_msgpack.un(byts)
            self._exthttpapis[adef.get('iden')] = adef

    async def addHttpExtApi(self, adef):
        path = adef.get('path')
        try:
            _ = regex.compile(path)
        except Exception as e:
            mesg = f'Invalid path for Extended HTTP API - cannot compile regular expression for [{path}] : {e}'
            raise s_exc.BadArg(mesg=mesg) from None
        adef['iden'] = s_common.guid()
        adef['created'] = s_common.now()
        adef['updated'] = adef['created']
        adef = s_schemas.reqValidHttpExtAPIConf(adef)
        return await self._push('http:api:add', adef)

    @s_nexus.Pusher.onPush('http:api:add')
    async def _addHttpExtApi(self, adef):
        iden = adef.get('iden')
        self.slab.put(s_common.uhex(iden), s_msgpack.en(adef), db=self.httpextapidb)

        order = self.slab.get(self._exthttpapiorder, db=self.httpextapidb)
        if order is None:
            self.slab.put(self._exthttpapiorder, s_msgpack.en([iden]), db=self.httpextapidb)
        else:
            order = s_msgpack.un(order)  # type: tuple
            if iden not in order:
                # Replay safety
                order = order + (iden, )  # New handlers go to the end of the list of handlers
                self.slab.put(self._exthttpapiorder, s_msgpack.en(order), db=self.httpextapidb)

        # Re-initialize the HTTP API list from the index order
        self._initCortexExtHttpApi()
        return adef

    @s_nexus.Pusher.onPushAuto('http:api:del')
    async def delHttpExtApi(self, iden):
        if s_common.isguid(iden) is False:
            raise s_exc.BadArg(mesg=f'Must provide an iden. Got {iden}')

        self.slab.pop(s_common.uhex(iden), db=self.httpextapidb)

        byts = self.slab.get(self._exthttpapiorder, self.httpextapidb)
        order = list(s_msgpack.un(byts))
        if iden in order:
            order.remove(iden)
            self.slab.put(self._exthttpapiorder, s_msgpack.en(order), db=self.httpextapidb)

        self._initCortexExtHttpApi()

        return

    @s_nexus.Pusher.onPushAuto('http:api:mod')
    async def modHttpExtApi(self, iden, name, valu):
        # Created, Creator, Updated are not mutable
        if name in ('name', 'desc', 'runas', 'methods', 'authenticated', 'pool', 'perms', 'readonly', 'vars'):
            # Schema takes care of these values
            pass
        elif name == 'owner':
            _obj = await self.getUserDef(valu, packroles=False)
            if _obj is None:
                raise s_exc.NoSuchUser(mesg=f'Cannot set owner={valu} on extended httpapi, it does not exist.')
        elif name == 'view':
            _obj = self.getView(valu)
            if _obj is None:
                raise s_exc.NoSuchView(mesg=f'Cannot set view={valu} on extended httpapi, it does not exist.')
        elif name == 'path':
            try:
                _ = regex.compile(valu)
            except Exception as e:
                mesg = f'Invalid path for Extended HTTP API - cannot compile regular expression for [{valu}] : {e}'
                raise s_exc.BadArg(mesg=mesg) from None
        else:
            raise s_exc.BadArg(mesg=f'Cannot set {name=} on extended httpapi')

        byts = self.slab.get(s_common.uhex(iden), db=self.httpextapidb)
        if byts is None:
            raise s_exc.NoSuchIden(mesg=f'No http api for {iden=}', iden=iden)

        adef = s_msgpack.un(byts)
        adef[name] = valu
        adef['updated'] = s_common.now()
        adef = s_schemas.reqValidHttpExtAPIConf(adef)
        self.slab.put(s_common.uhex(iden), s_msgpack.en(adef), db=self.httpextapidb)

        self._initCortexExtHttpApi()

        return adef

    @s_nexus.Pusher.onPushAuto('http:api:indx')
    async def setHttpApiIndx(self, iden, indx):
        if indx < 0:
            raise s_exc.BadArg(mesg=f'indx must be greater than or equal to 0; got {indx}')
        byts = self.slab.get(self._exthttpapiorder, db=self.httpextapidb)
        if byts is None:
            raise s_exc.SynErr(mesg='No Extended HTTP handlers registered. Cannot set order.')

        order = list(s_msgpack.un(byts))

        if iden not in order:
            raise s_exc.NoSuchIden(mesg=f'Extended HTTP API is not set: {iden}')

        if order.index(iden) == indx:
            return indx
        order.remove(iden)
        # indx values > length of the list end up at the end of the list.
        order.insert(indx, iden)
        self.slab.put(self._exthttpapiorder, s_msgpack.en(order), db=self.httpextapidb)
        self._initCortexExtHttpApi()
        return order.index(iden)

    async def getHttpExtApis(self):
        return copy.deepcopy(list(self._exthttpapis.values()))

    async def getHttpExtApi(self, iden):
        adef = self._exthttpapis.get(iden)
        if adef is None:
            raise s_exc.NoSuchIden(mesg=f'No extended http api for {iden=}', iden=iden)
        return copy.deepcopy(adef)

    async def getHttpExtApiByPath(self, path):
        iden, args = self._exthttpapicache.get(path)
        adef = copy.deepcopy(self._exthttpapis.get(iden))
        return adef, args

    def _getHttpExtApiByPath(self, key):
        # Cache callback.
        # Returns (iden, args) or (None, ()) for caching.
        for iden, adef in self._exthttpapis.items():
            match = regex.fullmatch(adef.get('path'), key)
            if match is None:
                continue
            return iden, match.groups()
        return None, ()

    async def getCellApi(self, link, user, path):

        if not path:
            return await self.cellapi.anit(self, link, user)

        # allow an admin to directly open the cortex hive
        # (perhaps this should be a Cell() level pattern)
        if path[0] == 'hive' and user.isAdmin():
            return await self.hiveapi.anit(self.hive, user)

        if path[0] == 'layer':

            if len(path) == 1:
                # get the top layer for the default view
                layr = self.getLayer()
                return await self.layerapi.anit(self, link, user, layr)

            if len(path) == 2:
                layr = self.getLayer(path[1])
                if layr is None:
                    raise s_exc.NoSuchLayer(mesg=f'No such layer {path[1]}', iden=path[1])

                return await self.layerapi.anit(self, link, user, layr)

        if path[0] == 'view':

            view = None
            if len(path) == 1:
                view = self.getView(user=user)

            elif len(path) == 2:
                view = self.getView(path[1], user=user)

            if view is not None:
                return await self.viewapi.anit(self, link, user, view)

        raise s_exc.NoSuchPath(mesg=f'Invalid telepath path={path}', path=path)

    async def getModelDict(self):
        return self.model.getModelDict()

    async def getModelDefs(self):
        return self.model.getModelDefs()

    async def getFormCounts(self):
        '''
        Return total form counts for all existing layers
        '''
        counts = collections.defaultdict(int)
        for layr in self.layers.values():
            layrcounts = await layr.getFormCounts()
            for name, valu in layrcounts.items():
                counts[name] += valu
        return dict(counts)

    def addRuntLift(self, prop, func):
        '''
        Register a runt lift helper for a given prop.

        Args:
            prop (str): Full property name for the prop to register the helper for.
            func:

        Returns:
            None: None.
        '''
        self._runtLiftFuncs[prop] = func

    async def runRuntLift(self, full, valu=None, cmpr=None, view=None):
        '''
        Execute a runt lift function.

        Args:
            full (str): Property to lift by.
            valu:
            cmpr:

        Returns:
            bytes, list: Yields bytes, list tuples where the list contains a series of
                key/value pairs which are used to construct a Node object.

        '''
        func = self._runtLiftFuncs.get(full)
        if func is not None:
            async for pode in func(full, valu, cmpr, view):
                yield pode

    def addRuntPropSet(self, full, func):
        '''
        Register a prop set helper for a runt form
        '''
        self._runtPropSetFuncs[full] = func

    async def runRuntPropSet(self, node, prop, valu):
        func = self._runtPropSetFuncs.get(prop.full)
        if func is None:
            raise s_exc.IsRuntForm(mesg='No prop:set func set for runt property.',
                                   prop=prop.full, valu=valu, ndef=node.ndef)
        ret = await s_coro.ornot(func, node, prop, valu)
        return ret

    def addRuntPropDel(self, full, func):
        '''
        Register a prop set helper for a runt form
        '''
        self._runtPropDelFuncs[full] = func

    async def runRuntPropDel(self, node, prop):
        func = self._runtPropDelFuncs.get(prop.full)
        if func is None:
            raise s_exc.IsRuntForm(mesg='No prop:del func set for runt property.',
                                   prop=prop.full, ndef=node.ndef)
        ret = await s_coro.ornot(func, node, prop)
        return ret

    async def _checkLayerModels(self):
        async with self.enterMigrationMode():
            mrev = s_modelrev.ModelRev(self)
            await mrev.revCoreLayers()

    async def _loadView(self, vdef):

        view = await self.viewctor(self, vdef)

        self.views[view.iden] = view
        self.dynitems[view.iden] = view

        async def fini():
            self.views.pop(view.iden, None)
            self.dynitems.pop(view.iden, None)

        view.onfini(fini)

        return view

    def _calcViewsByLayer(self):
        # keep track of views by layer
        self.viewsbylayer.clear()
        for view in self.views.values():
            for layr in view.layers:
                self.viewsbylayer[layr.iden].append(view)

    async def _initCoreViews(self):

        defiden = self.cellinfo.get('defaultview')

        self.viewdefs = self.cortexdata.getSubKeyVal('view:info:')

        for iden, vdef in self.viewdefs.items():
            view = await self._loadView(vdef)
            if iden == defiden:
                self.view = view

        for view in self.views.values():
            view.init2()

        # if we have no views, we are initializing.  Add a default main view and layer.
        if not self.views:
            assert self.inaugural, 'Cortex initialization failed: there are no views.'
            ldef = {'name': 'default'}
            ldef = await self.addLayer(ldef=ldef, nexs=False)
            layriden = ldef.get('iden')

            role = await self.auth.getRoleByName('all')
            await role.addRule((True, ('layer', 'read')), gateiden=layriden, nexs=False)

            vdef = {
                'name': 'default',
                'layers': (layriden,),
                'worldreadable': True,
            }
            vdef = await self.addView(vdef, nexs=False)
            iden = vdef.get('iden')
            self.cellinfo.set('defaultview', iden)
            self.view = self.getView(iden)

        self._calcViewsByLayer()

    async def addView(self, vdef, nexs=True):

        vdef['iden'] = s_common.guid()
        vdef['created'] = s_common.now()

        vdef.setdefault('parent', None)
        vdef.setdefault('worldreadable', False)
        vdef.setdefault('creator', self.auth.rootuser.iden)

        s_schemas.reqValidView(vdef)

        if nexs:
            return await self._push('view:add', vdef)
        else:
            return await self._addView(vdef)

    @s_nexus.Pusher.onPush('view:add')
    async def _addView(self, vdef):

        s_schemas.reqValidView(vdef)

        iden = vdef['iden']
        if iden in self.views:
            return

        for lyriden in vdef['layers']:
            if lyriden not in self.layers:
                raise s_exc.NoSuchLayer(mesg=f'No such layer {lyriden}', iden=lyriden)

        creator = vdef.get('creator', self.auth.rootuser.iden)
        user = await self.auth.reqUser(creator)

        await self.auth.addAuthGate(iden, 'view')
        await user.setAdmin(True, gateiden=iden, logged=False)

        # worldreadable does not get persisted with the view; the state ends up in perms
        worldread = vdef.pop('worldreadable', False)

        if worldread:
            role = await self.auth.getRoleByName('all')
            await role.addRule((True, ('view', 'read')), gateiden=iden, nexs=False)

        self.viewdefs.set(iden, vdef)

        view = await self._loadView(vdef)
        view.init2()

        self._calcViewsByLayer()
        pack = await view.pack()
        await self.feedBeholder('view:add', pack, gates=[iden])
        return pack

    async def delViewWithLayer(self, iden):
        '''
        Delete a Cortex View and its write Layer if not in use by other View stacks.

        Note:
            Any children of the View will have their parent View updated to
            the deleted View's parent (if present). The deleted View's write Layer
            will also be removed from any child Views which contain it in their
            Layer stack. If the Layer is used in Views which are not children of
            the deleted View, the Layer will be preserved, otherwise it will be
            deleted as well.
        '''
        view = self.views.get(iden)
        if view is None:
            raise s_exc.NoSuchView(mesg=f'No such view {iden=}', iden=iden)

        if view.info.get('protected'):
            mesg = f'Cannot delete view ({iden}) that has protected set.'
            raise s_exc.CantDelView(mesg=mesg)

        layriden = view.layers[0].iden
        pareiden = None
        if view.parent is not None:
            pareiden = view.parent.iden

        return await self._push('view:delwithlayer', iden, layriden, newparent=pareiden)

    @s_nexus.Pusher.onPush('view:delwithlayer', passitem=True)
    async def _delViewWithLayer(self, viewiden, layriden, nexsitem, newparent=None):

        if viewiden == self.view.iden:
            raise s_exc.SynErr(mesg='Cannot delete the main view')

        if (view := self.views.get(viewiden)) is not None:

            await self.hive.pop(('cortex', 'views', viewiden))
            await view.delete()

            self._calcViewsByLayer()
            await self.feedBeholder('view:del', {'iden': viewiden}, gates=[viewiden])
            await self.auth.delAuthGate(viewiden)

        if newparent is not None:
            newview = self.views.get(newparent)

        layrinuse = False
        for view in self.viewsbylayer[layriden]:
            if not view.isForkOf(viewiden):
                layrinuse = True
                continue

            view.layers = [lyr for lyr in view.layers if lyr.iden != layriden]

            layridens = [lyr.iden for lyr in view.layers]
            view.info['layers'] = layridens

            mesg = {'iden': view.iden, 'layers': layridens}
            await self.feedBeholder('view:setlayers', mesg, gates=[view.iden, layridens[0]])

            if view.parent.iden == viewiden:
                if newparent is None:
                    view.parent = None
                    view.info['parent'] = None
                else:
                    view.parent = newview
                    view.info['parent'] = newparent

                mesg = {'iden': view.iden, 'name': 'parent', 'valu': newparent}
                await self.feedBeholder('view:set', mesg, gates=[view.iden, layridens[0]])

            self.viewdefs.set(view.iden, view.info)

        if not layrinuse and (layr := self.layers.get(layriden)) is not None:
            del self.layers[layriden]

            for pdef in layr.layrinfo.get('pushs', {}).values():
                await self.delActiveCoro(pdef.get('iden'))

            for pdef in layr.layrinfo.get('pulls', {}).values():
                await self.delActiveCoro(pdef.get('iden'))

            await self.feedBeholder('layer:del', {'iden': layriden}, gates=[layriden])
            await self.auth.delAuthGate(layriden)
            self.dynitems.pop(layriden)

            await self.hive.pop(('cortex', 'layers', layriden))

            await layr.delete()

            layr.deloffs = nexsitem[0]

    async def delView(self, iden):
        view = self.views.get(iden)
        if view is None:
            raise s_exc.NoSuchView(mesg=f'No such view {iden=}', iden=iden)

        if view.info.get('protected'):
            mesg = f'Cannot delete view ({iden}) that has protected set.'
            raise s_exc.CantDelView(mesg=mesg)

        return await self._push('view:del', iden)

    @s_nexus.Pusher.onPush('view:del')
    async def _delView(self, iden):
        '''
        Delete a cortex view by iden.

        Note:
            This does not delete any of the view's layers
        '''
        view = self.views.get(iden, None)
        if view is None:
            return

        if iden == self.view.iden:
            raise s_exc.SynErr(mesg='Cannot delete the main view')

        for cview in self.views.values():
            if cview.parent is not None and cview.parent.iden == iden:
                raise s_exc.SynErr(mesg='Cannot delete a view that has children')

        self.viewdefs.pop(iden)
        await view.delete()

        self._calcViewsByLayer()
        await self.feedBeholder('view:del', {'iden': iden}, gates=[iden])
        await self.auth.delAuthGate(iden)

    async def delLayer(self, iden):
        layr = self.layers.get(iden, None)
        if layr is None:
            raise s_exc.NoSuchLayer(mesg=f'No such layer {iden}', iden=iden)

        return await self._push('layer:del', iden)

    @s_nexus.Pusher.onPush('layer:del', passitem=True)
    async def _delLayer(self, iden, nexsitem):
        layr = self.layers.get(iden, None)
        if layr is None:
            return

        for view in self.views.values():
            if layr in view.layers:
                raise s_exc.LayerInUse(iden=iden)

        del self.layers[iden]

        for pdef in layr.layrinfo.get('pushs', {}).values():
            await self.delActiveCoro(pdef.get('iden'))

        for pdef in layr.layrinfo.get('pulls', {}).values():
            await self.delActiveCoro(pdef.get('iden'))

        await self.feedBeholder('layer:del', {'iden': iden}, gates=[iden])
        await self.auth.delAuthGate(iden)
        self.dynitems.pop(iden)

        self.layerdefs.delete(iden)

        await layr.delete()

        layr.deloffs = nexsitem[0]

    async def setViewLayers(self, layers, iden=None):
        '''
        Args:
            layers ([str]): A top-down list of of layer guids
            iden (str): The view iden (defaults to default view).
        '''
        view = self.getView(iden)
        if view is None:
            raise s_exc.NoSuchView(mesg=f'No such view {iden=}', iden=iden)

        await view.setLayers(layers)
        self._calcViewsByLayer()

    def getLayer(self, iden=None):
        '''
        Get a Layer object.

        Args:
            iden (str): The layer iden to retrieve.

        Returns:
            Layer: A Layer object.
        '''
        if iden is None:
            return self.view.layers[0]

        # For backwards compatibility, resolve references to old layer iden == cortex.iden to the main layer
        # TODO:  due to our migration policy, remove in 3.0.0
        if iden == self.iden:
            return self.view.layers[0]

        return self.layers.get(iden)

    def reqLayer(self, iden=None):
        layr = self.getLayer(iden=iden)
        if layr is None:
            mesg = f'No layer found with iden: {iden}'
            raise s_exc.NoSuchLayer(mesg=mesg, iden=iden)
        return layr

    def listLayers(self):
        return self.layers.values()

    async def getLayerDef(self, iden=None):
        layr = self.getLayer(iden)
        if layr is not None:
            return await layr.pack()

    async def getLayerDefs(self):
        return [await lyr.pack() for lyr in list(self.layers.values())]

    def getView(self, iden=None, user=None):
        '''
        Get a View object.

        Args:
            iden (str): The View iden to retrieve.

        Returns:
            View: A View object.
        '''
        if iden is None:
            if user is not None:
                iden = user.profile.get('cortex:view')

            if iden is None:
                iden = self.view.iden

        # For backwards compatibility, resolve references to old view iden == cortex.iden to the main view
        # TODO:  due to our migration policy, remove in 3.0.0
        if iden == self.iden:
            iden = self.view.iden

        view = self.views.get(iden)
        if view is None:
            return None

        if user is not None:
            user.confirm(('view', 'read'), gateiden=iden)

        return view

    def reqView(self, iden, mesg=None):
        view = self.getView(iden)
        if view is None: # pragma: no cover
            if mesg is None:
                mesg = f'No view with iden: {iden}'
            raise s_exc.NoSuchView(mesg=mesg, iden=iden)
        return view

    def listViews(self):
        return list(self.views.values())

    async def getViewDef(self, iden):
        view = self.getView(iden=iden)
        if view is not None:
            return await view.pack()

    async def getViewDefs(self, deporder=False):

        views = list(self.views.values())
        if not deporder:
            return [await v.pack() for v in views]

        def depth(view):
            x = 0
            llen = len(view.layers)
            while view:
                x += 1
                view = view.parent
            return (x, llen)
        views.sort(key=lambda x: depth(x))

        return [await v.pack() for v in views]

    async def addLayer(self, ldef=None, nexs=True):
        '''
        Add a Layer to the cortex.

        Args:
            ldef (Optional[Dict]):  layer configuration
            nexs (bool):            whether to record a nexus transaction (internal use only)
        '''
        ldef = ldef or {}

        ldef['iden'] = s_common.guid()
        ldef['created'] = s_common.now()

        ldef.setdefault('creator', self.auth.rootuser.iden)
        ldef.setdefault('lockmemory', self.conf.get('layers:lockmemory'))
        ldef.setdefault('logedits', self.conf.get('layers:logedits'))
        ldef.setdefault('readonly', False)

        s_layer.reqValidLdef(ldef)

        if nexs:
            return await self._push('layer:add', ldef)
        else:
            return await self._addLayer(ldef, (None, None))

    @s_nexus.Pusher.onPush('layer:add', passitem=True)
    async def _addLayer(self, ldef, nexsitem):

        s_layer.reqValidLdef(ldef)

        iden = ldef.get('iden')
        if iden in self.layers:
            return

        layr = self.layers.get(iden)
        if layr is not None:
            return await layr.pack()
        creator = ldef.get('creator')

        user = await self.auth.reqUser(creator)

        self.layerdefs.set(iden, ldef)

        layr = await self._initLayr(ldef, nexsoffs=nexsitem[0])
        await user.setAdmin(True, gateiden=iden, logged=False)

        # forward wind the new layer to the current model version
        await layr._setModelVers(s_modelrev.maxvers)

        if self.isactive:
            await layr.initLayerActive()
        else:
            await layr.initLayerPassive()

        pack = await layr.pack()
        await self.feedBeholder('layer:add', pack, gates=[iden])
        return pack

    def _checkMaxNodes(self, delta=1):

        if self.maxnodes is None:
            return

        remain = self.maxnodes - self.nodecount
        if remain < delta:
            mesg = f'Cortex is at node:count limit: {self.maxnodes}'
            raise s_exc.HitLimit(mesg=mesg)

    async def _initLayr(self, layrinfo, nexsoffs=None):
        '''
        Instantiate a Layer() instance via the provided layer info HiveDict.
        '''
        layr = await self._ctorLayr(layrinfo)
        layr.addoffs = nexsoffs

        self.layers[layr.iden] = layr
        self.dynitems[layr.iden] = layr

        if self.maxnodes:
            counts = await layr.getFormCounts()
            self.nodecount += sum(counts.values())

            def onadd():
                self.nodecount += 1

            def ondel():
                self.nodecount -= 1
            layr.nodeAddHook = onadd
            layr.nodeDelHook = ondel

        await self.auth.addAuthGate(layr.iden, 'layer')

        for pdef in layrinfo.get('pushs', {}).values():
            await self.runLayrPush(layr, pdef)

        for pdef in layrinfo.get('pulls', {}).values():
            await self.runLayrPull(layr, pdef)

        await self.fire('core:layr:add', iden=layr.iden)

        return layr

    async def _ctorLayr(self, layrinfo):
        '''
        Actually construct the Layer instance for the given HiveDict.
        '''
        return await s_layer.Layer.anit(self, layrinfo)

    async def _initCoreLayers(self):
        self.layerdefs = self.cortexdata.getSubKeyVal('layer:info:')
        for ldef in self.layerdefs.values():
            await self._initLayr(ldef)

    @s_nexus.Pusher.onPushAuto('layer:push:add')
    async def addLayrPush(self, layriden, pdef):

        s_schemas.reqValidPush(pdef)

        iden = pdef.get('iden')

        layr = self.layers.get(layriden)
        if layr is None:
            return

        pushs = layr.layrinfo.get('pushs')
        if pushs is None:
            pushs = {}

        # handle last-message replay
        if pushs.get(iden) is not None:
            return

        pushs[iden] = pdef

        layr.layrinfo['pushs'] = pushs
        self.layerdefs.set(layr.iden, layr.layrinfo)

        await self.runLayrPush(layr, pdef)

    @s_nexus.Pusher.onPushAuto('layer:push:del')
    async def delLayrPush(self, layriden, pushiden):

        layr = self.layers.get(layriden)
        if layr is None:
            return

        pushs = layr.layrinfo.get('pushs')
        if pushs is None:
            return

        pdef = pushs.pop(pushiden, None)
        if pdef is None:
            return

        layr.layrinfo['pushs'] = pushs
        self.layerdefs.set(layr.iden, layr.layrinfo)

        await self.delActiveCoro(pushiden)

    @s_nexus.Pusher.onPushAuto('layer:pull:add')
    async def addLayrPull(self, layriden, pdef):

        s_schemas.reqValidPull(pdef)

        iden = pdef.get('iden')

        layr = self.layers.get(layriden)
        if layr is None:
            return

        pulls = layr.layrinfo.get('pulls')
        if pulls is None:
            pulls = {}

        # handle last-message replay
        if pulls.get(iden) is not None:
            return

        pulls[iden] = pdef

        layr.layrinfo['pulls'] = pulls
        self.layerdefs.set(layr.iden, layr.layrinfo)

        await self.runLayrPull(layr, pdef)

    @s_nexus.Pusher.onPushAuto('layer:pull:del')
    async def delLayrPull(self, layriden, pulliden):

        layr = self.layers.get(layriden)
        if layr is None:
            return

        pulls = layr.layrinfo.get('pulls')
        if pulls is None:
            return

        pdef = pulls.pop(pulliden, None)
        if pdef is None:
            return

        layr.layrinfo['pulls'] = pulls
        self.layerdefs.set(layr.iden, layr.layrinfo)

        await self.delActiveCoro(pulliden)

    async def runLayrPush(self, layr, pdef):
        url = pdef.get('url')
        iden = pdef.get('iden')
        # push() will refire as needed

        async def push():
            async with await self.boss.promote(f'layer push: {layr.iden} {iden}', self.auth.rootuser):
                async with await s_telepath.openurl(url) as proxy:
                    await self._pushBulkEdits(layr, proxy, pdef)

        self.addActiveCoro(push, iden=iden)

    async def runLayrPull(self, layr, pdef):
        url = pdef.get('url')
        iden = pdef.get('iden')
        # pull() will refire as needed

        async def pull():
            async with await self.boss.promote(f'layer pull: {layr.iden} {iden}', self.auth.rootuser):
                async with await s_telepath.openurl(url) as proxy:
                    await self._pushBulkEdits(proxy, layr, pdef)

        self.addActiveCoro(pull, iden=iden)

    async def _pushBulkEdits(self, layr0, layr1, pdef):

        iden = pdef.get('iden')
        user = pdef.get('user')
        gvar = f'push:{iden}'
        # TODO Remove the defaults in 3.0.0
        csize = pdef.get('chunk:size', s_const.layer_pdef_csize)
        qsize = pdef.get('queue:size', s_const.layer_pdef_qsize)

        async with await s_base.Base.anit() as base:

            queue = s_queue.Queue(maxsize=qsize)

            async def fill():

                try:
                    filloffs = await self.getStormVar(gvar, -1)
                    async for item in layr0.syncNodeEdits(filloffs + 1, wait=True):
                        await queue.put(item)
                    await queue.close()

                except asyncio.CancelledError:  # pragma: no cover
                    raise

                except Exception as e:
                    logger.exception(f'pushBulkEdits fill() error: {e}')
                    await queue.close()

            base.schedCoro(fill())

            async for chunk in queue.slices():

                meta = {'time': s_common.now(), 'user': user}

                alledits = []
                for offs, edits in chunk:
                    # prevent push->push->push nodeedits growth
                    alledits.extend(edits)
                    if len(alledits) > csize:
                        await layr1.storNodeEdits(alledits, meta)
                        await self.setStormVar(gvar, offs)
                        alledits.clear()

                if alledits:
                    await layr1.storNodeEdits(alledits, meta)
                    await self.setStormVar(gvar, offs)

    async def _checkNexsIndx(self):
        layroffs = [await layr.getEditIndx() for layr in list(self.layers.values())]
        if layroffs:
            maxindx = max(layroffs)
            if maxindx > await self.getNexsIndx():
                await self.setNexsIndx(maxindx)

    async def saveLayerNodeEdits(self, layriden, edits, meta):
        layr = self.reqLayer(layriden)
        return await layr.saveNodeEdits(edits, meta)

    async def cloneLayer(self, iden, ldef=None):
        '''
        Make a copy of a Layer in the cortex.

        Args:
            iden (str): Layer iden to clone
            ldef (Optional[Dict]): Layer configuration overrides

        Note:
            This should only be called with a reasonably static Cortex
            due to possible races.
        '''
        layr = self.layers.get(iden, None)
        if layr is None:
            raise s_exc.NoSuchLayer(mesg=f'No such layer {iden}', iden=iden)

        ldef = ldef or {}
        ldef['iden'] = s_common.guid()
        ldef.setdefault('creator', self.auth.rootuser.iden)

        return await self._push('layer:clone', iden, ldef)

    @s_nexus.Pusher.onPush('layer:clone', passitem=True)
    async def _cloneLayer(self, iden, ldef, nexsitem):

        layr = self.layers.get(iden)
        if layr is None:
            return

        newiden = ldef.get('iden')
        if newiden in self.layers:
            return

        newpath = s_common.gendir(self.dirn, 'layers', newiden)
        await layr.clone(newpath)

        copyinfo = self.layerdefs.get(iden)

        for name, valu in copyinfo.items():
            ldef.setdefault(name, valu)

        self.layerdefs.set(newiden, ldef)

        copylayr = await self._initLayr(ldef, nexsoffs=nexsitem[0])

        creator = copyinfo.get('creator')
        user = await self.auth.reqUser(creator)
        await user.setAdmin(True, gateiden=newiden, logged=False)

        return ldef

    def addStormCmd(self, ctor):
        '''
        Add a synapse.lib.storm.Cmd class to the cortex.
        '''
        if not s_grammar.isCmdName(ctor.name):
            raise s_exc.BadCmdName(name=ctor.name)

        self.stormcmds[ctor.name] = ctor

    async def addStormDmon(self, ddef):
        '''
        Add a storm dmon task.
        '''
        if ddef.get('iden') is None:
            ddef['iden'] = s_common.guid()

        if await self.getStormDmon(ddef['iden']) is not None:
            mesg = f'Duplicate iden specified for dmon: {ddef["iden"]}'
            raise s_exc.DupIden(mesg=mesg)

        return await self._push('storm:dmon:add', ddef)

    @s_nexus.Pusher.onPushAuto('storm:dmon:bump')
    async def bumpStormDmon(self, iden):
        ddef = self.stormdmondefs.get(iden)
        if ddef is None:
            return False

        if self.isactive:
            dmon = self.stormdmons.getDmon(iden)
            if dmon is not None:
                await dmon.bump()

        return True

    async def _bumpUserDmons(self, iden):
        '''
        Bump all the Dmons for a given user.
        Args:
            iden (str): User iden.
        '''
        for dmoniden, ddef in list(self.stormdmondefs.items()):
            if ddef.get('user') == iden:
                await self.bumpStormDmon(dmoniden)

    @s_nexus.Pusher.onPushAuto('storm:dmon:enable')
    async def enableStormDmon(self, iden):
        dmon = self.stormdmons.getDmon(iden)
        if dmon is None:
            return False

        if dmon.enabled:
            return False

        dmon.enabled = True
        dmon.ddef['enabled'] = True

        self.stormdmondefs.set(iden, dmon.ddef)

        if self.isactive:
            await dmon.run()

        return True

    @s_nexus.Pusher.onPushAuto('storm:dmon:disable')
    async def disableStormDmon(self, iden):

        dmon = self.stormdmons.getDmon(iden)
        if dmon is None:
            return False

        if not dmon.enabled:
            return False

        dmon.enabled = False
        dmon.ddef['enabled'] = False

        self.stormdmondefs.set(iden, dmon.ddef)

        if self.isactive:
            await dmon.stop()

        return True

    @s_nexus.Pusher.onPush('storm:dmon:add')
    async def _onAddStormDmon(self, ddef):
        iden = ddef['iden']

        dmon = self.stormdmons.getDmon(iden)
        if dmon is not None:
            return dmon.pack()

        if ddef.get('user') is None:
            user = await self.auth.getUserByName('root')
            ddef['user'] = user.iden

        dmon = await self.runStormDmon(iden, ddef)

        self.stormdmondefs.set(iden, ddef)
        return dmon.pack()

    async def delStormDmon(self, iden):
        '''
        Stop and remove a storm dmon.
        '''
        ddef = self.stormdmondefs.get(iden)
        if ddef is None:
            mesg = f'No storm daemon exists with iden {iden}.'
            raise s_exc.NoSuchIden(mesg=mesg)

        return await self._push('storm:dmon:del', iden)

    @s_nexus.Pusher.onPush('storm:dmon:del')
    async def _delStormDmon(self, iden):
        ddef = self.stormdmondefs.pop(iden)
        if ddef is None:  # pragma: no cover
            return
        await self.stormdmons.popDmon(iden)

    def getStormCmd(self, name):
        return self.stormcmds.get(name)

    async def runStormDmon(self, iden, ddef):

        # validate ddef before firing task
        s_storm.reqValidDdef(ddef)

        dmon = self.stormdmons.getDmon(iden)
        if dmon is not None:
            return dmon

        await self.auth.reqUser(ddef['user'])

        # raises if parser failure
        await self.getStormQuery(ddef.get('storm'))

        dmon = await self.stormdmons.addDmon(iden, ddef)

        return dmon

    @s_cell.from_leader
    async def getStormDmon(self, iden):
        return self.stormdmons.getDmonDef(iden)

    @s_cell.from_leader
    async def getStormDmons(self):
        return self.stormdmons.getDmonDefs()

    @s_cell.from_leader
    async def getStormDmonLog(self, iden):
        return self.stormdmons.getDmonRunlog(iden)

    def addStormLib(self, path, ctor):

        self.stormlibs.append((path, ctor))

        root = self.libroot
        # (name, {kids}, {funcs})

        for name in path:
            step = root[1].get(name)
            if step is None:
                step = (name, {}, {})
                root[1][name] = step
            root = step

        root[2]['ctor'] = ctor

    def getStormLib(self, path):
        root = self.libroot
        for name in path:
            step = root[1].get(name)
            if step is None:
                return None
            root = step
        return root

    def getStormCmds(self):
        return list(self.stormcmds.items())

    async def getAxon(self):
        await self.axready.wait()
        return self.axon.iden

    def setFeedFunc(self, name, func):
        '''
        Set a data ingest function.

        def func(snap, items):
            loaditems...
        '''
        self.feedfuncs[name] = func

    def getFeedFunc(self, name):
        '''
        Get a data ingest function.
        '''
        return self.feedfuncs.get(name)

    async def getFeedFuncs(self):
        ret = []
        for name, ctor in self.feedfuncs.items():
            # TODO - Future support for feed functions defined via Storm.
            doc = getattr(ctor, '__doc__', None)
            if doc is None:
                doc = 'No feed docstring'
            doc = doc.strip()
            desc = doc.split('\n')[0]
            ret.append({'name': name,
                        'desc': desc,
                        'fulldoc': doc,
                        })
        return tuple(ret)

    async def _addSynNodes(self, snap, items):
        '''
        Add nodes to the Cortex via the packed node format.
        '''
        async for node in snap.addNodes(items):
            pass

    async def setUserLocked(self, iden, locked):
        retn = await s_cell.Cell.setUserLocked(self, iden, locked)
        await self._bumpUserDmons(iden)
        return retn

    def getCoreMod(self, name):
        return self.modules.get(name)

    def getCoreMods(self):
        ret = []
        for modname, mod in self.modules.items():
            ret.append((modname, mod.conf))
        return ret

    def _initStormOpts(self, opts):
        if opts is None:
            opts = {}

        opts.setdefault('user', self.auth.rootuser.iden)
        return opts

    def _viewFromOpts(self, opts, user=None):

        if user is None:
            user = self._userFromOpts(opts)

        viewiden = opts.get('view')
        if viewiden is None:
            viewiden = user.profile.get('cortex:view')

        if viewiden is None:
            viewiden = self.view.iden

        # For backwards compatibility, resolve references to old view iden == cortex.iden to the main view
        # TODO:  due to our migration policy, remove in 3.0.0
        if viewiden == self.iden:  # pragma: no cover
            viewiden = self.view.iden

        view = self.views.get(viewiden)
        if view is None:
            raise s_exc.NoSuchView(mesg=f'No such view iden={viewiden}', iden=viewiden)

        user.confirm(('view', 'read'), gateiden=viewiden)

        return view

    def _userFromOpts(self, opts):

        if opts is None:
            return self.auth.rootuser

        useriden = opts.get('user')
        if useriden is None:
            return self.auth.rootuser

        user = self.auth.user(useriden)
        if user is None:
            mesg = f'No user found with iden: {useriden}'
            raise s_exc.NoSuchUser(mesg=mesg, user=useriden)

        return user

    async def count(self, text, opts=None):

        opts = self._initStormOpts(opts)

        if self.stormpool is not None and opts.get('mirror', True):
            extra = await self.getLogExtra(text=text)
            proxy = await self._getMirrorProxy()

            if proxy is not None:
                logger.info(f'Offloading Storm query {{{text}}} to mirror.', extra=extra)

                mirropts = await self._getMirrorOpts(opts)

                try:
                    return await proxy.count(text, opts=mirropts)

                except s_exc.TimeOut:
                    mesg = 'Timeout waiting for query mirror, running locally instead.'
                    logger.warning(mesg)

        if (nexsoffs := opts.get('nexsoffs')) is not None:
            if not await self.waitNexsOffs(nexsoffs, timeout=opts.get('nexstimeout')):
                raise s_exc.TimeOut(mesg=f'Timeout waiting for nexus offset {nexsoffs}.')

        view = self._viewFromOpts(opts)

        i = 0
        async for _ in view.eval(text, opts=opts):
            i += 1

        return i

    async def _getMirrorOpts(self, opts):
        mirropts = s_msgpack.deepcopy(opts)
        mirropts['mirror'] = False
        mirropts['nexsoffs'] = (await self.getNexsIndx() - 1)
        mirropts['nexstimeout'] = self.stormpoolopts.get('timeout:sync')
        return mirropts

    async def _getMirrorProxy(self):

        if self.stormpool is None:  # pragma: no cover
            return None

        if self.stormpool.size() == 0:
            logger.warning('Storm query mirror pool is empty, running query locally.')
            return None

        try:
            timeout = self.stormpoolopts.get('timeout:connection')
            proxy = await self.stormpool.proxy(timeout=timeout)
            proxyname = proxy._ahainfo.get('name')
            if proxyname is not None and proxyname == self.ahasvcname:
                # we are part of the pool and were selected. Convert to local use.
                return None

            return proxy

        except (TimeoutError, s_exc.IsFini):
            logger.warning('Timeout waiting for pool mirror, running query locally.')
            return None

    async def storm(self, text, opts=None):

        opts = self._initStormOpts(opts)

        if self.stormpool is not None and opts.get('mirror', True):
            extra = await self.getLogExtra(text=text)
            proxy = await self._getMirrorProxy()

            if proxy is not None:
                logger.info(f'Offloading Storm query {{{text}}} to mirror.', extra=extra)

                mirropts = await self._getMirrorOpts(opts)

                try:
                    async for mesg in proxy.storm(text, opts=mirropts):
                        yield mesg
                    return

                except s_exc.TimeOut:
                    mesg = 'Timeout waiting for query mirror, running locally instead.'
                    logger.warning(mesg)

        if (nexsoffs := opts.get('nexsoffs')) is not None:
            if not await self.waitNexsOffs(nexsoffs, timeout=opts.get('nexstimeout')):
                raise s_exc.TimeOut(mesg=f'Timeout waiting for nexus offset {nexsoffs}.')

        view = self._viewFromOpts(opts)
        async for mesg in view.storm(text, opts=opts):
            yield mesg

    async def callStorm(self, text, opts=None):

        opts = self._initStormOpts(opts)

        if self.stormpool is not None and opts.get('mirror', True):
            extra = await self.getLogExtra(text=text)
            proxy = await self._getMirrorProxy()

            if proxy is not None:
                logger.info(f'Offloading Storm query {{{text}}} to mirror.', extra=extra)

                mirropts = await self._getMirrorOpts(opts)

                try:
                    return await proxy.callStorm(text, opts=mirropts)
                except s_exc.TimeOut:
                    mesg = 'Timeout waiting for query mirror, running locally instead.'
                    logger.warning(mesg)

        if (nexsoffs := opts.get('nexsoffs')) is not None:
            if not await self.waitNexsOffs(nexsoffs, timeout=opts.get('nexstimeout')):
                raise s_exc.TimeOut(mesg=f'Timeout waiting for nexus offset {nexsoffs}.')

        view = self._viewFromOpts(opts)
        return await view.callStorm(text, opts=opts)

    async def exportStorm(self, text, opts=None):
        opts = self._initStormOpts(opts)

        if self.stormpool is not None and opts.get('mirror', True):
            extra = await self.getLogExtra(text=text)
            proxy = await self._getMirrorProxy()

            if proxy is not None:
                logger.info(f'Offloading Storm query {{{text}}} to mirror.', extra=extra)

                mirropts = await self._getMirrorOpts(opts)

                try:
                    async for mesg in proxy.exportStorm(text, opts=mirropts):
                        yield mesg
                    return

                except s_exc.TimeOut:
                    mesg = 'Timeout waiting for query mirror, running locally instead.'
                    logger.warning(mesg)

        if (nexsoffs := opts.get('nexsoffs')) is not None:
            if not await self.waitNexsOffs(nexsoffs, timeout=opts.get('nexstimeout')):
                raise s_exc.TimeOut(mesg=f'Timeout waiting for nexus offset {nexsoffs}.')

        user = self._userFromOpts(opts)
        view = self._viewFromOpts(opts)

        taskinfo = {'query': text, 'view': view.iden}
        taskiden = opts.get('task')
        await self.boss.promote('storm:export', user=user, info=taskinfo, taskiden=taskiden)

        with s_scope.enter({'user': user}):

            async with await s_spooled.Dict.anit(dirn=self.dirn, cell=self) as spooldict:
                async with await self.snap(user=user, view=view) as snap:

                    async for pode in snap.iterStormPodes(text, opts=opts):
                        await spooldict.set(pode[1]['iden'], pode)
                        await asyncio.sleep(0)

                    for iden, pode in spooldict.items():
                        await asyncio.sleep(0)

                        edges = []
                        async for verb, n2iden in snap.iterNodeEdgesN1(s_common.uhex(iden)):
                            await asyncio.sleep(0)

                            if not spooldict.has(n2iden):
                                continue

                            edges.append((verb, n2iden))

                        if edges:
                            pode[1]['edges'] = edges

                        yield pode

    async def exportStormToAxon(self, text, opts=None):
        async with await self.axon.upload() as fd:
            async for pode in self.exportStorm(text, opts=opts):
                await fd.write(s_msgpack.en(pode))
            size, sha256 = await fd.save()
            return (size, s_common.ehex(sha256))

    async def feedFromAxon(self, sha256, opts=None):

        opts = self._initStormOpts(opts)
        user = self._userFromOpts(opts)
        view = self._viewFromOpts(opts)

        taskiden = opts.get('task')
        taskinfo = {'name': 'syn.nodes', 'sha256': sha256, 'view': view.iden}

        await self.boss.promote('feeddata', user=user, info=taskinfo, taskiden=taskiden)

        # ensure that the user can make all node edits in the layer
        user.confirm(('node',), gateiden=view.layers[0].iden)

        q = s_queue.Queue(maxsize=10000)
        feedexc = None

        async with await s_base.Base.anit() as base:

            async def fill():
                nonlocal feedexc
                try:

                    async for item in self.axon.iterMpkFile(sha256):
                        await q.put(item)

                except Exception as e:
                    logger.exception(f'feedFromAxon.fill(): {e}')
                    feedexc = e

                finally:
                    await q.close()

            base.schedCoro(fill())

            count = 0
            async with await self.snap(user=user, view=view) as snap:

                # feed the items directly to syn.nodes
                async for items in q.slices(size=100):
                    async for node in snap.addNodes(items):
                        count += 1

                if feedexc is not None:
                    raise feedexc

        return count

    async def nodes(self, text, opts=None):
        '''
        A simple non-streaming way to return a list of nodes.
        '''
        if self.isfini:  # pragma: no cover
            raise s_exc.IsFini()

        opts = self._initStormOpts(opts)

        view = self._viewFromOpts(opts)
        return await view.nodes(text, opts=opts)

    async def stormlist(self, text, opts=None):
        return [m async for m in self.storm(text, opts=opts)]

    async def _getStormEval(self, text):
        try:
            astvalu = copy.deepcopy(await s_parser.evalcache.aget(text))
        except s_exc.FatalErr:
            logger.exception(f'Fatal error while parsing [{text}]', extra={'synapse': {'text': text}})
            await self.fini()
            raise
        astvalu.init(self)
        return astvalu

    async def _getStormQuery(self, args):
        try:
            query = copy.deepcopy(await s_parser.querycache.aget(args))
        except s_exc.FatalErr:
            logger.exception(f'Fatal error while parsing [{args}]', extra={'synapse': {'text': args[0]}})
            await self.fini()
            raise
        query.init(self)
        await asyncio.sleep(0)
        return query

    async def getStormQuery(self, text, mode='storm'):
        return await self.querycache.aget((text, mode))

    @contextlib.asynccontextmanager
    async def getStormRuntime(self, query, opts=None):

        opts = self._initStormOpts(opts)

        view = self._viewFromOpts(opts)
        user = self._userFromOpts(opts)

        async with await self.snap(user=user, view=view) as snap:
            async with snap.getStormRuntime(query, opts=opts, user=user) as runt:
                yield runt

    async def reqValidStorm(self, text, opts=None):
        '''
        Parse a storm query to validate it.

        Args:
            text (str): The text of the Storm query to parse.
            opts (dict): A Storm options dictionary.

        Returns:
            True: If the query is valid.

        Raises:
            BadSyntaxError: If the query is invalid.
        '''
        if opts is None:
            opts = {}
        mode = opts.get('mode', 'storm')
        await self.getStormQuery(text, mode=mode)
        return True

    def _logStormQuery(self, text, user, info=None):
        '''
        Log a storm query.
        '''
        if self.stormlog:
            if info is None:
                info = {}
            info['text'] = text
            info['username'] = user.name
            info['user'] = user.iden
            stormlogger.log(self.stormloglvl, 'Executing storm query {%s} as [%s]', text, user.name,
                            extra={'synapse': info})

    async def getNodeByNdef(self, ndef, view=None):
        '''
        Return a single Node() instance by (form,valu) tuple.
        '''
        name, valu = ndef

        form = self.model.forms.get(name)
        if form is None:
            raise s_exc.NoSuchForm.init(name)

        norm, info = form.type.norm(valu)

        buid = s_common.buid((form.name, norm))

        async with await self.snap(view=view) as snap:
            return await snap.getNodeByBuid(buid)

    def getCoreInfo(self):
        '''This API is deprecated.'''
        s_common.deprecated('Cortex.getCoreInfo')
        return {
            'version': synapse.version,
            'modeldef': self.model.getModelDefs(),
            'stormcmds': {cmd: {} for cmd in self.stormcmds.keys()},
        }

    async def getCoreInfoV2(self):
        return {
            'version': synapse.version,
            'modeldict': await self.getModelDict(),
            'stormdocs': await self.getStormDocs(),
        }

    async def getStormDocs(self):
        '''
        Get a struct containing the Storm Types documentation.

        Returns:
            dict: A Dictionary of storm documentation information.
        '''

        cmds = []

        for name, cmd in self.stormcmds.items():
            entry = {
                'name': name,
                'doc': cmd.getCmdBrief(),
            }

            if cmd.pkgname:
                entry['package'] = cmd.pkgname

            if cmd.svciden:
                entry['svciden'] = cmd.svciden

            cmds.append(entry)

        ret = {
            'libraries': s_stormtypes.registry.getLibDocs(),
            'types': s_stormtypes.registry.getTypeDocs(),
            'commands': cmds,
            # 'packages': ...  # TODO - Support inline information for packages?
        }
        return ret

    async def addNodes(self, nodedefs, view=None):
        '''
        Quickly add/modify a list of nodes from node definition tuples.
        This API is the simplest/fastest way to add nodes, set node props,
        and add tags to nodes remotely.

        Args:

            nodedefs (list): A list of node definition tuples. See below.

        A node definition tuple is defined as:

            ( (form, valu), {'props':{}, 'tags':{})

        The "props" or "tags" keys may be omitted.

        '''
        async with await self.snap(view=view) as snap:
            snap.strict = False
            async for node in snap.addNodes(nodedefs):
                yield node

    async def addFeedData(self, name, items, *, viewiden=None):
        '''
        Add data using a feed/parser function.

        Args:
            name (str): The name of the feed record format.
            items (list): A list of items to ingest.
            viewiden (str): The iden of a view to use.
                If a view is not specified, the default view is used.
        '''

        view = self.getView(viewiden)
        if view is None:
            raise s_exc.NoSuchView(mesg=f'No such view iden={viewiden}', iden=viewiden)

        async with await self.snap(view=view) as snap:
            snap.strict = False
            await snap.addFeedData(name, items)

    async def snap(self, user=None, view=None):
        '''
        Return a transaction object for the default view.

        Args:
            user (str): The user to get the snap for.
            view (View): View object to use when making the snap.

        Notes:
            This must be used as an asynchronous context manager.

        Returns:
            s_snap.Snap: A Snap object for the view.
        '''

        if view is None:
            view = self.view

        if user is None:
            user = await self.auth.getUserByName('root')

        snap = await view.snap(user)

        return snap

    async def loadCoreModule(self, ctor, conf=None):
        '''
        Load a single cortex module with the given ctor and conf.

        Args:
            ctor (str): The python module class path
            conf (dict):Config dictionary for the module
        '''
        if conf is None:
            conf = {}

        modu = self._loadCoreModule(ctor, conf=conf)

        try:
            await s_coro.ornot(modu.preCoreModule)
        except asyncio.CancelledError:  # pragma: no cover  TODO:  remove once >= py 3.8 only
            raise
        except Exception:
            logger.exception(f'module preCoreModule failed: {ctor}')
            self.modules.pop(ctor, None)
            return

        mdefs = modu.getModelDefs()
        self.model.addDataModels(mdefs)

        cmds = modu.getStormCmds()
        [self.addStormCmd(c) for c in cmds]

        try:
            await s_coro.ornot(modu.initCoreModule)
        except asyncio.CancelledError:  # pragma: no cover  TODO:  remove once >= py 3.8 only
            raise
        except Exception:
            logger.exception(f'module initCoreModule failed: {ctor}')
            self.modules.pop(ctor, None)
            return

        await self.fire('core:module:load', module=ctor)

        return modu

    async def _loadCoreMods(self):

        mods = []
        cmds = []
        mdefs = []

        for ctor in list(s_modules.coremods):
            await self._preLoadCoreModule(ctor, mods, cmds, mdefs)
        for ctor in self.conf.get('modules'):
            await self._preLoadCoreModule(ctor, mods, cmds, mdefs, custom=True)

        self.model.addDataModels(mdefs)
        [self.addStormCmd(c) for c in cmds]

    async def _preLoadCoreModule(self, ctor, mods, cmds, mdefs, custom=False):
        conf = None
        # allow module entry to be (ctor, conf) tuple
        if isinstance(ctor, (list, tuple)):
            ctor, conf = ctor

        modu = self._loadCoreModule(ctor, conf=conf)
        if modu is None:
            return

        mods.append(modu)

        try:
            await s_coro.ornot(modu.preCoreModule)
        except asyncio.CancelledError:  # pragma: no cover  TODO:  remove once >= py 3.8 only
            raise
        except Exception:
            logger.exception(f'module preCoreModule failed: {ctor}')
            self.modules.pop(ctor, None)
            return

        cmds.extend(modu.getStormCmds())
        model_defs = modu.getModelDefs()
        if custom:
            for _mdef, mnfo in model_defs:
                mnfo['custom'] = True
        mdefs.extend(model_defs)

    async def _initCoreMods(self):

        for ctor, modu in list(self.modules.items()):

            try:
                await s_coro.ornot(modu.initCoreModule)
            except asyncio.CancelledError:  # pragma: no cover  TODO:  remove once >= py 3.8 only
                raise
            except Exception:
                logger.exception(f'module initCoreModule failed: {ctor}')
                self.modules.pop(ctor, None)

    def _loadCoreModule(self, ctor, conf=None):

        if ctor in self.modules:
            raise s_exc.ModAlreadyLoaded(mesg=f'{ctor} already loaded')
        try:
            modu = s_dyndeps.tryDynFunc(ctor, self, conf=conf)
            self.modules[ctor] = modu
            return modu

        except Exception:
            logger.exception('mod load fail: %s' % (ctor,))
            return None

    async def getPropNorm(self, prop, valu):
        '''
        Get the normalized property value based on the Cortex data model.

        Args:
            prop (str): The property to normalize.
            valu: The value to normalize.

        Returns:
            (tuple): A two item tuple, containing the normed value and the info dictionary.

        Raises:
            s_exc.NoSuchProp: If the prop does not exist.
            s_exc.BadTypeValu: If the value fails to normalize.
        '''
        pobj = self.model.prop(prop)
        if pobj is None:
            raise s_exc.NoSuchProp(mesg=f'The property {prop} does not exist.',
                                   prop=prop)
        norm, info = pobj.type.norm(valu)
        return norm, info

    async def getTypeNorm(self, name, valu):
        '''
        Get the normalized type value based on the Cortex data model.

        Args:
            name (str): The type to normalize.
            valu: The value to normalize.

        Returns:
            (tuple): A two item tuple, containing the normed value and the info dictionary.

        Raises:
            s_exc.NoSuchType: If the type does not exist.
            s_exc.BadTypeValu: If the value fails to normalize.
        '''
        tobj = self.model.type(name)
        if tobj is None:
            raise s_exc.NoSuchType(mesg=f'The type {name} does not exist.',
                                   name=name)
        norm, info = tobj.norm(valu)
        return norm, info

    @staticmethod
    def _convert_reqdict(reqdict):
        return {s_agenda.TimeUnit.fromString(k): v for (k, v) in reqdict.items()}

    async def addCronJob(self, cdef):
        '''
        Add a cron job to the cortex.  Convenience wrapper around agenda.add

        A cron job is a persistently-stored item that causes storm queries to be run in the future.  The specification
        for the times that the queries run can be one-shot or recurring.

        Args:
            query (str):  The storm query to execute in the future
            reqs (Union[Dict[str, Union[int, List[int]]], List[Dict[...]]]):
                Either a dict of the fixed time fields or a list of such dicts.  The keys are in the set ('year',
                'month', 'dayofmonth', 'dayofweek', 'hour', 'minute'.  The values must be positive integers, except for
                the key of 'dayofmonth' in which it may also be a negative integer which represents the number of days
                from the end of the month with -1 representing the last day of the month.  All values may also be lists
                of valid values.
            incunit (Optional[str]):
                A member of the same set as above, with an additional member 'day'.  If is None (default), then the
                appointment is one-shot and will not recur.
            incvals (Union[int, List[int]):
                A integer or a list of integers of the number of units

        Returns (bytes):
            An iden that can be used to later modify, query, and delete the job.

        Notes:
            reqs must have fields present or incunit must not be None (or both)
            The incunit if not None it must be larger in unit size than all the keys in all reqs elements.
            Non-recurring jobs may also have a req of 'now' which will cause the job to also execute immediately.
        '''
        s_schemas.reqValidCronDef(cdef)

        iden = cdef.get('iden')
        appt = self.agenda.appts.get(iden)
        if appt is not None:
            raise s_exc.DupIden(mesg=f'Duplicate cron iden ({iden})')

        incunit = cdef.get('incunit')
        reqs = cdef.get('reqs')

        try:
            if incunit is not None:
                if isinstance(incunit, (list, tuple)):
                    incunit = [s_agenda.TimeUnit.fromString(i) for i in incunit]
                else:
                    incunit = s_agenda.TimeUnit.fromString(incunit)
                cdef['incunit'] = incunit

            if isinstance(reqs, Mapping):
                reqs = self._convert_reqdict(reqs)
            else:
                reqs = [self._convert_reqdict(req) for req in reqs]

            if incunit is not None and s_agenda.TimeUnit.NOW in reqs:
                mesg = "Recurring jobs may not be scheduled to run 'now'"
                raise s_exc.BadConfValu(mesg)

            cdef['reqs'] = reqs
        except KeyError:
            raise s_exc.BadConfValu('Unrecognized time unit')

        if not cdef.get('iden'):
            cdef['iden'] = s_common.guid()

        cdef['created'] = s_common.now()

        opts = {'user': cdef['creator'], 'view': cdef.get('view')}

        view = self._viewFromOpts(opts)
        cdef['view'] = view.iden

        return await self._push('cron:add', cdef)

    @s_nexus.Pusher.onPush('cron:add')
    async def _onAddCronJob(self, cdef):

        iden = cdef['iden']

        appt = self.agenda.appts.get(iden)
        if appt is not None:
            return appt.pack()

        user = await self.auth.reqUser(cdef['creator'])

        cdef = await self.agenda.add(cdef)

        await self.auth.addAuthGate(iden, 'cronjob')
        await user.setAdmin(True, gateiden=iden, logged=False)

        await self.feedBeholder('cron:add', cdef, gates=[iden])
        return cdef

    async def moveCronJob(self, useriden, croniden, viewiden):
        view = self._viewFromOpts({'view': viewiden, 'user': useriden})

        appt = self.agenda.appts.get(croniden)
        if appt is None:
            raise s_exc.NoSuchIden(iden=croniden)

        if appt.view == view.iden:
            return croniden

        return await self._push('cron:move', croniden, viewiden)

    @s_nexus.Pusher.onPush('cron:move')
    async def _onMoveCronJob(self, croniden, viewiden):
        await self.agenda.move(croniden, viewiden)
        await self.feedBeholder('cron:move', {'iden': croniden, 'view': viewiden}, gates=[croniden])
        return croniden

    @s_nexus.Pusher.onPushAuto('cron:del')
    async def delCronJob(self, iden):
        '''
        Delete a cron job

        Args:
            iden (bytes):  The iden of the cron job to be deleted
        '''
        await self._killCronTask(iden)
        try:
            await self.agenda.delete(iden)
        except s_exc.NoSuchIden:
            return

        await self.feedBeholder('cron:del', {'iden': iden}, gates=[iden])
        await self.auth.delAuthGate(iden)

    @s_nexus.Pusher.onPushAuto('cron:mod')
    async def updateCronJob(self, iden, query):
        '''
        Change an existing cron job's query

        Args:
            iden (bytes):  The iden of the cron job to be changed
        '''
        await self.agenda.mod(iden, query)
        await self.feedBeholder('cron:edit:query', {'iden': iden, 'query': query}, gates=[iden])

    @s_nexus.Pusher.onPushAuto('cron:enable')
    async def enableCronJob(self, iden):
        '''
        Enable a cron job

        Args:
            iden (bytes):  The iden of the cron job to be changed
        '''
        await self.agenda.enable(iden)
        await self.feedBeholder('cron:enable', {'iden': iden}, gates=[iden])

    @s_nexus.Pusher.onPushAuto('cron:disable')
    async def disableCronJob(self, iden):
        '''
        Enable a cron job

        Args:
            iden (bytes):  The iden of the cron job to be changed
        '''
        await self.agenda.disable(iden)
        await self._killCronTask(iden)
        await self.feedBeholder('cron:disable', {'iden': iden}, gates=[iden])

    async def killCronTask(self, iden):
        if self.agenda.appts.get(iden) is None:
            return False
        return await self._push('cron:task:kill', iden)

    @s_nexus.Pusher.onPush('cron:task:kill')
    async def _killCronTask(self, iden):

        appt = self.agenda.appts.get(iden)
        if appt is None:
            return False

        task = appt.task
        if task is None:
            return False

        await task.kill()
        return True

    async def listCronJobs(self):
        '''
        Get information about all the cron jobs accessible to the current user
        '''
        crons = []

        for _, cron in self.agenda.list():

            info = cron.pack()

            user = self.auth.user(cron.creator)
            if user is not None:
                info['username'] = user.name

            crons.append(info)

        return crons

    @s_nexus.Pusher.onPushAuto('cron:edit')
    async def editCronJob(self, iden, name, valu):
        '''
        Modify a cron job definition.
        '''
        appt = await self.agenda.get(iden)
        # TODO make this generic and check cdef

        if name == 'creator':
            await self.auth.reqUser(valu)
            appt.creator = valu

        elif name == 'name':
            appt.name = str(valu)

        elif name == 'doc':
            appt.doc = str(valu)

        elif name == 'pool':
            appt.pool = bool(valu)

        else:
            mesg = f'editCronJob name {name} is not supported for editing.'
            raise s_exc.BadArg(mesg=mesg)

        await appt.save()

        pckd = appt.pack()
        await self.feedBeholder(f'cron:edit:{name}', {'iden': iden, name: pckd.get(name)}, gates=[iden])
        return pckd

    @s_nexus.Pusher.onPushAuto('cron:edits')
    async def addCronEdits(self, iden, edits):
        '''
        Take a dictionary of edits and apply them to the appointment (cron job)
        '''
        appt = await self.agenda.get(iden)
        await appt.edits(edits)

    @contextlib.asynccontextmanager
    async def enterMigrationMode(self):
        async with self._migration_lock:
            self.migration = True
            yield
            self.migration = False

    async def iterFormRows(self, layriden, form, stortype=None, startvalu=None):
        '''
        Yields buid, valu tuples of nodes of a single form, optionally (re)starting at startvalu.

        Args:
            layriden (str):  Iden of the layer to retrieve the nodes
            form (str):  A form name.
            stortype (Optional[int]): a STOR_TYPE_* integer representing the type of form:prop
            startvalu (Any):  The value to start at.  May only be not None if stortype is not None.

        Returns:
            AsyncIterator[Tuple(buid, valu)]
        '''
        layr = self.getLayer(layriden)
        if layr is None:
            raise s_exc.NoSuchLayer(mesg=f'No such layer {layriden}', iden=layriden)

        async for item in layr.iterFormRows(form, stortype=stortype, startvalu=startvalu):
            yield item

    async def iterPropRows(self, layriden, form, prop, stortype=None, startvalu=None):
        '''
        Yields buid, valu tuples of nodes with a particular secondary property, optionally (re)starting at startvalu.

        Args:
            layriden (str):  Iden of the layer to retrieve the nodes
            form (str):  A form name.
            prop (str):  A universal property name.
            stortype (Optional[int]): a STOR_TYPE_* integer representing the type of form:prop
            startvalu (Any):  The value to start at.  May only be not None if stortype is not None.

        Returns:
            AsyncIterator[Tuple(buid, valu)]
        '''
        layr = self.getLayer(layriden)
        if layr is None:
            raise s_exc.NoSuchLayer(mesg=f'No such layer {layriden}', iden=layriden)

        async for item in layr.iterPropRows(form, prop, stortype=stortype, startvalu=startvalu):
            yield item

    async def iterUnivRows(self, layriden, prop, stortype=None, startvalu=None):
        '''
        Yields buid, valu tuples of nodes with a particular universal property, optionally (re)starting at startvalu.

        Args:
            layriden (str):  Iden of the layer to retrieve the nodes
            prop (str):  A universal property name.
            stortype (Optional[int]): a STOR_TYPE_* integer representing the type of form:prop
            startvalu (Any):  The value to start at.  May only be not None if stortype is not None.

        Returns:
            AsyncIterator[Tuple(buid, valu)]
        '''
        layr = self.getLayer(layriden)
        if layr is None:
            raise s_exc.NoSuchLayer(mesg=f'No such layer {layriden}', iden=layriden)

        async for item in layr.iterUnivRows(prop, stortype=stortype, startvalu=startvalu):
            yield item

    async def iterTagRows(self, layriden, tag, form=None, starttupl=None):
        '''
        Yields (buid, (valu, form)) values that match a tag and optional form, optionally (re)starting at starttupl.

        Args:
            layriden (str):  Iden of the layer to retrieve the nodes
            tag (str): the tag to match
            form (Optional[str]):  if present, only yields buids of nodes that match the form.
            starttupl (Optional[Tuple[buid, form]]):  if present, (re)starts the stream of values there.

        Returns:
            AsyncIterator[Tuple(buid, (valu, form))]

        Note:
            This yields (buid, (tagvalu, form)) instead of just buid, valu in order to allow resuming an interrupted
            call by feeding the last value retrieved into starttupl
        '''
        layr = self.getLayer(layriden)
        if layr is None:
            raise s_exc.NoSuchLayer(mesg=f'No such layer {layriden}', iden=layriden)

        async for item in layr.iterTagRows(tag, form=form, starttupl=starttupl):
            yield item

    async def iterTagPropRows(self, layriden, tag, prop, form=None, stortype=None, startvalu=None):
        '''
        Yields (buid, valu) that match a tag:prop, optionally (re)starting at startvalu.

        Args:
            layriden (str):  Iden of the layer to retrieve the nodes
            tag (str):  tag name
            prop (str):  prop name
            form (Optional[str]):  optional form name
            stortype (Optional[int]): a STOR_TYPE_* integer representing the type of form:prop
            startvalu (Any):  The value to start at.  May only be not None if stortype is not None.

        Returns:
            AsyncIterator[Tuple(buid, valu)]
        '''
        layr = self.getLayer(layriden)
        if layr is None:
            raise s_exc.NoSuchLayer(mesg=f'No such layer {layriden}', iden=layriden)

        async for item in layr.iterTagPropRows(tag, prop, form=form, stortype=stortype, startvalu=startvalu):
            yield item

    def _initVaults(self):
        self.vaultsdb = self.slab.initdb('vaults')
        # { idenb: s_msgpack.en(vault), ... }

        self.vaultsbynamedb = self.slab.initdb('vaults:byname')
        # { name.encode(): idenb, ... }

        # TSI = type, scope, iden. This is used to deconflict uniqueness of
        # scoped vaults without requiring a bunch of other indexes.
        self.vaultsbyTSIdb = self.slab.initdb('vaults:byTSI')
        # { TSI.encode(): idenb, ... }

    def _getVaults(self):
        '''
        Slab helper function for getting all vaults.
        '''
        genr = self.slab.scanByFull(db=self.vaultsdb)
        for idenb, byts in genr:
            vault = s_msgpack.un(byts)
            yield vault

    def _getVaultByBidn(self, bidn):
        '''
        Slab helper function for getting a vault by iden (bytes).
        '''
        byts = self.slab.get(bidn, db=self.vaultsdb)
        if byts is None:
            return None

        vault = s_msgpack.un(byts)

        return vault

    def _getVaultByTSI(self, vtype, scope, iden):
        '''
        Slab helper function for getting a vault by type,scope,iden.
        '''
        if scope == 'global':
            tsi = f'{vtype}:global'
        elif scope in ('user', 'role'):
            tsi = f'{vtype}:{scope}:{iden}'
        else:
            raise s_exc.BadArg(mesg=f'Invalid scope: {scope}.')

        bidn = self.slab.get(tsi.encode(), db=self.vaultsbyTSIdb)
        if bidn is None:
            return None

        return self._getVaultByBidn(bidn)

    def getVault(self, iden):
        '''
        Get a vault.

        Args:
            iden (str): Iden of the vault to get.

        Returns: vault or None
        '''
        if not s_common.isguid(iden):
            return None

        bidn = s_common.uhex(iden)
        return self._getVaultByBidn(bidn)

    def getVaultByName(self, name):
        '''
        Get a vault by name.

        Args:
            name (str): Name of the vault to get.

        Returns: vault or None
        '''
        bidn = self.slab.get(name.encode(), db=self.vaultsbynamedb)
        if bidn is None:
            return None
        return self._getVaultByBidn(bidn)

    def getVaultByType(self, vtype, useriden, scope=None):
        '''
        Get a vault of type `vtype` and scope `scope` for user with `iden`.

        This function allows the caller to retrieve a vault of the specified
        `vtype` by searching for the first available vault that matches the
        `vtype` and `scope` criteria. The search order for opening vaults is as
        follows:
            - If `scope` is specified, return the vault with `vtype` and `scope`.
              Return None if such a vault doesn't exist.
            - Check 'user' scope for a vault of `vtype`. Continue if non-existent.
            - Check 'role' scope for a vault of `vtype`. Continue if non-existent.
            - Check 'global' scope for a vault of `vtype`. Continue if non-existent.
            - Return None

        Args:
            vtype (str): Type of the vault to open.
            useriden (str): Iden of user trying to open the vault.
            scope (str|None): The vault scope to open.

        Raises:
            synapse.exc.BadArg: Invalid scope specified.

        Returns: vault or None if matching vault could not be found.
        '''
        if scope not in (None, 'user', 'role', 'global'):
            raise s_exc.BadArg(mesg=f'Invalid scope: {scope}.')

        def _getVault(_scope):
            vault = None
            if _scope == 'user':
                vault = self._getVaultByTSI(vtype, _scope, useriden)

            elif _scope == 'role':
                user = self.auth.user(useriden)
                if user is None:
                    mesg = f'No user with iden {useriden}.'
                    raise s_exc.NoSuchUser(mesg=mesg, user=useriden)

                for role in user.getRoles():
                    vault = self._getVaultByTSI(vtype, _scope, role.iden)
                    if vault:
                        if not self._hasEasyPerm(vault, user, s_cell.PERM_READ):
                            vault = None
                            continue

                        break

            elif _scope == 'global':
                vault = self._getVaultByTSI(vtype, _scope, None)

            return vault

        # If caller specified a scope, return that vault if it exists
        if scope is not None:
            return _getVault(scope)

        # Finally, try the user, role, and global vaults in order
        for _scope in ('user', 'role', 'global'):
            vault = _getVault(_scope)
            if vault:
                return vault

        return None

    def reqVault(self, iden):
        '''
        Get a vault by iden.

        Args:
            iden (str): Iden of the vault to get.

        Raises:
            synapse.exc.NoSuchIden: Vault with `iden` not found.

        Returns: vault
        '''
        if not s_common.isguid(iden):
            raise s_exc.BadArg(mesg=f'Iden is not a valid iden: {iden}.')

        vault = self.getVault(iden)
        if vault is None:
            raise s_exc.NoSuchIden(mesg=f'Vault not found for iden: {iden}.')

        return vault

    def reqVaultByName(self, name):
        '''
        Get a vault by name.

        Args:
            name (str): Name of the vault to get.

        Raises:
            synapse.exc.NoSuchName: Vault with `name` not found.

        Returns: vault
        '''
        vault = self.getVaultByName(name)
        if vault is None:
            raise s_exc.NoSuchName(mesg=f'Vault not found for name: {name}.')

        return vault

    def reqVaultByType(self, vtype, iden, scope=None):
        '''
        Get a vault by type.

        Args:
            vtype (str): Type of the vault to get.
            iden (str): Iden of the user or role for the vault type.
            scope (str|None): Scope of the vault to get.

        Raises:
            synapse.exc.NoSuchName: Vault with `vtype`/`iden`/`scope` not found.

        Returns: vault
        '''
        vault = self.getVaultByType(vtype, iden, scope)
        if vault is None:
            raise s_exc.NoSuchName(mesg=f'Vault not found for type: {vtype}.')

        return vault

    async def addVault(self, vdef):
        '''
        Create a new vault.

        Args:
            vdef (dict): The vault to add.

        Raises:
            synapse.exc.SchemaViolation: `vdef` does not conform to the vault schema.
            synapse.exc.DupName:
                - Vault already exists for type/scope/owner.
                - Vault already exists with specified name.
            synapse.exc.BadArg:
                - Invalid vault definition provided.
                - Owner required for unscoped, user, and role vaults.
                - Vault secrets is not msgpack safe.
                - Vault configs is not msgpack safe.

        Returns: iden of new vault
        '''
        if not isinstance(vdef, dict):
            raise s_exc.BadArg(mesg='Invalid vault definition provided.')

        # Set some standard properties on the vdef before validating
        vdef['iden'] = s_common.guid()

        if 'permissions' in vdef:
            vdef.pop('permissions')

        self._initEasyPerm(vdef, default=s_cell.PERM_DENY)

        vault = s_schemas.reqValidVault(vdef)

        scope = vault.get('scope')
        vtype = vault.get('type')
        owner = vault.get('owner')
        name = vault.get('name')

        if owner is None and scope != 'global':
            raise s_exc.BadArg(mesg='Owner required for unscoped, user, and role vaults.')

        # Make sure the type/scope/owner combination is unique. Not for unscoped vaults
        if scope is not None and self._getVaultByTSI(vtype, scope, owner) is not None:
            raise s_exc.DupName(mesg=f'Vault already exists for type {vtype}, scope {scope}, owner {owner}.')

        # Make sure the requested name is unique
        if self.getVaultByName(name) is not None:
            raise s_exc.DupName(mesg=f'Vault {name} already exists.')

        secrets = vault.get('secrets')
        configs = vault.get('configs')

        try:
            s_msgpack.en(secrets)
        except s_exc.NotMsgpackSafe as exc:
            raise s_exc.BadArg(mesg=f'Vault secrets must be msgpack safe.') from None

        try:
            s_msgpack.en(configs)
        except s_exc.NotMsgpackSafe as exc:
            raise s_exc.BadArg(mesg=f'Vault configs must be msgpack safe.') from None

        if scope == 'global':
            # everyone gets read access
            await self._setEasyPerm(vault, 'roles', self.auth.allrole.iden, s_cell.PERM_READ)

        elif scope == 'user':
            user = self.auth.user(owner)
            if user is None:
                raise s_exc.NoSuchUser(mesg=f'User with iden {owner} not found.')

            # The user is the admin, everyone else no access
            await self._setEasyPerm(vault, 'users', owner, s_cell.PERM_ADMIN)

        elif scope == 'role':
            role = self.auth.role(owner)
            if role is None:
                raise s_exc.NoSuchRole(mesg=f'Role with iden {owner} not found.')

            # role members gets read access
            await self._setEasyPerm(vault, 'roles', owner, s_cell.PERM_READ)

        else:
            # Unscoped vaults

            # The creator gets admin, everyone else no access
            await self._setEasyPerm(vault, 'users', owner, s_cell.PERM_ADMIN)

        return await self._push('vault:add', vault)

    @s_nexus.Pusher.onPush('vault:add')
    async def _addVault(self, vault):
        iden = vault.get('iden')
        name = vault.get('name')
        scope = vault.get('scope')

        bidn = s_common.uhex(iden)

        if scope is not None:
            vtype = vault.get('type')
            owner = vault.get('owner')

            if scope == 'global':
                tsi = f'{vtype}:global'
            else:
                tsi = f'{vtype}:{scope}:{owner}'

            self.slab.put(tsi.encode(), bidn, db=self.vaultsbyTSIdb)

        self.slab.put(name.encode(), bidn, db=self.vaultsbynamedb)
        self.slab.put(bidn, s_msgpack.en(vault), db=self.vaultsdb)
        return iden

    async def setVaultSecrets(self, iden, key, valu):
        '''
        Set vault secret item.

        This function sets the `key`:`valu` into the vault secrets.

        Args:
            iden (str): The iden of the vault to edit.
            key (str): Vault secret key.
            valu (str): Vault secret value. s_common.novalu to delete a key.

        Raises:
            synapse.exc.NoSuchIden: Vault with `iden` does not exist.
            synapse.exc.NotMsgpackSafe: One of `key` or `valu` is not msgpack safe.

        Returns: Updated vault.
        '''
        vault = self.reqVault(iden)

        secrets = vault.get('secrets')

        delete = False

        if valu is s_common.novalu:
            if key not in secrets:
                raise s_exc.BadArg(mesg=f'Key {key} not found in vault secrets.')

            valu = None
            delete = True

        else:
            try:
                s_msgpack.en({key: valu})
            except s_exc.NotMsgpackSafe as exc:
                raise s_exc.NotMsgpackSafe(mesg=f'Vault secrets must be msgpack safe.') from None

        return await self._push('vault:data:set', iden, 'secrets', key, valu, delete)

    async def setVaultConfigs(self, iden, key, valu):
        '''
        Set vault config item.

        This function sets the `key`:`valu` into the vault configs.

        Args:
            iden (str): The iden of the vault to edit.
            key (str): Vault secret key.
            valu (str): Vault secret value. s_common.novalu to delete a key.

        Raises:
            synapse.exc.NoSuchIden: Vault with `iden` does not exist.
            synapse.exc.NotMsgpackSafe: One of `key` or `valu` is not msgpack safe.

        Returns: Updated vault.
        '''
        vault = self.reqVault(iden)

        configs = vault.get('configs')

        delete = False

        if valu is s_common.novalu:
            if key not in configs:
                raise s_exc.BadArg(mesg=f'Key {key} not found in vault configs.')

            valu = None
            delete = True

        else:
            try:
                s_msgpack.en({key: valu})
            except s_exc.NotMsgpackSafe as exc:
                raise s_exc.NotMsgpackSafe(mesg=f'Vault configs must be msgpack safe.') from None

        return await self._push('vault:data:set', iden, 'configs', key, valu, delete)

    @s_nexus.Pusher.onPush('vault:data:set')
    async def _setVaultData(self, iden, obj, key, valu, delete):
        vault = self.reqVault(iden)
        data = vault.get(obj)

        bidn = s_common.uhex(iden)

        if delete:
            if key in data:
                data.pop(key)
        else:
            data[key] = valu

        self.slab.put(bidn, s_msgpack.en(vault), db=self.vaultsdb)
        return data

    async def replaceVaultConfigs(self, iden, valu):
        '''
        Replace the entire vault config.

        Args:
            iden (str): The iden of the vault to edit.
            valu (str): New configs object to store on the vault.

        Raises:
            synapse.exc.BadArg: `valu` is not a dictionary.
            synapse.exc.NoSuchIden: Vault with `iden` does not exist.
            synapse.exc.NotMsgpackSafe: `valu` is not msgpack safe.

        Returns: New configs.
        '''
        vault = self.reqVault(iden)

        if not isinstance(valu, dict):
            raise s_exc.BadArg(mesg='valu must be a dictionary.', name='valu', valu=valu)

        try:
            s_msgpack.en(valu)
        except s_exc.NotMsgpackSafe:
            short = textwrap.shorten(repr(valu), width=64)
            raise s_exc.NotMsgpackSafe(
                mesg='Vault configs must be msgpack safe.',
                name='valu',
                valu=short) from None

        return await self._push('vault:data:replace', iden, 'configs', valu)

    async def replaceVaultSecrets(self, iden, valu):
        '''
        Replace the entire vault config.

        Args:
            iden (str): The iden of the vault to edit.
            valu (str): New secrets object to store on the vault.

        Raises:
            synapse.exc.BadArg: `valu` is not a dictionary.
            synapse.exc.NoSuchIden: Vault with `iden` does not exist.
            synapse.exc.NotMsgpackSafe: `valu` is not msgpack safe.

        Returns: New secrets.
        '''
        vault = self.reqVault(iden)

        if not isinstance(valu, dict):
            raise s_exc.BadArg(mesg='valu must be a dictionary.', name='valu', valu=valu)

        try:
            s_msgpack.en(valu)
        except s_exc.NotMsgpackSafe:
            short = textwrap.shorten(repr(valu), width=64)
            raise s_exc.NotMsgpackSafe(
                mesg='Vault secrets must be msgpack safe.',
                name='valu',
                valu=short) from None

        return await self._push('vault:data:replace', iden, 'secrets', valu)

    @s_nexus.Pusher.onPush('vault:data:replace')
    async def _replaceVaultData(self, iden, obj, valu):
        vault = self.reqVault(iden)
        bidn = s_common.uhex(iden)

        vault[obj] = valu

        self.slab.put(bidn, s_msgpack.en(vault), db=self.vaultsdb)
        return valu

    def listVaults(self):
        '''
        List all vaults.

        Args: None

        Raises: None

        Yields: tuples of vault info: (<iden>, <name>, <type>, <scope>).
        '''
        for vault in self._getVaults():
            yield vault

    async def setVaultPerm(self, viden, iden, level):
        '''
        Set vault permissions.
        Args:
            viden (str): The iden of the vault to edit.
            iden (str): Iden of the user/role to add permissions for.
            level (int): Easy perms level.

        Raises:
            synapse.exc.NoSuchIden: Vault with `iden` does not exist.

        Returns: Updated vault.
        '''
        vault = self.reqVault(viden)

        scope = 'users'
        ident = self.auth.user(iden)
        if ident is None:
            scope = 'roles'
            ident = self.auth.role(iden)
            if ident is None:
                raise s_exc.NoSuchIden(mesg=f'Iden {iden} is not a valid user or role.')

        await self._setEasyPerm(vault, scope, ident.iden, level)
        permissions = vault.get('permissions')
        return await self._push(('vault:set'), viden, 'permissions', permissions)

    async def renameVault(self, iden, name):
        '''
        Rename a vault.

        Args:
            iden (str): Iden of the vault to rename.
            name (str): New vault name.

        Raises:
            synapse.exc.NoSuchIden: Vault with `iden` does not exist.
            synapse.exc.DupName: Vault with `name` already exists.

        Returns: Updated vault.
        '''
        if self.getVaultByName(name) is not None:
            raise s_exc.DupName(mesg=f'Vault with name {name} already exists.')

        return await self._push(('vault:set'), iden, 'name', name)

    @s_nexus.Pusher.onPush('vault:set')
    async def _setVault(self, iden, key, valu):
        if key not in ('name', 'permissions'):  # pragma: no cover
            raise s_exc.BadArg('Only vault names and permissions can be changed.')

        vault = self.reqVault(iden)
        vault[key] = valu

        s_schemas.reqValidVault(vault)

        bidn = s_common.uhex(iden)

        if key == 'name':
            name = vault.get('name')
            self.slab.delete(name.encode(), db=self.vaultsbynamedb)
            self.slab.put(valu.encode(), bidn, db=self.vaultsbynamedb)

        self.slab.put(bidn, s_msgpack.en(vault), db=self.vaultsdb)
        return vault

    @s_nexus.Pusher.onPushAuto('vault:del')
    async def delVault(self, iden):
        '''
        Delete a vault.

        Args:
            iden (str): Iden of the vault to delete.

        Returns: None
        '''
        vault = self.getVault(iden)
        if vault is None:
            return

        bidn = s_common.uhex(iden)

        name = vault.get('name')
        vtype = vault.get('type')
        scope = vault.get('scope')

        tsi = None
        if scope == 'global':
            tsi = f'{vtype}:global'
        elif scope in ('user', 'role'):
            owner = vault.get('owner')
            tsi = f'{vtype}:{scope}:{owner}'

        if tsi is not None:
            self.slab.delete(tsi.encode(), db=self.vaultsbyTSIdb)

        self.slab.delete(name.encode(), db=self.vaultsbynamedb)
        self.slab.delete(bidn, db=self.vaultsdb)

    def _propAllowedReason(self, user, perms, gateiden=None, default=None):
        '''
        Similar to allowed, but always prefer the default value specified by the caller.
        Default values are still pulled from permdefs if there is a match there; but still prefer caller default.
        This results in a ternary response that can be used to know if a rule had a positive/negative or no match.
        The matching reason metadata is also returned.
        '''
        if default is None:
            permdef = self.getPermDef(perms)
            if permdef:
                default = permdef.get('default', default)

        return user.getAllowedReason(perms, gateiden=gateiden, default=default)

    def confirmPropSet(self, user, prop, layriden):
        meta0 = self._propAllowedReason(user, prop.setperms[0], gateiden=layriden)

        if meta0.isadmin:
            return

        allowed0 = meta0.value

        meta1 = self._propAllowedReason(user, prop.setperms[1], gateiden=layriden)
        allowed1 = meta1.value

        if allowed0:
            if allowed1:
                return
            elif allowed1 is False:
                # This is a allow-with-precedence case.
                # Inspect meta to determine if the rule a0 is more specific than rule a1
                if len(meta0.rule) >= len(meta1.rule):
                    return
                user.raisePermDeny(prop.setperms[0], gateiden=layriden)
            return

        if allowed1:
            if allowed0 is None:
                return
            # allowed0 here is False. This is a deny-with-precedence case.
            # Inspect meta to determine if the rule a1 is more specific than rule a0
            if len(meta1.rule) > len(meta0.rule):
                return

        user.raisePermDeny(prop.setperms[0], gateiden=layriden)

    def confirmPropDel(self, user, prop, layriden):
        meta0 = self._propAllowedReason(user, prop.delperms[0], gateiden=layriden)

        if meta0.isadmin:
            return

        allowed0 = meta0.value
        meta1 = self._propAllowedReason(user, prop.delperms[1], gateiden=layriden)
        allowed1 = meta1.value

        if allowed0:
            if allowed1:
                return
            elif allowed1 is False:
                # This is a allow-with-precedence case.
                # Inspect meta to determine if the rule a0 is more specific than rule a1
                if len(meta0.rule) >= len(meta1.rule):
                    return
                user.raisePermDeny(prop.delperms[0], gateiden=layriden)
            return

        if allowed1:
            if allowed0 is None:
                return
            # allowed0 here is False. This is a deny-with-precedence case.
            # Inspect meta to determine if the rule a1 is more specific than rule a0
            if len(meta1.rule) > len(meta0.rule):
                return

        user.raisePermDeny(prop.delperms[0], gateiden=layriden)

@contextlib.asynccontextmanager
async def getTempCortex(mods=None):
    '''
    Get a proxy to a cortex backed by a temporary directory.

    Args:
        mods (list): A list of modules which are loaded into the cortex.

    Notes:
        The cortex and temporary directory are town down on exit.
        This should only be called from synchronous code.

    Returns:
        Proxy to the cortex.
    '''
    with s_common.getTempDir() as dirn:
        logger.debug(f'Creating temporary cortex as {dirn}')
        conf = {
            'health:sysctl:checks': False,
        }
        async with await Cortex.anit(dirn, conf=conf) as core:
            if mods:
                for mod in mods:
                    await core.loadCoreModule(mod)
            async with core.getLocalProxy() as prox:
                yield prox<|MERGE_RESOLUTION|>--- conflicted
+++ resolved
@@ -3018,17 +3018,7 @@
         '''
         Delete storm packages associated with a service.
         '''
-<<<<<<< HEAD
-        oldpkgs = []
-        for pdef in self.pkgdefs.values():
-            pkgiden = pdef.get('svciden')
-            if pkgiden and pkgiden == iden:
-                oldpkgs.append(pdef)
-
-        for pkg in oldpkgs:
-=======
         for pkg in self.getStormSvcPkgs(iden):
->>>>>>> dd679da0
             name = pkg.get('name')
             if name:
                 await self._delStormPkg(name)
