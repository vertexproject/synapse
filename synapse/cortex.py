import os
import asyncio
import logging
import copy
import contextlib
import collections

from collections.abc import Mapping

import synapse
import synapse.exc as s_exc
import synapse.axon as s_axon
import synapse.common as s_common
import synapse.telepath as s_telepath
import synapse.datamodel as s_datamodel

import synapse.lib.cell as s_cell
import synapse.lib.coro as s_coro
import synapse.lib.hive as s_hive
import synapse.lib.view as s_view
import synapse.lib.cache as s_cache
import synapse.lib.layer as s_layer
import synapse.lib.nexus as s_nexus
import synapse.lib.queue as s_queue
import synapse.lib.scope as s_scope
import synapse.lib.spawn as s_spawn
import synapse.lib.storm as s_storm
import synapse.lib.agenda as s_agenda
import synapse.lib.dyndeps as s_dyndeps
import synapse.lib.grammar as s_grammar
import synapse.lib.httpapi as s_httpapi
import synapse.lib.modules as s_modules
import synapse.lib.trigger as s_trigger
import synapse.lib.modelrev as s_modelrev
import synapse.lib.stormsvc as s_stormsvc
import synapse.lib.lmdbslab as s_lmdbslab
import synapse.lib.slaboffs as s_slaboffs
import synapse.lib.stormhttp as s_stormhttp
import synapse.lib.provenance as s_provenance
import synapse.lib.stormtypes as s_stormtypes

logger = logging.getLogger(__name__)

'''
A Cortex implements the synapse hypergraph object.
'''

class CoreApi(s_cell.CellApi):
    '''
    The CoreApi is exposed when connecting to a Cortex over Telepath.

    Many CoreApi methods operate on packed nodes consisting of primitive data structures
    which can be serialized with msgpack/json.

    An example of a packaged Node::

        ( (<form>, <valu>), {

            "props": {
                <name>: <valu>,
                ...
            },
            "tags": {
                "foo": <time>,
                "foo.bar": <time>,
            },
        })

    '''
    @s_cell.adminapi
    def getCoreMods(self):
        return self.cell.getCoreMods()

    @s_cell.adminapi
    def stat(self):
        return self.cell.stat()

    @s_cell.adminapi
    async def joinTeleLayer(self, url, indx=None):
        ret = await self.cell.joinTeleLayer(url, indx=indx)
        return ret

    # FIXME:  ModelDict/Def/Defs is a mess
    async def getModelDict(self):
        '''
        Return a dictionary which describes the data model.

        Returns:
            (dict): A model description dictionary.
        '''
        return await self.cell.getModelDict()

    async def getModelDef(self):
        return await self.cell.getModelDef()

    async def getModelDefs(self):
        return await self.cell.getModelDefs()

    def getCoreInfo(self):
        '''
        Return static generic information about the cortex including model definition
        '''
        return self.cell.getCoreInfo()

    async def _getViewFromOpts(self, opts):
        '''

        Args:
            opts(Optional[Dict]): opts dicts that may contain a view field

        Returns:
            view object

        Raises:
            s_exc.NoSuchView: If the view iden doesn't exist
            s_exc.AuthDeny: If the current user doesn't have read access to the view

        '''
        iden = (opts or {}).get('view')
        return await self._getView(iden)

    async def _getView(self, iden):

        view = self.cell.getView(iden)
        if view is None:
            raise s_exc.NoSuchView(iden=iden)

        self.user.confirm(('view', 'read'), gateiden=view.iden)

        return view

    async def addTrigger(self, condition, query, info, disabled=False, view=None):
        '''
        Adds a trigger to the cortex

        '''
        wlyr = self.cell.view.layers[0]
        await wlyr._reqUserAllowed(self.user, ('trigger', 'add'))

        view = self._getView(view)

        iden = await view.addTrigger(condition, query, info, disabled, user=self.user)
        return iden

    async def delTrigger(self, iden, view=None):
        '''
        Deletes a trigger from the cortex
        '''
        trig = await self.cell.getTrigger(iden)
        trig.confirm(self.user, ('trigger', 'del'))
        await self.cell.delTrigger(iden)

        await view.delTrigger(iden)

    async def updateTrigger(self, iden, query, view=None):
        '''
        Change an existing trigger's query
        '''
        trig = await self.cell.getTrigger(iden)
        trig.confirm(self.user, ('trigger', 'set'))
        await self.cell.updateTrigger(iden, query)

        await view.updateTrigger(iden, query)

    async def enableTrigger(self, iden, view=None):
        '''
        Enable an existing trigger
        '''
        trig = await self.cell.getTrigger(iden)
        trig.confirm(self.user, ('trigger', 'set'))
        await self.cell.enableTrigger(iden)

        await view.enableTrigger(iden)

    async def disableTrigger(self, iden, view=None):
        '''
        Disable an existing trigger
        '''
        trig = await self.cell.getTrigger(iden)
        trig.confirm(self.user, ('trigger', 'set'))
        await self.cell.disableTrigger(iden)

        await view.disableTrigger(iden)

    async def listTriggers(self, view=None):
        '''
        Lists all the triggers that the current user is authorized to access
        '''
        trigs = []
        view = self._getView(view)
        rawtrigs = await view.listTriggers()

        for (iden, trig) in rawtrigs:
            if await trig.allowed(self.user, ('trigger', 'get')):
                info = trig.pack()
                # pack the username into the return as a convenience
                info['username'] = self.cell.getUserName(trig.useriden)
                trigs.append((iden, info))

        return trigs

    # FIXME:  add view parm here (it wouldn't be stored on the view though)
    async def addCronJob(self, query, reqs, incunit=None, incval=1):
        '''
        Add a cron job to the cortex

        A cron job is a persistently-stored item that causes storm queries to be run in the future.  The specification
        for the times that the queries run can be one-shot or recurring.

        Args:
            query (str):  The storm query to execute in the future
            reqs (Union[Dict[str, Union[int, List[int]]], List[Dict[...]]]):
                Either a dict of the fixed time fields or a list of such dicts.  The keys are in the set ('year',
                'month', 'dayofmonth', 'dayofweek', 'hour', 'minute'.  The values must be positive integers, except for
                the key of 'dayofmonth' in which it may also be a negative integer which represents the number of days
                from the end of the month with -1 representing the last day of the month.  All values may also be lists
                of valid values.
            incunit (Optional[str]):
                A member of the same set as above, with an additional member 'day'.  If is None (default), then the
                appointment is one-shot and will not recur.
            incval (Union[int, List[int]):
                A integer or a list of integers of the number of units

        Returns (bytes):
            An iden that can be used to later modify, query, and delete the job.

        Notes:
            reqs must have fields present or incunit must not be None (or both)
            The incunit if not None it must be larger in unit size than all the keys in all reqs elements.
        '''
        self.user.confirm(('cron', 'add'))

        return await self.cell.addCronJob(self.user, query, reqs, incunit, incval)

    async def delCronJob(self, iden):
        '''
        Delete a cron job

        Args:
            iden (bytes):  The iden of the cron job to be deleted
        '''
        gate = self.cell.auth.reqAuthGate(iden)
        gate.confirm(self.user, ('cron', 'del'))

        await self.cell.delCronJob.delete(iden)

    async def updateCronJob(self, iden, query):
        '''
        Change an existing cron job's query

        Args:
            iden (bytes):  The iden of the cron job to be changed
        '''
        # FIXME: discuss this model
        # await cron.reqAllowed(self.user, ('cron', 'set'))
        gate = self.cell.auth.reqAuthGate(iden)
        gate.confirm(self.user, ('cron', 'set'))
        await self.cell.updateCronJob(iden, query)

    async def enableCronJob(self, iden):
        '''
        Enable a cron job

        Args:
            iden (bytes):  The iden of the cron job to be changed
        '''
        gate = self.cell.auth.reqAuthGate(iden)
        gate.confirm(self.user, ('cron', 'set'))
        await self.cell.enableCronJob(iden)

    async def disableCronJob(self, iden):
        '''
        Enable a cron job

        Args:
            iden (bytes):  The iden of the cron job to be changed
        '''
        gate = self.cell.auth.reqAuthGate(iden)
        gate.confirm(self.user, ('cron', 'set'))
        await self.cell.disableCronJob(iden)

    async def listCronJobs(self):
        '''
        Get information about all the cron jobs accessible to the current user
        '''
        crons = []

        for iden, cron in self.cell.agenda.list():
            if not cron.allowed(self.user, ('cron', 'get')):
                continue

            info = cron.pack()
            info['username'] = self.cell.getUserName(cron.useriden)
            crons.append((iden, info))

        return crons

    async def setStormCmd(self, cdef):
        '''
        Set the definition of a pure storm command in the cortex.
        '''
        self.user.confirm(('storm', 'admin', 'cmds'))
        return await self.cell.setStormCmd(cdef)

    async def delStormCmd(self, name):
        '''
        Remove a pure storm command from the cortex.
        '''
        self.user.confirm(('storm', 'admin', 'cmds'))
        return await self.cell.delStormCmd(name)

    async def _reqDefLayerAllowed(self, perms):
        view = self.cell.getView()
        wlyr = view.layers[0]
        self.user.confirm(perms, gateiden=wlyr.iden)

    async def addNodeTag(self, iden, tag, valu=(None, None)):
        '''
        Deprecated in 0.2.0.

        FIXME:  add view parm?
        Add a tag to a node specified by iden.

        Args:
            iden (str): A hex encoded node BUID.
            tag (str):  A tag string.
            valu (tuple):  A time interval tuple or (None, None).
        '''
        await self._reqDefLayerAllowed(('tag:add', *tag.split('.')))
        return await self.cell.addNodeTag(self.user, iden, tag, valu)

    async def delNodeTag(self, iden, tag):
        '''
        Deprecated in 0.2.0.
        Delete a tag from the node specified by iden.

        Args:
            iden (str): A hex encoded node BUID.
            tag (str):  A tag string.
        '''
        await self._reqDefLayerAllowed(('tag:del', *tag.split('.')))
        return await self.cell.delNodeTag(self.user, iden, tag)

    async def setNodeProp(self, iden, name, valu):
        '''
        Deprecated in 0.2.0.

        Set a property on a single node.
        FIXME:  how to move to cortex and still have enforcement?
        '''
        buid = s_common.uhex(iden)

        async with await self.cell.snap(user=self.user) as snap:

            with s_provenance.claim('coreapi', meth='prop:set', user=snap.user.iden):

                node = await snap.getNodeByBuid(buid)
                if node is None:
                    raise s_exc.NoSuchIden(iden=iden)

                prop = node.form.props.get(name)
                self.user.confirm(('prop:set', prop.full), gateiden=snap.wlyr.iden)

                await node.set(name, valu)
                return node.pack()

    async def delNodeProp(self, iden, name):
        '''
        Deprecated in 0.2.0.

        Delete a property from a single node.
        '''

        buid = s_common.uhex(iden)

        async with await self.cell.snap(user=self.user) as snap:

            with s_provenance.claim('coreapi', meth='prop:del', user=snap.user.iden):

                node = await snap.getNodeByBuid(buid)
                if node is None:
                    raise s_exc.NoSuchIden(iden=iden)

                prop = node.form.props.get(name)

                self.user.confirm(('prop:del', prop.full), gateiden=snap.wlyr.iden)

                await node.pop(name)
                return node.pack()

    async def addNode(self, form, valu, props=None):
        '''
        Deprecated in 0.2.0.
        '''
        async with await self.cell.snap(user=self.user) as snap:
            self.user.confirm(('node:add', form), gateiden=snap.wlyr.iden)
            with s_provenance.claim('coreapi', meth='node:add', user=snap.user.iden):

                node = await snap.addNode(form, valu, props=props)
                return node.pack()

    async def addNodes(self, nodes):
        '''
        Add a list of packed nodes to the cortex.

        Args:
            nodes (list): [ ( (form, valu), {'props':{}, 'tags':{}}), ... ]

        Yields:
            (tuple): Packed node tuples ((form,valu), {'props': {}, 'tags':{}})

        Deprecated in 0.2.0
        '''

        # First check that that user may add each form
        done = {}
        for node in nodes:

            formname = node[0][0]
            if done.get(formname):
                continue

            await self._reqDefLayerAllowed(('node:add', formname))
            done[formname] = True

        async with await self.cell.snap(user=self.user) as snap:
            with s_provenance.claim('coreapi', meth='node:add', user=snap.user.iden):

                snap.strict = False

                async for node in snap.addNodes(nodes):

                    if node is not None:
                        node = node.pack()

                    yield node

    async def getFeedFuncs(self):
        '''
        Get a list of Cortex feed functions.

        Notes:
            Each feed dictinonary has the name of the feed function, the
            full docstring for the feed function, and the first line of
            the docstring broken out in their own keys for easy use.

        Returns:
            tuple: A tuple of dictionaries.
        '''
        return await self.cell.getFeedFuncs()

    async def addFeedData(self, name, items, seqn=None):

        wlyr = self.cell.view.layers[0]

        parts = name.split('.')

        self.user.confirm(('feed:data', *parts), gateiden=wlyr.iden)

        with s_provenance.claim('feed:data', name=name):

            async with await self.cell.snap(user=self.user) as snap:
                snap.strict = False
                # FIXME:  is this enough to make snap a nexus?  Alternative is to add a cortex pass-through
                return await snap.addFeedData(name, items, seqn=seqn)

    async def count(self, text, opts=None):
        '''
        Count the number of nodes which result from a storm query.

        Args:
            text (str): Storm query text.
            opts (dict): Storm query options.

        Returns:
            (int): The number of nodes resulting from the query.
        '''
        view = await self._getViewFromOpts(opts)

        i = 0
        # FIXME:  make a count method on view
        async for _ in view.eval(text, opts=opts, user=self.user):
            i += 1
        return i

    async def eval(self, text, opts=None):
        '''
        Evaluate a storm query and yield packed nodes.
        '''

        view = await self._getViewFromOpts(opts)

        async for pode in view.iterStormPodes(text, opts=opts, user=self.user):
            yield pode

    async def storm(self, text, opts=None):
        '''
        Evaluate a storm query and yield result messages.

        Yields:
            ((str,dict)): Storm messages.
        '''
        view = await self._getViewFromOpts(opts)

        if opts is not None and opts.get('spawn'):

            link = s_scope.get('link')

            opts.pop('spawn', None)
            info = {
                'link': link.getSpawnInfo(),
                'view': view.iden,
                'user': self.user.iden,
                'storm': {
                    'opts': opts,
                    'query': text,
                }
            }

            tnfo = {'query': text}
            if opts:
                tnfo['opts'] = opts
            await self.cell.boss.promote('storm:spawn',
                                         user=self.user,
                                         info=tnfo)
            proc = None
            mesg = 'Spawn complete'
            try:
                async with self.cell.spawnpool.get() as proc:
                    if await proc.xact(info):
                        await link.fini()
            except Exception as e:
                if not isinstance(e, asyncio.CancelledError):
                    logger.exception('Error during spawned Storm execution.')
                if not self.cell.isfini:
                    if proc:
                        await proc.fini()
                mesg = repr(e)
                raise
            finally:
                raise s_exc.DmonSpawn(mesg=mesg)

        async for mesg in view.streamstorm(text, opts, user=self.user):
            yield mesg

    async def watch(self, wdef):
        '''
        Hook cortex/view/layer watch points based on a specified watch definition.

        Example:

            wdef = { 'tags': [ 'foo.bar', 'baz.*' ] }

            async for mesg in core.watch(wdef):
                dostuff(mesg)
        '''
        iden = wdef.get('view', self.cell.view.iden)
        self.user.confirm(('watch',), gateiden=iden)

        async for mesg in self.cell.watch(wdef):
            yield mesg

    async def getNexusChanges(self, offs):
        async for item in self.cell.getNexusChanges(offs):
            yield item

    async def syncLayerSplices(self, iden, offs, layriden=None):
        '''
        Yield (indx, mesg) splices for the given layer beginning at offset.

        Once caught up, this API will begin yielding splices in real-time.
        The generator will only terminate on network disconnect or if the
        consumer falls behind the max window size of 10,000 splice messages.
        '''
        self.user.confirm(('sync',), gateiden=iden)
        async for item in self.cell.syncLayerSplices(iden, offs):
            yield item

    @s_cell.adminapi
    async def splices(self, offs, size, layriden=None):
        '''
        Return the list of splices at the given offset.
        '''
        layr = self.cell.getLayer(layriden)
        self.user.confirm(('read',), gateiden=layr.iden)
        count = 0
        async for mesg in layr.splices(offs, size):
            count += 1
            if not count % 1000:
                await asyncio.sleep(0)
            yield mesg

    @s_cell.adminapi
    async def splicesBack(self, offs, size):
        '''
        Return the list of splices backwards from the given offset.
        '''
        # FIXME:  perm check
        count = 0
        async for mesg in self.cell.view.layers[0].splicesBack(offs, size):
            count += 1
            if not count % 1000: # pragma: no cover
                await asyncio.sleep(0)
            yield mesg

    async def spliceHistory(self):
        '''
        Yield splices backwards from the end of the splice log.

        Will only return the user's own splices unless they are an admin.
        '''
        async for splice in self.cell.spliceHistory(self.user):
            yield splice

    @s_cell.adminapi
    async def provStacks(self, offs, size):
        '''
        Return stream of (iden, provenance stack) tuples at the given offset.
        '''
        count = 0
        for iden, stack in self.cell.provstor.provStacks(offs, size):
            count += 1
            if not count % 1000:
                await asyncio.sleep(0)
            yield s_common.ehex(iden), stack

    @s_cell.adminapi
    async def getProvStack(self, iden: str):
        '''
        Return the providence stack associated with the given iden.

        Args:
            iden (str):  the iden from splice

        Note: the iden appears on each splice entry as the 'prov' property
        '''
        return self.cell.provstor.getProvStack(s_common.uhex(iden))

    async def getPropNorm(self, prop, valu):
        '''
        Get the normalized property value based on the Cortex data model.

        Args:
            prop (str): The property to normalize.
            valu: The value to normalize.

        Returns:
            (tuple): A two item tuple, containing the normed value and the info dictionary.

        Raises:
            s_exc.NoSuchProp: If the prop does not exist.
            s_exc.BadTypeValu: If the value fails to normalize.
        '''
        return await self.cell.getPropNorm(prop, valu)

    async def getTypeNorm(self, name, valu):
        '''
        Get the normalized type value based on the Cortex data model.

        Args:
            name (str): The type to normalize.
            valu: The value to normalize.

        Returns:
            (tuple): A two item tuple, containing the normed value and the info dictionary.

        Raises:
            s_exc.NoSuchType: If the type does not exist.
            s_exc.BadTypeValu: If the value fails to normalize.
        '''
        return await self.cell.getTypeNorm(name, valu)

    async def addFormProp(self, form, prop, tdef, info):
        '''
        Add an extended property to the given form.

        Extended properties *must* begin with _
        '''
        self.user.confirm(('model', 'prop', 'add', form))
        return await self.cell.addFormProp(form, prop, tdef, info)

    async def delFormProp(self, form, name):
        '''
        Remove an extended property from the given form.
        '''
        self.user.confirm(('model', 'prop', 'del', form))
        return await self.cell.delFormProp(form, name)

    async def addUnivProp(self, name, tdef, info):
        '''
        Add an extended universal property.

        Extended properties *must* begin with _
        '''
        self.user.confirm(('model', 'univ', 'add'))
        return await self.cell.addUnivProp(name, tdef, info)

    async def delUnivProp(self, name):
        '''
        Remove an extended universal property.
        '''
        self.user.confirm(('model', 'univ', 'del'))
        return await self.cell.delUnivProp(name)

    async def addTagProp(self, name, tdef, info):
        '''
        Add a tag property to record data about tags on nodes.
        '''
        self.user.confirm(('model', 'tagprop', 'add'))
        return await self.cell.addTagProp(name, tdef, info)

    async def delTagProp(self, name):
        '''
        Remove a previously added tag property.
        '''
        self.user.confirm(('model', 'tagprop', 'del'))
        return await self.cell.delTagProp(name)

    async def addStormPkg(self, pkgdef):
        self.user.confirm(('storm', 'pkg', 'add'))
        return await self.cell.addStormPkg(pkgdef)

    async def delStormPkg(self, iden):
        self.user.confirm(('storm', 'pkg', 'del'))
        return await self.cell.delStormPkg(iden)

    async def getStormPkgs(self):
        return await self.cell.getStormPkgs()

    async def getStormPkg(self, name):
        return await self.cell.getStormPkg(name)

    # APIs to support spawned cortexes
    @s_cell.adminapi
    async def runRuntLift(self, *args, **kwargs):
        async for item in self.cell.runRuntLift(*args, **kwargs):
            yield item

    #@s_cell.adminapi
    #async def addCoreQueue(self, name, info):
        #return await self.cell.addCoreQueue(name, info)

    #@s_cell.adminapi
    #async def delCoreQueue(self, name):
        #return await self.cell.delCoreQueue(name)

    #@s_cell.adminapi
    #async def coreQueueGets(self, name):
        #return await self.cell.delCoreQueue(name)

    #@s_cell.adminapi
    #async def hasCoreQueue(self, name):
        #return await self.cell.hasCoreQueue(name)

    #@s_cell.adminapi
    #async def delCoreQueue(self, name):
        #return await self.cell.delCoreQueue(name)

    #@s_cell.adminapi
    #async def getCoreQueue(self, name):
        #return await self.cell.getCoreQueue(name)

    #@s_cell.adminapi
    #async def getCoreQueues(self):
        #return await self.cell.getCoreQueues()

    #@s_cell.adminapi
    #async def getsCoreQueue(self, name, offs=0, wait=True, cull=True, size=None):
        #async for item in self.cell.getsCoreQueue(name, offs=offs, wait=wait, cull=cull, size=size):
            #yield item

    #@s_cell.adminapi
    #async def putCoreQueue(self, name, item):
        #return await self.cell.putCoreQueue(name, item)

    #@s_cell.adminapi
    #async def putsCoreQueue(self, name, items):
        #return await self.cell.putsCoreQueue(name, items)

    #@s_cell.adminapi
    #async def cullCoreQueue(self, name, offs):
        #return await self.cell.cullCoreQueue(name, offs)

class Cortex(s_cell.Cell):  # type: ignore
    '''
    A Cortex implements the synapse hypergraph.

    The bulk of the Cortex API lives on the Snap() object which can
    be obtained by calling Cortex.snap() in a with block.  This allows
    callers to manage transaction boundaries explicitly and dramatically
    increases performance.
    '''
    confdefs = {
        'axon': {
            'description': 'A telepath URL for a remote axon.',
            'type': 'string'
        },
        'cron:enable': {
            'default': True,
            'description': 'Enable cron jobs running.',
            'type': 'boolean'
        },
        'dedicated': {
            'default': False,
            'description': 'The cortex is free to use most of the resources of the system.',
            'type': 'boolean'
        },
        'feeds': {
            'default': [],
            'description': 'A list of feed dictionaries.',
            'type': 'array'
        },
        'layer:lmdb:map_async': {
            'default': False,
            'description': 'Set the default lmdb:map_async value in LMDB layers.',
            'type': 'boolean'
        },
        'layers:lockmemory': {
            'default': True,
            'description': 'Should new layers lock memory for performance by default.',
            'type': 'boolean'
        },
        'modules': {
            'default': [],
            'description': 'A list of module classes to load.',
            'type': 'array'
        },
        'spawn:poolsize': {
            'default': 8,
            'description': 'The max number of spare processes to keep around in the storm spawn pool.',
            'type': 'integer'
        },
        'splice:cryotank': {
            'description': 'A telepath URL for a cryotank used to archive splices.',
            'type': 'string'
        },
        'splice:en': {
            'default': True,
            'description': 'Enable storing splices for layer changes.',
            'type': 'boolean'
        },
        'splice:sync': {
            'description': 'A telepath URL for an upstream cortex.',
            'type': 'string'
        },
        'storm:log': {
            'default': False,
            'description': 'Log storm queries via system logger.',
            'type': 'boolean'
        },
        'storm:log:level': {
            'default': 30,
            'description': 'Logging log level to emit storm logs at.',
            'type': 'integer'
        }
    }

    cellapi = CoreApi

    async def __anit__(self, dirn, conf=None):

        await s_cell.Cell.__anit__(self, dirn, conf=conf)

        offsdb = self.slab.initdb('offsets')
        self.offs = s_slaboffs.SlabOffs(self.slab, offsdb)

        # share ourself via the cell dmon as "cortex"
        # for potential default remote use
        self.dmon.share('cortex', self)

        self.views = {}
        self.layers = {}
        # self.counts = {}
        self.modules = {}
        self.storage = {}
        self.storctors = {}
        self.splicers = {}
        self.feedfuncs = {}
        self.stormcmds = {}
        self.spawnpool = None

        # differentiate these for spawning
        self.storm_cmd_ctors = {}
        self.storm_cmd_cdefs = {}

        self.stormmods = {}     # name: mdef
        self.stormpkgs = {}     # name: pkgdef
        self.stormvars = None   # type: s_hive.HiveDict

        self.stormdmons = {}

        self.svcsbyiden = {}
        self.svcsbyname = {}

        self._runtLiftFuncs = {}
        self._runtPropSetFuncs = {}
        self._runtPropDelFuncs = {}

        self.ontagadds = collections.defaultdict(list)
        self.ontagdels = collections.defaultdict(list)
        self.ontagaddglobs = s_cache.TagGlobs()
        self.ontagdelglobs = s_cache.TagGlobs()

        self.libroot = (None, {}, {})
        self.bldgbuids = {} # buid -> (Node, Event)  Nodes under construction

        self.axon = None  # type: s_axon.AxonApi
        self.axready = asyncio.Event()

        self.view = None  # The default/main view

        # Change distribution
        self.nexsroot = await s_nexus.NexsRoot.anit(dirn)
        self.onfini(self.nexsroot.fini)
        self.nexswaits = collections.defaultdict(list)

        # generic fini handler for the Cortex
        self.onfini(self._onCoreFini)

        await self._initCoreHive()
        self._initSplicers()
        self._initStormLibs()
        self._initFeedFuncs()

        await self._initStorCtors()

        if self.inaugural:
            await self._initDefLayrStor()

        await self._loadLayrStors()

        self._initCortexHttpApi()

        self.model = s_datamodel.Model()

        # Perform module loading
        mods = list(s_modules.coremods)
        mods.extend(self.conf.get('modules'))
        await self._loadCoreMods(mods)
        await self._loadExtModel()
        await self._initStormCmds()

        # Initialize our storage and views
        await self._initCoreAxon()

        await self._migrateViewsLayers()
        await self._initCoreLayers()
        await self._initCoreViews()
        self.onfini(self._finiStor)
        await self._checkLayerModels()
        await self._initCoreQueues()

        self.provstor = await s_provenance.ProvStor.anit(self.dirn)
        self.onfini(self.provstor.fini)

        self.addHealthFunc(self._cortexHealth)

        async def finidmon():
            await asyncio.gather(*[dmon.fini() for dmon in self.stormdmons.values()])

        self.onfini(finidmon)

        self.trigstor = s_trigger.TriggerStorage(self)
        self.agenda = await s_agenda.Agenda.anit(self)
        self.onfini(self.agenda)

        await self._initRuntFuncs()

        cmdhive = await self.hive.open(('cortex', 'storm', 'cmds'))
        pkghive = await self.hive.open(('cortex', 'storm', 'packages'))
        self.cmdhive = await cmdhive.dict()
        self.pkghive = await pkghive.dict()

        # Finalize coremodule loading & give stormservices a shot to load
        await self._initCoreMods()
        await self._initStormSvcs()
        await self._initPureStormCmds()

        # Now start agenda and dmons after all coremodules have finished
        # loading and services have gotten a shot to be registerd.
        if self.conf.get('cron:enable'):
            await self.agenda.start()
        await self._initStormDmons()

        # Initialize free-running tasks.
        # self._initCryoLoop()
        # self._initPushLoop()
        # self._initFeedLoops()

        self.spawnpool = await s_spawn.SpawnPool.anit(self)
        self.onfini(self.spawnpool)
        self.on('user:mod', self._onEvtBumpSpawnPool)

        self.dynitems.update({
            'cron': self.agenda,
            'cortex': self,
            'triggers': self.trigstor,
            'multiqueue': self.multiqueue,
        })

        await self.auth.addAuthGate('cortex', 'cortex')

    async def _onEvtBumpSpawnPool(self, evnt):
        await self.bumpSpawnPool()

    async def bumpSpawnPool(self):
        if self.spawnpool is not None:
            await self.spawnpool.bump()

    async def addCoreQueue(self, name, info):

        if self.multiqueue.exists(name):
            mesg = f'Queue named {name} already exists!'
            raise s_exc.DupName(mesg=mesg)

        await self._push('queue:add', name, info)

        await self.auth.addAuthGate(f'queue:{name}', 'queue')

        creator = info.get('creator')
        if creator is not None:
            user = await self.auth.reqUser(creator)
            await user.setAdmin(True, gateiden=f'queue:{name}')

        return info

    @s_nexus.Pusher.onPush('queue:add')
    async def _addCoreQueue(self, name, info):
        return await self.multiqueue.add(name, info)

    async def getCoreQueue(self, name):
        return self.multiqueue.status(name)

    async def delCoreQueue(self, name):

        if not self.multiqueue.exists(name):
            mesg = f'No queue named {name} exists!'
            raise s_exc.NoSuchName(mesg=mesg)

        await self._push('queue:del', name)
        await self.auth.delAuthGate(f'queue:{name}')

    @s_nexus.Pusher.onPush('queue:del')
    async def _delCoreQueue(self, name):
        await self.multiqueue.rem(name)

    async def coreQueueGet(self, name, offs=0, wait=None):
        async for item in self.multiqueue.gets(name, offs, wait=wait):
            return item

    async def coreQueueGets(self, name, offs=0, wait=None, size=None):
        count = 0
        async for item in self.multiqueue.gets(name, offs, wait=wait):

            yield item

            count += 1
            if size is not None and count >= size:
                return

    async def coreQueuePuts(self, name, items):
        return await self._push('queue:puts', name, items)

    @s_nexus.Pusher.onPush('queue:puts')
    async def _coreQueuePuts(self, name, items):
        await self.multiqueue.puts(name, items)

    async def coreQueueCull(self, name, offs):
        await self._push('queue:cull', name, offs)

    @s_nexus.Pusher.onPush('queue:cull')
    async def _coreQueueCull(self, name, offs):
        await self.multiqueue.cull(name, offs)

    async def getSpawnInfo(self):
        return {
            'iden': self.iden,
            'dirn': self.dirn,
            'conf': {
                'storm:log': self.conf.get('storm:log', False),
                'storm:log:level': self.conf.get('storm:log:level', logging.INFO),
            },
            'loglevel': logger.getEffectiveLevel(),
            # TODO make getModelDefs include extended model
            'views': [v.getSpawnInfo() for v in self.views.values()],
            'layers': [l.getSpawnInfo() for l in self.layers.values()],
            'storm': {
                'cmds': {
                    'cdefs': list(self.storm_cmd_cdefs.items()),
                    'ctors': list(self.storm_cmd_ctors.items()),
                },
                'libs': tuple(self.libroot),
                'mods': await self.getStormMods()
            },
            'model': await self.getModelDefs(),
        }

    async def _finiStor(self):
        await asyncio.gather(*[view.fini() for view in self.views.values()])
        await asyncio.gather(*[layr.fini() for layr in self.layers.values()])

    async def _initRuntFuncs(self):

        async def onSetTrigDoc(node, prop, valu):
            valu = str(valu)
            iden = node.ndef[1]
            trig = await node.snap.view.triggers.get(iden)
            trig.confirm(node.snap.user, ('trigger', 'set', 'doc'))
            await trig.setDoc(valu)
            node.props[prop.name] = valu
            await self.fire('core:trigger:action', iden=iden, action='mod')

        async def onSetTrigName(node, prop, valu):
            valu = str(valu)
            iden = node.ndef[1]
            trig = await node.snap.view.triggers.get(iden)
            trig.confirm(node.snap.user, ('trigger', 'set', 'name'))
            await trig.setName(valu)
            node.props[prop.name] = valu
            await self.fire('core:trigger:action', iden=iden, action='mod')

        async def onSetCronDoc(node, prop, valu):
            valu = str(valu)
            iden = node.ndef[1]
            appt = await self.agenda.get(iden)
            appt.confirm(node.snap.user, ('cron', 'set', 'doc'))
            await appt.setDoc(valu)
            node.props[prop.name] = valu

        async def onSetCronName(node, prop, valu):
            valu = str(valu)
            iden = node.ndef[1]
            appt = await self.agenda.get(iden)
            appt.confirm(node.snap.user, ('cron', 'set', 'name'))
            await appt.setName(valu)
            node.props[prop.name] = valu

        # TODO runt node lifting needs to become per view
        self.addRuntLift('syn:cron', self.agenda.onLiftRunts)

        self.addRuntPropSet('syn:cron:doc', onSetCronDoc)
        self.addRuntPropSet('syn:cron:name', onSetCronName)

        self.addRuntPropSet('syn:trigger:doc', onSetTrigDoc)
        self.addRuntPropSet('syn:trigger:name', onSetTrigName)

    async def _initStormDmons(self):

        node = await self.hive.open(('cortex', 'storm', 'dmons'))

        self.stormdmonhive = await node.dict()

        for iden, ddef in self.stormdmonhive.items():
            try:
                await self.runStormDmon(iden, ddef)

            except asyncio.CancelledError:  # pragma: no cover
                raise

            except Exception as e:
                logger.warning(f'initStormDmon ({iden}) failed: {e}')

    async def _initStormSvcs(self):

        node = await self.hive.open(('cortex', 'storm', 'services'))

        self.stormservices = await node.dict()

        for iden, sdef in self.stormservices.items():

            try:
                await self._setStormSvc(sdef)

            except asyncio.CancelledError:  # pragma: no cover
                raise

            except Exception as e:
                logger.warning(f'initStormService ({iden}) failed: {e}')

    async def _initCoreQueues(self):
        path = os.path.join(self.dirn, 'slabs', 'queues.lmdb')

        slab = await s_lmdbslab.Slab.anit(path, map_async=True)
        self.onfini(slab.fini)

        self.multiqueue = await slab.getMultiQueue('cortex:queue', nexsroot=self.nexsroot)

    @s_nexus.Pusher.onPushAuto('cmd:set')
    async def setStormCmd(self, cdef):
        '''
        Set pure storm command definition.

        Args:
        cdef = {

            'name': <name>,

            'cmdopts': [
                (<name>, <opts>),
            ]

            'cmdconf': {
                <str>: <valu>
            },

            'storm': <text>,

        }
        '''
        name = cdef.get('name')
        await self._setStormCmd(cdef)
        await self.cmdhive.set(name, cdef)

    async def _reqStormCmd(self, cdef):

        name = cdef.get('name')
        if not s_grammar.isCmdName(name):
            raise s_exc.BadCmdName(name=name)

        self.getStormQuery(cdef.get('storm'))

    async def _setStormCmd(self, cdef):
        '''
        Note:
            No change control or persistence
        '''

        await self._reqStormCmd(cdef)

        def ctor(argv):
            return s_storm.PureCmd(cdef, argv)

        # TODO unify class ctors and func ctors vs briefs...
        def getCmdBrief():
            return cdef.get('descr', 'No description').strip().split('\n')[0]

        ctor.getCmdBrief = getCmdBrief
        ctor.pkgname = cdef.get('pkgname')
        ctor.svciden = cdef.get('cmdconf', {}).get('svciden', '')
        ctor.forms = cdef.get('forms', {})

        name = cdef.get('name')
        self.stormcmds[name] = ctor
        self.storm_cmd_cdefs[name] = cdef

        await self.bumpSpawnPool()

        await self.fire('core:cmd:change', cmd=name, act='add')

    async def _popStormCmd(self, name):
        self.stormcmds.pop(name, None)
        await self.bumpSpawnPool()

        await self.fire('core:cmd:change', cmd=name, act='del')

    @s_nexus.Pusher.onPushAuto('cmd:del')
    async def delStormCmd(self, name):
        '''
        Remove a previously set pure storm command.
        '''
        ctor = self.stormcmds.get(name)
        if ctor is None:
            mesg = f'No storm command named {name}.'
            raise s_exc.NoSuchCmd(name=name, mesg=mesg)

        cdef = self.cmdhive.get(name)
        if cdef is None:
            mesg = f'The storm command ({name}) is not dynamic.'
            raise s_exc.CantDelCmd(mesg=mesg)

        await self.cmdhive.pop(name)
        self.stormcmds.pop(name, None)
        await self.bumpSpawnPool()

        await self.fire('core:cmd:change', cmd=name, act='del')

    @s_nexus.Pusher.onPushAuto('pkg:add')
    async def addStormPkg(self, pkgdef):
        '''
        Add the given storm package to the cortex.

        This will store the package for future use.
        '''
        await self.loadStormPkg(pkgdef)
        name = pkgdef.get('name')
        await self.pkghive.set(name, pkgdef)

    @s_nexus.Pusher.onPushAuto('pkg:del')
    async def delStormPkg(self, name):
        '''
        Delete a storm package by name.
        '''
        pkgdef = await self.pkghive.pop(name, None)
        if pkgdef is None:
            mesg = f'No storm package: {name}.'
            raise s_exc.NoSuchPkg(mesg=mesg)

        await self._dropStormPkg(pkgdef)

    async def getStormPkg(self, name):
        return self.stormpkgs.get(name)

    async def getStormPkgs(self):
        return list(self.pkghive.values())

    async def getStormMods(self):
        return self.stormmods

    async def _tryLoadStormPkg(self, pkgdef):
        try:
            await self.loadStormPkg(pkgdef)
        except asyncio.CancelledError:
            raise  # pragma: no cover

        except Exception as e:
            name = pkgdef.get('name', '')
            logger.exception(f'Error loading pkg: {name}, {str(e)}')

    async def _confirmStormPkg(self, pkgdef):
        '''
        Validate a storm package for loading.  Raises if invalid.
        '''
        # validate things first...
        name = pkgdef.get('name')
        if name is None:
            mesg = 'Package definition has no "name" field.'
            raise s_exc.BadPkgDef(mesg=mesg)

        vers = pkgdef.get('version')
        if vers is None:
            mesg = 'Package definition has no "version" field.'
            raise s_exc.BadPkgDef(mesg=mesg)

        mods = pkgdef.get('modules', ())
        cmds = pkgdef.get('commands', ())
        svciden = pkgdef.get('svciden')

        # Validate storm contents from modules and commands
        for mdef in mods:

            modname = mdef.get('name')
            if modname is None:
                raise s_exc.BadPkgDef(mesg='Package module is missing a name.',
                                      package=name)
            modtext = mdef.get('storm')
            self.getStormQuery(modtext)

        for cdef in cmds:
            cdef.setdefault('cmdconf', {})
            if svciden:
                cdef['cmdconf']['svciden'] = svciden

            cdef['pkgname'] = name

            await self._reqStormCmd(cdef)

    async def loadStormPkg(self, pkgdef):
        '''
        Load a storm package into the storm library for this cortex.

        NOTE: This will *not* persist the package (allowing service dynamism).
        '''
        await self._confirmStormPkg(pkgdef)
        name = pkgdef.get('name')

        mods = pkgdef.get('modules', ())
        cmds = pkgdef.get('commands', ())

        # now actually load...
        self.stormpkgs[name] = pkgdef

        # copy the mods dict and smash the ref so
        # updates are atomic and dont effect running
        # storm queries.
        stormmods = self.stormmods.copy()
        for mdef in mods:
            modname = mdef.get('name')
            stormmods[modname] = mdef

        self.stormmods = stormmods

        for cdef in cmds:
            await self._setStormCmd(cdef)

        await self.bumpSpawnPool()

    async def _dropStormPkg(self, pkgdef):
        '''
        Reverse the process of loadStormPkg()
        '''
        for mdef in pkgdef.get('modules', ()):
            modname = mdef.get('name')
            self.stormmods.pop(modname, None)

        for cdef in pkgdef.get('commands', ()):
            name = cdef.get('name')
            await self._popStormCmd(name)

        await self.bumpSpawnPool()

    def getStormSvc(self, name):

        ssvc = self.svcsbyiden.get(name)
        if ssvc is not None:
            return ssvc

        ssvc = self.svcsbyname.get(name)
        if ssvc is not None:
            return ssvc

    async def addStormSvc(self, sdef):
        '''
        Add a registered storm service to the cortex.
        '''
        if sdef.get('iden') is None:
            sdef['iden'] = s_common.guid()
        return await self._push('storm:svc:add', sdef)

    @s_nexus.Pusher.onPush('svc:add')
    async def _onAddStormSvc(self, sdef):

        iden = sdef.get('iden')
        if self.svcsbyiden.get(iden) is not None:
            mesg = f'Storm service already exists: {iden}'
            raise s_exc.DupStormSvc(mesg=mesg)

        ssvc = await self._setStormSvc(sdef)
        await self.stormservices.set(iden, sdef)
        await self.bumpSpawnPool()

        return ssvc.sdef

    @s_nexus.Pusher.onPushAuto('svc:del')
    async def delStormSvc(self, iden):
        '''
        Delete a registered storm service from the cortex.
        '''
        try:
            await self.runStormSvcEvent(iden, 'del')
        except asyncio.CancelledError:  # pragma: no cover
            raise
        except Exception as e:
            logger.exception(f'service.del hook for service {iden} failed with error: {e}')

        sdef = await self.stormservices.pop(iden, None)
        if sdef is None:
            mesg = f'No storm service with iden: {iden}'
            raise s_exc.NoSuchStormSvc(mesg=mesg)

        await self._delStormSvcPkgs(iden)

        name = sdef.get('name')
        if name is not None:
            self.svcsbyname.pop(name, None)

        ssvc = self.svcsbyiden.pop(iden, None)
        if ssvc is not None:
            await ssvc.fini()

        await self.bumpSpawnPool()

    async def _delStormSvcPkgs(self, iden):
        '''
        Delete storm packages associated with a service.
        '''
        oldpkgs = []
        for name, pdef in self.pkghive.items():
            pkgiden = pdef.get('svciden')
            if pkgiden and pkgiden == iden:
                oldpkgs.append(pdef)

        for pkg in oldpkgs:
            name = pkg.get('name')
            if name:
                await self.delStormPkg(name)

    async def setStormSvcEvents(self, iden, edef):
        '''
        Set the event callbacks for a storm service. Extends the sdef dict

        edef = {
            <name> : {
                'storm': <storm>
            }
        }

        where <name> can be one of [add, del], where
        add -- Run the given storm '*before* the service is first added (a la service.add), but not on a reconnect.
        del -- Run the given storm *after* the service is removed (a la service.del), but not on a disconnect.
        '''
        sdef = self.stormservices.get(iden)
        if sdef is None:
            mesg = f'No storm service with iden: {iden}'
            raise s_exc.NoSuchStormSvc(mesg=mesg)

        sdef['evts'] = edef
        await self.stormservices.set(iden, sdef)
        return sdef

    async def _runStormSvcAdd(self, iden):
        sdef = self.stormservices.get(iden)
        if sdef is None:
            mesg = f'No storm service with iden: {iden}'
            raise s_exc.NoSuchStormSvc(mesg=mesg)

        if sdef.get('added', False):
            return

        try:
            await self.runStormSvcEvent(iden, 'add')
        except asyncio.CancelledError:  # pragma: no cover
            raise
        except Exception as e:
            logger.exception(f'runStormSvcEvent service.add failed with error {e}')
            return

        sdef['added'] = True
        await self.stormservices.set(iden, sdef)

    async def runStormSvcEvent(self, iden, name):
        sdef = self.stormservices.get(iden)
        if sdef is None:
            mesg = f'No storm service with iden: {iden}'
            raise s_exc.NoSuchStormSvc(mesg=mesg)

        evnt = sdef.get('evts', {}).get(name, {}).get('storm')
        if evnt is None:
            return
        await s_common.aspin(self.storm(evnt, opts={'vars': {'cmdconf': {'svciden': iden}}}))

    async def _setStormSvc(self, sdef):

        ssvc = await s_stormsvc.StormSvcClient.anit(self, sdef)

        self.onfini(ssvc)

        self.svcsbyiden[ssvc.iden] = ssvc
        self.svcsbyname[ssvc.name] = ssvc

        return ssvc

    def getStormSvcs(self):
        return list(self.svcsbyiden.values())

    async def _cortexHealth(self, health):
        health.update('cortex', 'nominal')

    async def _loadExtModel(self):

        self.extprops = await (await self.hive.open(('cortex', 'model', 'props'))).dict()
        self.extunivs = await (await self.hive.open(('cortex', 'model', 'univs'))).dict()
        self.exttagprops = await (await self.hive.open(('cortex', 'model', 'tagprops'))).dict()

        for form, prop, tdef, info in self.extprops.values():
            try:
                self.model.addFormProp(form, prop, tdef, info)
            except asyncio.CancelledError:  # pragma: no cover
                raise
            except Exception as e:
                logger.warning(f'ext prop ({form}:{prop}) error: {e}')

        for prop, tdef, info in self.extunivs.values():
            try:
                self.model.addUnivProp(prop, tdef, info)
            except asyncio.CancelledError:  # pragma: no cover
                raise
            except Exception as e:
                logger.warning(f'ext univ ({prop}) error: {e}')

        for prop, tdef, info in self.exttagprops.values():
            try:
                self.model.addTagProp(prop, tdef, info)
            except asyncio.CancelledError:  # pragma: no cover
                raise
            except Exception as e:
                logger.warning(f'ext tag prop ({prop}) error: {e}')

        await self.bumpSpawnPool()

    @contextlib.asynccontextmanager
    async def watcher(self, wdef):

        iden = wdef.get('view', self.view.iden)

        view = self.views.get(iden)
        if view is None:
            raise s_exc.NoSuchView(iden=iden)

        async with await s_queue.Window.anit(maxsize=10000) as wind:

            tags = wdef.get('tags')
            if tags is not None:

                tglobs = s_cache.TagGlobs()
                [tglobs.add(t, True) for t in tags]

                async def ontag(mesg):
                    name = mesg[1].get('tag')
                    if not tglobs.get(name):
                        return

                    await wind.put(mesg)

                for layr in self.view.layers:
                    layr.on('tag:add', ontag, base=wind)
                    layr.on('tag:del', ontag, base=wind)

            yield wind

    async def watch(self, wdef):
        '''
        Hook cortex/view/layer watch points based on a specified watch definition.
        ( see CoreApi.watch() docs for details )
        '''
        async with self.watcher(wdef) as wind:
            async for mesg in wind:
                yield mesg

    @s_nexus.Pusher.onPushAuto('model:univ:add')
    async def addUnivProp(self, name, tdef, info):
        # the loading function does the actual validation...
        if not name.startswith('_'):
            mesg = 'ext univ name must start with "_"'
            raise s_exc.BadPropDef(name=name, mesg=mesg)

        if info.get('defval', s_common.novalu) is not s_common.novalu:
            mesg = 'Ext univ may not (yet) have a default value.'
            raise s_exc.BadPropDef(name=name, mesg=mesg)

        self.model.addUnivProp(name, tdef, info)

        await self.extunivs.set(name, (name, tdef, info))
        await self.fire('core:extmodel:change', prop=name, act='add', type='univ')

    @s_nexus.Pusher.onPushAuto('model:prop:add')
    async def addFormProp(self, form, prop, tdef, info):
        if not prop.startswith('_'):
            mesg = 'ext prop must begin with "_"'
            raise s_exc.BadPropDef(prop=prop, mesg=mesg)

        if info.get('defval', s_common.novalu) is not s_common.novalu:
            mesg = 'Ext prop may not (yet) have a default value.'
            raise s_exc.BadPropDef(prop=prop, mesg=mesg)

        self.model.addFormProp(form, prop, tdef, info)
        await self.extprops.set(f'{form}:{prop}', (form, prop, tdef, info))
        await self.fire('core:extmodel:change',
                        form=form, prop=prop, act='add', type='formprop')
        await self.bumpSpawnPool()

    @s_nexus.Pusher.onPushAuto('model:prop:del')
    async def delFormProp(self, form, prop):
        '''
        Remove an extended property from the cortex.
        '''
        full = f'{form}:{prop}'

        pdef = self.extprops.get(full)
        if pdef is None:
            mesg = f'No ext prop named {full}'
            raise s_exc.NoSuchProp(form=form, prop=prop, mesg=mesg)

        for layr in self.layers.values():
            async for item in layr.iterPropRows(form, prop):
                mesg = f'Nodes still exist with prop: {form}:{prop}'
                raise s_exc.CantDelProp(mesg=mesg)

        self.model.delFormProp(form, prop)
        await self.extprops.pop(full, None)
        await self.fire('core:extmodel:change',
                        form=form, prop=prop, act='del', type='formprop')
        await self.bumpSpawnPool()

    @s_nexus.Pusher.onPushAuto('model:univ:del')
    async def delUnivProp(self, prop):
        '''
        Remove an extended universal property from the cortex.
        '''
        udef = self.extunivs.get(prop)
        if udef is None:
            mesg = f'No ext univ named {prop}'
            raise s_exc.NoSuchUniv(name=prop, mesg=mesg)

        univname = '.' + prop
        for layr in self.layers.values():
            async for item in layr.iterUnivRows(univname):
                mesg = f'Nodes still exist with universal prop: {prop}'
                raise s_exc.CantDelUniv(mesg=mesg)

        self.model.delUnivProp(prop)
        await self.extunivs.pop(prop, None)
        await self.fire('core:extmodel:change', name=prop, act='del', type='univ')
        await self.bumpSpawnPool()

    @s_nexus.Pusher.onPushAuto('model:tagprop:add')
    async def addTagProp(self, name, tdef, info):
        if self.exttagprops.get(name) is not None:
            raise s_exc.DupPropName(name=name)

        self.model.addTagProp(name, tdef, info)

        await self.exttagprops.set(name, (name, tdef, info))
        await self.fire('core:tagprop:change', name=name, act='add')
        await self.bumpSpawnPool()

    @s_nexus.Pusher.onPushAuto('model:tagprop:del')
    async def delTagProp(self, name):
        pdef = self.exttagprops.get(name)
        if pdef is None:
            mesg = f'No tag prop named {name}'
            raise s_exc.NoSuchProp(mesg=mesg, name=name)

        for layr in self.layers.values():
            if await layr.hasTagProp(name):
                mesg = f'Nodes still exist with tagprop: {name}'
                raise s_exc.CantDelProp(mesg=mesg)

        self.model.delTagProp(name)

        await self.exttagprops.pop(name, None)
        await self.fire('core:tagprop:change', name=name, act='del')
        await self.bumpSpawnPool()

    async def addNodeTag(self, user, iden, tag, valu=(None, None)):
        '''
        Add a tag to a node specified by iden.

        Args:
            iden (str): A hex encoded node BUID.
            tag (str):  A tag string.
            valu (tuple):  A time interval tuple or (None, None).
        '''

        buid = s_common.uhex(iden)
        async with await self.snap(user=user) as snap:

            with s_provenance.claim('coreapi', meth='tag:add', user=snap.user.iden):

                node = await snap.getNodeByBuid(buid)
                if node is None:
                    raise s_exc.NoSuchIden(iden=iden)

                await node.addTag(tag, valu=valu)
                return node.pack()

    async def addNode(self, user, form, valu, props=None):

        async with await self.snap(user=user) as snap:
            node = await snap.addNode(form, valu, props=props)
            return node.pack()

    async def delNodeTag(self, user, iden, tag):
        '''
        Delete a tag from the node specified by iden.

        Args:
            iden (str): A hex encoded node BUID.
            tag (str):  A tag string.
        '''
        buid = s_common.uhex(iden)

        async with await self.snap(user=user) as snap:

            with s_provenance.claim('coreapi', meth='tag:del', user=snap.user.iden):

                node = await snap.getNodeByBuid(buid)
                if node is None:
                    raise s_exc.NoSuchIden(iden=iden)

                await node.delTag(tag)
                return node.pack()

    async def _onCoreFini(self):
        '''
        Generic fini handler for cortex components which may change or vary at runtime.
        '''
        if self.axon:
            await self.axon.fini()

    async def getNexusChanges(self, offs):
        async for item in self.nexsroot.iter(offs):
            yield item

    async def syncLayerSplices(self, iden, offs):
        '''
        Yield (offs, mesg) tuples for splices in a layer.
        '''
        layr = self.getLayer(iden)
        if layr is None:
            raise s_exc.NoSuchLayer(iden=iden)

        async for item in layr.syncSplices(offs):
            yield item

    async def spliceHistory(self, user):
        '''
        Yield splices backwards from the end of the splice log.

        Will only return user's own splices unless they are an admin.
        '''
        layr = self.view.layers[0]
        indx = (await layr.stat())['splicelog_indx']

        count = 0
        async for mesg in layr.splicesBack(indx):
            count += 1
            if not count % 1000: # pragma: no cover
                await asyncio.sleep(0)

            if user.iden == mesg[1]['user'] or user.admin:
                yield mesg

    async def initCoreMirror(self, url):
        '''
        Initialize this cortex as a down-stream mirror from a telepath url, receiving splices from another cortex.

        Note:
            This cortex *must* be initialized from a backup of the target cortex!
        '''
        self.schedCoro(self._initCoreMirror(url))

    async def _initCoreMirror(self, url):

        while not self.isfini:

            try:

                async with await s_telepath.openurl(url) as proxy:

                    # if we really are a backup mirror, we have the same iden.
                    if self.iden != await proxy.getCellIden():
                        logger.error('remote cortex has different iden! (aborting mirror, shutting down cortex.).')
                        await self.fini()
                        return

                    offs = self.nexsroot.getOffset()

                    logger.warning(f'mirror loop connected ({url} offset={offs})')

                    while not proxy.isfini:

                        # gotta do this in the loop as well...
                        offs = self.nexsroot.getOffset()

                        # pump them into a queue so we can consume them in chunks
                        q = asyncio.Queue(maxsize=1000)

                        async def consume(x):
                            try:
                                async for item in proxy.getNexusChanges(x):
                                    await q.put(item)
                            finally:
                                await q.put(None)

                        proxy.schedCoro(consume(offs))

                        done = False
                        while not done:

                            # get the next item so we maybe block...
                            item = await q.get()
                            if item is None:
                                break

                            items = [item]

                            # check if there are more we can eat
                            for i in range(q.qsize()):

                                nexi = await q.get()
                                if nexi is None:
                                    done = True
                                    break

                                items.append(nexi)

                            for nexi in items:
                                iden, evt, args, kwargs = nexi[1]
                                await self.nexsroot.eat(iden, evt, args, kwargs)

                                waits = self.nexswaits.pop(nexi[0] + 1, None)
                                if waits is not None:
                                    [e.set() for e in waits]

            except asyncio.CancelledError: # pragma: no cover
                return

            except Exception:
                logger.exception('error in initCoreMirror loop')

            await self.waitfini(1)

    async def getNexusOffs(self):
        return self.nexsroot.getOffset()

    async def waitNexusOffs(self, offs):
        evnt = asyncio.Event()

        if self.nexsroot.getOffset() >= offs:
            evnt.set()
        else:
            self.nexswaits[offs].append(evnt)

        return evnt

#    async def _getWaitFor(self, name, valu):
#        form = self.model.form(name)
#        return form.getWaitFor(valu)

    async def _initCoreHive(self):
        stormvars = await self.hive.open(('cortex', 'storm', 'vars'))
        self.stormvars = await s_hive.NexusHiveDict.anit(await stormvars.dict(), nexsroot=self.nexsroot)
        self.onfini(self.stormvars)

    async def _initCoreAxon(self):
        turl = self.conf.get('axon')
        if turl is None:
            path = os.path.join(self.dirn, 'axon')
            self.axon = await s_axon.Axon.anit(path)
            self.axon.onfini(self.axready.clear)
            self.axready.set()
            return

        async def teleloop():
            self.axready.clear()
            while not self.isfini:
                try:
                    self.axon = await s_telepath.openurl(turl)
                    self.axon.onfini(teleloop)
                    self.axready.set()
                    return
                except asyncio.CancelledError:
                    raise
                except Exception as e:
                    logger.warning('remote axon error: %r' % (e,))
                await self.waitfini(1)

        self.schedCoro(teleloop())

    async def _initStormCmds(self):
        '''
        Registration for built-in Storm commands.
        '''
        self.addStormCmd(s_storm.MaxCmd)
        self.addStormCmd(s_storm.MinCmd)
        self.addStormCmd(s_storm.TeeCmd)
        self.addStormCmd(s_storm.HelpCmd)
        self.addStormCmd(s_storm.IdenCmd)
        self.addStormCmd(s_storm.SpinCmd)
        self.addStormCmd(s_storm.UniqCmd)
        self.addStormCmd(s_storm.CountCmd)
        self.addStormCmd(s_storm.GraphCmd)
        self.addStormCmd(s_storm.LimitCmd)
        self.addStormCmd(s_storm.SleepCmd)
        self.addStormCmd(s_storm.ScrapeCmd)
        self.addStormCmd(s_storm.DelNodeCmd)
        self.addStormCmd(s_storm.MoveTagCmd)
        self.addStormCmd(s_storm.ReIndexCmd)
        self.addStormCmd(s_storm.SpliceListCmd)
        self.addStormCmd(s_storm.SpliceUndoCmd)

        for cdef in s_stormsvc.stormcmds:
            await self._trySetStormCmd(cdef.get('name'), cdef)

        for cdef in s_storm.stormcmds:
            await self._trySetStormCmd(cdef.get('name'), cdef)

    async def _initPureStormCmds(self):
        oldcmds = []
        for name, cdef in self.cmdhive.items():
            cmdiden = cdef.get('cmdconf', {}).get('svciden')
            if cmdiden and self.stormservices.get(cmdiden) is None:
                oldcmds.append(name)
            else:
                await self._trySetStormCmd(name, cdef)

        for name in oldcmds:
            logger.warning(f'Removing old command: [{name}]')
            await self.cmdhive.pop(name)

        for name, pkgdef in self.pkghive.items():
            await self._tryLoadStormPkg(pkgdef)

    async def _trySetStormCmd(self, name, cdef):
        try:
            await self._setStormCmd(cdef)
        except Exception:
            logger.exception(f'Storm command load failed: {name}')

    def _initStormLibs(self):
        '''
        Registration for built-in Storm Libraries
        '''
        self.addStormLib(('csv',), s_stormtypes.LibCsv)
        self.addStormLib(('str',), s_stormtypes.LibStr)
        self.addStormLib(('pkg',), s_stormtypes.LibPkg)
        self.addStormLib(('dmon',), s_stormtypes.LibDmon)
        self.addStormLib(('feed',), s_stormtypes.LibFeed)
        self.addStormLib(('time',), s_stormtypes.LibTime)
        self.addStormLib(('user',), s_stormtypes.LibUser)
        self.addStormLib(('vars',), s_stormtypes.LibVars)
        self.addStormLib(('view',), s_stormtypes.LibView)
        self.addStormLib(('queue',), s_stormtypes.LibQueue)
        self.addStormLib(('stats',), s_stormtypes.LibStats)
        self.addStormLib(('service',), s_stormtypes.LibService)
        self.addStormLib(('bytes',), s_stormtypes.LibBytes)
        self.addStormLib(('globals',), s_stormtypes.LibGlobals)
        self.addStormLib(('telepath',), s_stormtypes.LibTelepath)

        self.addStormLib(('inet', 'http'), s_stormhttp.LibHttp)
        self.addStormLib(('base64',), s_stormtypes.LibBase64)

    def _initSplicers(self):
        '''
        Registration for splice handlers.
        '''
        splicers = {
            'tag:add': self._onFeedTagAdd,
            'tag:del': self._onFeedTagDel,
            'node:add': self._onFeedNodeAdd,
            'node:del': self._onFeedNodeDel,
            'prop:set': self._onFeedPropSet,
            'prop:del': self._onFeedPropDel,
            'tag:prop:set': self._onFeedTagPropSet,
            'tag:prop:del': self._onFeedTagPropDel,
        }
        self.splicers.update(**splicers)

    async def _initStorCtors(self):
        '''
        Registration for built-in Layer ctors
        '''
        self.addLayrStorClass(s_layer.LayerStorage)

    async def _loadLayrStors(self):

        for iden, node in await self.hive.open(('cortex', 'storage')):
            storinfo = await node.dict()
            try:
                await self._initLayrStor(storinfo)

            except asyncio.CancelledError: # pragma: no cover
                raise

            except Exception:
                logger.exception('error loading layer storage!')

        iden = self.cellinfo.get('layr:stor:default')
        self.defstor = self.storage.get(iden)

    async def _initDefLayrStor(self):
        layr = await self.addLayrStor('local', {})
        await self.cellinfo.set('layr:stor:default', layr.iden)

    @s_nexus.Pusher.onPushAuto('storage:add')
    async def addLayrStor(self, typename, typeconf):
        iden = s_common.guid()
        clas = self.storctors.get(typename)
        if clas is None:
            raise s_exc.NoSuchStor(name=typename)

        await clas.reqValidConf(typeconf)

        node = await self.hive.open(('cortex', 'storage', iden))

        info = await node.dict()

        await info.set('iden', iden)
        await info.set('type', typename)
        await info.set('conf', typeconf)

        return await self._initLayrStor(info)

    async def _initLayrStor(self, storinfo):

        iden = storinfo.get('iden')
        typename = storinfo.get('type')

        clas = self.storctors.get(typename)

        # We don't want to persist the path, as it makes backup more difficult
        path = s_common.gendir(self.dirn, 'layers')

        layrstor = await clas.anit(storinfo, path)

        self.storage[iden] = layrstor

        self.onfini(layrstor)

        return layrstor

    def addLayrStorClass(self, clas):
        self.storctors[clas.stortype] = clas

    def _initFeedFuncs(self):
        '''
        Registration for built-in Cortex feed functions.
        '''
        self.setFeedFunc('syn.nodes', self._addSynNodes)
        self.setFeedFunc('syn.splice', self._addSynSplice)
        self.setFeedFunc('syn.ingest', self._addSynIngest)

    def _initCortexHttpApi(self):
        '''
        Registration for built-in Cortex httpapi endpoints
        '''
        self.addHttpApi('/api/v1/storm', s_httpapi.StormV1, {'cell': self})
        self.addHttpApi('/api/v1/watch', s_httpapi.WatchSockV1, {'cell': self})
        self.addHttpApi('/api/v1/storm/nodes', s_httpapi.StormNodesV1, {'cell': self})

        self.addHttpApi('/api/v1/model', s_httpapi.ModelV1, {'cell': self})
        self.addHttpApi('/api/v1/model/norm', s_httpapi.ModelNormV1, {'cell': self})

    async def getCellApi(self, link, user, path):

        if not path:
            return await CoreApi.anit(self, link, user)

        # allow an admin to directly open the cortex hive
        # (perhaps this should be a Cell() level pattern)
        if path[0] == 'hive' and user.admin:
            return await s_hive.HiveApi.anit(self.hive, user)

        if path[0] == 'layer':

            if len(path) == 1:
                # get the top layer for the default view
                layr = self.getLayer()
                return await s_layer.LayerApi.anit(self, link, user, layr)

            if len(path) == 2:
                layr = self.getLayer(path[1])
                if layr is None:
                    raise s_exc.NoSuchLayer(iden=path[1])

                return await s_layer.LayerApi.anit(self, link, user, layr)

        raise s_exc.NoSuchPath(path=path)

    async def getModelDict(self):
        return self.model.getModelDict()

    async def getModelDefs(self):
        defs = self.model.getModelDefs()
        # TODO add extended model defs
        return defs

    async def getFormCounts(self):
        '''
        Return total form counts for all existing layers
        '''
        counts = collections.defaultdict(int)
        for layr in self.layers.values():
            layrcounts = await layr.getFormCounts()
            for name, valu in layrcounts.items():
                counts[name] += valu
        return counts

    def onTagAdd(self, name, func):
        '''
        Register a callback for tag addition.

        Args:
            name (str): The name of the tag or tag glob.
            func (function): The callback func(node, tagname, tagval).

        '''
        # TODO allow name wild cards
        if '*' in name:
            self.ontagaddglobs.add(name, func)
        else:
            self.ontagadds[name].append(func)

    def offTagAdd(self, name, func):
        '''
        Unregister a callback for tag addition.

        Args:
            name (str): The name of the tag or tag glob.
            func (function): The callback func(node, tagname, tagval).

        '''
        if '*' in name:
            self.ontagaddglobs.rem(name, func)
            return

        cblist = self.ontagadds.get(name)
        if cblist is None:
            return
        try:
            cblist.remove(func)
        except ValueError:
            pass

    def onTagDel(self, name, func):
        '''
        Register a callback for tag deletion.

        Args:
            name (str): The name of the tag or tag glob.
            func (function): The callback func(node, tagname, tagval).

        '''
        if '*' in name:
            self.ontagdelglobs.add(name, func)
        else:
            self.ontagdels[name].append(func)

    def offTagDel(self, name, func):
        '''
        Unregister a callback for tag deletion.

        Args:
            name (str): The name of the tag or tag glob.
            func (function): The callback func(node, tagname, tagval).

        '''
        if '*' in name:
            self.ontagdelglobs.rem(name, func)
            return

        cblist = self.ontagdels.get(name)
        if cblist is None:
            return
        try:
            cblist.remove(func)
        except ValueError:
            pass

    def addRuntLift(self, prop, func):
        '''
        Register a runt lift helper for a given prop.

        Args:
            prop (str): Full property name for the prop to register the helper for.
            func:

        Returns:
            None: None.
        '''
        self._runtLiftFuncs[prop] = func

    async def runRuntLift(self, full, valu=None, cmpr=None):
        '''
        Execute a runt lift function.

        Args:
            full (str): Property to lift by.
            valu:
            cmpr:

        Returns:
            bytes, list: Yields bytes, list tuples where the list contains a series of
                key/value pairs which are used to construct a Node object.

        '''
        func = self._runtLiftFuncs.get(full)
        if func is not None:
            async for pode in func(full, valu, cmpr):
                yield pode

    def addRuntPropSet(self, full, func):
        '''
        Register a prop set helper for a runt form
        '''
        self._runtPropSetFuncs[full] = func

    async def runRuntPropSet(self, node, prop, valu):
        func = self._runtPropSetFuncs.get(prop.full)
        if func is None:
            raise s_exc.IsRuntForm(mesg='No prop:set func set for runt property.',
                                   prop=prop.full, valu=valu, ndef=node.ndef)
        ret = await s_coro.ornot(func, node, prop, valu)
        return ret

    def addRuntPropDel(self, full, func):
        '''
        Register a prop set helper for a runt form
        '''
        self._runtPropDelFuncs[full] = func

    async def runRuntPropDel(self, node, prop):
        func = self._runtPropDelFuncs.get(prop.full)
        if func is None:
            raise s_exc.IsRuntForm(mesg='No prop:del func set for runt property.',
                                   prop=prop.full, ndef=node.ndef)
        ret = await s_coro.ornot(func, node, prop)
        return ret

    async def _checkLayerModels(self):
        mrev = s_modelrev.ModelRev(self)
        await mrev.revCoreLayers()

    # FIXME: mirror split horizon problem with addLayer, addView
    async def _initCoreViews(self):

        defiden = self.cellinfo.get('defaultview')

        for iden, node in await self.hive.open(('cortex', 'views')):
            view = await s_view.View.anit(self, node)
            self.views[iden] = view
            if iden == defiden:
                self.view = view

        # if we have no views, we are initializing.  Add a default main view and layer.
        if not self.views:
            layr = await self.addLayer()
            vdef = {
                'layers': (layr.iden,),
                'worldreadable': True,
            }
            view = await self.addView(vdef)
            await self.cellinfo.set('defaultview', view.iden)
            self.view = view

    async def _migrateViewsLayers(self):
        '''
        Move directories and idens to current scheme where cortex, views, and layers all have unique idens

        Note:
            This changes directories and hive data, not existing View or Layer objects

        TODO:  due to our migration policy, remove in 0.3.0

        '''
        defiden = self.cellinfo.get('defaultview')
        if defiden is not None:
            # No need for migration; we're up-to-date
            return

        oldlayriden = self.iden
        newlayriden = s_common.guid()

        oldviewiden = self.iden
        newviewiden = s_common.guid()

        if not await self.hive.exists(('cortex', 'views', oldviewiden)):
            # No view info present; this is a fresh cortex
            return

        await self.hive.rename(('cortex', 'views', oldviewiden), ('cortex', 'views', newviewiden))
        logger.info('Migrated view from duplicate iden %s to new iden %s', oldviewiden, newviewiden)

        # Move view/layer metadata
        await self.hive.rename(('cortex', 'layers', oldlayriden), ('cortex', 'layers', newlayriden))
        logger.info('Migrated layer from duplicate iden %s to new iden %s', oldlayriden, newlayriden)

        # Move layer data
        oldpath = os.path.join(self.dirn, 'layers', oldlayriden)
        newpath = os.path.join(self.dirn, 'layers', newlayriden)
        os.rename(oldpath, newpath)

        # Replace all views' references to old layer iden with new layer iden
        node = await self.hive.open(('cortex', 'views'))
        for iden, viewnode in node:
            info = await viewnode.dict()
            layers = info.get('layers')
            newlayers = [newlayriden if layr == oldlayriden else layr for layr in layers]
            await info.set('layers', newlayers)

        await self.cellinfo.set('defaultview', newviewiden)

    async def _migrateLayerOffset(self):
        '''
        In case this is a downstream mirror, move the offsets for the old layr iden to the new layr iden

        Precondition:
            Layers and Views are initialized.  Mirror logic has not started.

        TODO:  due to our migration policy, remove in 0.3.0
        '''
        oldlayriden = self.iden
        layr = self.getLayer()
        newlayriden = layr.iden

        offs = await layr.getOffset(oldlayriden)
        if offs == 0:
            return

        await layr.setOffset(newlayriden, offs)
        await layr.delOffset(oldlayriden)

    async def getOffset(self, iden):
        '''
        '''
        return self.offs.get(iden)

    async def setOffset(self, iden, offs):
        '''
        '''
        # TODO NEXUS
        return self.offs.set(iden, offs)

    async def delOffset(self, iden):
        '''
        '''
        # TODO NEXUS
        return self.offs.delete(iden)

    async def addView(self, vdef):

        vdef.setdefault('iden', s_common.guid())
        return await self._push('view:add', vdef)

    @s_nexus.Pusher.onPush('view:add')
    async def _addView(self, vdef):

        vdef.setdefault('parent', None)
        vdef.setdefault('worldreadable', False)
        vdef.setdefault('creator', self.auth.rootuser.iden)

        creator = vdef.get('creator')
        user = await self.auth.reqUser(creator)

<<<<<<< HEAD
        view = await self._push('view:add', vdef)

        await user.setAdmin(True, gateiden=view.iden)

        if vdef.get('worldreadable'):
            role = await self.auth.getRoleByName('all')
            await role.addRule((True, ('view', 'read')), gateiden=view.iden)

        return view

    @s_nexus.Pusher.onPush('view:add')
    async def _addView(self, vdef):

=======
>>>>>>> 3238b7ec
        iden = vdef.get('iden')
        node = await self.hive.open(('cortex', 'views', iden))

        info = await node.dict()
        for name, valu in vdef.items():
            await info.set(name, valu)

        view = await s_view.View.anit(self, node)
        self.views[iden] = view

        await self.auth.addAuthGate(iden, 'view')

        await self.bumpSpawnPool()
        return view

    @s_nexus.Pusher.onPushAuto('view:del')
    async def delView(self, iden):
        '''
        Delete a cortex view by iden.

        Note:
            This does not delete any of the view's layers
        '''
        if iden == self.view.iden:
            raise s_exc.SynErr(mesg='Cannot delete the main view')

        for view in self.views.values():
            if view.parent is not None and view.parent.iden == iden:
                raise s_exc.SynErr(mesg='Cannot delete a view that has children')

        view = self.views.pop(iden, None)
        if view is None:
            # TODO probably need a retn convention here...
            raise s_exc.NoSuchView(iden=iden)

        #if view.parent is not None:
            #await self.delLayer(view.layers[0].iden)
            #await view.layers[0].delete()

        await self.hive.pop(('cortex', 'views', iden))
        await view.delete()

        await self.auth.delAuthGate(iden)

        await self.bumpSpawnPool()

    @s_nexus.Pusher.onPushAuto('layer:del')
    async def delLayer(self, iden):
        layr = self.layers.get(iden, None)
        if layr is None:
            raise s_exc.NoSuchLayer(iden=iden)

        for view in self.views.values():
            if layr in view.layers:
                raise s_exc.LayerInUse(iden=iden)

        del self.layers[iden]

        await self.auth.delAuthGate(iden)

        await self.hive.pop(('cortex', 'layers', iden))

        await layr.delete()
        await self.bumpSpawnPool()

    async def setViewLayers(self, layers, iden=None):
        '''
        Args:
            layers ([str]): A top-down list of of layer guids
            iden (str): The view iden (defaults to default view).
        '''
        view = self.getView(iden)
        if view is None:
            raise s_exc.NoSuchView(iden=iden)

        await view.setLayers(layers)
        await self.bumpSpawnPool()

    def getLayer(self, iden=None):
        '''
        Get a Layer object.

        Args:
            iden (str): The layer iden to retrieve.

        Returns:
            Layer: A Layer object.
        '''
        if iden is None:
            return self.view.layers[0]

        # For backwards compatibility, resolve references to old layer iden == cortex.iden to the main layer
        # TODO:  due to our migration policy, remove in 0.3.x
        if iden == self.iden:
            return self.view.layers[0]

        return self.layers.get(iden)

    def getView(self, iden=None):
        '''
        Get a View object.

        Args:
            iden (str): The View iden to retrieve.

        Returns:
            View: A View object.
        '''
        if iden is None:
            return self.view

        # For backwards compatibility, resolve references to old view iden == cortex.iden to the main view
        # TODO:  due to our migration policy, remove in 0.3.x
        if iden == self.iden:
            return self.view

        return self.views.get(iden)

    async def addLayer(self, ldef=None):
        '''
        Add a Layer to the cortex.
        '''
        ldef = ldef or {}

        ldef.setdefault('iden', s_common.guid())
        ldef.setdefault('conf', {})
        ldef.setdefault('stor', self.defstor.iden)
        ldef.setdefault('creator', self.auth.rootuser.iden)

        # FIXME: why do we have two levels of conf?
        conf = ldef.get('conf')
        conf.setdefault('lockmemory', self.conf.get('layers:lockmemory'))

        return await self._push('layer:add', ldef)

    @s_nexus.Pusher.onPush('layer:add')
    async def _addLayer(self, ldef):

        stor = ldef.get('stor')

        layrstor = self.storage.get(stor)
        if layrstor is None:
            raise s_exc.NoSuchIden(iden=stor)

        conf = ldef.get('conf')
        await layrstor.reqValidLayrConf(conf)

        creator = ldef.get('creator')
        await self.auth.reqUser(creator)

        iden = ldef.get('iden')

        creator = ldef.get('creator')

        user = await self.auth.reqUser(creator)

        node = await self.hive.open(('cortex', 'layers', iden))

        layrinfo = await node.dict()
        for name, valu in ldef.items():
            await layrinfo.set(name, valu)

        layr = await self._initLayr(layrinfo)
        await user.setAdmin(True, gateiden=iden)

        # forward wind the new layer to the current model version
        await layr.setModelVers(s_modelrev.maxvers)

        return layr

    async def _initLayr(self, layrinfo):
        '''
        Instantiate a Layer() instance via the provided layer info HiveDict.
        '''
        stor = layrinfo.get('stor')
        layrstor = self.storage.get(stor)

        if layrstor is None:
            raise s_exc.SynErr('missing layer storage')

        layr = await layrstor.initLayr(layrinfo, nexsroot=self.nexsroot)

        self.layers[layr.iden] = layr

        await self.auth.addAuthGate(layr.iden, 'layer')

        await self.bumpSpawnPool()

        return layr

    async def joinTeleLayer(self, url, indx=None):
        '''
        Convenience function to join a remote telepath layer
        into this cortex and default view.
        '''
        info = {
            'type': 'remote',
            'creator': 'root',
            'config': {
                'url': url
            }
        }

        layr = await self.addLayer(**info)
        await self.view.addLayer(layr, indx=indx)
        # FIXME: unchange this; change dist methods can return heavy objects
        return layr.iden

    async def _initCoreLayers(self):

        node = await self.hive.open(('cortex', 'layers'))

        # TODO eventually hold this and watch for changes
        for iden, node in node:
            layrinfo = await node.dict()
            await self._initLayr(layrinfo)

    def addStormCmd(self, ctor):
        '''
        Add a synapse.lib.storm.Cmd class to the cortex.
        '''
        if not s_grammar.isCmdName(ctor.name):
            raise s_exc.BadCmdName(name=ctor.name)

        self.stormcmds[ctor.name] = ctor
        self.storm_cmd_ctors[ctor.name] = ctor

    async def addStormDmon(self, ddef):
        '''
        Add a storm dmon task.
        '''
        iden = s_common.guid()
        ddef['iden'] = iden
        return await self._push('storm:dmon:add', ddef)

    @s_nexus.Pusher.onPush('storm:dmon:add')
    async def _onAddStormDmon(self, ddef):
        iden = ddef['iden']

        if ddef.get('user') is None:
            user = await self.auth.getUserByName('root')
            ddef['user'] = user.iden

        dmon = await self.runStormDmon(iden, ddef)
        await self.stormdmonhive.set(iden, ddef)
        return dmon

    @s_nexus.Pusher.onPushAuto('storm:dmon:del')
    async def delStormDmon(self, iden):
        '''
        Stop and remove a storm dmon.
        '''
        ddef = await self.stormdmonhive.pop(iden)
        if ddef is None:
            mesg = f'No storm daemon exists with iden {iden}.'
            raise s_exc.NoSuchIden(mesg=mesg)

        dmon = self.stormdmons.pop(iden, None)
        if dmon is not None:
            await dmon.fini()

    def getStormCmd(self, name):
        return self.stormcmds.get(name)

    @s_nexus.Pusher.onPushAuto('storm:dmon:run')
    async def runStormDmon(self, iden, ddef):

        # validate ddef before firing task
        uidn = ddef.get('user')
        if uidn is None:
            mesg = 'Storm daemon definition requires "user".'
            raise s_exc.NeedConfValu(mesg=mesg)
        # FIXME:  no such call
        await self.auth.reqUser(uidn)

        # raises if parser failure
        self.getStormQuery(ddef.get('storm'))

        dmon = await s_storm.StormDmon.anit(self, iden, ddef)

        self.stormdmons[iden] = dmon

        def fini():
            self.stormdmons.pop(iden, None)

        dmon.onfini(fini)
        await dmon.run()

        return dmon

    async def getStormDmon(self, iden):
        return self.stormdmons.get(iden)

    async def getStormDmons(self):
        return list(self.stormdmons.values())

    def addStormLib(self, path, ctor):

        root = self.libroot
        # (name, {kids}, {funcs})

        for name in path:
            step = root[1].get(name)
            if step is None:
                step = (name, {}, {})
                root[1][name] = step
            root = step

        root[2]['ctor'] = ctor

    def getStormLib(self, path):
        root = self.libroot
        for name in path:
            step = root[1].get(name)
            if step is None:
                return None
            root = step
        return root

    def getStormCmds(self):
        return list(self.stormcmds.items())

# FIXME: change these to daemons
#    def _initPushLoop(self):
#
#        if self.conf.get('splice:sync') is None:
#            return
#
#        self.schedCoro(self._runPushLoop())
#
#    async def _runPushLoop(self):
#
#        url = self.conf.get('splice:sync')
#
#        iden = self.getCellIden()
#
#        logger.info('sync loop init: %s', url)
#
#        while not self.isfini:
#            timeout = 1
#            try:
#
#                url = self.conf.get('splice:sync')
#
#                async with await s_telepath.openurl(url) as core:
#
#                    # use our iden as the feed iden
#                    offs = await core.getFeedOffs(iden)
#
#                    while not self.isfini:
#                        layer = self.getLayer()
#
#                        items = [x async for x in layer.splices(offs, 10000)]
#
#                        if not items:
#                            await self.waitfini(timeout=1)
#                            continue
#
#                        size = len(items)
#                        indx = (await layer.stat())['splicelog_indx']
#
#                        perc = float(offs) / float(indx) * 100.0
#
#                        logger.info('splice push: %d %d/%d (%.4f%%)', size, offs, indx, perc)
#
#                        offs = await core.addFeedData('syn.splice', items, seqn=(iden, offs))
#                        await self.fire('core:splice:sync:sent')
#
#            except asyncio.CancelledError:
#                break
#
#            except Exception as e:  # pragma: no cover
#                if isinstance(e, OSError):
#                    timeout = 60
#
#                logger.exception('sync error')
#                await self.waitfini(timeout)
#
#    def _initCryoLoop(self):
#
#        tankurl = self.conf.get('splice:cryotank')
#        if tankurl is None:
#            return
#
#        self.schedCoro(self._runCryoLoop())
#
#    def _initFeedLoops(self):
#        '''
#        feeds:
#            - cryotank: tcp://cryo.vertex.link/cryo00/tank01
#              xtype: syn.splice
#        '''
#        feeds = self.conf.get('feeds', ())
#        if not feeds:
#            return
#
#        for feed in feeds:
#
#            # do some validation before we fire tasks...
#            typename = feed.get('type')
#            if self.getFeedFunc(typename) is None:
#                raise s_exc.NoSuchType(name=typename)
#
#            self.schedCoro(self._runFeedLoop(feed))
#
#    async def _runFeedLoop(self, feed):
#
#        url = feed.get('cryotank')
#        typename = feed.get('type')
#        fsize = feed.get('size', 1000)
#
#        logger.info('feed loop init: %s @ %s', typename, url)
#
#        while not self.isfini:
#            timeout = 1
#            try:
#
#                url = feed.get('cryotank')
#
#                async with await s_telepath.openurl(url) as tank:
#
#                    layer = self.getLayer()
#
#                    iden = await tank.iden()
#
#                    offs = await layer.getOffset(iden)
#
#                    while not self.isfini:
#
#                        items = [item async for item in tank.slice(offs, fsize)]
#                        if not items:
#                            await self.waitfini(timeout=2)
#                            continue
#
#                        datas = [i[1] for i in items]
#
#                        offs = await self.addFeedData(typename, datas, seqn=(iden, offs))
#                        await self.fire('core:feed:loop')
#                        logger.debug('Processed [%s] records with [%s]',
#                                     len(datas), typename)
#
#            except asyncio.CancelledError:
#                break
#
#            except Exception as e:  # pragma: no cover
#                if isinstance(e, OSError):
#                    timeout = 60
#                logger.exception('feed error')
#                await self.waitfini(timeout)
#
#    async def _runCryoLoop(self):
#
#        online = False
#        tankurl = self.conf.get('splice:cryotank')
#
#        # TODO:  what to do when write layer changes?
#
#        # push splices for our main layer
#        layr = self.getLayer()
#
#        while not self.isfini:
#            timeout = 2
#            try:
#
#                async with await s_telepath.openurl(tankurl) as tank:
#
#                    if not online:
#                        online = True
#                        logger.info('splice cryotank: online')
#
#                    offs = await tank.offset(self.iden)
#
#                    while not self.isfini:
#
#                        items = [item async for item in layr.splices(offs, 10000)]
#
#                        if not len(items):
#                            layr.spliced.clear()
#                            await s_coro.event_wait(layr.spliced, timeout=1)
#                            continue
#
#                        logger.info('tanking splices: %d', len(items))
#
#                        offs = await tank.puts(items, seqn=(self.iden, offs))
#                        await self.fire('core:splice:cryotank:sent')
#
#            except asyncio.CancelledError:  # pragma: no cover
#                break
#
#            except Exception as e:  # pragma: no cover
#                if isinstance(e, OSError):
#                    timeout = 60
#                online = False
#                logger.exception('splice cryotank offline')
#
#                await self.waitfini(timeout)

    def setFeedFunc(self, name, func):
        '''
        Set a data ingest function.

        def func(snap, items):
            loaditems...
        '''
        self.feedfuncs[name] = func

    def getFeedFunc(self, name):
        '''
        Get a data ingest function.
        '''
        return self.feedfuncs.get(name)

    async def getFeedFuncs(self):
        ret = []
        for name, ctor in self.feedfuncs.items():
            # TODO - Future support for feed functions defined via Storm.
            doc = getattr(ctor, '__doc__')
            if doc is None:
                doc = 'No feed docstring'
            doc = doc.strip()
            desc = doc.split('\n')[0]
            ret.append({'name': name,
                        'desc': desc,
                        'fulldoc': doc,
                        })
        return tuple(ret)

    async def _addSynNodes(self, snap, items):
        '''
        Add nodes to the Cortex via the packed node format.
        '''
        async for node in snap.addNodes(items):
            yield node

    async def _addSynSplice(self, snap, items):

        for item in items:
            func = self.splicers.get(item[0])

            if func is None:
                await snap.warn(f'no such splice: {item!r}')
                continue

            try:
                await func(snap, item)
            except asyncio.CancelledError:
                raise
            except Exception as e:
                logger.exception('splice error')
                await snap.warn(f'splice error: {e}')

    async def _onFeedNodeAdd(self, snap, mesg):

        ndef = mesg[1].get('ndef')

        if ndef is None:
            await snap.warn(f'Invalid Splice: {mesg!r}')
            return

        await snap.addNode(*ndef)

    async def _onFeedNodeDel(self, snap, mesg):

        ndef = mesg[1].get('ndef')

        node = await snap.getNodeByNdef(ndef)
        if node is None:
            return

        await node.delete()

    async def _onFeedPropSet(self, snap, mesg):

        ndef = mesg[1].get('ndef')
        name = mesg[1].get('prop')
        valu = mesg[1].get('valu')

        node = await snap.getNodeByNdef(ndef)
        if node is None:
            return

        await node.set(name, valu)

    async def _onFeedPropDel(self, snap, mesg):

        ndef = mesg[1].get('ndef')
        name = mesg[1].get('prop')

        node = await snap.getNodeByNdef(ndef)
        if node is None:
            return

        await node.pop(name)

    async def _onFeedTagAdd(self, snap, mesg):

        ndef = mesg[1].get('ndef')

        tag = mesg[1].get('tag')
        valu = mesg[1].get('valu')

        node = await snap.getNodeByNdef(ndef)
        if node is None:
            return

        await node.addTag(tag, valu=valu)

    async def _onFeedTagDel(self, snap, mesg):

        ndef = mesg[1].get('ndef')
        tag = mesg[1].get('tag')

        node = await snap.getNodeByNdef(ndef)
        if node is None:
            return

        await node.delTag(tag)

    async def _onFeedTagPropSet(self, snap, mesg):

        tag = mesg[1].get('tag')
        prop = mesg[1].get('prop')
        ndef = mesg[1].get('ndef')
        valu = mesg[1].get('valu')

        node = await snap.getNodeByNdef(ndef)
        if node is not None:
            await node.setTagProp(tag, prop, valu)

    async def _onFeedTagPropDel(self, snap, mesg):
        tag = mesg[1].get('tag')
        prop = mesg[1].get('prop')
        ndef = mesg[1].get('ndef')

        node = await snap.getNodeByNdef(ndef)
        if node is not None:
            await node.delTagProp(tag, prop)

    async def _addSynIngest(self, snap, items):

        for item in items:
            try:
                pnodes = self._getSynIngestNodes(item)
                logger.info('Made [%s] nodes.', len(pnodes))
                async for node in snap.addNodes(pnodes):
                    yield node
            except asyncio.CancelledError:
                raise
            except Exception:
                logger.exception('Failed to process ingest [%r]', item)
                continue

    def _getSynIngestNodes(self, item):
        '''
        Get a list of packed nodes from a ingest definition.
        '''
        pnodes = []
        seen = item.get('seen')
        # Track all the ndefs we make so we can make sources
        ndefs = []

        # Make the form nodes
        tags = item.get('tags', {})
        forms = item.get('forms', {})
        for form, valus in forms.items():
            for valu in valus:
                ndef = [form, valu]
                ndefs.append(ndef)
                obj = [ndef, {'tags': tags}]
                if seen:
                    obj[1]['props'] = {'.seen': seen}
                pnodes.append(obj)

        # Make the packed nodes
        nodes = item.get('nodes', ())
        for pnode in nodes:
            ndefs.append(pnode[0])
            pnode[1].setdefault('tags', {})
            for tag, valu in tags.items():
                # Tag in the packed node has a higher predecence
                # than the tag in the whole ingest set of data.
                pnode[1]['tags'].setdefault(tag, valu)
            if seen:
                pnode[1].setdefault('props', {})
                pnode[1]['props'].setdefault('.seen', seen)
            pnodes.append(pnode)

        # Make edges
        for srcdef, etyp, destndefs in item.get('edges', ()):
            for destndef in destndefs:
                ndef = [etyp, [srcdef, destndef]]
                ndefs.append(ndef)
                obj = [ndef, {}]
                if seen:
                    obj[1]['props'] = {'.seen': seen}
                if tags:
                    obj[1]['tags'] = tags.copy()
                pnodes.append(obj)

        # Make time based edges
        for srcdef, etyp, destndefs in item.get('time:edges', ()):
            for destndef, time in destndefs:
                ndef = [etyp, [srcdef, destndef, time]]
                ndefs.append(ndef)
                obj = [ndef, {}]
                if seen:
                    obj[1]['props'] = {'.seen': seen}
                if tags:
                    obj[1]['tags'] = tags.copy()
                pnodes.append(obj)

        # Make the source node and links
        source = item.get('source')
        if source:
            # Base object
            obj = [['meta:source', source], {}]
            pnodes.append(obj)

            # Subsequent links
            for ndef in ndefs:
                obj = [['meta:seen', (source, ndef)],
                       {'props': {'.seen': seen}}]
                pnodes.append(obj)
        return pnodes

    def getCoreMod(self, name):
        return self.modules.get(name)

    def getCoreMods(self):
        ret = []
        for modname, mod in self.modules.items():
            ret.append((modname, mod.conf))
        return ret

    def _viewFromOpts(self, opts):
        if opts is None:
            return self.view

        viewiden = opts.get('view')
        view = self.getView(viewiden)
        if view is None:
            raise s_exc.NoSuchView(iden=viewiden)

        return view

    @s_coro.genrhelp
    async def eval(self, text, opts=None, user=None):
        '''
        Evaluate a storm query and yield Nodes only.
        '''
        view = self._viewFromOpts(opts)

        async for node in view.eval(text, opts, user):
            yield node

    @s_coro.genrhelp
    async def storm(self, text, opts=None, user=None):
        '''
        Evaluate a storm query and yield (node, path) tuples.
        Yields:
            (Node, Path) tuples
        '''
        view = self._viewFromOpts(opts)

        async for mesg in view.storm(text, opts, user):
            yield mesg

    async def nodes(self, text, opts=None, user=None):
        '''
        A simple non-streaming way to return a list of nodes.
        '''
        async def nodes():
            return [n async for n in self.eval(text, opts=opts, user=user)]
        task = self.schedCoro(nodes())
        return await task

    @s_coro.genrhelp
    async def streamstorm(self, text, opts=None, user=None):
        '''
        Evaluate a storm query and yield result messages.

        Yields:
            ((str,dict)): Storm messages.
        '''
        view = self._viewFromOpts(opts)

        async for mesg in view.streamstorm(text, opts, user):
            yield mesg

    @s_coro.genrhelp
    async def iterStormPodes(self, text, opts=None, user=None):
        if user is None:
            user = await self.auth.getUserByName('root')

        view = self._viewFromOpts(opts)

        info = {'query': text}
        if opts is not None:
            info['opts'] = opts

        await self.boss.promote('storm', user=user, info=info)
        async with await self.snap(user=user, view=view) as snap:
            async for pode in snap.iterStormPodes(text, opts=opts, user=user):
                yield pode

    @s_cache.memoize(size=10000)
    def getStormQuery(self, text):
        '''
        Parse storm query text and return a Query object.
        '''
        query = copy.deepcopy(s_grammar.parseQuery(text))
        query.init(self)
        return query

    def _logStormQuery(self, text, user):
        '''
        Log a storm query.
        '''
        if self.conf.get('storm:log'):
            lvl = self.conf.get('storm:log:level')
            logger.log(lvl, 'Executing storm query {%s} as [%s]', text, user.name)

    async def getNodeByNdef(self, ndef, view=None):
        '''
        Return a single Node() instance by (form,valu) tuple.
        '''
        name, valu = ndef

        form = self.model.forms.get(name)
        if form is None:
            raise s_exc.NoSuchForm(name=name)

        norm, info = form.type.norm(valu)

        buid = s_common.buid((form.name, norm))

        async with await self.snap(view=view) as snap:
            return await snap.getNodeByBuid(buid)

    def getCoreInfo(self):
        return {
            'version': synapse.version,
            'modeldef': self.model.getModelDef(),
            'stormcmds': {cmd: {} for cmd in self.stormcmds.keys()},
        }

    async def addNodes(self, nodedefs, view=None):
        '''
        Quickly add/modify a list of nodes from node definition tuples.
        This API is the simplest/fastest way to add nodes, set node props,
        and add tags to nodes remotely.

        Args:

            nodedefs (list): A list of node definition tuples. See below.

        A node definition tuple is defined as:

            ( (form, valu), {'props':{}, 'tags':{})

        The "props" or "tags" keys may be omitted.

        '''
        async with await self.snap(view=view) as snap:
            snap.strict = False
            async for node in snap.addNodes(nodedefs):
                yield node

    async def addFeedData(self, name, items, seqn=None):
        '''
        Add data using a feed/parser function.

        Args:
            name (str): The name of the feed record format.
            items (list): A list of items to ingest.
            seqn ((str,int)): An (iden, offs) tuple for this feed chunk.

        Returns:
            (int): The next expected offset (or None) if seqn is None.
        '''
        async with await self.snap() as snap:
            snap.strict = False
            return await snap.addFeedData(name, items, seqn=seqn)

    # async def getFeedOffs(self, iden):
    #    return await self.getLayer().getOffset(iden)

    # async def setFeedOffs(self, iden, offs):
    #    if offs < 0:
        #    mesg = 'Offset must be >= 0.'
        #    raise s_exc.BadConfValu(mesg=mesg, offs=offs, iden=iden)

    #    return await self.getLayer().setOffset(iden, offs)

    async def snap(self, user=None, view=None):
        '''
        Return a transaction object for the default view.

        Args:
            user (str): The user to get the snap for.
            view (View): View object to use when making the snap.

        Notes:
            This must be used as an asynchronous context manager.

        Returns:
            s_snap.Snap: A Snap object for the view.
        '''

        if view is None:
            view = self.view

        if user is None:
            user = await self.auth.getUserByName('root')

        snap = await view.snap(user)

        return snap

    async def loadCoreModule(self, ctor, conf=None):
        '''
        Load a single cortex module with the given ctor and conf.

        Args:
            ctor (str): The python module class path
            conf (dict):Config dictionary for the module
        '''
        if conf is None:
            conf = {}

        modu = self._loadCoreModule(ctor, conf=conf)

        try:
            await s_coro.ornot(modu.preCoreModule)
        except asyncio.CancelledError:  # pragma: no cover
            raise
        except Exception:
            logger.exception(f'module preCoreModule failed: {ctor}')
            self.modules.pop(ctor, None)
            return

        mdefs = modu.getModelDefs()
        self.model.addDataModels(mdefs)

        cmds = modu.getStormCmds()
        [self.addStormCmd(c) for c in cmds]

        try:
            await s_coro.ornot(modu.initCoreModule)
        except asyncio.CancelledError:  # pragma: no cover
            raise
        except Exception:
            logger.exception(f'module initCoreModule failed: {ctor}')
            self.modules.pop(ctor, None)
            return

        await self.fire('core:module:load', module=ctor)

        return modu

    async def _loadCoreMods(self, ctors):

        mods = []

        cmds = []
        mdefs = []

        for ctor in ctors:

            conf = None

            # allow module entry to be (ctor, conf) tuple
            if isinstance(ctor, (list, tuple)):
                ctor, conf = ctor

            modu = self._loadCoreModule(ctor, conf=conf)
            if modu is None:
                continue

            mods.append(modu)

            try:
                await s_coro.ornot(modu.preCoreModule)
            except asyncio.CancelledError:  # pragma: no cover
                raise
            except Exception:
                logger.exception(f'module preCoreModule failed: {ctor}')
                self.modules.pop(ctor, None)
                continue

            cmds.extend(modu.getStormCmds())
            mdefs.extend(modu.getModelDefs())

        self.model.addDataModels(mdefs)
        [self.addStormCmd(c) for c in cmds]

    async def _initCoreMods(self):

        for ctor, modu in list(self.modules.items()):

            try:
                await s_coro.ornot(modu.initCoreModule)
            except asyncio.CancelledError:  # pragma: no cover
                raise
            except Exception:
                logger.exception(f'module initCoreModule failed: {ctor}')
                self.modules.pop(ctor, None)

    def _loadCoreModule(self, ctor, conf=None):

        if ctor in self.modules:
            raise s_exc.ModAlreadyLoaded(mesg=f'{ctor} already loaded')
        try:
            modu = s_dyndeps.tryDynFunc(ctor, self, conf=conf)
            self.modules[ctor] = modu
            return modu

        except Exception:
            logger.exception('mod load fail: %s' % (ctor,))
            return None

    async def stat(self):
        stats = {
            'iden': self.iden,
            'layer': await self.getLayer().stat(),
            'formcounts': await self.getFormCounts(),
        }
        return stats

    async def getPropNorm(self, prop, valu):
        '''
        Get the normalized property value based on the Cortex data model.

        Args:
            prop (str): The property to normalize.
            valu: The value to normalize.

        Returns:
            (tuple): A two item tuple, containing the normed value and the info dictionary.

        Raises:
            s_exc.NoSuchProp: If the prop does not exist.
            s_exc.BadTypeValu: If the value fails to normalize.
        '''
        pobj = self.model.prop(prop)
        if pobj is None:
            raise s_exc.NoSuchProp(mesg=f'The property {prop} does not exist.',
                                   prop=prop)
        norm, info = pobj.type.norm(valu)
        return norm, info

    async def getTypeNorm(self, name, valu):
        '''
        Get the normalized type value based on the Cortex data model.

        Args:
            name (str): The type to normalize.
            valu: The value to normalize.

        Returns:
            (tuple): A two item tuple, containing the normed value and the info dictionary.

        Raises:
            s_exc.NoSuchType: If the type does not exist.
            s_exc.BadTypeValu: If the value fails to normalize.
        '''
        tobj = self.model.type(name)
        if tobj is None:
            raise s_exc.NoSuchType(mesg=f'The type {name} does not exist.',
                                   name=name)
        norm, info = tobj.norm(valu)
        return norm, info

    @staticmethod
    def _convert_reqdict(reqdict):
        return {s_agenda.TimeUnit.fromString(k): v for (k, v) in reqdict.items()}

    async def addCronJob(self, user, query, reqs, incunit=None, incval=1):
        '''
        Add a cron job to the cortex.  Convenience wrapper around agenda.add

        A cron job is a persistently-stored item that causes storm queries to be run in the future.  The specification
        for the times that the queries run can be one-shot or recurring.

        Args:
            query (str):  The storm query to execute in the future
            reqs (Union[Dict[str, Union[int, List[int]]], List[Dict[...]]]):
                Either a dict of the fixed time fields or a list of such dicts.  The keys are in the set ('year',
                'month', 'dayofmonth', 'dayofweek', 'hour', 'minute'.  The values must be positive integers, except for
                the key of 'dayofmonth' in which it may also be a negative integer which represents the number of days
                from the end of the month with -1 representing the last day of the month.  All values may also be lists
                of valid values.
            incunit (Optional[str]):
                A member of the same set as above, with an additional member 'day'.  If is None (default), then the
                appointment is one-shot and will not recur.
            incval (Union[int, List[int]):
                A integer or a list of integers of the number of units

        Returns (bytes):
            An iden that can be used to later modify, query, and delete the job.

        Notes:
            reqs must have fields present or incunit must not be None (or both)
            The incunit if not None it must be larger in unit size than all the keys in all reqs elements.
        '''
        try:
            if incunit is not None:
                if isinstance(incunit, (list, tuple)):
                    incunit = [s_agenda.TimeUnit.fromString(i) for i in incunit]
                else:
                    incunit = s_agenda.TimeUnit.fromString(incunit)
            if isinstance(reqs, Mapping):
                newreqs = self._convert_reqdict(reqs)
            else:
                newreqs = [self._convert_reqdict(req) for req in reqs]
        except KeyError:
            raise s_exc.BadConfValu('Unrecognized time unit')

        return await self._push('cron:add', user.iden, s_common.guid(), query, newreqs, incunit, incval)

    @s_nexus.Pusher.onPush('cron:add')
    async def _onAddCronJob(self, useriden, croniden, query, newreqs, incunit=None, incval=1):

        return await self.agenda.add(useriden, croniden, query, newreqs, incunit, incval)

    @s_nexus.Pusher.onPushAuto('cron:del')
    async def delCronJob(self, iden):
        '''
        Delete a cron job

        Args:
            iden (bytes):  The iden of the cron job to be deleted
        '''
        await self.cell.agenda.delete(iden)

    @s_nexus.Pusher.onPushAuto('cron:mod')
    async def updateCronJob(self, iden, query):
        '''
        Change an existing cron job's query

        Args:
            iden (bytes):  The iden of the cron job to be changed
        '''
        await self.cell.agenda.mod(iden, query)

    @s_nexus.Pusher.onPushAuto('cron:enable')
    async def enableCronJob(self, iden):
        '''
        Enable a cron job

        Args:
            iden (bytes):  The iden of the cron job to be changed
        '''
        await self.cell.agenda.enable(iden)

    @s_nexus.Pusher.onPushAuto('cron:disable')
    async def disableCronJob(self, iden):
        '''
        Enable a cron job

        Args:
            iden (bytes):  The iden of the cron job to be changed
        '''
        await self.cell.agenda.disable(iden)

@contextlib.asynccontextmanager
async def getTempCortex(mods=None):
    '''
    Get a proxy to a cortex backed by a temporary directory.

    Args:
        mods (list): A list of modules which are loaded into the cortex.

    Notes:
        The cortex and temporary directory are town down on exit.
        This should only be called from synchronous code.

    Returns:
        Proxy to the cortex.
    '''
    with s_common.getTempDir() as dirn:

        async with await Cortex.anit(dirn) as core:
            if mods:
                for mod in mods:
                    await core.loadCoreModule(mod)
            async with core.getLocalProxy() as prox:
                yield prox<|MERGE_RESOLUTION|>--- conflicted
+++ resolved
@@ -2412,7 +2412,6 @@
         creator = vdef.get('creator')
         user = await self.auth.reqUser(creator)
 
-<<<<<<< HEAD
         view = await self._push('view:add', vdef)
 
         await user.setAdmin(True, gateiden=view.iden)
@@ -2426,8 +2425,6 @@
     @s_nexus.Pusher.onPush('view:add')
     async def _addView(self, vdef):
 
-=======
->>>>>>> 3238b7ec
         iden = vdef.get('iden')
         node = await self.hive.open(('cortex', 'views', iden))
 
