import os
import copy
import asyncio
import logging
import contextlib
import collections

from collections.abc import Mapping

import synapse
import synapse.exc as s_exc
import synapse.axon as s_axon
import synapse.common as s_common
import synapse.telepath as s_telepath
import synapse.datamodel as s_datamodel

import synapse.lib.ast as s_ast
import synapse.lib.cell as s_cell
import synapse.lib.coro as s_coro
import synapse.lib.hive as s_hive
import synapse.lib.view as s_view
import synapse.lib.cache as s_cache
import synapse.lib.layer as s_layer
import synapse.lib.nexus as s_nexus
import synapse.lib.queue as s_queue
import synapse.lib.scope as s_scope
import synapse.lib.storm as s_storm
import synapse.lib.agenda as s_agenda
import synapse.lib.dyndeps as s_dyndeps
import synapse.lib.grammar as s_grammar
import synapse.lib.httpapi as s_httpapi
import synapse.lib.modules as s_modules
import synapse.lib.modelrev as s_modelrev
import synapse.lib.stormsvc as s_stormsvc
import synapse.lib.lmdbslab as s_lmdbslab
import synapse.lib.slaboffs as s_slaboffs
import synapse.lib.stormhttp as s_stormhttp
import synapse.lib.stormwhois as s_stormwhois
import synapse.lib.provenance as s_provenance
import synapse.lib.stormtypes as s_stormtypes

logger = logging.getLogger(__name__)

'''
A Cortex implements the synapse hypergraph object.
'''

class CoreApi(s_cell.CellApi):
    '''
    The CoreApi is exposed when connecting to a Cortex over Telepath.

    Many CoreApi methods operate on packed nodes consisting of primitive data structures
    which can be serialized with msgpack/json.

    An example of a packaged Node::

        ( (<form>, <valu>), {

            "props": {
                <name>: <valu>,
                ...
            },
            "tags": {
                "foo": <time>,
                "foo.bar": <time>,
            },
        })

    '''
    @s_cell.adminapi
    def getCoreMods(self):
        return self.cell.getCoreMods()

    @s_cell.adminapi
    def stat(self):
        return self.cell.stat()

    @s_cell.adminapi
    async def joinTeleLayer(self, url, indx=None):
        ret = await self.cell.joinTeleLayer(url, indx=indx)
        return ret

    # FIXME:  ModelDict/Def/Defs is a mess
    async def getModelDict(self):
        '''
        Return a dictionary which describes the data model.

        Returns:
            (dict): A model description dictionary.
        '''
        return await self.cell.getModelDict()

    async def getModelDefs(self):
        return await self.cell.getModelDefs()

    def getCoreInfo(self):
        '''
        Return static generic information about the cortex including model definition
        '''
        return self.cell.getCoreInfo()

    async def _getViewFromOpts(self, opts):
        '''

        Args:
            opts(Optional[Dict]): opts dicts that may contain a view field

        Returns:
            view object

        Raises:
            s_exc.NoSuchView: If the view iden doesn't exist
            s_exc.AuthDeny: If the current user doesn't have read access to the view

        '''
        iden = (opts or {}).get('view')
        return await self._getView(iden)

    async def _getView(self, iden):

        view = self.cell.getView(iden)
        if view is None:
            raise s_exc.NoSuchView(iden=iden)

        self.user.confirm(('view', 'read'), gateiden=view.iden)
        return view

    async def callStorm(self, text, opts=None):
        '''
        Return the value expressed in a return() statement within storm.
        '''
        iden = (opts or {}).get('view')
        view = self.cell.getView(iden)
        try:

            async for pode in view.iterStormPodes(text, opts=opts, user=self.user):
                asyncio.sleep(0)

        except s_ast.StormReturn as e:

            retn = e.item
            if isinstance(retn, s_stormtypes.Prim):
                retn = retn.value()

            return retn

    # FIXME:  add view parm here (it wouldn't be stored on the view though)
    async def addCronJob(self, query, reqs, incunit=None, incval=1):
        '''
        Add a cron job to the cortex

        A cron job is a persistently-stored item that causes storm queries to be run in the future.  The specification
        for the times that the queries run can be one-shot or recurring.

        Args:
            query (str):  The storm query to execute in the future
            reqs (Union[Dict[str, Union[int, List[int]]], List[Dict[...]]]):
                Either a dict of the fixed time fields or a list of such dicts.  The keys are in the set ('year',
                'month', 'dayofmonth', 'dayofweek', 'hour', 'minute'.  The values must be positive integers, except for
                the key of 'dayofmonth' in which it may also be a negative integer which represents the number of days
                from the end of the month with -1 representing the last day of the month.  All values may also be lists
                of valid values.
            incunit (Optional[str]):
                A member of the same set as above, with an additional member 'day'.  If is None (default), then the
                appointment is one-shot and will not recur.
            incval (Union[int, List[int]):
                A integer or a list of integers of the number of units

        Returns (bytes):
            An iden that can be used to later modify, query, and delete the job.

        Notes:
            reqs must have fields present or incunit must not be None (or both)
            The incunit if not None it must be larger in unit size than all the keys in all reqs elements.
        '''
        # FIXME deprecated annotation
        self.user.confirm(('cron', 'add'), gateiden='cortex')
        return await self.cell.addCronJob(self.user.iden, query, reqs, incunit, incval)

    async def delCronJob(self, iden):
        '''
        Delete a cron job

        Args:
            iden (bytes):  The iden of the cron job to be deleted
        '''
        # FIXME deprecated annotation
        self.user.confirm(('cron', 'del'), gateiden=iden)
        await self.cell.delCronJob(iden)

    async def updateCronJob(self, iden, query):
        '''
        Change an existing cron job's query

        Args:
            iden (bytes):  The iden of the cron job to be changed
        '''
        # FIXME deprecated annotation
        self.user.confirm(('cron', 'set'), gateiden=iden)
        await self.cell.updateCronJob(iden, query)

    async def enableCronJob(self, iden):
        '''
        Enable a cron job

        Args:
            iden (bytes):  The iden of the cron job to be changed
        '''
        # FIXME deprecated annotation
        self.user.confirm(('cron', 'set'), gateiden=iden)
        await self.cell.enableCronJob(iden)

    async def disableCronJob(self, iden):
        '''
        Enable a cron job

        Args:
            iden (bytes):  The iden of the cron job to be changed
        '''
        # FIXME deprecated annotation
        self.user.confirm(('cron', 'set'), gateiden=iden)
        await self.cell.disableCronJob(iden)

    async def listCronJobs(self):
        '''
        Get information about all the cron jobs accessible to the current user
        '''
        # FIXME deprecated annotation

        crons = []
        for iden, cron in await self.cell.listCronJobs():

            if not self.user.allowed(('cron', 'get'), gateiden=iden):
                continue

            crons.append((iden, cron))

        return crons

    async def setStormCmd(self, cdef):
        '''
        Set the definition of a pure storm command in the cortex.
        '''
        self.user.confirm(('storm', 'admin', 'cmds'))
        return await self.cell.setStormCmd(cdef)

    async def delStormCmd(self, name):
        '''
        Remove a pure storm command from the cortex.
        '''
        self.user.confirm(('storm', 'admin', 'cmds'))
        return await self.cell.delStormCmd(name)

    async def _reqDefLayerAllowed(self, perms):
        view = self.cell.getView()
        wlyr = view.layers[0]
        self.user.confirm(perms, gateiden=wlyr.iden)

    async def addNodeTag(self, iden, tag, valu=(None, None)):
        '''
        Deprecated in 0.2.0.

        FIXME:  add view parm?
        Add a tag to a node specified by iden.

        Args:
            iden (str): A hex encoded node BUID.
            tag (str):  A tag string.
            valu (tuple):  A time interval tuple or (None, None).
        '''
        await self._reqDefLayerAllowed(('tag:add', *tag.split('.')))
        return await self.cell.addNodeTag(self.user, iden, tag, valu)

    async def delNodeTag(self, iden, tag):
        '''
        Deprecated in 0.2.0.
        Delete a tag from the node specified by iden.

        Args:
            iden (str): A hex encoded node BUID.
            tag (str):  A tag string.
        '''
        await self._reqDefLayerAllowed(('tag:del', *tag.split('.')))
        return await self.cell.delNodeTag(self.user, iden, tag)

    async def setNodeProp(self, iden, name, valu):
        '''
        Deprecated in 0.2.0.

        Set a property on a single node.
        FIXME:  how to move to cortex and still have enforcement?
        '''
        buid = s_common.uhex(iden)

        async with await self.cell.snap(user=self.user) as snap:

            with s_provenance.claim('coreapi', meth='prop:set', user=snap.user.iden):

                node = await snap.getNodeByBuid(buid)
                if node is None:
                    raise s_exc.NoSuchIden(iden=iden)

                prop = node.form.props.get(name)
                self.user.confirm(('prop:set', prop.full), gateiden=snap.wlyr.iden)

                await node.set(name, valu)
                return node.pack()

    async def delNodeProp(self, iden, name):
        '''
        Deprecated in 0.2.0.

        Delete a property from a single node.
        '''

        buid = s_common.uhex(iden)

        async with await self.cell.snap(user=self.user) as snap:

            with s_provenance.claim('coreapi', meth='prop:del', user=snap.user.iden):

                node = await snap.getNodeByBuid(buid)
                if node is None:
                    raise s_exc.NoSuchIden(iden=iden)

                prop = node.form.props.get(name)

                self.user.confirm(('prop:del', prop.full), gateiden=snap.wlyr.iden)

                await node.pop(name)
                return node.pack()

    async def addNode(self, form, valu, props=None):
        '''
        Deprecated in 0.2.0.
        '''
        async with await self.cell.snap(user=self.user) as snap:
            self.user.confirm(('node:add', form), gateiden=snap.wlyr.iden)
            with s_provenance.claim('coreapi', meth='node:add', user=snap.user.iden):

                node = await snap.addNode(form, valu, props=props)
                return node.pack()

    async def addNodes(self, nodes):
        '''
        Add a list of packed nodes to the cortex.

        Args:
            nodes (list): [ ( (form, valu), {'props':{}, 'tags':{}}), ... ]

        Yields:
            (tuple): Packed node tuples ((form,valu), {'props': {}, 'tags':{}})

        Deprecated in 0.2.0
        '''

        # First check that that user may add each form
        done = {}
        for node in nodes:

            formname = node[0][0]
            if done.get(formname):
                continue

            await self._reqDefLayerAllowed(('node:add', formname))
            done[formname] = True

        async with await self.cell.snap(user=self.user) as snap:
            with s_provenance.claim('coreapi', meth='node:add', user=snap.user.iden):

                snap.strict = False

                async for node in snap.addNodes(nodes):

                    if node is not None:
                        node = node.pack()

                    yield node

    async def getFeedFuncs(self):
        '''
        Get a list of Cortex feed functions.

        Notes:
            Each feed dictinonary has the name of the feed function, the
            full docstring for the feed function, and the first line of
            the docstring broken out in their own keys for easy use.

        Returns:
            tuple: A tuple of dictionaries.
        '''
        return await self.cell.getFeedFuncs()

    async def addFeedData(self, name, items, seqn=None):

        wlyr = self.cell.view.layers[0]

        parts = name.split('.')

        self.user.confirm(('feed:data', *parts), gateiden=wlyr.iden)

        async with await self.cell.snap(user=self.user) as snap:
            with s_provenance.claim('feed:data', name=name, user=snap.user.iden):
                snap.strict = False
                # FIXME:  is this enough to make snap a nexus?  Alternative is to add a cortex pass-through
                return await snap.addFeedData(name, items, seqn=seqn)

    async def count(self, text, opts=None):
        '''
        Count the number of nodes which result from a storm query.

        Args:
            text (str): Storm query text.
            opts (dict): Storm query options.

        Returns:
            (int): The number of nodes resulting from the query.
        '''
        view = await self._getViewFromOpts(opts)

        i = 0
        # FIXME:  make a count method on view
        async for _ in view.eval(text, opts=opts, user=self.user):
            i += 1
        return i

    async def eval(self, text, opts=None):
        '''
        Evaluate a storm query and yield packed nodes.
        '''

        view = await self._getViewFromOpts(opts)

        async for pode in view.iterStormPodes(text, opts=opts, user=self.user):
            yield pode

    async def storm(self, text, opts=None):
        '''
        Evaluate a storm query and yield result messages.

        Yields:
            ((str,dict)): Storm messages.
        '''
        view = await self._getViewFromOpts(opts)

        if opts is not None and opts.get('spawn'):

            link = s_scope.get('link')

            opts.pop('spawn', None)
            info = {
                'link': link.getSpawnInfo(),
                'view': view.iden,
                'user': self.user.iden,
                'storm': {
                    'opts': opts,
                    'query': text,
                }
            }

            tnfo = {'query': text}
            if opts:
                tnfo['opts'] = opts
            await self.cell.boss.promote('storm:spawn',
                                         user=self.user,
                                         info=tnfo)
            proc = None
            mesg = 'Spawn complete'
            try:
                async with self.cell.spawnpool.get() as proc:
                    if await proc.xact(info):
                        await link.fini()
            except Exception as e:
                if not isinstance(e, asyncio.CancelledError):
                    logger.exception('Error during spawned Storm execution.')
                if not self.cell.isfini:
                    if proc:
                        await proc.fini()
                mesg = repr(e)
                raise
            finally:
                raise s_exc.DmonSpawn(mesg=mesg)

        async for mesg in view.streamstorm(text, opts, user=self.user):
            yield mesg

    async def watch(self, wdef):
        '''
        Hook cortex/view/layer watch points based on a specified watch definition.

        Example:

            wdef = { 'tags': [ 'foo.bar', 'baz.*' ] }

            async for mesg in core.watch(wdef):
                dostuff(mesg)
        '''
        iden = wdef.get('view', self.cell.view.iden)
        self.user.confirm(('watch',), gateiden=iden)

        async for mesg in self.cell.watch(wdef):
            yield mesg

    async def getNexusChanges(self, offs):
        async for item in self.cell.getNexusChanges(offs):
            yield item

    async def syncLayerSplices(self, iden, offs, layriden=None):
        '''
        Yield (indx, mesg) splices for the given layer beginning at offset.

        Once caught up, this API will begin yielding splices in real-time.
        The generator will only terminate on network disconnect or if the
        consumer falls behind the max window size of 10,000 splice messages.
        '''
        self.user.confirm(('sync',), gateiden=iden)
        async for item in self.cell.syncLayerSplices(iden, offs):
            yield item

    @s_cell.adminapi
    async def splices(self, offs, size, layriden=None):
        '''
        Return the list of splices at the given offset.
        '''
        layr = self.cell.getLayer(layriden)
        self.user.confirm(('read',), gateiden=layr.iden)
        count = 0
        async for mesg in layr.splices(offs, size):
            count += 1
            if not count % 1000:
                await asyncio.sleep(0)
            yield mesg

    @s_cell.adminapi
    async def splicesBack(self, offs, size):
        '''
        Return the list of splices backwards from the given offset.
        '''
        # FIXME:  perm check
        count = 0
        async for mesg in self.cell.view.layers[0].splicesBack(offs, size):
            count += 1
            if not count % 1000: # pragma: no cover
                await asyncio.sleep(0)
            yield mesg

    async def spliceHistory(self):
        '''
        Yield splices backwards from the end of the splice log.

        Will only return the user's own splices unless they are an admin.
        '''
        async for splice in self.cell.spliceHistory(self.user):
            yield splice

    @s_cell.adminapi
    async def provStacks(self, offs, size):
        '''
        Return stream of (iden, provenance stack) tuples at the given offset.
        '''
        count = 0
        for iden, stack in self.cell.provstor.provStacks(offs, size):
            count += 1
            if not count % 1000:
                await asyncio.sleep(0)
            yield s_common.ehex(iden), stack

    @s_cell.adminapi
    async def getProvStack(self, iden: str):
        '''
        Return the providence stack associated with the given iden.

        Args:
            iden (str):  the iden from splice

        Note: the iden appears on each splice entry as the 'prov' property
        '''
        return self.cell.provstor.getProvStack(s_common.uhex(iden))

    async def getPropNorm(self, prop, valu):
        '''
        Get the normalized property value based on the Cortex data model.

        Args:
            prop (str): The property to normalize.
            valu: The value to normalize.

        Returns:
            (tuple): A two item tuple, containing the normed value and the info dictionary.

        Raises:
            s_exc.NoSuchProp: If the prop does not exist.
            s_exc.BadTypeValu: If the value fails to normalize.
        '''
        return await self.cell.getPropNorm(prop, valu)

    async def getTypeNorm(self, name, valu):
        '''
        Get the normalized type value based on the Cortex data model.

        Args:
            name (str): The type to normalize.
            valu: The value to normalize.

        Returns:
            (tuple): A two item tuple, containing the normed value and the info dictionary.

        Raises:
            s_exc.NoSuchType: If the type does not exist.
            s_exc.BadTypeValu: If the value fails to normalize.
        '''
        return await self.cell.getTypeNorm(name, valu)

    async def addFormProp(self, form, prop, tdef, info):
        '''
        Add an extended property to the given form.

        Extended properties *must* begin with _
        '''
        self.user.confirm(('model', 'prop', 'add', form))
        return await self.cell.addFormProp(form, prop, tdef, info)

    async def delFormProp(self, form, name):
        '''
        Remove an extended property from the given form.
        '''
        self.user.confirm(('model', 'prop', 'del', form))
        return await self.cell.delFormProp(form, name)

    async def addUnivProp(self, name, tdef, info):
        '''
        Add an extended universal property.

        Extended properties *must* begin with _
        '''
        self.user.confirm(('model', 'univ', 'add'))
        return await self.cell.addUnivProp(name, tdef, info)

    async def delUnivProp(self, name):
        '''
        Remove an extended universal property.
        '''
        self.user.confirm(('model', 'univ', 'del'))
        return await self.cell.delUnivProp(name)

    async def addTagProp(self, name, tdef, info):
        '''
        Add a tag property to record data about tags on nodes.
        '''
        self.user.confirm(('model', 'tagprop', 'add'))
        return await self.cell.addTagProp(name, tdef, info)

    async def delTagProp(self, name):
        '''
        Remove a previously added tag property.
        '''
        self.user.confirm(('model', 'tagprop', 'del'))
        return await self.cell.delTagProp(name)

    async def addStormPkg(self, pkgdef):
        self.user.confirm(('storm', 'pkg', 'add'))
        return await self.cell.addStormPkg(pkgdef)

    async def delStormPkg(self, iden):
        self.user.confirm(('storm', 'pkg', 'del'))
        return await self.cell.delStormPkg(iden)

    async def getStormPkgs(self):
        return await self.cell.getStormPkgs()

    async def getStormPkg(self, name):
        return await self.cell.getStormPkg(name)

    async def addStormDmon(self, ddef):
        return await self.cell.addStormDmon(ddef)

    async def getStormDmons(self):
        return await self.cell.getStormDmons()

    async def getStormDmon(self, iden):
        return await self.cell.getStormDmon(iden)

    async def delStormDmon(self, iden):
        return await self.cell.delStormDmon(iden)


class Cortex(s_cell.Cell):  # type: ignore
    '''
    A Cortex implements the synapse hypergraph.

    The bulk of the Cortex API lives on the Snap() object which can
    be obtained by calling Cortex.snap() in a with block.  This allows
    callers to manage transaction boundaries explicitly and dramatically
    increases performance.
    '''
    confdefs = {
        'axon': {
            'description': 'A telepath URL for a remote axon.',
            'type': 'string'
        },
        'cron:enable': {
            'default': True,
            'description': 'Enable cron jobs running.',
            'type': 'boolean'
        },
        'dedicated': {
            'default': False,
            'description': 'The cortex is free to use most of the resources of the system.',
            'type': 'boolean'
        },
        'layer:lmdb:map_async': {
            'default': True,
            'description': 'Set the default lmdb:map_async value in LMDB layers.',
            'type': 'boolean'
        },
        'layers:lockmemory': {
            'default': False,
            'description': 'Should new layers lock memory for performance by default.',
            'type': 'boolean'
        },
        'modules': {
            'default': [],
            'description': 'A list of module classes to load.',
            'type': 'array'
        },
        'spawn:poolsize': {
            'default': 8,
            'description': 'The max number of spare processes to keep around in the storm spawn pool.',
            'type': 'integer'
        },
        'splice:cryotank': {
            'description': 'A telepath URL for a cryotank used to archive splices.',
            'type': 'string'
        },
        'splice:en': {
            'default': True,
            'description': 'Enable storing splices for layer changes.',
            'type': 'boolean'
        },
        'storm:log': {
            'default': False,
            'description': 'Log storm queries via system logger.',
            'type': 'boolean'
        },
        'storm:log:level': {
            'default': 30,
            'description': 'Logging log level to emit storm logs at.',
            'type': 'integer'
        }
    }

    cellapi = CoreApi
    layrctor = s_layer.Layer.anit

    async def __anit__(self, dirn, conf=None):

        await s_cell.Cell.__anit__(self, dirn, conf=conf)

        offsdb = self.slab.initdb('offsets')
        self.offs = s_slaboffs.SlabOffs(self.slab, offsdb)

        # share ourself via the cell dmon as "cortex"
        # for potential default remote use
        self.dmon.share('cortex', self)

        self.views = {}
        self.layers = {}
        self.modules = {}
        self.splicers = {}
        self.feedfuncs = {}
        self.stormcmds = {}
        self.spawnpool = None

        self.storm_cmd_ctors = {}
        self.storm_cmd_cdefs = {}

        self.stormmods = {}     # name: mdef
        self.stormpkgs = {}     # name: pkgdef
        self.stormvars = None   # type: s_hive.HiveDict

        self.stormdmons = {}

        self.svcsbyiden = {}
        self.svcsbyname = {}

        self._runtLiftFuncs = {}
        self._runtPropSetFuncs = {}
        self._runtPropDelFuncs = {}

        self.ontagadds = collections.defaultdict(list)
        self.ontagdels = collections.defaultdict(list)
        self.ontagaddglobs = s_cache.TagGlobs()
        self.ontagdelglobs = s_cache.TagGlobs()

        self.libroot = (None, {}, {})
        self.bldgbuids = {} # buid -> (Node, Event)  Nodes under construction

        self.axon = None  # type: s_axon.AxonApi
        self.axready = asyncio.Event()

        self.view = None  # The default/main view

<<<<<<< HEAD
        self.provstor = await s_provenance.ProvStor.anit(self.dirn)
        self.onfini(self.provstor.fini)

        # Change distribution
        self.nexsroot = await s_nexus.NexsRoot.anit(dirn)
        self.onfini(self.nexsroot.fini)
=======
        # initialize change distribution
        await self._initNexsRoot()
>>>>>>> e5d8f37e

        # generic fini handler for the Cortex
        self.onfini(self._onCoreFini)

        await self._initCoreHive()
        self._initSplicers()
        self._initStormLibs()
        self._initFeedFuncs()

        self._initCortexHttpApi()

        self.model = s_datamodel.Model()

        # Perform module loading
        mods = list(s_modules.coremods)
        mods.extend(self.conf.get('modules'))
        await self._loadCoreMods(mods)
        await self._loadExtModel()
        await self._initStormCmds()

        # Initialize our storage and views
        await self._initCoreAxon()

        #await self._migrateViewsLayers()
        await self._initCoreLayers()
        await self._initCoreViews()
        self.onfini(self._finiStor)
        await self._checkLayerModels()
        await self._initCoreQueues()

        self.addHealthFunc(self._cortexHealth)

        async def finidmon():
            await asyncio.gather(*[dmon.fini() for dmon in self.stormdmons.values()])

        self.onfini(finidmon)

        self.agenda = await s_agenda.Agenda.anit(self)
        self.onfini(self.agenda)

        await self._initRuntFuncs()

        cmdhive = await self.hive.open(('cortex', 'storm', 'cmds'))
        pkghive = await self.hive.open(('cortex', 'storm', 'packages'))
        self.cmdhive = await cmdhive.dict()
        self.pkghive = await pkghive.dict()

        # Finalize coremodule loading & give stormservices a shot to load
        await self._initCoreMods()
        await self._initStormSvcs()
        await self._initPureStormCmds()

        # Now start agenda and dmons after all coremodules have finished
        # loading and services have gotten a shot to be registerd.
        if self.conf.get('cron:enable'):
            await self.agenda.start()
        await self._initStormDmons()

        # Initialize free-running tasks.
        # self._initCryoLoop()
        # self._initPushLoop()
        # self._initFeedLoops()

        import synapse.lib.spawn as s_spawn  # get around circular dependency
        self.spawnpool = await s_spawn.SpawnPool.anit(self)
        self.onfini(self.spawnpool)
        self.on('user:mod', self._onEvtBumpSpawnPool)

        self.dynitems.update({
            'cron': self.agenda,
            'cortex': self,
            'multiqueue': self.multiqueue,
            'axon': self.axon
        })

        await self.auth.addAuthGate('cortex', 'cortex')

    async def _initNexsRoot(self):
        self.nexsroot = await s_nexus.NexsRoot.anit(self.dirn)
        self.onfini(self.nexsroot.fini)

    async def _onEvtBumpSpawnPool(self, evnt):
        await self.bumpSpawnPool()

    async def bumpSpawnPool(self):
        if self.spawnpool is not None:
            await self.spawnpool.bump()

    async def addCoreQueue(self, name, info):

        if self.multiqueue.exists(name):
            mesg = f'Queue named {name} already exists!'
            raise s_exc.DupName(mesg=mesg)

        await self._push('queue:add', name, info)

    @s_nexus.Pusher.onPush('queue:add')
    async def _addCoreQueue(self, name, info):
        if self.multiqueue.exists(name):
            return

        await self.auth.addAuthGate(f'queue:{name}', 'queue')

        creator = info.get('creator')
        if creator is not None:
            user = await self.auth.reqUser(creator)
            await user.setAdmin(True, gateiden=f'queue:{name}')

        await self.multiqueue.add(name, info)

    @s_nexus.Pusher.onPushAuto('queue:list')
    async def listCoreQueues(self):
        return self.multiqueue.list()

    async def getCoreQueue(self, name):
        return self.multiqueue.status(name)

    async def delCoreQueue(self, name):

        if not self.multiqueue.exists(name):
            mesg = f'No queue named {name} exists!'
            raise s_exc.NoSuchName(mesg=mesg)

        await self._push('queue:del', name)
        await self.auth.delAuthGate(f'queue:{name}')

    @s_nexus.Pusher.onPush('queue:del')
    async def _delCoreQueue(self, name):
        await self.multiqueue.rem(name)

    async def coreQueueGet(self, name, offs=0, cull=True, wait=None):
        async for item in self.multiqueue.gets(name, offs, cull=cull, wait=wait):
            return item

    async def coreQueueGets(self, name, offs=0, cull=True, wait=None, size=None):
        count = 0
        async for item in self.multiqueue.gets(name, offs, cull=cull, wait=wait):

            yield item

            count += 1
            if size is not None and count >= size:
                return

    @s_nexus.Pusher.onPushAuto('queue:puts')
    async def coreQueuePuts(self, name, items):
        await self.multiqueue.puts(name, items)

    @s_nexus.Pusher.onPushAuto('queue:cull')
    async def coreQueueCull(self, name, offs):
        await self.multiqueue.cull(name, offs)

    async def getSpawnInfo(self):
        return {
            'iden': self.iden,
            'dirn': self.dirn,
            'conf': {
                'storm:log': self.conf.get('storm:log', False),
                'storm:log:level': self.conf.get('storm:log:level', logging.INFO),
            },
            'loglevel': logger.getEffectiveLevel(),
            # TODO make getModelDefs include extended model
            'views': [v.getSpawnInfo() for v in self.views.values()],
            'layers': [l.getSpawnInfo() for l in self.layers.values()],
            'storm': {
                'cmds': {
                    'cdefs': list(self.storm_cmd_cdefs.items()),
                    'ctors': list(self.storm_cmd_ctors.items()),
                },
                'libs': tuple(self.libroot),
                'mods': await self.getStormMods(),
                'pkgs': await self.getStormPkgs(),
            },
            'model': await self.getModelDefs(),
        }

    async def _finiStor(self):
        await asyncio.gather(*[view.fini() for view in self.views.values()])
        await asyncio.gather(*[layr.fini() for layr in self.layers.values()])

    async def _initRuntFuncs(self):

        async def onSetTrigDoc(node, prop, valu):
            valu = str(valu)
            iden = node.ndef[1]
            trig = node.snap.view.triggers.get(iden)
            node.snap.user.confirm(('trigger', 'set', 'doc'), gateiden=iden)
            await trig.set('doc', valu)
            node.props[prop.name] = valu
            await self.fire('core:trigger:action', iden=iden, action='mod')

        async def onSetTrigName(node, prop, valu):
            valu = str(valu)
            iden = node.ndef[1]
            trig = node.snap.view.triggers.get(iden)
            node.snap.user.confirm(('trigger', 'set', 'name'), gateiden=iden)
            await trig.set('name', valu)
            node.props[prop.name] = valu
            await self.fire('core:trigger:action', iden=iden, action='mod')

        async def onSetCronDoc(node, prop, valu):
            valu = str(valu)
            iden = node.ndef[1]
            appt = await self.agenda.get(iden)
            appt.confirm(node.snap.user, ('cron', 'set', 'doc'))
            await appt.setDoc(valu)
            node.props[prop.name] = valu

        async def onSetCronName(node, prop, valu):
            valu = str(valu)
            iden = node.ndef[1]
            appt = await self.agenda.get(iden)
            appt.confirm(node.snap.user, ('cron', 'set', 'name'))
            await appt.setName(valu)
            node.props[prop.name] = valu

        self.addRuntPropSet('syn:cron:doc', onSetCronDoc)
        self.addRuntPropSet('syn:cron:name', onSetCronName)

        self.addRuntPropSet('syn:trigger:doc', onSetTrigDoc)
        self.addRuntPropSet('syn:trigger:name', onSetTrigName)

    async def _initStormDmons(self):

        node = await self.hive.open(('cortex', 'storm', 'dmons'))

        self.stormdmonhive = await node.dict()

        for iden, ddef in self.stormdmonhive.items():
            try:
                await self.runStormDmon(iden, ddef)

            except asyncio.CancelledError:  # pragma: no cover
                raise

            except Exception as e:
                logger.warning(f'initStormDmon ({iden}) failed: {e}')

    async def _initStormSvcs(self):

        node = await self.hive.open(('cortex', 'storm', 'services'))

        self.stormservices = await node.dict()

        for iden, sdef in self.stormservices.items():

            try:
                await self._setStormSvc(sdef)

            except asyncio.CancelledError:  # pragma: no cover
                raise

            except Exception as e:
                logger.warning(f'initStormService ({iden}) failed: {e}')

    async def _initCoreQueues(self):
        path = os.path.join(self.dirn, 'slabs', 'queues.lmdb')

        slab = await s_lmdbslab.Slab.anit(path, map_async=True)
        self.onfini(slab.fini)

        self.multiqueue = await slab.getMultiQueue('cortex:queue', nexsroot=self.nexsroot)

    @s_nexus.Pusher.onPushAuto('cmd:set')
    async def setStormCmd(self, cdef):
        '''
        Set pure storm command definition.

        Args:
        cdef = {

            'name': <name>,

            'cmdopts': [
                (<name>, <opts>),
            ]

            'cmdconf': {
                <str>: <valu>
            },

            'storm': <text>,

        }
        '''
        name = cdef.get('name')
        await self._setStormCmd(cdef)
        await self.cmdhive.set(name, cdef)

    async def _reqStormCmd(self, cdef):

        name = cdef.get('name')
        if not s_grammar.isCmdName(name):
            raise s_exc.BadCmdName(name=name)

        self.getStormQuery(cdef.get('storm'))

    async def _setStormCmd(self, cdef):
        '''
        Note:
            No change control or persistence
        '''

        await self._reqStormCmd(cdef)

        def ctor(argv):
            return s_storm.PureCmd(cdef, argv)

        # TODO unify class ctors and func ctors vs briefs...
        def getCmdBrief():
            return cdef.get('descr', 'No description').strip().split('\n')[0]

        ctor.getCmdBrief = getCmdBrief
        ctor.pkgname = cdef.get('pkgname')
        ctor.svciden = cdef.get('cmdconf', {}).get('svciden', '')
        ctor.forms = cdef.get('forms', {})

        def getStorNode(form='syn:cmd'):
            ndef = (form, cdef.get('name'))
            buid = s_common.buid(ndef)

            props = {
                'doc': ctor.getCmdBrief()
            }

            inpt = ctor.forms.get('input')
            outp = ctor.forms.get('output')

            if inpt:
                props['input'] = tuple(inpt)

            if outp:
                props['output'] = tuple(outp)

            if ctor.svciden:
                props['svciden'] = ctor.svciden

            if ctor.pkgname:
                props['package'] = ctor.pkgname

            return (buid, {
                'ndef': ndef,
                'props': props,
            })

        ctor.getStorNode = getStorNode

        name = cdef.get('name')
        self.stormcmds[name] = ctor
        self.storm_cmd_cdefs[name] = cdef

        await self.bumpSpawnPool()

        await self.fire('core:cmd:change', cmd=name, act='add')

    async def _popStormCmd(self, name):
        self.stormcmds.pop(name, None)
        await self.bumpSpawnPool()

        await self.fire('core:cmd:change', cmd=name, act='del')

    @s_nexus.Pusher.onPushAuto('cmd:del')
    async def delStormCmd(self, name):
        '''
        Remove a previously set pure storm command.
        '''
        ctor = self.stormcmds.get(name)
        if ctor is None:
            mesg = f'No storm command named {name}.'
            raise s_exc.NoSuchCmd(name=name, mesg=mesg)

        cdef = self.cmdhive.get(name)
        if cdef is None:
            mesg = f'The storm command ({name}) is not dynamic.'
            raise s_exc.CantDelCmd(mesg=mesg)

        await self.cmdhive.pop(name)
        self.stormcmds.pop(name, None)
        await self.bumpSpawnPool()

        await self.fire('core:cmd:change', cmd=name, act='del')

    @s_nexus.Pusher.onPushAuto('pkg:add')
    async def addStormPkg(self, pkgdef):
        '''
        Add the given storm package to the cortex.

        This will store the package for future use.
        '''
        await self.loadStormPkg(pkgdef)
        name = pkgdef.get('name')
        await self.pkghive.set(name, pkgdef)

    @s_nexus.Pusher.onPushAuto('pkg:del')
    async def delStormPkg(self, name):
        '''
        Delete a storm package by name.
        '''
        pkgdef = await self.pkghive.pop(name, None)
        if pkgdef is None:
            mesg = f'No storm package: {name}.'
            raise s_exc.NoSuchPkg(mesg=mesg)

        await self._dropStormPkg(pkgdef)

    async def getStormPkg(self, name):
        return self.stormpkgs.get(name)

    async def getStormPkgs(self):
        return list(self.pkghive.values())

    async def getStormMods(self):
        return self.stormmods

    async def getStormMod(self, name):
        return self.stormmods.get(name)

    def getDataModel(self):
        return self.model

    async def _tryLoadStormPkg(self, pkgdef):
        try:
            await self.loadStormPkg(pkgdef)
        except asyncio.CancelledError:
            raise  # pragma: no cover

        except Exception as e:
            name = pkgdef.get('name', '')
            logger.exception(f'Error loading pkg: {name}, {str(e)}')

    async def _confirmStormPkg(self, pkgdef):
        '''
        Validate a storm package for loading.  Raises if invalid.
        '''
        # validate things first...
        name = pkgdef.get('name')
        if name is None:
            mesg = 'Package definition has no "name" field.'
            raise s_exc.BadPkgDef(mesg=mesg)

        vers = pkgdef.get('version')
        if vers is None:
            mesg = 'Package definition has no "version" field.'
            raise s_exc.BadPkgDef(mesg=mesg)

        mods = pkgdef.get('modules', ())
        cmds = pkgdef.get('commands', ())
        svciden = pkgdef.get('svciden')

        # Validate storm contents from modules and commands
        for mdef in mods:

            modname = mdef.get('name')
            if modname is None:
                raise s_exc.BadPkgDef(mesg='Package module is missing a name.',
                                      package=name)
            modtext = mdef.get('storm')
            self.getStormQuery(modtext)

        for cdef in cmds:
            cdef.setdefault('cmdconf', {})
            if svciden:
                cdef['cmdconf']['svciden'] = svciden

            cdef['pkgname'] = name

            await self._reqStormCmd(cdef)

    async def loadStormPkg(self, pkgdef):
        '''
        Load a storm package into the storm library for this cortex.

        NOTE: This will *not* persist the package (allowing service dynamism).
        '''
        await self._confirmStormPkg(pkgdef)
        name = pkgdef.get('name')

        mods = pkgdef.get('modules', ())
        cmds = pkgdef.get('commands', ())

        # now actually load...
        self.stormpkgs[name] = pkgdef

        # copy the mods dict and smash the ref so
        # updates are atomic and dont effect running
        # storm queries.
        stormmods = self.stormmods.copy()
        for mdef in mods:
            modname = mdef.get('name')
            stormmods[modname] = mdef

        self.stormmods = stormmods

        for cdef in cmds:
            await self._setStormCmd(cdef)

        await self.bumpSpawnPool()

    async def _dropStormPkg(self, pkgdef):
        '''
        Reverse the process of loadStormPkg()
        '''
        for mdef in pkgdef.get('modules', ()):
            modname = mdef.get('name')
            self.stormmods.pop(modname, None)

        for cdef in pkgdef.get('commands', ()):
            name = cdef.get('name')
            await self._popStormCmd(name)

        await self.bumpSpawnPool()

    def getStormSvc(self, name):

        ssvc = self.svcsbyiden.get(name)
        if ssvc is not None:
            return ssvc

        ssvc = self.svcsbyname.get(name)
        if ssvc is not None:
            return ssvc

    async def waitStormSvc(self, name, timeout=None):
        ssvc = self.getStormSvc(name)
        return await s_coro.event_wait(ssvc.ready, timeout=timeout)

    async def addStormSvc(self, sdef):
        '''
        Add a registered storm service to the cortex.
        '''
        if sdef.get('iden') is None:
            sdef['iden'] = s_common.guid()

        return await self._push('svc:add', sdef)

    @s_nexus.Pusher.onPush('svc:add')
    async def _onAddStormSvc(self, sdef):

        iden = sdef.get('iden')
        if self.svcsbyiden.get(iden) is not None:
            mesg = f'Storm service already exists: {iden}'
            raise s_exc.DupStormSvc(mesg=mesg)

        ssvc = await self._setStormSvc(sdef)
        await self.stormservices.set(iden, sdef)
        await self.bumpSpawnPool()

        return ssvc.sdef

    @s_nexus.Pusher.onPushAuto('svc:del')
    async def delStormSvc(self, iden):
        '''
        Delete a registered storm service from the cortex.
        '''
        try:
            await self.runStormSvcEvent(iden, 'del')
        except asyncio.CancelledError:  # pragma: no cover
            raise
        except Exception as e:
            logger.exception(f'service.del hook for service {iden} failed with error: {e}')

        sdef = await self.stormservices.pop(iden, None)
        if sdef is None:
            mesg = f'No storm service with iden: {iden}'
            raise s_exc.NoSuchStormSvc(mesg=mesg)

        await self._delStormSvcPkgs(iden)

        name = sdef.get('name')
        if name is not None:
            self.svcsbyname.pop(name, None)

        ssvc = self.svcsbyiden.pop(iden, None)
        if ssvc is not None:
            await ssvc.fini()

        await self.bumpSpawnPool()

    async def _delStormSvcPkgs(self, iden):
        '''
        Delete storm packages associated with a service.
        '''
        oldpkgs = []
        for _, pdef in self.pkghive.items():
            pkgiden = pdef.get('svciden')
            if pkgiden and pkgiden == iden:
                oldpkgs.append(pdef)

        for pkg in oldpkgs:
            name = pkg.get('name')
            if name:
                await self.delStormPkg(name)

    async def setStormSvcEvents(self, iden, edef):
        '''
        Set the event callbacks for a storm service. Extends the sdef dict

        edef = {
            <name> : {
                'storm': <storm>
            }
        }

        where <name> can be one of [add, del], where
        add -- Run the given storm '*before* the service is first added (a la service.add), but not on a reconnect.
        del -- Run the given storm *after* the service is removed (a la service.del), but not on a disconnect.
        '''
        sdef = self.stormservices.get(iden)
        if sdef is None:
            mesg = f'No storm service with iden: {iden}'
            raise s_exc.NoSuchStormSvc(mesg=mesg)

        sdef['evts'] = edef
        await self.stormservices.set(iden, sdef)
        return sdef

    async def _runStormSvcAdd(self, iden):
        sdef = self.stormservices.get(iden)
        if sdef is None:
            mesg = f'No storm service with iden: {iden}'
            raise s_exc.NoSuchStormSvc(mesg=mesg)

        if sdef.get('added', False):
            return

        try:
            await self.runStormSvcEvent(iden, 'add')
        except asyncio.CancelledError:  # pragma: no cover
            raise
        except Exception as e:
            logger.exception(f'runStormSvcEvent service.add failed with error {e}')
            return

        sdef['added'] = True
        await self.stormservices.set(iden, sdef)

    async def runStormSvcEvent(self, iden, name):
        sdef = self.stormservices.get(iden)
        if sdef is None:
            mesg = f'No storm service with iden: {iden}'
            raise s_exc.NoSuchStormSvc(mesg=mesg)

        evnt = sdef.get('evts', {}).get(name, {}).get('storm')
        if evnt is None:
            return
        await s_common.aspin(self.storm(evnt, opts={'vars': {'cmdconf': {'svciden': iden}}}))

    async def _setStormSvc(self, sdef):

        ssvc = await s_stormsvc.StormSvcClient.anit(self, sdef)

        self.onfini(ssvc)

        self.svcsbyiden[ssvc.iden] = ssvc
        self.svcsbyname[ssvc.name] = ssvc

        return ssvc

    def getStormSvcs(self):
        return list(self.svcsbyiden.values())

    # Global stormvars APIs

    async def getStormVar(self, name, default=None):
        return self.stormvars.get(name, default=default)

    @s_nexus.Pusher.onPushAuto('stormvar:pop')
    async def popStormVar(self, name, default=None):
        return await self.stormvars.pop(name, default=default)

    @s_nexus.Pusher.onPushAuto('stormvar:set')
    async def setStormVar(self, name, valu):
        return await self.stormvars.set(name, valu)

    async def itemsStormVar(self):
        for item in self.stormvars.items():
            yield item

    async def _cortexHealth(self, health):
        health.update('cortex', 'nominal')

    async def _loadExtModel(self):

        self.extprops = await (await self.hive.open(('cortex', 'model', 'props'))).dict()
        self.extunivs = await (await self.hive.open(('cortex', 'model', 'univs'))).dict()
        self.exttagprops = await (await self.hive.open(('cortex', 'model', 'tagprops'))).dict()

        for form, prop, tdef, info in self.extprops.values():
            try:
                self.model.addFormProp(form, prop, tdef, info)
            except asyncio.CancelledError:  # pragma: no cover
                raise
            except Exception as e:
                logger.warning(f'ext prop ({form}:{prop}) error: {e}')

        for prop, tdef, info in self.extunivs.values():
            try:
                self.model.addUnivProp(prop, tdef, info)
            except asyncio.CancelledError:  # pragma: no cover
                raise
            except Exception as e:
                logger.warning(f'ext univ ({prop}) error: {e}')

        for prop, tdef, info in self.exttagprops.values():
            try:
                self.model.addTagProp(prop, tdef, info)
            except asyncio.CancelledError:  # pragma: no cover
                raise
            except Exception as e:
                logger.warning(f'ext tag prop ({prop}) error: {e}')

        await self.bumpSpawnPool()

    @contextlib.asynccontextmanager
    async def watcher(self, wdef):

        iden = wdef.get('view', self.view.iden)

        view = self.views.get(iden)
        if view is None:
            raise s_exc.NoSuchView(iden=iden)

        async with await s_queue.Window.anit(maxsize=10000) as wind:

            tags = wdef.get('tags')
            if tags is not None:

                tglobs = s_cache.TagGlobs()
                [tglobs.add(t, True) for t in tags]

                async def ontag(mesg):
                    name = mesg[1].get('tag')
                    if not tglobs.get(name):
                        return

                    await wind.put(mesg)

                for layr in self.view.layers:
                    layr.on('tag:add', ontag, base=wind)
                    layr.on('tag:del', ontag, base=wind)

            yield wind

    async def watch(self, wdef):
        '''
        Hook cortex/view/layer watch points based on a specified watch definition.
        ( see CoreApi.watch() docs for details )
        '''
        async with self.watcher(wdef) as wind:
            async for mesg in wind:
                yield mesg

    @s_nexus.Pusher.onPushAuto('model:univ:add')
    async def addUnivProp(self, name, tdef, info):
        # the loading function does the actual validation...
        if not name.startswith('_'):
            mesg = 'ext univ name must start with "_"'
            raise s_exc.BadPropDef(name=name, mesg=mesg)

        if info.get('defval', s_common.novalu) is not s_common.novalu:
            mesg = 'Ext univ may not (yet) have a default value.'
            raise s_exc.BadPropDef(name=name, mesg=mesg)

        self.model.addUnivProp(name, tdef, info)

        await self.extunivs.set(name, (name, tdef, info))
        await self.fire('core:extmodel:change', prop=name, act='add', type='univ')

    @s_nexus.Pusher.onPushAuto('model:prop:add')
    async def addFormProp(self, form, prop, tdef, info):
        if not prop.startswith('_'):
            mesg = 'ext prop must begin with "_"'
            raise s_exc.BadPropDef(prop=prop, mesg=mesg)

        if info.get('defval', s_common.novalu) is not s_common.novalu:
            mesg = 'Ext prop may not (yet) have a default value.'
            raise s_exc.BadPropDef(prop=prop, mesg=mesg)

        self.model.addFormProp(form, prop, tdef, info)
        await self.extprops.set(f'{form}:{prop}', (form, prop, tdef, info))
        await self.fire('core:extmodel:change',
                        form=form, prop=prop, act='add', type='formprop')
        await self.bumpSpawnPool()

    @s_nexus.Pusher.onPushAuto('model:prop:del')
    async def delFormProp(self, form, prop):
        '''
        Remove an extended property from the cortex.
        '''
        full = f'{form}:{prop}'

        pdef = self.extprops.get(full)
        if pdef is None:
            mesg = f'No ext prop named {full}'
            raise s_exc.NoSuchProp(form=form, prop=prop, mesg=mesg)

        for layr in self.layers.values():
            async for item in layr.iterPropRows(form, prop):
                mesg = f'Nodes still exist with prop: {form}:{prop}'
                raise s_exc.CantDelProp(mesg=mesg)

        self.model.delFormProp(form, prop)
        await self.extprops.pop(full, None)
        await self.fire('core:extmodel:change',
                        form=form, prop=prop, act='del', type='formprop')
        await self.bumpSpawnPool()

    @s_nexus.Pusher.onPushAuto('model:univ:del')
    async def delUnivProp(self, prop):
        '''
        Remove an extended universal property from the cortex.
        '''
        udef = self.extunivs.get(prop)
        if udef is None:
            mesg = f'No ext univ named {prop}'
            raise s_exc.NoSuchUniv(name=prop, mesg=mesg)

        univname = '.' + prop
        for layr in self.layers.values():
            async for item in layr.iterUnivRows(univname):
                mesg = f'Nodes still exist with universal prop: {prop}'
                raise s_exc.CantDelUniv(mesg=mesg)

        self.model.delUnivProp(prop)
        await self.extunivs.pop(prop, None)
        await self.fire('core:extmodel:change', name=prop, act='del', type='univ')
        await self.bumpSpawnPool()

    @s_nexus.Pusher.onPushAuto('model:tagprop:add')
    async def addTagProp(self, name, tdef, info):
        if self.exttagprops.get(name) is not None:
            raise s_exc.DupPropName(name=name)

        self.model.addTagProp(name, tdef, info)

        await self.exttagprops.set(name, (name, tdef, info))
        await self.fire('core:tagprop:change', name=name, act='add')
        await self.bumpSpawnPool()

    @s_nexus.Pusher.onPushAuto('model:tagprop:del')
    async def delTagProp(self, name):
        pdef = self.exttagprops.get(name)
        if pdef is None:
            mesg = f'No tag prop named {name}'
            raise s_exc.NoSuchProp(mesg=mesg, name=name)

        for layr in self.layers.values():
            if await layr.hasTagProp(name):
                mesg = f'Nodes still exist with tagprop: {name}'
                raise s_exc.CantDelProp(mesg=mesg)

        self.model.delTagProp(name)

        await self.exttagprops.pop(name, None)
        await self.fire('core:tagprop:change', name=name, act='del')
        await self.bumpSpawnPool()

    async def addNodeTag(self, user, iden, tag, valu=(None, None)):
        '''
        Add a tag to a node specified by iden.

        Args:
            iden (str): A hex encoded node BUID.
            tag (str):  A tag string.
            valu (tuple):  A time interval tuple or (None, None).
        '''

        buid = s_common.uhex(iden)
        async with await self.snap(user=user) as snap:

            with s_provenance.claim('coreapi', meth='tag:add', user=snap.user.iden):

                node = await snap.getNodeByBuid(buid)
                if node is None:
                    raise s_exc.NoSuchIden(iden=iden)

                await node.addTag(tag, valu=valu)
                return node.pack()

    async def addNode(self, user, form, valu, props=None):

        async with await self.snap(user=user) as snap:
            node = await snap.addNode(form, valu, props=props)
            return node.pack()

    async def delNodeTag(self, user, iden, tag):
        '''
        Delete a tag from the node specified by iden.

        Args:
            iden (str): A hex encoded node BUID.
            tag (str):  A tag string.
        '''
        buid = s_common.uhex(iden)

        async with await self.snap(user=user) as snap:

            with s_provenance.claim('coreapi', meth='tag:del', user=snap.user.iden):

                node = await snap.getNodeByBuid(buid)
                if node is None:
                    raise s_exc.NoSuchIden(iden=iden)

                await node.delTag(tag)
                return node.pack()

    async def _onCoreFini(self):
        '''
        Generic fini handler for cortex components which may change or vary at runtime.
        '''
        if self.axon:
            await self.axon.fini()

    async def getNexusChanges(self, offs):
        async for item in self.nexsroot.iter(offs):
            yield item

    async def syncLayerSplices(self, iden, offs):
        '''
        Yield (offs, mesg) tuples for splices in a layer.
        '''
        layr = self.getLayer(iden)
        if layr is None:
            raise s_exc.NoSuchLayer(iden=iden)

        async for item in layr.syncSplices(offs):
            yield item

    async def spliceHistory(self, user):
        '''
        Yield splices backwards from the end of the splice log.

        Will only return user's own splices unless they are an admin.
        '''
        layr = self.view.layers[0]
        indx = (await layr.stat())['splicelog_indx']

        count = 0
        async for mesg in layr.splicesBack(indx):
            count += 1
            if not count % 1000: # pragma: no cover
                await asyncio.sleep(0)

            if user.iden == mesg[1]['user'] or user.isAdmin():
                yield mesg

    async def initCoreMirror(self, url):
        '''
        Initialize this cortex as a down-stream mirror from a telepath url.

        Note:
            This cortex *must* be initialized from a backup of the target cortex!
        '''
        self.schedCoro(self._initCoreMirror(url))

    async def _initCoreMirror(self, url):

        while not self.isfini:

            try:

                async with await s_telepath.openurl(url) as proxy:

                    # if we really are a backup mirror, we have the same iden.
                    if self.iden != await proxy.getCellIden():
                        logger.error('remote cortex has different iden! (aborting mirror, shutting down cortex.).')
                        await self.fini()
                        return

                    offs = self.nexsroot.getOffset()

                    logger.warning(f'mirror loop connected ({url} offset={offs})')

                    # FIXME:  doesn't this spin forever if non new data in proxy?
                    while not proxy.isfini:

                        # gotta do this in the loop as well...
                        offs = self.nexsroot.getOffset()

                        # pump them into a queue so we can consume them in chunks
                        q = asyncio.Queue(maxsize=1000)

                        async def consume(x):
                            try:
                                async for item in proxy.getNexusChanges(x):
                                    await q.put(item)
                            finally:
                                await q.put(None)

                        proxy.schedCoro(consume(offs))

                        done = False
                        while not done:

                            # get the next item so we maybe block...
                            item = await q.get()
                            if item is None:
                                break

                            items = [item]

                            # check if there are more we can eat
                            for _ in range(q.qsize()):

                                nexi = await q.get()
                                if nexi is None:
                                    done = True
                                    break

                                items.append(nexi)

                            for _, args in items:
                                await self.nexsroot.eat(*args)

            except asyncio.CancelledError: # pragma: no cover
                return

            except Exception:
                logger.exception('error in initCoreMirror loop')

            await self.waitfini(1)

    async def getNexusOffs(self):
        return self.nexsroot.getOffset()

    async def getNexusOffsEvent(self, offs):
        return self.nexsroot.nexuslog.getOffsetEvent(offs)

    async def _initCoreHive(self):
        stormvarsnode = await self.hive.open(('cortex', 'storm', 'vars'))
        self.stormvars = await stormvarsnode.dict()
        self.onfini(self.stormvars)

    async def _initCoreAxon(self):
        turl = self.conf.get('axon')
        if turl is None:
            path = os.path.join(self.dirn, 'axon')
            self.axon = await s_axon.Axon.anit(path)
            self.axon.onfini(self.axready.clear)
            self.axready.set()
            return

        async def teleloop():
            self.axready.clear()
            while not self.isfini:
                try:
                    self.axon = await s_telepath.openurl(turl)
                    self.axon.onfini(teleloop)
                    self.axready.set()
                    return
                except asyncio.CancelledError:
                    raise
                except Exception as e:
                    logger.warning('remote axon error: %r' % (e,))
                await self.waitfini(1)

        self.schedCoro(teleloop())

    async def _initStormCmds(self):
        '''
        Registration for built-in Storm commands.
        '''
        self.addStormCmd(s_storm.MaxCmd)
        self.addStormCmd(s_storm.MinCmd)
        self.addStormCmd(s_storm.TeeCmd)
        self.addStormCmd(s_storm.HelpCmd)
        self.addStormCmd(s_storm.IdenCmd)
        self.addStormCmd(s_storm.SpinCmd)
        self.addStormCmd(s_storm.UniqCmd)
        self.addStormCmd(s_storm.CountCmd)
        self.addStormCmd(s_storm.GraphCmd)
        self.addStormCmd(s_storm.LimitCmd)
        self.addStormCmd(s_storm.SleepCmd)
        self.addStormCmd(s_storm.ScrapeCmd)
        self.addStormCmd(s_storm.DelNodeCmd)
        self.addStormCmd(s_storm.MoveTagCmd)
        self.addStormCmd(s_storm.ReIndexCmd)
        self.addStormCmd(s_storm.SpliceListCmd)
        self.addStormCmd(s_storm.SpliceUndoCmd)

        for cdef in s_stormsvc.stormcmds:
            await self._trySetStormCmd(cdef.get('name'), cdef)

        for cdef in s_storm.stormcmds:
            await self._trySetStormCmd(cdef.get('name'), cdef)

    async def _initPureStormCmds(self):
        oldcmds = []
        for name, cdef in self.cmdhive.items():
            cmdiden = cdef.get('cmdconf', {}).get('svciden')
            if cmdiden and self.stormservices.get(cmdiden) is None:
                oldcmds.append(name)
            else:
                await self._trySetStormCmd(name, cdef)

        for name in oldcmds:
            logger.warning(f'Removing old command: [{name}]')
            await self.cmdhive.pop(name)

        for pkgdef in self.pkghive.values():
            await self._tryLoadStormPkg(pkgdef)

    async def _trySetStormCmd(self, name, cdef):
        try:
            await self._setStormCmd(cdef)
        except Exception:
            logger.exception(f'Storm command load failed: {name}')

    def _initStormLibs(self):
        '''
        Registration for built-in Storm Libraries
        '''
        self.addStormLib(('csv',), s_stormtypes.LibCsv)
        self.addStormLib(('str',), s_stormtypes.LibStr)
        self.addStormLib(('pkg',), s_stormtypes.LibPkg)
        self.addStormLib(('cron',), s_stormtypes.LibCron)
        self.addStormLib(('dmon',), s_stormtypes.LibDmon)
        self.addStormLib(('feed',), s_stormtypes.LibFeed)
        self.addStormLib(('time',), s_stormtypes.LibTime)
        self.addStormLib(('user',), s_stormtypes.LibUser)
        self.addStormLib(('vars',), s_stormtypes.LibVars)
        self.addStormLib(('view',), s_stormtypes.LibView)
        self.addStormLib(('model',), s_stormtypes.LibModel)
        self.addStormLib(('queue',), s_stormtypes.LibQueue)
        self.addStormLib(('stats',), s_stormtypes.LibStats)
        self.addStormLib(('bytes',), s_stormtypes.LibBytes)
        self.addStormLib(('globals',), s_stormtypes.LibGlobals)
        self.addStormLib(('trigger',), s_stormtypes.LibTrigger)
        self.addStormLib(('service',), s_stormtypes.LibService)
        self.addStormLib(('telepath',), s_stormtypes.LibTelepath)

        self.addStormLib(('inet', 'http'), s_stormhttp.LibHttp)
        self.addStormLib(('inet', 'whois'), s_stormwhois.LibWhois)
        self.addStormLib(('base64',), s_stormtypes.LibBase64)

    def _initSplicers(self):
        '''
        Registration for splice handlers.
        '''
        splicers = {
            'tag:add': self._onFeedTagAdd,
            'tag:del': self._onFeedTagDel,
            'node:add': self._onFeedNodeAdd,
            'node:del': self._onFeedNodeDel,
            'prop:set': self._onFeedPropSet,
            'prop:del': self._onFeedPropDel,
            'tag:prop:set': self._onFeedTagPropSet,
            'tag:prop:del': self._onFeedTagPropDel,
        }
        self.splicers.update(**splicers)

<<<<<<< HEAD
    async def _initStorCtors(self):
        '''
        Registration for built-in Layer ctors
        '''
        self.addLayrStorClass(s_layer.LayerStorage)

    async def _loadLayrStors(self):

        for _, node in await self.hive.open(('cortex', 'storage')):
            storinfo = await node.dict()
            try:
                await self._initLayrStor(storinfo)

            except asyncio.CancelledError: # pragma: no cover
                raise

            except Exception:
                logger.exception('error loading layer storage!')

        iden = self.cellinfo.get('layr:stor:default')
        self.defstor = self.storage.get(iden)

    async def _initDefLayrStor(self):
        layr = await self.addLayrStor('local', {})
        await self.cellinfo.set('layr:stor:default', layr.iden)

    @s_nexus.Pusher.onPushAuto('storage:add')
    async def addLayrStor(self, typename, typeconf):
        iden = s_common.guid()
        clas = self.storctors.get(typename)
        if clas is None:
            raise s_exc.NoSuchStor(name=typename)

        await clas.reqValidConf(typeconf)

        node = await self.hive.open(('cortex', 'storage', iden))

        info = await node.dict()

        await info.set('iden', iden)
        await info.set('type', typename)
        await info.set('conf', typeconf)

        return await self._initLayrStor(info)

    async def _initLayrStor(self, storinfo):

        iden = storinfo.get('iden')
        typename = storinfo.get('type')

        clas = self.storctors.get(typename)

        # We don't want to persist the path, as it makes backup more difficult
        path = s_common.gendir(self.dirn, 'layers')

        layrstor = await clas.anit(storinfo, path)

        self.storage[iden] = layrstor

        self.onfini(layrstor)

        return layrstor

    def addLayrStorClass(self, clas):
        self.storctors[clas.stortype] = clas

=======
>>>>>>> e5d8f37e
    def _initFeedFuncs(self):
        '''
        Registration for built-in Cortex feed functions.
        '''
        self.setFeedFunc('syn.nodes', self._addSynNodes)
        self.setFeedFunc('syn.splice', self._addSynSplice)
        self.setFeedFunc('syn.ingest', self._addSynIngest)

    def _initCortexHttpApi(self):
        '''
        Registration for built-in Cortex httpapi endpoints
        '''
        self.addHttpApi('/api/v1/storm', s_httpapi.StormV1, {'cell': self})
        self.addHttpApi('/api/v1/watch', s_httpapi.WatchSockV1, {'cell': self})
        self.addHttpApi('/api/v1/storm/nodes', s_httpapi.StormNodesV1, {'cell': self})

        self.addHttpApi('/api/v1/model', s_httpapi.ModelV1, {'cell': self})
        self.addHttpApi('/api/v1/model/norm', s_httpapi.ModelNormV1, {'cell': self})

    async def getCellApi(self, link, user, path):

        if not path:
            return await CoreApi.anit(self, link, user)

        # allow an admin to directly open the cortex hive
        # (perhaps this should be a Cell() level pattern)
        if path[0] == 'hive' and user.isAdmin():
            return await s_hive.HiveApi.anit(self.hive, user)

        if path[0] == 'layer':

            if len(path) == 1:
                # get the top layer for the default view
                layr = self.getLayer()
                return await s_layer.LayerApi.anit(self, link, user, layr)

            if len(path) == 2:
                layr = self.getLayer(path[1])
                if layr is None:
                    raise s_exc.NoSuchLayer(iden=path[1])

                return await s_layer.LayerApi.anit(self, link, user, layr)

        raise s_exc.NoSuchPath(path=path)

    async def getModelDict(self):
        return self.model.getModelDict()

    async def getModelDefs(self):
        return self.model.getModelDefs()

    async def getFormCounts(self):
        '''
        Return total form counts for all existing layers
        '''
        counts = collections.defaultdict(int)
        for layr in self.layers.values():
            layrcounts = await layr.getFormCounts()
            for name, valu in layrcounts.items():
                counts[name] += valu
        return counts

    def onTagAdd(self, name, func):
        '''
        Register a callback for tag addition.

        Args:
            name (str): The name of the tag or tag glob.
            func (function): The callback func(node, tagname, tagval).

        '''
        # TODO allow name wild cards
        if '*' in name:
            self.ontagaddglobs.add(name, func)
        else:
            self.ontagadds[name].append(func)

    def offTagAdd(self, name, func):
        '''
        Unregister a callback for tag addition.

        Args:
            name (str): The name of the tag or tag glob.
            func (function): The callback func(node, tagname, tagval).

        '''
        if '*' in name:
            self.ontagaddglobs.rem(name, func)
            return

        cblist = self.ontagadds.get(name)
        if cblist is None:
            return
        try:
            cblist.remove(func)
        except ValueError:
            pass

    def onTagDel(self, name, func):
        '''
        Register a callback for tag deletion.

        Args:
            name (str): The name of the tag or tag glob.
            func (function): The callback func(node, tagname, tagval).

        '''
        if '*' in name:
            self.ontagdelglobs.add(name, func)
        else:
            self.ontagdels[name].append(func)

    def offTagDel(self, name, func):
        '''
        Unregister a callback for tag deletion.

        Args:
            name (str): The name of the tag or tag glob.
            func (function): The callback func(node, tagname, tagval).

        '''
        if '*' in name:
            self.ontagdelglobs.rem(name, func)
            return

        cblist = self.ontagdels.get(name)
        if cblist is None:
            return
        try:
            cblist.remove(func)
        except ValueError:
            pass

    def addRuntLift(self, prop, func):
        '''
        Register a runt lift helper for a given prop.

        Args:
            prop (str): Full property name for the prop to register the helper for.
            func:

        Returns:
            None: None.
        '''
        self._runtLiftFuncs[prop] = func

    async def runRuntLift(self, full, valu=None, cmpr=None):
        '''
        Execute a runt lift function.

        Args:
            full (str): Property to lift by.
            valu:
            cmpr:

        Returns:
            bytes, list: Yields bytes, list tuples where the list contains a series of
                key/value pairs which are used to construct a Node object.

        '''
        func = self._runtLiftFuncs.get(full)
        if func is not None:
            async for pode in func(full, valu, cmpr):
                yield pode

    def addRuntPropSet(self, full, func):
        '''
        Register a prop set helper for a runt form
        '''
        self._runtPropSetFuncs[full] = func

    async def runRuntPropSet(self, node, prop, valu):
        func = self._runtPropSetFuncs.get(prop.full)
        if func is None:
            raise s_exc.IsRuntForm(mesg='No prop:set func set for runt property.',
                                   prop=prop.full, valu=valu, ndef=node.ndef)
        ret = await s_coro.ornot(func, node, prop, valu)
        return ret

    def addRuntPropDel(self, full, func):
        '''
        Register a prop set helper for a runt form
        '''
        self._runtPropDelFuncs[full] = func

    async def runRuntPropDel(self, node, prop):
        func = self._runtPropDelFuncs.get(prop.full)
        if func is None:
            raise s_exc.IsRuntForm(mesg='No prop:del func set for runt property.',
                                   prop=prop.full, ndef=node.ndef)
        ret = await s_coro.ornot(func, node, prop)
        return ret

    async def _checkLayerModels(self):
        mrev = s_modelrev.ModelRev(self)
        await mrev.revCoreLayers()

    async def _loadView(self, node):

        view = await s_view.View.anit(self, node)

        self.views[view.iden] = view
        self.dynitems[view.iden] = view

        async def fini():
            self.views.pop(view.iden, None)
            self.dynitems.pop(view.iden, None)

        view.onfini(fini)

        return view

    async def _initCoreViews(self):

        defiden = self.cellinfo.get('defaultview')

        for iden, node in await self.hive.open(('cortex', 'views')):
            view = await self._loadView(node)
            if iden == defiden:
                self.view = view

        # if we have no views, we are initializing.  Add a default main view and layer.
        if not self.views:
            layr = await self.addLayer()
            vdef = {
                'layers': (layr.iden,),
                'worldreadable': True,
            }
            view = await self.addView(vdef)
            await self.cellinfo.set('defaultview', view.iden)
            self.view = view

    async def _migrateLayerOffset(self):
        '''
        In case this is a downstream mirror, move the offsets for the old layr iden to the new layr iden

        Precondition:
            Layers and Views are initialized.  Mirror logic has not started.

        TODO:  due to our migration policy, remove in 0.3.0
        '''
        oldlayriden = self.iden
        layr = self.getLayer()
        newlayriden = layr.iden

        offs = await layr.getOffset(oldlayriden)
        if offs == 0:
            return

        await layr.setOffset(newlayriden, offs)
        await layr.delOffset(oldlayriden)

    async def getOffset(self, iden):
        '''
        '''
        return self.offs.get(iden)

    async def addView(self, vdef):

        vdef.setdefault('iden', s_common.guid())
        worldread = vdef.get('worldreadable', False)
        view = await self._push('view:add', vdef)

        vdef.setdefault('creator', self.auth.rootuser.iden)
        creator = vdef.get('creator')
        user = await self.auth.reqUser(creator)
        await user.setAdmin(True, gateiden=view.iden)

        if worldread:
            role = await self.auth.getRoleByName('all')
            await role.addRule((True, ('view', 'read')), gateiden=view.iden)

        return view

    @s_nexus.Pusher.onPush('view:add')
    async def _addView(self, vdef):

        iden = vdef['iden']
        vdef.setdefault('parent', None)
        vdef.setdefault('worldreadable', False)
        vdef.setdefault('creator', self.auth.rootuser.iden)

        creator = vdef.get('creator')
        await self.auth.reqUser(creator)

        # this should not get saved
        vdef.pop('worldreadable')

        node = await self.hive.open(('cortex', 'views', iden))

        info = await node.dict()
        for name, valu in vdef.items():
            await info.set(name, valu)

        view = await self._loadView(node)

        await self.auth.addAuthGate(iden, 'view')

        await self.bumpSpawnPool()

        return view

    @s_nexus.Pusher.onPushAuto('view:del')
    async def delView(self, iden):
        '''
        Delete a cortex view by iden.

        Note:
            This does not delete any of the view's layers
        '''
        if iden == self.view.iden:
            raise s_exc.SynErr(mesg='Cannot delete the main view')

        for view in self.views.values():
            if view.parent is not None and view.parent.iden == iden:
                raise s_exc.SynErr(mesg='Cannot delete a view that has children')

        view = self.views.pop(iden, None)
        if view is None:
            # TODO probably need a retn convention here...
            raise s_exc.NoSuchView(iden=iden)

        await self.hive.pop(('cortex', 'views', iden))
        await view.delete()

        await self.auth.delAuthGate(iden)

        await self.bumpSpawnPool()

    @s_nexus.Pusher.onPushAuto('layer:del')
    async def delLayer(self, iden):
        layr = self.layers.get(iden, None)
        if layr is None:
            raise s_exc.NoSuchLayer(iden=iden)

        for view in self.views.values():
            if layr in view.layers:
                raise s_exc.LayerInUse(iden=iden)

        del self.layers[iden]

        await self.auth.delAuthGate(iden)
        self.dynitems.pop(iden)

        await self.hive.pop(('cortex', 'layers', iden))

        await layr.delete()
        await self.bumpSpawnPool()

    async def setViewLayers(self, layers, iden=None):
        '''
        Args:
            layers ([str]): A top-down list of of layer guids
            iden (str): The view iden (defaults to default view).
        '''
        view = self.getView(iden)
        if view is None:
            raise s_exc.NoSuchView(iden=iden)

        await view.setLayers(layers)
        await self.bumpSpawnPool()

    def getLayer(self, iden=None):
        '''
        Get a Layer object.

        Args:
            iden (str): The layer iden to retrieve.

        Returns:
            Layer: A Layer object.
        '''
        if iden is None:
            return self.view.layers[0]

        # For backwards compatibility, resolve references to old layer iden == cortex.iden to the main layer
        # TODO:  due to our migration policy, remove in 0.3.x
        if iden == self.iden:
            return self.view.layers[0]

        return self.layers.get(iden)

    def getView(self, iden=None):
        '''
        Get a View object.

        Args:
            iden (str): The View iden to retrieve.

        Returns:
            View: A View object.
        '''
        if iden is None:
            return self.view

        # For backwards compatibility, resolve references to old view iden == cortex.iden to the main view
        # TODO:  due to our migration policy, remove in 0.3.x
        if iden == self.iden:
            return self.view

        return self.views.get(iden)

    def listViews(self):
        # FIXME:  perms?
        return list(self.views.values())

    async def addLayer(self, ldef=None):
        '''
        Add a Layer to the cortex.
        '''
        ldef = ldef or {}

        ldef.setdefault('iden', s_common.guid())
        ldef.setdefault('conf', {})
        ldef.setdefault('creator', self.auth.rootuser.iden)

        # FIXME: why do we have two levels of conf?
        conf = ldef.get('conf')
        conf.setdefault('lockmemory', self.conf.get('layers:lockmemory'))

        return await self._push('layer:add', ldef)

    @s_nexus.Pusher.onPush('layer:add')
    async def _addLayer(self, ldef):

        iden = ldef.get('iden')
        creator = ldef.get('creator')

        user = await self.auth.reqUser(creator)

        node = await self.hive.open(('cortex', 'layers', iden))

        layrinfo = await node.dict()
        for name, valu in ldef.items():
            await layrinfo.set(name, valu)

        layr = await self._initLayr(layrinfo)
        await user.setAdmin(True, gateiden=iden)

        # forward wind the new layer to the current model version
        await layr.setModelVers(s_modelrev.maxvers)

        return layr

    async def _initLayr(self, layrinfo):
        '''
        Instantiate a Layer() instance via the provided layer info HiveDict.
        '''
        layr = await self._ctorLayr(layrinfo)

        self.layers[layr.iden] = layr
        self.dynitems[layr.iden] = layr

        await self.auth.addAuthGate(layr.iden, 'layer')

        await self.bumpSpawnPool()

        return layr

    async def _ctorLayr(self, layrinfo):
        '''
        Actually construct the Layer instance for the given HiveDict.
        '''
        iden = layrinfo.get('iden')
        path = s_common.gendir(self.dirn, 'layers', iden)
        return await s_layer.Layer.anit(layrinfo, path, nexsroot=self.nexsroot)

    async def joinTeleLayer(self, url, indx=None):
        '''
        Convenience function to join a remote telepath layer
        into this cortex and default view.
        '''
        info = {
            'type': 'remote',
            'creator': 'root',
            'config': {
                'url': url
            }
        }

        layr = await self.addLayer(**info)
        await self.view.addLayer(layr, indx=indx)
        # FIXME: unchange this; change dist methods can return heavy objects
        return layr.iden

    async def _initCoreLayers(self):

        node = await self.hive.open(('cortex', 'layers'))

        # TODO eventually hold this and watch for changes
        for _, node in node:
            layrinfo = await node.dict()
            await self._initLayr(layrinfo)

    def addStormCmd(self, ctor):
        '''
        Add a synapse.lib.storm.Cmd class to the cortex.
        '''
        if not s_grammar.isCmdName(ctor.name):
            raise s_exc.BadCmdName(name=ctor.name)

        self.stormcmds[ctor.name] = ctor
        self.storm_cmd_ctors[ctor.name] = ctor

    async def addStormDmon(self, ddef):
        '''
        Add a storm dmon task.
        '''
        iden = s_common.guid()
        ddef['iden'] = iden
        return await self._push('storm:dmon:add', ddef)

    @s_nexus.Pusher.onPush('storm:dmon:add')
    async def _onAddStormDmon(self, ddef):
        iden = ddef['iden']

        if ddef.get('user') is None:
            user = await self.auth.getUserByName('root')
            ddef['user'] = user.iden

        dmon = await self.runStormDmon(iden, ddef)
        await self.stormdmonhive.set(iden, ddef)
        return dmon.pack()

    @s_nexus.Pusher.onPushAuto('storm:dmon:del')
    async def delStormDmon(self, iden):
        '''
        Stop and remove a storm dmon.
        '''
        ddef = await self.stormdmonhive.pop(iden)
        if ddef is None:
            mesg = f'No storm daemon exists with iden {iden}.'
            raise s_exc.NoSuchIden(mesg=mesg)

        dmon = self.stormdmons.pop(iden, None)
        if dmon is not None:
            await dmon.fini()

    def getStormCmd(self, name):
        return self.stormcmds.get(name)

    @s_nexus.Pusher.onPushAuto('storm:dmon:run')
    async def runStormDmon(self, iden, ddef):

        # validate ddef before firing task
        uidn = ddef.get('user')
        if uidn is None:
            mesg = 'Storm daemon definition requires "user".'
            raise s_exc.NeedConfValu(mesg=mesg)
        # FIXME:  no such call
        await self.auth.reqUser(uidn)

        # raises if parser failure
        self.getStormQuery(ddef.get('storm'))

        dmon = await s_storm.StormDmon.anit(self, iden, ddef)

        self.stormdmons[iden] = dmon

        def fini():
            self.stormdmons.pop(iden, None)

        dmon.onfini(fini)
        await dmon.run()

        return dmon

    async def getStormDmon(self, iden):
        dmon = self.stormdmons.get(iden)
        if dmon is not None:
            return dmon.pack()

    async def getStormDmons(self):
        return list(d.pack() for d in self.stormdmons.values())

    def addStormLib(self, path, ctor):

        root = self.libroot
        # (name, {kids}, {funcs})

        for name in path:
            step = root[1].get(name)
            if step is None:
                step = (name, {}, {})
                root[1][name] = step
            root = step

        root[2]['ctor'] = ctor

    def getStormLib(self, path):
        root = self.libroot
        for name in path:
            step = root[1].get(name)
            if step is None:
                return None
            root = step
        return root

    def getStormCmds(self):
        return list(self.stormcmds.items())

    async def getAxon(self):
        await self.axready.wait()
        return self.axon.iden

    def setFeedFunc(self, name, func):
        '''
        Set a data ingest function.

        def func(snap, items):
            loaditems...
        '''
        self.feedfuncs[name] = func

    def getFeedFunc(self, name):
        '''
        Get a data ingest function.
        '''
        return self.feedfuncs.get(name)

    async def getFeedFuncs(self):
        ret = []
        for name, ctor in self.feedfuncs.items():
            # TODO - Future support for feed functions defined via Storm.
            doc = getattr(ctor, '__doc__', None)
            if doc is None:
                doc = 'No feed docstring'
            doc = doc.strip()
            desc = doc.split('\n')[0]
            ret.append({'name': name,
                        'desc': desc,
                        'fulldoc': doc,
                        })
        return tuple(ret)

    async def _addSynNodes(self, snap, items):
        '''
        Add nodes to the Cortex via the packed node format.
        '''
        async for node in snap.addNodes(items):
            yield node

    async def _addSynSplice(self, snap, items):

        for item in items:
            func = self.splicers.get(item[0])

            if func is None:
                await snap.warn(f'no such splice: {item!r}')
                continue

            try:
                await func(snap, item)
            except asyncio.CancelledError:
                raise
            except Exception as e:
                logger.exception('splice error')
                await snap.warn(f'splice error: {e}')

    async def _onFeedNodeAdd(self, snap, mesg):

        ndef = mesg[1].get('ndef')

        if ndef is None:
            await snap.warn(f'Invalid Splice: {mesg!r}')
            return

        await snap.addNode(*ndef)

    async def _onFeedNodeDel(self, snap, mesg):

        ndef = mesg[1].get('ndef')

        node = await snap.getNodeByNdef(ndef)
        if node is None:
            return

        await node.delete()

    async def _onFeedPropSet(self, snap, mesg):

        ndef = mesg[1].get('ndef')
        name = mesg[1].get('prop')
        valu = mesg[1].get('valu')

        node = await snap.getNodeByNdef(ndef)
        if node is None:
            return

        await node.set(name, valu)

    async def _onFeedPropDel(self, snap, mesg):

        ndef = mesg[1].get('ndef')
        name = mesg[1].get('prop')

        node = await snap.getNodeByNdef(ndef)
        if node is None:
            return

        await node.pop(name)

    async def _onFeedTagAdd(self, snap, mesg):

        ndef = mesg[1].get('ndef')

        tag = mesg[1].get('tag')
        valu = mesg[1].get('valu')

        node = await snap.getNodeByNdef(ndef)
        if node is None:
            return

        await node.addTag(tag, valu=valu)

    async def _onFeedTagDel(self, snap, mesg):

        ndef = mesg[1].get('ndef')
        tag = mesg[1].get('tag')

        node = await snap.getNodeByNdef(ndef)
        if node is None:
            return

        await node.delTag(tag)

    async def _onFeedTagPropSet(self, snap, mesg):

        tag = mesg[1].get('tag')
        prop = mesg[1].get('prop')
        ndef = mesg[1].get('ndef')
        valu = mesg[1].get('valu')

        node = await snap.getNodeByNdef(ndef)
        if node is not None:
            await node.setTagProp(tag, prop, valu)

    async def _onFeedTagPropDel(self, snap, mesg):
        tag = mesg[1].get('tag')
        prop = mesg[1].get('prop')
        ndef = mesg[1].get('ndef')

        node = await snap.getNodeByNdef(ndef)
        if node is not None:
            await node.delTagProp(tag, prop)

    async def _addSynIngest(self, snap, items):

        for item in items:
            try:
                pnodes = self._getSynIngestNodes(item)
                logger.info('Made [%s] nodes.', len(pnodes))
                async for node in snap.addNodes(pnodes):
                    yield node
            except asyncio.CancelledError:
                raise
            except Exception:
                logger.exception('Failed to process ingest [%r]', item)
                continue

    def _getSynIngestNodes(self, item):
        '''
        Get a list of packed nodes from a ingest definition.
        '''
        pnodes = []
        seen = item.get('seen')
        # Track all the ndefs we make so we can make sources
        ndefs = []

        # Make the form nodes
        tags = item.get('tags', {})
        forms = item.get('forms', {})
        for form, valus in forms.items():
            for valu in valus:
                ndef = [form, valu]
                ndefs.append(ndef)
                obj = [ndef, {'tags': tags}]
                if seen:
                    obj[1]['props'] = {'.seen': seen}
                pnodes.append(obj)

        # Make the packed nodes
        nodes = item.get('nodes', ())
        for pnode in nodes:
            ndefs.append(pnode[0])
            pnode[1].setdefault('tags', {})
            for tag, valu in tags.items():
                # Tag in the packed node has a higher predecence
                # than the tag in the whole ingest set of data.
                pnode[1]['tags'].setdefault(tag, valu)
            if seen:
                pnode[1].setdefault('props', {})
                pnode[1]['props'].setdefault('.seen', seen)
            pnodes.append(pnode)

        # Make edges
        for srcdef, etyp, destndefs in item.get('edges', ()):
            for destndef in destndefs:
                ndef = [etyp, [srcdef, destndef]]
                ndefs.append(ndef)
                obj = [ndef, {}]
                if seen:
                    obj[1]['props'] = {'.seen': seen}
                if tags:
                    obj[1]['tags'] = tags.copy()
                pnodes.append(obj)

        # Make time based edges
        for srcdef, etyp, destndefs in item.get('time:edges', ()):
            for destndef, time in destndefs:
                ndef = [etyp, [srcdef, destndef, time]]
                ndefs.append(ndef)
                obj = [ndef, {}]
                if seen:
                    obj[1]['props'] = {'.seen': seen}
                if tags:
                    obj[1]['tags'] = tags.copy()
                pnodes.append(obj)

        # Make the source node and links
        source = item.get('source')
        if source:
            # Base object
            obj = [['meta:source', source], {}]
            pnodes.append(obj)

            # Subsequent links
            for ndef in ndefs:
                obj = [['meta:seen', (source, ndef)],
                       {'props': {'.seen': seen}}]
                pnodes.append(obj)
        return pnodes

    def getCoreMod(self, name):
        return self.modules.get(name)

    def getCoreMods(self):
        ret = []
        for modname, mod in self.modules.items():
            ret.append((modname, mod.conf))
        return ret

    def _viewFromOpts(self, opts):
        if opts is None:
            return self.view

        viewiden = opts.get('view')
        view = self.getView(viewiden)
        if view is None:
            raise s_exc.NoSuchView(iden=viewiden)

        return view

    @s_coro.genrhelp
    async def eval(self, text, opts=None, user=None):
        '''
        Evaluate a storm query and yield Nodes only.
        '''
        view = self._viewFromOpts(opts)

        async for node in view.eval(text, opts, user):
            yield node

    @s_coro.genrhelp
    async def storm(self, text, opts=None, user=None):
        '''
        Evaluate a storm query and yield (node, path) tuples.
        Yields:
            (Node, Path) tuples
        '''
        view = self._viewFromOpts(opts)

        async for mesg in view.storm(text, opts, user):
            yield mesg

    async def nodes(self, text, opts=None, user=None):
        '''
        A simple non-streaming way to return a list of nodes.
        '''
        async def nodes():
            return [n async for n in self.eval(text, opts=opts, user=user)]
        task = self.schedCoro(nodes())
        return await task

    @s_coro.genrhelp
    async def streamstorm(self, text, opts=None, user=None):
        '''
        Evaluate a storm query and yield result messages.

        Yields:
            ((str,dict)): Storm messages.
        '''
        view = self._viewFromOpts(opts)

        async for mesg in view.streamstorm(text, opts, user):
            yield mesg

    @s_coro.genrhelp
    async def iterStormPodes(self, text, opts=None, user=None):
        if user is None:
            user = await self.auth.getUserByName('root')

        view = self._viewFromOpts(opts)

        info = {'query': text}
        if opts is not None:
            info['opts'] = opts

        await self.boss.promote('storm', user=user, info=info)
        async with await self.snap(user=user, view=view) as snap:
            async for pode in snap.iterStormPodes(text, opts=opts, user=user):
                yield pode

    @s_cache.memoize(size=10000)
    def getStormQuery(self, text):
        '''
        Parse storm query text and return a Query object.
        '''
        query = copy.deepcopy(s_grammar.parseQuery(text))
        query.init(self)
        return query

    def _logStormQuery(self, text, user):
        '''
        Log a storm query.
        '''
        if self.conf.get('storm:log'):
            lvl = self.conf.get('storm:log:level')
            logger.log(lvl, 'Executing storm query {%s} as [%s]', text, user.name)

    async def getNodeByNdef(self, ndef, view=None):
        '''
        Return a single Node() instance by (form,valu) tuple.
        '''
        name, valu = ndef

        form = self.model.forms.get(name)
        if form is None:
            raise s_exc.NoSuchForm(name=name)

        norm, info = form.type.norm(valu)

        buid = s_common.buid((form.name, norm))

        async with await self.snap(view=view) as snap:
            return await snap.getNodeByBuid(buid)

    def getCoreInfo(self):
        return {
            'version': synapse.version,
            'modeldef': self.model.getModelDefs(),
            'stormcmds': {cmd: {} for cmd in self.stormcmds.keys()},
        }

    async def addNodes(self, nodedefs, view=None):
        '''
        Quickly add/modify a list of nodes from node definition tuples.
        This API is the simplest/fastest way to add nodes, set node props,
        and add tags to nodes remotely.

        Args:

            nodedefs (list): A list of node definition tuples. See below.

        A node definition tuple is defined as:

            ( (form, valu), {'props':{}, 'tags':{})

        The "props" or "tags" keys may be omitted.

        '''
        async with await self.snap(view=view) as snap:
            snap.strict = False
            async for node in snap.addNodes(nodedefs):
                yield node

    async def addFeedData(self, name, items, seqn=None):
        '''
        Add data using a feed/parser function.

        Args:
            name (str): The name of the feed record format.
            items (list): A list of items to ingest.
            seqn ((str,int)): An (iden, offs) tuple for this feed chunk.

        Returns:
            (int): The next expected offset (or None) if seqn is None.
        '''
        async with await self.snap() as snap:
            snap.strict = False
            return await snap.addFeedData(name, items, seqn=seqn)

    async def snap(self, user=None, view=None):
        '''
        Return a transaction object for the default view.

        Args:
            user (str): The user to get the snap for.
            view (View): View object to use when making the snap.

        Notes:
            This must be used as an asynchronous context manager.

        Returns:
            s_snap.Snap: A Snap object for the view.
        '''

        if view is None:
            view = self.view

        if user is None:
            user = await self.auth.getUserByName('root')

        snap = await view.snap(user)

        return snap

    async def loadCoreModule(self, ctor, conf=None):
        '''
        Load a single cortex module with the given ctor and conf.

        Args:
            ctor (str): The python module class path
            conf (dict):Config dictionary for the module
        '''
        if conf is None:
            conf = {}

        modu = self._loadCoreModule(ctor, conf=conf)

        try:
            await s_coro.ornot(modu.preCoreModule)
        except asyncio.CancelledError:  # pragma: no cover
            raise
        except Exception:
            logger.exception(f'module preCoreModule failed: {ctor}')
            self.modules.pop(ctor, None)
            return

        mdefs = modu.getModelDefs()
        self.model.addDataModels(mdefs)

        cmds = modu.getStormCmds()
        [self.addStormCmd(c) for c in cmds]

        try:
            await s_coro.ornot(modu.initCoreModule)
        except asyncio.CancelledError:  # pragma: no cover
            raise
        except Exception:
            logger.exception(f'module initCoreModule failed: {ctor}')
            self.modules.pop(ctor, None)
            return

        await self.fire('core:module:load', module=ctor)

        return modu

    async def _loadCoreMods(self, ctors):

        mods = []

        cmds = []
        mdefs = []

        for ctor in ctors:

            conf = None

            # allow module entry to be (ctor, conf) tuple
            if isinstance(ctor, (list, tuple)):
                ctor, conf = ctor

            modu = self._loadCoreModule(ctor, conf=conf)
            if modu is None:
                continue

            mods.append(modu)

            try:
                await s_coro.ornot(modu.preCoreModule)
            except asyncio.CancelledError:  # pragma: no cover
                raise
            except Exception:
                logger.exception(f'module preCoreModule failed: {ctor}')
                self.modules.pop(ctor, None)
                continue

            cmds.extend(modu.getStormCmds())
            mdefs.extend(modu.getModelDefs())

        self.model.addDataModels(mdefs)
        [self.addStormCmd(c) for c in cmds]

    async def _initCoreMods(self):

        for ctor, modu in list(self.modules.items()):

            try:
                await s_coro.ornot(modu.initCoreModule)
            except asyncio.CancelledError:  # pragma: no cover
                raise
            except Exception:
                logger.exception(f'module initCoreModule failed: {ctor}')
                self.modules.pop(ctor, None)

    def _loadCoreModule(self, ctor, conf=None):

        if ctor in self.modules:
            raise s_exc.ModAlreadyLoaded(mesg=f'{ctor} already loaded')
        try:
            modu = s_dyndeps.tryDynFunc(ctor, self, conf=conf)
            self.modules[ctor] = modu
            return modu

        except Exception:
            logger.exception('mod load fail: %s' % (ctor,))
            return None

    async def stat(self):
        stats = {
            'iden': self.iden,
            'layer': await self.getLayer().stat(),
            'formcounts': await self.getFormCounts(),
        }
        return stats

    async def getPropNorm(self, prop, valu):
        '''
        Get the normalized property value based on the Cortex data model.

        Args:
            prop (str): The property to normalize.
            valu: The value to normalize.

        Returns:
            (tuple): A two item tuple, containing the normed value and the info dictionary.

        Raises:
            s_exc.NoSuchProp: If the prop does not exist.
            s_exc.BadTypeValu: If the value fails to normalize.
        '''
        pobj = self.model.prop(prop)
        if pobj is None:
            raise s_exc.NoSuchProp(mesg=f'The property {prop} does not exist.',
                                   prop=prop)
        norm, info = pobj.type.norm(valu)
        return norm, info

    async def getTypeNorm(self, name, valu):
        '''
        Get the normalized type value based on the Cortex data model.

        Args:
            name (str): The type to normalize.
            valu: The value to normalize.

        Returns:
            (tuple): A two item tuple, containing the normed value and the info dictionary.

        Raises:
            s_exc.NoSuchType: If the type does not exist.
            s_exc.BadTypeValu: If the value fails to normalize.
        '''
        tobj = self.model.type(name)
        if tobj is None:
            raise s_exc.NoSuchType(mesg=f'The type {name} does not exist.',
                                   name=name)
        norm, info = tobj.norm(valu)
        return norm, info

    @staticmethod
    def _convert_reqdict(reqdict):
        return {s_agenda.TimeUnit.fromString(k): v for (k, v) in reqdict.items()}

    async def addCronJob(self, useriden, query, reqs, incunit=None, incval=1):
        '''
        Add a cron job to the cortex.  Convenience wrapper around agenda.add

        A cron job is a persistently-stored item that causes storm queries to be run in the future.  The specification
        for the times that the queries run can be one-shot or recurring.

        Args:
            query (str):  The storm query to execute in the future
            reqs (Union[Dict[str, Union[int, List[int]]], List[Dict[...]]]):
                Either a dict of the fixed time fields or a list of such dicts.  The keys are in the set ('year',
                'month', 'dayofmonth', 'dayofweek', 'hour', 'minute'.  The values must be positive integers, except for
                the key of 'dayofmonth' in which it may also be a negative integer which represents the number of days
                from the end of the month with -1 representing the last day of the month.  All values may also be lists
                of valid values.
            incunit (Optional[str]):
                A member of the same set as above, with an additional member 'day'.  If is None (default), then the
                appointment is one-shot and will not recur.
            incval (Union[int, List[int]):
                A integer or a list of integers of the number of units

        Returns (bytes):
            An iden that can be used to later modify, query, and delete the job.

        Notes:
            reqs must have fields present or incunit must not be None (or both)
            The incunit if not None it must be larger in unit size than all the keys in all reqs elements.
        '''
        try:
            if incunit is not None:
                if isinstance(incunit, (list, tuple)):
                    incunit = [s_agenda.TimeUnit.fromString(i) for i in incunit]
                else:
                    incunit = s_agenda.TimeUnit.fromString(incunit)
            if isinstance(reqs, Mapping):
                newreqs = self._convert_reqdict(reqs)
            else:
                newreqs = [self._convert_reqdict(req) for req in reqs]
        except KeyError:
            raise s_exc.BadConfValu('Unrecognized time unit')

        user = await self.auth.reqUser(useriden)

        iden = s_common.guid()
        await self._push('cron:add', useriden, iden, query, newreqs, incunit, incval)
        await user.setAdmin(True, gateiden=iden)
        return iden

    @s_nexus.Pusher.onPush('cron:add')
    async def _onAddCronJob(self, useriden, croniden, query, newreqs, incunit=None, incval=1):
        await self.agenda.add(useriden, croniden, query, newreqs, incunit, incval)
        await self.auth.addAuthGate(croniden, 'cronjob')

    @s_nexus.Pusher.onPushAuto('cron:del')
    async def delCronJob(self, iden):
        '''
        Delete a cron job

        Args:
            iden (bytes):  The iden of the cron job to be deleted
        '''
        await self.agenda.delete(iden)
        await self.auth.delAuthGate(iden)

    @s_nexus.Pusher.onPushAuto('cron:mod')
    async def updateCronJob(self, iden, query):
        '''
        Change an existing cron job's query

        Args:
            iden (bytes):  The iden of the cron job to be changed
        '''
        await self.agenda.mod(iden, query)

    @s_nexus.Pusher.onPushAuto('cron:enable')
    async def enableCronJob(self, iden):
        '''
        Enable a cron job

        Args:
            iden (bytes):  The iden of the cron job to be changed
        '''
        await self.agenda.enable(iden)

    @s_nexus.Pusher.onPushAuto('cron:disable')
    async def disableCronJob(self, iden):
        '''
        Enable a cron job

        Args:
            iden (bytes):  The iden of the cron job to be changed
        '''
        await self.agenda.disable(iden)

    async def listCronJobs(self):
        '''
        Get information about all the cron jobs accessible to the current user
        '''
        crons = []

        for iden, cron in self.agenda.list():

            info = cron.pack()

            info['iden'] = iden

            user = self.auth.user(cron.useriden)
            info['username'] = user.name

            crons.append((iden, info))

        return crons

@contextlib.asynccontextmanager
async def getTempCortex(mods=None):
    '''
    Get a proxy to a cortex backed by a temporary directory.

    Args:
        mods (list): A list of modules which are loaded into the cortex.

    Notes:
        The cortex and temporary directory are town down on exit.
        This should only be called from synchronous code.

    Returns:
        Proxy to the cortex.
    '''
    with s_common.getTempDir() as dirn:

        async with await Cortex.anit(dirn) as core:
            if mods:
                for mod in mods:
                    await core.loadCoreModule(mod)
            async with core.getLocalProxy() as prox:
                yield prox<|MERGE_RESOLUTION|>--- conflicted
+++ resolved
@@ -800,17 +800,12 @@
 
         self.view = None  # The default/main view
 
-<<<<<<< HEAD
+        # FIXME:  add feature flag
         self.provstor = await s_provenance.ProvStor.anit(self.dirn)
         self.onfini(self.provstor.fini)
 
-        # Change distribution
-        self.nexsroot = await s_nexus.NexsRoot.anit(dirn)
-        self.onfini(self.nexsroot.fini)
-=======
         # initialize change distribution
         await self._initNexsRoot()
->>>>>>> e5d8f37e
 
         # generic fini handler for the Cortex
         self.onfini(self._onCoreFini)
@@ -834,7 +829,6 @@
         # Initialize our storage and views
         await self._initCoreAxon()
 
-        #await self._migrateViewsLayers()
         await self._initCoreLayers()
         await self._initCoreViews()
         self.onfini(self._finiStor)
@@ -1962,75 +1956,6 @@
         }
         self.splicers.update(**splicers)
 
-<<<<<<< HEAD
-    async def _initStorCtors(self):
-        '''
-        Registration for built-in Layer ctors
-        '''
-        self.addLayrStorClass(s_layer.LayerStorage)
-
-    async def _loadLayrStors(self):
-
-        for _, node in await self.hive.open(('cortex', 'storage')):
-            storinfo = await node.dict()
-            try:
-                await self._initLayrStor(storinfo)
-
-            except asyncio.CancelledError: # pragma: no cover
-                raise
-
-            except Exception:
-                logger.exception('error loading layer storage!')
-
-        iden = self.cellinfo.get('layr:stor:default')
-        self.defstor = self.storage.get(iden)
-
-    async def _initDefLayrStor(self):
-        layr = await self.addLayrStor('local', {})
-        await self.cellinfo.set('layr:stor:default', layr.iden)
-
-    @s_nexus.Pusher.onPushAuto('storage:add')
-    async def addLayrStor(self, typename, typeconf):
-        iden = s_common.guid()
-        clas = self.storctors.get(typename)
-        if clas is None:
-            raise s_exc.NoSuchStor(name=typename)
-
-        await clas.reqValidConf(typeconf)
-
-        node = await self.hive.open(('cortex', 'storage', iden))
-
-        info = await node.dict()
-
-        await info.set('iden', iden)
-        await info.set('type', typename)
-        await info.set('conf', typeconf)
-
-        return await self._initLayrStor(info)
-
-    async def _initLayrStor(self, storinfo):
-
-        iden = storinfo.get('iden')
-        typename = storinfo.get('type')
-
-        clas = self.storctors.get(typename)
-
-        # We don't want to persist the path, as it makes backup more difficult
-        path = s_common.gendir(self.dirn, 'layers')
-
-        layrstor = await clas.anit(storinfo, path)
-
-        self.storage[iden] = layrstor
-
-        self.onfini(layrstor)
-
-        return layrstor
-
-    def addLayrStorClass(self, clas):
-        self.storctors[clas.stortype] = clas
-
-=======
->>>>>>> e5d8f37e
     def _initFeedFuncs(self):
         '''
         Registration for built-in Cortex feed functions.
