import os
import copy
import regex
import asyncio
import logging
import textwrap
import contextlib
import collections

from collections.abc import Mapping

import synapse
import synapse.exc as s_exc
import synapse.axon as s_axon
import synapse.common as s_common
import synapse.telepath as s_telepath
import synapse.datamodel as s_datamodel

import synapse.lib.base as s_base
import synapse.lib.cell as s_cell
import synapse.lib.chop as s_chop
import synapse.lib.coro as s_coro
import synapse.lib.view as s_view
import synapse.lib.cache as s_cache
import synapse.lib.const as s_const
import synapse.lib.layer as s_layer
import synapse.lib.nexus as s_nexus
import synapse.lib.oauth as s_oauth
import synapse.lib.queue as s_queue
import synapse.lib.scope as s_scope
import synapse.lib.storm as s_storm
import synapse.lib.agenda as s_agenda
import synapse.lib.config as s_config
import synapse.lib.parser as s_parser
import synapse.lib.dyndeps as s_dyndeps
import synapse.lib.grammar as s_grammar
import synapse.lib.httpapi as s_httpapi
import synapse.lib.msgpack as s_msgpack
import synapse.lib.modules as s_modules
import synapse.lib.schemas as s_schemas
import synapse.lib.spooled as s_spooled
import synapse.lib.version as s_version
import synapse.lib.urlhelp as s_urlhelp
import synapse.lib.hashitem as s_hashitem
import synapse.lib.jsonstor as s_jsonstor
import synapse.lib.modelrev as s_modelrev
import synapse.lib.stormsvc as s_stormsvc
import synapse.lib.lmdbslab as s_lmdbslab

import synapse.lib.crypto.rsa as s_rsa

# Importing these registers their commands
import synapse.lib.stormhttp as s_stormhttp  # NOQA
import synapse.lib.stormwhois as s_stormwhois  # NOQA

import synapse.lib.stormtypes as s_stormtypes

import synapse.lib.stormlib.aha as s_stormlib_aha  # NOQA
import synapse.lib.stormlib.env as s_stormlib_env  # NOQA
import synapse.lib.stormlib.gen as s_stormlib_gen  # NOQA
import synapse.lib.stormlib.gis as s_stormlib_gis  # NOQA
import synapse.lib.stormlib.hex as s_stormlib_hex  # NOQA
import synapse.lib.stormlib.log as s_stormlib_log  # NOQA
import synapse.lib.stormlib.xml as s_stormlib_xml  # NOQA
import synapse.lib.stormlib.auth as s_stormlib_auth  # NOQA
import synapse.lib.stormlib.cell as s_stormlib_cell  # NOQA
import synapse.lib.stormlib.imap as s_stormlib_imap  # NOQA
import synapse.lib.stormlib.ipv6 as s_stormlib_ipv6  # NOQA
import synapse.lib.stormlib.json as s_stormlib_json  # NOQA
import synapse.lib.stormlib.math as s_stormlib_math  # NOQA
import synapse.lib.stormlib.mime as s_stormlib_mime  # NOQA
import synapse.lib.stormlib.pack as s_stormlib_pack  # NOQA
import synapse.lib.stormlib.smtp as s_stormlib_smtp  # NOQA
import synapse.lib.stormlib.stix as s_stormlib_stix  # NOQA
import synapse.lib.stormlib.yaml as s_stormlib_yaml  # NOQA
import synapse.lib.stormlib.basex as s_stormlib_basex  # NOQA
import synapse.lib.stormlib.cache as s_stormlib_cache  # NOQA
import synapse.lib.stormlib.graph as s_stormlib_graph  # NOQA
import synapse.lib.stormlib.index as s_stormlib_index  # NOQA
import synapse.lib.stormlib.iters as s_stormlib_iters  # NOQA
import synapse.lib.stormlib.macro as s_stormlib_macro
import synapse.lib.stormlib.model as s_stormlib_model
import synapse.lib.stormlib.oauth as s_stormlib_oauth  # NOQA
import synapse.lib.stormlib.stats as s_stormlib_stats  # NOQA
import synapse.lib.stormlib.storm as s_stormlib_storm  # NOQA
import synapse.lib.stormlib.utils as s_stormlib_utils  # NOQA
import synapse.lib.stormlib.vault as s_stormlib_vault  # NOQA
import synapse.lib.stormlib.backup as s_stormlib_backup  # NOQA
import synapse.lib.stormlib.cortex as s_stormlib_cortex  # NOQA
import synapse.lib.stormlib.hashes as s_stormlib_hashes  # NOQA
import synapse.lib.stormlib.random as s_stormlib_random  # NOQA
import synapse.lib.stormlib.scrape as s_stormlib_scrape   # NOQA
import synapse.lib.stormlib.infosec as s_stormlib_infosec  # NOQA
import synapse.lib.stormlib.project as s_stormlib_project  # NOQA
import synapse.lib.stormlib.spooled as s_stormlib_spooled  # NOQA
import synapse.lib.stormlib.tabular as s_stormlib_tabular  # NOQA
import synapse.lib.stormlib.version as s_stormlib_version  # NOQA
import synapse.lib.stormlib.easyperm as s_stormlib_easyperm  # NOQA
import synapse.lib.stormlib.ethereum as s_stormlib_ethereum  # NOQA
import synapse.lib.stormlib.modelext as s_stormlib_modelext  # NOQA
import synapse.lib.stormlib.compression as s_stormlib_compression  # NOQA
import synapse.lib.stormlib.notifications as s_stormlib_notifications  # NOQA

logger = logging.getLogger(__name__)
stormlogger = logging.getLogger('synapse.storm')

'''
A Cortex implements the synapse hypergraph object.
'''

reqver = '>=0.2.0,<3.0.0'

# Constants returned in results from syncLayersEvents and syncIndexEvents
SYNC_NODEEDITS = 0  # A nodeedits: (<offs>, 0, <etyp>, (<etype args>), {<meta>})
SYNC_NODEEDIT = 1   # A nodeedit:  (<offs>, 0, <etyp>, (<etype args>))
SYNC_LAYR_ADD = 3   # A layer was added
SYNC_LAYR_DEL = 4   # A layer was deleted

MAX_NEXUS_DELTA = 3_600

reqValidTagModel = s_config.getJsValidator({
    'type': 'object',
    'properties': {
        'prune': {'type': 'number', 'minimum': 1},
        'regex': {'type': 'array', 'items': {'type': ['string', 'null']}},
    },
    'additionalProperties': False,
    'required': [],
})

reqValidStormMacro = s_config.getJsValidator({
    'type': 'object',
    'properties': {
        'name': {'type': 'string', 'pattern': '^.{1,491}$'},
        'iden': {'type': 'string', 'pattern': s_config.re_iden},
        # user kept for backward compat. remove eventually...
        'user': {'type': 'string', 'pattern': s_config.re_iden},
        'creator': {'type': 'string', 'pattern': s_config.re_iden},
        'desc': {'type': 'string', 'default': ''},
        'storm': {'type': 'string'},
        'created': {'type': 'number'},
        'updated': {'type': 'number'},
        'permissions': s_msgpack.deepcopy(s_schemas.easyPermSchema),
    },
    'required': [
        'name',
        'iden',
        'user',
        'storm',
        'creator',
        'created',
        'updated',
        'permissions',
    ],
})

def cmprkey_indx(x):
    return x[1]

def cmprkey_buid(x):
    return x[1][1]

async def wrap_liftgenr(iden, genr):
    async for indx, buid, sode in genr:
        yield iden, (indx, buid), sode

class CortexAxonMixin:

    async def prepare(self):
        await self.cell.axready.wait()
        await s_coro.ornot(super().prepare)

    def getAxon(self):
        return self.cell.axon

    async def getAxonInfo(self):
        return self.cell.axoninfo

class CortexAxonHttpHasV1(CortexAxonMixin, s_axon.AxonHttpHasV1):
    pass

class CortexAxonHttpDelV1(CortexAxonMixin, s_axon.AxonHttpDelV1):
    pass

class CortexAxonHttpUploadV1(CortexAxonMixin, s_axon.AxonHttpUploadV1):
    pass

class CortexAxonHttpBySha256V1(CortexAxonMixin, s_axon.AxonHttpBySha256V1):
    pass

class CortexAxonHttpBySha256InvalidV1(CortexAxonMixin, s_axon.AxonHttpBySha256InvalidV1):
    pass

class CoreApi(s_cell.CellApi):
    '''
    The CoreApi is exposed when connecting to a Cortex over Telepath.

    Many CoreApi methods operate on packed nodes consisting of primitive data structures
    which can be serialized with msgpack/json.

    An example of a packaged Node::

        ( (<form>, <valu>), {

            "props": {
                <name>: <valu>,
                ...
            },
            "tags": {
                "foo": <time>,
                "foo.bar": <time>,
            },
        })

    '''
    @s_cell.adminapi()
    def getCoreMods(self):
        return self.cell.getCoreMods()

    async def getModelDict(self, iden=None):
        '''
        Return a dictionary which describes the data model.

        Returns:
            (dict): A model description dictionary.
        '''
        return await self.cell.getModelDict(iden=iden)

    async def getModelDefs(self):
        return await self.cell.getModelDefs()

    def getCoreInfo(self):
        '''
        Return static generic information about the cortex including model definition
        '''
        return self.cell.getCoreInfo()

    async def getCoreInfoV2(self):
        '''
        Return static generic information about the cortex including model definition
        '''
        return await self.cell.getCoreInfoV2()

    @s_cell.adminapi()
    async def saveLayerNodeEdits(self, layriden, edits, meta):
        return await self.cell.saveLayerNodeEdits(layriden, edits, meta)

    def _reqValidStormOpts(self, opts):

        if opts is None:
            opts = {}

        opts.setdefault('user', self.user.iden)
        if opts.get('user') != self.user.iden:
            self.user.confirm(('impersonate',))

        return opts

    async def callStorm(self, text, opts=None):
        '''
        Return the value expressed in a return() statement within storm.
        '''
        opts = self._reqValidStormOpts(opts)
        return await self.cell.callStorm(text, opts=opts)

    async def exportStorm(self, text, opts=None):
        '''
        Execute a storm query and package nodes for export/import.

        NOTE: This API yields nodes after an initial complete lift
              in order to limit exported edges.
        '''
        opts = self._reqValidStormOpts(opts)
        async for pode in self.cell.exportStorm(text, opts=opts):
            yield pode

    async def feedFromAxon(self, sha256, opts=None):
        '''
        Import a msgpack .nodes file from the axon.
        '''
        opts = self._reqValidStormOpts(opts)
        return await self.cell.feedFromAxon(sha256, opts=opts)

    async def _reqDefLayerAllowed(self, perms):
        view = self.cell.getView()
        wlyr = view.layers[0]
        self.user.confirm(perms, gateiden=wlyr.iden)

    async def addNode(self, form, valu, props=None):
        '''
        Deprecated in 2.0.0.
        '''
        s_common.deprecated('CoreApi.addNode')
        async with await self.cell.snap(user=self.user) as snap:
            self.user.confirm(('node', 'add', form), gateiden=snap.wlyr.iden)
            node = await snap.addNode(form, valu, props=props)
            return node.pack()

    async def addNodes(self, nodes):
        '''
        Add a list of packed nodes to the cortex.

        Args:
            nodes (list): [ ( (form, valu), {'props':{}, 'tags':{}}), ... ]

        Yields:
            (tuple): Packed node tuples ((form,valu), {'props': {}, 'tags':{}})

        Deprecated in 2.0.0
        '''
        s_common.deprecated('CoreApi.addNodes')

        # First check that that user may add each form
        done = {}
        for node in nodes:

            formname = node[0][0]
            if done.get(formname):
                continue

            await self._reqDefLayerAllowed(('node', 'add', formname))
            done[formname] = True

        async with await self.cell.snap(user=self.user) as snap:

            snap.strict = False
            async for node in snap.addNodes(nodes):

                if node is not None:
                    node = node.pack()

                yield node

    async def getFeedFuncs(self):
        '''
        Get a list of Cortex feed functions.

        Notes:
            Each feed dictionary has the name of the feed function, the
            full docstring for the feed function, and the first line of
            the docstring broken out in their own keys for easy use.

        Returns:
            tuple: A tuple of dictionaries.
        '''
        return await self.cell.getFeedFuncs()

    async def addFeedData(self, name, items, *, viewiden=None):

        view = self.cell.getView(viewiden, user=self.user)
        if view is None:
            raise s_exc.NoSuchView(mesg=f'No such view iden={viewiden}', iden=viewiden)

        wlyr = view.layers[0]
        parts = name.split('.')

        self.user.confirm(('feed:data', *parts), gateiden=wlyr.iden)

        await self.cell.boss.promote('feeddata',
                                     user=self.user,
                                     info={'name': name,
                                           'view': view.iden,
                                           'nitems': len(items),
                                           })

        async with await self.cell.snap(user=self.user, view=view) as snap:
            snap.strict = False
            await snap.addFeedData(name, items)

    async def count(self, text, opts=None):
        '''
        Count the number of nodes which result from a storm query.

        Args:
            text (str): Storm query text.
            opts (dict): Storm query options.

        Returns:
            (int): The number of nodes resulting from the query.
        '''
        opts = self._reqValidStormOpts(opts)
        return await self.cell.count(text, opts=opts)

    async def storm(self, text, opts=None):
        '''
        Evaluate a storm query and yield result messages.

        Yields:
            ((str,dict)): Storm messages.
        '''
        opts = self._reqValidStormOpts(opts)

        async for mesg in self.cell.storm(text, opts=opts):
            yield mesg

    async def reqValidStorm(self, text, opts=None):
        '''
        Parse a Storm query to validate it.

        Args:
            text (str): The text of the Storm query to parse.
            opts (dict): A Storm options dictionary.

        Returns:
            True: If the query is valid.

        Raises:
            BadSyntaxError: If the query is invalid.
        '''
        return await self.cell.reqValidStorm(text, opts)

    async def syncLayerNodeEdits(self, offs, layriden=None, wait=True):
        '''
        Yield (indx, mesg) nodeedit sets for the given layer beginning at offset.

        Once caught up, this API will begin yielding nodeedits in real-time.
        The generator will only terminate on network disconnect or if the
        consumer falls behind the max window size of 10,000 nodeedit messages.
        '''
        layr = self.cell.getLayer(layriden)
        if layr is None:
            raise s_exc.NoSuchLayer(mesg=f'No such layer {layriden}', iden=layriden)

        self.user.confirm(('sync',), gateiden=layr.iden)

        async for item in self.cell.syncLayerNodeEdits(layr.iden, offs, wait=wait):
            yield item

    async def getPropNorm(self, prop, valu, typeopts=None):
        '''
        Get the normalized property value based on the Cortex data model.

        Args:
            prop (str): The property to normalize.
            valu: The value to normalize.
            typeopts: A Synapse type opts dictionary used to further normalize the value.

        Returns:
            (tuple): A two item tuple, containing the normed value and the info dictionary.

        Raises:
            s_exc.NoSuchProp: If the prop does not exist.
            s_exc.BadTypeValu: If the value fails to normalize.
        '''
        return await self.cell.getPropNorm(prop, valu, typeopts=typeopts)

    async def getTypeNorm(self, name, valu, typeopts=None):
        '''
        Get the normalized type value based on the Cortex data model.

        Args:
            name (str): The type to normalize.
            valu: The value to normalize.
            typeopts: A Synapse type opts dictionary used to further normalize the value.

        Returns:
            (tuple): A two item tuple, containing the normed value and the info dictionary.

        Raises:
            s_exc.NoSuchType: If the type does not exist.
            s_exc.BadTypeValu: If the value fails to normalize.
        '''
        return await self.cell.getTypeNorm(name, valu, typeopts=typeopts)

    async def addForm(self, formname, basetype, typeopts, typeinfo):
        '''
        Add an extended form to the data model.

        Extended forms *must* begin with _
        '''
        self.user.confirm(('model', 'form', 'add', formname))
        return await self.cell.addForm(formname, basetype, typeopts, typeinfo)

    async def delForm(self, formname):
        '''
        Remove an extended form from the data model.
        '''
        self.user.confirm(('model', 'form', 'del', formname))
        return await self.cell.delForm(formname)

    async def addFormProp(self, form, prop, tdef, info):
        '''
        Add an extended property to the given form.

        Extended properties *must* begin with _
        '''
        self.user.confirm(('model', 'prop', 'add', form))
        if not s_grammar.isBasePropNoPivprop(prop):
            mesg = f'Invalid prop name {prop}'
            raise s_exc.BadPropDef(prop=prop, mesg=mesg)
        return await self.cell.addFormProp(form, prop, tdef, info)

    async def delFormProp(self, form, name):
        '''
        Remove an extended property from the given form.
        '''
        self.user.confirm(('model', 'prop', 'del', form))
        return await self.cell.delFormProp(form, name)

    async def addUnivProp(self, name, tdef, info):
        '''
        Add an extended universal property.

        Extended properties *must* begin with _
        '''
        self.user.confirm(('model', 'univ', 'add'))
        if not s_grammar.isBasePropNoPivprop(name):
            mesg = f'Invalid prop name {name}'
            raise s_exc.BadPropDef(name=name, mesg=mesg)
        return await self.cell.addUnivProp(name, tdef, info)

    async def delUnivProp(self, name):
        '''
        Remove an extended universal property.
        '''
        self.user.confirm(('model', 'univ', 'del'))
        return await self.cell.delUnivProp(name)

    async def addTagProp(self, name, tdef, info):
        '''
        Add a tag property to record data about tags on nodes.
        '''
        self.user.confirm(('model', 'tagprop', 'add'))
        if not s_grammar.isBasePropNoPivprop(name):
            mesg = f'Invalid prop name {name}'
            raise s_exc.BadPropDef(name=name, mesg=mesg)
        return await self.cell.addTagProp(name, tdef, info)

    async def delTagProp(self, name):
        '''
        Remove a previously added tag property.
        '''
        self.user.confirm(('model', 'tagprop', 'del'))
        return await self.cell.delTagProp(name)

    async def addStormPkg(self, pkgdef, verify=False):
        self.user.confirm(('pkg', 'add'))
        return await self.cell.addStormPkg(pkgdef, verify=verify)

    async def delStormPkg(self, iden):
        self.user.confirm(('pkg', 'del'))
        return await self.cell.delStormPkg(iden)

    @s_cell.adminapi()
    async def getStormPkgs(self):
        return await self.cell.getStormPkgs()

    @s_cell.adminapi()
    async def getStormPkg(self, name):
        return await self.cell.getStormPkg(name)

    @s_cell.adminapi()
    async def addStormDmon(self, ddef):
        return await self.cell.addStormDmon(ddef)

    @s_cell.adminapi()
    async def getStormDmons(self):
        return await self.cell.getStormDmons()

    @s_cell.adminapi()
    async def getStormDmonLog(self, iden):
        return await self.cell.getStormDmonLog(iden)

    @s_cell.adminapi()
    async def getStormDmon(self, iden):
        return await self.cell.getStormDmon(iden)

    @s_cell.adminapi()
    async def bumpStormDmon(self, iden):
        return await self.cell.bumpStormDmon(iden)

    @s_cell.adminapi()
    async def disableStormDmon(self, iden):
        return await self.cell.disableStormDmon(iden)

    @s_cell.adminapi()
    async def enableStormDmon(self, iden):
        return await self.cell.enableStormDmon(iden)

    @s_cell.adminapi()
    async def delStormDmon(self, iden):
        return await self.cell.delStormDmon(iden)

    @s_cell.adminapi()
    async def cloneLayer(self, iden, ldef=None):

        ldef = ldef or {}
        ldef['creator'] = self.user.iden

        return await self.cell.cloneLayer(iden, ldef)

    async def getStormVar(self, name, default=None):
        self.user.confirm(('globals', 'get', name))
        return await self.cell.getStormVar(name, default=default)

    async def popStormVar(self, name, default=None):
        self.user.confirm(('globals', 'pop', name))
        return await self.cell.popStormVar(name, default=default)

    async def setStormVar(self, name, valu):
        self.user.confirm(('globals', 'set', name))
        return await self.cell.setStormVar(name, valu)

    async def syncLayersEvents(self, offsdict=None, wait=True):
        self.user.confirm(('sync',))
        async for item in self.cell.syncLayersEvents(offsdict=offsdict, wait=wait):
            yield item

    async def syncIndexEvents(self, matchdef, offsdict=None, wait=True):
        self.user.confirm(('sync',))
        async for item in self.cell.syncIndexEvents(matchdef, offsdict=offsdict, wait=wait):
            yield item

    async def iterFormRows(self, layriden, form, stortype=None, startvalu=None):
        '''
        Yields buid, valu tuples of nodes of a single form, optionally (re)starting at startvalue

        Args:
            layriden (str):  Iden of the layer to retrieve the nodes
            form(str):  A form name
            stortype (Optional[int]): a STOR_TYPE_* integer representing the type of form:prop
            startvalu (Any):  The value to start at.  May only be not None if stortype is not None.

        Returns:
            AsyncIterator[Tuple(buid, valu)]
        '''
        self.user.confirm(('layer', 'lift', layriden))
        async for item in self.cell.iterFormRows(layriden, form, stortype=stortype, startvalu=startvalu):
            yield item

    async def iterPropRows(self, layriden, form, prop, stortype=None, startvalu=None):
        '''
        Yields buid, valu tuples of nodes with a particular secondary property, optionally (re)starting at startvalue

        Args:
            layriden (str):  Iden of the layer to retrieve the nodes
            form(str):  A form name.
            prop (str):  A secondary property name.
            stortype (Optional[int]): a STOR_TYPE_* integer representing the type of form:prop
            startvalu (Any):  The value to start at.  May only be not None if stortype is not None.

        Returns:
            AsyncIterator[Tuple(buid, valu)]
        '''
        self.user.confirm(('layer', 'lift', layriden))
        async for item in self.cell.iterPropRows(layriden, form, prop, stortype=stortype, startvalu=startvalu):
            yield item

    async def iterUnivRows(self, layriden, prop, stortype=None, startvalu=None):
        '''
        Yields buid, valu tuples of nodes with a particular universal property, optionally (re)starting at startvalue

        Args:
            layriden (str):  Iden of the layer to retrieve the nodes
            prop (str):  A universal property name.
            stortype (Optional[int]): a STOR_TYPE_* integer representing the type of form:prop
            startvalu (Any):  The value to start at.  May only be not None if stortype is not None.

        Returns:
            AsyncIterator[Tuple(buid, valu)]
        '''
        self.user.confirm(('layer', 'lift', layriden))
        async for item in self.cell.iterUnivRows(layriden, prop, stortype=stortype, startvalu=startvalu):
            yield item

    async def iterTagRows(self, layriden, tag, form=None, starttupl=None):
        '''
        Yields (buid, (valu, form)) values that match a tag and optional form, optionally (re)starting at starttupl.

        Args:
            layriden (str):  Iden of the layer to retrieve the nodes
            tag (str): the tag to match
            form (Optional[str]):  if present, only yields buids of nodes that match the form.
            starttupl (Optional[Tuple[buid, form]]):  if present, (re)starts the stream of values there.

        Returns:
            AsyncIterator[Tuple(buid, (valu, form))]

        Note:
            This yields (buid, (tagvalu, form)) instead of just buid, valu in order to allow resuming an interrupted
            call by feeding the last value retrieved into starttupl
        '''
        self.user.confirm(('layer', 'lift', layriden))
        async for item in self.cell.iterTagRows(layriden, tag, form=form, starttupl=starttupl):
            yield item

    async def iterTagPropRows(self, layriden, tag, prop, form=None, stortype=None, startvalu=None):
        '''
        Yields (buid, valu) that match a tag:prop, optionally (re)starting at startvalu.

        Args:
            layriden (str):  Iden of the layer to retrieve the nodes
            tag (str):  tag name
            prop (str):  prop name
            form (Optional[str]):  optional form name
            stortype (Optional[int]): a STOR_TYPE_* integer representing the type of form:prop
            startvalu (Any):  The value to start at.  May only be not None if stortype is not None.

        Returns:
            AsyncIterator[Tuple(buid, valu)]
        '''
        self.user.confirm(('layer', 'lift', layriden))
        async for item in self.cell.iterTagPropRows(layriden, tag, prop, form=form, stortype=stortype,
                                                    startvalu=startvalu):
            yield item

    async def getAxonUpload(self):
        self.user.confirm(('axon', 'upload'))
        await self.cell.axready.wait()
        upload = await self.cell.axon.upload()
        return await s_axon.UpLoadProxy.anit(self.link, upload)

    async def getAxonBytes(self, sha256):
        self.user.confirm(('axon', 'get'))
        await self.cell.axready.wait()
        async for byts in self.cell.axon.get(s_common.uhex(sha256)):
            yield byts

    @s_cell.adminapi()
    async def getUserNotif(self, indx):
        return await self.cell.getUserNotif(indx)

    @s_cell.adminapi()
    async def delUserNotif(self, indx):
        return await self.cell.delUserNotif(indx)

    @s_cell.adminapi()
    async def addUserNotif(self, useriden, mesgtype, mesgdata=None):
        return await self.cell.addUserNotif(useriden, mesgtype, mesgdata=mesgdata)

    @s_cell.adminapi()
    async def iterUserNotifs(self, useriden, size=None):
        async for item in self.cell.iterUserNotifs(useriden, size=size):
            yield item

    @s_cell.adminapi()
    async def watchAllUserNotifs(self, offs=None):
        async for item in self.cell.watchAllUserNotifs(offs=offs):
            yield item

    @s_cell.adminapi()
    async def getHttpExtApiByPath(self, path):
        return await self.cell.getHttpExtApiByPath(path)

class Cortex(s_oauth.OAuthMixin, s_cell.Cell):  # type: ignore
    '''
    A Cortex implements the synapse hypergraph.

    The bulk of the Cortex API lives on the Snap() object which can
    be obtained by calling Cortex.snap() in a with block.  This allows
    callers to manage transaction boundaries explicitly and dramatically
    increases performance.
    '''

    # For the cortex, nexslog:en defaults to True
    confbase = copy.deepcopy(s_cell.Cell.confbase)
    confbase['nexslog:en']['default'] = True  # type: ignore
    confbase['mirror']['hidedocs'] = False  # type: ignore
    confbase['mirror']['hidecmdl'] = False  # type: ignore

    confbase['safemode']['hidecmdl'] = False
    confbase['safemode']['description'] = (
        'Enable safe-mode which disables crons, triggers, dmons, storm '
        'package onload handlers, view merge tasks, and storm pools.'
    )

    confdefs = {
        'axon': {
            'description': 'A telepath URL for a remote axon.',
            'type': 'string'
        },
        'jsonstor': {
            'description': 'A telepath URL for a remote jsonstor.',
            'type': 'string'
        },
        'cron:enable': {
            'default': True,
            'description': 'Deprecated. This option no longer controls cron execution and will be removed in Synapse 3.0.',
            'type': 'boolean'
        },
        'trigger:enable': {
            'default': True,
            'description': 'Deprecated. This option no longer controls trigger execution and will be removed in Synapse 3.0.',
            'type': 'boolean'
        },
        'layer:lmdb:map_async': {
            'default': True,
            'description': 'Deprecated. This value is ignored.',
            'type': 'boolean',
            'hidecmdl': True,
            'hideconf': True,
        },
        'layer:lmdb:max_replay_log': {
            'default': 10000,
            'description': 'Deprecated. This value is ignored.',
            'type': 'integer',
            'hidecmdl': True,
            'hideconf': True,
        },
        'layers:lockmemory': {
            'default': False,
            'description': 'Should new layers lock memory for performance by default.',
            'type': 'boolean'
        },
        'layers:logedits': {
            'default': True,
            'description': 'Whether nodeedits are logged in each layer.',
            'type': 'boolean'
        },
        'provenance:en': {  # TODO: Remove in 3.0.0
            'default': False,
            'description': 'This no longer does anything.',
            'type': 'boolean',
            'hideconf': True,
        },
        'max:nodes': {
            'description': 'Maximum number of nodes which are allowed to be stored in a Cortex.',
            'type': 'integer',
            'minimum': 1,
            'hidecmdl': True,
        },
        'modules': {
            'default': [],
            'description': 'Deprecated. A list of module classes to load.',
            'type': 'array'
        },
        'storm:log': {
            'default': False,
            'description': 'Log storm queries via system logger.',
            'type': 'boolean'
        },
        'storm:log:level': {
            'default': 'INFO',
            'description': 'Logging log level to emit storm logs at.',
            'type': [
                'integer',
                'string',
            ],
        },
        'storm:interface:search': {
            'default': True,
            'description': 'Enable Storm search interfaces for lookup mode.',
            'type': 'boolean',
        },
        'storm:interface:scrape': {
            'default': True,
            'description': 'Enable Storm scrape interfaces when using $lib.scrape APIs.',
            'type': 'boolean',
        },
        'http:proxy': {
            'description': 'An aiohttp-socks compatible proxy URL to use storm HTTP API.',
            'type': 'string',
        },
        'tls:ca:dir': {
            'description': 'An optional directory of CAs which are added to the TLS CA chain for Storm HTTP API calls.',
            'type': 'string',
        },
    }

    cellapi = CoreApi
    viewapi = s_view.ViewApi
    layerapi = s_layer.LayerApi

    viewctor = s_view.View.anit
    layrctor = s_layer.Layer.anit

    # phase 2 - service storage
    async def initServiceStorage(self):

        # NOTE: we may not make *any* nexus actions in this method
        self.macrodb = self.slab.initdb('storm:macros')
        self.httpextapidb = self.slab.initdb('http:ext:apis')

        if self.inaugural:
            self.cellinfo.set('cortex:version', s_version.version)

        corevers = self.cellinfo.get('cortex:version')
        s_version.reqVersion(corevers, reqver, exc=s_exc.BadStorageVersion,
                             mesg='cortex version in storage is incompatible with running software')

        self.viewmeta = self.slab.initdb('view:meta')

        self.views = {}
        self.layers = {}
        self.viewsbylayer = collections.defaultdict(list)

        self.modules = {}
        self.feedfuncs = {}
        self.stormcmds = {}

        self.maxnodes = self.conf.get('max:nodes')
        self.nodecount = 0

        self.migration = False
        self._migration_lock = asyncio.Lock()

        self.stormmods = {}     # name: mdef
        self.stormpkgs = {}     # name: pkgdef
        self.stormvars = None   # type: s_lmdbslab.SafeKeyVal

        self.svcsbyiden = {}
        self.svcsbyname = {}
        self.svcsbysvcname = {}  # remote name, not local name

        self._propSetHooks = {}
        self._runtLiftFuncs = {}
        self._runtPropSetFuncs = {}
        self._runtPropDelFuncs = {}

        self.tagvalid = s_cache.FixedCache(self._isTagValid, size=1000)
        self.tagprune = s_cache.FixedCache(self._getTagPrune, size=1000)

        self.querycache = s_cache.FixedCache(self._getStormQuery, size=10000)

        self.stormpool = None
        self.stormpoolurl = None
        self.stormpoolopts = None

        self.libroot = (None, {}, {})
        self.stormlibs = []

        self.bldgbuids = {}  # buid -> (Node, Event)  Nodes under construction

        self.axon = None  # type: s_axon.AxonApi
        self.axready = asyncio.Event()
        self.axoninfo = {}

        self.view = None  # The default/main view

        self._cortex_permdefs = []
        self._initCorePerms()

        # Reset the storm:log:level from the config value to an int for internal use.
        self.conf['storm:log:level'] = s_common.normLogLevel(self.conf.get('storm:log:level'))
        self.stormlog = self.conf.get('storm:log')
        self.stormloglvl = self.conf.get('storm:log:level')

        # generic fini handler for the Cortex
        self.onfini(self._onCoreFini)

        self.cortexdata = self.slab.getSafeKeyVal('cortex')

        await self._initCoreInfo()
        self._initStormLibs()
        self._initFeedFuncs()

        self.modsbyiface = {}
        self.stormiface_search = self.conf.get('storm:interface:search')
        self.stormiface_scrape = self.conf.get('storm:interface:scrape')

        self._initCortexHttpApi()
        self._exthttpapis = {}  # iden -> adef; relies on cpython ordered dictionary behavior.
        self._exthttpapiorder = b'exthttpapiorder'
        self._exthttpapicache = s_cache.FixedCache(self._getHttpExtApiByPath, size=1000)
        self._initCortexExtHttpApi()

        self.model = s_datamodel.Model(core=self)
        self.slab.initdb('model:saves')

        await self._bumpCellVers('cortex:extmodel', (
            (1, self._migrateTaxonomyIface),
        ), nexs=False)

        await self._bumpCellVers('cortex:storage', (
            (1, self._storUpdateMacros),
            (4, self._storCortexHiveMigration),
            (5, self._storCleanQueueAuthGates),
        ), nexs=False)

        # Perform module loading
        await self._loadCoreMods()
        await self._loadExtModel()
        await self._initStormCmds()

        # Initialize our storage and views
        await self._initCoreAxon()
        await self._initJsonStor()

        await self._initCoreLayers()
        await self._initCoreViews()
        self.onfini(self._finiStor)
        await self._initCoreQueues()

        self.addHealthFunc(self._cortexHealth)

        await self._initOAuthManager()

        self.stormdmondefs = self.cortexdata.getSubKeyVal('storm:dmons:')
        self.stormdmons = await s_storm.DmonManager.anit(self)
        self.onfini(self.stormdmons)

        self.agenda = await s_agenda.Agenda.anit(self)
        self.onfini(self.agenda)

        await self._initStormGraphs()

        await self._initRuntFuncs()

        self.tagmeta = self.cortexdata.getSubKeyVal('tagmeta:')
        self.cmddefs = self.cortexdata.getSubKeyVal('storm:cmds:')
        self.pkgdefs = self.cortexdata.getSubKeyVal('storm:packages:')
        self.svcdefs = self.cortexdata.getSubKeyVal('storm:services:')

        await self._initDeprLocks()
        await self._warnDeprLocks()

        # Finalize coremodule loading & give svchive a shot to load
        await self._initPureStormCmds()

        self.dynitems.update({
            'cron': self.agenda,
            'cortex': self,
            'multiqueue': self.multiqueue,
        })

        # TODO - Remove this in 3.0.0
        ag = await self.auth.addAuthGate('cortex', 'cortex')
        for useriden in ag.gateusers.keys():
            user = self.auth.user(useriden)
            if user is None:
                continue

            mesg = f'User {useriden} ({user.name}) has a rule on the "cortex" authgate. This authgate is not used ' \
                   f'for permission checks and will be removed in Synapse v3.0.0.'
            logger.warning(mesg, extra=await self.getLogExtra(user=useriden, username=user.name))
        for roleiden in ag.gateroles.keys():
            role = self.auth.role(roleiden)
            if role is None:
                continue

            mesg = f'Role {roleiden} ({role.name}) has a rule on the "cortex" authgate. This authgate is not used ' \
                   f'for permission checks and will be removed in Synapse v3.0.0.'
            logger.warning(mesg, extra=await self.getLogExtra(role=roleiden, rolename=role.name))

        self._initVaults()

    def hasModelSave(self, iden):
        return self.slab.has(s_common.uhex(iden), db='model:saves')

    def getModelSave(self, iden):
        byts = self.slab.get(s_common.uhex(iden), db='model:saves')
        if byts is not None:
            return s_msgpack.un(byts)

    async def addModelSave(self, iden, model):
        return await self._push('model:save:add', iden, model)

    @s_nexus.Pusher.onPush('model:save:add')
    async def _addModelSave(self, iden, model):
        lkey = s_common.uhex(iden)
        envl = {
            'fmt': 1,
            'iden': iden,
            'model': model,
        }
        self.model.iden = iden
        self.cellinfo.set('model:iden', iden)
        self.slab.put(lkey, s_msgpack.en(envl), db='model:saves')

    async def _bumpModelSave(self):

        model = self.model.getModelDict()
        iden = s_common.guid(s_common.flatten(model))

        await self._addModelSave(iden, model)

    async def checkModelSaved(self):

        if not self.isactive:
            return

        if not self.hasModelSave(self.model.iden):
            model = self.model.getModelDict()
            await self.addModelSave(self.model.iden, model)

    async def _storCortexHiveMigration(self):

        logger.warning('migrating Cortex data out of hive')

        viewdefs = self.cortexdata.getSubKeyVal('view:info:')
        async with await self.hive.open(('cortex', 'views')) as viewnodes:
            for view_iden, node in viewnodes:
                viewdict = await node.dict()
                viewinfo = viewdict.pack()
                viewinfo.setdefault('iden', view_iden)
                viewdefs.set(view_iden, viewinfo)

                trigdict = self.cortexdata.getSubKeyVal(f'view:{view_iden}:trigger:')
                async with await node.open(('triggers',)) as trignodes:
                    for iden, trig in trignodes:
                        valu = trig.valu
                        if valu.get('view', s_common.novalu) != view_iden:
                            valu['view'] = view_iden
                        trigdict.set(iden, valu)

        layrdefs = self.cortexdata.getSubKeyVal('layer:info:')
        async with await self.hive.open(('cortex', 'layers')) as layrnodes:
            for iden, node in layrnodes:
                layrdict = await node.dict()
                layrinfo = layrdict.pack()
                pushs = layrinfo.get('pushs', {})
                if pushs:
                    for pdef in pushs.values():
                        pdef.setdefault('chunk:size', s_const.layer_pdef_csize)
                        pdef.setdefault('queue:size', s_const.layer_pdef_qsize)

                pulls = layrinfo.get('pulls', {})
                if pulls:
                    pulls = layrinfo.get('pulls', {})
                    for pdef in pulls.values():
                        pdef.setdefault('chunk:size', s_const.layer_pdef_csize)
                        pdef.setdefault('queue:size', s_const.layer_pdef_qsize)

                layrdefs.set(iden, layrinfo)

        migrs = (
            (('agenda', 'appts'), 'agenda:appt:'),
            (('cortex', 'tagmeta'), 'tagmeta:'),
            (('cortex', 'storm', 'cmds'), 'storm:cmds:'),
            (('cortex', 'storm', 'vars'), 'storm:vars:'),
            (('cortex', 'storm', 'dmons'), 'storm:dmons:'),
            (('cortex', 'storm', 'packages'), 'storm:packages:'),
            (('cortex', 'storm', 'services'), 'storm:services:'),
            (('cortex', 'model', 'forms'), 'model:forms:'),
            (('cortex', 'model', 'props'), 'model:props:'),
            (('cortex', 'model', 'univs'), 'model:univs:'),
            (('cortex', 'model', 'tagprops'), 'model:tagprops:'),
            (('cortex', 'model', 'deprlocks'), 'model:deprlocks:'),
        )

        for hivepath, kvpref in migrs:
            subkv = self.cortexdata.getSubKeyVal(kvpref)
            async with await self.hive.open(hivepath) as hivenode:
                for name, node in hivenode:
                    subkv.set(name, node.valu)

        logger.warning('...Cortex data migration complete!')

    async def _viewNomergeToProtected(self):
        for view in self.views.values():
            nomerge = view.info.get('nomerge', False)
            await view.setViewInfo('protected', nomerge)
            await view.setViewInfo('nomerge', None)

    async def _storCleanQueueAuthGates(self):

        logger.warning('removing AuthGates for Queues which no longer exist')

        path = os.path.join(self.dirn, 'slabs', 'queues.lmdb')

        async with await s_lmdbslab.Slab.anit(path) as slab:
            async with await slab.getMultiQueue('cortex:queue', nexsroot=self.nexsroot) as multiqueue:
                for info in self.auth.getAuthGates():
                    if info.type == 'queue':
                        iden = info.iden
                        name = info.iden.split(':', 1)[1]
                        if not multiqueue.exists(name):
                            await self.auth.delAuthGate(info.iden)

        logger.warning('...Queue AuthGate cleanup complete!')

    async def _storUpdateMacros(self):
        for name, node in await self.hive.open(('cortex', 'storm', 'macros')):

            try:

                info = {
                    'name': name,
                    'storm': node.valu.get('storm'),
                }

                user = node.valu.get('user')
                if user is not None:
                    info['user'] = user

                created = node.valu.get('created')
                if created is not None:
                    info['created'] = created

                edited = node.valu.get('edited')
                if edited is not None:
                    info['updated'] = edited

                    if info.get('created') is None:
                        info['created'] = edited

                mdef = self._initStormMacro(info)

                await self._addStormMacro(mdef)

            except Exception as e:
                logger.exception(f'Macro migration error for macro: {name} (skipped).')

    def getStormMacro(self, name, user=None):

        if not name:
            raise s_exc.BadArg(mesg=f'Macro names must be at least 1 character long')

        if len(name) > 491:
            raise s_exc.BadArg(mesg='Macro names may only be up to 491 chars.')

        byts = self.slab.get(name.encode(), db=self.macrodb)
        if byts is None:
            return None

        mdef = s_msgpack.un(byts)

        if user is not None:
            mesg = f'User requires read permission on macro: {name}.'
            self._reqEasyPerm(mdef, user, s_cell.PERM_READ, mesg=mesg)

        return mdef

    def reqStormMacro(self, name, user=None):

        mdef = self.getStormMacro(name)
        if mdef is None:
            raise s_exc.NoSuchName(mesg=f'Macro name not found: {name}')

        if user is not None:
            mesg = f'User requires read permission on macro: {name}.'
            self._reqEasyPerm(mdef, user, s_cell.PERM_READ, mesg=mesg)

        return mdef

    def _reqStormMacroPerm(self, user, name, level):
        mdef = self.reqStormMacro(name)
        mesg = f'User requires {s_cell.permnames.get(level)} permission on macro: {name}'

        if level == s_cell.PERM_EDIT and (
            user.allowed(('storm', 'macro', 'edit')) or
            user.allowed(('storm', 'macro', 'admin'))):
            return mdef

        if level == s_cell.PERM_ADMIN and user.allowed(('storm', 'macro', 'admin')):
            return mdef

        self._reqEasyPerm(mdef, user, level, mesg=mesg)
        return mdef

    async def addStormMacro(self, mdef, user=None):

        if user is None:
            user = self.auth.rootuser

        user.confirm(('storm', 'macro', 'add'), default=True)

        mdef = self._initStormMacro(mdef, user=user)

        reqValidStormMacro(mdef)

        return await self._push('storm:macro:add', mdef)

    def _initStormMacro(self, mdef, user=None):

        if user is None:
            user = self.auth.rootuser

        mdef['iden'] = s_common.guid()

        now = s_common.now()

        mdef.setdefault('updated', now)
        mdef.setdefault('created', now)

        useriden = mdef.get('user', user.iden)

        mdef['user'] = useriden
        mdef['creator'] = useriden

        mdef.setdefault('storm', '')
        self._initEasyPerm(mdef)

        mdef['permissions']['users'][useriden] = s_cell.PERM_ADMIN

        return mdef

    @s_nexus.Pusher.onPush('storm:macro:add')
    async def _addStormMacro(self, mdef):
        name = mdef.get('name')
        reqValidStormMacro(mdef)

        # idempotency protection...
        oldv = self.getStormMacro(name)
        if oldv is not None and oldv.get('iden') != mdef.get('iden'):
            raise s_exc.BadArg(mesg=f'Duplicate macro name: {name}')

        self.slab.put(name.encode(), s_msgpack.en(mdef), db=self.macrodb)
        await self.feedBeholder('storm:macro:add', {'macro': mdef})
        return mdef

    async def delStormMacro(self, name, user=None):

        if user is not None:
            self._reqStormMacroPerm(user, name, s_cell.PERM_ADMIN)

        return await self._push('storm:macro:del', name)

    @s_nexus.Pusher.onPush('storm:macro:del')
    async def _delStormMacro(self, name):
        if not name:
            raise s_exc.BadArg(mesg=f'Macro names must be at least 1 character long')

        byts = self.slab.pop(name.encode(), db=self.macrodb)

        if byts is not None:
            macro = s_msgpack.un(byts)
            await self.feedBeholder('storm:macro:del', {'name': name, 'iden': macro.get('iden')})
            return macro

    async def modStormMacro(self, name, info, user=None):
        if user is not None:
            self._reqStormMacroPerm(user, name, s_cell.PERM_EDIT)
        return await self._push('storm:macro:mod', name, info)

    @s_nexus.Pusher.onPush('storm:macro:mod')
    async def _modStormMacro(self, name, info):

        mdef = self.getStormMacro(name)
        if mdef is None:
            return

        mdef.update(info)

        reqValidStormMacro(mdef)

        newname = info.get('name')
        if newname is not None and newname != name:

            byts = self.slab.get(newname.encode(), db=self.macrodb)
            if byts is not None:
                raise s_exc.DupName(mesg=f'A macro named {newname} already exists!', name=newname)

            self.slab.put(newname.encode(), s_msgpack.en(mdef), db=self.macrodb)
            self.slab.pop(name.encode(), db=self.macrodb)
        else:
            self.slab.put(name.encode(), s_msgpack.en(mdef), db=self.macrodb)

        await self.feedBeholder('storm:macro:mod', {'macro': mdef, 'info': info})
        return mdef

    async def setStormMacroPerm(self, name, scope, iden, level, user=None):

        if user is not None:
            self._reqStormMacroPerm(user, name, s_cell.PERM_ADMIN)

        return await self._push('storm:macro:set:perm', name, scope, iden, level)

    @s_nexus.Pusher.onPush('storm:macro:set:perm')
    async def _setStormMacroPerm(self, name, scope, iden, level):

        mdef = self.reqStormMacro(name)
        await self._setEasyPerm(mdef, scope, iden, level)

        reqValidStormMacro(mdef)

        self.slab.put(name.encode(), s_msgpack.en(mdef), db=self.macrodb)

        info = {
            'scope': scope,
            'iden': iden,
            'level': level
        }

        await self.feedBeholder('storm:macro:set:perm', {'macro': mdef, 'info': info})
        return mdef

    async def getStormMacros(self, user=None):

        retn = []

        for lkey, byts in self.slab.scanByFull(db=self.macrodb):

            await asyncio.sleep(0)

            mdef = s_msgpack.un(byts)

            if user is not None and not self._hasEasyPerm(mdef, user, s_cell.PERM_READ):
                continue

            retn.append(mdef)

        return retn

    async def getStormIfaces(self, name):

        mods = self.modsbyiface.get(name)
        if mods is not None:
            return mods

        mods = []
        for moddef in self.stormmods.values():

            ifaces = moddef.get('interfaces')
            if ifaces is None:
                continue

            if name not in ifaces:
                continue

            mods.append(moddef)

        self.modsbyiface[name] = tuple(mods)
        return mods

    def _initCorePerms(self):
        self._cortex_permdefs.extend((
            {'perm': ('model', 'form', 'add'), 'gate': 'cortex',
             'desc': 'Controls access to adding extended model forms.'},
            {'perm': ('model', 'form', 'add', '<form>'), 'gate': 'cortex',
             'desc': 'Controls access to adding specific extended model forms.',
             'ex': 'model.form.add._foo:bar'},
            {'perm': ('model', 'form', 'del'), 'gate': 'cortex',
             'desc': 'Controls access to deleting extended model forms.'},
            {'perm': ('model', 'form', 'del', '<form>'), 'gate': 'cortex',
             'desc': 'Controls access to deleting specific extended model forms.',
             'ex': 'model.form.del._foo:bar'},

            {'perm': ('model', 'type', 'add'), 'gate': 'cortex',
             'desc': 'Controls access to adding extended model types.'},
            {'perm': ('model', 'type', 'add', '<type>'), 'gate': 'cortex',
             'desc': 'Controls access to adding specific extended model types.',
             'ex': 'model.type.add._foo:bar'},
            {'perm': ('model', 'type', 'del'), 'gate': 'cortex',
             'desc': 'Controls access to deleting extended model types.'},
            {'perm': ('model', 'type', 'del', '<type>'), 'gate': 'cortex',
             'desc': 'Controls access to deleting specific extended model types.',
             'ex': 'model.type.del._foo:bar'},

            {'perm': ('model', 'prop', 'add'), 'gate': 'cortex',
             'desc': 'Controls access to adding extended model properties.'},
            {'perm': ('model', 'prop', 'add', '<form>'), 'gate': 'cortex',
             'desc': 'Controls access to adding specific extended model properties.',
             'ex': 'model.prop.add._foo:bar'},
            {'perm': ('model', 'prop', 'del'), 'gate': 'cortex',
             'desc': 'Controls access to deleting extended model properties and values.'},
            {'perm': ('model', 'prop', 'del', '<form>'), 'gate': 'cortex',
             'desc': 'Controls access to deleting specific extended model properties and values.',
             'ex': 'model.prop.del._foo:bar'},

            {'perm': ('model', 'tagprop', 'add'), 'gate': 'cortex',
             'desc': 'Controls access to adding extended model tag properties and values.'},
            {'perm': ('model', 'tagprop', 'del'), 'gate': 'cortex',
             'desc': 'Controls access to deleting extended model tag properties and values.'},

            {'perm': ('model', 'univ', 'add'), 'gate': 'cortex',
             'desc': 'Controls access to adding extended model universal properties.'},
            {'perm': ('model', 'univ', 'del'), 'gate': 'cortex',
             'desc': 'Controls access to deleting extended model universal properties and values.'},

            {'perm': ('node',), 'gate': 'layer',
             'desc': 'Controls all node edits in a layer.'},
            {'perm': ('node', 'add'), 'gate': 'layer',
             'desc': 'Controls adding any form of node in a layer.'},
            {'perm': ('node', 'del'), 'gate': 'layer',
             'desc': 'Controls removing any form of node in a layer.'},

            {'perm': ('node', 'add', '<form>'), 'gate': 'layer',
             'ex': 'node.add.inet:ipv4',
             'desc': 'Controls adding a specific form of node in a layer.'},
            {'perm': ('node', 'del', '<form>'), 'gate': 'layer',
             'desc': 'Controls removing a specific form of node in a layer.'},

            {'perm': ('node', 'edge', 'add'), 'gate': 'layer',
             'desc': 'Controls adding light edges to a node.'},
            {'perm': ('node', 'edge', 'del'), 'gate': 'layer',
             'desc': 'Controls adding light edges to a node.'},

            {'perm': ('node', 'edge', 'add', '<verb>'), 'gate': 'layer',
             'desc': 'Controls adding a specific light edge to a node.'},
            {'perm': ('node', 'edge', 'del', '<verb>'), 'gate': 'layer',
             'desc': 'Controls adding a specific light edge to a node.'},

            {'perm': ('node', 'tag'), 'gate': 'layer',
             'desc': 'Controls editing any tag on any node in a layer.'},
            {'perm': ('node', 'tag', 'add'), 'gate': 'layer',
             'desc': 'Controls adding any tag on any node in a layer.'},
            {'perm': ('node', 'tag', 'del'), 'gate': 'layer',
             'desc': 'Controls removing any tag on any node in a layer.'},

            {'perm': ('node', 'tag', 'add', '<tag...>'), 'gate': 'layer',
             'ex': 'node.tag.add.cno.mal.redtree',
             'desc': 'Controls adding a specific tag on any node in a layer.'},
            {'perm': ('node', 'tag', 'del', '<tag...>'), 'gate': 'layer',
             'ex': 'node.tag.del.cno.mal.redtree',
             'desc': 'Controls removing a specific tag on any node in a layer.'},

            {'perm': ('node', 'prop'), 'gate': 'layer',
             'desc': 'Controls editing any prop on any node in the layer.'},

            {'perm': ('node', 'prop', 'set'), 'gate': 'layer',
             'desc': 'Controls setting any prop on any node in a layer.'},
            {'perm': ('node', 'prop', 'set', '<form>'), 'gate': 'layer',
             'ex': 'node.prop.set.inet:ipv4',
             'desc': 'Controls setting any property on a form of node in a layer.'},
            {'perm': ('node', 'prop', 'set', '<form>', '<prop>'), 'gate': 'layer',
             'ex': 'node.prop.set.inet:ipv4.asn',
             'desc': 'Controls setting a specific property on a form of node in a layer.'},

            {'perm': ('node', 'prop', 'del'), 'gate': 'layer',
             'desc': 'Controls removing any prop on any node in a layer.'},
            {'perm': ('node', 'prop', 'del', '<form>'), 'gate': 'layer',
             'ex': 'node.prop.del.inet:ipv4',
             'desc': 'Controls removing any property from a form of node in a layer.'},
            {'perm': ('node', 'prop', 'del', '<form>', '<prop>'), 'gate': 'layer',
             'ex': 'node.prop.del.inet:ipv4.asn',
             'desc': 'Controls removing a specific property from a form of node in a layer.'},

            {'perm': ('node', 'data', 'set'), 'gate': 'layer',
             'desc': 'Permits a user to set node data in a given layer.'},
            {'perm': ('node', 'data', 'set', '<key>'), 'gate': 'layer',
              'ex': 'node.data.set.hehe',
             'desc': 'Permits a user to set node data in a given layer for a specific key.'},
            {'perm': ('node', 'data', 'pop'), 'gate': 'layer',
             'desc': 'Permits a user to remove node data in a given layer.'},
            {'perm': ('node', 'data', 'pop', '<key>'), 'gate': 'layer',
             'ex': 'node.data.pop.hehe',
             'desc': 'Permits a user to remove node data in a given layer for a specific key.'},

            {'perm': ('pkg', 'add'), 'gate': 'cortex',
             'desc': 'Controls access to adding storm packages.'},
            {'perm': ('pkg', 'del'), 'gate': 'cortex',
             'desc': 'Controls access to deleting storm packages.'},

            {'perm': ('storm', 'asroot', 'cmd', '<cmdname>'), 'gate': 'cortex',
            'desc': 'Controls running storm commands requiring root privileges.',
             'ex': 'storm.asroot.cmd.movetag'},
            {'perm': ('storm', 'asroot', 'mod', '<modname>'), 'gate': 'cortex',
            'desc': 'Controls importing modules requiring root privileges.',
             'ex': 'storm.asroot.cmd.synapse-misp.privsep'},

            {'perm': ('storm', 'graph', 'add'), 'gate': 'cortex',
             'desc': 'Controls access to add a storm graph.',
             'default': True},
            {'perm': ('storm', 'macro', 'add'), 'gate': 'cortex',
             'desc': 'Controls access to add a storm macro.',
             'default': True},
            {'perm': ('storm', 'macro', 'admin'), 'gate': 'cortex',
             'desc': 'Controls access to edit/set/delete a storm macro.'},
            {'perm': ('storm', 'macro', 'edit'), 'gate': 'cortex',
             'desc': 'Controls access to edit a storm macro.'},

            {'perm': ('task', 'get'), 'gate': 'cortex',
             'desc': 'Controls access to view other users tasks.'},
            {'perm': ('task', 'del'), 'gate': 'cortex',
             'desc': 'Controls access to terminate other users tasks.'},

            {'perm': ('view',), 'gate': 'cortex',
             'desc': 'Controls all view permissions.'},
            {'perm': ('view', 'add'), 'gate': 'cortex',
             'desc': 'Controls access to add a new view including forks.'},
            {'perm': ('view', 'del'), 'gate': 'view',
             'desc': 'Controls access to delete a view.'},
            {'perm': ('view', 'fork'), 'gate': 'view', 'default': True,
             'desc': 'Controls access to fork a view.'},
            {'perm': ('view', 'read'), 'gate': 'view',
             'desc': 'Controls read access to view.'},
            {'perm': ('view', 'set', '<setting>'), 'gate': 'view',
             'desc': 'Controls access to change view settings.',
             'ex': 'view.set.name'},

            {'perm': ('axon', 'upload'), 'gate': 'cortex',
             'desc': 'Controls the ability to upload a file to the Axon.'},
            {'perm': ('axon', 'get'), 'gate': 'cortex',
             'desc': 'Controls the ability to retrieve a file from the Axon.'},
            {'perm': ('axon', 'has'), 'gate': 'cortex',
             'desc': 'Controls the ability to check if the Axon contains a file.'},
            {'perm': ('axon', 'del'), 'gate': 'cortex',
             'desc': 'Controls the ability to remove a file from the Axon.'},
        ))
        for pdef in self._cortex_permdefs:
            s_schemas.reqValidPermDef(pdef)

    def _getPermDefs(self):

        permdefs = list(s_cell.Cell._getPermDefs(self))
        permdefs.extend(self._cortex_permdefs)

        for spkg in self._getStormPkgs():
            permdefs.extend(spkg.get('perms', ()))

        for (path, ctor) in self.stormlibs:
            permdefs.extend(ctor._storm_lib_perms)

        permdefs.sort(key=lambda x: x['perm'])

        return tuple(permdefs)

    def _setPropSetHook(self, name, hook):
        self._propSetHooks[name] = hook

    async def _callPropSetHook(self, node, prop, norm):
        hook = self._propSetHooks.get(prop.full)
        if hook is None:
            return
        await hook(node, prop, norm)

    async def _execCellUpdates(self):

        await self._bumpCellVers('cortex:defaults', (
            (1, self._addAllLayrRead),
            (2, self._viewNomergeToProtected),
        ))

    async def _addAllLayrRead(self):
        layriden = self.getView().layers[0].iden
        role = await self.auth.getRoleByName('all')
        await role.addRule((True, ('layer', 'read')), gateiden=layriden)

    async def initServiceRuntime(self):

        # do any post-nexus initialization here...
        if self.isactive:
            await self._checkNexsIndx()

        await self._initCoreMods()

        if self.isactive:
            await self._checkLayerModels()

<<<<<<< HEAD
        await self.checkModelSaved()

        self.addActiveCoro(self.agenda.runloop)
=======
        if not self.safemode:
            self.addActiveCoro(self.agenda.runloop)
>>>>>>> aacdde10

        await self._initStormDmons()

        await self._initStormSvcs()

        # share ourself via the cell dmon as "cortex"
        # for potential default remote use
        self.dmon.share('cortex', self)

    async def initServiceActive(self):

        await self.stormdmons.start()

        async def _runMigrations():
            # Run migrations when this cortex becomes active. This is to prevent
            # migrations getting skipped in a zero-downtime upgrade path
            # (upgrade mirror, promote mirror).
            await self._checkLayerModels()

            # Once migrations are complete, start the view and layer tasks.
            for view in self.views.values():
                await view.initTrigTask()
                await view.initMergeTask()

            for layer in self.layers.values():
                await layer.initLayerActive()

            for pkgdef in list(self.stormpkgs.values()):
                self._runStormPkgOnload(pkgdef)

        self.runActiveTask(_runMigrations())

        await self.initStormPool()

    async def initServicePassive(self):

        await self.stormdmons.stop()

        for view in self.views.values():
            await view.finiTrigTask()
            await view.finiMergeTask()

        for layer in self.layers.values():
            await layer.initLayerPassive()

        await self.finiStormPool()

    async def initStormPool(self):

        if self.safemode:
            return

        try:

            byts = self.slab.get(b'storm:pool', db='cell:conf')
            if byts is None:
                return

            url, opts = s_msgpack.un(byts)

            self.stormpoolurl = url
            self.stormpoolopts = opts

            async def onlink(proxy, urlinfo):
                _url = s_urlhelp.sanitizeUrl(s_telepath.zipurl(urlinfo))
                logger.debug(f'Stormpool client connected to {_url}')

            self.stormpool = await s_telepath.open(url, onlink=onlink)

            # make this one a fini weakref vs the fini() handler
            self.onfini(self.stormpool)

        except Exception as e:  # pragma: no cover
            logger.exception(f'Error starting stormpool, it will not be available: {e}')

    async def finiStormPool(self):

        if self.stormpool is not None:
            await self.stormpool.fini()
            self.stormpool = None

    async def getStormPool(self):
        byts = self.slab.get(b'storm:pool', db='cell:conf')
        if byts is None:
            return None
        return s_msgpack.un(byts)

    @s_nexus.Pusher.onPushAuto('storm:pool:set')
    async def setStormPool(self, url, opts):

        s_schemas.reqValidStormPoolOpts(opts)

        info = (url, opts)
        self.slab.put(b'storm:pool', s_msgpack.en(info), db='cell:conf')

        if self.isactive:
            await self.finiStormPool()
            await self.initStormPool()

    @s_nexus.Pusher.onPushAuto('storm:pool:del')
    async def delStormPool(self):

        self.slab.pop(b'storm:pool', db='cell:conf')

        if self.isactive:
            await self.finiStormPool()

    @s_nexus.Pusher.onPushAuto('model:lock:prop')
    async def setPropLocked(self, name, locked):
        prop = self.model.reqProp(name)
        self.modellocks.set(f'prop/{name}', locked)
        prop.locked = locked

    @s_nexus.Pusher.onPushAuto('model:lock:univ')
    async def setUnivLocked(self, name, locked):
        prop = self.model.reqUniv(name)
        self.modellocks.set(f'univ/{name}', locked)
        for prop in self.model.getAllUnivs(name):
            prop.locked = locked

    @s_nexus.Pusher.onPushAuto('model:lock:tagprop')
    async def setTagPropLocked(self, name, locked):
        prop = self.model.reqTagProp(name)
        self.modellocks.set(f'tagprop/{name}', locked)
        prop.locked = locked

    @s_nexus.Pusher.onPushAuto('model:depr:lock')
    async def setDeprLock(self, name, locked):

        todo = []
        prop = self.model.prop(name)
        if prop is not None and prop.deprecated:
            todo.append(prop)

        _type = self.model.type(name)
        if _type is not None and _type.deprecated:
            todo.append(_type)

        if not todo:
            mesg = 'setDeprLock() called on non-existant or non-deprecated form, property, or type.'
            raise s_exc.NoSuchProp(name=name, mesg=mesg)

        self.deprlocks.set(name, locked)

        for elem in todo:
            elem.locked = locked

    async def getDeprLocks(self):
        '''
        Return a dictionary of deprecated properties and their lock status.
        '''
        retn = {}

        for prop in self.model.props.values():
            if not prop.deprecated:
                continue

            # Skip universal properties on other props
            if not prop.isform and prop.univ is not None:
                continue

            retn[prop.full] = prop.locked

        return retn

    async def _warnDeprLocks(self):
        # Check for deprecated properties which are unused and unlocked
        deprs = await self.getDeprLocks()

        count = 0

        for propname, locked in deprs.items():
            if locked:
                continue

            prop = self.model.props.get(propname)

            for layr in self.layers.values():
                if not prop.isform and prop.isuniv:
                    if await layr.getUnivPropCount(prop.name, maxsize=1):
                        break

                else:
                    if await layr.getPropCount(propname, maxsize=1):
                        break

                    if await layr.getPropCount(prop.form.name, prop.name, maxsize=1):
                        break
            else:
                count += 1

        if count:
            mesg = f'Detected {count} deprecated properties unlocked and not in use, '
            mesg += 'recommend locking (https://v.vtx.lk/deprlock).'
            logger.warning(mesg)

    async def reqValidStormGraph(self, gdef):
        for filt in gdef.get('filters', ()):
            await self.getStormQuery(filt)

        for pivo in gdef.get('pivots', ()):
            await self.getStormQuery(pivo)

        for form, rule in gdef.get('forms', {}).items():
            if form != '*' and self.model.form(form) is None:
                raise s_exc.NoSuchForm.init(form)

            for filt in rule.get('filters', ()):
                await self.getStormQuery(filt)

            for pivo in rule.get('pivots', ()):
                await self.getStormQuery(pivo)

    async def addStormGraph(self, gdef, user=None):

        if user is None:
            user = self.auth.rootuser

        user.confirm(('storm', 'graph', 'add'), default=True)

        self._initEasyPerm(gdef)

        now = s_common.now()

        gdef['iden'] = s_common.guid()
        gdef['scope'] = 'user'
        gdef['creator'] = user.iden
        gdef['created'] = now
        gdef['updated'] = now
        gdef['permissions']['users'][user.iden] = s_cell.PERM_ADMIN

        s_schemas.reqValidGdef(gdef)

        await self.reqValidStormGraph(gdef)

        return await self._push('storm:graph:add', gdef)

    @s_nexus.Pusher.onPush('storm:graph:add')
    async def _addStormGraph(self, gdef):
        s_schemas.reqValidGdef(gdef)

        await self.reqValidStormGraph(gdef)

        if gdef['scope'] == 'power-up':
            mesg = 'Power-up graph projections may only be added by power-ups.'
            raise s_exc.SynErr(mesg=mesg)

        iden = gdef['iden']
        if self.graphs.get(iden) is not None:
            return

        self.graphs.set(iden, gdef)

        await self.feedBeholder('storm:graph:add', {'gdef': gdef})
        return copy.deepcopy(gdef)

    def _reqStormGraphPerm(self, user, iden, level):
        gdef = self.graphs.get(iden)
        if gdef is None:
            gdef = self.pkggraphs.get(iden)

        if gdef is None:
            mesg = f'No graph projection with iden {iden} exists!'
            raise s_exc.NoSuchIden(mesg=mesg)

        if gdef['scope'] == 'power-up' and level > s_cell.PERM_READ:
            mesg = 'Power-up graph projections may not be modified.'
            raise s_exc.AuthDeny(mesg=mesg, user=user.iden, username=user.name)

        if user is not None:
            mesg = f'User requires {s_cell.permnames.get(level)} permission on graph: {iden}.'
            self._reqEasyPerm(gdef, user, level, mesg=mesg)

        return gdef

    async def delStormGraph(self, iden, user=None):
        self._reqStormGraphPerm(user, iden, s_cell.PERM_ADMIN)
        return await self._push('storm:graph:del', iden)

    @s_nexus.Pusher.onPush('storm:graph:del')
    async def _delStormGraph(self, iden):
        gdef = self.graphs.pop(iden, None)
        if gdef is not None:
            await self.feedBeholder('storm:graph:del', {'iden': iden})
            return gdef

    async def getStormGraph(self, iden, user=None):
        gdef = self._reqStormGraphPerm(user, iden, s_cell.PERM_READ)
        return copy.deepcopy(gdef)

    async def getStormGraphs(self, user=None):

        for _, gdef in self.graphs.items():

            await asyncio.sleep(0)

            if user is not None and self._hasEasyPerm(gdef, user, s_cell.PERM_READ):
                yield copy.deepcopy(gdef)

        for gdef in self.pkggraphs.values():

            await asyncio.sleep(0)

            if user is not None and self._hasEasyPerm(gdef, user, s_cell.PERM_READ):
                yield copy.deepcopy(gdef)

    async def modStormGraph(self, iden, info, user=None):
        self._reqStormGraphPerm(user, iden, s_cell.PERM_EDIT)
        info['updated'] = s_common.now()
        return await self._push('storm:graph:mod', iden, info)

    @s_nexus.Pusher.onPush('storm:graph:mod')
    async def _modStormGraph(self, iden, info):

        gdef = self._reqStormGraphPerm(None, iden, s_cell.PERM_EDIT)
        gdef = copy.deepcopy(gdef)
        gdef.update(info)

        s_schemas.reqValidGdef(gdef)

        await self.reqValidStormGraph(gdef)

        self.graphs.set(iden, gdef)

        await self.feedBeholder('storm:graph:mod', {'gdef': gdef})
        return copy.deepcopy(gdef)

    async def setStormGraphPerm(self, gden, scope, iden, level, user=None):
        self._reqStormGraphPerm(user, gden, s_cell.PERM_ADMIN)
        return await self._push('storm:graph:set:perm', gden, scope, iden, level, s_common.now())

    @s_nexus.Pusher.onPush('storm:graph:set:perm')
    async def _setStormGraphPerm(self, gden, scope, iden, level, utime):

        gdef = self._reqStormGraphPerm(None, gden, s_cell.PERM_ADMIN)
        gdef = copy.deepcopy(gdef)
        gdef['updated'] = utime

        await self._setEasyPerm(gdef, scope, iden, level)

        s_schemas.reqValidGdef(gdef)

        self.graphs.set(gden, gdef)

        await self.feedBeholder('storm:graph:set:perm', {'gdef': gdef})
        return copy.deepcopy(gdef)

    async def addCoreQueue(self, name, info):

        if self.multiqueue.exists(name):
            mesg = f'Queue named {name} already exists!'
            raise s_exc.DupName(mesg=mesg)

        await self._push('queue:add', name, info)

    @s_nexus.Pusher.onPush('queue:add')
    async def _addCoreQueue(self, name, info):
        if self.multiqueue.exists(name):
            return

        await self.auth.addAuthGate(f'queue:{name}', 'queue')

        creator = info.get('creator')
        if creator is not None:
            user = await self.auth.reqUser(creator)
            await user.setAdmin(True, gateiden=f'queue:{name}', logged=False)

        await self.multiqueue.add(name, info)

    async def listCoreQueues(self):
        return self.multiqueue.list()

    async def getCoreQueue(self, name):
        return self.multiqueue.status(name)

    async def delCoreQueue(self, name):

        if not self.multiqueue.exists(name):
            mesg = f'No queue named {name} exists!'
            raise s_exc.NoSuchName(mesg=mesg)

        await self._push('queue:del', name)

    @s_nexus.Pusher.onPush('queue:del')
    async def _delCoreQueue(self, name):
        if not self.multiqueue.exists(name):
            return

        try:
            await self.auth.delAuthGate(f'queue:{name}')
        except s_exc.NoSuchAuthGate:
            pass

        await self.multiqueue.rem(name)

    async def coreQueueGet(self, name, offs=0, cull=True, wait=False):
        if offs and cull:
            await self.coreQueueCull(name, offs - 1)

        async for item in self.multiqueue.gets(name, offs, cull=False, wait=wait):
            return item

    async def coreQueueGets(self, name, offs=0, cull=True, wait=False, size=None):
        if offs and cull:
            await self.coreQueueCull(name, offs - 1)

        count = 0
        async for item in self.multiqueue.gets(name, offs, cull=False, wait=wait):

            yield item

            count += 1
            if size is not None and count >= size:
                return

    async def coreQueuePuts(self, name, items):
        return await self._push('queue:puts', name, items)

    @s_nexus.Pusher.onPush('queue:puts', passitem=True)
    async def _coreQueuePuts(self, name, items, nexsitem):
        nexsoff, nexsmesg = nexsitem
        return await self.multiqueue.puts(name, items, reqid=nexsoff)

    @s_nexus.Pusher.onPushAuto('queue:cull')
    async def coreQueueCull(self, name, offs):
        await self.multiqueue.cull(name, offs)

    @s_nexus.Pusher.onPushAuto('queue:pop')
    async def coreQueuePop(self, name, offs):
        return await self.multiqueue.pop(name, offs)

    async def coreQueueSize(self, name):
        return self.multiqueue.size(name)

    @s_nexus.Pusher.onPushAuto('tag:model:set')
    async def setTagModel(self, tagname, name, valu):
        '''
        Set a model specification property for a tag.

        Arguments:
            tagname (str): The name of the tag.
            name (str): The name of the property.
            valu (object): The value of the property.

        Tag Model Properties:
            regex - A list of None or regular expression strings to match each tag level.
            prune - A number that determines how many levels of pruning are desired.

        Examples:
            await core.setTagModel("cno.cve", "regex", (None, None, "[0-9]{4}", "[0-9]{5}"))

        '''
        meta = self.tagmeta.get(tagname)
        if meta is None:
            meta = {}

        meta[name] = valu
        reqValidTagModel(meta)

        self.tagmeta.set(tagname, meta)

        # clear cached entries
        if name == 'regex':
            self.tagvalid.clear()
        elif name == 'prune':
            self.tagprune.clear()

    @s_nexus.Pusher.onPushAuto('tag:model:del')
    async def delTagModel(self, tagname):
        '''
        Delete all the model specification properties for a tag.

        Arguments:
            tagname (str): The name of the tag.
        '''
        self.tagmeta.pop(tagname)
        self.tagvalid.clear()
        self.tagprune.clear()

    @s_nexus.Pusher.onPushAuto('tag:model:pop')
    async def popTagModel(self, tagname, name):
        '''
        Pop a property from the model specification of a tag.

        Arguments:
            tagname (str): The name of the tag.
            name (str): The name of the specification property.

        Returns:
            (object): The current value of the property.
        '''

        meta = self.tagmeta.get(tagname)
        if meta is None:
            return None

        retn = meta.pop(name, None)
        self.tagmeta.set(tagname, meta)

        if name == 'regex':
            self.tagvalid.clear()
        elif name == 'prune':
            self.tagprune.clear()

        return retn

    def isTagValid(self, tagname):
        '''
        Check if a tag name is valid according to tag model regular expressions.

        Returns:
            (bool): True if the tag is valid.
        '''
        return self.tagvalid.get(tagname)

    def _isTagValid(self, tagname):

        parts = s_chop.tagpath(tagname)
        for tag in s_chop.tags(tagname):

            meta = self.tagmeta.get(tag)
            if meta is None:
                continue

            regx = meta.get('regex')
            if regx is None:
                continue

            for i in range(min(len(regx), len(parts))):

                if regx[i] is None:
                    continue

                if not regex.fullmatch(regx[i], parts[i]):
                    mesg = f'Tag part ({parts[i]}) of tag ({tagname}) does not match the tag model regex: [{regx[i]}]'
                    return (False, mesg)

        return (True, None)

    async def getTagPrune(self, tagname):
        return self.tagprune.get(tagname)

    def _getTagPrune(self, tagname):

        prune = []

        pruning = 0
        for tag in s_chop.tags(tagname):

            if pruning:
                pruning -= 1
                prune.append(tag)
                continue

            meta = self.tagmeta.get(tag)
            if meta is None:
                continue

            pruning = meta.get('prune', 0)
            if pruning:
                pruning -= 1
                prune.append(tag)

        # if we dont reach the final tag for pruning, skip it.
        if prune and not prune[-1] == tagname:
            return ()

        return tuple(prune)

    async def getTagModel(self, tagname):
        '''
        Retrieve the tag model specification for a tag.

        Returns:
            (dict): The tag model specification or None.
        '''
        retn = self.tagmeta.get(tagname)
        if retn is not None:
            return dict(retn)

    async def listTagModel(self):
        '''
        Retrieve a list of the tag model specifications.

        Returns:
            ([(str, dict), ...]): A list of tag model specification tuples.
        '''
        return list(self.tagmeta.items())

    async def _finiStor(self):
        await asyncio.gather(*[view.fini() for view in self.views.values()])
        await asyncio.gather(*[layr.fini() for layr in self.layers.values()])

    async def _initRuntFuncs(self):

        async def onSetTrigDoc(node, prop, valu):
            valu = str(valu)
            iden = node.ndef[1]
            node.snap.user.confirm(('trigger', 'set', 'doc'), gateiden=iden)
            await node.snap.view.setTriggerInfo(iden, 'doc', valu)
            node.props[prop.name] = valu

        async def onSetTrigName(node, prop, valu):
            valu = str(valu)
            iden = node.ndef[1]
            node.snap.user.confirm(('trigger', 'set', 'name'), gateiden=iden)
            await node.snap.view.setTriggerInfo(iden, 'name', valu)
            node.props[prop.name] = valu

        async def onSetCronDoc(node, prop, valu):
            valu = str(valu)
            iden = node.ndef[1]
            node.snap.user.confirm(('cron', 'set', 'doc'), gateiden=iden)
            await self.editCronJob(iden, 'doc', valu)
            node.props[prop.name] = valu

        async def onSetCronName(node, prop, valu):
            valu = str(valu)
            iden = node.ndef[1]
            node.snap.user.confirm(('cron', 'set', 'name'), gateiden=iden)
            await self.editCronJob(iden, 'name', valu)
            node.props[prop.name] = valu

        self.addRuntPropSet('syn:cron:doc', onSetCronDoc)
        self.addRuntPropSet('syn:cron:name', onSetCronName)

        self.addRuntPropSet('syn:trigger:doc', onSetTrigDoc)
        self.addRuntPropSet('syn:trigger:name', onSetTrigName)

    async def _initStormDmons(self):

        for iden, ddef in self.stormdmondefs.items():
            try:
                await self.runStormDmon(iden, ddef)

            except asyncio.CancelledError:  # pragma: no cover  TODO:  remove once >= py 3.8 only
                raise

            except Exception as e:
                logger.warning(f'initStormDmon ({iden}) failed: {e}')

    async def _initStormSvcs(self):

        for iden, sdef in self.svcdefs.items():

            try:
                await self._setStormSvc(sdef)

            except asyncio.CancelledError:  # pragma: no cover  TODO:  remove once >= py 3.8 only
                raise

            except Exception as e:
                logger.warning(f'initStormService ({iden}) failed: {e}')

    async def _initCoreQueues(self):
        path = os.path.join(self.dirn, 'slabs', 'queues.lmdb')

        slab = await s_lmdbslab.Slab.anit(path)
        self.onfini(slab.fini)

        self.multiqueue = await slab.getMultiQueue('cortex:queue', nexsroot=self.nexsroot)

    async def _initStormGraphs(self):
        path = os.path.join(self.dirn, 'slabs', 'graphs.lmdb')

        slab = await s_lmdbslab.Slab.anit(path)
        self.onfini(slab.fini)

        self.pkggraphs = {}
        self.graphs = s_lmdbslab.SlabDict(slab, db=slab.initdb('graphs'))

    async def setStormCmd(self, cdef):
        await self._reqStormCmd(cdef)
        return await self._push('cmd:set', cdef)

    @s_nexus.Pusher.onPush('cmd:set')
    async def _onSetStormCmd(self, cdef):
        '''
        Set pure storm command definition.

        Args:
            cdef (dict): A Pure Stormcmd definition dictionary.

        Notes:

            The definition dictionary is formatted like the following::

                {

                    'name': <name>,

                    'cmdargs': [
                        (<name>, <opts>),
                    ]

                    'cmdconf': {
                        <str>: <valu>
                    },

                    'storm': <text>,

                }

        '''
        name = cdef.get('name')
        self._setStormCmd(cdef)
        self.cmddefs.set(name, cdef)

    async def _reqStormCmd(self, cdef):

        name = cdef.get('name')
        if not s_grammar.isCmdName(name):
            raise s_exc.BadCmdName(name=name)

        await self.getStormQuery(cdef.get('storm'))

    async def _getStorNodes(self, buid, layers):
        # NOTE: This API lives here to make it easy to optimize
        #       the cluster case to minimize round trips
        return [await layr.getStorNode(buid) for layr in layers]

    async def _genSodeList(self, buid, sodes, layers, filtercmpr=None):
        sodelist = []

        if filtercmpr is not None:
            filt = True
            for layr in layers[-1::-1]:
                sode = sodes.get(layr.iden)
                if sode is None:
                    sode = await layr.getStorNode(buid)
                    if filt and filtercmpr(sode):
                        return
                else:
                    filt = False
                sodelist.append((layr.iden, sode))

            return (buid, sodelist[::-1])

        for layr in layers:
            sode = sodes.get(layr.iden)
            if sode is None:
                sode = await layr.getStorNode(buid)
            sodelist.append((layr.iden, sode))

        return (buid, sodelist)

    async def _mergeSodes(self, layers, genrs, cmprkey, filtercmpr=None, reverse=False):
        lastbuid = None
        sodes = {}
        async for layr, (_, buid), sode in s_common.merggenr2(genrs, cmprkey, reverse=reverse):
            if not buid == lastbuid or layr in sodes:
                if lastbuid is not None:
                    sodelist = await self._genSodeList(lastbuid, sodes, layers, filtercmpr)
                    if sodelist is not None:
                        yield sodelist
                    sodes.clear()
                lastbuid = buid
            sodes[layr] = sode

        if lastbuid is not None:
            sodelist = await self._genSodeList(lastbuid, sodes, layers, filtercmpr)
            if sodelist is not None:
                yield sodelist

    async def _liftByDataName(self, name, layers):
        if len(layers) == 1:
            layr = layers[0].iden
            async for _, buid, sode in layers[0].liftByDataName(name):
                yield (buid, [(layr, sode)])
            return

        genrs = []
        for layr in layers:
            genrs.append(wrap_liftgenr(layr.iden, layr.liftByDataName(name)))

        async for sodes in self._mergeSodes(layers, genrs, cmprkey_buid):
            yield sodes

    async def _liftByProp(self, form, prop, layers, reverse=False):
        if len(layers) == 1:
            layr = layers[0].iden
            async for _, buid, sode in layers[0].liftByProp(form, prop, reverse=reverse):
                yield (buid, [(layr, sode)])
            return

        genrs = []
        for layr in layers:
            genrs.append(wrap_liftgenr(layr.iden, layr.liftByProp(form, prop, reverse=reverse)))

        def filtercmpr(sode):
            if (props := sode.get('props')) is None:
                return False

            return props.get(prop) is not None

        async for sodes in self._mergeSodes(layers, genrs, cmprkey_indx, filtercmpr, reverse=reverse):
            yield sodes

    async def _liftByPropValu(self, form, prop, cmprvals, layers, reverse=False):
        if len(layers) == 1:
            layr = layers[0].iden
            async for _, buid, sode in layers[0].liftByPropValu(form, prop, cmprvals, reverse=reverse):
                yield (buid, [(layr, sode)])
            return

        def filtercmpr(sode):
            props = sode.get('props')
            if props is None:
                return False
            return props.get(prop) is not None

        for cval in cmprvals:
            genrs = []
            for layr in layers:
                genrs.append(wrap_liftgenr(layr.iden, layr.liftByPropValu(form, prop, (cval,), reverse=reverse)))

            async for sodes in self._mergeSodes(layers, genrs, cmprkey_indx, filtercmpr, reverse=reverse):
                yield sodes

    async def _liftByPropArray(self, form, prop, cmprvals, layers, reverse=False):
        if len(layers) == 1:
            layr = layers[0].iden
            async for _, buid, sode in layers[0].liftByPropArray(form, prop, cmprvals, reverse=reverse):
                yield (buid, [(layr, sode)])
            return

        if prop is None:
            filtercmpr = None
        else:
            def filtercmpr(sode):
                props = sode.get('props')
                if props is None:
                    return False
                return props.get(prop) is not None

        for cval in cmprvals:
            genrs = []
            for layr in layers:
                genrs.append(wrap_liftgenr(layr.iden, layr.liftByPropArray(form, prop, (cval,), reverse=reverse)))

            async for sodes in self._mergeSodes(layers, genrs, cmprkey_indx, filtercmpr, reverse=reverse):
                yield sodes

    async def _liftByFormValu(self, form, cmprvals, layers, reverse=False):
        if len(layers) == 1:
            layr = layers[0].iden
            async for _, buid, sode in layers[0].liftByFormValu(form, cmprvals, reverse=reverse):
                yield (buid, [(layr, sode)])
            return

        for cval in cmprvals:
            genrs = []
            for layr in layers:
                genrs.append(wrap_liftgenr(layr.iden, layr.liftByFormValu(form, (cval,), reverse=reverse)))

            async for sodes in self._mergeSodes(layers, genrs, cmprkey_indx, reverse=reverse):
                yield sodes

    async def _liftByTag(self, tag, form, layers, reverse=False):
        if len(layers) == 1:
            layr = layers[0].iden
            async for _, buid, sode in layers[0].liftByTag(tag, form, reverse=reverse):
                yield (buid, [(layr, sode)])
            return

        if form is None:
            def filtercmpr(sode):
                tags = sode.get('tags')
                if tags is None:
                    return False
                return tags.get(tag) is not None
        else:
            filtercmpr = None

        genrs = []
        for layr in layers:
            genrs.append(wrap_liftgenr(layr.iden, layr.liftByTag(tag, form, reverse=reverse)))

        async for sodes in self._mergeSodes(layers, genrs, cmprkey_buid, filtercmpr, reverse=reverse):
            yield sodes

    async def _liftByTagValu(self, tag, cmpr, valu, form, layers, reverse=False):
        if len(layers) == 1:
            layr = layers[0].iden
            async for _, buid, sode in layers[0].liftByTagValu(tag, cmpr, valu, form, reverse=reverse):
                yield (buid, [(layr, sode)])
            return

        def filtercmpr(sode):
            tags = sode.get('tags')
            if tags is None:
                return False
            return tags.get(tag) is not None

        genrs = []
        for layr in layers:
            genrs.append(wrap_liftgenr(layr.iden, layr.liftByTagValu(tag, cmpr, valu, form, reverse=reverse)))

        async for sodes in self._mergeSodes(layers, genrs, cmprkey_buid, filtercmpr, reverse=reverse):
            yield sodes

    async def _liftByTagProp(self, form, tag, prop, layers, reverse=False):
        if len(layers) == 1:
            layr = layers[0].iden
            async for _, buid, sode in layers[0].liftByTagProp(form, tag, prop, reverse=reverse):
                yield (buid, [(layr, sode)])
            return

        genrs = []
        for layr in layers:
            genrs.append(wrap_liftgenr(layr.iden, layr.liftByTagProp(form, tag, prop, reverse=reverse)))

        def filtercmpr(sode):
            if (tagprops := sode.get('tagprops')) is None:
                return False

            if (props := tagprops.get(tag)) is None:
                return False

            return props.get(prop) is not None

        async for sodes in self._mergeSodes(layers, genrs, cmprkey_indx, filtercmpr, reverse=reverse):
            yield sodes

    async def _liftByTagPropValu(self, form, tag, prop, cmprvals, layers, reverse=False):
        if len(layers) == 1:
            layr = layers[0].iden
            async for _, buid, sode in layers[0].liftByTagPropValu(form, tag, prop, cmprvals, reverse=reverse):
                yield (buid, [(layr, sode)])
            return

        def filtercmpr(sode):
            tagprops = sode.get('tagprops')
            if tagprops is None:
                return False
            props = tagprops.get(tag)
            if not props:
                return False
            return props.get(prop) is not None

        for cval in cmprvals:
            genrs = []
            for layr in layers:
                genrs.append(wrap_liftgenr(layr.iden, layr.liftByTagPropValu(form, tag, prop, (cval,), reverse=reverse)))

            async for sodes in self._mergeSodes(layers, genrs, cmprkey_indx, filtercmpr, reverse=reverse):
                yield sodes

    def _setStormCmd(self, cdef):
        '''
        Note:
            No change control or persistence
        '''
        def ctor(runt, runtsafe):
            return s_storm.PureCmd(cdef, runt, runtsafe)

        # TODO unify class ctors and func ctors vs briefs...
        def getCmdBrief():
            return cdef.get('descr', 'No description').strip().split('\n')[0]

        ctor.getCmdBrief = getCmdBrief
        ctor.pkgname = cdef.get('pkgname')
        ctor.svciden = cdef.get('cmdconf', {}).get('svciden', '')
        ctor.forms = cdef.get('forms', {})

        def getStorNode(form):
            ndef = (form.name, form.type.norm(cdef.get('name'))[0])
            buid = s_common.buid(ndef)

            props = {
                'doc': ctor.getCmdBrief()
            }

            inpt = ctor.forms.get('input')
            outp = ctor.forms.get('output')
            nodedata = ctor.forms.get('nodedata')

            if inpt:
                props['input'] = tuple(inpt)

            if outp:
                props['output'] = tuple(outp)

            if nodedata:
                props['nodedata'] = tuple(nodedata)

            if ctor.svciden:
                props['svciden'] = ctor.svciden

            if ctor.pkgname:
                props['package'] = ctor.pkgname

            pnorms = {}
            for prop, valu in props.items():
                formprop = form.props.get(prop)
                if formprop is not None and valu is not None:
                    pnorms[prop] = formprop.type.norm(valu)[0]

            return (buid, {
                'ndef': ndef,
                'props': pnorms,
            })

        ctor.getStorNode = getStorNode

        name = cdef.get('name')
        self.stormcmds[name] = ctor

    def _popStormCmd(self, name):
        self.stormcmds.pop(name, None)

    async def delStormCmd(self, name):
        '''
        Remove a previously set pure storm command.
        '''
        ctor = self.stormcmds.get(name)
        if ctor is None:
            mesg = f'No storm command named {name}.'
            raise s_exc.NoSuchCmd(name=name, mesg=mesg)

        return await self._push('cmd:del', name)

    @s_nexus.Pusher.onPush('cmd:del')
    async def _delStormCmd(self, name):
        ctor = self.stormcmds.get(name)
        if ctor is None:
            return

        cdef = self.cmddefs.get(name)
        if cdef is None:
            mesg = f'The storm command ({name}) is not dynamic.'
            raise s_exc.CantDelCmd(mesg=mesg)

        self.cmddefs.pop(name)
        self.stormcmds.pop(name, None)

    async def addStormPkg(self, pkgdef, verify=False):
        '''
        Add the given storm package to the cortex.

        This will store the package for future use.
        '''
        # do validation before nexs...
        if verify:
            pkgcopy = s_msgpack.deepcopy(pkgdef)
            codesign = pkgcopy.pop('codesign', None)
            if codesign is None:
                mesg = 'Storm package is not signed!'
                raise s_exc.BadPkgDef(mesg=mesg)

            certbyts = codesign.get('cert')
            if certbyts is None:
                mesg = 'Storm package has no certificate!'
                raise s_exc.BadPkgDef(mesg=mesg)

            signbyts = codesign.get('sign')
            if signbyts is None:
                mesg = 'Storm package has no signature!'
                raise s_exc.BadPkgDef(mesg=mesg)

            try:
                cert = self.certdir.loadCertByts(certbyts.encode('utf-8'))
            except s_exc.BadCertBytes as e:
                raise s_exc.BadPkgDef(mesg='Storm package has malformed certificate!') from None

            try:
                self.certdir.valCodeCert(certbyts.encode())
            except s_exc.BadCertVerify as e:
                mesg = e.get('mesg')
                if mesg:
                    mesg = f'Storm package has invalid certificate: {mesg}'
                else:
                    mesg = 'Storm package has invalid certificate!'
                raise s_exc.BadPkgDef(mesg=mesg) from None

            pubk = s_rsa.PubKey(cert.public_key())
            if not pubk.verifyitem(pkgcopy, s_common.uhex(signbyts)):
                mesg = 'Storm package signature does not match!'
                raise s_exc.BadPkgDef(mesg=mesg)

        await self._normStormPkg(pkgdef)
        return await self._push('pkg:add', pkgdef)

    @s_nexus.Pusher.onPush('pkg:add')
    async def _addStormPkg(self, pkgdef):
        name = pkgdef.get('name')
        olddef = self.pkgdefs.get(name, None)
        if olddef is not None:
            if s_hashitem.hashitem(pkgdef) != s_hashitem.hashitem(olddef):
                self._dropStormPkg(olddef)
            else:
                return

        self.loadStormPkg(pkgdef)
        self._runStormPkgOnload(pkgdef)
        self.pkgdefs.set(name, pkgdef)

        self._clearPermDefs()

        gates = []
        perms = []
        pkgperms = pkgdef.get('perms')
        if pkgperms:
            gates = [p['gate'] for p in pkgperms if p.get('gate') is not None]
            perms = [p['perm'] for p in pkgperms if p.get('perm') is not None]
        await self.feedBeholder('pkg:add', pkgdef, gates=gates, perms=perms)

    async def delStormPkg(self, name):
        pkgdef = self.pkgdefs.get(name)
        if pkgdef is None:
            mesg = f'No storm package: {name}.'
            raise s_exc.NoSuchPkg(mesg=mesg)

        return await self._push('pkg:del', name)

    @s_nexus.Pusher.onPush('pkg:del')
    async def _delStormPkg(self, name):
        '''
        Delete a storm package by name.
        '''
        pkgdef = self.pkgdefs.pop(name, None)
        if pkgdef is None:
            return

        self._dropStormPkg(pkgdef)

        self._clearPermDefs()

        gates = []
        perms = []
        pkgperms = pkgdef.get('perms')
        if pkgperms:
            gates = [p['gate'] for p in pkgperms if p.get('gate') is not None]
            perms = [p['perm'] for p in pkgperms if p.get('perm') is not None]
        await self.feedBeholder('pkg:del', {'name': name}, gates=gates, perms=perms)

    async def getStormPkg(self, name):
        return copy.deepcopy(self.stormpkgs.get(name))

    async def getStormPkgs(self):
        return self._getStormPkgs()

    def _getStormPkgs(self):
        return copy.deepcopy(list(self.pkgdefs.values()))

    async def getStormMods(self):
        return copy.deepcopy(self.stormmods)

    async def getStormMod(self, name, reqvers=None):

        mdef = copy.deepcopy(self.stormmods.get(name))
        if mdef is None or reqvers is None:
            return mdef

        pkgvers = mdef.get('pkgvers')
        if pkgvers is None:
            mesg = f'getStormMod: requested storm module {name}@{reqvers}' \
                    'has no version information to check.'
            logger.warning(mesg)
            return

        if isinstance(pkgvers, tuple):
            pkgvers = '%d.%d.%d' % pkgvers

        if s_version.matches(pkgvers, reqvers):
            return mdef

    def getDataModel(self):
        return self.model

    async def _tryLoadStormPkg(self, pkgdef):
        try:
            await self._normStormPkg(pkgdef, validstorm=False)
            self.loadStormPkg(pkgdef)

        except asyncio.CancelledError:  # pragma: no cover  TODO:  remove once >= py 3.8 only
            raise

        except Exception as e:
            name = pkgdef.get('name', '')
            logger.exception(f'Error loading pkg: {name}, {str(e)}')

    async def verifyStormPkgDeps(self, pkgdef):

        result = {
            'requires': [],
            'conflicts': [],
        }

        deps = pkgdef.get('depends')
        if deps is None:
            return result

        requires = deps.get('requires', ())
        for require in requires:

            pkgname = require.get('name')
            cmprvers = require.get('version')

            item = require.copy()
            item.setdefault('desc', None)

            cpkg = await self.getStormPkg(pkgname)

            if cpkg is None:
                item.update({'ok': False, 'actual': None})
            else:
                cver = cpkg.get('version')
                ok = s_version.matches(cver, cmprvers)
                item.update({'ok': ok, 'actual': cver})

            result['requires'].append(item)

        conflicts = deps.get('conflicts', ())
        for conflict in conflicts:

            pkgname = conflict.get('name')
            cmprvers = conflict.get('version')

            item = conflict.copy()
            item.setdefault('version', None)
            item.setdefault('desc', None)

            cpkg = await self.getStormPkg(pkgname)

            if cpkg is None:
                item.update({'ok': True, 'actual': None})
            else:
                cver = cpkg.get('version')
                ok = cmprvers is not None and not s_version.matches(cver, cmprvers)
                item.update({'ok': ok, 'actual': cver})

            result['conflicts'].append(item)

        return result

    async def _reqStormPkgDeps(self, pkgdef):

        name = pkgdef.get('name')

        deps = await self.verifyStormPkgDeps(pkgdef)

        for require in deps['requires']:

            if require['ok']:
                continue

            option = ' '
            if require.get('optional'):
                option = ' optional '

            mesg = f'Storm package {name}{option}requirement {require.get("name")}{require.get("version")} is currently unmet.'
            logger.debug(mesg)

        for conflict in deps['conflicts']:

            if conflict['ok']:
                continue

            mesg = f'Storm package {name} conflicts with {conflict.get("name")}{conflict.get("version") or ""}.'
            raise s_exc.StormPkgConflicts(mesg=mesg)

    def _reqStormPkgVarType(self, pkgname, vartype):
        if isinstance(vartype, (tuple, list)):
            for vtyp in vartype:
                self._reqStormPkgVarType(pkgname, vtyp)
        else:
            if vartype not in self.model.types:
                mesg = f'Storm package {pkgname} has unknown config var type {vartype}.'
                raise s_exc.NoSuchType(mesg=mesg, type=vartype)

    async def _normStormPkg(self, pkgdef, validstorm=True):
        '''
        Normalize and validate a storm package (optionally storm code).
        '''
        version = pkgdef.get('version')
        if isinstance(version, (tuple, list)):
            pkgdef['version'] = '%d.%d.%d' % tuple(version)

        await self._reqStormPkgDeps(pkgdef)

        pkgname = pkgdef.get('name')

        # Check synapse version requirement
        reqversion = pkgdef.get('synapse_version')
        if reqversion is not None:
            mesg = f'Storm package {pkgname} requires Synapse {reqversion} but ' \
                   f'Cortex is running {s_version.version}'
            s_version.reqVersion(s_version.version, reqversion, mesg=mesg)

        elif (minversion := pkgdef.get('synapse_minversion')) is not None:
            # This is for older packages that might not have the
            # `synapse_version` field.
            # TODO: Remove this whole else block after Synapse 3.0.0.
            if tuple(minversion) > s_version.version:
                mesg = f'Storm package {pkgname} requires Synapse {minversion} but ' \
                       f'Cortex is running {s_version.version}'
                raise s_exc.BadVersion(mesg=mesg)

        # Validate storm contents from modules and commands
        mods = pkgdef.get('modules', ())
        cmds = pkgdef.get('commands', ())
        onload = pkgdef.get('onload')
        svciden = pkgdef.get('svciden')

        if onload is not None and validstorm:
            await self.getStormQuery(onload)

        for mdef in mods:
            mdef.setdefault('modconf', {})
            if svciden:
                mdef['modconf']['svciden'] = svciden

            if validstorm:
                modtext = mdef.get('storm')
                await self.getStormQuery(modtext)

        for cdef in cmds:
            cdef['pkgname'] = pkgname
            cdef.setdefault('cmdconf', {})
            if svciden:
                cdef['cmdconf']['svciden'] = svciden

            if validstorm:
                cmdtext = cdef.get('storm')
                await self.getStormQuery(cmdtext)

            if cdef.get('forms') is not None:
                name = cdef.get('name')
                mesg = f"Storm command definition 'forms' key is deprecated and will be removed " \
                       f"in 3.0.0 (command {name} in package {pkgname})"
                logger.warning(mesg, extra=await self.getLogExtra(name=name, pkgname=pkgname))

        for gdef in pkgdef.get('graphs', ()):
            gdef['iden'] = s_common.guid((pkgname, gdef.get('name')))
            gdef['scope'] = 'power-up'
            gdef['power-up'] = pkgname

            if validstorm:
                await self.reqValidStormGraph(gdef)

        # Validate package def (post normalization)
        s_schemas.reqValidPkgdef(pkgdef)

        for configvar in pkgdef.get('configvars', ()):
            self._reqStormPkgVarType(pkgname, configvar.get('type'))

    # N.B. This function is intentionally not async in order to prevent possible user race conditions for code
    # executing outside of the nexus lock.
    def loadStormPkg(self, pkgdef):
        '''
        Load a storm package into the storm library for this cortex.

        NOTE: This will *not* persist the package (allowing service dynamism).
        '''
        self.modsbyiface.clear()
        name = pkgdef.get('name')

        mods = pkgdef.get('modules', ())
        cmds = pkgdef.get('commands', ())

        # now actually load...
        self.stormpkgs[name] = pkgdef

        pkgvers = pkgdef.get('version')

        # copy the mods dict and smash the ref so
        # updates are atomic and dont effect running
        # storm queries.
        stormmods = self.stormmods.copy()
        for mdef in mods:
            mdef = mdef.copy()
            modname = mdef.get('name')
            mdef['pkgvers'] = pkgvers
            stormmods[modname] = mdef

        self.stormmods = stormmods

        for cdef in cmds:
            self._setStormCmd(cdef)

        for gdef in pkgdef.get('graphs', ()):
            gdef = copy.deepcopy(gdef)
            self._initEasyPerm(gdef)
            self.pkggraphs[gdef['iden']] = gdef

    def _runStormPkgOnload(self, pkgdef):
        name = pkgdef.get('name')
        onload = pkgdef.get('onload')

        if onload is not None and self.isactive:
            async def _onload():
                if self.safemode:
                    await self.fire('core:pkg:onload:skipped', pkg=name, reason='safemode')
                    return

                await self.fire('core:pkg:onload:start', pkg=name)
                try:
                    async for mesg in self.storm(onload):
                        if mesg[0] == 'print':
                            logger.info(f'{name} onload output: {mesg[1].get("mesg")}')
                        if mesg[0] == 'warn':
                            logger.warning(f'{name} onload output: {mesg[1].get("mesg")}')
                        if mesg[0] == 'err':
                            logger.error(f'{name} onload output: {mesg[1]}')
                        await asyncio.sleep(0)
                except asyncio.CancelledError:  # pragma: no cover
                    raise
                except Exception as exc:  # pragma: no cover
                    logger.warning(f'onload failed for package: {name}', exc_info=exc)
                await self.fire('core:pkg:onload:complete', pkg=name)

            self.runActiveTask(_onload())

    # N.B. This function is intentionally not async in order to prevent possible user race conditions for code
    # executing outside of the nexus lock.
    def _dropStormPkg(self, pkgdef):
        '''
        Reverse the process of loadStormPkg()
        '''
        self.modsbyiface.clear()
        for mdef in pkgdef.get('modules', ()):
            modname = mdef.get('name')
            self.stormmods.pop(modname, None)

        for cdef in pkgdef.get('commands', ()):
            name = cdef.get('name')
            self._popStormCmd(name)

        pkgname = pkgdef.get('name')

        for gdef in pkgdef.get('graphs', ()):
            self.pkggraphs.pop(gdef['iden'], None)

        self.stormpkgs.pop(pkgname, None)

    def getStormSvc(self, name):

        ssvc = self.svcsbyiden.get(name)
        if ssvc is not None:
            return ssvc

        ssvc = self.svcsbyname.get(name)
        if ssvc is not None:
            return ssvc

        ssvc = self.svcsbysvcname.get(name)
        if name is not None:
            return ssvc

    async def waitStormSvc(self, name, timeout=None):
        ssvc = self.getStormSvc(name)
        return await s_coro.event_wait(ssvc.ready, timeout=timeout)

    async def addStormSvc(self, sdef):
        '''
        Add a registered storm service to the cortex.
        '''
        iden = sdef.get('iden')
        if iden is None:
            iden = sdef['iden'] = s_common.guid()

        if self.svcsbyiden.get(iden) is not None:
            mesg = f'Storm service already exists: {iden}'
            raise s_exc.DupStormSvc(mesg=mesg)

        return await self._push('svc:add', sdef)

    @s_nexus.Pusher.onPush('svc:add')
    async def _addStormSvc(self, sdef):

        iden = sdef.get('iden')
        ssvc = self.svcsbyiden.get(iden)
        if ssvc is not None:
            return ssvc.sdef

        ssvc = await self._setStormSvc(sdef)
        self.svcdefs.set(iden, sdef)

        await self.feedBeholder('svc:add', {'name': sdef.get('name'), 'iden': iden})
        return ssvc.sdef

    async def delStormSvc(self, iden):
        sdef = self.svcdefs.get(iden)
        if sdef is None:
            mesg = f'No storm service with iden: {iden}'
            raise s_exc.NoSuchStormSvc(mesg=mesg, iden=iden)

        return await self._push('svc:del', iden)

    @s_nexus.Pusher.onPush('svc:del')
    async def _delStormSvc(self, iden):
        '''
        Delete a registered storm service from the cortex.
        '''
        sdef = self.svcdefs.get(iden)
        if sdef is None:  # pragma: no cover
            return

        try:
            if self.isactive:
                await self.runStormSvcEvent(iden, 'del')
        except asyncio.CancelledError:  # pragma: no cover  TODO:  remove once py 3.8 only
            raise
        except Exception as e:
            logger.exception(f'service.del hook for service {iden} failed with error: {e}')

        sdef = self.svcdefs.pop(iden)

        await self._delStormSvcPkgs(iden)

        name = sdef.get('name')
        if name is not None:
            self.svcsbyname.pop(name, None)

        ssvc = self.svcsbyiden.pop(iden, None)
        if ssvc is not None:
            self.svcsbysvcname.pop(ssvc.svcname, None)
            await ssvc.fini()

        await self.feedBeholder('svc:del', {'iden': iden, 'name': name, 'svcname': ssvc.svcname})

    async def _delStormSvcPkgs(self, iden):
        '''
        Delete storm packages associated with a service.
        '''
        for pkg in self.getStormSvcPkgs(iden):
            name = pkg.get('name')
            if name:
                await self._delStormPkg(name)

    def getStormSvcPkgs(self, iden):
        pkgs = []
        for _, pdef in self.pkgdefs.items():
            pkgiden = pdef.get('svciden')
            if pkgiden and pkgiden == iden:
                pkgs.append(pdef)
        return pkgs

    async def setStormSvcEvents(self, iden, edef):
        '''
        Set the event callbacks for a storm service. Extends the sdef dict.

        Args:
            iden (str): The service iden.
            edef (dict): The events definition.

        Notes:

            The edef is formatted like the following::

                {
                    <name> : {
                        'storm': <storm>
                    }
                }

            where ``name`` is one of the following items:

            add

                Run the given storm '*before* the service is first added (a la service.add), but not on a reconnect.

            del

                Run the given storm *after* the service is removed (a la service.del), but not on a disconnect.

        Returns:
            dict: An updated storm service definition dictionary.
        '''
        sdef = self.svcdefs.get(iden)
        if sdef is None:
            mesg = f'No storm service with iden: {iden}'
            raise s_exc.NoSuchStormSvc(mesg=mesg)

        sdef['evts'] = edef
        self.svcdefs.set(iden, sdef)
        return sdef

    async def _runStormSvcAdd(self, iden):
        sdef = self.svcdefs.get(iden)
        if sdef is None:
            mesg = f'No storm service with iden: {iden}'
            raise s_exc.NoSuchStormSvc(mesg=mesg)

        if sdef.get('added', False):
            return

        try:
            await self.runStormSvcEvent(iden, 'add')
        except asyncio.CancelledError:  # pragma: no cover  TODO:  remove once py 3.8 only
            raise
        except Exception as e:
            logger.exception(f'runStormSvcEvent service.add failed with error {e}')
            return

        sdef['added'] = True
        self.svcdefs.set(iden, sdef)

    async def runStormSvcEvent(self, iden, name):
        assert name in ('add', 'del')

        sdef = self.svcdefs.get(iden)
        if sdef is None:
            mesg = f'No storm service with iden: {iden}'
            raise s_exc.NoSuchStormSvc(mesg=mesg)

        evnt = sdef.get('evts', {}).get(name, {}).get('storm')
        if evnt is None:
            return

        opts = {'vars': {'cmdconf': {'svciden': iden}}}
        coro = s_common.aspin(self.storm(evnt, opts=opts))
        if name == 'add':
            await coro
        else:
            self.schedCoro(coro)

    async def _setStormSvc(self, sdef):

        ssvc = await s_stormsvc.StormSvcClient.anit(self, sdef)

        self.onfini(ssvc)

        self.svcsbyiden[ssvc.iden] = ssvc
        self.svcsbyname[ssvc.name] = ssvc

        return ssvc

    def getStormSvcs(self):
        return list(self.svcsbyiden.values())

    # Global stormvars APIs

    async def getStormVar(self, name, default=None):
        return self.stormvars.get(name, defv=default)

    @s_nexus.Pusher.onPushAuto('stormvar:pop')
    async def popStormVar(self, name, default=None):
        return self.stormvars.pop(name, defv=default)

    @s_nexus.Pusher.onPushAuto('stormvar:set')
    async def setStormVar(self, name, valu):
        return self.stormvars.set(name, valu)

    async def itemsStormVar(self):
        for item in self.stormvars.items():
            yield item

    async def _cortexHealth(self, health):
        health.update('cortex', 'nominal')

    async def _migrateTaxonomyIface(self):

        extforms = await (await self.hive.open(('cortex', 'model', 'forms'))).dict()

        for formname, basetype, typeopts, typeinfo in extforms.values():
            try:
                ifaces = typeinfo.get('interfaces')

                if ifaces and 'taxonomy' in ifaces:
                    logger.warning(f'Migrating taxonomy interface on form {formname} to meta:taxonomy.')

                    ifaces = set(ifaces)
                    ifaces.remove('taxonomy')
                    ifaces.add('meta:taxonomy')
                    typeinfo['interfaces'] = tuple(ifaces)

                    await extforms.set(formname, (formname, basetype, typeopts, typeinfo))

            except Exception as e:  # pragma: no cover
                logger.exception(f'Taxonomy migration error for form: {formname} (skipped).')

    async def _loadExtModel(self):

        self.exttypes = self.cortexdata.getSubKeyVal('model:types:')
        self.extforms = self.cortexdata.getSubKeyVal('model:forms:')
        self.extprops = self.cortexdata.getSubKeyVal('model:props:')
        self.extunivs = self.cortexdata.getSubKeyVal('model:univs:')
        self.extedges = self.cortexdata.getSubKeyVal('model:edges:')
        self.exttagprops = self.cortexdata.getSubKeyVal('model:tagprops:')

        for typename, basetype, typeopts, typeinfo in self.exttypes.values():
            try:
                self.model.addType(typename, basetype, typeopts, typeinfo)
            except Exception as e:
                logger.warning(f'Extended type ({typename}) error: {e}')

        for formname, basetype, typeopts, typeinfo in self.extforms.values():
            try:
                self.model.addType(formname, basetype, typeopts, typeinfo)
                form = self.model.addForm(formname, {}, ())
            except Exception as e:
                logger.warning(f'Extended form ({formname}) error: {e}')
            else:
                if form.type.deprecated:
                    mesg = f'The extended property {formname} is using a deprecated type {form.type.name} which will' \
                           f' be removed in 3.0.0'
                    logger.warning(mesg)

        for form, prop, tdef, info in self.extprops.values():
            try:
                prop = self.model.addFormProp(form, prop, tdef, info)
            except Exception as e:
                logger.warning(f'ext prop ({form}:{prop}) error: {e}')
            else:
                if prop.type.deprecated:
                    mesg = f'The extended property {prop.full} is using a deprecated type {prop.type.name} which will' \
                           f' be removed in 3.0.0'
                    logger.warning(mesg)

        for prop, tdef, info in self.extunivs.values():
            try:
                self.model.addUnivProp(prop, tdef, info)
            except Exception as e:
                logger.warning(f'ext univ ({prop}) error: {e}')

        for prop, tdef, info in self.exttagprops.values():
            try:
                self.model.addTagProp(prop, tdef, info)
            except Exception as e:
                logger.warning(f'ext tag prop ({prop}) error: {e}')

        for edge, info in self.extedges.values():
            try:
                self.model.addEdge(edge, info)
            except Exception as e:
                logger.warning(f'ext edge ({edge}) error: {e}')

        # set the current model iden after loading all the extended model elements
        model = self.model.getModelDict()
        self.model.iden = s_common.guid(s_common.flatten(model))

    async def getExtModel(self):
        '''
        Get all extended model properties in the Cortex.

        Returns:
            dict: A dictionary containing forms, form properties, universal properties and tag properties.
        '''
        ret = collections.defaultdict(list)
        for typename, basetype, typeopts, typeinfo in self.exttypes.values():
            ret['types'].append((typename, basetype, typeopts, typeinfo))

        for formname, basetype, typeopts, typeinfo in self.extforms.values():
            ret['forms'].append((formname, basetype, typeopts, typeinfo))

        for form, prop, tdef, info in self.extprops.values():
            ret['props'].append((form, prop, tdef, info))

        for prop, tdef, info in self.extunivs.values():
            ret['univs'].append((prop, tdef, info))

        for prop, tdef, info in self.exttagprops.values():
            ret['tagprops'].append((prop, tdef, info))

        for edge, info in self.extedges.values():
            ret['edges'].append((edge, info))

        ret['version'] = (1, 0)
        return copy.deepcopy(dict(ret))

    async def addExtModel(self, model):
        '''
        Add an extended model definition to a Cortex from the output of getExtModel().

        Args:
            model (dict): An extended model dictionary.

        Returns:
            Bool: True when the model was added.

        Raises:
            s_exc.BadFormDef: If a form exists with a different definition than the provided definition.
            s_exc.BadPropDef: If a property, tagprop, or universal property exists with a different definition
                              than the provided definition.
            s_exc.BadEdgeDef: If an edge exists with a different definition than the provided definition.
        '''

        # Get our current model definition
        emodl = await self.getExtModel()
        amodl = collections.defaultdict(list)

        types = {info[0]: info for info in model.get('types', ())}
        forms = {info[0]: info for info in model.get('forms', ())}
        props = {(info[0], info[1]): info for info in model.get('props', ())}
        tagprops = {info[0]: info for info in model.get('tagprops', ())}
        univs = {info[0]: info for info in model.get('univs', ())}
        edges = {info[0]: info for info in model.get('edges', ())}

        etyps = {info[0]: info for info in emodl.get('types', ())}
        efrms = {info[0]: info for info in emodl.get('forms', ())}
        eprops = {(info[0], info[1]): info for info in emodl.get('props', ())}
        etagprops = {info[0]: info for info in emodl.get('tagprops', ())}
        eunivs = {info[0]: info for info in emodl.get('univs', ())}
        eedges = {info[0]: info for info in emodl.get('edges', ())}

        for (name, info) in types.items():
            enfo = etyps.get(name)
            if enfo is None:
                amodl['types'].append(info)
                continue
            if enfo == info:
                continue
            mesg = f'Extended type definition differs from existing definition for {name}.'
            raise s_exc.BadTypeDef(mesg=mesg, name=name)

        for (name, info) in forms.items():
            enfo = efrms.get(name)
            if enfo is None:
                amodl['forms'].append(info)
                continue
            if enfo == info:
                continue
            mesg = f'Extended form definition differs from existing definition for {name}.'
            raise s_exc.BadFormDef(mesg=mesg, name=name)

        for (name, info) in props.items():
            enfo = eprops.get(name)
            if enfo is None:
                amodl['props'].append(info)
                continue
            if enfo == info:
                continue
            mesg = f'Extended prop definition differs from existing definition for {name}'
            raise s_exc.BadPropDef(mesg=mesg, name=name)

        for (name, info) in tagprops.items():
            enfo = etagprops.get(name)
            if enfo is None:
                amodl['tagprops'].append(info)
                continue
            if enfo == info:
                continue
            mesg = f'Extended tagprop definition differs from existing definition for {name}'
            raise s_exc.BadPropDef(mesg=mesg, name=name)

        for (name, info) in univs.items():
            enfo = eunivs.get(name)
            if enfo is None:
                amodl['univs'].append(info)
                continue
            if enfo == info:
                continue
            mesg = f'Extended universal property definition differs from existing definition for {name}'
            raise s_exc.BadPropDef(mesg=mesg, name=name)

        for (name, info) in edges.items():
            enfo = eedges.get(name)
            if enfo is None:
                amodl['edges'].append(info)
                continue
            if enfo == info:
                continue

            (n1form, verb, n2form) = info[0]
            mesg = f'Extended edge definition differs from existing definition for {info[0]}'
            raise s_exc.BadEdgeDef(mesg=mesg, n1form=n1form, verb=verb, n2form=n2form)

        for typename, basetype, typeopts, typeinfo in amodl['types']:
            await self.addType(typename, basetype, typeopts, typeinfo)

        for formname, basetype, typeopts, typeinfo in amodl['forms']:
            await self.addForm(formname, basetype, typeopts, typeinfo)

        for form, prop, tdef, info in amodl['props']:
            await self.addFormProp(form, prop, tdef, info)

        for prop, tdef, info in amodl['tagprops']:
            await self.addTagProp(prop, tdef, info)

        for prop, tdef, info in amodl['univs']:
            await self.addUnivProp(prop, tdef, info)

        for edge, info in amodl['edges']:
            await self.addEdge(edge, info)

        return True

    async def addUnivProp(self, name, tdef, info):
        if not isinstance(tdef, tuple):
            mesg = 'Universal property type definitions should be a tuple.'
            raise s_exc.BadArg(name=name, mesg=mesg)

        if not isinstance(info, dict):
            mesg = 'Universal property definitions should be a dict.'
            raise s_exc.BadArg(name=name, mesg=mesg)

        # the loading function does the actual validation...
        if not name.startswith('_'):
            mesg = 'ext univ name must start with "_"'
            raise s_exc.BadPropDef(name=name, mesg=mesg)

        base = '.' + name
        if base in self.model.props:
            raise s_exc.DupPropName(mesg=f'Cannot add duplicate universal property {base}',
                                    prop=name)
        await self._push('model:univ:add', name, tdef, info)

    @s_nexus.Pusher.onPush('model:univ:add')
    async def _addUnivProp(self, name, tdef, info):
        base = '.' + name
        if base in self.model.props:
            return

        self.model.addUnivProp(name, tdef, info)

        self.extunivs.set(name, (name, tdef, info))
        await self.fire('core:extmodel:change', prop=name, act='add', type='univ')
        base = '.' + name
        univ = self.model.univ(base)
        if univ:
            await self.feedBeholder('model:univ:add', univ.pack())

        await self._bumpModelSave()

    async def addForm(self, formname, basetype, typeopts, typeinfo):
        if not isinstance(typeopts, dict):
            mesg = 'Form type options should be a dict.'
            raise s_exc.BadArg(form=formname, mesg=mesg)

        if not isinstance(typeinfo, dict):
            mesg = 'Form type info should be a dict.'
            raise s_exc.BadArg(form=formname, mesg=mesg)

        if not formname.startswith('_'):
            mesg = 'Extended form must begin with "_"'
            raise s_exc.BadFormDef(form=formname, mesg=mesg)

        if self.model.form(formname) is not None:
            mesg = f'Form name already exists: {formname}'
            raise s_exc.DupFormName(mesg=mesg)

        if self.model.type(formname) is not None:
            mesg = f'Type already exists: {formname}'
            raise s_exc.DupTypeName.init(formname)

        return await self._push('model:form:add', formname, basetype, typeopts, typeinfo)

    @s_nexus.Pusher.onPush('model:form:add')
    async def _addForm(self, formname, basetype, typeopts, typeinfo):
        if self.model.form(formname) is not None:
            return

        ifaces = typeinfo.get('interfaces')

        if ifaces and 'taxonomy' in ifaces:
            logger.warning(f'{formname} is using the deprecated taxonomy interface, updating to meta:taxonomy.')

            ifaces = set(ifaces)
            ifaces.remove('taxonomy')
            ifaces.add('meta:taxonomy')
            typeinfo['interfaces'] = tuple(ifaces)

        self.model.addType(formname, basetype, typeopts, typeinfo)
        self.model.addForm(formname, {}, ())

        self.extforms.set(formname, (formname, basetype, typeopts, typeinfo))
        await self.fire('core:extmodel:change', form=formname, act='add', type='form')
        form = self.model.form(formname)
        ftyp = self.model.type(formname)
        if form and ftyp:
            await self.feedBeholder('model:form:add', {'form': form.pack(), 'type': ftyp.pack()})

        await self._bumpModelSave()

    async def delForm(self, formname):
        if not formname.startswith('_'):
            mesg = 'Extended form must begin with "_"'
            raise s_exc.BadFormDef(form=formname, mesg=mesg)

        if self.model.form(formname) is None:
            raise s_exc.NoSuchForm.init(formname)

        return await self._push('model:form:del', formname)

    @s_nexus.Pusher.onPush('model:form:del')
    async def _delForm(self, formname):
        if self.model.form(formname) is None:
            return

        for layr in self.layers.values():
            async for item in layr.iterFormRows(formname):
                mesg = f'Nodes still exist with form: {formname} in layer {layr.iden}'
                raise s_exc.CantDelForm(mesg=mesg)

        self.model.delForm(formname)
        self.model.delType(formname)

        self.extforms.pop(formname, None)
        await self.fire('core:extmodel:change', form=formname, act='del', type='form')
        await self.feedBeholder('model:form:del', {'form': formname})

        await self._bumpModelSave()

    async def addType(self, typename, basetype, typeopts, typeinfo):
        if not isinstance(typeopts, dict):
            mesg = 'Type options should be a dict.'
            raise s_exc.BadArg(type=typename, mesg=mesg)

        if not isinstance(typeinfo, dict):
            mesg = 'Type info should be a dict.'
            raise s_exc.BadArg(type=typename, mesg=mesg)

        if not typename.startswith('_'):
            mesg = 'Extended type must begin with "_".'
            raise s_exc.BadTypeDef(type=typename, mesg=mesg)

        if self.model.type(typename) is not None:
            raise s_exc.DupTypeName.init(typename)

        if (base := self.model.type(basetype)) is None:
            mesg = f'Specified base type {basetype} does not exist.'
            raise s_exc.NoSuchType(mesg=mesg, name=basetype)

        base.clone(typeopts)

        return await self._push('model:type:add', typename, basetype, typeopts, typeinfo)

    @s_nexus.Pusher.onPush('model:type:add')
    async def _addType(self, typename, basetype, typeopts, typeinfo):
        if self.model.type(typename) is not None:
            return

        ifaces = typeinfo.get('interfaces')

        if ifaces and 'taxonomy' in ifaces:
            logger.warning(f'{typename} is using the deprecated taxonomy interface, updating to meta:taxonomy.')

            ifaces = set(ifaces)
            ifaces.remove('taxonomy')
            ifaces.add('meta:taxonomy')
            typeinfo['interfaces'] = tuple(ifaces)

        self.model.addType(typename, basetype, typeopts, typeinfo)

        self.exttypes.set(typename, (typename, basetype, typeopts, typeinfo))
        await self.fire('core:extmodel:change', name=typename, act='add', type='type')

        if (_type := self.model.type(typename)) is not None:
            await self.feedBeholder('model:type:add', {'type': _type.pack()})

        await self._bumpModelSave()

    async def delType(self, typename):
        if not typename.startswith('_'):
            mesg = 'Extended type must begin with "_".'
            raise s_exc.BadTypeDef(type=typename, mesg=mesg)

        if self.model.type(typename) is None:
            raise s_exc.NoSuchType.init(typename)

        return await self._push('model:type:del', typename)

    @s_nexus.Pusher.onPush('model:type:del')
    async def _delType(self, typename):
        if self.model.type(typename) is None:
            return

        self.model.delType(typename)

        self.exttypes.pop(typename, None)
        await self.fire('core:extmodel:change', name=typename, act='del', type='type')
        await self.feedBeholder('model:type:del', {'type': typename})

        await self._bumpModelSave()

    async def addFormProp(self, form, prop, tdef, info):
        if not isinstance(tdef, tuple):
            mesg = 'Form property type definitions should be a tuple.'
            raise s_exc.BadArg(form=form, mesg=mesg)

        if not isinstance(info, dict):
            mesg = 'Form property definitions should be a dict.'
            raise s_exc.BadArg(form=form, mesg=mesg)

        if not prop.startswith('_') and not form.startswith('_'):
            mesg = 'Extended prop must begin with "_" or be added to an extended form.'
            raise s_exc.BadPropDef(prop=prop, mesg=mesg)
        _form = self.model.form(form)
        if _form is None:
            raise s_exc.NoSuchForm.init(form)
        if _form.prop(prop):
            raise s_exc.DupPropName(mesg=f'Cannot add duplicate form prop {form} {prop}',
                                     form=form, prop=prop)
        await self._push('model:prop:add', form, prop, tdef, info)

    @s_nexus.Pusher.onPush('model:prop:add')
    async def _addFormProp(self, form, prop, tdef, info):
        if (_form := self.model.form(form)) is not None and _form.prop(prop) is not None:
            return

        _prop = self.model.addFormProp(form, prop, tdef, info)
        if _prop.type.deprecated:
            mesg = f'The extended property {_prop.full} is using a deprecated type {_prop.type.name} which will' \
                   f' be removed in 3.0.0'
            logger.warning(mesg)

        full = f'{form}:{prop}'
        self.extprops.set(full, (form, prop, tdef, info))
        await self.fire('core:extmodel:change', form=form, prop=prop, act='add', type='formprop')
        prop = self.model.prop(full)
        if prop:
            await self.feedBeholder('model:prop:add', {'form': form, 'prop': prop.pack()})

        await self._bumpModelSave()

    async def delFormProp(self, form, prop):
        self.reqExtProp(form, prop)
        return await self._push('model:prop:del', form, prop)

    async def _delAllFormProp(self, formname, propname, meta):
        '''
        Delete all instances of a property from all layers.

        NOTE: This does not fire triggers.
        '''
        self.reqExtProp(formname, propname)

        fullname = f'{formname}:{propname}'
        prop = self.model.prop(fullname)

        await self.setPropLocked(fullname, True)

        for layr in list(self.layers.values()):

            genr = layr.iterPropRows(formname, propname)

            async for rows in s_coro.chunks(genr):
                nodeedits = []
                for buid, valu in rows:
                    nodeedits.append((buid, prop.form.name, (
                        (s_layer.EDIT_PROP_DEL, (prop.name, None, prop.type.stortype), ()),
                    )))

                await layr.saveNodeEdits(nodeedits, meta)
                await asyncio.sleep(0)

    async def _delAllUnivProp(self, propname, meta):
        '''
        Delete all instances of a universal property from all layers.

        NOTE: This does not fire triggers.
        '''
        self.reqExtUniv(propname)

        full = f'.{propname}'
        prop = self.model.univ(full)

        await self.setUnivLocked(full, True)

        for layr in list(self.layers.values()):

            genr = layr.iterUnivRows(full)

            async for rows in s_coro.chunks(genr):
                nodeedits = []
                for buid, valu in rows:
                    sode = await layr.getStorNode(buid)
                    nodeedits.append((buid, sode.get('form'), (
                        (s_layer.EDIT_PROP_DEL, (prop.name, None, prop.type.stortype), ()),
                    )))

                await layr.saveNodeEdits(nodeedits, meta)
                await asyncio.sleep(0)

    async def _delAllTagProp(self, propname, meta):
        '''
        Delete all instances of a tag property from all layers.

        NOTE: This does not fire triggers.
        '''
        self.reqExtTagProp(propname)
        prop = self.model.getTagProp(propname)

        await self.setTagPropLocked(propname, True)

        for layr in list(self.layers.values()):

            for form, tag, tagprop in layr.getTagProps():

                if tagprop != propname: # pragma: no cover
                    await asyncio.sleep(0)
                    continue

                genr = layr.iterTagPropRows(tag, tagprop, form)

                async for rows in s_coro.chunks(genr):
                    nodeedits = []
                    for buid, valu in rows:
                        nodeedits.append((buid, form, (
                            (s_layer.EDIT_TAGPROP_DEL, (tag, prop.name, None, prop.type.stortype), ()),
                        )))

                    await layr.saveNodeEdits(nodeedits, meta)
                    await asyncio.sleep(0)

    def reqExtProp(self, form, prop):
        full = f'{form}:{prop}'
        pdef = self.extprops.get(full)
        if pdef is None:
            mesg = f'No ext prop named {full}'
            raise s_exc.NoSuchProp(form=form, prop=prop, mesg=mesg)
        return pdef

    def reqExtUniv(self, prop):
        udef = self.extunivs.get(prop)
        if udef is None:
            mesg = f'No ext univ named {prop}'
            raise s_exc.NoSuchUniv(name=prop, mesg=mesg)
        return udef

    def reqExtTagProp(self, name):
        pdef = self.exttagprops.get(name)
        if pdef is None:
            mesg = f'No tag prop named {name}'
            raise s_exc.NoSuchTagProp(mesg=mesg, name=name)
        return pdef

    @s_nexus.Pusher.onPush('model:prop:del')
    async def _delFormProp(self, form, prop):
        '''
        Remove an extended property from the cortex.
        '''
        full = f'{form}:{prop}'

        pdef = self.extprops.get(full)
        if pdef is None:
            return

        for layr in self.layers.values():
            async for item in layr.iterPropRows(form, prop):
                mesg = f'Nodes still exist with prop: {form}:{prop} in layer {layr.iden}'
                raise s_exc.CantDelProp(mesg=mesg)

        self.model.delFormProp(form, prop)
        self.extprops.pop(full, None)
        self.modellocks.pop(f'prop/{full}', None)
        await self.fire('core:extmodel:change',
                        form=form, prop=prop, act='del', type='formprop')

        await self.feedBeholder('model:prop:del', {'form': form, 'prop': prop})

        await self._bumpModelSave()

    async def delUnivProp(self, prop):
        self.reqExtUniv(prop)
        return await self._push('model:univ:del', prop)

    @s_nexus.Pusher.onPush('model:univ:del')
    async def _delUnivProp(self, prop):
        '''
        Remove an extended universal property from the cortex.
        '''
        udef = self.extunivs.get(prop)
        if udef is None:
            return

        univname = '.' + prop
        for layr in self.layers.values():
            async for item in layr.iterUnivRows(univname):
                mesg = f'Nodes still exist with universal prop: {prop} in layer {layr.iden}'
                raise s_exc.CantDelUniv(mesg=mesg)

        self.model.delUnivProp(prop)
        self.extunivs.pop(prop, None)
        self.modellocks.pop(f'univ/{prop}', None)
        await self.fire('core:extmodel:change', name=prop, act='del', type='univ')
        await self.feedBeholder('model:univ:del', {'prop': univname})

        await self._bumpModelSave()

    async def addTagProp(self, name, tdef, info):
        if not isinstance(tdef, tuple):
            mesg = 'Tag property type definitions should be a tuple.'
            raise s_exc.BadArg(name=name, mesg=mesg)

        if not isinstance(info, dict):
            mesg = 'Tag property definitions should be a dict.'
            raise s_exc.BadArg(name=name, mesg=mesg)

        if self.exttagprops.get(name) is not None:
            raise s_exc.DupPropName(name=name)

        return await self._push('model:tagprop:add', name, tdef, info)

    @s_nexus.Pusher.onPush('model:tagprop:add')
    async def _addTagProp(self, name, tdef, info):
        if self.exttagprops.get(name) is not None:
            return

        self.model.addTagProp(name, tdef, info)

        self.exttagprops.set(name, (name, tdef, info))
        await self.fire('core:tagprop:change', name=name, act='add')
        tagp = self.model.tagprop(name)
        if tagp:
            await self.feedBeholder('model:tagprop:add', tagp.pack())

        await self._bumpModelSave()

    async def delTagProp(self, name):
        self.reqExtTagProp(name)
        return await self._push('model:tagprop:del', name)

    @s_nexus.Pusher.onPush('model:tagprop:del')
    async def _delTagProp(self, name):
        pdef = self.exttagprops.get(name)
        if pdef is None:
            return

        for layr in self.layers.values():
            if await layr.hasTagProp(name):
                mesg = f'Nodes still exist with tagprop: {name} in layer {layr.iden}'
                raise s_exc.CantDelProp(mesg=mesg)

        self.model.delTagProp(name)

        self.exttagprops.pop(name, None)
        self.modellocks.pop(f'tagprop/{name}', None)
        await self.fire('core:tagprop:change', name=name, act='del')
        await self.feedBeholder('model:tagprop:del', {'tagprop': name})

        await self._bumpModelSave()

    async def addEdge(self, edge, edgeinfo):
        if not isinstance(edgeinfo, dict):
            mesg = 'Edge info should be a dict.'
            raise s_exc.BadArg(mesg=mesg, edgeinfo=edgeinfo)

        (n1form, verb, n2form) = edge
        if not verb.startswith('_'):
            mesg = f'Extended edge verb must begin with "_"; got {verb}'
            raise s_exc.BadEdgeDef(mesg=mesg, n1form=n1form, verb=verb, n2form=n2form)

        if n1form is not None:
            self.model._reqFormName(n1form)

        if n2form is not None:
            self.model._reqFormName(n2form)

        if self.model.edge(edge) is not None:
            raise s_exc.DupEdgeType.init(edge)

        return await self._push('model:edge:add', edge, edgeinfo)

    @s_nexus.Pusher.onPush('model:edge:add')
    async def _addEdge(self, edge, edgeinfo):
        if self.model.edge(edge) is not None:
            return

        self.model.addEdge(edge, edgeinfo)

        self.extedges.set(s_common.guid(edge), (edge, edgeinfo))
        await self.fire('core:extmodel:change', edge=edge, act='add', type='edge')
        await self.feedBeholder('model:edge:add', {'edge': edge, 'info': edgeinfo})

        await self._bumpModelSave()

    async def delEdge(self, edge):
        if self.extedges.get(s_common.guid(edge)) is None:
            raise s_exc.NoSuchEdge.init(edge)

        return await self._push('model:edge:del', edge)

    @s_nexus.Pusher.onPush('model:edge:del')
    async def _delEdge(self, edge):
        edgeguid = s_common.guid(edge)
        if self.extedges.get(edgeguid) is None:
            return

        self.model.delEdge(edge)

        self.extedges.pop(edgeguid, None)
        await self.fire('core:extmodel:change', edge=edge, act='del', type='edge')
        await self.feedBeholder('model:edge:del', {'edge': edge})

        await self._bumpModelSave()

    async def addNodeTag(self, user, iden, tag, valu=(None, None)):
        '''
        Add a tag to a node specified by iden.

        Args:
            iden (str): A hex encoded node BUID.
            tag (str):  A tag string.
            valu (tuple):  A time interval tuple or (None, None).
        '''

        buid = s_common.uhex(iden)
        async with await self.snap(user=user) as snap:

            node = await snap.getNodeByBuid(buid)
            if node is None:
                raise s_exc.NoSuchIden(iden=iden)

            await node.addTag(tag, valu=valu)
            return node.pack()

    async def addNode(self, user, form, valu, props=None):

        async with await self.snap(user=user) as snap:
            node = await snap.addNode(form, valu, props=props)
            return node.pack()

    async def delNodeTag(self, user, iden, tag):
        '''
        Delete a tag from the node specified by iden.

        Args:
            iden (str): A hex encoded node BUID.
            tag (str):  A tag string.
        '''
        buid = s_common.uhex(iden)

        async with await self.snap(user=user) as snap:

            node = await snap.getNodeByBuid(buid)
            if node is None:
                raise s_exc.NoSuchIden(iden=iden)

            await node.delTag(tag)
            return node.pack()

    async def _onCoreFini(self):
        '''
        Generic fini handler for cortex components which may change or vary at runtime.
        '''
        if self.axon:
            await self.axon.fini()

    async def syncLayerNodeEdits(self, iden, offs, wait=True):
        '''
        Yield (offs, mesg) tuples for nodeedits in a layer.
        '''
        layr = self.getLayer(iden)
        if layr is None:
            raise s_exc.NoSuchLayer(mesg=f'No such layer {iden}', iden=iden)

        async for item in layr.syncNodeEdits(offs, wait=wait):
            yield item

    async def syncLayersEvents(self, offsdict=None, wait=True):
        '''
        Yield (offs, layriden, STYP, item, meta) tuples for nodeedits for *all* layers, interspersed with add/del
        layer messages.

        STYP is one of the following constants:
            SYNC_NODEEDITS:  item is a nodeedits (buid, form, edits)
            SYNC_LAYR_ADD:   A layer was added (item and meta are empty)
            SYNC_LAYR_DEL:   A layer was deleted (item and meta are empty)

        Args:
            offsdict(Optional(Dict[str,int])): starting nexus/editlog offset by layer iden.  Defaults to 0 for
                unspecified layers or if offsdict is None.
            wait(bool):  whether to pend and stream value until this layer is fini'd
        '''
        async def layrgenr(layr, startoff, endoff=None, newlayer=False):
            if newlayer:
                yield layr.addoffs, layr.iden, SYNC_LAYR_ADD, (), {}

            wait = endoff is None

            if not layr.isfini:

                async for ioff, item, meta in layr.syncNodeEdits2(startoff, wait=wait):
                    if endoff is not None and ioff >= endoff:  # pragma: no cover
                        break

                    yield ioff, layr.iden, SYNC_NODEEDITS, item, meta
                    await asyncio.sleep(0)

            if layr.isdeleted:
                yield layr.deloffs, layr.iden, SYNC_LAYR_DEL, (), {}

        # End of layrgenr

        async for item in self._syncNodeEdits(offsdict, layrgenr, wait=wait):
            yield item

    async def syncIndexEvents(self, matchdef, offsdict=None, wait=True):
        '''
        Yield (offs, layriden, <STYPE>, <item>) tuples from the nodeedit logs of all layers starting
        from the given nexus/layer offset (they are synchronized).  Only edits that match the filter in matchdef will
        be yielded, plus EDIT_PROGRESS (see layer.syncIndexEvents) messages.

        The format of the 4th element of the tuple depends on STYPE.  STYPE is one of the following constants:

          SYNC_LAYR_ADD:  item is an empty tuple ()
          SYNC_LAYR_DEL:  item is an empty tuple ()
          SYNC_NODEEDIT:  item is (buid, form, ETYPE, VALS, META)) or (None, None, s_layer.EDIT_PROGRESS, (), ())

        For edits in the past, events are yielded in offset order across all layers.  For current data (wait=True),
        events across different layers may be emitted slightly out of offset order.

        Note:
            Will not yield any values from layers created with logedits disabled

        Args:
            matchdef(Dict[str, Sequence[str]]):  a dict describing which events are yielded.  See
                layer.syncIndexEvents for matchdef specification.
            offsdict(Optional(Dict[str,int])): starting nexus/editlog offset by layer iden.  Defaults to 0 for
                unspecified layers or if offsdict is None.
            wait(bool):  whether to pend and stream value until this layer is fini'd
        '''
        async def layrgenr(layr, startoff, endoff=None, newlayer=False):
            ''' Yields matching results from a single layer '''

            if newlayer:
                yield layr.addoffs, layr.iden, SYNC_LAYR_ADD, ()

            wait = endoff is None
            ioff = startoff

            if not layr.isfini:

                async for ioff, item in layr.syncIndexEvents(startoff, matchdef, wait=wait):
                    if endoff is not None and ioff >= endoff:  # pragma: no cover
                        break

                    yield ioff, layr.iden, SYNC_NODEEDIT, item

            if layr.isdeleted:
                yield layr.deloffs, layr.iden, SYNC_LAYR_DEL, ()

        # End of layrgenr

        async for item in self._syncNodeEdits(offsdict, layrgenr, wait=wait):
            yield item

    async def _syncNodeEdits(self, offsdict, genrfunc, wait=True):
        '''
        Common guts between syncIndexEvents and syncLayersEvents

        First, it streams from the layers up to the current offset, sorted by offset.
        Then it streams from all the layers simultaneously.

        Args:
            offsdict(Dict[str, int]): starting nexus/editlog offset per layer.  Defaults to 0 if layer not present
            genrfunc(Callable): an async generator function that yields tuples that start with an offset.  The input
               parameters are:
                layr(Layer): a Layer object
                startoff(int);  the starting offset
                endoff(Optional[int]):  the ending offset
                newlayer(bool):  whether to emit a new layer item first
            wait(bool): when the end of the log is hit, whether to continue to wait for new entries and yield them
        '''
        catchingup = True                   # whether we've caught up to topoffs
        layrsadded = {}                     # layriden -> True.  Captures all the layers added while catching up
        todo = set()                        # outstanding futures of active live streaming from layers
        layrgenrs = {}                      # layriden -> genr.  maps active layers to that layer's async generator

        # The offset to start from once the catch-up phase is complete
        topoffs = max(layr.nodeeditlog.index() for layr in self.layers.values())

        if offsdict is None:
            offsdict = {}

        newtodoevent = asyncio.Event()

        async with await s_base.Base.anit() as base:

            def addlayr(layr, newlayer=False, startoffs=topoffs):
                '''
                A new layer joins the live stream
                '''
                genr = genrfunc(layr, startoffs, newlayer=newlayer)
                layrgenrs[layr.iden] = genr
                task = base.schedCoro(genr.__anext__())
                task.iden = layr.iden
                todo.add(task)
                newtodoevent.set()

            def onaddlayr(mesg):
                etyp, event = mesg
                layriden = event['iden']
                layr = self.getLayer(layriden)
                if catchingup:
                    layrsadded[layr] = True
                    return

                addlayr(layr, newlayer=True)

            self.on('core:layr:add', onaddlayr, base=base)

            # First, catch up to what was the current offset when we started, guaranteeing order

            logger.debug(f'_syncNodeEdits() running catch-up sync to offs={topoffs}')

            genrs = [genrfunc(layr, offsdict.get(layr.iden, 0), endoff=topoffs) for layr in self.layers.values()]
            async for item in s_common.merggenr(genrs, lambda x, y: x[0] < y[0]):
                yield item

            catchingup = False

            if not wait:
                return

            # After we've caught up, read on genrs from all the layers simultaneously

            logger.debug('_syncNodeEdits() entering into live sync')

            lastoffs = {}

            todo.clear()

            for layr in self.layers.values():
                if layr not in layrsadded:
                    addlayr(layr)

            for layr in layrsadded:
                addlayr(layr, newlayer=True)

            # Also, wake up if we get fini'd
            finitask = base.schedCoro(self.waitfini())
            todo.add(finitask)

            newtodotask = base.schedCoro(newtodoevent.wait())
            todo.add(newtodotask)

            while not self.isfini:
                newtodoevent.clear()
                done, _ = await asyncio.wait(todo, return_when=asyncio.FIRST_COMPLETED)

                for donetask in done:
                    try:
                        todo.remove(donetask)

                        if donetask is finitask:  # pragma: no cover  # We were fini'd
                            return

                        if donetask is newtodotask:
                            newtodotask = base.schedCoro(newtodoevent.wait())
                            todo.add(newtodotask)
                            continue

                        layriden = donetask.iden

                        result = donetask.result()

                        yield result

                        lastoffs[layriden] = result[0]

                        # Re-add a task to wait on the next iteration of the generator
                        genr = layrgenrs[layriden]
                        task = base.schedCoro(genr.__anext__())
                        task.iden = layriden
                        todo.add(task)

                    except StopAsyncIteration:

                        # Help out the garbage collector
                        del layrgenrs[layriden]

                        layr = self.getLayer(iden=layriden)
                        if layr is None or not layr.logedits:
                            logger.debug(f'_syncNodeEdits() removed {layriden=} from sync')
                            continue

                        startoffs = lastoffs[layriden] + 1 if layriden in lastoffs else topoffs
                        logger.debug(f'_syncNodeEdits() restarting {layriden=} live sync from offs={startoffs}')
                        addlayr(layr, startoffs=startoffs)

                        await self.waitfini(1)

    async def _initCoreInfo(self):
        self.stormvars = self.cortexdata.getSubKeyVal('storm:vars:')
        if self.inaugural:
            self.stormvars.set(s_stormlib_cell.runtime_fixes_key, s_stormlib_cell.getMaxHotFixes())

    async def _initDeprLocks(self):

        self.deprlocks = self.cortexdata.getSubKeyVal('model:deprlocks:')
        self.modellocks = self.cortexdata.getSubKeyVal('model:locks:')

        # TODO: 3.0.0 conversion will truncate this hive key

        if self.inaugural:
            locks = (
                # 2.87.0 - lock out incorrect crypto model
                ('crypto:currency:transaction:inputs', True),
                ('crypto:currency:transaction:outputs', True),
            )
            for k, v in locks:
                await self._hndlsetDeprLock(k, v)

        for name, locked in self.deprlocks.items():

            form = self.model.form(name)
            if form is not None:
                form.locked = locked

            prop = self.model.prop(name)
            if prop is not None:
                prop.locked = locked

            _type = self.model.type(name)
            if _type is not None:
                _type.locked = locked

        for name, locked in self.modellocks.items():

            prop = None
            elemtype, elemname = name.split('/', 1)

            if elemtype == 'prop':
                prop = self.model.prop(elemname)
            elif elemtype == 'univ':
                prop = self.model.univ(elemname)
                if prop is not None:
                    for univ in self.model.getAllUnivs(elemname):
                        univ.locked = locked
            elif elemtype == 'tagprop':
                prop = self.model.getTagProp(elemname)

            if prop is not None:
                prop.locked = locked

    async def _initJsonStor(self):

        self.jsonurl = self.conf.get('jsonstor')
        if self.jsonurl is not None:

            async def onlink(proxy: s_telepath.Proxy):
                logger.debug(f'Connected to remote jsonstor {s_urlhelp.sanitizeUrl(self.jsonurl)}')

            self.jsonstor = await s_telepath.Client.anit(self.jsonurl, onlink=onlink)
        else:
            path = os.path.join(self.dirn, 'jsonstor')
            jsoniden = s_common.guid((self.iden, 'jsonstor'))

            idenpath = os.path.join(path, 'cell.guid')
            # check that the jsonstor cell GUID is what it should be. If not, update it.
            # ( bugfix for first release where cell was allowed to generate it's own iden )
            if os.path.isfile(idenpath):

                with open(idenpath, 'r') as fd:
                    existiden = fd.read()

                if jsoniden != existiden:
                    with open(idenpath, 'w') as fd:
                        fd.write(jsoniden)

            # Disable sysctl checks for embedded jsonstor server
            conf = {'cell:guid': jsoniden, 'health:sysctl:checks': False}
            self.jsonstor = await s_jsonstor.JsonStorCell.anit(path, conf=conf, parent=self)

        self.onfini(self.jsonstor)

    async def getJsonObj(self, path):
        if self.jsonurl is not None:
            await self.jsonstor.waitready()
        return await self.jsonstor.getPathObj(path)

    async def hasJsonObj(self, path):
        if self.jsonurl is not None:
            await self.jsonstor.waitready()
        return await self.jsonstor.hasPathObj(path)

    async def getJsonObjs(self, path):
        if self.jsonurl is not None:
            await self.jsonstor.waitready()
        async for item in self.jsonstor.getPathObjs(path):
            yield item

    async def getJsonObjProp(self, path, prop):
        if self.jsonurl is not None:
            await self.jsonstor.waitready()
        return await self.jsonstor.getPathObjProp(path, prop)

    async def delJsonObj(self, path):
        if self.jsonurl is not None:
            await self.jsonstor.waitready()
        return await self.jsonstor.delPathObj(path)

    async def delJsonObjProp(self, path, prop):
        if self.jsonurl is not None:
            await self.jsonstor.waitready()
        return await self.jsonstor.delPathObjProp(path, prop)

    async def setJsonObj(self, path, item):
        if self.jsonurl is not None:
            await self.jsonstor.waitready()
        return await self.jsonstor.setPathObj(path, item)

    async def setJsonObjProp(self, path, prop, item):
        if self.jsonurl is not None:
            await self.jsonstor.waitready()
        return await self.jsonstor.setPathObjProp(path, prop, item)

    async def getUserNotif(self, indx):
        if self.jsonurl is not None:
            await self.jsonstor.waitready()
        return await self.jsonstor.getUserNotif(indx)

    async def delUserNotif(self, indx):
        if self.jsonurl is not None:
            await self.jsonstor.waitready()
        return await self.jsonstor.delUserNotif(indx)

    async def addUserNotif(self, useriden, mesgtype, mesgdata=None):
        if self.jsonurl is not None:
            await self.jsonstor.waitready()
        return await self.jsonstor.addUserNotif(useriden, mesgtype, mesgdata=mesgdata)

    async def iterUserNotifs(self, useriden, size=None):
        if self.jsonurl is not None:
            await self.jsonstor.waitready()
        async for item in self.jsonstor.iterUserNotifs(useriden, size=size):
            yield item

    async def watchAllUserNotifs(self, offs=None):
        if self.jsonurl is not None:
            await self.jsonstor.waitready()
        async for item in self.jsonstor.watchAllUserNotifs(offs=offs):
            yield item

    async def _initCoreAxon(self):
        turl = self.conf.get('axon')
        if turl is None:
            path = os.path.join(self.dirn, 'axon')
            # Disable sysctl checks for embedded axon server
            conf = {'health:sysctl:checks': False}

            proxyurl = self.conf.get('http:proxy')
            if proxyurl is not None:
                conf['http:proxy'] = proxyurl

            cadir = self.conf.get('tls:ca:dir')
            if cadir is not None:
                conf['tls:ca:dir'] = cadir

            self.axon = await s_axon.Axon.anit(path, conf=conf, parent=self)
            self.axoninfo = await self.axon.getCellInfo()
            self.axon.onfini(self.axready.clear)
            self.dynitems['axon'] = self.axon
            self.axready.set()
            return

        async def onlink(proxy: s_telepath.Proxy):
            logger.debug(f'Connected to remote axon {s_urlhelp.sanitizeUrl(turl)}')

            async def fini():
                self.axready.clear()

            self.axoninfo = await proxy.getCellInfo()

            proxy.onfini(fini)
            self.axready.set()

        self.axon = await s_telepath.Client.anit(turl, onlink=onlink)
        self.dynitems['axon'] = self.axon
        self.onfini(self.axon)

    async def _initStormCmds(self):
        '''
        Registration for built-in Storm commands.
        '''
        self.addStormCmd(s_storm.MaxCmd)
        self.addStormCmd(s_storm.MinCmd)
        self.addStormCmd(s_storm.TeeCmd)
        self.addStormCmd(s_storm.DiffCmd)
        self.addStormCmd(s_storm.OnceCmd)
        self.addStormCmd(s_storm.TreeCmd)
        self.addStormCmd(s_storm.HelpCmd)
        self.addStormCmd(s_storm.IdenCmd)
        self.addStormCmd(s_storm.SpinCmd)
        self.addStormCmd(s_storm.UniqCmd)
        self.addStormCmd(s_storm.BatchCmd)
        self.addStormCmd(s_storm.CountCmd)
        self.addStormCmd(s_storm.GraphCmd)
        self.addStormCmd(s_storm.LimitCmd)
        self.addStormCmd(s_storm.MergeCmd)
        self.addStormCmd(s_storm.RunAsCmd)
        self.addStormCmd(s_storm.SleepCmd)
        self.addStormCmd(s_storm.CopyToCmd)
        self.addStormCmd(s_storm.DivertCmd)
        self.addStormCmd(s_storm.ScrapeCmd)
        self.addStormCmd(s_storm.DelNodeCmd)
        self.addStormCmd(s_storm.LiftByVerb)
        self.addStormCmd(s_storm.MoveTagCmd)
        self.addStormCmd(s_storm.ReIndexCmd)
        self.addStormCmd(s_storm.EdgesDelCmd)
        self.addStormCmd(s_storm.ParallelCmd)
        self.addStormCmd(s_storm.TagPruneCmd)
        self.addStormCmd(s_storm.ViewExecCmd)
        self.addStormCmd(s_storm.IntersectCmd)
        self.addStormCmd(s_storm.MoveNodesCmd)
        self.addStormCmd(s_storm.BackgroundCmd)
        self.addStormCmd(s_stormlib_macro.MacroExecCmd)
        self.addStormCmd(s_stormlib_storm.StormExecCmd)
        self.addStormCmd(s_stormlib_stats.StatsCountByCmd)
        self.addStormCmd(s_stormlib_cortex.StormPoolDelCmd)
        self.addStormCmd(s_stormlib_cortex.StormPoolGetCmd)
        self.addStormCmd(s_stormlib_cortex.StormPoolSetCmd)

        for cdef in s_stormsvc.stormcmds:
            await self._trySetStormCmd(cdef.get('name'), cdef)

        for cdef in s_storm.stormcmds:
            await self._trySetStormCmd(cdef.get('name'), cdef)

        for cdef in s_stormlib_aha.stormcmds:
            await self._trySetStormCmd(cdef.get('name'), cdef)

        for cdef in s_stormlib_gen.stormcmds:
            await self._trySetStormCmd(cdef.get('name'), cdef)

        for cdef in s_stormlib_auth.stormcmds:
            await self._trySetStormCmd(cdef.get('name'), cdef)

        for cdef in s_stormlib_macro.stormcmds:
            await self._trySetStormCmd(cdef.get('name'), cdef)

        for cdef in s_stormlib_model.stormcmds:
            await self._trySetStormCmd(cdef.get('name'), cdef)

        for cdef in s_stormlib_cortex.stormcmds:
            await self._trySetStormCmd(cdef.get('name'), cdef)

        for cdef in s_stormlib_vault.stormcmds:
            await self._trySetStormCmd(cdef.get('name'), cdef)

        for cdef in s_stormlib_index.stormcmds:
            await self._trySetStormCmd(cdef.get('name'), cdef)

    async def _initPureStormCmds(self):
        oldcmds = []
        for name, cdef in self.cmddefs.items():
            cmdiden = cdef.get('cmdconf', {}).get('svciden')
            if cmdiden and self.svcdefs.get(cmdiden) is None:
                oldcmds.append(name)
            else:
                await self._trySetStormCmd(name, cdef)

        for name in oldcmds:
            logger.warning(f'Removing old command: [{name}]')
            self.cmddefs.pop(name)

        for pkgdef in self.pkgdefs.values():
            await self._tryLoadStormPkg(pkgdef)

    async def _trySetStormCmd(self, name, cdef):
        try:
            self._setStormCmd(cdef)
        except (asyncio.CancelledError, Exception):
            logger.exception(f'Storm command load failed: {name}')

    def _initStormLibs(self):
        '''
        Registration for built-in Storm Libraries
        '''

        for path, ctor in s_stormtypes.registry.iterLibs():
            # Ensure each ctor's permdefs are valid
            for pdef in ctor._storm_lib_perms:
                s_schemas.reqValidPermDef(pdef)
            # Skip libbase which is registered as a default ctor in the storm Runtime
            if path:
                self.addStormLib(path, ctor)

    def _initFeedFuncs(self):
        '''
        Registration for built-in Cortex feed functions.
        '''
        self.setFeedFunc('syn.nodes', self._addSynNodes)

    def _initCortexHttpApi(self):
        '''
        Registration for built-in Cortex httpapi endpoints
        '''
        self.addHttpApi('/api/v1/feed', s_httpapi.FeedV1, {'cell': self})
        self.addHttpApi('/api/v1/storm', s_httpapi.StormV1, {'cell': self})
        self.addHttpApi('/api/v1/storm/call', s_httpapi.StormCallV1, {'cell': self})
        self.addHttpApi('/api/v1/storm/nodes', s_httpapi.StormNodesV1, {'cell': self})
        self.addHttpApi('/api/v1/storm/export', s_httpapi.StormExportV1, {'cell': self})
        self.addHttpApi('/api/v1/reqvalidstorm', s_httpapi.ReqValidStormV1, {'cell': self})

        self.addHttpApi('/api/v1/storm/vars/set', s_httpapi.StormVarsSetV1, {'cell': self})
        self.addHttpApi('/api/v1/storm/vars/get', s_httpapi.StormVarsGetV1, {'cell': self})
        self.addHttpApi('/api/v1/storm/vars/pop', s_httpapi.StormVarsPopV1, {'cell': self})

        self.addHttpApi('/api/v1/model', s_httpapi.ModelV1, {'cell': self})
        self.addHttpApi('/api/v1/model/norm', s_httpapi.ModelNormV1, {'cell': self})

        self.addHttpApi('/api/v1/core/info', s_httpapi.CoreInfoV1, {'cell': self})

        self.addHttpApi('/api/v1/axon/files/del', CortexAxonHttpDelV1, {'cell': self})
        self.addHttpApi('/api/v1/axon/files/put', CortexAxonHttpUploadV1, {'cell': self})
        self.addHttpApi('/api/v1/axon/files/has/sha256/([0-9a-fA-F]{64}$)', CortexAxonHttpHasV1, {'cell': self})
        self.addHttpApi('/api/v1/axon/files/by/sha256/([0-9a-fA-F]{64}$)', CortexAxonHttpBySha256V1, {'cell': self})
        self.addHttpApi('/api/v1/axon/files/by/sha256/(.*)', CortexAxonHttpBySha256InvalidV1, {'cell': self})

        self.addHttpApi('/api/ext/(.*)', s_httpapi.ExtApiHandler, {'cell': self})

    def _initCortexExtHttpApi(self):
        self._exthttpapis.clear()
        self._exthttpapicache.clear()

        byts = self.slab.get(self._exthttpapiorder, self.httpextapidb)
        if byts is None:
            return

        order = s_msgpack.un(byts)

        for iden in order:
            byts = self.slab.get(s_common.uhex(iden), self.httpextapidb)
            if byts is None:  # pragma: no cover
                logger.error(f'Missing HTTP API definition for iden={iden}')
                continue
            adef = s_msgpack.un(byts)
            self._exthttpapis[adef.get('iden')] = adef

    async def addHttpExtApi(self, adef):
        path = adef.get('path')
        try:
            _ = regex.compile(path)
        except Exception as e:
            mesg = f'Invalid path for Extended HTTP API - cannot compile regular expression for [{path}] : {e}'
            raise s_exc.BadArg(mesg=mesg) from None

        if adef.get('iden') is None:
            adef['iden'] = s_common.guid()

        iden = adef['iden']
        if self._exthttpapis.get(iden) is not None:
            raise s_exc.DupIden(mesg=f'Duplicate iden specified for Extended HTTP API: {iden}', iden=iden)

        adef['created'] = s_common.now()
        adef['updated'] = adef['created']
        adef = s_schemas.reqValidHttpExtAPIConf(adef)
        return await self._push('http:api:add', adef)

    @s_nexus.Pusher.onPush('http:api:add')
    async def _addHttpExtApi(self, adef):
        iden = adef.get('iden')
        self.slab.put(s_common.uhex(iden), s_msgpack.en(adef), db=self.httpextapidb)

        order = self.slab.get(self._exthttpapiorder, db=self.httpextapidb)
        if order is None:
            self.slab.put(self._exthttpapiorder, s_msgpack.en([iden]), db=self.httpextapidb)
        else:
            order = s_msgpack.un(order)  # type: tuple
            if iden not in order:
                # Replay safety
                order = order + (iden, )  # New handlers go to the end of the list of handlers
                self.slab.put(self._exthttpapiorder, s_msgpack.en(order), db=self.httpextapidb)

        # Re-initialize the HTTP API list from the index order
        self._initCortexExtHttpApi()
        return adef

    @s_nexus.Pusher.onPushAuto('http:api:del')
    async def delHttpExtApi(self, iden):
        if s_common.isguid(iden) is False:
            raise s_exc.BadArg(mesg=f'Must provide an iden. Got {iden}')

        self.slab.pop(s_common.uhex(iden), db=self.httpextapidb)

        byts = self.slab.get(self._exthttpapiorder, self.httpextapidb)
        order = list(s_msgpack.un(byts))
        if iden in order:
            order.remove(iden)
            self.slab.put(self._exthttpapiorder, s_msgpack.en(order), db=self.httpextapidb)

        self._initCortexExtHttpApi()

        return

    @s_nexus.Pusher.onPushAuto('http:api:mod')
    async def modHttpExtApi(self, iden, name, valu):
        # Created, Creator, Updated are not mutable
        if name in ('name', 'desc', 'runas', 'methods', 'authenticated', 'pool', 'perms', 'readonly', 'vars'):
            # Schema takes care of these values
            pass
        elif name == 'owner':
            _obj = await self.getUserDef(valu, packroles=False)
            if _obj is None:
                raise s_exc.NoSuchUser(mesg=f'Cannot set owner={valu} on extended httpapi, it does not exist.')
        elif name == 'view':
            _obj = self.getView(valu)
            if _obj is None:
                raise s_exc.NoSuchView(mesg=f'Cannot set view={valu} on extended httpapi, it does not exist.')
        elif name == 'path':
            try:
                _ = regex.compile(valu)
            except Exception as e:
                mesg = f'Invalid path for Extended HTTP API - cannot compile regular expression for [{valu}] : {e}'
                raise s_exc.BadArg(mesg=mesg) from None
        else:
            raise s_exc.BadArg(mesg=f'Cannot set {name=} on extended httpapi')

        byts = self.slab.get(s_common.uhex(iden), db=self.httpextapidb)
        if byts is None:
            raise s_exc.NoSuchIden(mesg=f'No http api for {iden=}', iden=iden)

        adef = s_msgpack.un(byts)
        adef[name] = valu
        adef['updated'] = s_common.now()
        adef = s_schemas.reqValidHttpExtAPIConf(adef)
        self.slab.put(s_common.uhex(iden), s_msgpack.en(adef), db=self.httpextapidb)

        self._initCortexExtHttpApi()

        return adef

    @s_nexus.Pusher.onPushAuto('http:api:indx')
    async def setHttpApiIndx(self, iden, indx):
        if indx < 0:
            raise s_exc.BadArg(mesg=f'indx must be greater than or equal to 0; got {indx}')
        byts = self.slab.get(self._exthttpapiorder, db=self.httpextapidb)
        if byts is None:
            raise s_exc.SynErr(mesg='No Extended HTTP handlers registered. Cannot set order.')

        order = list(s_msgpack.un(byts))

        if iden not in order:
            raise s_exc.NoSuchIden(mesg=f'Extended HTTP API is not set: {iden}')

        if order.index(iden) == indx:
            return indx
        order.remove(iden)
        # indx values > length of the list end up at the end of the list.
        order.insert(indx, iden)
        self.slab.put(self._exthttpapiorder, s_msgpack.en(order), db=self.httpextapidb)
        self._initCortexExtHttpApi()
        return order.index(iden)

    async def getHttpExtApis(self):
        return copy.deepcopy(list(self._exthttpapis.values()))

    async def getHttpExtApi(self, iden):
        adef = self._exthttpapis.get(iden)
        if adef is None:
            raise s_exc.NoSuchIden(mesg=f'No extended http api for {iden=}', iden=iden)
        return copy.deepcopy(adef)

    async def getHttpExtApiByPath(self, path):
        iden, args = self._exthttpapicache.get(path)
        adef = copy.deepcopy(self._exthttpapis.get(iden))
        return adef, args

    def _getHttpExtApiByPath(self, key):
        # Cache callback.
        # Returns (iden, args) or (None, ()) for caching.
        for iden, adef in self._exthttpapis.items():
            match = regex.fullmatch(adef.get('path'), key)
            if match is None:
                continue
            return iden, match.groups()
        return None, ()

    async def getCellApi(self, link, user, path):

        if not path:
            return await self.cellapi.anit(self, link, user)

        if path[0] == 'layer':

            if len(path) == 1:
                # get the top layer for the default view
                layr = self.getLayer()
                return await self.layerapi.anit(self, link, user, layr)

            if len(path) == 2:
                layr = self.getLayer(path[1])
                if layr is None:
                    raise s_exc.NoSuchLayer(mesg=f'No such layer {path[1]}', iden=path[1])

                return await self.layerapi.anit(self, link, user, layr)

        if path[0] == 'view':

            view = None
            if len(path) == 1:
                view = self.getView(user=user)

            elif len(path) == 2:
                view = self.getView(path[1], user=user)

            if view is not None:
                return await self.viewapi.anit(self, link, user, view)

        raise s_exc.NoSuchPath(mesg=f'Invalid telepath path={path}', path=path)

    async def getModelDict(self, iden=None):

        if iden is not None:
            return await self.getModelSave(iden)

        return self.model.getModelDict()

    async def getModelDefs(self):
        return self.model.getModelDefs()

    async def getFormCounts(self):
        '''
        Return total form counts for all existing layers
        '''
        counts = collections.defaultdict(int)
        for layr in self.layers.values():
            layrcounts = await layr.getFormCounts()
            for name, valu in layrcounts.items():
                counts[name] += valu
        return dict(counts)

    def addRuntLift(self, prop, func):
        '''
        Register a runt lift helper for a given prop.

        Args:
            prop (str): Full property name for the prop to register the helper for.
            func:

        Returns:
            None: None.
        '''
        self._runtLiftFuncs[prop] = func

    async def runRuntLift(self, full, valu=None, cmpr=None, view=None):
        '''
        Execute a runt lift function.

        Args:
            full (str): Property to lift by.
            valu:
            cmpr:

        Returns:
            bytes, list: Yields bytes, list tuples where the list contains a series of
                key/value pairs which are used to construct a Node object.

        '''
        func = self._runtLiftFuncs.get(full)
        if func is not None:
            async for pode in func(full, valu, cmpr, view):
                yield pode

    def addRuntPropSet(self, full, func):
        '''
        Register a prop set helper for a runt form
        '''
        self._runtPropSetFuncs[full] = func

    async def runRuntPropSet(self, node, prop, valu):
        func = self._runtPropSetFuncs.get(prop.full)
        if func is None:
            raise s_exc.IsRuntForm(mesg='No prop:set func set for runt property.',
                                   prop=prop.full, valu=valu, ndef=node.ndef)
        ret = await s_coro.ornot(func, node, prop, valu)
        return ret

    def addRuntPropDel(self, full, func):
        '''
        Register a prop set helper for a runt form
        '''
        self._runtPropDelFuncs[full] = func

    async def runRuntPropDel(self, node, prop):
        func = self._runtPropDelFuncs.get(prop.full)
        if func is None:
            raise s_exc.IsRuntForm(mesg='No prop:del func set for runt property.',
                                   prop=prop.full, ndef=node.ndef)
        ret = await s_coro.ornot(func, node, prop)
        return ret

    async def _checkLayerModels(self):
        async with self.enterMigrationMode():
            mrev = s_modelrev.ModelRev(self)
            await mrev.revCoreLayers()

    async def _loadView(self, vdef):

        view = await self.viewctor(self, vdef)

        self.views[view.iden] = view
        self.dynitems[view.iden] = view

        async def fini():
            self.views.pop(view.iden, None)
            self.dynitems.pop(view.iden, None)

        view.onfini(fini)

        return view

    def _calcViewsByLayer(self):
        # keep track of views by layer
        self.viewsbylayer.clear()
        for view in self.views.values():
            for layr in view.layers:
                self.viewsbylayer[layr.iden].append(view)

    async def _initCoreViews(self):

        defiden = self.cellinfo.get('defaultview')

        self.viewdefs = self.cortexdata.getSubKeyVal('view:info:')

        for iden, vdef in self.viewdefs.items():
            view = await self._loadView(vdef)
            if iden == defiden:
                self.view = view

        for view in self.views.values():
            view.init2()

        # if we have no views, we are initializing.  Add a default main view and layer.
        if not self.views:
            assert self.inaugural, 'Cortex initialization failed: there are no views.'
            ldef = {'name': 'default'}
            ldef = await self.addLayer(ldef=ldef, nexs=False)
            layriden = ldef.get('iden')

            role = await self.auth.getRoleByName('all')
            await role.addRule((True, ('layer', 'read')), gateiden=layriden, nexs=False)

            vdef = {
                'name': 'default',
                'layers': (layriden,),
                'worldreadable': True,
            }
            vdef = await self.addView(vdef, nexs=False)
            iden = vdef.get('iden')
            self.cellinfo.set('defaultview', iden)
            self.view = self.getView(iden)

        self._calcViewsByLayer()

    async def addView(self, vdef, nexs=True):

        vdef['iden'] = s_common.guid()
        vdef['created'] = s_common.now()

        vdef.setdefault('parent', None)
        vdef.setdefault('worldreadable', False)
        vdef.setdefault('creator', self.auth.rootuser.iden)

        s_schemas.reqValidView(vdef)

        if nexs:
            return await self._push('view:add', vdef)
        else:
            return await self._addView(vdef)

    @s_nexus.Pusher.onPush('view:add')
    async def _addView(self, vdef):

        s_schemas.reqValidView(vdef)

        iden = vdef['iden']
        if iden in self.views:
            return

        for lyriden in vdef['layers']:
            if lyriden not in self.layers:
                raise s_exc.NoSuchLayer(mesg=f'No such layer {lyriden}', iden=lyriden)

        creator = vdef.get('creator', self.auth.rootuser.iden)
        user = await self.auth.reqUser(creator)

        await self.auth.addAuthGate(iden, 'view')
        await user.setAdmin(True, gateiden=iden, logged=False)

        # worldreadable does not get persisted with the view; the state ends up in perms
        worldread = vdef.pop('worldreadable', False)

        if worldread:
            role = await self.auth.getRoleByName('all')
            await role.addRule((True, ('view', 'read')), gateiden=iden, nexs=False)

        self.viewdefs.set(iden, vdef)

        view = await self._loadView(vdef)
        view.init2()

        self._calcViewsByLayer()
        pack = await view.pack()
        await self.feedBeholder('view:add', pack, gates=[iden])
        return pack

    async def delViewWithLayer(self, iden):
        '''
        Delete a Cortex View and its write Layer if not in use by other View stacks.

        Note:
            Any children of the View will have their parent View updated to
            the deleted View's parent (if present). The deleted View's write Layer
            will also be removed from any child Views which contain it in their
            Layer stack. If the Layer is used in Views which are not children of
            the deleted View, the Layer will be preserved, otherwise it will be
            deleted as well.
        '''
        view = self.views.get(iden)
        if view is None:
            raise s_exc.NoSuchView(mesg=f'No such view {iden=}', iden=iden)

        if view.info.get('protected'):
            mesg = f'Cannot delete view ({iden}) that has protected set.'
            raise s_exc.CantDelView(mesg=mesg)

        layriden = view.layers[0].iden
        pareiden = None
        if view.parent is not None:
            pareiden = view.parent.iden

        return await self._push('view:delwithlayer', iden, layriden, newparent=pareiden)

    @s_nexus.Pusher.onPush('view:delwithlayer', passitem=True)
    async def _delViewWithLayer(self, viewiden, layriden, nexsitem, newparent=None):

        if viewiden == self.view.iden:
            raise s_exc.SynErr(mesg='Cannot delete the main view')

        if (view := self.views.get(viewiden)) is not None:

            self.viewdefs.pop(viewiden)
            await view.delete()

            self._calcViewsByLayer()
            await self.feedBeholder('view:del', {'iden': viewiden}, gates=[viewiden])
            await self.auth.delAuthGate(viewiden)

        if newparent is not None:
            newview = self.views.get(newparent)

        layrinuse = False
        for view in self.viewsbylayer[layriden]:
            if not view.isForkOf(viewiden):
                layrinuse = True
                continue

            view.layers = [lyr for lyr in view.layers if lyr.iden != layriden]

            layridens = [lyr.iden for lyr in view.layers]
            view.info['layers'] = layridens

            mesg = {'iden': view.iden, 'layers': layridens}
            await self.feedBeholder('view:setlayers', mesg, gates=[view.iden, layridens[0]])

            if view.parent.iden == viewiden:
                if newparent is None:
                    view.parent = None
                    view.info['parent'] = None
                else:
                    view.parent = newview
                    view.info['parent'] = newparent

                mesg = {'iden': view.iden, 'name': 'parent', 'valu': newparent}
                await self.feedBeholder('view:set', mesg, gates=[view.iden, layridens[0]])

            self.viewdefs.set(view.iden, view.info)

        if not layrinuse and (layr := self.layers.get(layriden)) is not None:
            del self.layers[layriden]

            for pdef in layr.layrinfo.get('pushs', {}).values():
                await self.delActiveCoro(pdef.get('iden'))

            for pdef in layr.layrinfo.get('pulls', {}).values():
                await self.delActiveCoro(pdef.get('iden'))

            await self.feedBeholder('layer:del', {'iden': layriden}, gates=[layriden])
            await self.auth.delAuthGate(layriden)
            self.dynitems.pop(layriden)

            self.layerdefs.pop(layriden)
            await layr.delete()

            layr.deloffs = nexsitem[0]

    async def delView(self, iden):
        view = self.views.get(iden)
        if view is None:
            raise s_exc.NoSuchView(mesg=f'No such view {iden=}', iden=iden)

        if view.info.get('protected'):
            mesg = f'Cannot delete view ({iden}) that has protected set.'
            raise s_exc.CantDelView(mesg=mesg)

        return await self._push('view:del', iden)

    @s_nexus.Pusher.onPush('view:del')
    async def _delView(self, iden):
        '''
        Delete a cortex view by iden.

        Note:
            This does not delete any of the view's layers
        '''
        view = self.views.get(iden, None)
        if view is None:
            return

        if iden == self.view.iden:
            raise s_exc.SynErr(mesg='Cannot delete the main view')

        for cview in self.views.values():
            if cview.parent is not None and cview.parent.iden == iden:
                raise s_exc.SynErr(mesg='Cannot delete a view that has children')

        self.viewdefs.pop(iden)
        await view.delete()

        self._calcViewsByLayer()
        await self.feedBeholder('view:del', {'iden': iden}, gates=[iden])
        await self.auth.delAuthGate(iden)

    async def delLayer(self, iden):
        layr = self.layers.get(iden, None)
        if layr is None:
            raise s_exc.NoSuchLayer(mesg=f'No such layer {iden}', iden=iden)

        return await self._push('layer:del', iden)

    @s_nexus.Pusher.onPush('layer:del', passitem=True)
    async def _delLayer(self, iden, nexsitem):
        layr = self.layers.get(iden, None)
        if layr is None:
            return

        for view in self.views.values():
            if layr in view.layers:
                raise s_exc.LayerInUse(iden=iden)

        del self.layers[iden]

        for pdef in layr.layrinfo.get('pushs', {}).values():
            await self.delActiveCoro(pdef.get('iden'))

        for pdef in layr.layrinfo.get('pulls', {}).values():
            await self.delActiveCoro(pdef.get('iden'))

        await self.feedBeholder('layer:del', {'iden': iden}, gates=[iden])
        await self.auth.delAuthGate(iden)
        self.dynitems.pop(iden)

        self.layerdefs.pop(iden)

        await layr.delete()

        layr.deloffs = nexsitem[0]

    async def setViewLayers(self, layers, iden=None):
        '''
        Args:
            layers ([str]): A top-down list of of layer guids
            iden (str): The view iden (defaults to default view).
        '''
        view = self.getView(iden)
        if view is None:
            raise s_exc.NoSuchView(mesg=f'No such view {iden=}', iden=iden)

        await view.setLayers(layers)
        self._calcViewsByLayer()

    def getLayer(self, iden=None):
        '''
        Get a Layer object.

        Args:
            iden (str): The layer iden to retrieve.

        Returns:
            Layer: A Layer object.
        '''
        if iden is None:
            return self.view.layers[0]

        # For backwards compatibility, resolve references to old layer iden == cortex.iden to the main layer
        # TODO:  due to our migration policy, remove in 3.0.0
        if iden == self.iden:
            return self.view.layers[0]

        return self.layers.get(iden)

    def reqLayer(self, iden=None):
        layr = self.getLayer(iden=iden)
        if layr is None:
            mesg = f'No layer found with iden: {iden}'
            raise s_exc.NoSuchLayer(mesg=mesg, iden=iden)
        return layr

    def listLayers(self):
        return self.layers.values()

    async def getLayerDef(self, iden=None):
        layr = self.getLayer(iden)
        if layr is not None:
            return await layr.pack()

    async def getLayerDefs(self):
        return [await lyr.pack() for lyr in list(self.layers.values())]

    def getView(self, iden=None, user=None):
        '''
        Get a View object.

        Args:
            iden (str): The View iden to retrieve.

        Returns:
            View: A View object.
        '''
        if iden is None:
            if user is not None:
                iden = user.profile.get('cortex:view')

            if iden is None:
                iden = self.view.iden

        # For backwards compatibility, resolve references to old view iden == cortex.iden to the main view
        # TODO:  due to our migration policy, remove in 3.0.0
        if iden == self.iden:
            iden = self.view.iden

        view = self.views.get(iden)
        if view is None:
            return None

        if user is not None:
            user.confirm(('view', 'read'), gateiden=iden)

        return view

    def reqView(self, iden, mesg=None):
        view = self.getView(iden)
        if view is None: # pragma: no cover
            if mesg is None:
                mesg = f'No view with iden: {iden}'
            raise s_exc.NoSuchView(mesg=mesg, iden=iden)
        return view

    def listViews(self):
        return list(self.views.values())

    async def getViewDef(self, iden):
        view = self.getView(iden=iden)
        if view is not None:
            return await view.pack()

    async def getViewDefs(self, deporder=False):

        views = list(self.views.values())
        if not deporder:
            return [await v.pack() for v in views]

        def depth(view):
            x = 0
            llen = len(view.layers)
            while view:
                x += 1
                view = view.parent
            return (x, llen)
        views.sort(key=lambda x: depth(x))

        return [await v.pack() for v in views]

    async def addLayer(self, ldef=None, nexs=True):
        '''
        Add a Layer to the cortex.

        Args:
            ldef (Optional[Dict]):  layer configuration
            nexs (bool):            whether to record a nexus transaction (internal use only)
        '''
        ldef = ldef or {}

        ldef['iden'] = s_common.guid()
        ldef['created'] = s_common.now()

        ldef.setdefault('creator', self.auth.rootuser.iden)
        ldef.setdefault('lockmemory', self.conf.get('layers:lockmemory'))
        ldef.setdefault('logedits', self.conf.get('layers:logedits'))
        ldef.setdefault('readonly', False)

        s_layer.reqValidLdef(ldef)

        if nexs:
            return await self._push('layer:add', ldef)
        else:
            return await self._addLayer(ldef, (None, None))

    async def _twinLayer(self, oldlayr):

        newldef = s_msgpack.deepcopy(oldlayr.layrinfo)

        newldef.pop('iden', None)

        newldef = await self.addLayer(newldef)
        newlayr = self.reqLayer(newldef.get('iden'))

        oldinfo = self.auth.reqAuthGate(oldlayr.iden).pack()

        for userinfo in oldinfo.get('users', ()):

            user = self.auth.user(userinfo.get('iden'))
            if user is None: # pragma: no cover
                continue

            if userinfo.get('admin'):
                await user.setAdmin(True, gateiden=newlayr.iden)

            for rule in userinfo.get('rules', ()):
                await user.addRule(rule, gateiden=newlayr.iden)

        for roleinfo in oldinfo.get('roles', ()):

            role = self.auth.role(roleinfo.get('iden'))
            if role is None: # pragma: no cover
                continue

            for rule in roleinfo.get('rules', ()):
                await role.addRule(rule, gateiden=newlayr.iden)

        return newlayr

    @s_nexus.Pusher.onPushAuto('layer:swap')
    async def swapLayer(self, oldiden, newiden):
        '''
        Atomically swap out a layer from all views that contain it.
        '''
        self.reqLayer(oldiden)
        self.reqLayer(newiden)

        for view in list(self.views.values()):
            await asyncio.sleep(0)

            oldlayers = view.info.get('layers')
            if oldiden not in oldlayers:
                continue

            newlayers = list(oldlayers)
            newlayers[oldlayers.index(oldiden)] = newiden

            await view._setLayerIdens(newlayers)

    @s_nexus.Pusher.onPush('layer:add', passitem=True)
    async def _addLayer(self, ldef, nexsitem):

        s_layer.reqValidLdef(ldef)

        iden = ldef.get('iden')
        if iden in self.layers:
            return

        layr = self.layers.get(iden)
        if layr is not None:
            return await layr.pack()
        creator = ldef.get('creator')

        user = await self.auth.reqUser(creator)

        self.layerdefs.set(iden, ldef)

        layr = await self._initLayr(ldef, nexsoffs=nexsitem[0])
        await user.setAdmin(True, gateiden=iden, logged=False)

        # forward wind the new layer to the current model version
        await layr._setModelVers(s_modelrev.maxvers)

        if self.isactive:
            await layr.initLayerActive()
        else:
            await layr.initLayerPassive()

        pack = await layr.pack()
        await self.feedBeholder('layer:add', pack, gates=[iden])
        return pack

    def _checkMaxNodes(self, delta=1):

        if self.maxnodes is None:
            return

        remain = self.maxnodes - self.nodecount
        if remain < delta:
            mesg = f'Cortex is at node:count limit: {self.maxnodes}'
            raise s_exc.HitLimit(mesg=mesg)

    async def _initLayr(self, layrinfo, nexsoffs=None):
        '''
        Instantiate a Layer() instance via the provided layer info HiveDict.
        '''
        layr = await self._ctorLayr(layrinfo)
        layr.addoffs = nexsoffs

        self.layers[layr.iden] = layr
        self.dynitems[layr.iden] = layr

        if self.maxnodes:
            counts = await layr.getFormCounts()
            self.nodecount += sum(counts.values())

            def onadd():
                self.nodecount += 1

            def ondel():
                self.nodecount -= 1
            layr.nodeAddHook = onadd
            layr.nodeDelHook = ondel

        await self.auth.addAuthGate(layr.iden, 'layer')

        for pdef in layrinfo.get('pushs', {}).values():
            await self.runLayrPush(layr, pdef)

        for pdef in layrinfo.get('pulls', {}).values():
            await self.runLayrPull(layr, pdef)

        await self.fire('core:layr:add', iden=layr.iden)

        return layr

    async def _ctorLayr(self, layrinfo):
        '''
        Actually construct the Layer instance for the given HiveDict.
        '''
        return await s_layer.Layer.anit(self, layrinfo)

    async def _initCoreLayers(self):
        self.layerdefs = self.cortexdata.getSubKeyVal('layer:info:')
        for ldef in self.layerdefs.values():
            await self._initLayr(ldef)

    @s_nexus.Pusher.onPushAuto('layer:push:add')
    async def addLayrPush(self, layriden, pdef):

        s_schemas.reqValidPush(pdef)

        iden = pdef.get('iden')

        layr = self.layers.get(layriden)
        if layr is None:
            return

        pushs = layr.layrinfo.get('pushs')
        if pushs is None:
            pushs = {}

        # handle last-message replay
        if pushs.get(iden) is not None:
            return

        pushs[iden] = pdef

        layr.layrinfo['pushs'] = pushs
        self.layerdefs.set(layr.iden, layr.layrinfo)

        await self.runLayrPush(layr, pdef)

    @s_nexus.Pusher.onPushAuto('layer:push:del')
    async def delLayrPush(self, layriden, pushiden):

        layr = self.layers.get(layriden)
        if layr is None:
            return

        pushs = layr.layrinfo.get('pushs')
        if pushs is None:
            return

        pdef = pushs.pop(pushiden, None)
        if pdef is None:
            return

        layr.layrinfo['pushs'] = pushs
        self.layerdefs.set(layr.iden, layr.layrinfo)

        await self.delActiveCoro(pushiden)

    @s_nexus.Pusher.onPushAuto('layer:pull:add')
    async def addLayrPull(self, layriden, pdef):

        s_schemas.reqValidPull(pdef)

        iden = pdef.get('iden')

        layr = self.layers.get(layriden)
        if layr is None:
            return

        pulls = layr.layrinfo.get('pulls')
        if pulls is None:
            pulls = {}

        # handle last-message replay
        if pulls.get(iden) is not None:
            return

        pulls[iden] = pdef

        layr.layrinfo['pulls'] = pulls
        self.layerdefs.set(layr.iden, layr.layrinfo)

        await self.runLayrPull(layr, pdef)

    @s_nexus.Pusher.onPushAuto('layer:pull:del')
    async def delLayrPull(self, layriden, pulliden):

        layr = self.layers.get(layriden)
        if layr is None:
            return

        pulls = layr.layrinfo.get('pulls')
        if pulls is None:
            return

        pdef = pulls.pop(pulliden, None)
        if pdef is None:
            return

        layr.layrinfo['pulls'] = pulls
        self.layerdefs.set(layr.iden, layr.layrinfo)

        await self.delActiveCoro(pulliden)

    async def runLayrPush(self, layr, pdef):
        url = pdef.get('url')
        iden = pdef.get('iden')
        # push() will refire as needed

        async def push():
            taskname = f'layer push: {layr.iden} {iden}'
            async with await self.boss.promote(taskname, self.auth.rootuser, background=True):
                async with await s_telepath.openurl(url) as proxy:
                    await self._pushBulkEdits(layr, proxy, pdef)

        self.addActiveCoro(push, iden=iden)

    async def runLayrPull(self, layr, pdef):
        url = pdef.get('url')
        iden = pdef.get('iden')
        # pull() will refire as needed

        async def pull():
            taskname = f'layer pull: {layr.iden} {iden}'
            async with await self.boss.promote(taskname, self.auth.rootuser, background=True):
                async with await s_telepath.openurl(url) as proxy:
                    await self._pushBulkEdits(proxy, layr, pdef)

        self.addActiveCoro(pull, iden=iden)

    async def _pushBulkEdits(self, layr0, layr1, pdef):

        iden = pdef.get('iden')
        user = pdef.get('user')
        gvar = f'push:{iden}'
        # TODO Remove the defaults in 3.0.0
        csize = pdef.get('chunk:size', s_const.layer_pdef_csize)
        qsize = pdef.get('queue:size', s_const.layer_pdef_qsize)

        async with await s_base.Base.anit() as base:

            queue = s_queue.Queue(maxsize=qsize)

            async def fill():

                try:
                    filloffs = await self.getStormVar(gvar, -1)
                    async for item in layr0.syncNodeEdits(filloffs + 1, wait=True):
                        await queue.put(item)
                    await queue.close()

                except asyncio.CancelledError:  # pragma: no cover
                    raise

                except Exception as e:
                    logger.exception(f'pushBulkEdits fill() error: {e}')
                    await queue.close()

            base.schedCoro(fill())

            async for chunk in queue.slices():

                meta = {'time': s_common.now(), 'user': user}

                alledits = []
                for offs, edits in chunk:
                    # prevent push->push->push nodeedits growth
                    alledits.extend(edits)
                    if len(alledits) > csize:
                        await layr1.storNodeEdits(alledits, meta)
                        await self.setStormVar(gvar, offs)
                        alledits.clear()

                if alledits:
                    await layr1.storNodeEdits(alledits, meta)
                    await self.setStormVar(gvar, offs)

    async def _checkNexsIndx(self):
        layroffs = [await layr.getEditIndx() for layr in list(self.layers.values())]
        if layroffs:
            maxindx = max(layroffs)
            if maxindx > await self.getNexsIndx():
                await self.setNexsIndx(maxindx)

    async def saveLayerNodeEdits(self, layriden, edits, meta):
        layr = self.reqLayer(layriden)
        return await layr.saveNodeEdits(edits, meta)

    async def cloneLayer(self, iden, ldef=None):
        '''
        Make a copy of a Layer in the cortex.

        Args:
            iden (str): Layer iden to clone
            ldef (Optional[Dict]): Layer configuration overrides

        Note:
            This should only be called with a reasonably static Cortex
            due to possible races.
        '''
        layr = self.layers.get(iden, None)
        if layr is None:
            raise s_exc.NoSuchLayer(mesg=f'No such layer {iden}', iden=iden)

        ldef = ldef or {}
        ldef['iden'] = s_common.guid()
        ldef.setdefault('creator', self.auth.rootuser.iden)

        return await self._push('layer:clone', iden, ldef)

    @s_nexus.Pusher.onPush('layer:clone', passitem=True)
    async def _cloneLayer(self, iden, ldef, nexsitem):

        layr = self.layers.get(iden)
        if layr is None:
            return

        newiden = ldef.get('iden')
        if newiden in self.layers:
            return

        newpath = s_common.gendir(self.dirn, 'layers', newiden)
        await layr.clone(newpath)

        copyinfo = self.layerdefs.get(iden)

        for name, valu in copyinfo.items():
            ldef.setdefault(name, valu)

        self.layerdefs.set(newiden, ldef)

        copylayr = await self._initLayr(ldef, nexsoffs=nexsitem[0])

        creator = copyinfo.get('creator')
        user = await self.auth.reqUser(creator)
        await user.setAdmin(True, gateiden=newiden, logged=False)

        return ldef

    def addStormCmd(self, ctor):
        '''
        Add a synapse.lib.storm.Cmd class to the cortex.
        '''
        if not s_grammar.isCmdName(ctor.name):
            raise s_exc.BadCmdName(name=ctor.name)

        self.stormcmds[ctor.name] = ctor

    async def addStormDmon(self, ddef):
        '''
        Add a storm dmon task.
        '''
        if ddef.get('iden') is None:
            ddef['iden'] = s_common.guid()

        if await self.getStormDmon(ddef['iden']) is not None:
            mesg = f'Duplicate iden specified for dmon: {ddef["iden"]}'
            raise s_exc.DupIden(mesg=mesg)

        return await self._push('storm:dmon:add', ddef)

    @s_nexus.Pusher.onPushAuto('storm:dmon:bump')
    async def bumpStormDmon(self, iden):
        ddef = self.stormdmondefs.get(iden)
        if ddef is None:
            return False

        if self.isactive:
            dmon = self.stormdmons.getDmon(iden)
            if dmon is not None:
                await dmon.bump()

        return True

    async def _bumpUserDmons(self, iden):
        '''
        Bump all the Dmons for a given user.
        Args:
            iden (str): User iden.
        '''
        for dmoniden, ddef in list(self.stormdmondefs.items()):
            if ddef.get('user') == iden:
                await self.bumpStormDmon(dmoniden)

    @s_nexus.Pusher.onPushAuto('storm:dmon:enable')
    async def enableStormDmon(self, iden):
        dmon = self.stormdmons.getDmon(iden)
        if dmon is None:
            return False

        if dmon.enabled:
            return False

        dmon.enabled = True
        dmon.ddef['enabled'] = True

        self.stormdmondefs.set(iden, dmon.ddef)

        if self.isactive:
            await dmon.run()

        return True

    @s_nexus.Pusher.onPushAuto('storm:dmon:disable')
    async def disableStormDmon(self, iden):

        dmon = self.stormdmons.getDmon(iden)
        if dmon is None:
            return False

        if not dmon.enabled:
            return False

        dmon.enabled = False
        dmon.ddef['enabled'] = False

        self.stormdmondefs.set(iden, dmon.ddef)

        if self.isactive:
            await dmon.stop()

        return True

    @s_nexus.Pusher.onPush('storm:dmon:add')
    async def _onAddStormDmon(self, ddef):
        iden = ddef['iden']

        dmon = self.stormdmons.getDmon(iden)
        if dmon is not None:
            return dmon.pack()

        if ddef.get('user') is None:
            user = await self.auth.getUserByName('root')
            ddef['user'] = user.iden

        dmon = await self.runStormDmon(iden, ddef)

        self.stormdmondefs.set(iden, ddef)
        return dmon.pack()

    async def delStormDmon(self, iden):
        '''
        Stop and remove a storm dmon.
        '''
        ddef = self.stormdmondefs.get(iden)
        if ddef is None:
            mesg = f'No storm daemon exists with iden {iden}.'
            raise s_exc.NoSuchIden(mesg=mesg)

        return await self._push('storm:dmon:del', iden)

    @s_nexus.Pusher.onPush('storm:dmon:del')
    async def _delStormDmon(self, iden):
        ddef = self.stormdmondefs.pop(iden)
        if ddef is None:  # pragma: no cover
            return
        await self.stormdmons.popDmon(iden)

    def getStormCmd(self, name):
        return self.stormcmds.get(name)

    async def runStormDmon(self, iden, ddef):

        # validate ddef before firing task
        s_schemas.reqValidDdef(ddef)

        dmon = self.stormdmons.getDmon(iden)
        if dmon is not None:
            return dmon

        await self.auth.reqUser(ddef['user'])

        # raises if parser failure
        await self.getStormQuery(ddef.get('storm'))

        dmon = await self.stormdmons.addDmon(iden, ddef)

        return dmon

    @s_cell.from_leader
    async def getStormDmon(self, iden):
        return self.stormdmons.getDmonDef(iden)

    @s_cell.from_leader
    async def getStormDmons(self):
        return self.stormdmons.getDmonDefs()

    @s_cell.from_leader
    async def getStormDmonLog(self, iden):
        return self.stormdmons.getDmonRunlog(iden)

    def addStormLib(self, path, ctor):

        self.stormlibs.append((path, ctor))

        root = self.libroot
        # (name, {kids}, {funcs})

        for name in path:
            step = root[1].get(name)
            if step is None:
                step = (name, {}, {})
                root[1][name] = step
            root = step

        root[2]['ctor'] = ctor

    def getStormLib(self, path):
        root = self.libroot
        for name in path:
            step = root[1].get(name)
            if step is None:
                return None
            root = step
        return root

    def getStormCmds(self):
        return list(self.stormcmds.items())

    async def getAxon(self):
        await self.axready.wait()
        return self.axon.iden

    def setFeedFunc(self, name, func):
        '''
        Set a data ingest function.

        def func(snap, items):
            loaditems...
        '''
        self.feedfuncs[name] = func

    def getFeedFunc(self, name):
        '''
        Get a data ingest function.
        '''
        return self.feedfuncs.get(name)

    async def getFeedFuncs(self):
        ret = []
        for name, ctor in self.feedfuncs.items():
            # TODO - Future support for feed functions defined via Storm.
            doc = getattr(ctor, '__doc__', None)
            if doc is None:
                doc = 'No feed docstring'
            doc = doc.strip()
            desc = doc.split('\n')[0]
            ret.append({'name': name,
                        'desc': desc,
                        'fulldoc': doc,
                        })
        return tuple(ret)

    async def _addSynNodes(self, snap, items):
        '''
        Add nodes to the Cortex via the packed node format.
        '''
        async for node in snap.addNodes(items):
            pass

    async def setUserLocked(self, iden, locked):
        retn = await s_cell.Cell.setUserLocked(self, iden, locked)
        await self._bumpUserDmons(iden)
        return retn

    def getCoreMod(self, name):
        return self.modules.get(name)

    def getCoreMods(self):
        ret = []
        for modname, mod in self.modules.items():
            ret.append((modname, mod.conf))
        return ret

    def _initStormOpts(self, opts):
        if opts is None:
            opts = {}

        opts.setdefault('user', self.auth.rootuser.iden)
        return opts

    def _viewFromOpts(self, opts, user=None):

        if user is None:
            user = self._userFromOpts(opts)

        viewiden = opts.get('view')
        if viewiden is None:
            viewiden = user.profile.get('cortex:view')

        if viewiden is None:
            viewiden = self.view.iden

        # For backwards compatibility, resolve references to old view iden == cortex.iden to the main view
        # TODO:  due to our migration policy, remove in 3.0.0
        if viewiden == self.iden:  # pragma: no cover
            viewiden = self.view.iden

        view = self.views.get(viewiden)
        if view is None:
            raise s_exc.NoSuchView(mesg=f'No such view iden={viewiden}', iden=viewiden)

        user.confirm(('view', 'read'), gateiden=viewiden)

        return view

    def _userFromOpts(self, opts):

        if opts is None:
            return self.auth.rootuser

        useriden = opts.get('user')
        if useriden is None:
            return self.auth.rootuser

        user = self.auth.user(useriden)
        if user is None:
            mesg = f'No user found with iden: {useriden}'
            raise s_exc.NoSuchUser(mesg=mesg, user=useriden)

        return user

    async def count(self, text, opts=None):

        opts = self._initStormOpts(opts)

        if self.stormpool is not None and opts.get('mirror', True):
            proxy = await self._getMirrorProxy(opts)

            if proxy is not None:
                proxname = proxy._ahainfo.get('name')
                extra = await self.getLogExtra(mirror=proxname, hash=s_storm.queryhash(text))
                logger.info(f'Offloading Storm query to mirror {proxname}.', extra=extra)

                mirropts = await self._getMirrorOpts(opts)

                mirropts.setdefault('_loginfo', {})
                mirropts['_loginfo']['pool:from'] = self.ahasvcname

                try:
                    return await proxy.count(text, opts=mirropts)

                except s_exc.TimeOut:
                    mesg = 'Timeout waiting for query mirror, running locally instead.'
                    logger.warning(mesg)

        if (nexsoffs := opts.get('nexsoffs')) is not None:
            if not await self.waitNexsOffs(nexsoffs, timeout=opts.get('nexstimeout')):
                raise s_exc.TimeOut(mesg=f'Timeout waiting for nexus offset {nexsoffs} in count()')

        view = self._viewFromOpts(opts)

        i = 0
        async for _ in view.eval(text, opts=opts):
            i += 1

        return i

    async def _getMirrorOpts(self, opts):
        assert 'nexsoffs' in opts
        mirropts = s_msgpack.deepcopy(opts)
        mirropts['mirror'] = False
        mirropts['nexstimeout'] = self.stormpoolopts.get('timeout:sync')
        return mirropts

    async def _getMirrorProxy(self, opts):

        if self.stormpool is None:  # pragma: no cover
            return None

        size = self.stormpool.size()
        if size == 0:
            logger.warning('Storm query mirror pool is empty, running query locally.')
            return None

        timeout = self.stormpoolopts.get('timeout:connection')

        for _ in range(size):

            try:
                proxy = await self.stormpool.proxy(timeout=timeout)

                proxyname = proxy._ahainfo.get('name')
                if proxyname is not None and proxyname == self.ahasvcname:
                    # we are part of the pool and were selected. Skip.
                    continue

            except TimeoutError:
                logger.warning('Timeout waiting for pool mirror proxy.')
                continue

            try:

                curoffs = opts.setdefault('nexsoffs', await self.getNexsIndx() - 1)
                miroffs = await s_common.wait_for(proxy.getNexsIndx(), timeout) - 1
                if (delta := curoffs - miroffs) <= MAX_NEXUS_DELTA:
                    return proxy

                mesg = f'Pool mirror [{proxyname}] is too far out of sync. Skipping.'
                logger.warning(mesg, extra=await self.getLogExtra(delta=delta, mirror=proxyname, mirror_offset=miroffs))

            except s_exc.ShuttingDown:
                mesg = f'Proxy for pool mirror [{proxyname}] is shutting down. Skipping.'
                logger.warning(mesg, extra=await self.getLogExtra(mirror=proxyname))

            except s_exc.IsFini:
                mesg = f'Proxy for pool mirror [{proxyname}] was shutdown. Skipping.'
                logger.warning(mesg, extra=await self.getLogExtra(mirror=proxyname))

            except TimeoutError:
                mesg = f'Timeout waiting for pool mirror [{proxyname}] Nexus offset.'
                logger.warning(mesg, extra=await self.getLogExtra(mirror=proxyname))

        logger.warning('Pool members exhausted. Running query locally.', extra=await self.getLogExtra())
        return None

    async def storm(self, text, opts=None):

        opts = self._initStormOpts(opts)

        if self.stormpool is not None and opts.get('mirror', True):
            proxy = await self._getMirrorProxy(opts)

            if proxy is not None:
                proxname = proxy._ahainfo.get('name')
                extra = await self.getLogExtra(mirror=proxname, hash=s_storm.queryhash(text))
                logger.info(f'Offloading Storm query to mirror {proxname}.', extra=extra)

                mirropts = await self._getMirrorOpts(opts)

                mirropts.setdefault('_loginfo', {})
                mirropts['_loginfo']['pool:from'] = self.ahasvcname

                try:
                    async for mesg in proxy.storm(text, opts=mirropts):
                        yield mesg
                    return

                except s_exc.TimeOut:
                    mesg = 'Timeout waiting for query mirror, running locally instead.'
                    logger.warning(mesg, extra=extra)

        if (nexsoffs := opts.get('nexsoffs')) is not None:
            if not await self.waitNexsOffs(nexsoffs, timeout=opts.get('nexstimeout')):
                raise s_exc.TimeOut(mesg=f'Timeout waiting for nexus offset {nexsoffs} in storm().')

        view = self._viewFromOpts(opts)
        async for mesg in view.storm(text, opts=opts):
            yield mesg

    async def callStorm(self, text, opts=None):

        opts = self._initStormOpts(opts)

        if self.stormpool is not None and opts.get('mirror', True):
            proxy = await self._getMirrorProxy(opts)

            if proxy is not None:
                proxname = proxy._ahainfo.get('name')
                extra = await self.getLogExtra(mirror=proxname, hash=s_storm.queryhash(text))
                logger.info(f'Offloading Storm query to mirror {proxname}.', extra=extra)

                mirropts = await self._getMirrorOpts(opts)

                mirropts.setdefault('_loginfo', {})
                mirropts['_loginfo']['pool:from'] = self.ahasvcname

                try:
                    return await proxy.callStorm(text, opts=mirropts)
                except s_exc.TimeOut:
                    mesg = 'Timeout waiting for query mirror, running locally instead.'
                    logger.warning(mesg, extra=extra)

        if (nexsoffs := opts.get('nexsoffs')) is not None:
            if not await self.waitNexsOffs(nexsoffs, timeout=opts.get('nexstimeout')):
                raise s_exc.TimeOut(mesg=f'Timeout waiting for nexus offset {nexsoffs} in callStorm().')

        view = self._viewFromOpts(opts)
        return await view.callStorm(text, opts=opts)

    async def exportStorm(self, text, opts=None):

        opts = self._initStormOpts(opts)

        if self.stormpool is not None and opts.get('mirror', True):
            proxy = await self._getMirrorProxy(opts)

            if proxy is not None:
                proxname = proxy._ahainfo.get('name')
                extra = await self.getLogExtra(mirror=proxname, hash=s_storm.queryhash(text))
                logger.info(f'Offloading Storm query to mirror {proxname}.', extra=extra)

                mirropts = await self._getMirrorOpts(opts)

                mirropts.setdefault('_loginfo', {})
                mirropts['_loginfo']['pool:from'] = self.ahasvcname

                try:
                    async for mesg in proxy.exportStorm(text, opts=mirropts):
                        yield mesg
                    return

                except s_exc.TimeOut:
                    mesg = 'Timeout waiting for query mirror, running locally instead.'
                    logger.warning(mesg, extra=extra)

        if (nexsoffs := opts.get('nexsoffs')) is not None:
            if not await self.waitNexsOffs(nexsoffs, timeout=opts.get('nexstimeout')):
                raise s_exc.TimeOut(mesg=f'Timeout waiting for nexus offset {nexsoffs} in exportStorm().')

        user = self._userFromOpts(opts)
        view = self._viewFromOpts(opts)

        taskinfo = {'query': text, 'view': view.iden}
        taskiden = opts.get('task')
        await self.boss.promote('storm:export', user=user, info=taskinfo, taskiden=taskiden)

        with s_scope.enter({'user': user}):

            async with await s_spooled.Dict.anit(dirn=self.dirn, cell=self) as spooldict:
                async with await self.snap(user=user, view=view) as snap:

                    async for pode in snap.iterStormPodes(text, opts=opts):
                        await spooldict.set(pode[1]['iden'], pode)
                        await asyncio.sleep(0)

                    for iden, pode in spooldict.items():
                        await asyncio.sleep(0)

                        edges = []
                        async for verb, n2iden in snap.iterNodeEdgesN1(s_common.uhex(iden)):
                            await asyncio.sleep(0)

                            if not spooldict.has(n2iden):
                                continue

                            edges.append((verb, n2iden))

                        if edges:
                            pode[1]['edges'] = edges

                        yield pode

    async def exportStormToAxon(self, text, opts=None):
        async with await self.axon.upload() as fd:
            async for pode in self.exportStorm(text, opts=opts):
                await fd.write(s_msgpack.en(pode))
            size, sha256 = await fd.save()
            return (size, s_common.ehex(sha256))

    async def feedFromAxon(self, sha256, opts=None):

        opts = self._initStormOpts(opts)
        user = self._userFromOpts(opts)
        view = self._viewFromOpts(opts)

        taskiden = opts.get('task')
        taskinfo = {'name': 'syn.nodes', 'sha256': sha256, 'view': view.iden}

        await self.boss.promote('feeddata', user=user, info=taskinfo, taskiden=taskiden)

        # ensure that the user can make all node edits in the layer
        user.confirm(('node',), gateiden=view.layers[0].iden)

        q = s_queue.Queue(maxsize=10000)
        feedexc = None

        async with await s_base.Base.anit() as base:

            async def fill():
                nonlocal feedexc
                try:

                    async for item in self.axon.iterMpkFile(sha256):
                        await q.put(item)

                except Exception as e:
                    logger.exception(f'feedFromAxon.fill(): {e}')
                    feedexc = e

                finally:
                    await q.close()

            base.schedCoro(fill())

            count = 0
            async with await self.snap(user=user, view=view) as snap:

                # feed the items directly to syn.nodes
                async for items in q.slices(size=100):
                    async for node in snap.addNodes(items):
                        count += 1

                if feedexc is not None:
                    raise feedexc

        return count

    async def nodes(self, text, opts=None):
        '''
        A simple non-streaming way to return a list of nodes.
        '''
        if self.isfini:  # pragma: no cover
            raise s_exc.IsFini()

        opts = self._initStormOpts(opts)

        view = self._viewFromOpts(opts)
        return await view.nodes(text, opts=opts)

    async def stormlist(self, text, opts=None):
        return [m async for m in self.storm(text, opts=opts)]

    async def _getStormEval(self, text):
        try:
            astvalu = copy.deepcopy(await s_parser.evalcache.aget(text))
        except s_exc.FatalErr:
            logger.exception(f'Fatal error while parsing [{text}]', extra={'synapse': {'text': text}})
            await self.fini()
            raise
        astvalu.init(self)
        return astvalu

    async def _getStormQuery(self, args):
        try:
            query = copy.deepcopy(await s_parser.querycache.aget(args))
        except s_exc.FatalErr:
            logger.exception(f'Fatal error while parsing [{args}]', extra={'synapse': {'text': args[0]}})
            await self.fini()
            raise
        query.init(self)
        await asyncio.sleep(0)
        return query

    async def getStormQuery(self, text, mode='storm'):
        return await self.querycache.aget((text, mode))

    @contextlib.asynccontextmanager
    async def getStormRuntime(self, query, opts=None):

        opts = self._initStormOpts(opts)

        view = self._viewFromOpts(opts)
        user = self._userFromOpts(opts)

        async with await self.snap(user=user, view=view) as snap:
            async with snap.getStormRuntime(query, opts=opts, user=user) as runt:
                yield runt

    async def reqValidStorm(self, text, opts=None):
        '''
        Parse a storm query to validate it.

        Args:
            text (str): The text of the Storm query to parse.
            opts (dict): A Storm options dictionary.

        Returns:
            True: If the query is valid.

        Raises:
            BadSyntaxError: If the query is invalid.
        '''
        if opts is None:
            opts = {}
        mode = opts.get('mode', 'storm')
        await self.getStormQuery(text, mode=mode)
        return True

    def _logStormQuery(self, text, user, info=None):
        '''
        Log a storm query.
        '''
        if self.stormlog:
            if info is None:
                info = {}
            info['text'] = text
            info['username'] = user.name
            info['user'] = user.iden
            info['hash'] = s_storm.queryhash(text)
            stormlogger.log(self.stormloglvl, 'Executing storm query {%s} as [%s]', text, user.name,
                            extra={'synapse': info})

    async def getNodeByNdef(self, ndef, view=None):
        '''
        Return a single Node() instance by (form,valu) tuple.
        '''
        name, valu = ndef

        form = self.model.forms.get(name)
        if form is None:
            raise s_exc.NoSuchForm.init(name)

        norm, info = form.type.norm(valu)

        buid = s_common.buid((form.name, norm))

        async with await self.snap(view=view) as snap:
            return await snap.getNodeByBuid(buid)

    def getCoreInfo(self):
        '''This API is deprecated.'''
        s_common.deprecated('Cortex.getCoreInfo')
        return {
            'version': synapse.version,
            'modeldef': self.model.getModelDefs(),
            'stormcmds': {cmd: {} for cmd in self.stormcmds.keys()},
        }

    async def getCoreInfoV2(self):
        return {
            'version': synapse.version,
            'modeldict': await self.getModelDict(),
            'stormdocs': await self.getStormDocs(),
        }

    async def getStormDocs(self):
        '''
        Get a struct containing the Storm Types documentation.

        Returns:
            dict: A Dictionary of storm documentation information.
        '''

        cmds = []

        for name, cmd in self.stormcmds.items():
            entry = {
                'name': name,
                'doc': cmd.getCmdBrief(),
            }

            if cmd.pkgname:
                entry['package'] = cmd.pkgname

            if cmd.svciden:
                entry['svciden'] = cmd.svciden

            cmds.append(entry)

        ret = {
            'libraries': s_stormtypes.registry.getLibDocs(),
            'types': s_stormtypes.registry.getTypeDocs(),
            'commands': cmds,
            # 'packages': ...  # TODO - Support inline information for packages?
        }
        return ret

    async def addNodes(self, nodedefs, view=None):
        '''
        Quickly add/modify a list of nodes from node definition tuples.
        This API is the simplest/fastest way to add nodes, set node props,
        and add tags to nodes remotely.

        Args:

            nodedefs (list): A list of node definition tuples. See below.

        A node definition tuple is defined as:

            ( (form, valu), {'props':{}, 'tags':{})

        The "props" or "tags" keys may be omitted.

        '''
        async with await self.snap(view=view) as snap:
            snap.strict = False
            async for node in snap.addNodes(nodedefs):
                yield node

    async def addFeedData(self, name, items, *, viewiden=None):
        '''
        Add data using a feed/parser function.

        Args:
            name (str): The name of the feed record format.
            items (list): A list of items to ingest.
            viewiden (str): The iden of a view to use.
                If a view is not specified, the default view is used.
        '''

        view = self.getView(viewiden)
        if view is None:
            raise s_exc.NoSuchView(mesg=f'No such view iden={viewiden}', iden=viewiden)

        async with await self.snap(view=view) as snap:
            snap.strict = False
            await snap.addFeedData(name, items)

    async def snap(self, user=None, view=None):
        '''
        Return a transaction object for the default view.

        Args:
            user (str): The user to get the snap for.
            view (View): View object to use when making the snap.

        Notes:
            This must be used as an asynchronous context manager.

        Returns:
            s_snap.Snap: A Snap object for the view.
        '''

        if view is None:
            view = self.view

        if user is None:
            user = await self.auth.getUserByName('root')

        snap = await view.snap(user)

        return snap

    async def loadCoreModule(self, ctor, conf=None):
        '''
        Load a single cortex module with the given ctor and conf.

        Args:
            ctor (str): The python module class path
            conf (dict):Config dictionary for the module
        '''
        if conf is None:
            conf = {}

        modu = self._loadCoreModule(ctor, conf=conf)

        try:
            await s_coro.ornot(modu.preCoreModule)
        except asyncio.CancelledError:  # pragma: no cover  TODO:  remove once >= py 3.8 only
            raise
        except Exception:
            logger.exception(f'module preCoreModule failed: {ctor}')
            self.modules.pop(ctor, None)
            return

        mdefs = modu.getModelDefs()
        self.model.addDataModels(mdefs)

        cmds = modu.getStormCmds()
        [self.addStormCmd(c) for c in cmds]

        try:
            await s_coro.ornot(modu.initCoreModule)
        except asyncio.CancelledError:  # pragma: no cover  TODO:  remove once >= py 3.8 only
            raise
        except Exception:
            logger.exception(f'module initCoreModule failed: {ctor}')
            self.modules.pop(ctor, None)
            return

        await self.fire('core:module:load', module=ctor)

        return modu

    async def _loadCoreMods(self):

        mods = []
        cmds = []
        mdefs = []

        for ctor in list(s_modules.coremods):
            await self._preLoadCoreModule(ctor, mods, cmds, mdefs)
        for ctor in self.conf.get('modules'):
            await self._preLoadCoreModule(ctor, mods, cmds, mdefs, custom=True)

        self.model.addDataModels(mdefs)
        [self.addStormCmd(c) for c in cmds]

    async def _preLoadCoreModule(self, ctor, mods, cmds, mdefs, custom=False):
        conf = None
        # allow module entry to be (ctor, conf) tuple
        if isinstance(ctor, (list, tuple)):
            ctor, conf = ctor

        if not ctor.startswith(('synapse.tests', 'synapse.models')):
            s_common.deprecated("'modules' Cortex config value", curv='2.206.0')

        modu = self._loadCoreModule(ctor, conf=conf)
        if modu is None:
            return

        mods.append(modu)

        try:
            await s_coro.ornot(modu.preCoreModule)
        except asyncio.CancelledError:  # pragma: no cover  TODO:  remove once >= py 3.8 only
            raise
        except Exception:
            logger.exception(f'module preCoreModule failed: {ctor}')
            self.modules.pop(ctor, None)
            return

        cmds.extend(modu.getStormCmds())
        model_defs = modu.getModelDefs()
        if custom:
            for _mdef, mnfo in model_defs:
                mnfo['custom'] = True
        mdefs.extend(model_defs)

    async def _initCoreMods(self):

        for ctor, modu in list(self.modules.items()):

            try:
                await s_coro.ornot(modu.initCoreModule)
            except asyncio.CancelledError:  # pragma: no cover  TODO:  remove once >= py 3.8 only
                raise
            except Exception:
                logger.exception(f'module initCoreModule failed: {ctor}')
                self.modules.pop(ctor, None)

    def _loadCoreModule(self, ctor, conf=None):

        if ctor in self.modules:
            raise s_exc.ModAlreadyLoaded(mesg=f'{ctor} already loaded')
        try:
            modu = s_dyndeps.tryDynFunc(ctor, self, conf=conf)
            self.modules[ctor] = modu
            return modu

        except Exception:
            logger.exception('mod load fail: %s' % (ctor,))
            return None

    async def getPropNorm(self, prop, valu, typeopts=None):
        '''
        Get the normalized property value based on the Cortex data model.

        Args:
            prop (str): The property to normalize.
            valu: The value to normalize.
            typeopts: A Synapse type opts dictionary used to further normalize the value.

        Returns:
            (tuple): A two item tuple, containing the normed value and the info dictionary.

        Raises:
            s_exc.NoSuchProp: If the prop does not exist.
            s_exc.BadTypeValu: If the value fails to normalize.
        '''
        pobj = self.model.prop(prop)
        if pobj is None:
            raise s_exc.NoSuchProp(mesg=f'The property {prop} does not exist.',
                                   prop=prop)

        tobj = pobj.type
        if typeopts:
            tobj = tobj.clone(typeopts)

        norm, info = tobj.norm(valu)
        return norm, info

    async def getTypeNorm(self, name, valu, typeopts=None):
        '''
        Get the normalized type value based on the Cortex data model.

        Args:
            name (str): The type to normalize.
            valu: The value to normalize.
            typeopts: A Synapse type opts dictionary used to further normalize the value.

        Returns:
            (tuple): A two item tuple, containing the normed value and the info dictionary.

        Raises:
            s_exc.NoSuchType: If the type does not exist.
            s_exc.BadTypeValu: If the value fails to normalize.
        '''
        tobj = self.model.type(name)
        if tobj is None:
            raise s_exc.NoSuchType(mesg=f'The type {name} does not exist.',
                                   name=name)
        if typeopts:
            tobj = tobj.clone(typeopts)

        norm, info = tobj.norm(valu)
        return norm, info

    @staticmethod
    def _convert_reqdict(reqdict):
        return {s_agenda.TimeUnit.fromString(k): v for (k, v) in reqdict.items()}

    async def addCronJob(self, cdef):
        '''
        Add a cron job to the cortex.  Convenience wrapper around agenda.add

        A cron job is a persistently-stored item that causes storm queries to be run in the future.  The specification
        for the times that the queries run can be one-shot or recurring.

        Args:
            query (str):  The storm query to execute in the future
            reqs (Union[Dict[str, Union[int, List[int]]], List[Dict[...]]]):
                Either a dict of the fixed time fields or a list of such dicts.  The keys are in the set ('year',
                'month', 'dayofmonth', 'dayofweek', 'hour', 'minute'.  The values must be positive integers, except for
                the key of 'dayofmonth' in which it may also be a negative integer which represents the number of days
                from the end of the month with -1 representing the last day of the month.  All values may also be lists
                of valid values.
            incunit (Optional[str]):
                A member of the same set as above, with an additional member 'day'.  If is None (default), then the
                appointment is one-shot and will not recur.
            incvals (Union[int, List[int]):
                A integer or a list of integers of the number of units

        Returns (bytes):
            An iden that can be used to later modify, query, and delete the job.

        Notes:
            reqs must have fields present or incunit must not be None (or both)
            The incunit if not None it must be larger in unit size than all the keys in all reqs elements.
            Non-recurring jobs may also have a req of 'now' which will cause the job to also execute immediately.
        '''
        s_schemas.reqValidCronDef(cdef)

        iden = cdef.get('iden')
        appt = self.agenda.appts.get(iden)
        if appt is not None:
            raise s_exc.DupIden(mesg=f'Duplicate cron iden ({iden})')

        incunit = cdef.get('incunit')
        reqs = cdef.get('reqs')

        try:
            if incunit is not None:
                if isinstance(incunit, (list, tuple)):
                    incunit = [s_agenda.TimeUnit.fromString(i) for i in incunit]
                else:
                    incunit = s_agenda.TimeUnit.fromString(incunit)
                cdef['incunit'] = incunit

            if isinstance(reqs, Mapping):
                reqs = self._convert_reqdict(reqs)
            else:
                reqs = [self._convert_reqdict(req) for req in reqs]

            if incunit is not None and s_agenda.TimeUnit.NOW in reqs:
                mesg = "Recurring jobs may not be scheduled to run 'now'"
                raise s_exc.BadConfValu(mesg)

            cdef['reqs'] = reqs
        except KeyError:
            raise s_exc.BadConfValu(mesg='Unrecognized time unit')

        if not cdef.get('iden'):
            cdef['iden'] = s_common.guid()

        cdef['created'] = s_common.now()

        opts = {'user': cdef['creator'], 'view': cdef.get('view')}

        view = self._viewFromOpts(opts)
        cdef['view'] = view.iden

        return await self._push('cron:add', cdef)

    @s_nexus.Pusher.onPush('cron:add')
    async def _onAddCronJob(self, cdef):

        iden = cdef['iden']

        appt = self.agenda.appts.get(iden)
        if appt is not None:
            return appt.pack()

        self.auth.reqNoAuthGate(iden)

        user = await self.auth.reqUser(cdef['creator'])

        cdef = await self.agenda.add(cdef)

        await self.auth.addAuthGate(iden, 'cronjob')
        await user.setAdmin(True, gateiden=iden, logged=False)

        await self.feedBeholder('cron:add', cdef, gates=[iden])
        return cdef

    async def moveCronJob(self, useriden, croniden, viewiden):
        view = self._viewFromOpts({'view': viewiden, 'user': useriden})

        appt = self.agenda.appts.get(croniden)
        if appt is None:
            raise s_exc.NoSuchIden(iden=croniden)

        if appt.view == view.iden:
            return croniden

        return await self._push('cron:move', croniden, viewiden)

    @s_nexus.Pusher.onPush('cron:move')
    async def _onMoveCronJob(self, croniden, viewiden):
        await self.agenda.move(croniden, viewiden)
        await self.feedBeholder('cron:move', {'iden': croniden, 'view': viewiden}, gates=[croniden])
        return croniden

    @s_nexus.Pusher.onPushAuto('cron:del')
    async def delCronJob(self, iden):
        '''
        Delete a cron job

        Args:
            iden (bytes):  The iden of the cron job to be deleted
        '''
        await self._killCronTask(iden)
        try:
            await self.agenda.delete(iden)
        except s_exc.NoSuchIden:
            return

        await self.feedBeholder('cron:del', {'iden': iden}, gates=[iden])
        await self.auth.delAuthGate(iden)

    @s_nexus.Pusher.onPushAuto('cron:mod')
    async def updateCronJob(self, iden, query):
        '''
        Change an existing cron job's query

        Args:
            iden (bytes):  The iden of the cron job to be changed
        '''
        await self.agenda.mod(iden, query)
        await self.feedBeholder('cron:edit:query', {'iden': iden, 'query': query}, gates=[iden])

    @s_nexus.Pusher.onPushAuto('cron:enable')
    async def enableCronJob(self, iden):
        '''
        Enable a cron job

        Args:
            iden (bytes):  The iden of the cron job to be changed
        '''
        await self.agenda.enable(iden)
        await self.feedBeholder('cron:enable', {'iden': iden}, gates=[iden])
        logger.info(f'Enabled cron job {iden}', extra=await self.getLogExtra(iden=iden, status='MODIFY'))

    @s_nexus.Pusher.onPushAuto('cron:disable')
    async def disableCronJob(self, iden):
        '''
        Enable a cron job

        Args:
            iden (bytes):  The iden of the cron job to be changed
        '''
        await self.agenda.disable(iden)
        await self._killCronTask(iden)
        await self.feedBeholder('cron:disable', {'iden': iden}, gates=[iden])
        logger.info(f'Disabled cron job {iden}', extra=await self.getLogExtra(iden=iden, status='MODIFY'))

    async def killCronTask(self, iden):
        if self.agenda.appts.get(iden) is None:
            return False
        return await self._push('cron:task:kill', iden)

    @s_nexus.Pusher.onPush('cron:task:kill')
    async def _killCronTask(self, iden):

        appt = self.agenda.appts.get(iden)
        if appt is None:
            return False

        task = appt.task
        if task is None:
            return False

        self.schedCoro(task.kill())
        return True

    async def listCronJobs(self):
        '''
        Get information about all the cron jobs accessible to the current user
        '''
        crons = []

        for _, cron in self.agenda.list():

            info = cron.pack()

            user = self.auth.user(cron.creator)
            if user is not None:
                info['username'] = user.name

            crons.append(info)

        return crons

    @s_nexus.Pusher.onPushAuto('cron:edit')
    async def editCronJob(self, iden, name, valu):
        '''
        Modify a cron job definition.
        '''
        appt = await self.agenda.get(iden)
        # TODO make this generic and check cdef

        if name == 'creator':
            await self.auth.reqUser(valu)
            appt.creator = valu

        elif name == 'name':
            appt.name = str(valu)

        elif name == 'doc':
            appt.doc = str(valu)

        elif name == 'pool':
            appt.pool = bool(valu)

        else:
            mesg = f'editCronJob name {name} is not supported for editing.'
            raise s_exc.BadArg(mesg=mesg)

        await appt.save()

        pckd = appt.pack()
        await self.feedBeholder(f'cron:edit:{name}', {'iden': iden, name: pckd.get(name)}, gates=[iden])
        return pckd

    @s_nexus.Pusher.onPushAuto('cron:edits')
    async def addCronEdits(self, iden, edits):
        '''
        Take a dictionary of edits and apply them to the appointment (cron job)
        '''
        appt = await self.agenda.get(iden)
        await appt.edits(edits)

    @contextlib.asynccontextmanager
    async def enterMigrationMode(self):
        async with self._migration_lock:
            self.migration = True
            yield
            self.migration = False

    async def iterFormRows(self, layriden, form, stortype=None, startvalu=None):
        '''
        Yields buid, valu tuples of nodes of a single form, optionally (re)starting at startvalu.

        Args:
            layriden (str):  Iden of the layer to retrieve the nodes
            form (str):  A form name.
            stortype (Optional[int]): a STOR_TYPE_* integer representing the type of form:prop
            startvalu (Any):  The value to start at.  May only be not None if stortype is not None.

        Returns:
            AsyncIterator[Tuple(buid, valu)]
        '''
        layr = self.getLayer(layriden)
        if layr is None:
            raise s_exc.NoSuchLayer(mesg=f'No such layer {layriden}', iden=layriden)

        async for item in layr.iterFormRows(form, stortype=stortype, startvalu=startvalu):
            yield item

    async def iterPropRows(self, layriden, form, prop, stortype=None, startvalu=None):
        '''
        Yields buid, valu tuples of nodes with a particular secondary property, optionally (re)starting at startvalu.

        Args:
            layriden (str):  Iden of the layer to retrieve the nodes
            form (str):  A form name.
            prop (str):  A universal property name.
            stortype (Optional[int]): a STOR_TYPE_* integer representing the type of form:prop
            startvalu (Any):  The value to start at.  May only be not None if stortype is not None.

        Returns:
            AsyncIterator[Tuple(buid, valu)]
        '''
        layr = self.getLayer(layriden)
        if layr is None:
            raise s_exc.NoSuchLayer(mesg=f'No such layer {layriden}', iden=layriden)

        async for item in layr.iterPropRows(form, prop, stortype=stortype, startvalu=startvalu):
            yield item

    async def iterUnivRows(self, layriden, prop, stortype=None, startvalu=None):
        '''
        Yields buid, valu tuples of nodes with a particular universal property, optionally (re)starting at startvalu.

        Args:
            layriden (str):  Iden of the layer to retrieve the nodes
            prop (str):  A universal property name.
            stortype (Optional[int]): a STOR_TYPE_* integer representing the type of form:prop
            startvalu (Any):  The value to start at.  May only be not None if stortype is not None.

        Returns:
            AsyncIterator[Tuple(buid, valu)]
        '''
        layr = self.getLayer(layriden)
        if layr is None:
            raise s_exc.NoSuchLayer(mesg=f'No such layer {layriden}', iden=layriden)

        async for item in layr.iterUnivRows(prop, stortype=stortype, startvalu=startvalu):
            yield item

    async def iterTagRows(self, layriden, tag, form=None, starttupl=None):
        '''
        Yields (buid, (valu, form)) values that match a tag and optional form, optionally (re)starting at starttupl.

        Args:
            layriden (str):  Iden of the layer to retrieve the nodes
            tag (str): the tag to match
            form (Optional[str]):  if present, only yields buids of nodes that match the form.
            starttupl (Optional[Tuple[buid, form]]):  if present, (re)starts the stream of values there.

        Returns:
            AsyncIterator[Tuple(buid, (valu, form))]

        Note:
            This yields (buid, (tagvalu, form)) instead of just buid, valu in order to allow resuming an interrupted
            call by feeding the last value retrieved into starttupl
        '''
        layr = self.getLayer(layriden)
        if layr is None:
            raise s_exc.NoSuchLayer(mesg=f'No such layer {layriden}', iden=layriden)

        async for item in layr.iterTagRows(tag, form=form, starttupl=starttupl):
            yield item

    async def iterTagPropRows(self, layriden, tag, prop, form=None, stortype=None, startvalu=None):
        '''
        Yields (buid, valu) that match a tag:prop, optionally (re)starting at startvalu.

        Args:
            layriden (str):  Iden of the layer to retrieve the nodes
            tag (str):  tag name
            prop (str):  prop name
            form (Optional[str]):  optional form name
            stortype (Optional[int]): a STOR_TYPE_* integer representing the type of form:prop
            startvalu (Any):  The value to start at.  May only be not None if stortype is not None.

        Returns:
            AsyncIterator[Tuple(buid, valu)]
        '''
        layr = self.getLayer(layriden)
        if layr is None:
            raise s_exc.NoSuchLayer(mesg=f'No such layer {layriden}', iden=layriden)

        async for item in layr.iterTagPropRows(tag, prop, form=form, stortype=stortype, startvalu=startvalu):
            yield item

    def _initVaults(self):
        self.vaultsdb = self.slab.initdb('vaults')
        # { idenb: s_msgpack.en(vault), ... }

        self.vaultsbynamedb = self.slab.initdb('vaults:byname')
        # { name.encode(): idenb, ... }

        # TSI = type, scope, iden. This is used to deconflict uniqueness of
        # scoped vaults without requiring a bunch of other indexes.
        self.vaultsbyTSIdb = self.slab.initdb('vaults:byTSI')
        # { TSI.encode(): idenb, ... }

    def _getVaults(self):
        '''
        Slab helper function for getting all vaults.
        '''
        genr = self.slab.scanByFull(db=self.vaultsdb)
        for idenb, byts in genr:
            vault = s_msgpack.un(byts)
            yield vault

    def _getVaultByBidn(self, bidn):
        '''
        Slab helper function for getting a vault by iden (bytes).
        '''
        byts = self.slab.get(bidn, db=self.vaultsdb)
        if byts is None:
            return None

        vault = s_msgpack.un(byts)

        return vault

    def _getVaultByTSI(self, vtype, scope, iden):
        '''
        Slab helper function for getting a vault by type,scope,iden.
        '''
        if scope == 'global':
            tsi = f'{vtype}:global'
        elif scope in ('user', 'role'):
            tsi = f'{vtype}:{scope}:{iden}'
        else:
            raise s_exc.BadArg(mesg=f'Invalid scope: {scope}.')

        bidn = self.slab.get(tsi.encode(), db=self.vaultsbyTSIdb)
        if bidn is None:
            return None

        return self._getVaultByBidn(bidn)

    def getVault(self, iden):
        '''
        Get a vault.

        Args:
            iden (str): Iden of the vault to get.

        Returns: vault or None
        '''
        if not s_common.isguid(iden):
            return None

        bidn = s_common.uhex(iden)
        return self._getVaultByBidn(bidn)

    def getVaultByName(self, name):
        '''
        Get a vault by name.

        Args:
            name (str): Name of the vault to get.

        Returns: vault or None
        '''
        bidn = self.slab.get(name.encode(), db=self.vaultsbynamedb)
        if bidn is None:
            return None
        return self._getVaultByBidn(bidn)

    def getVaultByType(self, vtype, useriden, scope=None):
        '''
        Get a vault of type `vtype` and scope `scope` for user with `iden`.

        This function allows the caller to retrieve a vault of the specified
        `vtype` by searching for the first available vault that matches the
        `vtype` and `scope` criteria. The search order for opening vaults is as
        follows:
            - If `scope` is specified, return the vault with `vtype` and `scope`.
              Return None if such a vault doesn't exist.
            - Check 'user' scope for a vault of `vtype`. Continue if non-existent.
            - Check 'role' scope for a vault of `vtype`. Continue if non-existent.
            - Check 'global' scope for a vault of `vtype`. Continue if non-existent.
            - Return None

        Args:
            vtype (str): Type of the vault to open.
            useriden (str): Iden of user trying to open the vault.
            scope (str|None): The vault scope to open.

        Raises:
            synapse.exc.BadArg: Invalid scope specified.

        Returns: vault or None if matching vault could not be found.
        '''
        if scope not in (None, 'user', 'role', 'global'):
            raise s_exc.BadArg(mesg=f'Invalid scope: {scope}.')

        def _getVault(_scope):
            vault = None
            if _scope == 'user':
                vault = self._getVaultByTSI(vtype, _scope, useriden)

            elif _scope == 'role':
                user = self.auth.user(useriden)
                if user is None:
                    mesg = f'No user with iden {useriden}.'
                    raise s_exc.NoSuchUser(mesg=mesg, user=useriden)

                for role in user.getRoles():
                    vault = self._getVaultByTSI(vtype, _scope, role.iden)
                    if vault:
                        if not self._hasEasyPerm(vault, user, s_cell.PERM_READ):
                            vault = None
                            continue

                        break

            elif _scope == 'global':
                vault = self._getVaultByTSI(vtype, _scope, None)

            return vault

        # If caller specified a scope, return that vault if it exists
        if scope is not None:
            return _getVault(scope)

        # Finally, try the user, role, and global vaults in order
        for _scope in ('user', 'role', 'global'):
            vault = _getVault(_scope)
            if vault:
                return vault

        return None

    def reqVault(self, iden):
        '''
        Get a vault by iden.

        Args:
            iden (str): Iden of the vault to get.

        Raises:
            synapse.exc.NoSuchIden: Vault with `iden` not found.

        Returns: vault
        '''
        if not s_common.isguid(iden):
            raise s_exc.BadArg(mesg=f'Iden is not a valid iden: {iden}.')

        vault = self.getVault(iden)
        if vault is None:
            raise s_exc.NoSuchIden(mesg=f'Vault not found for iden: {iden}.', iden=iden)

        return vault

    def reqVaultByName(self, name):
        '''
        Get a vault by name.

        Args:
            name (str): Name of the vault to get.

        Raises:
            synapse.exc.NoSuchName: Vault with `name` not found.

        Returns: vault
        '''
        vault = self.getVaultByName(name)
        if vault is None:
            raise s_exc.NoSuchName(mesg=f'Vault not found for name: {name}.')

        return vault

    def reqVaultByType(self, vtype, iden, scope=None):
        '''
        Get a vault by type.

        Args:
            vtype (str): Type of the vault to get.
            iden (str): Iden of the user or role for the vault type.
            scope (str|None): Scope of the vault to get.

        Raises:
            synapse.exc.NoSuchName: Vault with `vtype`/`iden`/`scope` not found.

        Returns: vault
        '''
        vault = self.getVaultByType(vtype, iden, scope)
        if vault is None:
            raise s_exc.NoSuchName(mesg=f'Vault not found for type: {vtype}.')

        return vault

    async def addVault(self, vdef):
        '''
        Create a new vault.

        Args:
            vdef (dict): The vault to add.

        Raises:
            synapse.exc.SchemaViolation: `vdef` does not conform to the vault schema.
            synapse.exc.DupName:
                - Vault already exists for type/scope/owner.
                - Vault already exists with specified name.
            synapse.exc.BadArg:
                - Invalid vault definition provided.
                - Owner required for unscoped, user, and role vaults.
                - Vault secrets is not msgpack safe.
                - Vault configs is not msgpack safe.

        Returns: iden of new vault
        '''
        if not isinstance(vdef, dict):
            raise s_exc.BadArg(mesg='Invalid vault definition provided.')

        # Set some standard properties on the vdef before validating
        vdef['iden'] = s_common.guid()

        if 'permissions' in vdef:
            vdef.pop('permissions')

        self._initEasyPerm(vdef, default=s_cell.PERM_DENY)

        vault = s_schemas.reqValidVault(vdef)

        scope = vault.get('scope')
        vtype = vault.get('type')
        owner = vault.get('owner')
        name = vault.get('name')

        if owner is None and scope != 'global':
            raise s_exc.BadArg(mesg='Owner required for unscoped, user, and role vaults.')

        # Make sure the type/scope/owner combination is unique. Not for unscoped vaults
        if scope is not None and self._getVaultByTSI(vtype, scope, owner) is not None:
            raise s_exc.DupName(mesg=f'Vault already exists for type {vtype}, scope {scope}, owner {owner}.')

        # Make sure the requested name is unique
        if self.getVaultByName(name) is not None:
            raise s_exc.DupName(mesg=f'Vault {name} already exists.')

        secrets = vault.get('secrets')
        configs = vault.get('configs')

        try:
            s_msgpack.en(secrets)
        except s_exc.NotMsgpackSafe as exc:
            raise s_exc.BadArg(mesg=f'Vault secrets must be msgpack safe.') from None

        try:
            s_msgpack.en(configs)
        except s_exc.NotMsgpackSafe as exc:
            raise s_exc.BadArg(mesg=f'Vault configs must be msgpack safe.') from None

        if scope == 'global':
            # everyone gets read access
            await self._setEasyPerm(vault, 'roles', self.auth.allrole.iden, s_cell.PERM_READ)

        elif scope == 'user':
            user = self.auth.user(owner)
            if user is None:
                raise s_exc.NoSuchUser(mesg=f'User with iden {owner} not found.')

            # The user is the admin, everyone else no access
            await self._setEasyPerm(vault, 'users', owner, s_cell.PERM_ADMIN)

        elif scope == 'role':
            role = self.auth.role(owner)
            if role is None:
                raise s_exc.NoSuchRole(mesg=f'Role with iden {owner} not found.')

            # role members gets read access
            await self._setEasyPerm(vault, 'roles', owner, s_cell.PERM_READ)

        else:
            # Unscoped vaults

            # The creator gets admin, everyone else no access
            await self._setEasyPerm(vault, 'users', owner, s_cell.PERM_ADMIN)

        return await self._push('vault:add', vault)

    @s_nexus.Pusher.onPush('vault:add')
    async def _addVault(self, vault):
        iden = vault.get('iden')
        name = vault.get('name')
        scope = vault.get('scope')

        bidn = s_common.uhex(iden)

        if scope is not None:
            vtype = vault.get('type')
            owner = vault.get('owner')

            if scope == 'global':
                tsi = f'{vtype}:global'
            else:
                tsi = f'{vtype}:{scope}:{owner}'

            self.slab.put(tsi.encode(), bidn, db=self.vaultsbyTSIdb)

        self.slab.put(name.encode(), bidn, db=self.vaultsbynamedb)
        self.slab.put(bidn, s_msgpack.en(vault), db=self.vaultsdb)
        return iden

    async def setVaultSecrets(self, iden, key, valu):
        '''
        Set vault secret item.

        This function sets the `key`:`valu` into the vault secrets.

        Args:
            iden (str): The iden of the vault to edit.
            key (str): Vault secret key.
            valu (str): Vault secret value. s_common.novalu to delete a key.

        Raises:
            synapse.exc.NoSuchIden: Vault with `iden` does not exist.
            synapse.exc.NotMsgpackSafe: One of `key` or `valu` is not msgpack safe.

        Returns: Updated vault.
        '''
        vault = self.reqVault(iden)

        secrets = vault.get('secrets')

        delete = False

        if valu is s_common.novalu:
            if key not in secrets:
                raise s_exc.BadArg(mesg=f'Key {key} not found in vault secrets.')

            valu = None
            delete = True

        else:
            try:
                s_msgpack.en({key: valu})
            except s_exc.NotMsgpackSafe as exc:
                raise s_exc.NotMsgpackSafe(mesg=f'Vault secrets must be msgpack safe.') from None

        return await self._push('vault:data:set', iden, 'secrets', key, valu, delete)

    async def setVaultConfigs(self, iden, key, valu):
        '''
        Set vault config item.

        This function sets the `key`:`valu` into the vault configs.

        Args:
            iden (str): The iden of the vault to edit.
            key (str): Vault secret key.
            valu (str): Vault secret value. s_common.novalu to delete a key.

        Raises:
            synapse.exc.NoSuchIden: Vault with `iden` does not exist.
            synapse.exc.NotMsgpackSafe: One of `key` or `valu` is not msgpack safe.

        Returns: Updated vault.
        '''
        vault = self.reqVault(iden)

        configs = vault.get('configs')

        delete = False

        if valu is s_common.novalu:
            if key not in configs:
                raise s_exc.BadArg(mesg=f'Key {key} not found in vault configs.')

            valu = None
            delete = True

        else:
            try:
                s_msgpack.en({key: valu})
            except s_exc.NotMsgpackSafe as exc:
                raise s_exc.NotMsgpackSafe(mesg=f'Vault configs must be msgpack safe.') from None

        return await self._push('vault:data:set', iden, 'configs', key, valu, delete)

    @s_nexus.Pusher.onPush('vault:data:set')
    async def _setVaultData(self, iden, obj, key, valu, delete):
        vault = self.reqVault(iden)
        data = vault.get(obj)

        bidn = s_common.uhex(iden)

        if delete:
            if key in data:
                data.pop(key)
        else:
            data[key] = valu

        self.slab.put(bidn, s_msgpack.en(vault), db=self.vaultsdb)
        return data

    async def replaceVaultConfigs(self, iden, valu):
        '''
        Replace the entire vault config.

        Args:
            iden (str): The iden of the vault to edit.
            valu (str): New configs object to store on the vault.

        Raises:
            synapse.exc.BadArg: `valu` is not a dictionary.
            synapse.exc.NoSuchIden: Vault with `iden` does not exist.
            synapse.exc.NotMsgpackSafe: `valu` is not msgpack safe.

        Returns: New configs.
        '''
        vault = self.reqVault(iden)

        if not isinstance(valu, dict):
            raise s_exc.BadArg(mesg='valu must be a dictionary.', name='valu', valu=valu)

        try:
            s_msgpack.en(valu)
        except s_exc.NotMsgpackSafe:
            short = textwrap.shorten(repr(valu), width=64)
            raise s_exc.NotMsgpackSafe(
                mesg='Vault configs must be msgpack safe.',
                name='valu',
                valu=short) from None

        return await self._push('vault:data:replace', iden, 'configs', valu)

    async def replaceVaultSecrets(self, iden, valu):
        '''
        Replace the entire vault config.

        Args:
            iden (str): The iden of the vault to edit.
            valu (str): New secrets object to store on the vault.

        Raises:
            synapse.exc.BadArg: `valu` is not a dictionary.
            synapse.exc.NoSuchIden: Vault with `iden` does not exist.
            synapse.exc.NotMsgpackSafe: `valu` is not msgpack safe.

        Returns: New secrets.
        '''
        vault = self.reqVault(iden)

        if not isinstance(valu, dict):
            raise s_exc.BadArg(mesg='valu must be a dictionary.', name='valu', valu=valu)

        try:
            s_msgpack.en(valu)
        except s_exc.NotMsgpackSafe:
            short = textwrap.shorten(repr(valu), width=64)
            raise s_exc.NotMsgpackSafe(
                mesg='Vault secrets must be msgpack safe.',
                name='valu',
                valu=short) from None

        return await self._push('vault:data:replace', iden, 'secrets', valu)

    @s_nexus.Pusher.onPush('vault:data:replace')
    async def _replaceVaultData(self, iden, obj, valu):
        vault = self.reqVault(iden)
        bidn = s_common.uhex(iden)

        vault[obj] = valu

        self.slab.put(bidn, s_msgpack.en(vault), db=self.vaultsdb)
        return valu

    def listVaults(self):
        '''
        List all vaults.

        Args: None

        Raises: None

        Yields: tuples of vault info: (<iden>, <name>, <type>, <scope>).
        '''
        for vault in self._getVaults():
            yield vault

    async def setVaultPerm(self, viden, iden, level):
        '''
        Set vault permissions.
        Args:
            viden (str): The iden of the vault to edit.
            iden (str): Iden of the user/role to add permissions for.
            level (int): Easy perms level.

        Raises:
            synapse.exc.NoSuchIden: Vault with `iden` does not exist.

        Returns: Updated vault.
        '''
        vault = self.reqVault(viden)

        scope = 'users'
        ident = self.auth.user(iden)
        if ident is None:
            scope = 'roles'
            ident = self.auth.role(iden)
            if ident is None:
                raise s_exc.NoSuchIden(mesg=f'Iden {iden} is not a valid user or role.', iden=iden)

        await self._setEasyPerm(vault, scope, ident.iden, level)
        permissions = vault.get('permissions')
        return await self._push(('vault:set'), viden, 'permissions', permissions)

    async def renameVault(self, iden, name):
        '''
        Rename a vault.

        Args:
            iden (str): Iden of the vault to rename.
            name (str): New vault name.

        Raises:
            synapse.exc.NoSuchIden: Vault with `iden` does not exist.
            synapse.exc.DupName: Vault with `name` already exists.

        Returns: Updated vault.
        '''
        if self.getVaultByName(name) is not None:
            raise s_exc.DupName(mesg=f'Vault with name {name} already exists.', name=name)

        return await self._push(('vault:set'), iden, 'name', name)

    @s_nexus.Pusher.onPush('vault:set')
    async def _setVault(self, iden, key, valu):
        if key not in ('name', 'permissions'):  # pragma: no cover
            raise s_exc.BadArg(mesg='Only vault names and permissions can be changed.')

        vault = self.reqVault(iden)
        oldv = vault.get(key)
        vault[key] = valu

        s_schemas.reqValidVault(vault)

        bidn = s_common.uhex(iden)

        if key == 'name':
            self.slab.delete(oldv.encode(), db=self.vaultsbynamedb)
            self.slab.put(valu.encode(), bidn, db=self.vaultsbynamedb)

        self.slab.put(bidn, s_msgpack.en(vault), db=self.vaultsdb)
        return vault

    @s_nexus.Pusher.onPushAuto('vault:del')
    async def delVault(self, iden):
        '''
        Delete a vault.

        Args:
            iden (str): Iden of the vault to delete.

        Returns: None
        '''
        vault = self.getVault(iden)
        if vault is None:
            return

        bidn = s_common.uhex(iden)

        name = vault.get('name')
        vtype = vault.get('type')
        scope = vault.get('scope')

        tsi = None
        if scope == 'global':
            tsi = f'{vtype}:global'
        elif scope in ('user', 'role'):
            owner = vault.get('owner')
            tsi = f'{vtype}:{scope}:{owner}'

        if tsi is not None:
            self.slab.delete(tsi.encode(), db=self.vaultsbyTSIdb)

        self.slab.delete(name.encode(), db=self.vaultsbynamedb)
        self.slab.delete(bidn, db=self.vaultsdb)

    def _propAllowedReason(self, user, perms, gateiden=None, default=None):
        '''
        Similar to allowed, but always prefer the default value specified by the caller.
        Default values are still pulled from permdefs if there is a match there; but still prefer caller default.
        This results in a ternary response that can be used to know if a rule had a positive/negative or no match.
        The matching reason metadata is also returned.
        '''
        if default is None:
            permdef = self.getPermDef(perms)
            if permdef:
                default = permdef.get('default', default)

        return user.getAllowedReason(perms, gateiden=gateiden, default=default)

    def confirmPropSet(self, user, prop, layriden):
        meta0 = self._propAllowedReason(user, prop.setperms[0], gateiden=layriden)

        if meta0.isadmin:
            return

        allowed0 = meta0.value

        meta1 = self._propAllowedReason(user, prop.setperms[1], gateiden=layriden)
        allowed1 = meta1.value

        if allowed0:
            if allowed1:
                return
            elif allowed1 is False:
                # This is a allow-with-precedence case.
                # Inspect meta to determine if the rule a0 is more specific than rule a1
                if len(meta0.rule) >= len(meta1.rule):
                    return
                user.raisePermDeny(prop.setperms[0], gateiden=layriden)
            return

        if allowed1:
            if allowed0 is None:
                return
            # allowed0 here is False. This is a deny-with-precedence case.
            # Inspect meta to determine if the rule a1 is more specific than rule a0
            if len(meta1.rule) > len(meta0.rule):
                return

        user.raisePermDeny(prop.setperms[0], gateiden=layriden)

    def confirmPropDel(self, user, prop, layriden):
        meta0 = self._propAllowedReason(user, prop.delperms[0], gateiden=layriden)

        if meta0.isadmin:
            return

        allowed0 = meta0.value
        meta1 = self._propAllowedReason(user, prop.delperms[1], gateiden=layriden)
        allowed1 = meta1.value

        if allowed0:
            if allowed1:
                return
            elif allowed1 is False:
                # This is a allow-with-precedence case.
                # Inspect meta to determine if the rule a0 is more specific than rule a1
                if len(meta0.rule) >= len(meta1.rule):
                    return
                user.raisePermDeny(prop.delperms[0], gateiden=layriden)
            return

        if allowed1:
            if allowed0 is None:
                return
            # allowed0 here is False. This is a deny-with-precedence case.
            # Inspect meta to determine if the rule a1 is more specific than rule a0
            if len(meta1.rule) > len(meta0.rule):
                return

        user.raisePermDeny(prop.delperms[0], gateiden=layriden)

@contextlib.asynccontextmanager
async def getTempCortex(mods=None):
    '''
    Get a proxy to a cortex backed by a temporary directory.

    Args:
        mods (list): A list of modules which are loaded into the cortex.

    Notes:
        The cortex and temporary directory are town down on exit.
        This should only be called from synchronous code.

    Returns:
        Proxy to the cortex.
    '''
    with s_common.getTempDir() as dirn:
        logger.debug(f'Creating temporary cortex as {dirn}')
        conf = {
            'health:sysctl:checks': False,
        }
        async with await Cortex.anit(dirn, conf=conf) as core:
            if mods:
                for mod in mods:
                    await core.loadCoreModule(mod)
            async with core.getLocalProxy() as prox:
                yield prox<|MERGE_RESOLUTION|>--- conflicted
+++ resolved
@@ -1066,6 +1066,7 @@
 
     async def checkModelSaved(self):
 
+        # if we are not the leader, we cannot save the model version.
         if not self.isactive:
             return
 
@@ -1618,14 +1619,10 @@
         if self.isactive:
             await self._checkLayerModels()
 
-<<<<<<< HEAD
         await self.checkModelSaved()
 
-        self.addActiveCoro(self.agenda.runloop)
-=======
         if not self.safemode:
             self.addActiveCoro(self.agenda.runloop)
->>>>>>> aacdde10
 
         await self._initStormDmons()
 
